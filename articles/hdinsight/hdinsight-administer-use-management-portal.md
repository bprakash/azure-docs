<properties
	pageTitle="Manage Hadoop clusters in HDInsight using the Azure Portal | Microsoft Azure"
	description="Learn how to administer HDInsight Service. Create an HDInsight cluster, open the interactive JavaScript console, and open the Hadoop command console."
	services="hdinsight"
	documentationCenter=""
	tags="azure-portal"
	authors="mumian"
	manager="paulettm"
	editor="cgronlun"/>

<tags
	ms.service="hdinsight"
	ms.workload="big-data"
	ms.tgt_pltfrm="na"
	ms.devlang="na"
	ms.topic="article"
<<<<<<< HEAD
	ms.date="04/07/2016"
=======
    ms.date="06/28/2016"
>>>>>>> c186bb0b
	ms.author="jgao"/>

# Manage Hadoop clusters in HDInsight by using the Azure Portal

[AZURE.INCLUDE [selector](../../includes/hdinsight-portal-management-selector.md)]

Using the [Azure Portal][azure-portal], you can create Hadoop clusters in Azure HDInsight, change Hadoop user password, and enable Remote Desktop Protocol (RDP) so you can access the Hadoop command console on the cluster.

The information in this article only applies to Window-based HDInsight clusters. For information on managing Linux-based clusters, click the tab selector above.

Click the tab selector for information on creating Hadoop clusters in HDInsight using other tools. 

**Prerequisites**

Before you begin this article, you must have the following:

- **An Azure subscription**. See [Get Azure free trial](https://azure.microsoft.com/documentation/videos/get-azure-free-trial-for-testing-hadoop-in-hdinsight/).
- **Azure Storage account** - An HDInsight cluster uses an Azure Blob storage container as the default file system. For more information about how Azure Blob storage provides a seamless experience with HDInsight clusters, see [Use Azure Blob Storage with HDInsight](hdinsight-hadoop-use-blob-storage.md). For details on creating an Azure Storage account, see [How to Create a Storage Account](../storage/storage-create-storage-account.md).

##Open the Portal

1. Sign in to [https://portal.azure.com](https://portal.azure.com).
2. After you open the portal, you can:

	- Click **New** from the left menu to create a new cluster:
	
		![new HDInsight cluster buttom](./media/hdinsight-administer-use-management-portal/azure-portal-new-button.png)
	- Click **HDInsight Clusters** from the left menu.
	
		![Azure portal HDInsight cluster buttom](./media/hdinsight-administer-use-management-portal/azure-portal-hdinsight-button.png)

	If **HDInsight** doesn't appear in the left menu, click **Browse**. 

	![Azure portal Browse cluster buttom](./media/hdinsight-administer-use-management-portal/azure-portal-browse-button.png)

##Create clusters

For the creation instructions using the Portal, see [Create HDInsight clusters](hdinsight-provision-clusters.md#create-using-the-preview-portal).

HDInsight works with a wide range of Hadoop components. For the list of the components that have been verified and supported, 
see [What version of Hadoop is in Azure HDInsight](hdinsight-component-versioning.md). You can customize HDInsight by using one of the following options:

- Use Script Action to run custom scripts that can customize a cluster to either change cluster configuration or install custom components such as Giraph or Solr. For more information, see [Customize HDInsight cluster using Script Action](hdinsight-hadoop-customize-cluster.md).
- Use the cluster customization parameters in the HDInsight .NET SDK or Azure PowerShell during cluster creation. These configuration changes are then preserved through the lifetime of the cluster and are not affected by cluster node reimages that Azure platform periodically performs for maintenance. For more information on using the cluster customization parameters, see [Create HDInsight clusters](hdinsight-provision-clusters.md).
- Some native Java components, like Mahout and Cascading, can be run on the cluster as JAR files. These JAR files can be distributed to Azure Blob storage, and submitted to HDInsight clusters through Hadoop job submission mechanisms. For more information, see [Submit Hadoop jobs programmatically](hdinsight-submit-hadoop-jobs-programmatically.md).

	>[AZURE.NOTE] If you have issues deploying JAR files to HDInsight clusters or calling JAR files on HDInsight clusters, contact [Microsoft Support](https://azure.microsoft.com/support/options/).

	> Cascading is not supported by HDInsight, and is not eligible for Microsoft Support. For lists of supported components, see [What's new in the cluster versions provided by HDInsight?](hdinsight-component-versioning.md).

Installation of custom software on the cluster by using Remote Desktop Connection is not supported. You should avoid storing any files on the drives of the head node, as they will be lost if you need to re-create the clusters. We recommend storing files on Azure Blob storage. Blob storage is persistent.

##List and show clusters

1. Sign in to [https://portal.azure.com](https://portal.azure.com).
2. Click **HDInsight Clusters** from the left menu.
3. Click the cluster name. If the cluster list is long, you can use filter on the top of the page.
4. Double-click a cluster from the list to show the details.

	**Menu and essentials**:

	![Azure portal hdinsight cluster essentials](./media/hdinsight-administer-use-management-portal/hdinsight-essentials.png)
	
	- To customize the menu, right-click anywhere on the menu, and then click **Customize**.
	- **Settings** and **All Settings**: Displays the **Settings** blade for the cluster, which allows you to access detailed configuration information for the cluster.
	- **Dashboard**, **Cluster Dashboard** and **URL: These are all ways to access the cluster dashboard, which is Ambari Web for Linux-based clusters.
    -**Secure Shell**: Shows the instructions to connect to the cluster using Secure Shell (SSH) connection.
	- **Scale Cluster**: Allows you to change the number of worker nodes for this cluster.
	- **Delete**: Deletes the cluster.
	- **Quickstart (![cloud and thunderbolt icon = quickstart](./media/hdinsight-administer-use-portal-linux/quickstart.png))**: Displays information that will help you get started using HDInsight.
	- **Users (![users icon](./media/hdinsight-administer-use-portal-linux/users.png))**: Allows you to set permissions for _portal management_ of this cluster for other users on your Azure subscription.
	
		> [AZURE.IMPORTANT] This _only_ affects access and permissions to this cluster in the Azure portal, and has no effect on who can connect to or submit jobs to the HDInsight cluster.
	- **Tags (![tag icon](./media/hdinsight-administer-use-portal-linux/tags.png))**: Tags allows you to set key/value pairs to define a custom taxonomy of your cloud services. For example, you may create a key named __project__, and then use a common value for all services associated with a specific project.
	- **Ambari Views**: Links to Ambari Web.
	
	> [AZURE.IMPORTANT] To manage the services provided by the HDInsight cluster, you must use Ambari Web or the Ambari REST API. For more information on using Ambari, see [Manage HDInsight clusters using Ambari](hdinsight-hadoop-manage-ambari.md).

	**Usage**:
	
	![Azure portal hdinsight cluster usage](./media/hdinsight-administer-use-management-portal/hdinsight-portal-cluster-usage.png)
	
5. Click **Settings**.

	![Azure portal hdinsight cluster usage](./media/hdinsight-administer-use-management-portal/hdinsight.portal.cluster.settings.png)

	- **Properties**: View the cluster properties.
	- **Cluster AAD Identity**: 
	- **Azure Storage Keys**: View the default storage account and its key. The storage account is configuration during the cluster creation process.
	- **Cluster Login**: Change the cluster HTTP user name and password.
	- **External Metastores**: View the Hive and Oozie metastores. The metastores can only be configured during the cluster creation process.
	- **Scale Cluster**: Increase and decrease the number of cluster worker nodes.
	- **Remote Desktop**: Enable and disable remote desktop (RDP) access, and configure the RDP username.  The RDP user name must be different from the HTTP user name.
	- **Partner of Record**:
    
    > [AZURE.NOTE] This is a generic list of available settings; not all of them will be present for all cluster types.

6. Click **Properties**:

	The properties lists the following:
	
	- **Hostname**: Cluster name.
	- **Cluster URL**.
	- **Status**: Include Aborted, Accepted, ClusterStorageProvisioned, AzureVMConfiguration, HDInsightConfiguration, Operational, Running, Error, Deleting, Deleted, Timedout, DeleteQueued, DeleteTimedout, DeleteError, PatchQueued, CertRolloverQueued, ResizeQueued, ClusterCustomization
	- **Region**: Azure location. For a list of supported Azure locations, see the **Region** dropdown list box on [HDInsight pricing](https://azure.microsoft.com/pricing/details/hdinsight/).
	- **Data created**.
	- **Operating system**: Either **Windows** or **Linux**.
	- **Type**: Hadoop, HBase, Storm, Spark. 
	- **Version**. See [HDInsight versions](hdinsight-component-versioning.md)
	- **Subscription**: Subscription name.
	- **Subscription ID**.
	- **Primary data source**. The Azure Blob storage account used as the default Hadoop file system.
	- **Worker nodes pricing tier**.
	- **Head node pricing tier**.

##Delete clusters

Delete a cluster will not delete the default storage account or any linked storage accounts. You can re-create the cluster by using the same storage accounts and the same metastores.

1. Sign in to the [Portal][azure-portal].
2. Click **Browse All** from the left menu, click **HDInsight Clusters**, click your cluster name.
3. Click **Delete** from the top menu, and then follow the instructions.

See also [Pause/shut down clusters](#pauseshut-down-clusters).

##Scale clusters
The cluster scaling feature allows you to change the number of worker nodes used by a cluster that is running in Azure HDInsight without having to re-create the cluster.

>[AZURE.NOTE] Only clusters with HDInsight version 3.1.3 or higher are supported. If you are unsure of the version of your cluster, you can check the Properties page.  See [List and show clusters](hdinsight-adminster-use-management-portal.md#list-and-show-clusters).

The impact of changing the number of data nodes for each type of cluster supported by HDInsight:

- Hadoop

	You can seamlessly increase the number of worker nodes in a Hadoop cluster that is running without impacting any pending or running jobs. New jobs can also be submitted while the operation is in progress. Failures in a scaling operation are gracefully handled so that the cluster is always left in a functional state.

	When a Hadoop cluster is scaled down by reducing the number of data nodes, some of the services in the cluster are restarted. This causes all running and pending jobs to fail at the completion of the scaling operation. You can, however, resubmit the jobs once the operation is complete.

- HBase

	You can seamlessly add or remove nodes to your HBase cluster while it is running. Regional Servers are automatically balanced within a few minutes of completing the scaling operation. However, you can also manually balance the regional servers by logging into the headnode of cluster and running the following commands from a command prompt window:

		>pushd %HBASE_HOME%\bin
		>hbase shell
		>balancer

	For more information on using the HBase shell, see []
- Storm

	You can seamlessly add or remove data nodes to your Storm cluster while it is running. But after a successful completion of the scaling operation, you will need to rebalance the topology.

	Rebalancing can be accomplished in two ways:

	* Storm web UI
	* Command-line interface (CLI) tool

	Please refer to the [Apache Storm documentation](http://storm.apache.org/documentation/Understanding-the-parallelism-of-a-Storm-topology.html) for more details.

	The Storm web UI is available on the HDInsight cluster:

	![hdinsight storm scale rebalance](./media/hdinsight-administer-use-management-portal/hdinsight.portal.scale.cluster.storm.rebalance.png)

	Here is an example how to use the CLI command to rebalance the Storm topology:

		## Reconfigure the topology "mytopology" to use 5 worker processes,
		## the spout "blue-spout" to use 3 executors, and
		## the bolt "yellow-bolt" to use 10 executors

		$ storm rebalance mytopology -n 5 -e blue-spout=3 -e yellow-bolt=10


**To scale clusters**

1. Sign in to the [Portal][azure-portal].
2. Click **Browse All** from the left menu, click **HDInsight Clusters**, click your cluster name.
3. Click **Settings** from the top menu, and then click **Scale Cluster**.
4. Enter **Number of Worker nodes**. The limit on the number of cluster node varies among Azure subscriptions. You can contact billing support to increase the limit.  The cost information will reflect the changes you have made to the number of nodes.

	![hdinsight hadoop hbase storm spark scale](./media/hdinsight-administer-use-management-portal/hdinsight.portal.scale.cluster.png)

##Pause/shut down clusters

Most of Hadoop jobs are batch jobs that are only ran occasionally. For most Hadoop clusters, there are large periods of time that the cluster is not being used for processing. With HDInsight, your data is stored in Azure Storage, so you can safely delete a cluster when it is not in use.
You are also charged for an HDInsight cluster, even when it is not in use. Since the charges for the cluster are many times more than the charges for storage, it makes economic sense to delete clusters when they are not in use.

There are many ways you can program the process:

- User Azure Data Factory. See [Azure HDInsight Linked Service](../data-factory/data-factory-compute-linked-services.md) and [Transform and analyze using Azure Data Factory](../data-factory/data-factory-data-transformation-activities.md) for on-demand and self-defined HDInsight linked services.
- Use Azure PowerShell.  See [Analyze flight delay data](hdinsight-analyze-flight-delay-data.md).
- Use Azure CLI. See [Manage HDInsight clusters using Azure CLI](hdinsight-administer-use-command-line.md).
- Use HDInsight .NET SDK. See [Submit Hadoop jobs](hdinsight-submit-hadoop-jobs-programmatically.md).

For the pricing information, see [HDInsight pricing](https://azure.microsoft.com/pricing/details/hdinsight/). To delete a cluster from the Portal, see [Delete clusters](#delete-clusters)

##Change cluster username

An HDInsight cluster can have two user accounts. The HDInsight cluster user account is created during the creation process. You can also create an RDP user account for accessing the cluster via RDP. See [Enable remote desktop](#connect-to-hdinsight-clusters-by-using-rdp).

**To change the HDInsight cluster user name and password**

1. Sign in to the [Portal][azure-portal].
2. Click **Browse All** from the left menu, click **HDInsight Clusters**, click your cluster name.
3. Click **Settings** from the top menu, and then click **Cluster Login**.
4. If **Cluster login** has been enabled, you must click **Disable**, and then click **Enable** before you can change the username and password..
4. Change the **Cluster Login Name** and/or the **Cluster Login Password**, and then click **Save**.

	![hdinsight change cluster user username password http user](./media/hdinsight-administer-use-management-portal/hdinsight.portal.change.username.password.png)

##Grant/revoke access

HDInsight clusters have the following HTTP web services (all of these services have RESTful endpoints):

- ODBC
- JDBC
- Ambari
- Oozie
- Templeton

By default, these services are granted for access. You can revoke/grant the access from the Azure Portal.

>[AZURE.NOTE] By granting/revoking the access, you will reset the cluster user name and password.

**To grant/revoke HTTP web services access**

1. Sign in to the [Portal][azure-portal].
2. Click **Browse All** from the left menu, click **HDInsight Clusters**, click your cluster name.
3. Click **Settings** from the top menu, and then click **Cluster Login**.
4. If **Cluster login** has been enabled, you must click **Disable**, and then click **Enable** before you can change the username and password..
6. For **Cluster Login Username** and **Cluster Login Password**, enter the new user name and password (respectively) for the cluster.
7. Click **SAVE**.

	![hdinsight grand remove http web service access](./media/hdinsight-administer-use-management-portal/hdinsight.portal.change.username.password.png)




##Find the default storage account

Each HDInsight cluster has a default storage account. The default storage account and its keys for a cluster apears under **Settings**/**Properties**/**Azure Storage Keys**. See [List and show clusters](#list-and-show-clusters).

	
##Find the resource group 

In the ARM mode, each HDInsight cluster is created with an Azure resource group. The Azure resource group that a cluster belongs to appears in:

- The cluster list has a **Resource Group** column.
- Cluster **Essential** tile.  

See [List and show clusters](#list-and-show-clusters).
   
##Open HDInsight Query console

The HDInsight Query console includes the following features:

- **Getting started gallery**: To use the gallery , see [Learn Hadoop by using the Azure HDInsight Getting Started Gallery](hdinsight-learn-hadoop-use-sample-gallery.md).
- **Hive Editor**: A GUI web interface for submitting Hive jobs.  See [Run Hive queries using the Query Console](hdinsight-hadoop-use-hive-query-console.md).

	![hdinsight portal hive editor](./media/hdinsight-administer-use-management-portal/hdinsight-hive-editor.png)

- **Job history**: Monitor Hadoop jobs.  

	![hdinsight portal job history](./media/hdinsight-administer-use-management-portal/hdinsight-job-history.png)

	Click **Query Name** to show the details including Job properties, **Job Query**, and **Job Output. You can also download both the query and the output to your workstation.

- **File Browser**: Browse the default storage account and the linked storage accounts.

	![hdinsight portal file browser browse](./media/hdinsight-administer-use-management-portal/hdinsight-file-browser.png)

	On the screenshot, the **<Account>** type indicates the item is an Azure storage account.  Click the account name to browse the files.
	
- **Hadoop UI**.

	![hdinsight portal Hadoop UI](./media/hdinsight-administer-use-management-portal/hdinsight-hadoop-ui.png)
	
	From **Hadoop UI*, you can browse files, and check logs. 

- **Yarn UI**.

	![hdinsight portal YARN UI](./media/hdinsight-administer-use-management-portal/hdinsight-yarn-ui.png)

##Run Hive queries

To ran Hive jobs from the Portal, click **Hive Editor** in the HDInsight Query console. See [Open HDInsight Query console](#open-hdinsight-query-console).

##Monitor jobs

To monitor jobs from the Portal, click **Job History** in the HDInsight Query console. See [Open HDInsight Query console](#open-hdinsight-query-console).

##Browse files

To browse files stored in the default storage account and the linked storage accounts, click **File Browser** in the HDInsight Query console. See [Open HDInsight Query console](#open-hdinsight-query-console).

You can also use the **Browse the file system** utility from the **Hadoop UI** in the HDInsight console.  See [Open HDInsight Query console](#open-hdinsight-query-console).



##Monitor cluster usage

The __Usage__ section of the HDInsight cluster blade displays information about the number of cores available to your subscription for use with HDInsight, as well as the number of cores allocated to this cluster and how they are allocated for the nodes within this cluster. See [List and show clusters](#list-and-show-clusters).

> [AZURE.IMPORTANT] To monitor the services provided by the HDInsight cluster, you must use Ambari Web or the Ambari REST API. For more information on using Ambari, see [Manage HDInsight clusters using Ambari](hdinsight-hadoop-manage-ambari.md)


##Open Hadoop UI

To monitor the cluster, browse the file system, and check logs, click **Hadoop UI** in the HDInsight Query console. See [Open HDInsight Query console](#open-hdinsight-query-console).

##Open Yarn UI

To use Yarn user interface, click **Yarn UI** in the HDInsight Query console. See [Open HDInsight Query console](#open-hdinsight-query-console).

##Connect to clusters using RDP

The credentials for the cluster that you provided at its creation give access to the services on the cluster, but not to the cluster itself through Remote Desktop. You can turn on Remote Desktop access when you provision a cluster or after a cluster is provisioned. For the instructions about enabling Remote Desktop at creation, see [Create HDInsight cluster](hdinsight-provision-clusters.md).

**To enable Remote Desktop**

1. Sign in to the [Portal][azure-portal].
2. Click **Browse All** from the left menu, click **HDInsight Clusters**, click your cluster name.
3. Click **Settings** from the top menu, and then click **Remote Desktop**.
4. Enter **Expires On**, **Remote Desktop Username** and **Remote Desktop Password**, and then click **Enable**.

	![hdinsight enable disable configure remote desktop](./media/hdinsight-administer-use-management-portal/hdinsight.portal.remote.desktop.png)

	The default values for Expires On is a week.
> [AZURE.NOTE] You can also use the HDInsight .NET SDK to enable Remote Desktop on a cluster. Use the **EnableRdp** method on the HDInsight client object in the following manner: **client.EnableRdp(clustername, location, "rdpuser", "rdppassword", DateTime.Now.AddDays(6))**. Similarly, to disable Remote Desktop on the cluster, you can use **client.DisableRdp(clustername, location)**. For more information on these methods, see [HDInsight .NET SDK Reference](http://go.microsoft.com/fwlink/?LinkId=529017). This is applicable only for HDInsight clusters running on Windows.

**To connect to a cluster by using RDP**

1. Sign in to the [Portal][azure-portal].
2. Click **Browse All** from the left menu, click **HDInsight Clusters**, click your cluster name.
3. Click **Settings** from the top menu, and then click **Remote Desktop**.
4. Click **Connect** and follow the instructions. If Connect is disable, you must enable it first. Make sure using the Remote Desktop user username and password.  You can't use the Cluster user credentials.


##Open Hadoop command line

To connect to the cluster by using Remote Desktop and use the Hadoop command line, you must first have enabled Remote Desktop access to the cluster as described in the previous section.

**To open a Hadoop command line**

1. Connect to the cluster using Remote Desktop.
8. From the desktop, double-click **Hadoop Command Line**.

	![HDI.HadoopCommandLine][image-hadoopcommandline]

	For more information on Hadoop commands, see [Hadoop commands reference](http://hadoop.apache.org/docs/current/hadoop-project-dist/hadoop-common/CommandsManual.html).

In the previous screenshot, the folder name has the Hadoop version number embedded. The version number can changed based on the version of the Hadoop components installed on the cluster. You can use Hadoop environment variables to refer to those folders. For example:

	cd %hadoop_home%
	cd %hive_home%
	cd %hbase_home%
	cd %pig_home%
	cd %sqoop_home%
	cd %hcatalog_home%
	
##Next steps
In this article, you have learned how to create an HDInsight cluster by using the Portal, and how to open the Hadoop command-line tool. To learn more, see the following articles:

* [Administer HDInsight Using Azure PowerShell](hdinsight-administer-use-powershell.md)
* [Administer HDInsight Using Azure CLI](hdinsight-administer-use-command-line.md)
* [Create HDInsight clusters](hdinsight-provision-clusters.md)
* [Submit Hadoop jobs programmatically](hdinsight-submit-hadoop-jobs-programmatically.md)
* [Get Started with Azure HDInsight](hdinsight-hadoop-linux-tutorial-get-started.md)
* [What version of Hadoop is in Azure HDInsight?](hdinsight-component-versioning.md)

[azure-portal]: https://portal.azure.com
[image-hadoopcommandline]: ./media/hdinsight-administer-use-management-portal/hdinsight-hadoop-command-line.png "Hadoop command line"
<|MERGE_RESOLUTION|>--- conflicted
+++ resolved
@@ -1,391 +1,387 @@
-<properties
-	pageTitle="Manage Hadoop clusters in HDInsight using the Azure Portal | Microsoft Azure"
-	description="Learn how to administer HDInsight Service. Create an HDInsight cluster, open the interactive JavaScript console, and open the Hadoop command console."
-	services="hdinsight"
-	documentationCenter=""
-	tags="azure-portal"
-	authors="mumian"
-	manager="paulettm"
-	editor="cgronlun"/>
-
-<tags
-	ms.service="hdinsight"
-	ms.workload="big-data"
-	ms.tgt_pltfrm="na"
-	ms.devlang="na"
-	ms.topic="article"
-<<<<<<< HEAD
-	ms.date="04/07/2016"
-=======
-    ms.date="06/28/2016"
->>>>>>> c186bb0b
-	ms.author="jgao"/>
-
-# Manage Hadoop clusters in HDInsight by using the Azure Portal
-
-[AZURE.INCLUDE [selector](../../includes/hdinsight-portal-management-selector.md)]
-
-Using the [Azure Portal][azure-portal], you can create Hadoop clusters in Azure HDInsight, change Hadoop user password, and enable Remote Desktop Protocol (RDP) so you can access the Hadoop command console on the cluster.
-
-The information in this article only applies to Window-based HDInsight clusters. For information on managing Linux-based clusters, click the tab selector above.
-
-Click the tab selector for information on creating Hadoop clusters in HDInsight using other tools. 
-
-**Prerequisites**
-
-Before you begin this article, you must have the following:
-
-- **An Azure subscription**. See [Get Azure free trial](https://azure.microsoft.com/documentation/videos/get-azure-free-trial-for-testing-hadoop-in-hdinsight/).
-- **Azure Storage account** - An HDInsight cluster uses an Azure Blob storage container as the default file system. For more information about how Azure Blob storage provides a seamless experience with HDInsight clusters, see [Use Azure Blob Storage with HDInsight](hdinsight-hadoop-use-blob-storage.md). For details on creating an Azure Storage account, see [How to Create a Storage Account](../storage/storage-create-storage-account.md).
-
-##Open the Portal
-
-1. Sign in to [https://portal.azure.com](https://portal.azure.com).
-2. After you open the portal, you can:
-
-	- Click **New** from the left menu to create a new cluster:
-	
-		![new HDInsight cluster buttom](./media/hdinsight-administer-use-management-portal/azure-portal-new-button.png)
-	- Click **HDInsight Clusters** from the left menu.
-	
-		![Azure portal HDInsight cluster buttom](./media/hdinsight-administer-use-management-portal/azure-portal-hdinsight-button.png)
-
-	If **HDInsight** doesn't appear in the left menu, click **Browse**. 
-
-	![Azure portal Browse cluster buttom](./media/hdinsight-administer-use-management-portal/azure-portal-browse-button.png)
-
-##Create clusters
-
-For the creation instructions using the Portal, see [Create HDInsight clusters](hdinsight-provision-clusters.md#create-using-the-preview-portal).
-
-HDInsight works with a wide range of Hadoop components. For the list of the components that have been verified and supported, 
-see [What version of Hadoop is in Azure HDInsight](hdinsight-component-versioning.md). You can customize HDInsight by using one of the following options:
-
-- Use Script Action to run custom scripts that can customize a cluster to either change cluster configuration or install custom components such as Giraph or Solr. For more information, see [Customize HDInsight cluster using Script Action](hdinsight-hadoop-customize-cluster.md).
-- Use the cluster customization parameters in the HDInsight .NET SDK or Azure PowerShell during cluster creation. These configuration changes are then preserved through the lifetime of the cluster and are not affected by cluster node reimages that Azure platform periodically performs for maintenance. For more information on using the cluster customization parameters, see [Create HDInsight clusters](hdinsight-provision-clusters.md).
-- Some native Java components, like Mahout and Cascading, can be run on the cluster as JAR files. These JAR files can be distributed to Azure Blob storage, and submitted to HDInsight clusters through Hadoop job submission mechanisms. For more information, see [Submit Hadoop jobs programmatically](hdinsight-submit-hadoop-jobs-programmatically.md).
-
-	>[AZURE.NOTE] If you have issues deploying JAR files to HDInsight clusters or calling JAR files on HDInsight clusters, contact [Microsoft Support](https://azure.microsoft.com/support/options/).
-
-	> Cascading is not supported by HDInsight, and is not eligible for Microsoft Support. For lists of supported components, see [What's new in the cluster versions provided by HDInsight?](hdinsight-component-versioning.md).
-
-Installation of custom software on the cluster by using Remote Desktop Connection is not supported. You should avoid storing any files on the drives of the head node, as they will be lost if you need to re-create the clusters. We recommend storing files on Azure Blob storage. Blob storage is persistent.
-
-##List and show clusters
-
-1. Sign in to [https://portal.azure.com](https://portal.azure.com).
-2. Click **HDInsight Clusters** from the left menu.
-3. Click the cluster name. If the cluster list is long, you can use filter on the top of the page.
-4. Double-click a cluster from the list to show the details.
-
-	**Menu and essentials**:
-
-	![Azure portal hdinsight cluster essentials](./media/hdinsight-administer-use-management-portal/hdinsight-essentials.png)
-	
-	- To customize the menu, right-click anywhere on the menu, and then click **Customize**.
-	- **Settings** and **All Settings**: Displays the **Settings** blade for the cluster, which allows you to access detailed configuration information for the cluster.
-	- **Dashboard**, **Cluster Dashboard** and **URL: These are all ways to access the cluster dashboard, which is Ambari Web for Linux-based clusters.
-    -**Secure Shell**: Shows the instructions to connect to the cluster using Secure Shell (SSH) connection.
-	- **Scale Cluster**: Allows you to change the number of worker nodes for this cluster.
-	- **Delete**: Deletes the cluster.
-	- **Quickstart (![cloud and thunderbolt icon = quickstart](./media/hdinsight-administer-use-portal-linux/quickstart.png))**: Displays information that will help you get started using HDInsight.
-	- **Users (![users icon](./media/hdinsight-administer-use-portal-linux/users.png))**: Allows you to set permissions for _portal management_ of this cluster for other users on your Azure subscription.
-	
-		> [AZURE.IMPORTANT] This _only_ affects access and permissions to this cluster in the Azure portal, and has no effect on who can connect to or submit jobs to the HDInsight cluster.
-	- **Tags (![tag icon](./media/hdinsight-administer-use-portal-linux/tags.png))**: Tags allows you to set key/value pairs to define a custom taxonomy of your cloud services. For example, you may create a key named __project__, and then use a common value for all services associated with a specific project.
-	- **Ambari Views**: Links to Ambari Web.
-	
-	> [AZURE.IMPORTANT] To manage the services provided by the HDInsight cluster, you must use Ambari Web or the Ambari REST API. For more information on using Ambari, see [Manage HDInsight clusters using Ambari](hdinsight-hadoop-manage-ambari.md).
-
-	**Usage**:
-	
-	![Azure portal hdinsight cluster usage](./media/hdinsight-administer-use-management-portal/hdinsight-portal-cluster-usage.png)
-	
-5. Click **Settings**.
-
-	![Azure portal hdinsight cluster usage](./media/hdinsight-administer-use-management-portal/hdinsight.portal.cluster.settings.png)
-
-	- **Properties**: View the cluster properties.
-	- **Cluster AAD Identity**: 
-	- **Azure Storage Keys**: View the default storage account and its key. The storage account is configuration during the cluster creation process.
-	- **Cluster Login**: Change the cluster HTTP user name and password.
-	- **External Metastores**: View the Hive and Oozie metastores. The metastores can only be configured during the cluster creation process.
-	- **Scale Cluster**: Increase and decrease the number of cluster worker nodes.
-	- **Remote Desktop**: Enable and disable remote desktop (RDP) access, and configure the RDP username.  The RDP user name must be different from the HTTP user name.
-	- **Partner of Record**:
-    
-    > [AZURE.NOTE] This is a generic list of available settings; not all of them will be present for all cluster types.
-
-6. Click **Properties**:
-
-	The properties lists the following:
-	
-	- **Hostname**: Cluster name.
-	- **Cluster URL**.
-	- **Status**: Include Aborted, Accepted, ClusterStorageProvisioned, AzureVMConfiguration, HDInsightConfiguration, Operational, Running, Error, Deleting, Deleted, Timedout, DeleteQueued, DeleteTimedout, DeleteError, PatchQueued, CertRolloverQueued, ResizeQueued, ClusterCustomization
-	- **Region**: Azure location. For a list of supported Azure locations, see the **Region** dropdown list box on [HDInsight pricing](https://azure.microsoft.com/pricing/details/hdinsight/).
-	- **Data created**.
-	- **Operating system**: Either **Windows** or **Linux**.
-	- **Type**: Hadoop, HBase, Storm, Spark. 
-	- **Version**. See [HDInsight versions](hdinsight-component-versioning.md)
-	- **Subscription**: Subscription name.
-	- **Subscription ID**.
-	- **Primary data source**. The Azure Blob storage account used as the default Hadoop file system.
-	- **Worker nodes pricing tier**.
-	- **Head node pricing tier**.
-
-##Delete clusters
-
-Delete a cluster will not delete the default storage account or any linked storage accounts. You can re-create the cluster by using the same storage accounts and the same metastores.
-
-1. Sign in to the [Portal][azure-portal].
-2. Click **Browse All** from the left menu, click **HDInsight Clusters**, click your cluster name.
-3. Click **Delete** from the top menu, and then follow the instructions.
-
-See also [Pause/shut down clusters](#pauseshut-down-clusters).
-
-##Scale clusters
-The cluster scaling feature allows you to change the number of worker nodes used by a cluster that is running in Azure HDInsight without having to re-create the cluster.
-
->[AZURE.NOTE] Only clusters with HDInsight version 3.1.3 or higher are supported. If you are unsure of the version of your cluster, you can check the Properties page.  See [List and show clusters](hdinsight-adminster-use-management-portal.md#list-and-show-clusters).
-
-The impact of changing the number of data nodes for each type of cluster supported by HDInsight:
-
-- Hadoop
-
-	You can seamlessly increase the number of worker nodes in a Hadoop cluster that is running without impacting any pending or running jobs. New jobs can also be submitted while the operation is in progress. Failures in a scaling operation are gracefully handled so that the cluster is always left in a functional state.
-
-	When a Hadoop cluster is scaled down by reducing the number of data nodes, some of the services in the cluster are restarted. This causes all running and pending jobs to fail at the completion of the scaling operation. You can, however, resubmit the jobs once the operation is complete.
-
-- HBase
-
-	You can seamlessly add or remove nodes to your HBase cluster while it is running. Regional Servers are automatically balanced within a few minutes of completing the scaling operation. However, you can also manually balance the regional servers by logging into the headnode of cluster and running the following commands from a command prompt window:
-
-		>pushd %HBASE_HOME%\bin
-		>hbase shell
-		>balancer
-
-	For more information on using the HBase shell, see []
-- Storm
-
-	You can seamlessly add or remove data nodes to your Storm cluster while it is running. But after a successful completion of the scaling operation, you will need to rebalance the topology.
-
-	Rebalancing can be accomplished in two ways:
-
-	* Storm web UI
-	* Command-line interface (CLI) tool
-
-	Please refer to the [Apache Storm documentation](http://storm.apache.org/documentation/Understanding-the-parallelism-of-a-Storm-topology.html) for more details.
-
-	The Storm web UI is available on the HDInsight cluster:
-
-	![hdinsight storm scale rebalance](./media/hdinsight-administer-use-management-portal/hdinsight.portal.scale.cluster.storm.rebalance.png)
-
-	Here is an example how to use the CLI command to rebalance the Storm topology:
-
-		## Reconfigure the topology "mytopology" to use 5 worker processes,
-		## the spout "blue-spout" to use 3 executors, and
-		## the bolt "yellow-bolt" to use 10 executors
-
-		$ storm rebalance mytopology -n 5 -e blue-spout=3 -e yellow-bolt=10
-
-
-**To scale clusters**
-
-1. Sign in to the [Portal][azure-portal].
-2. Click **Browse All** from the left menu, click **HDInsight Clusters**, click your cluster name.
-3. Click **Settings** from the top menu, and then click **Scale Cluster**.
-4. Enter **Number of Worker nodes**. The limit on the number of cluster node varies among Azure subscriptions. You can contact billing support to increase the limit.  The cost information will reflect the changes you have made to the number of nodes.
-
-	![hdinsight hadoop hbase storm spark scale](./media/hdinsight-administer-use-management-portal/hdinsight.portal.scale.cluster.png)
-
-##Pause/shut down clusters
-
-Most of Hadoop jobs are batch jobs that are only ran occasionally. For most Hadoop clusters, there are large periods of time that the cluster is not being used for processing. With HDInsight, your data is stored in Azure Storage, so you can safely delete a cluster when it is not in use.
-You are also charged for an HDInsight cluster, even when it is not in use. Since the charges for the cluster are many times more than the charges for storage, it makes economic sense to delete clusters when they are not in use.
-
-There are many ways you can program the process:
-
-- User Azure Data Factory. See [Azure HDInsight Linked Service](../data-factory/data-factory-compute-linked-services.md) and [Transform and analyze using Azure Data Factory](../data-factory/data-factory-data-transformation-activities.md) for on-demand and self-defined HDInsight linked services.
-- Use Azure PowerShell.  See [Analyze flight delay data](hdinsight-analyze-flight-delay-data.md).
-- Use Azure CLI. See [Manage HDInsight clusters using Azure CLI](hdinsight-administer-use-command-line.md).
-- Use HDInsight .NET SDK. See [Submit Hadoop jobs](hdinsight-submit-hadoop-jobs-programmatically.md).
-
-For the pricing information, see [HDInsight pricing](https://azure.microsoft.com/pricing/details/hdinsight/). To delete a cluster from the Portal, see [Delete clusters](#delete-clusters)
-
-##Change cluster username
-
-An HDInsight cluster can have two user accounts. The HDInsight cluster user account is created during the creation process. You can also create an RDP user account for accessing the cluster via RDP. See [Enable remote desktop](#connect-to-hdinsight-clusters-by-using-rdp).
-
-**To change the HDInsight cluster user name and password**
-
-1. Sign in to the [Portal][azure-portal].
-2. Click **Browse All** from the left menu, click **HDInsight Clusters**, click your cluster name.
-3. Click **Settings** from the top menu, and then click **Cluster Login**.
-4. If **Cluster login** has been enabled, you must click **Disable**, and then click **Enable** before you can change the username and password..
-4. Change the **Cluster Login Name** and/or the **Cluster Login Password**, and then click **Save**.
-
-	![hdinsight change cluster user username password http user](./media/hdinsight-administer-use-management-portal/hdinsight.portal.change.username.password.png)
-
-##Grant/revoke access
-
-HDInsight clusters have the following HTTP web services (all of these services have RESTful endpoints):
-
-- ODBC
-- JDBC
-- Ambari
-- Oozie
-- Templeton
-
-By default, these services are granted for access. You can revoke/grant the access from the Azure Portal.
-
->[AZURE.NOTE] By granting/revoking the access, you will reset the cluster user name and password.
-
-**To grant/revoke HTTP web services access**
-
-1. Sign in to the [Portal][azure-portal].
-2. Click **Browse All** from the left menu, click **HDInsight Clusters**, click your cluster name.
-3. Click **Settings** from the top menu, and then click **Cluster Login**.
-4. If **Cluster login** has been enabled, you must click **Disable**, and then click **Enable** before you can change the username and password..
-6. For **Cluster Login Username** and **Cluster Login Password**, enter the new user name and password (respectively) for the cluster.
-7. Click **SAVE**.
-
-	![hdinsight grand remove http web service access](./media/hdinsight-administer-use-management-portal/hdinsight.portal.change.username.password.png)
-
-
-
-
-##Find the default storage account
-
-Each HDInsight cluster has a default storage account. The default storage account and its keys for a cluster apears under **Settings**/**Properties**/**Azure Storage Keys**. See [List and show clusters](#list-and-show-clusters).
-
-	
-##Find the resource group 
-
-In the ARM mode, each HDInsight cluster is created with an Azure resource group. The Azure resource group that a cluster belongs to appears in:
-
-- The cluster list has a **Resource Group** column.
-- Cluster **Essential** tile.  
-
-See [List and show clusters](#list-and-show-clusters).
-   
-##Open HDInsight Query console
-
-The HDInsight Query console includes the following features:
-
-- **Getting started gallery**: To use the gallery , see [Learn Hadoop by using the Azure HDInsight Getting Started Gallery](hdinsight-learn-hadoop-use-sample-gallery.md).
-- **Hive Editor**: A GUI web interface for submitting Hive jobs.  See [Run Hive queries using the Query Console](hdinsight-hadoop-use-hive-query-console.md).
-
-	![hdinsight portal hive editor](./media/hdinsight-administer-use-management-portal/hdinsight-hive-editor.png)
-
-- **Job history**: Monitor Hadoop jobs.  
-
-	![hdinsight portal job history](./media/hdinsight-administer-use-management-portal/hdinsight-job-history.png)
-
-	Click **Query Name** to show the details including Job properties, **Job Query**, and **Job Output. You can also download both the query and the output to your workstation.
-
-- **File Browser**: Browse the default storage account and the linked storage accounts.
-
-	![hdinsight portal file browser browse](./media/hdinsight-administer-use-management-portal/hdinsight-file-browser.png)
-
-	On the screenshot, the **<Account>** type indicates the item is an Azure storage account.  Click the account name to browse the files.
-	
-- **Hadoop UI**.
-
-	![hdinsight portal Hadoop UI](./media/hdinsight-administer-use-management-portal/hdinsight-hadoop-ui.png)
-	
-	From **Hadoop UI*, you can browse files, and check logs. 
-
-- **Yarn UI**.
-
-	![hdinsight portal YARN UI](./media/hdinsight-administer-use-management-portal/hdinsight-yarn-ui.png)
-
-##Run Hive queries
-
-To ran Hive jobs from the Portal, click **Hive Editor** in the HDInsight Query console. See [Open HDInsight Query console](#open-hdinsight-query-console).
-
-##Monitor jobs
-
-To monitor jobs from the Portal, click **Job History** in the HDInsight Query console. See [Open HDInsight Query console](#open-hdinsight-query-console).
-
-##Browse files
-
-To browse files stored in the default storage account and the linked storage accounts, click **File Browser** in the HDInsight Query console. See [Open HDInsight Query console](#open-hdinsight-query-console).
-
-You can also use the **Browse the file system** utility from the **Hadoop UI** in the HDInsight console.  See [Open HDInsight Query console](#open-hdinsight-query-console).
-
-
-
-##Monitor cluster usage
-
-The __Usage__ section of the HDInsight cluster blade displays information about the number of cores available to your subscription for use with HDInsight, as well as the number of cores allocated to this cluster and how they are allocated for the nodes within this cluster. See [List and show clusters](#list-and-show-clusters).
-
-> [AZURE.IMPORTANT] To monitor the services provided by the HDInsight cluster, you must use Ambari Web or the Ambari REST API. For more information on using Ambari, see [Manage HDInsight clusters using Ambari](hdinsight-hadoop-manage-ambari.md)
-
-
-##Open Hadoop UI
-
-To monitor the cluster, browse the file system, and check logs, click **Hadoop UI** in the HDInsight Query console. See [Open HDInsight Query console](#open-hdinsight-query-console).
-
-##Open Yarn UI
-
-To use Yarn user interface, click **Yarn UI** in the HDInsight Query console. See [Open HDInsight Query console](#open-hdinsight-query-console).
-
-##Connect to clusters using RDP
-
-The credentials for the cluster that you provided at its creation give access to the services on the cluster, but not to the cluster itself through Remote Desktop. You can turn on Remote Desktop access when you provision a cluster or after a cluster is provisioned. For the instructions about enabling Remote Desktop at creation, see [Create HDInsight cluster](hdinsight-provision-clusters.md).
-
-**To enable Remote Desktop**
-
-1. Sign in to the [Portal][azure-portal].
-2. Click **Browse All** from the left menu, click **HDInsight Clusters**, click your cluster name.
-3. Click **Settings** from the top menu, and then click **Remote Desktop**.
-4. Enter **Expires On**, **Remote Desktop Username** and **Remote Desktop Password**, and then click **Enable**.
-
-	![hdinsight enable disable configure remote desktop](./media/hdinsight-administer-use-management-portal/hdinsight.portal.remote.desktop.png)
-
-	The default values for Expires On is a week.
-> [AZURE.NOTE] You can also use the HDInsight .NET SDK to enable Remote Desktop on a cluster. Use the **EnableRdp** method on the HDInsight client object in the following manner: **client.EnableRdp(clustername, location, "rdpuser", "rdppassword", DateTime.Now.AddDays(6))**. Similarly, to disable Remote Desktop on the cluster, you can use **client.DisableRdp(clustername, location)**. For more information on these methods, see [HDInsight .NET SDK Reference](http://go.microsoft.com/fwlink/?LinkId=529017). This is applicable only for HDInsight clusters running on Windows.
-
-**To connect to a cluster by using RDP**
-
-1. Sign in to the [Portal][azure-portal].
-2. Click **Browse All** from the left menu, click **HDInsight Clusters**, click your cluster name.
-3. Click **Settings** from the top menu, and then click **Remote Desktop**.
-4. Click **Connect** and follow the instructions. If Connect is disable, you must enable it first. Make sure using the Remote Desktop user username and password.  You can't use the Cluster user credentials.
-
-
-##Open Hadoop command line
-
-To connect to the cluster by using Remote Desktop and use the Hadoop command line, you must first have enabled Remote Desktop access to the cluster as described in the previous section.
-
-**To open a Hadoop command line**
-
-1. Connect to the cluster using Remote Desktop.
-8. From the desktop, double-click **Hadoop Command Line**.
-
-	![HDI.HadoopCommandLine][image-hadoopcommandline]
-
-	For more information on Hadoop commands, see [Hadoop commands reference](http://hadoop.apache.org/docs/current/hadoop-project-dist/hadoop-common/CommandsManual.html).
-
-In the previous screenshot, the folder name has the Hadoop version number embedded. The version number can changed based on the version of the Hadoop components installed on the cluster. You can use Hadoop environment variables to refer to those folders. For example:
-
-	cd %hadoop_home%
-	cd %hive_home%
-	cd %hbase_home%
-	cd %pig_home%
-	cd %sqoop_home%
-	cd %hcatalog_home%
-	
-##Next steps
-In this article, you have learned how to create an HDInsight cluster by using the Portal, and how to open the Hadoop command-line tool. To learn more, see the following articles:
-
-* [Administer HDInsight Using Azure PowerShell](hdinsight-administer-use-powershell.md)
-* [Administer HDInsight Using Azure CLI](hdinsight-administer-use-command-line.md)
-* [Create HDInsight clusters](hdinsight-provision-clusters.md)
-* [Submit Hadoop jobs programmatically](hdinsight-submit-hadoop-jobs-programmatically.md)
-* [Get Started with Azure HDInsight](hdinsight-hadoop-linux-tutorial-get-started.md)
-* [What version of Hadoop is in Azure HDInsight?](hdinsight-component-versioning.md)
-
-[azure-portal]: https://portal.azure.com
-[image-hadoopcommandline]: ./media/hdinsight-administer-use-management-portal/hdinsight-hadoop-command-line.png "Hadoop command line"
+<properties
+	pageTitle="Manage Hadoop clusters in HDInsight using the Azure Portal | Microsoft Azure"
+	description="Learn how to administer HDInsight Service. Create an HDInsight cluster, open the interactive JavaScript console, and open the Hadoop command console."
+	services="hdinsight"
+	documentationCenter=""
+	tags="azure-portal"
+	authors="mumian"
+	manager="paulettm"
+	editor="cgronlun"/>
+
+<tags
+	ms.service="hdinsight"
+	ms.workload="big-data"
+	ms.tgt_pltfrm="na"
+	ms.devlang="na"
+	ms.topic="article"
+    ms.date="06/28/2016"
+	ms.author="jgao"/>
+
+# Manage Hadoop clusters in HDInsight by using the Azure Portal
+
+[AZURE.INCLUDE [selector](../../includes/hdinsight-portal-management-selector.md)]
+
+Using the [Azure Portal][azure-portal], you can create Hadoop clusters in Azure HDInsight, change Hadoop user password, and enable Remote Desktop Protocol (RDP) so you can access the Hadoop command console on the cluster.
+
+The information in this article only applies to Window-based HDInsight clusters. For information on managing Linux-based clusters, click the tab selector above.
+
+Click the tab selector for information on creating Hadoop clusters in HDInsight using other tools. 
+
+**Prerequisites**
+
+Before you begin this article, you must have the following:
+
+- **An Azure subscription**. See [Get Azure free trial](https://azure.microsoft.com/documentation/videos/get-azure-free-trial-for-testing-hadoop-in-hdinsight/).
+- **Azure Storage account** - An HDInsight cluster uses an Azure Blob storage container as the default file system. For more information about how Azure Blob storage provides a seamless experience with HDInsight clusters, see [Use Azure Blob Storage with HDInsight](hdinsight-hadoop-use-blob-storage.md). For details on creating an Azure Storage account, see [How to Create a Storage Account](../storage/storage-create-storage-account.md).
+
+##Open the Portal
+
+1. Sign in to [https://portal.azure.com](https://portal.azure.com).
+2. After you open the portal, you can:
+
+	- Click **New** from the left menu to create a new cluster:
+	
+		![new HDInsight cluster buttom](./media/hdinsight-administer-use-management-portal/azure-portal-new-button.png)
+	- Click **HDInsight Clusters** from the left menu.
+	
+		![Azure portal HDInsight cluster buttom](./media/hdinsight-administer-use-management-portal/azure-portal-hdinsight-button.png)
+
+	If **HDInsight** doesn't appear in the left menu, click **Browse**. 
+
+	![Azure portal Browse cluster buttom](./media/hdinsight-administer-use-management-portal/azure-portal-browse-button.png)
+
+##Create clusters
+
+For the creation instructions using the Portal, see [Create HDInsight clusters](hdinsight-provision-clusters.md#create-using-the-preview-portal).
+
+HDInsight works with a wide range of Hadoop components. For the list of the components that have been verified and supported, 
+see [What version of Hadoop is in Azure HDInsight](hdinsight-component-versioning.md). You can customize HDInsight by using one of the following options:
+
+- Use Script Action to run custom scripts that can customize a cluster to either change cluster configuration or install custom components such as Giraph or Solr. For more information, see [Customize HDInsight cluster using Script Action](hdinsight-hadoop-customize-cluster.md).
+- Use the cluster customization parameters in the HDInsight .NET SDK or Azure PowerShell during cluster creation. These configuration changes are then preserved through the lifetime of the cluster and are not affected by cluster node reimages that Azure platform periodically performs for maintenance. For more information on using the cluster customization parameters, see [Create HDInsight clusters](hdinsight-provision-clusters.md).
+- Some native Java components, like Mahout and Cascading, can be run on the cluster as JAR files. These JAR files can be distributed to Azure Blob storage, and submitted to HDInsight clusters through Hadoop job submission mechanisms. For more information, see [Submit Hadoop jobs programmatically](hdinsight-submit-hadoop-jobs-programmatically.md).
+
+	>[AZURE.NOTE] If you have issues deploying JAR files to HDInsight clusters or calling JAR files on HDInsight clusters, contact [Microsoft Support](https://azure.microsoft.com/support/options/).
+
+	> Cascading is not supported by HDInsight, and is not eligible for Microsoft Support. For lists of supported components, see [What's new in the cluster versions provided by HDInsight?](hdinsight-component-versioning.md).
+
+Installation of custom software on the cluster by using Remote Desktop Connection is not supported. You should avoid storing any files on the drives of the head node, as they will be lost if you need to re-create the clusters. We recommend storing files on Azure Blob storage. Blob storage is persistent.
+
+##List and show clusters
+
+1. Sign in to [https://portal.azure.com](https://portal.azure.com).
+2. Click **HDInsight Clusters** from the left menu.
+3. Click the cluster name. If the cluster list is long, you can use filter on the top of the page.
+4. Double-click a cluster from the list to show the details.
+
+	**Menu and essentials**:
+
+	![Azure portal hdinsight cluster essentials](./media/hdinsight-administer-use-management-portal/hdinsight-essentials.png)
+	
+	- To customize the menu, right-click anywhere on the menu, and then click **Customize**.
+	- **Settings** and **All Settings**: Displays the **Settings** blade for the cluster, which allows you to access detailed configuration information for the cluster.
+	- **Dashboard**, **Cluster Dashboard** and **URL: These are all ways to access the cluster dashboard, which is Ambari Web for Linux-based clusters.
+    -**Secure Shell**: Shows the instructions to connect to the cluster using Secure Shell (SSH) connection.
+	- **Scale Cluster**: Allows you to change the number of worker nodes for this cluster.
+	- **Delete**: Deletes the cluster.
+	- **Quickstart (![cloud and thunderbolt icon = quickstart](./media/hdinsight-administer-use-portal-linux/quickstart.png))**: Displays information that will help you get started using HDInsight.
+	- **Users (![users icon](./media/hdinsight-administer-use-portal-linux/users.png))**: Allows you to set permissions for _portal management_ of this cluster for other users on your Azure subscription.
+	
+		> [AZURE.IMPORTANT] This _only_ affects access and permissions to this cluster in the Azure portal, and has no effect on who can connect to or submit jobs to the HDInsight cluster.
+	- **Tags (![tag icon](./media/hdinsight-administer-use-portal-linux/tags.png))**: Tags allows you to set key/value pairs to define a custom taxonomy of your cloud services. For example, you may create a key named __project__, and then use a common value for all services associated with a specific project.
+	- **Ambari Views**: Links to Ambari Web.
+	
+	> [AZURE.IMPORTANT] To manage the services provided by the HDInsight cluster, you must use Ambari Web or the Ambari REST API. For more information on using Ambari, see [Manage HDInsight clusters using Ambari](hdinsight-hadoop-manage-ambari.md).
+
+	**Usage**:
+	
+	![Azure portal hdinsight cluster usage](./media/hdinsight-administer-use-management-portal/hdinsight-portal-cluster-usage.png)
+	
+5. Click **Settings**.
+
+	![Azure portal hdinsight cluster usage](./media/hdinsight-administer-use-management-portal/hdinsight.portal.cluster.settings.png)
+
+	- **Properties**: View the cluster properties.
+	- **Cluster AAD Identity**: 
+	- **Azure Storage Keys**: View the default storage account and its key. The storage account is configuration during the cluster creation process.
+	- **Cluster Login**: Change the cluster HTTP user name and password.
+	- **External Metastores**: View the Hive and Oozie metastores. The metastores can only be configured during the cluster creation process.
+	- **Scale Cluster**: Increase and decrease the number of cluster worker nodes.
+	- **Remote Desktop**: Enable and disable remote desktop (RDP) access, and configure the RDP username.  The RDP user name must be different from the HTTP user name.
+	- **Partner of Record**:
+    
+    > [AZURE.NOTE] This is a generic list of available settings; not all of them will be present for all cluster types.
+
+6. Click **Properties**:
+
+	The properties lists the following:
+	
+	- **Hostname**: Cluster name.
+	- **Cluster URL**.
+	- **Status**: Include Aborted, Accepted, ClusterStorageProvisioned, AzureVMConfiguration, HDInsightConfiguration, Operational, Running, Error, Deleting, Deleted, Timedout, DeleteQueued, DeleteTimedout, DeleteError, PatchQueued, CertRolloverQueued, ResizeQueued, ClusterCustomization
+	- **Region**: Azure location. For a list of supported Azure locations, see the **Region** dropdown list box on [HDInsight pricing](https://azure.microsoft.com/pricing/details/hdinsight/).
+	- **Data created**.
+	- **Operating system**: Either **Windows** or **Linux**.
+	- **Type**: Hadoop, HBase, Storm, Spark. 
+	- **Version**. See [HDInsight versions](hdinsight-component-versioning.md)
+	- **Subscription**: Subscription name.
+	- **Subscription ID**.
+	- **Primary data source**. The Azure Blob storage account used as the default Hadoop file system.
+	- **Worker nodes pricing tier**.
+	- **Head node pricing tier**.
+
+##Delete clusters
+
+Delete a cluster will not delete the default storage account or any linked storage accounts. You can re-create the cluster by using the same storage accounts and the same metastores.
+
+1. Sign in to the [Portal][azure-portal].
+2. Click **Browse All** from the left menu, click **HDInsight Clusters**, click your cluster name.
+3. Click **Delete** from the top menu, and then follow the instructions.
+
+See also [Pause/shut down clusters](#pauseshut-down-clusters).
+
+##Scale clusters
+The cluster scaling feature allows you to change the number of worker nodes used by a cluster that is running in Azure HDInsight without having to re-create the cluster.
+
+>[AZURE.NOTE] Only clusters with HDInsight version 3.1.3 or higher are supported. If you are unsure of the version of your cluster, you can check the Properties page.  See [List and show clusters](hdinsight-adminster-use-management-portal.md#list-and-show-clusters).
+
+The impact of changing the number of data nodes for each type of cluster supported by HDInsight:
+
+- Hadoop
+
+	You can seamlessly increase the number of worker nodes in a Hadoop cluster that is running without impacting any pending or running jobs. New jobs can also be submitted while the operation is in progress. Failures in a scaling operation are gracefully handled so that the cluster is always left in a functional state.
+
+	When a Hadoop cluster is scaled down by reducing the number of data nodes, some of the services in the cluster are restarted. This causes all running and pending jobs to fail at the completion of the scaling operation. You can, however, resubmit the jobs once the operation is complete.
+
+- HBase
+
+	You can seamlessly add or remove nodes to your HBase cluster while it is running. Regional Servers are automatically balanced within a few minutes of completing the scaling operation. However, you can also manually balance the regional servers by logging into the headnode of cluster and running the following commands from a command prompt window:
+
+		>pushd %HBASE_HOME%\bin
+		>hbase shell
+		>balancer
+
+	For more information on using the HBase shell, see []
+- Storm
+
+	You can seamlessly add or remove data nodes to your Storm cluster while it is running. But after a successful completion of the scaling operation, you will need to rebalance the topology.
+
+	Rebalancing can be accomplished in two ways:
+
+	* Storm web UI
+	* Command-line interface (CLI) tool
+
+	Please refer to the [Apache Storm documentation](http://storm.apache.org/documentation/Understanding-the-parallelism-of-a-Storm-topology.html) for more details.
+
+	The Storm web UI is available on the HDInsight cluster:
+
+	![hdinsight storm scale rebalance](./media/hdinsight-administer-use-management-portal/hdinsight.portal.scale.cluster.storm.rebalance.png)
+
+	Here is an example how to use the CLI command to rebalance the Storm topology:
+
+		## Reconfigure the topology "mytopology" to use 5 worker processes,
+		## the spout "blue-spout" to use 3 executors, and
+		## the bolt "yellow-bolt" to use 10 executors
+
+		$ storm rebalance mytopology -n 5 -e blue-spout=3 -e yellow-bolt=10
+
+
+**To scale clusters**
+
+1. Sign in to the [Portal][azure-portal].
+2. Click **Browse All** from the left menu, click **HDInsight Clusters**, click your cluster name.
+3. Click **Settings** from the top menu, and then click **Scale Cluster**.
+4. Enter **Number of Worker nodes**. The limit on the number of cluster node varies among Azure subscriptions. You can contact billing support to increase the limit.  The cost information will reflect the changes you have made to the number of nodes.
+
+	![hdinsight hadoop hbase storm spark scale](./media/hdinsight-administer-use-management-portal/hdinsight.portal.scale.cluster.png)
+
+##Pause/shut down clusters
+
+Most of Hadoop jobs are batch jobs that are only ran occasionally. For most Hadoop clusters, there are large periods of time that the cluster is not being used for processing. With HDInsight, your data is stored in Azure Storage, so you can safely delete a cluster when it is not in use.
+You are also charged for an HDInsight cluster, even when it is not in use. Since the charges for the cluster are many times more than the charges for storage, it makes economic sense to delete clusters when they are not in use.
+
+There are many ways you can program the process:
+
+- User Azure Data Factory. See [Azure HDInsight Linked Service](../data-factory/data-factory-compute-linked-services.md) and [Transform and analyze using Azure Data Factory](../data-factory/data-factory-data-transformation-activities.md) for on-demand and self-defined HDInsight linked services.
+- Use Azure PowerShell.  See [Analyze flight delay data](hdinsight-analyze-flight-delay-data.md).
+- Use Azure CLI. See [Manage HDInsight clusters using Azure CLI](hdinsight-administer-use-command-line.md).
+- Use HDInsight .NET SDK. See [Submit Hadoop jobs](hdinsight-submit-hadoop-jobs-programmatically.md).
+
+For the pricing information, see [HDInsight pricing](https://azure.microsoft.com/pricing/details/hdinsight/). To delete a cluster from the Portal, see [Delete clusters](#delete-clusters)
+
+##Change cluster username
+
+An HDInsight cluster can have two user accounts. The HDInsight cluster user account is created during the creation process. You can also create an RDP user account for accessing the cluster via RDP. See [Enable remote desktop](#connect-to-hdinsight-clusters-by-using-rdp).
+
+**To change the HDInsight cluster user name and password**
+
+1. Sign in to the [Portal][azure-portal].
+2. Click **Browse All** from the left menu, click **HDInsight Clusters**, click your cluster name.
+3. Click **Settings** from the top menu, and then click **Cluster Login**.
+4. If **Cluster login** has been enabled, you must click **Disable**, and then click **Enable** before you can change the username and password..
+4. Change the **Cluster Login Name** and/or the **Cluster Login Password**, and then click **Save**.
+
+	![hdinsight change cluster user username password http user](./media/hdinsight-administer-use-management-portal/hdinsight.portal.change.username.password.png)
+
+##Grant/revoke access
+
+HDInsight clusters have the following HTTP web services (all of these services have RESTful endpoints):
+
+- ODBC
+- JDBC
+- Ambari
+- Oozie
+- Templeton
+
+By default, these services are granted for access. You can revoke/grant the access from the Azure Portal.
+
+>[AZURE.NOTE] By granting/revoking the access, you will reset the cluster user name and password.
+
+**To grant/revoke HTTP web services access**
+
+1. Sign in to the [Portal][azure-portal].
+2. Click **Browse All** from the left menu, click **HDInsight Clusters**, click your cluster name.
+3. Click **Settings** from the top menu, and then click **Cluster Login**.
+4. If **Cluster login** has been enabled, you must click **Disable**, and then click **Enable** before you can change the username and password..
+6. For **Cluster Login Username** and **Cluster Login Password**, enter the new user name and password (respectively) for the cluster.
+7. Click **SAVE**.
+
+	![hdinsight grand remove http web service access](./media/hdinsight-administer-use-management-portal/hdinsight.portal.change.username.password.png)
+
+
+
+
+##Find the default storage account
+
+Each HDInsight cluster has a default storage account. The default storage account and its keys for a cluster apears under **Settings**/**Properties**/**Azure Storage Keys**. See [List and show clusters](#list-and-show-clusters).
+
+	
+##Find the resource group 
+
+In the ARM mode, each HDInsight cluster is created with an Azure resource group. The Azure resource group that a cluster belongs to appears in:
+
+- The cluster list has a **Resource Group** column.
+- Cluster **Essential** tile.  
+
+See [List and show clusters](#list-and-show-clusters).
+   
+##Open HDInsight Query console
+
+The HDInsight Query console includes the following features:
+
+- **Getting started gallery**: To use the gallery , see [Learn Hadoop by using the Azure HDInsight Getting Started Gallery](hdinsight-learn-hadoop-use-sample-gallery.md).
+- **Hive Editor**: A GUI web interface for submitting Hive jobs.  See [Run Hive queries using the Query Console](hdinsight-hadoop-use-hive-query-console.md).
+
+	![hdinsight portal hive editor](./media/hdinsight-administer-use-management-portal/hdinsight-hive-editor.png)
+
+- **Job history**: Monitor Hadoop jobs.  
+
+	![hdinsight portal job history](./media/hdinsight-administer-use-management-portal/hdinsight-job-history.png)
+
+	Click **Query Name** to show the details including Job properties, **Job Query**, and **Job Output. You can also download both the query and the output to your workstation.
+
+- **File Browser**: Browse the default storage account and the linked storage accounts.
+
+	![hdinsight portal file browser browse](./media/hdinsight-administer-use-management-portal/hdinsight-file-browser.png)
+
+	On the screenshot, the **<Account>** type indicates the item is an Azure storage account.  Click the account name to browse the files.
+	
+- **Hadoop UI**.
+
+	![hdinsight portal Hadoop UI](./media/hdinsight-administer-use-management-portal/hdinsight-hadoop-ui.png)
+	
+	From **Hadoop UI*, you can browse files, and check logs. 
+
+- **Yarn UI**.
+
+	![hdinsight portal YARN UI](./media/hdinsight-administer-use-management-portal/hdinsight-yarn-ui.png)
+
+##Run Hive queries
+
+To ran Hive jobs from the Portal, click **Hive Editor** in the HDInsight Query console. See [Open HDInsight Query console](#open-hdinsight-query-console).
+
+##Monitor jobs
+
+To monitor jobs from the Portal, click **Job History** in the HDInsight Query console. See [Open HDInsight Query console](#open-hdinsight-query-console).
+
+##Browse files
+
+To browse files stored in the default storage account and the linked storage accounts, click **File Browser** in the HDInsight Query console. See [Open HDInsight Query console](#open-hdinsight-query-console).
+
+You can also use the **Browse the file system** utility from the **Hadoop UI** in the HDInsight console.  See [Open HDInsight Query console](#open-hdinsight-query-console).
+
+
+
+##Monitor cluster usage
+
+The __Usage__ section of the HDInsight cluster blade displays information about the number of cores available to your subscription for use with HDInsight, as well as the number of cores allocated to this cluster and how they are allocated for the nodes within this cluster. See [List and show clusters](#list-and-show-clusters).
+
+> [AZURE.IMPORTANT] To monitor the services provided by the HDInsight cluster, you must use Ambari Web or the Ambari REST API. For more information on using Ambari, see [Manage HDInsight clusters using Ambari](hdinsight-hadoop-manage-ambari.md)
+
+
+##Open Hadoop UI
+
+To monitor the cluster, browse the file system, and check logs, click **Hadoop UI** in the HDInsight Query console. See [Open HDInsight Query console](#open-hdinsight-query-console).
+
+##Open Yarn UI
+
+To use Yarn user interface, click **Yarn UI** in the HDInsight Query console. See [Open HDInsight Query console](#open-hdinsight-query-console).
+
+##Connect to clusters using RDP
+
+The credentials for the cluster that you provided at its creation give access to the services on the cluster, but not to the cluster itself through Remote Desktop. You can turn on Remote Desktop access when you provision a cluster or after a cluster is provisioned. For the instructions about enabling Remote Desktop at creation, see [Create HDInsight cluster](hdinsight-provision-clusters.md).
+
+**To enable Remote Desktop**
+
+1. Sign in to the [Portal][azure-portal].
+2. Click **Browse All** from the left menu, click **HDInsight Clusters**, click your cluster name.
+3. Click **Settings** from the top menu, and then click **Remote Desktop**.
+4. Enter **Expires On**, **Remote Desktop Username** and **Remote Desktop Password**, and then click **Enable**.
+
+	![hdinsight enable disable configure remote desktop](./media/hdinsight-administer-use-management-portal/hdinsight.portal.remote.desktop.png)
+
+	The default values for Expires On is a week.
+> [AZURE.NOTE] You can also use the HDInsight .NET SDK to enable Remote Desktop on a cluster. Use the **EnableRdp** method on the HDInsight client object in the following manner: **client.EnableRdp(clustername, location, "rdpuser", "rdppassword", DateTime.Now.AddDays(6))**. Similarly, to disable Remote Desktop on the cluster, you can use **client.DisableRdp(clustername, location)**. For more information on these methods, see [HDInsight .NET SDK Reference](http://go.microsoft.com/fwlink/?LinkId=529017). This is applicable only for HDInsight clusters running on Windows.
+
+**To connect to a cluster by using RDP**
+
+1. Sign in to the [Portal][azure-portal].
+2. Click **Browse All** from the left menu, click **HDInsight Clusters**, click your cluster name.
+3. Click **Settings** from the top menu, and then click **Remote Desktop**.
+4. Click **Connect** and follow the instructions. If Connect is disable, you must enable it first. Make sure using the Remote Desktop user username and password.  You can't use the Cluster user credentials.
+
+
+##Open Hadoop command line
+
+To connect to the cluster by using Remote Desktop and use the Hadoop command line, you must first have enabled Remote Desktop access to the cluster as described in the previous section.
+
+**To open a Hadoop command line**
+
+1. Connect to the cluster using Remote Desktop.
+8. From the desktop, double-click **Hadoop Command Line**.
+
+	![HDI.HadoopCommandLine][image-hadoopcommandline]
+
+	For more information on Hadoop commands, see [Hadoop commands reference](http://hadoop.apache.org/docs/current/hadoop-project-dist/hadoop-common/CommandsManual.html).
+
+In the previous screenshot, the folder name has the Hadoop version number embedded. The version number can changed based on the version of the Hadoop components installed on the cluster. You can use Hadoop environment variables to refer to those folders. For example:
+
+	cd %hadoop_home%
+	cd %hive_home%
+	cd %hbase_home%
+	cd %pig_home%
+	cd %sqoop_home%
+	cd %hcatalog_home%
+	
+##Next steps
+In this article, you have learned how to create an HDInsight cluster by using the Portal, and how to open the Hadoop command-line tool. To learn more, see the following articles:
+
+* [Administer HDInsight Using Azure PowerShell](hdinsight-administer-use-powershell.md)
+* [Administer HDInsight Using Azure CLI](hdinsight-administer-use-command-line.md)
+* [Create HDInsight clusters](hdinsight-provision-clusters.md)
+* [Submit Hadoop jobs programmatically](hdinsight-submit-hadoop-jobs-programmatically.md)
+* [Get Started with Azure HDInsight](hdinsight-hadoop-linux-tutorial-get-started.md)
+* [What version of Hadoop is in Azure HDInsight?](hdinsight-component-versioning.md)
+
+[azure-portal]: https://portal.azure.com
+[image-hadoopcommandline]: ./media/hdinsight-administer-use-management-portal/hdinsight-hadoop-command-line.png "Hadoop command line"