--- conflicted
+++ resolved
@@ -18,19 +18,15 @@
 
 # Manage Hadoop clusters in HDInsight by using the Azure preview portal
 
-<<<<<<< HEAD
 [AZURE.INCLUDE [selector](../../include/hdinsight-administer-use-portal-linux.md)]
 
-Using the [Azure portal][azure-portal], you can provision Hadoop clusters in Azure HDInsight, change Hadoop user password, and enable Remote Desktop Protocol (RDP) so you can access the Hadoop command console on the cluster.
-=======
 Using the [Azure preview portal][azure-portal], you can provision Hadoop clusters in Azure HDInsight, change Hadoop user password, and enable Remote Desktop Protocol (RDP) so you can access the Hadoop command console on the cluster.
 
+> [AZURE.NOTE] The steps in this document are specific to working with Windows-based Hadoop clusters. For information on working with Linux-based clusters, see [Manage Hadoop clusters in HDInsight by using the Azure preview portal](hdinsight-administer-use-portal-linux.md)
+
+    
+
 > [AZURE.NOTE] There are also other tools available for administering HDInsight in addition to the preview portal.
->>>>>>> 3a8c04dc
-
-> [AZURE.NOTE] The steps in this document are specific to working with Windows-based Hadoop clusters. For information on working with Linux-based clusters, see [Manage Hadoop clusters in HDInsight by using the Azure preview portal](hdinsight-administer-use-portal-linux.md)
->
-> There are also other tools available for administering HDInsight in addition to the Azure portal.
 >
 > - [Administer HDInsight Using Azure PowerShell](hdinsight-administer-use-powershell.md)
 > - [Administer HDInsight Using Azure CLI](hdinsight-administer-use-command-line.md)
