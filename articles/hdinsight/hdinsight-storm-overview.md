---
title: Introduction to Apache Storm on HDInsight | Microsoft Docs
description: Get an introduction to Apache Storm, and learn how you can use Storm on HDInsight to build real-time data analytics solutions in the cloud.
services: hdinsight
documentationcenter: ''
author: Blackmist
manager: jhubbard
editor: cgronlun
tags: azure-portal

ms.assetid: 72d54080-1e48-4a5e-aa50-cce4ffc85077
ms.service: hdinsight
ms.devlang: na
ms.topic: get-started-article
ms.tgt_pltfrm: na
ms.workload: big-data
ms.date: 01/11/2017
ms.author: larryfr

---
# Introduction to Apache Storm on HDInsight: Real-time analytics for Hadoop

Apache Storm on HDInsight allows you to create distributed, real-time analytics solutions in the Azure environment by using [Apache Hadoop](http://hadoop.apache.org).

## What is Apache Storm?

Apache Storm is a distributed, fault-tolerant, open-source computation system that allows you to process data in real-time with Hadoop. Storm solutions can also provide guaranteed processing of data, with the ability to replay data that was not successfully processed the first time.

## Why use Storm on HDInsight?

Apache Storm on HDInsight is a managed cluster integrated into the Azure environment. Storm and other Hadoop components on HDInsight are based on the Hortonworks Data Platform (HDP), while the operating system for the cluster is Ubuntu (a Linux distribution). This provides a platform that is very compatible with popular tools and services in the Hadoop ecosystem.

> [!IMPORTANT]
> Linux is the only operating system used on HDInsight version 3.4 or greater. For more information, see [HDInsight Deprecation on Windows](hdinsight-component-versioning.md#hdi-version-32-and-33-nearing-deprecation-date).

Apache Storm on HDInsight provides the following key benefits:

* Performs as a managed service with an SLA of 99.9% up time.

* Easy customization by running scripts against the cluster during or after creation. For more information, see [Customize HDInsight clusters using script action](hdinsight-hadoop-customize-cluster-linux.md).

* Use the language of your choice: Provides support for Storm components written in **Java**, **C#**, and **Python**.
  
<<<<<<< HEAD
  * Supports a mix of programming languages: Read data using Java, then process it using C#
    
    > [!NOTE]
    > To use a C# topology with a Linux-based cluster, you must update the Microsoft.SCP.Net.SDK NuGet package used by your project to version 0.10.0.6 or higher. The version of the package must also match the major version of Storm installed on HDInsight. For example, Storm on HDInsight versions 3.3 and 3.4 use Storm version 0.10.x, while HDInsight 3.5 uses Storm 1.0.x.
    > 
    > C# topologies on Linux-based clusters must use .NET 4.5, and use Mono to run on the HDInsight cluster. Most things will work, however you should check the [Mono Compatibility](http://www.mono-project.com/docs/about-mono/compatibility/) document for potential incompatibilities.
    > 
  * Use the **Trident** Java interface to create Storm topologies that support "exactly once" processing of messages, "transactional" datastore persistence, and a set of common stream analytics operations
* Includes built-in scale-up and scale-down features: Scale an HDInsight cluster with no impact to running Storm topologies
* Integrate with other Azure services, including Event Hub, Azure Virtual Network, SQL Database, Blob storage, and DocumentDB
=======
  * Visual Studio integration with HDInsight for the development, management, and monitoring of C# topologies. For more information, see [Develop C# Storm topologies with the HDInsight Tools for Visual Studio](hdinsight-storm-develop-csharp-visual-studio-topology.md).

  * Supports the **Trident** Java interface. This interface allows you to create Storm topologies that support "exactly once" processing of messages, "transactional" datastore persistence, and a set of common stream analytics operations.

* Easy scale-up and scale-down of the cluster: Add or remove worker nodes with no impact to running Storm topologies.

* Integrate with other Azure services, including Event Hub, Azure Virtual Network, SQL Database, Blob storage, and DocumentDB.
>>>>>>> e8cfaf0d
  
  * Securely combine the capabilities of multiple HDInsight clusters by using Azure Virtual Network: Create analytic pipelines that use HDInsight, HBase, or Hadoop clusters.

For a list of companies that are using Apache Storm for their real-time analytics solutions, see [Companies Using Apache Storm](https://storm.apache.org/documentation/Powered-By.html).

To get started using Storm, see [Get started with Storm on HDInsight][gettingstarted].

### Ease of provisioning

You can provision a new Storm on HDInsight cluster in minutes. Specify the cluster name, size, administrator account, and the storage account. Azure will create the cluster, including sample topologies and a web-management dashboard.

> [!NOTE]
> You can also provision Storm clusters by using the [Azure CLI](../xplat-cli-install.md) or [Azure PowerShell](/powershell/azureps-cmdlets-docs).

Within 15 minutes of submitting the request, you will have a new Storm cluster running and ready for your first real-time analytics pipeline.

### Ease of use

* __Secure Shell connectivity__: You can access the head nodes of your HDInsight cluster over the internet using SSH. This allows you to run commands directly on the cluster.

  For more information, see [Use SSH with HDInsight](hdinsight-hadoop-linux-use-ssh-unix.md).

* __Web connectivity__: HDInsight clusters provide the Ambari web UI. This allows you to easily monitor, configure, and manage services on your cluster. Storm on HDInsight also provides the Storm UI, which allows you to monitor and manage running Storm topologies from your browser.

  For more information, see [Manage HDInsight using the Ambari Web UI](hdinsight-hadoop-manage-ambari.md) and [Monitor and manage using the Storm UI](hdinsight-storm-deploy-monitor-topology-linux.md#monitor-and-manage-using-the-storm-ui).

* __Azure PowerShell and CLI__: Both Azure PowerShell and Azure CLI provide command-line utilities that you can use from your client system to work with HDInsight and other Azure services.

* __Visual Studio integration__: The Data Lake Tools for Visual Studio (formerly known as the HDInsight Tools for Visual Studio) includes project templates for creating C# Storm topologies, as well as tooling for Storm on HDInsight. You can create, deploy, monitor and manage your C# topologies from within Visual Studio.

  For more information, see [Develop C# Storm topologies with the HDInsight Tools for Visual Studio](hdinsight-storm-develop-csharp-visual-studio-topology.md).

* __Integration with other Azure services__

  * For __Java__ development, Microsoft leverages existing Storm components to integrate with other Azure services where possible. In some cases, a service-specific component or solution may be required.

    * __Azure Data Lake Store__: Java-based topologies can access Data Lake Store by using the Storm-HDFS bolt with a URI scheme of `adl://`. For an example of using the Storm-HDFS bolt, see [Use Azure Data Lake Store with Apache Storm on HDInsight](https://docs.microsoft.com/en-us/azure/hdinsight/hdinsight-storm-write-data-lake-store).

    * __Azure Blob storage__ (when used as storage for HDInsight): Java-based topologies can access Azure Blob storage associated with the cluster by using the Storm-HDFS bolt with a URI scheme of `wasb://`.

    * __Azure Event Hubs__: Can be accessed using EventHubSpout and EventHubBolt components provided by Microsoft. These components are written in Java, and provided as a standalone .jar file.

    For more information on developing Java solutions, see [Develop a Java-based topology for Storm on HDInsight](hdinsight-storm-develop-java-topology.md).

  * For __C#__ development, you can usually use the .NET SDK for the Azure service. In some cases the SDK may rely on frameworks that aren't available on Linux (the host OS for HDInsight 3.4 and higher.) In this case, you can use Java components from within your C# solution.

    * Examples for working with __SQL DB__, __DocumentDB__, __EventHub__, and __HBase__ are included as templates in the Azure Data Lake Tools for Visual Studio. See [Develop a C# topology for Storm on HDInsight](hdinsight-storm-develop-csharp-visual-studio-topology.md) for more information.

    * __Azure Event Hubs__: For an example of using Java components from a C# solution, see [Process events from Azure Event Hubs with Storm on HDInsight (C#)](hdinsight-storm-develop-csharp-event-hub-topology.md).

    For more information on developing C# solutions, see [Develop a C# topology for Storm on HDInsight](hdinsight-storm-develop-csharp-visual-studio-topology.md).

### Reliability

Apache Storm always guarantees that each incoming message will be fully processed, even when the data analysis is spread over hundreds of nodes.

The **Nimbus node** provides similar functionality to the Hadoop JobTracker, and it assigns tasks to other nodes in the cluster through **Zookeeper**. Zookeeper nodes provide coordination for the cluster and facilitate communication between Nimbus and the **Supervisor** process on the worker nodes. If one processing node goes down, the Nimbus node is informed, and it assigns the task and associated data to another node.

The default configuration for Apache Storm is to have only one Nimbus node. Storm on HDInsight runs two Nimbus nodes. If the primary node fails, the HDInsight cluster will switch to the secondary node while the primary node is recovered.

![Diagram of nimbus, zookeeper, and supervisor](./media/hdinsight-storm-overview/nimbus.png)

### Scale

Although you can specify the number of nodes in your cluster during creation, you may want to grow or shrink the cluster to match workload. All HDInsight clusters allow you to change the number of nodes in the cluster, even while processing data.

> [!NOTE]
> To take advantage of new nodes added through scaling, you will need to rebalance topologies started before the cluster size was increased.

### Support

Storm on HDInsight comes with full enterprise-level 24/7 support. Storm on HDInsight also has an SLA of 99.9%. That means we guarantee that the cluster will have external connectivity at least 99.9% of the time.

## Common use cases for real-time analytics

The following are some common scenarios for which you might use Apache storm on HDInsight. For information about real-world scenarios, read [How companies are using Storm](https://storm.apache.org/documentation/Powered-By.html).

* Internet of Things (IoT)
* Fraud detection
* Social analytics
* Extract, Transform, Load (ETL)
* Network monitoring
* Search
* Mobile engagement

## How is data in HDInsight Storm processed?

Apache Storm runs **topologies** instead of the MapReduce jobs that you may be familiar with in HDInsight or Hadoop. A Storm on HDInsight cluster contains two types of nodes: head nodes that run **Nimbus** and worker nodes that run **Supervisor**.

* **Nimbus**: Similar to the JobTracker in Hadoop, it is responsible for distributing code throughout the cluster, assigning tasks to virtual machines, and monitoring for failure. HDInsight provides two Nimbus nodes, so there is no single point of failure for Storm on HDInsight
* **Supervisor**: The supervisor for each worker node is responsible for starting and stopping **worker processes** on the node.
* **Worker process**: Runs a subset of a **topology**. A running topology is distributed across many worker processes throughout the cluster.
* **Topology**: Defines a graph of computation that processes **streams** of data. Unlike MapReduce jobs, topologies run until you stop them.
* **Stream**: An unbound collection of **tuples**. Streams are produced by **spouts** and **bolts**, and they are consumed by **bolts**.
* **Tuple**: A named list of dynamically typed values.
* **Spout**: Consumes data from a data source and emits one or more **streams**.
  
  > [!NOTE]
  > In many cases, data is read from a queue, such as Kafka or Azure Event hubs. The queue ensures that data is persisted if there is an outage.

* **Bolt**: Consumes **streams**, performs processing on **tuples**, and may emit **streams**. Bolts are also responsible for writing data to external storage, such as a queue, HDInsight, HBase, a blob, or other data store.
* **Apache Thrift**: A software framework for scalable cross-language service development. It allows you to build services that work between C++, Java, Python, PHP, Ruby, Erlang, Perl, Haskell, C#, Cocoa, JavaScript, Node.js, Smalltalk, and other languages.
  
  * **Nimbus** is a Thrift service, and a **topology** is a Thrift definition, so it is possible to develop topologies using a variety of programming languages.

For more information about Storm components, see the [Storm tutorial][apachetutorial] at apache.org.

## What programming languages can I use?

The Storm on HDInsight cluster provides support for C#, Java, and Python.

### C&#35;

The Data Lake Tools for Visual Studio allow .NET developers to design and implement a topology in C#. You can also create hybrid topologies that use Java and C# components.

For more information, see [Develop C# topologies for Apache Storm on HDInsight using Visual Studio](hdinsight-storm-develop-csharp-visual-studio-topology.md).

### Java

Most Java examples you encounter will be plain Java or Trident. Trident is a high-level abstraction that makes it easier to do things such as joins, aggregations, grouping, and filtering. However, Trident acts on batches of tuples, whereas a raw Java solution processes a stream one tuple at a time.

For more information about Trident, see the [Trident tutorial](https://storm.apache.org/documentation/Trident-tutorial.html) at apache.org.

For examples of Java and Trident topologies, see the [list of example Storm topologies](hdinsight-storm-example-topology.md) or the storm-starter examples on your HDInsight cluster.

The storm-starter examples are located in the ** /usr/hdp/current/storm-client/contrib/storm-starter** directory on your HDInsight cluster.

## What are some common development patterns?

### Guaranteed message processing

Storm can provide different levels of guaranteed message processing. For example, a basic Storm application can guarantee at-least-once processing, and Trident can guarantee exactly-once processing.

For more information, see [Guarantees on data processing](https://storm.apache.org/about/guarantees-data-processing.html) at apache.org.

### IBasicBolt

The pattern of reading an input tuple, emitting zero or more tuples, and then acking the input tuple immediately at the end of the execute method is very common, and Storm provides the [IBasicBolt](https://storm.apache.org/apidocs/backtype/storm/topology/IBasicBolt.html) interface to automate this pattern.

### Joins

Joining two streams of data will vary between applications. For example, you could join each tuple from multiple streams into one new stream, or you could join only batches of tuples for a specific window. Either way, joining can be accomplished by using [fieldsGrouping](http://javadox.com/org.apache.storm/storm-core/0.9.1-incubating/backtype/storm/topology/InputDeclarer.html#fieldsGrouping%28java.lang.String,%20backtype.storm.tuple.Fields%29), which is a way of defining how tuples are routed to bolts.

In the following Java example, fieldsGrouping is used to route tuples that originate from components "1", "2", and "3" to the **MyJoiner** bolt.

    builder.setBolt("join", new MyJoiner(), parallelism) .fieldsGrouping("1", new Fields("joinfield1", "joinfield2")) .fieldsGrouping("2", new Fields("joinfield1", "joinfield2")) .fieldsGrouping("3", new Fields("joinfield1", "joinfield2"));

### Batching

Batching can be accomplished several ways. With a C# or Java topology, you might use simple counter to batch X number of tuples before emitting them, or use an internal timing mechanism known as a "tick tuple" to emit a batch every X seconds.

For an example of using a tick tuple from a C# component, see the [PartialBoltCount.cs](https://github.com/hdinsight/hdinsight-storm-examples/blob/3b2c960549cac122e8874931df4801f0934fffa7/EventCountExample/EventCountTopology/src/main/java/com/microsoft/hdinsight/storm/examples/PartialCountBolt.java).

If you are using Trident, it is based on processing batches of tuples.

### Caching

In-memory caching is often used as a mechanism for speeding up processing because it keeps frequently used assets in memory. Because a topology is distributed across multiple nodes, and multiple processes within each node, you should consider using [fieldsGrouping](http://javadox.com/org.apache.storm/storm-core/0.9.1-incubating/backtype/storm/topology/InputDeclarer.html#fieldsGrouping%28java.lang.String,%20backtype.storm.tuple.Fields%29) to ensure that tuples containing the fields that are used for cache lookup are always routed to the same process. This avoids duplication of cache entries across processes.

### Streaming top N

When your topology depends on calculating a "top N" value, such as the top 5 trends on Twitter, you should calculate the top N value in parallel and then merge the output from those calculations into a global value. This can be done by using [fieldsGrouping](http://javadox.com/org.apache.storm/storm-core/0.9.1-incubating/backtype/storm/topology/InputDeclarer.html#fieldsGrouping%28java.lang.String,%20backtype.storm.tuple.Fields%29) to route by field to the parallel bolts (which partitions the data by field value), and then route to a bolt that globally determines the top N value.

For an example of this, see the [RollingTopWords](https://github.com/nathanmarz/storm-starter/blob/master/src/jvm/storm/starter/RollingTopWords.java) example.

## What type of logging does Storm use?

Storm uses Apache Log4j to log information. By default, a large amount of data is logged, and it can be difficult to sort through the information. You can include a logging configuration file as part of your Storm topology to control logging behavior.

For an example topology that demonstrates how to configure logging, see [Java-based WordCount](hdinsight-storm-develop-java-topology.md) example for Storm on HDInsight.

## Next steps

Learn more about real-time analytics solutions with Apache Storm in HDInsight:

* [Getting Started with Storm on HDInsight][gettingstarted]
* [Example topologies for Storm on HDInsight](hdinsight-storm-example-topology.md)

[stormtrident]: https://storm.apache.org/documentation/Trident-API-Overview.html
[samoa]: http://yahooeng.tumblr.com/post/65453012905/introducing-samoa-an-open-source-platform-for-mining
[apachetutorial]: https://storm.apache.org/documentation/Tutorial.html
[gettingstarted]: hdinsight-apache-storm-tutorial-get-started-linux.md<|MERGE_RESOLUTION|>--- conflicted
+++ resolved
@@ -41,18 +41,6 @@
 
 * Use the language of your choice: Provides support for Storm components written in **Java**, **C#**, and **Python**.
   
-<<<<<<< HEAD
-  * Supports a mix of programming languages: Read data using Java, then process it using C#
-    
-    > [!NOTE]
-    > To use a C# topology with a Linux-based cluster, you must update the Microsoft.SCP.Net.SDK NuGet package used by your project to version 0.10.0.6 or higher. The version of the package must also match the major version of Storm installed on HDInsight. For example, Storm on HDInsight versions 3.3 and 3.4 use Storm version 0.10.x, while HDInsight 3.5 uses Storm 1.0.x.
-    > 
-    > C# topologies on Linux-based clusters must use .NET 4.5, and use Mono to run on the HDInsight cluster. Most things will work, however you should check the [Mono Compatibility](http://www.mono-project.com/docs/about-mono/compatibility/) document for potential incompatibilities.
-    > 
-  * Use the **Trident** Java interface to create Storm topologies that support "exactly once" processing of messages, "transactional" datastore persistence, and a set of common stream analytics operations
-* Includes built-in scale-up and scale-down features: Scale an HDInsight cluster with no impact to running Storm topologies
-* Integrate with other Azure services, including Event Hub, Azure Virtual Network, SQL Database, Blob storage, and DocumentDB
-=======
   * Visual Studio integration with HDInsight for the development, management, and monitoring of C# topologies. For more information, see [Develop C# Storm topologies with the HDInsight Tools for Visual Studio](hdinsight-storm-develop-csharp-visual-studio-topology.md).
 
   * Supports the **Trident** Java interface. This interface allows you to create Storm topologies that support "exactly once" processing of messages, "transactional" datastore persistence, and a set of common stream analytics operations.
@@ -60,7 +48,6 @@
 * Easy scale-up and scale-down of the cluster: Add or remove worker nodes with no impact to running Storm topologies.
 
 * Integrate with other Azure services, including Event Hub, Azure Virtual Network, SQL Database, Blob storage, and DocumentDB.
->>>>>>> e8cfaf0d
   
   * Securely combine the capabilities of multiple HDInsight clusters by using Azure Virtual Network: Create analytic pipelines that use HDInsight, HBase, or Hadoop clusters.
 
