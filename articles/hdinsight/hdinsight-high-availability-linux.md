<properties
	pageTitle="High availability features of Linux-based HDInsight (Hadoop) | Microsoft Azure"
	description="Learn how Linux-based HDInsight clusters improve reliability and availability by using an additional head node. You will learn how this impacts Hadoop services such as Ambari and Hive, as well as how to individually connect to each head node using SSH."
	services="hdinsight"
	editor="cgronlun"
	manager="paulettm"
	authors="Blackmist"
	documentationCenter=""
	tags="azure-portal"/>

<tags
	ms.service="hdinsight"
	ms.workload="big-data"
	ms.tgt_pltfrm="na"
	ms.devlang="multiple"
	ms.topic="article"
<<<<<<< HEAD
	ms.date="10/26/2015"
=======
	ms.date="11/03/2015"
>>>>>>> e21c384c
	ms.author="larryfr"/>

#Availability and reliability of Hadoop clusters in HDInsight

A second head node is used by Linux-based Hadoop clusters deployed by Azure HDInsight. This increases the availability and reliability of Hadoop services and jobs running in Azure.

> [AZURE.NOTE] The steps used in this document are specific to Linux-based HDInsight clusters. If you are using a Windows-based cluster, see [Availability and reliability of Windows-based Hadoop clusters in HDInsight](hdinsight-high-availability.md) for Windows-specific information.

##Understanding the head nodes

Some implementations of Hadoop have a single head node that hosts services and components that manage the failure of data (worker) nodes smoothly. But any outages of master services running on the head node would cause the cluster to cease to work.

HDInsight clusters provide a secondary head node, which allows master services and components to continue to run on on the secondary node in the event of a failure on the primary.

> [AZURE.IMPORTANT] Both head nodes are active and running within the cluster simultaneously. Some services, such as HDFS or YARN, are only 'active' on one head node at any given time (and ‘standby’ on the other head node). Other services such as HiveServer2 or Hive MetaStore are active on both head nodes at the same time.

[ZooKeeper](http://zookeeper.apache.org/ ) nodes (ZKs) are used for leader election of master services on head nodes, and to insure that services, data (worker) nodes and gateways know which head node a master service is active on.

## Accessing the head nodes

In general, all access to the cluster through the public gateways (Ambari web and REST APIs,) is not effected by having multiple head nodes. The request is routed to the active head node and serviced as appropriate.

When accessing the cluster using SSH, connecting through port 22 (the default for SSH,) will connect to head node 0; connecting through port 23 will connect to head node 1.

### Internal fully qualified domain names (FQDN)

Nodes in an HDInsight cluster have an internal IP address and FQDN that can only be accessed from the cluster (such as an SSH session to the head node or a job running on the cluster.) When accessing services on the cluster using the internal FQDN or IP address, you should use Ambari to verify the IP or FQDN to use when accessing the service.

For example, the Oozie service can only run on one head node, and using the `oozie` command from an SSH session requires the URL to the service. This can be retrieved from Ambari by using the following command:

	curl -u admin:PASSWORD "https://CLUSTERNAME.azurehdinsight.net/api/v1/clusters/CLUSTERNAME/configurations?type=oozie-site&tag=TOPOLOGY_RESOLVED" | grep oozie.base.url

This will return a value similar to the following, which contains the internal URL to use with the `oozie` command:

	"oozie.base.url": "http://hn0-CLUSTERNAME-randomcharacters.cx.internal.cloudapp.net:11000/oozie"

## How to check on a service status

Either the Ambari Web UI or the Ambari REST API can be used to check the status of services that run on the head node.

###Ambari REST API

You can use the following command to check the state of a service through the Ambari REST API:

	curl -u admin:PASSWORD https://CLUSTERNAME.azurehdinsight.net/api/v1/clusters/CLUSTERNAME/services/SERVICENAME?fields=ServiceInfo/state

* Replace **PASSWORD** with the HTTP user (admin,) account password

* Replace **CLUSTERNAME** with the name of the cluster

* Replace **SERVICENAME** with the name of the service to check the status of

For example, to check the status of the **HDFS** service on a cluster named **mycluster**, with a password of **password**, you would use the following:

	curl -u admin:password https://mycluster.azurehdinsight.net/api/v1/clusters/mycluster/services/HDFS?fields=ServiceInfo/state

The response will be similar to the following:

	{
	  "href" : "http://hn0-CLUSTERNAME.randomcharacters.cx.internal.cloudapp.net:8080/api/v1/clusters/mycluster/services/HDFS?fields=ServiceInfo/state",
	  "ServiceInfo" : {
	    "cluster_name" : "mycluster",
	    "service_name" : "HDFS",
	    "state" : "STARTED"
	  }
	}

The URL tells us that the service is currently running on **head node 0**.

The state tells us that the service is currently running, or **STARTED**.

If you do not know what services are installed on the cluster, you can use the following to retrieve a list:

	curl -u admin:PASSWORD https://CLUSTERNAME.azurehdinsight.net/api/v1/clusters/CLUSTERNAME/services

####Service components

Services may contain components that you wish to check the status of individually. For example, HDFS contains the NameNode component. To view information on a component, the command would be:

	curl -u admin:PASSWORD https://CLUSTERNAME.azurehdinsight.net/api/v1/clusters/CLUSTERNAME/services/SERVICE/components/component

If you do not know what components are provided by a service, you can use the following to retrieve a list:

	curl -u admin:PASSWORD https://CLUSTERNAME.azurehdinsight.net/api/v1/clusters/CLUSTERNAME/services/SERVICE/components/component

###Ambari Web UI

The Ambari Web UI is viewable at https://CLUSTERNAME.azurehdinsight.net. Replace **CLUSTERNAME** with the name of your cluster. If prompted, enter the HTTP user credentials for your cluster. The default HTTP user name is **admin** and the password is the password you entered when creating the cluster.

When you arrive on the Ambari page, the installed services will be listed on the left of the page.

![Installed services](./media/hdinsight-high-availability-linux/services.png)

There are a series of icons that may appear next to a service to indicate status. Any alerts related to a service can be viewed using the **Alerts** link at the top of the page. You can select each service to view more information on it.

While the service page provides information on the status and configuration of each service, it does not provide information on which head node the service is running on. To view this information, use the **Hosts** link at the top of the page. This will display hosts within the cluster, including the head nodes.

![hosts list](./media/hdinsight-high-availability-linux/hosts.png)

Selecting the link for one of the head nodes will display the services and components running on that node.

![Component status](./media/hdinsight-high-availability-linux/nodeservices.png)

## How to access log files on the secondary head node

###SSH

While connected to a head node through SSH, log files can be found under **/var/log**. For example, **/var/log/hadoop-yarn/yarn** contain logs for YARN.

Each head node can have unique log entries, so you should check the logs on both.

###Ambari

> [AZURE.NOTE] Accessing log files through Ambari requires an SSH tunnel, as the web sites for the individual services are not exposed publicly on the Internet. For information on using an SSH tunnel, see [Use SSH Tunneling to access Ambari web UI, ResourceManager, JobHistory, NameNode, Oozie, and other web UI's](hdinsight-linux-ambari-ssh-tunnel.md).

From the Ambari Web UI, select the service you wish to view logs for (for example, YARN,) and then use **Quick Links** to select which head node to view the logs for.

![Using quick links to view logs](./media/hdinsight-high-availability-linux/viewlogs.png)

## How to configure the size of the head node ##

The size of the head node can only be selected during cluster creation. The default size for head nodes is **A3**, which provides 4 cores, 7GB memory, and 285GB of local storage. You can find a list of the different VM sizes available for HDInsight, including the core, memory, and local storage for each, on the [HDInsight pricing page](http://azure.microsoft.com/pricing/details/hdinsight/).

When creating a new cluster, you can specify the size of the nodes. The following provide information on how to specify the size using the [Azure preview portal][preview-portal], [Azure PowerShell][azure-powershell], and the [Azure CLI][azure-cli]:

* **Azure preview portal**: When creating a new cluster, you are given the option of setting the size (pricing tier,) of both the head and data (worker) nodes for the cluster:

	![Image of cluster creation wizard with node size selection](./media/hdinsight-high-availability-linux/headnodesize.png)

* **Azure CLI**: When using the `azure hdinsight cluster create` command, you can set the size of the head node using the `--headNodeSize` parameter.

* **Azure PowerShell**: When using the `New-AzureRmHDInsightCluster` cmdlet, you can set the size of the head node using the `-HeadNodeVMSize` parameter.

##Next steps

In this document you have learned how Azure HDInsight provides high availability for Hadoop. Use the following to learn more about things mentioned in this document.

- [Ambari REST Reference](https://github.com/apache/ambari/blob/trunk/ambari-server/docs/api/v1/index.md)

- [Install and configure the Azure CLI](../xplat-cli-install.md)

- [Install and configure Azure PowerShell](../powershell-install-configure.md)

- [Manage HDInsight using Ambari](hdinsight-hadoop-manage-ambari.md)

- [Provision Linux-based HDInsight clusters](hdinsight-hadoop-provision-linux-clusters.md)

[preview-portal]: https://portal.azure.com/
[azure-powershell]: ../powershell-install-configure.md
[azure-cli]: ../xplat-cli-install.md<|MERGE_RESOLUTION|>--- conflicted
+++ resolved
@@ -14,11 +14,7 @@
 	ms.tgt_pltfrm="na"
 	ms.devlang="multiple"
 	ms.topic="article"
-<<<<<<< HEAD
-	ms.date="10/26/2015"
-=======
 	ms.date="11/03/2015"
->>>>>>> e21c384c
 	ms.author="larryfr"/>
 
 #Availability and reliability of Hadoop clusters in HDInsight
