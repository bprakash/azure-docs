<<<<<<< HEAD
---
title: High availability features of HDInsight (Hadoop) | Microsoft Docs
description: Learn how Linux-based HDInsight clusters improve reliability and availability by using an additional head node. Learn how this impacts Hadoop services such as Ambari and Hive, as well as how to individually connect to each head node using SSH.
=======
﻿---
title: High availability for Hadoop - Azure HDInsight | Microsoft Docs
description: Learn how HDInsight clusters improve reliability and availability by using an additional head node. Learn how this impacts Hadoop services such as Ambari and Hive, as well as how to individually connect to each head node using SSH.
>>>>>>> a42dbad0
services: hdinsight
editor: cgronlun
manager: jhubbard
author: Blackmist
documentationcenter: ''
tags: azure-portal
keywords: hadoop high availability

ms.assetid: 99c9f59c-cf6b-4529-99d1-bf060435e8d4
ms.service: hdinsight
ms.custom: hdinsightactive,hdiseo17may2017
ms.workload: big-data
ms.tgt_pltfrm: na
ms.devlang: multiple
ms.topic: article
ms.date: 04/03/2017
ms.author: larryfr

---
# Availability and reliability of Hadoop clusters in HDInsight

HDInsight clusters provide two head nodes to increase the availability and reliability of Hadoop services and jobs running.

<<<<<<< HEAD
Hadoop achieves high availability and reliability by keeping copies of services and data on multiple nodes in a cluster. However standard distributions of Hadoop typically have only a single head node. Any outage of the single head node can cause the cluster to stop working. This is not a problem with HDInsight.
=======
Hadoop achieves high availability and reliability by replicating services and data across multiple nodes in a cluster. However standard distributions of Hadoop typically have only a single head node. Any outage of the single head node can cause the cluster to stop working. HDInsight provides two headnodes to improve Hadoop's availability and reliability.
>>>>>>> a42dbad0

> [!IMPORTANT]
> Linux is the only operating system used on HDInsight version 3.4 or greater. For more information, see [HDInsight retirement on Windows](hdinsight-component-versioning.md#hdi-version-33-nearing-retirement-date).

## Availability and reliability of nodes

<<<<<<< HEAD
## Understanding the nodes

=======
>>>>>>> a42dbad0
Nodes in an HDInsight cluster are implemented using Azure Virtual Machines. If a node fails, it is taken offline and a new node is created to replace the failed node. While the node is offline, another node of the same type is used until the new node is brought online.

> [!NOTE]
> If the node is analyzing data when it fails, its progress on the job is lost. The job is resubmitted to another node.

The following sections discuss the individual node types used with HDInsight. Not all node types are used for a cluster type. For example, a Hadoop cluster type does not have any Nimbus nodes. For more information on nodes used by HDInsight cluster types, see the Cluster types section of the [Create Linux-based Hadoop clusters in HDInsight](hdinsight-hadoop-provision-linux-clusters.md#cluster-types) document.

### Head nodes

<<<<<<< HEAD
Both head nodes are active and running within the HDInsight cluster simultaneously. Some services, such as HDFS or YARN, are only 'active' on one head node at any given time. Other services such as HiveServer2 or Hive MetaStore are active on both head nodes at the same time.
=======
To ensure high availability of Hadoop services, HDInsight provides two head nodes. Both head nodes are active and running within the HDInsight cluster simultaneously. Some services, such as HDFS or YARN, are only 'active' on one head node at any given time. Other services such as HiveServer2 or Hive MetaStore are active on both head nodes at the same time.
>>>>>>> a42dbad0

Head nodes (and other nodes in HDInsight) have a numeric value as part of the hostname of the node. For example, `hn0-CLUSTERNAME` or `hn4-CLUSTERNAME`.

> [!IMPORTANT]
> Do not associate the numeric value with whether a node is primary or secondary. The numeric value is only present to provide a unique name for each node.

### Nimbus Nodes

<<<<<<< HEAD
For Storm clusters, the Nimbus nodes provide similar functionality to the Hadoop JobTracker by distributing and monitoring processing across worker nodes. HDInsight provides 2 Nimbus nodes for the Storm cluster type.

### Zookeeper nodes

[ZooKeeper](http://zookeeper.apache.org/) nodes are used for leader election of master services on head nodes, and to insure that services, data (worker) nodes, and gateways know which head node a master service is active on. By default, HDInsight provides three ZooKeeper nodes.
=======
Nimbus nodes are available with Storm clusters. The Nimbus nodes provide similar functionality to the Hadoop JobTracker by distributing and monitoring processing across worker nodes. HDInsight provides two Nimbus nodes for Storm clusters

### Zookeeper nodes

[ZooKeeper](http://zookeeper.apache.org/) nodes are used for leader election of master services on head nodes. They are also used to insure that services, data (worker) nodes, and gateways know which head node a master service is active on. By default, HDInsight provides three ZooKeeper nodes.
>>>>>>> a42dbad0

### Worker nodes

Worker nodes perform the actual data analysis when a job is submitted to the cluster. If a worker node fails, the task that it was performing is submitted to another worker node. By default, HDInsight creates four worker nodes. You can change this number to suit your needs both during and after cluster creation.

### Edge node

<<<<<<< HEAD
An edge node does not actively participate in data analysis within the cluster, but is instead used by developers or data scientists when working with Hadoop. The edge node lives in the same Azure Virtual Network as the other nodes in the cluster, and can directly access all other nodes. Since it is not involved in analyzing data for the cluster, it can be used without any concern of taking resources away from critical Hadoop services or analysis jobs.
=======
An edge node does not actively participate in data analysis within the cluster. It is used by developers or data scientists when working with Hadoop. The edge node lives in the same Azure Virtual Network as the other nodes in the cluster, and can directly access all other nodes. The edge node can be used without taking resources away from critical Hadoop services or analysis jobs.
>>>>>>> a42dbad0

Currently, R Server on HDInsight is the only cluster type that provides an edge node by default. For R Server on HDInsight, the edge node is used test R code locally on the node before submitting it to the cluster for distributed processing.

For information on using an edge node with cluster types other than R Server, see the [Use edge nodes in HDInsight](hdinsight-apps-use-edge-node.md) document.

## Accessing the nodes

Access to the cluster over the internet is provided through a public gateway. Access is limited to connecting to the head nodes and (if one exists) the edge node. Access to services running on the head nodes is not effected by having multiple head nodes. The public gateway routes requests to the head node that hosts the requested service. For example, if Ambari is currently hosted on the secondary head node, the gateway routes incoming requests for Ambari to that node.

Access over the public gateway is limited to port 443 (HTTPS), 22, and 23.
<<<<<<< HEAD

* Port __443__ is used to access Ambari and other web UI or REST APIs hosted on the head nodes.

* Port __22__ is used to access the primary head node or edge node with SSH. 

* Port __23__ is used to access the secondary head node with SSH. For example, `ssh username@mycluster-ssh.azurehdinsight.net` connects to the primary head node of the cluster named **mycluster**.

=======

* Port __443__ is used to access Ambari and other web UI or REST APIs hosted on the head nodes.

* Port __22__ is used to access the primary head node or edge node with SSH.

* Port __23__ is used to access the secondary head node with SSH. For example, `ssh username@mycluster-ssh.azurehdinsight.net` connects to the primary head node of the cluster named **mycluster**.

>>>>>>> a42dbad0
For more information on using SSH, see the [Use SSH with HDInsight](hdinsight-hadoop-linux-use-ssh-unix.md) document.

### Internal fully qualified domain names (FQDN)

Nodes in an HDInsight cluster have an internal IP address and FQDN that can only be accessed from the cluster. When accessing services on the cluster using the internal FQDN or IP address, you should use Ambari to verify the IP or FQDN to use when accessing the service.

For example, the Oozie service can only run on one head node, and using the `oozie` command from an SSH session requires the URL to the service. This URL can be retrieved from Ambari by using the following command:

    curl -u admin:PASSWORD "https://CLUSTERNAME.azurehdinsight.net/api/v1/clusters/CLUSTERNAME/configurations?type=oozie-site&tag=TOPOLOGY_RESOLVED" | grep oozie.base.url

This command returns a value similar to the following command, which contains the internal URL to use with the `oozie` command:

    "oozie.base.url": "http://hn0-CLUSTERNAME-randomcharacters.cx.internal.cloudapp.net:11000/oozie"

For more information on working with the Ambari REST API, see [Monitor and Manage HDInsight using the Ambari REST API](hdinsight-hadoop-manage-ambari-rest-api.md).

### Accessing other node types

You can connect to nodes that are not directly accessible over the internet by using the following methods:

* **SSH**: Once connected to a head node using SSH, you can then use SSH from the head node to connect to other nodes in the cluster. For more information, see the [Use SSH with HDInsight](hdinsight-hadoop-linux-use-ssh-unix.md) document.

<<<<<<< HEAD
* **SSH Tunnel**: If you need to access a web service hosted on one of the nodes that is not exposed to the internet, you must use an SSH tunne. For more information, see the [Use an SSH tunnel with HDInsight](hdinsight-linux-ambari-ssh-tunnel.md) document.
=======
* **SSH Tunnel**: If you need to access a web service hosted on one of the nodes that is not exposed to the internet, you must use an SSH tunnel. For more information, see the [Use an SSH tunnel with HDInsight](hdinsight-linux-ambari-ssh-tunnel.md) document.
>>>>>>> a42dbad0

* **Azure Virtual Network**: If your HDInsight cluster is part of an Azure Virtual Network, any resource on the same Virtual Network can directly access all nodes in the cluster. For more information, see the [Extend HDInsight using Azure Virtual Network](hdinsight-extend-hadoop-virtual-network.md) document.

## How to check on a service status

To check the status of services that run on the head nodes, use the Ambari Web UI or the Ambari REST API.

### Ambari Web UI

The Ambari Web UI is viewable at https://CLUSTERNAME.azurehdinsight.net. Replace **CLUSTERNAME** with the name of your cluster. If prompted, enter the HTTP user credentials for your cluster. The default HTTP user name is **admin** and the password is the password you entered when creating the cluster.

When you arrive on the Ambari page, the installed services are listed on the left of the page.

![Installed services](./media/hdinsight-high-availability-linux/services.png)

There are a series of icons that may appear next to a service to indicate status. Any alerts related to a service can be viewed using the **Alerts** link at the top of the page. You can select each service to view more information on it.

While the service page provides information on the status and configuration of each service, it does not provide information on which head node the service is running on. To view this information, use the **Hosts** link at the top of the page. This page displays hosts within the cluster, including the head nodes.

![hosts list](./media/hdinsight-high-availability-linux/hosts.png)

Selecting the link for one of the head nodes displays the services and components running on that node.

![Component status](./media/hdinsight-high-availability-linux/nodeservices.png)

For more information on using Ambari, see [Monitor and manage HDInsight using the Ambari Web UI](hdinsight-hadoop-manage-ambari.md).

### Ambari REST API

<<<<<<< HEAD
The Ambari REST API is available over the internet, and the public gateway handles routing requests to the head node that is currently hosting the REST API.
=======
The Ambari REST API is available over the internet. The HDInsight public gateway handles routing requests to the head node that is currently hosting the REST API.
>>>>>>> a42dbad0

You can use the following command to check the state of a service through the Ambari REST API:

    curl -u admin:PASSWORD https://CLUSTERNAME.azurehdinsight.net/api/v1/clusters/CLUSTERNAME/services/SERVICENAME?fields=ServiceInfo/state

<<<<<<< HEAD
* Replace **PASSWORD** with the HTTP user (admin) account password
* Replace **CLUSTERNAME** with the name of the cluster
* Replace **SERVICENAME** with the name of the service to check the status of
=======
* Replace **PASSWORD** with the HTTP user (admin) account password.
* Replace **CLUSTERNAME** with the name of the cluster.
* Replace **SERVICENAME** with the name of the service you want to check the status of.
>>>>>>> a42dbad0

For example, to check the status of the **HDFS** service on a cluster named **mycluster**, with a password of **password**, you would use the following command:

    curl -u admin:password https://mycluster.azurehdinsight.net/api/v1/clusters/mycluster/services/HDFS?fields=ServiceInfo/state

The response is similar to the following JSON:

    {
      "href" : "http://hn0-CLUSTERNAME.randomcharacters.cx.internal.cloudapp.net:8080/api/v1/clusters/mycluster/services/HDFS?fields=ServiceInfo/state",
      "ServiceInfo" : {
        "cluster_name" : "mycluster",
        "service_name" : "HDFS",
        "state" : "STARTED"
      }
    }

The URL tells us that the service is currently running on a head node named **hn0-CLUSTERNAME**.

The state tells us that the service is currently running, or **STARTED**.

If you do not know what services are installed on the cluster, you can use the following command to retrieve a list:

    curl -u admin:PASSWORD https://CLUSTERNAME.azurehdinsight.net/api/v1/clusters/CLUSTERNAME/services

For more information on working with the Ambari REST API, see [Monitor and Manage HDInsight using the Ambari REST API](hdinsight-hadoop-manage-ambari-rest-api.md).

#### Service components

Services may contain components that you wish to check the status of individually. For example, HDFS contains the NameNode component. To view information on a component, the command would be:

    curl -u admin:PASSWORD https://CLUSTERNAME.azurehdinsight.net/api/v1/clusters/CLUSTERNAME/services/SERVICE/components/component

If you do not know what components are provided by a service, you can use the following command to retrieve a list:

    curl -u admin:PASSWORD https://CLUSTERNAME.azurehdinsight.net/api/v1/clusters/CLUSTERNAME/services/SERVICE/components/component

## How to access log files on the head nodes

### SSH

While connected to a head node through SSH, log files can be found under **/var/log**. For example, **/var/log/hadoop-yarn/yarn** contain logs for YARN.

Each head node can have unique log entries, so you should check the logs on both.

### SFTP

You can also connect to the head node using the SSH File Transfer Protocol or Secure File Transfer Protocol (SFTP), and download the log files directly.

<<<<<<< HEAD
Similar to using an SSH client, when connecting to the cluster you must provide the SSH user account name and the SSH address of the cluster. For example, `sftp username@mycluster-ssh.azurehdinsight.net`. You must provide the password for the account when prompted, or provide a public key using the `-i` parameter.
=======
Similar to using an SSH client, when connecting to the cluster you must provide the SSH user account name and the SSH address of the cluster. For example, `sftp username@mycluster-ssh.azurehdinsight.net`. Provide the password for the account when prompted, or provide a public key using the `-i` parameter.
>>>>>>> a42dbad0

Once connected, you are presented with a `sftp>` prompt. From this prompt, you can change directories, upload, and download files. For example, the following commands change directories to the **/var/log/hadoop/hdfs** directory and then download all files in the directory.

    cd /var/log/hadoop/hdfs
    get *

For a list of available commands, enter `help` at the `sftp>` prompt.

> [!NOTE]
> There are also graphical interfaces that allow you to visualize the file system when connected using SFTP. For example, [MobaXTerm](http://mobaxterm.mobatek.net/) allows you to browse the file system using an interface similar to Windows Explorer.

### Ambari

> [!NOTE]
<<<<<<< HEAD
> To access log files using Ambari, you must use an SSH tunnel. The web interface for the individual services are not exposed publicly on the Internet. For information on using an SSH tunnel, see [Use SSH Tunneling to access Ambari web UI, ResourceManager, JobHistory, NameNode, Oozie, and other web UIs](hdinsight-linux-ambari-ssh-tunnel.md).
=======
> To access log files using Ambari, you must use an SSH tunnel. The web interfaces for the individual services are not exposed publicly on the Internet. For information on using an SSH tunnel, see the [Use SSH Tunneling](hdinsight-linux-ambari-ssh-tunnel.md) document.
>>>>>>> a42dbad0

From the Ambari Web UI, select the service you wish to view logs for (for example, YARN). Then use **Quick Links** to select which head node to view the logs for.

![Using quick links to view logs](./media/hdinsight-high-availability-linux/viewlogs.png)

## How to configure the node size

<<<<<<< HEAD
The size of a node can only be selected during cluster creation. You can find a list of the different VM sizes available for HDInsight, including the core, memory, and local storage for each, on the [HDInsight pricing page](https://azure.microsoft.com/pricing/details/hdinsight/).

When creating a new cluster, you can specify the size of the nodes. The following information provides guidance on how to specify the size using the [Azure portal][preview-portal], [Azure PowerShell][azure-powershell], and the [Azure CLI][azure-cli]:
=======
The size of a node can only be selected during cluster creation. You can find a list of the different VM sizes available for HDInsight on the [HDInsight pricing page](https://azure.microsoft.com/pricing/details/hdinsight/).

When creating a cluster, you can specify the size of the nodes. The following information provides guidance on how to specify the size using the [Azure portal][preview-portal], [Azure PowerShell][azure-powershell], and the [Azure CLI][azure-cli]:
>>>>>>> a42dbad0

* **Azure portal**: When creating a cluster, you can set the size of the nodes used by the cluster:

    ![Image of cluster creation wizard with node size selection](./media/hdinsight-high-availability-linux/headnodesize.png)

* **Azure CLI**: When using the `azure hdinsight cluster create` command, you can set the size of the head, worker, and ZooKeeper nodes by using the `--headNodeSize`, `--workerNodeSize`, and `--zookeeperNodeSize` parameters.

* **Azure PowerShell**: When using the `New-AzureRmHDInsightCluster` cmdlet, you can set the size of the head, worker, and ZooKeeper nodes by using the `-HeadNodeVMSize`, `-WorkerNodeSize`, and `-ZookeeperNodeSize` parameters.

## Next steps

Use the following links to learn more about things mentioned in this document.

* [Ambari REST Reference](https://github.com/apache/ambari/blob/trunk/ambari-server/docs/api/v1/index.md)
* [Install and configure the Azure CLI](../cli-install-nodejs.md)
* [Install and configure Azure PowerShell](/powershell/azure/overview)
* [Manage HDInsight using Ambari](hdinsight-hadoop-manage-ambari.md)
* [Provision Linux-based HDInsight clusters](hdinsight-hadoop-provision-linux-clusters.md)

[preview-portal]: https://portal.azure.com/
[azure-powershell]: /powershell/azureps-cmdlets-docs
[azure-cli]: ../cli-install-nodejs.md<|MERGE_RESOLUTION|>--- conflicted
+++ resolved
@@ -1,12 +1,6 @@
-<<<<<<< HEAD
----
-title: High availability features of HDInsight (Hadoop) | Microsoft Docs
-description: Learn how Linux-based HDInsight clusters improve reliability and availability by using an additional head node. Learn how this impacts Hadoop services such as Ambari and Hive, as well as how to individually connect to each head node using SSH.
-=======
 ﻿---
 title: High availability for Hadoop - Azure HDInsight | Microsoft Docs
 description: Learn how HDInsight clusters improve reliability and availability by using an additional head node. Learn how this impacts Hadoop services such as Ambari and Hive, as well as how to individually connect to each head node using SSH.
->>>>>>> a42dbad0
 services: hdinsight
 editor: cgronlun
 manager: jhubbard
@@ -30,22 +24,13 @@
 
 HDInsight clusters provide two head nodes to increase the availability and reliability of Hadoop services and jobs running.
 
-<<<<<<< HEAD
-Hadoop achieves high availability and reliability by keeping copies of services and data on multiple nodes in a cluster. However standard distributions of Hadoop typically have only a single head node. Any outage of the single head node can cause the cluster to stop working. This is not a problem with HDInsight.
-=======
 Hadoop achieves high availability and reliability by replicating services and data across multiple nodes in a cluster. However standard distributions of Hadoop typically have only a single head node. Any outage of the single head node can cause the cluster to stop working. HDInsight provides two headnodes to improve Hadoop's availability and reliability.
->>>>>>> a42dbad0
 
 > [!IMPORTANT]
 > Linux is the only operating system used on HDInsight version 3.4 or greater. For more information, see [HDInsight retirement on Windows](hdinsight-component-versioning.md#hdi-version-33-nearing-retirement-date).
 
 ## Availability and reliability of nodes
 
-<<<<<<< HEAD
-## Understanding the nodes
-
-=======
->>>>>>> a42dbad0
 Nodes in an HDInsight cluster are implemented using Azure Virtual Machines. If a node fails, it is taken offline and a new node is created to replace the failed node. While the node is offline, another node of the same type is used until the new node is brought online.
 
 > [!NOTE]
@@ -55,11 +40,7 @@
 
 ### Head nodes
 
-<<<<<<< HEAD
-Both head nodes are active and running within the HDInsight cluster simultaneously. Some services, such as HDFS or YARN, are only 'active' on one head node at any given time. Other services such as HiveServer2 or Hive MetaStore are active on both head nodes at the same time.
-=======
 To ensure high availability of Hadoop services, HDInsight provides two head nodes. Both head nodes are active and running within the HDInsight cluster simultaneously. Some services, such as HDFS or YARN, are only 'active' on one head node at any given time. Other services such as HiveServer2 or Hive MetaStore are active on both head nodes at the same time.
->>>>>>> a42dbad0
 
 Head nodes (and other nodes in HDInsight) have a numeric value as part of the hostname of the node. For example, `hn0-CLUSTERNAME` or `hn4-CLUSTERNAME`.
 
@@ -68,19 +49,11 @@
 
 ### Nimbus Nodes
 
-<<<<<<< HEAD
-For Storm clusters, the Nimbus nodes provide similar functionality to the Hadoop JobTracker by distributing and monitoring processing across worker nodes. HDInsight provides 2 Nimbus nodes for the Storm cluster type.
+Nimbus nodes are available with Storm clusters. The Nimbus nodes provide similar functionality to the Hadoop JobTracker by distributing and monitoring processing across worker nodes. HDInsight provides two Nimbus nodes for Storm clusters
 
 ### Zookeeper nodes
 
-[ZooKeeper](http://zookeeper.apache.org/) nodes are used for leader election of master services on head nodes, and to insure that services, data (worker) nodes, and gateways know which head node a master service is active on. By default, HDInsight provides three ZooKeeper nodes.
-=======
-Nimbus nodes are available with Storm clusters. The Nimbus nodes provide similar functionality to the Hadoop JobTracker by distributing and monitoring processing across worker nodes. HDInsight provides two Nimbus nodes for Storm clusters
-
-### Zookeeper nodes
-
 [ZooKeeper](http://zookeeper.apache.org/) nodes are used for leader election of master services on head nodes. They are also used to insure that services, data (worker) nodes, and gateways know which head node a master service is active on. By default, HDInsight provides three ZooKeeper nodes.
->>>>>>> a42dbad0
 
 ### Worker nodes
 
@@ -88,11 +61,7 @@
 
 ### Edge node
 
-<<<<<<< HEAD
-An edge node does not actively participate in data analysis within the cluster, but is instead used by developers or data scientists when working with Hadoop. The edge node lives in the same Azure Virtual Network as the other nodes in the cluster, and can directly access all other nodes. Since it is not involved in analyzing data for the cluster, it can be used without any concern of taking resources away from critical Hadoop services or analysis jobs.
-=======
 An edge node does not actively participate in data analysis within the cluster. It is used by developers or data scientists when working with Hadoop. The edge node lives in the same Azure Virtual Network as the other nodes in the cluster, and can directly access all other nodes. The edge node can be used without taking resources away from critical Hadoop services or analysis jobs.
->>>>>>> a42dbad0
 
 Currently, R Server on HDInsight is the only cluster type that provides an edge node by default. For R Server on HDInsight, the edge node is used test R code locally on the node before submitting it to the cluster for distributed processing.
 
@@ -103,23 +72,13 @@
 Access to the cluster over the internet is provided through a public gateway. Access is limited to connecting to the head nodes and (if one exists) the edge node. Access to services running on the head nodes is not effected by having multiple head nodes. The public gateway routes requests to the head node that hosts the requested service. For example, if Ambari is currently hosted on the secondary head node, the gateway routes incoming requests for Ambari to that node.
 
 Access over the public gateway is limited to port 443 (HTTPS), 22, and 23.
-<<<<<<< HEAD
 
 * Port __443__ is used to access Ambari and other web UI or REST APIs hosted on the head nodes.
 
-* Port __22__ is used to access the primary head node or edge node with SSH. 
+* Port __22__ is used to access the primary head node or edge node with SSH.
 
 * Port __23__ is used to access the secondary head node with SSH. For example, `ssh username@mycluster-ssh.azurehdinsight.net` connects to the primary head node of the cluster named **mycluster**.
 
-=======
-
-* Port __443__ is used to access Ambari and other web UI or REST APIs hosted on the head nodes.
-
-* Port __22__ is used to access the primary head node or edge node with SSH.
-
-* Port __23__ is used to access the secondary head node with SSH. For example, `ssh username@mycluster-ssh.azurehdinsight.net` connects to the primary head node of the cluster named **mycluster**.
-
->>>>>>> a42dbad0
 For more information on using SSH, see the [Use SSH with HDInsight](hdinsight-hadoop-linux-use-ssh-unix.md) document.
 
 ### Internal fully qualified domain names (FQDN)
@@ -142,11 +101,7 @@
 
 * **SSH**: Once connected to a head node using SSH, you can then use SSH from the head node to connect to other nodes in the cluster. For more information, see the [Use SSH with HDInsight](hdinsight-hadoop-linux-use-ssh-unix.md) document.
 
-<<<<<<< HEAD
-* **SSH Tunnel**: If you need to access a web service hosted on one of the nodes that is not exposed to the internet, you must use an SSH tunne. For more information, see the [Use an SSH tunnel with HDInsight](hdinsight-linux-ambari-ssh-tunnel.md) document.
-=======
 * **SSH Tunnel**: If you need to access a web service hosted on one of the nodes that is not exposed to the internet, you must use an SSH tunnel. For more information, see the [Use an SSH tunnel with HDInsight](hdinsight-linux-ambari-ssh-tunnel.md) document.
->>>>>>> a42dbad0
 
 * **Azure Virtual Network**: If your HDInsight cluster is part of an Azure Virtual Network, any resource on the same Virtual Network can directly access all nodes in the cluster. For more information, see the [Extend HDInsight using Azure Virtual Network](hdinsight-extend-hadoop-virtual-network.md) document.
 
@@ -176,25 +131,15 @@
 
 ### Ambari REST API
 
-<<<<<<< HEAD
-The Ambari REST API is available over the internet, and the public gateway handles routing requests to the head node that is currently hosting the REST API.
-=======
 The Ambari REST API is available over the internet. The HDInsight public gateway handles routing requests to the head node that is currently hosting the REST API.
->>>>>>> a42dbad0
 
 You can use the following command to check the state of a service through the Ambari REST API:
 
     curl -u admin:PASSWORD https://CLUSTERNAME.azurehdinsight.net/api/v1/clusters/CLUSTERNAME/services/SERVICENAME?fields=ServiceInfo/state
 
-<<<<<<< HEAD
-* Replace **PASSWORD** with the HTTP user (admin) account password
-* Replace **CLUSTERNAME** with the name of the cluster
-* Replace **SERVICENAME** with the name of the service to check the status of
-=======
 * Replace **PASSWORD** with the HTTP user (admin) account password.
 * Replace **CLUSTERNAME** with the name of the cluster.
 * Replace **SERVICENAME** with the name of the service you want to check the status of.
->>>>>>> a42dbad0
 
 For example, to check the status of the **HDFS** service on a cluster named **mycluster**, with a password of **password**, you would use the following command:
 
@@ -243,11 +188,7 @@
 
 You can also connect to the head node using the SSH File Transfer Protocol or Secure File Transfer Protocol (SFTP), and download the log files directly.
 
-<<<<<<< HEAD
-Similar to using an SSH client, when connecting to the cluster you must provide the SSH user account name and the SSH address of the cluster. For example, `sftp username@mycluster-ssh.azurehdinsight.net`. You must provide the password for the account when prompted, or provide a public key using the `-i` parameter.
-=======
 Similar to using an SSH client, when connecting to the cluster you must provide the SSH user account name and the SSH address of the cluster. For example, `sftp username@mycluster-ssh.azurehdinsight.net`. Provide the password for the account when prompted, or provide a public key using the `-i` parameter.
->>>>>>> a42dbad0
 
 Once connected, you are presented with a `sftp>` prompt. From this prompt, you can change directories, upload, and download files. For example, the following commands change directories to the **/var/log/hadoop/hdfs** directory and then download all files in the directory.
 
@@ -262,11 +203,7 @@
 ### Ambari
 
 > [!NOTE]
-<<<<<<< HEAD
-> To access log files using Ambari, you must use an SSH tunnel. The web interface for the individual services are not exposed publicly on the Internet. For information on using an SSH tunnel, see [Use SSH Tunneling to access Ambari web UI, ResourceManager, JobHistory, NameNode, Oozie, and other web UIs](hdinsight-linux-ambari-ssh-tunnel.md).
-=======
 > To access log files using Ambari, you must use an SSH tunnel. The web interfaces for the individual services are not exposed publicly on the Internet. For information on using an SSH tunnel, see the [Use SSH Tunneling](hdinsight-linux-ambari-ssh-tunnel.md) document.
->>>>>>> a42dbad0
 
 From the Ambari Web UI, select the service you wish to view logs for (for example, YARN). Then use **Quick Links** to select which head node to view the logs for.
 
@@ -274,15 +211,9 @@
 
 ## How to configure the node size
 
-<<<<<<< HEAD
-The size of a node can only be selected during cluster creation. You can find a list of the different VM sizes available for HDInsight, including the core, memory, and local storage for each, on the [HDInsight pricing page](https://azure.microsoft.com/pricing/details/hdinsight/).
-
-When creating a new cluster, you can specify the size of the nodes. The following information provides guidance on how to specify the size using the [Azure portal][preview-portal], [Azure PowerShell][azure-powershell], and the [Azure CLI][azure-cli]:
-=======
 The size of a node can only be selected during cluster creation. You can find a list of the different VM sizes available for HDInsight on the [HDInsight pricing page](https://azure.microsoft.com/pricing/details/hdinsight/).
 
 When creating a cluster, you can specify the size of the nodes. The following information provides guidance on how to specify the size using the [Azure portal][preview-portal], [Azure PowerShell][azure-powershell], and the [Azure CLI][azure-cli]:
->>>>>>> a42dbad0
 
 * **Azure portal**: When creating a cluster, you can set the size of the nodes used by the cluster:
 
