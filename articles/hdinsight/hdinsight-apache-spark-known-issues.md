---
title: Known issues for Apache Spark cluster in Azure HDInsight | Microsoft Docs
description: Known issues of Apache Spark clusters in Azure HDInsight.
services: hdinsight
documentationcenter: ''
author: mumian
manager: jhubbard
editor: cgronlun
tags: azure-portal

ms.assetid: 610c4103-ffc8-4ec0-ad06-fdaf3c4d7c10
ms.service: hdinsight
ms.workload: big-data
ms.tgt_pltfrm: na
ms.devlang: na
ms.topic: article
<<<<<<< HEAD
ms.date: 01/03/2017
=======
ms.date: 01/18/2017
>>>>>>> e8cfaf0d
ms.author: nitinme

---
# Known issues for Apache Spark cluster on HDInsight

This document keeps track of all the known issues for the HDInsight Spark public preview.  

## Livy leaks interactive session
When Livy is restarted with an interactive session (from Ambari or due to headnode 0 virtual machine reboot) still alive, an interactive job session will be leaked. Because of this, new jobs can stuck in the Accepted state, and cannot be started.

**Mitigation:**

Use the following procedure to workaround the issue:

1. Ssh into headnode. For Windows clients, see [Use SSH with Hadoop on HDInsight from Windows with PuTTY](hdinsight-hadoop-linux-use-ssh-windows.md); for Linux, Unix or OS X, see [Use SSH with Hadoop on HDInsight from Linux, Unix, or OS X](hdinsight-hadoop-linux-use-ssh-unix.md) 
2. Run the following command to find the application IDs of the interactive jobs started through Livy. 
   
        yarn application –list
   
    The default job names will be Livy if the jobs were started with a Livy interactive session with no explicit names specified, For the Livy session started by Jupyter notebook, the job name will start with remotesparkmagics_*. 
3. Run the following command to kill those jobs. 
   
        yarn application –kill <Application ID>

New jobs will start running. 

## Spark History Server not started
Spark History Server is not started automatically after a cluster is created.  

**Mitigation:** 

Manually start the history server from Ambari.

## Permission issue in Spark log directory
When hdiuser submits a job with spark-submit, there is an error java.io.FileNotFoundException: /var/log/spark/sparkdriver_hdiuser.log (Permission denied) and the driver log is not written. 

**Mitigation:**

1. Add hdiuser to the Hadoop group. 
2. Provide 777 permissions on /var/log/spark after cluster creation. 
3. Update the spark log location using Ambari to be a directory with 777 permissions.  
4. Run spark-submit as sudo.  

## Issues related to Jupyter notebooks
Following are some known issues related to Jupyter notebooks.

### Notebooks with non-ASCII characters in filenames
Jupyter notebooks that can be used in Spark HDInsight clusters should not have non-ASCII characters in filenames. If you try to upload a file through the Jupyter UI which has a non-ASCII filename, it will fail silently (that is, Jupyter won’t let you upload the file, but it won’t throw a visible error either). 

### Error while loading notebooks of larger sizes
You might see an error **`Error loading notebook`** when you load notebooks that are larger in size.  

**Mitigation:**

If you get this error, it does not mean your data is corrupt or lost.  Your notebooks are still on disk in `/var/lib/jupyter`, and you can SSH into the cluster to access them. For Windows clients, see [Use SSH with Hadoop on HDInsight from Windows with PuTTY](hdinsight-hadoop-linux-use-ssh-windows.md); for Linux, Unix or OS X, see [Use SSH with Hadoop on HDInsight from Linux, Unix, or OS X](hdinsight-hadoop-linux-use-ssh-unix.md)

Once you have connected to the cluster using SSH, you can copy your notebooks from your cluster to your local machine (using SCP or WinSCP) as a backup to prevent the loss of any important data in the notebook. You can then SSH tunnel into your headnode at port 8001 to access Jupyter without going through the gateway.  From there, you can clear the output of your notebook and re-save it to minimize the notebook’s size.

To prevent this error from happening in the future, you must follow some best practices:

* It is important to keep the notebook size small. Any output from your Spark jobs that is sent back to Jupyter is persisted in the notebook.  It is a best practice with Jupyter in general to avoid running `.collect()` on large RDD’s or dataframes; instead, if you want to peek at an RDD’s contents, consider running `.take()` or `.sample()` so that your output doesn’t get too big.
* Also, when you save a notebook, clear all output cells to reduce the size.

### Notebook initial startup takes longer than expected
First code statement in Jupyter notebook using Spark magic could take more than a minute.  

**Explanation:**

This happens because when the first code cell is run. In the background this initiates session configuration and Spark, SQL, and Hive contexts are set. After these contexts are set, the first statement is run and this gives the impression that the statement took a long time to complete.

### Jupyter notebook timeout in creating the session
When Spark cluster is out of resources, the Spark and Pyspark kernels in the Jupyter notebook will timeout trying to create the session. 

**Mitigations:** 

1. Free up some resources in your Spark cluster by:
   
   * Stopping other Spark notebooks by going to the Close and Halt menu or clicking Shutdown in the notebook explorer.
   * Stopping other Spark applications from YARN.
2. Restart the notebook you were trying to start up. Enough resources should be available for you to create a session now.

## See also
* [Overview: Apache Spark on Azure HDInsight](hdinsight-apache-spark-overview.md)

### Scenarios
* [Spark with BI: Perform interactive data analysis using Spark in HDInsight with BI tools](hdinsight-apache-spark-use-bi-tools.md)
* [Spark with Machine Learning: Use Spark in HDInsight for analyzing building temperature using HVAC data](hdinsight-apache-spark-ipython-notebook-machine-learning.md)
* [Spark with Machine Learning: Use Spark in HDInsight to predict food inspection results](hdinsight-apache-spark-machine-learning-mllib-ipython.md)
* [Spark Streaming: Use Spark in HDInsight for building real-time streaming applications](hdinsight-apache-spark-eventhub-streaming.md)
* [Website log analysis using Spark in HDInsight](hdinsight-apache-spark-custom-library-website-log-analysis.md)

### Create and run applications
* [Create a standalone application using Scala](hdinsight-apache-spark-create-standalone-application.md)
* [Run jobs remotely on a Spark cluster using Livy](hdinsight-apache-spark-livy-rest-interface.md)

### Tools and extensions
* [Use HDInsight Tools Plugin for IntelliJ IDEA to create and submit Spark Scala applicatons](hdinsight-apache-spark-intellij-tool-plugin.md)
* [Use HDInsight Tools Plugin for IntelliJ IDEA to debug Spark applications remotely](hdinsight-apache-spark-intellij-tool-plugin-debug-jobs-remotely.md)
* [Use Zeppelin notebooks with a Spark cluster on HDInsight](hdinsight-apache-spark-use-zeppelin-notebook.md)
* [Kernels available for Jupyter notebook in Spark cluster for HDInsight](hdinsight-apache-spark-jupyter-notebook-kernels.md)
* [Use external packages with Jupyter notebooks](hdinsight-apache-spark-jupyter-notebook-use-external-packages.md)
* [Install Jupyter on your computer and connect to an HDInsight Spark cluster](hdinsight-apache-spark-jupyter-notebook-install-locally.md)

### Manage resources
* [Manage resources for the Apache Spark cluster in Azure HDInsight](hdinsight-apache-spark-resource-manager.md)
* [Track and debug jobs running on an Apache Spark cluster in HDInsight](hdinsight-apache-spark-job-debugging.md)
<|MERGE_RESOLUTION|>--- conflicted
+++ resolved
@@ -14,11 +14,7 @@
 ms.tgt_pltfrm: na
 ms.devlang: na
 ms.topic: article
-<<<<<<< HEAD
-ms.date: 01/03/2017
-=======
 ms.date: 01/18/2017
->>>>>>> e8cfaf0d
 ms.author: nitinme
 
 ---
