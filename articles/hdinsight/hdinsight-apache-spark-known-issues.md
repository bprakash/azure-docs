<properties 
	pageTitle="Known issues of Apache Spark in HDInsight | Microsoft Azure" 
	description="Known issues of Apache Spark in HDInsight." 
	services="hdinsight" 
	documentationCenter="" 
	authors="mumian" 
	manager="paulettm" 
	editor="cgronlun"
	tags="azure-portal"/>

<tags 
	ms.service="hdinsight" 
	ms.workload="big-data" 
	ms.tgt_pltfrm="na" 
	ms.devlang="na" 
	ms.topic="article" 
<<<<<<< HEAD
	ms.date="04/08/2016" 
=======
	ms.date="04/14/2016" 
>>>>>>> 1b69fc6d
	ms.author="nitinme"/>

# Known issues for Apache Spark on HDInsight Linux (Preview)

This document keeps track of all the known issues for the HDInsight Spark public preview.  

##Livy leaks interactive session
 
When Livy is restarted with an interactive session (from Ambari or due to headnode 0 virtual machine reboot) still alive, an interactive job session will be leaked. Because of this, new jobs can stuck in the Accepted state, and cannot be started.

**Mitigation:**

Use the following procedure to workaround the issue:

1. Ssh into headnode. 
2. Run the following command to find the application IDs of the interactive jobs started through Livy. 

        yarn application –list

    The default job names will be Livy if the jobs were started with a Livy interactive session with no explicit names specified, For the Livy session started by Jupyter notebook, the job name will start with remotesparkmagics_*. 

3. Run the following command to kill those jobs. 

        yarn application –kill <Application ID>

New jobs will start running. 

##Spark History Server not started 

Spark History Server is not started automatically after a cluster is created.  

**Mitigation:** 

Manually start the history server from Ambari.
<<<<<<< HEAD

## Permission issue in Spark log directory 

**Symptom:**
 
When hdiuser submits a job with spark-submit, there is an error java.io.FileNotFoundException: /var/log/spark/sparkdriver_hdiuser.log (Permission denied) and the driver log is not written. 

**Mitigation:**
 
1. Add hdiuser to the Hadoop group. 
2. Provide 777 permissions on /var/log/spark after cluster creation. 
3. Update the spark log location using Ambari to be a directory with 777 permissions.  
4. Run spark-submit as sudo.  

## Issues related to Jupyter notebooks

Following are some known issues related to Jupyter notebooks.

### Notebooks with non-ASCII characters in filenames

Jupyter notebooks that can be used in Spark HDInsight clusters should not have non-ASCII characters in filenames. If you try to upload a file through the Jupyter UI which has a non-ASCII filename, it will fail silently (that is, Jupyter won’t let you upload the file, but it won’t throw a visible error either). 

### Error while loading notebooks of larger sizes
=======

## Permission issue in Spark log directory 

When hdiuser submits a job with spark-submit, there is an error java.io.FileNotFoundException: /var/log/spark/sparkdriver_hdiuser.log (Permission denied) and the driver log is not written. 

**Mitigation:**
 
1. Add hdiuser to the Hadoop group. 
2. Provide 777 permissions on /var/log/spark after cluster creation. 
3. Update the spark log location using Ambari to be a directory with 777 permissions.  
4. Run spark-submit as sudo.  

## Issues related to Jupyter notebooks

Following are some known issues related to Jupyter notebooks.

### Cannot download Jupyter notebooks in .ipynb format

If you are running the latest version of Jupyter notebooks for HDInsight Spark and you attempt to download a copy of the notebook as a **.ipynb** file from the Jupyter notebook user interface, you might see an internal server error.

**Mitigation:**

1.	Downloading the notebook in another format besides .ipynb (e.g. .txt) will succeed.  
2.	If you need the .ipynb file, you can download it from your cluster container in your storage account at **/HdiNotebooks**. This only applies for the latest version of Jupyter notebooks for HDInsight, which supports notebook backups in the storage account. That said, previous versions of Jupyter notebooks for HDInsight Spark do not have this issue.


### Notebooks with non-ASCII characters in filenames
>>>>>>> 1b69fc6d

Jupyter notebooks that can be used in Spark HDInsight clusters should not have non-ASCII characters in filenames. If you try to upload a file through the Jupyter UI which has a non-ASCII filename, it will fail silently (that is, Jupyter won’t let you upload the file, but it won’t throw a visible error either). 

### Error while loading notebooks of larger sizes

You might see an error **`Error loading notebook`** when you load notebooks that are larger in size.  

**Mitigation:**

If you get this error, it does not mean your data is corrupt or lost.  Your notebooks are still on disk in `/var/lib/jupyter`, and you can SSH into the cluster to access them. You can copy your notebooks from your cluster to your local machine (using SCP or WinSCP) as a backup to prevent the loss of any important data in the notebook. You can then SSH tunnel into your headnode at port 8001 to access Jupyter without going through the gateway.  From there, you can clear the output of your notebook and re-save it to minimize the notebook’s size.

To prevent this error from happening in the future, you must follow some best practices:

* It is important to keep the notebook size small. Any output from your Spark jobs that is sent back to Jupyter is persisted in the notebook.  It is a best practice with Jupyter in general to avoid running `.collect()` on large RDD’s or dataframes; instead, if you want to peek at an RDD’s contents, consider running `.take()` or `.sample()` so that your output doesn’t get too big.
* Also, when you save a notebook, clear all output cells to reduce the size.

### Notebook initial startup takes longer than expected 

<<<<<<< HEAD
**Symptom:** 

First statement in Jupyter notebook using Spark magic could take more than a minute.  
=======
First code statement in Jupyter notebook using Spark magic could take more than a minute.  
>>>>>>> 1b69fc6d

**Explanation:**
 
This happens because when the first code cell is run. In the background this initiates session configuration and Spark, SQL, and Hive contexts are set. After these contexts are set, the first statement is run and this gives the impression that the statement took a long time to complete.

### Jupyter notebook timeout in creating the session
<<<<<<< HEAD

**Symptom:** 
=======
>>>>>>> 1b69fc6d

When Spark cluster is out of resources, the Spark and Pyspark kernels in the Jupyter notebook will timeout trying to create the session. 

**Mitigations:** 

1. Free up some resources in your Spark cluster by:

    - Stopping other Spark notebooks by going to the Close and Halt menu or clicking Shutdown in the notebook explorer.
    - Stopping other Spark applications from YARN.

2. Restart the notebook you were trying to start up. Enough resources should be available for you to create a session now.

### Reverting to checkpoint might fail

You can create checkpoints in Jupyter notebooks in case you need to revert to an earlier version of the notebook. However, if the current state of notebooks has a SQL query with automatic visualization, reverting to a previously stored checkpoint might result in an error. 

##See also

- [Overview: Apache Spark on Azure HDInsight (Linux)](hdinsight-apache-spark-overview.md)
- [Get started: Provision Apache Spark on Azure HDInsight (Linux) and run interactive queries using Spark SQL](hdinsight-apache-spark-jupyter-spark-sql.md)<|MERGE_RESOLUTION|>--- conflicted
+++ resolved
@@ -14,11 +14,7 @@
 	ms.tgt_pltfrm="na" 
 	ms.devlang="na" 
 	ms.topic="article" 
-<<<<<<< HEAD
-	ms.date="04/08/2016" 
-=======
 	ms.date="04/14/2016" 
->>>>>>> 1b69fc6d
 	ms.author="nitinme"/>
 
 # Known issues for Apache Spark on HDInsight Linux (Preview)
@@ -53,31 +49,6 @@
 **Mitigation:** 
 
 Manually start the history server from Ambari.
-<<<<<<< HEAD
-
-## Permission issue in Spark log directory 
-
-**Symptom:**
- 
-When hdiuser submits a job with spark-submit, there is an error java.io.FileNotFoundException: /var/log/spark/sparkdriver_hdiuser.log (Permission denied) and the driver log is not written. 
-
-**Mitigation:**
- 
-1. Add hdiuser to the Hadoop group. 
-2. Provide 777 permissions on /var/log/spark after cluster creation. 
-3. Update the spark log location using Ambari to be a directory with 777 permissions.  
-4. Run spark-submit as sudo.  
-
-## Issues related to Jupyter notebooks
-
-Following are some known issues related to Jupyter notebooks.
-
-### Notebooks with non-ASCII characters in filenames
-
-Jupyter notebooks that can be used in Spark HDInsight clusters should not have non-ASCII characters in filenames. If you try to upload a file through the Jupyter UI which has a non-ASCII filename, it will fail silently (that is, Jupyter won’t let you upload the file, but it won’t throw a visible error either). 
-
-### Error while loading notebooks of larger sizes
-=======
 
 ## Permission issue in Spark log directory 
 
@@ -105,7 +76,6 @@
 
 
 ### Notebooks with non-ASCII characters in filenames
->>>>>>> 1b69fc6d
 
 Jupyter notebooks that can be used in Spark HDInsight clusters should not have non-ASCII characters in filenames. If you try to upload a file through the Jupyter UI which has a non-ASCII filename, it will fail silently (that is, Jupyter won’t let you upload the file, but it won’t throw a visible error either). 
 
@@ -124,24 +94,13 @@
 
 ### Notebook initial startup takes longer than expected 
 
-<<<<<<< HEAD
-**Symptom:** 
-
-First statement in Jupyter notebook using Spark magic could take more than a minute.  
-=======
 First code statement in Jupyter notebook using Spark magic could take more than a minute.  
->>>>>>> 1b69fc6d
 
 **Explanation:**
  
 This happens because when the first code cell is run. In the background this initiates session configuration and Spark, SQL, and Hive contexts are set. After these contexts are set, the first statement is run and this gives the impression that the statement took a long time to complete.
 
 ### Jupyter notebook timeout in creating the session
-<<<<<<< HEAD
-
-**Symptom:** 
-=======
->>>>>>> 1b69fc6d
 
 When Spark cluster is out of resources, the Spark and Pyspark kernels in the Jupyter notebook will timeout trying to create the session. 
 
