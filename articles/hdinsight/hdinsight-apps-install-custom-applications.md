<properties
   	pageTitle="Install Hadoop applications on HDInsight | Microsoft Azure"
   	description="Learn how to install HDInsight applications on HDInsight applications."
   	services="hdinsight"
   	documentationCenter=""
   	authors="mumian"
   	manager="paulettm"
   	editor="cgronlun"
	tags="azure-portal"/>

<tags
   	ms.service="hdinsight"
   	ms.devlang="na"
   	ms.topic="hero-article"
   	ms.tgt_pltfrm="na"
   	ms.workload="big-data"
   	ms.date="05/24/2016"
   	ms.author="jgao"/>

# Install custom HDInsight applications

An HDInsight application is an application that users can install on a Linux-based HDInsight cluster.  These applications can be developed by Microsoft, independent software vendors (ISV) or by yourself. In this article, you will learn how to install an HDInsight application that has not been published to the Azure portal on HDInsight. The application you will install is [Hue](http://gethue.com/). 

Other related articles:

- [Publish HDInsight applications](hdinsight-apps-publish-applications.md): Learn how to publish your custom HDInsight applications to Azure Marketplace.
- [MSDN: Install an HDInsight application](https://msdn.microsoft.com/library/mt706515.aspx): Learn how to define HDInsight applications.

 
## Prerequisites

If you want to install HDInsight applications on an existing HDInsight cluster, you must have an HDInsight cluster. To create one, see [Create clusters](hdinsight-hadoop-linux-tutorial-get-started.md#create-cluster). You can also install HDInsight applications when you create an HDInsight cluster.


## Install HDInsight applications

HDInsight applications can be installed when you create a cluster or to an existing HDInsight cluster. For defining ARM templates, see [MSDN: Install an HDInsight application](https://msdn.microsoft.com/library/mt706515.aspx).

The files needed for deploying this application (Hue):

- [azuredeploy.json](https://github.com/hdinsight/Iaas-Applications/blob/master/Hue/azuredeploy.json): The ARM template for installing HDInsight application. See [MSDN: Install an HDInsight application](https://msdn.microsoft.com/library/mt706515.aspx) for developing your own ARM template.
- [hue-install_v0.sh](https://github.com/hdinsight/Iaas-Applications/blob/master/Hue/scripts/Hue-install_v0.sh): The Script action being called by the ARM template for configuring the edge node. 
- [hue-binaries.tgz](https://hdiconfigactions.blob.core.windows.net/linuxhueconfigactionv01/hue-binaries-14-04.tgz): The hue binary file being called from hui-install_v0.sh. 
- [hue-binaries-14-04.tgz](https://hdiconfigactions.blob.core.windows.net/linuxhueconfigactionv01/hue-binaries-14-04.tgz): The hue binary file being called from hui-install_v0.sh. 
- [webwasb-tomcat.tar.gz](https://hdiconfigactions.blob.core.windows.net/linuxhueconfigactionv01/webwasb-tomcat.tar.gz): A sample web application (Tomcat) being called from hui-install_v0.sh.

**To install Hue to an existing HDInsight cluster**

1. Click the following image to sign in to Azure and open the ARM template in the Azure Portal. 

    <a href="https://portal.azure.com/#create/Microsoft.Template/uri/https%3A%2F%2Fraw.githubusercontent.com%2Fhdinsight%2FIaas-Applications%2Fmaster%2FHue%2Fazuredeploy.json" target="_blank"><img src="https://acom.azurecomcdn.net/80C57D/cdn/mediahandler/docarticles/dpsmedia-prod/azure.microsoft.com/en-us/documentation/articles/hdinsight-hbase-tutorial-get-started-linux/20160201111850/deploy-to-azure.png" alt="Deploy to Azure"></a>

    This button opens an ARM template on the Azure portal.  The ARM template is located at [https://github.com/hdinsight/Iaas-Applications/tree/master/Hue](https://github.com/hdinsight/Iaas-Applications/tree/master/Hue).  To learn how to write this ARM template, see [MSDN: Install an HDInsight application](https://msdn.microsoft.com/library/mt706515.aspx).
    
2. From the **Parameters** blade, enter the following:

    - **ClusterName**: Enter the name of the cluster where you want to install the application. This cluster must be an existing cluster.
    
3. Click **OK** to save the parameters.
4. From the **Custom deployment** blade, enter **Resource group**.  The resource group is a container that groups the cluster, the dependent storage account and other resources. It is required to use the same resource group as the cluster.
5. Click **Legal terms**, and then click **Create**.
6. Verify the **Pin to dashboard** checkbox is selected, and then click **Create**. You can see the installation status from the tile pinned to the portal dashboard and the portal notification (click the bell icon on the top of the portal).  It takes about 10 minutes to install the application.

**To install Hue while creating a cluster**

1. Click the following image to sign in to Azure and open the ARM template in the Azure Portal. 

    <a href="https://portal.azure.com/#create/Microsoft.Template/uri/https%3A%2F%2Fhditutorialdata.blob.core.windows.net%2Fhdinsightapps%2Fcreate-linux-based-hadoop-cluster-in-hdinsight.json" target="_blank"><img src="https://acom.azurecomcdn.net/80C57D/cdn/mediahandler/docarticles/dpsmedia-prod/azure.microsoft.com/en-us/documentation/articles/hdinsight-hbase-tutorial-get-started-linux/20160201111850/deploy-to-azure.png" alt="Deploy to Azure"></a>

    This button opens an ARM template on the Azure portal.  The ARM template is located at [https://hditutorialdata.blob.core.windows.net/hdinsightapps/create-linux-based-hadoop-cluster-in-hdinsight.json](https://hditutorialdata.blob.core.windows.net/hdinsightapps/create-linux-based-hadoop-cluster-in-hdinsight.json).  To learn how to write this ARM template, see [MSDN: Install an HDInsight application](https://msdn.microsoft.com/library/mt706515.aspx).

2. Follow the instruction to create cluster and install Hue. For more information on creating HDInsight clusters, see [Create Linux-based Hadoop clusters in HDInsight](hdinsight-hadoop-provision-linux-clusters.md).

In addition to the Azure portal, you can also use [Azure PowerShell](hdinsight-hadoop-create-linux-clusters-arm-templates.md#deploy-with-powershell) and [Azure CLI](hdinsight-hadoop-create-linux-clusters-arm-templates.md#deploy-with-azure-cli) to call ARM templates.

## Validate the installation

You can check the application status on the Azure portal to validate the application installation. In addition, you can also validate all HTTP endpoints came up as expected and the webpage if there is one:

**To open the Hue portal**

1. Sign in to the [Azure portal](https://portal.azure.com).
2. Click **HDInsight Clusters** in the left menu.  If you don't see it, click **Browse**, and then click **HDInsight Clusters**.
3. Click the cluster where you installed the application.
4. From the **Settings** blade, click **Applications** under the **General** category. You shall see **hue** listed in the **Installed Apps** blade.
5. Click **hue** from the list to list the properties.  
6. Click the Webpage link to validate the website; open the HTTP endpoint in a brower to validate the Hue web UI, open the SSH endpoint using [PuTTY](hdinsight-hadoop-linux-use-ssh-windows.md) or other [SSH clients](hdinsight-hadoop-linux-use-ssh-unix.md).
 
## Troubleshoot the installation

You can check the application installation status from the portal notification (Click the bell icon on the top of the portal). 
<<<<<<< HEAD

If an application installation failed, you can see the error messages and debug information from 3 places:

- HDInsight Applications: general error information.

    Open the cluster from the portal, and click Applications from the Settings blade:

    ![hdinsight applications application installation error](./media/hdinsight-apps-install-applications/hdinsight-apps-error.png)

- HDInsight script action: If the HDInsight Applications' error message indicates a script action failure, more details about the script failure will be presented in the script actions pane.

    Click Script Action from the Settings blade. Script action history shows the error messages

    ![hdinsight applications script action error](./media/hdinsight-apps-install-applications/hdinsight-apps-script-action-error.png)
    
- Ambari Web UI: If the install script was the cause of the failure, use Ambari Web UI to check full logs about the install scripts.

    For more information, see [Troubleshooting](hdinsight-hadoop-customize-cluster-linux.md#troubleshooting).

## Remove HDInsight applications

There are several ways to delete HDInsight applications.

### Use portal

**To remove an application using the portal**

1. Sign in to the [Azure portal](https://portal.azure.com).
2. Click **HDInsight Clusters** in the left menu.  If you don't see it, click **Browse**, and then click **HDInsight Clusters**.
3. Click the cluster where you installed the application.
4. From the **Settings** blade, click **Applications** under the **General** category. You shall see **hue** listed in the **Installed Apps** blade.
5. Right-click the application you want to remove, and then click **Delete**.
6. Click **Yes** to confirm.

From the portal, you can also delete the cluster or the resource group which contains the application.

### Use Azure PowerShell

See [Delete clusters by using Azure PowerShell](hdinsight-administer-use-powershell.md#delete-clusters).

### Use Azure CLI

See [Delete clusters by using Azure CLI](hdinsight-administer-use-command-line.md#delete-clusters).
=======

If an application installation failed, you can see the error messages and debug information from 3 places:

- HDInsight Applications: general error information.

    Open the cluster from the portal, and click Applications from the Settings blade:

    ![hdinsight applications application installation error](./media/hdinsight-apps-install-applications/hdinsight-apps-error.png)

- HDInsight script action: If the HDInsight Applications' error message indicates a script action failure, more details about the script failure will be presented in the script actions pane.

    Click Script Action from the Settings blade. Script action history shows the error messages

    ![hdinsight applications script action error](./media/hdinsight-apps-install-applications/hdinsight-apps-script-action-error.png)
    
- Ambari Web UI: If the install script was the cause of the failure, use Ambari Web UI to check full logs about the install scripts.

    For more information, see [Troubleshooting](hdinsight-hadoop-customize-cluster-linux.md#troubleshooting).
>>>>>>> 3235ece7

## Next steps

- [MSDN: Install an HDInsight application](https://msdn.microsoft.com/library/mt706515.aspx): learn how to develop ARM templates for deploying HDInsight applications.
- [Publish HDInsight applications](hdinsight-apps-publish-applications.md): Learn how to publish your custom HDInsight applications to Azure Marketplace.
- [Customize Linux-based HDInsight clusters using Script Action](hdinsight-hadoop-customize-cluster-linux.md): learn how to use Script Action to install additional applications.
- [Create Linux-based Hadoop clusters in HDInsight using ARM templates](hdinsight-hadoop-create-linux-clusters-arm-templates.md): learn how to call ARM templates to create HDInsight clusters.<|MERGE_RESOLUTION|>--- conflicted
+++ resolved
@@ -14,7 +14,7 @@
    	ms.topic="hero-article"
    	ms.tgt_pltfrm="na"
    	ms.workload="big-data"
-   	ms.date="05/24/2016"
+   	ms.date="06/07/2016"
    	ms.author="jgao"/>
 
 # Install custom HDInsight applications
@@ -89,7 +89,7 @@
 ## Troubleshoot the installation
 
 You can check the application installation status from the portal notification (Click the bell icon on the top of the portal). 
-<<<<<<< HEAD
+
 
 If an application installation failed, you can see the error messages and debug information from 3 places:
 
@@ -133,26 +133,7 @@
 ### Use Azure CLI
 
 See [Delete clusters by using Azure CLI](hdinsight-administer-use-command-line.md#delete-clusters).
-=======
 
-If an application installation failed, you can see the error messages and debug information from 3 places:
-
-- HDInsight Applications: general error information.
-
-    Open the cluster from the portal, and click Applications from the Settings blade:
-
-    ![hdinsight applications application installation error](./media/hdinsight-apps-install-applications/hdinsight-apps-error.png)
-
-- HDInsight script action: If the HDInsight Applications' error message indicates a script action failure, more details about the script failure will be presented in the script actions pane.
-
-    Click Script Action from the Settings blade. Script action history shows the error messages
-
-    ![hdinsight applications script action error](./media/hdinsight-apps-install-applications/hdinsight-apps-script-action-error.png)
-    
-- Ambari Web UI: If the install script was the cause of the failure, use Ambari Web UI to check full logs about the install scripts.
-
-    For more information, see [Troubleshooting](hdinsight-hadoop-customize-cluster-linux.md#troubleshooting).
->>>>>>> 3235ece7
 
 ## Next steps
 
