--- conflicted
+++ resolved
@@ -126,21 +126,12 @@
     ```bash
     echo $SOURCE_ZKHOSTS
     ```
-<<<<<<< HEAD
-   
- This returns information similar to the following text:
-   
-       zk0-source.aazwc2onlofevkbof0cuixrp5h.gx.internal.cloudapp.net:2181,zk1-source.aazwc2onlofevkbof0cuixrp5h.gx.internal.cloudapp.net:2181,zk6-source.aazwc2onlofevkbof0cuixrp5h.gx.internal.cloudapp.net:2181
-   
- Save this information. It is used in the next section.
-=======
 
     This returns information similar to the following text:
 
     `zk0-source.aazwc2onlofevkbof0cuixrp5h.gx.internal.cloudapp.net:2181,zk1-source.aazwc2onlofevkbof0cuixrp5h.gx.internal.cloudapp.net:2181,zk6-source.aazwc2onlofevkbof0cuixrp5h.gx.internal.cloudapp.net:2181`
 
     Save this information. It is used in the next section.
->>>>>>> a42dbad0
 
 ## Configure mirroring
 
