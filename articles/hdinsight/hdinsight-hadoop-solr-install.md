--- conflicted
+++ resolved
@@ -85,17 +85,12 @@
 
 3. **Use the Solr dashboard to search within the indexed documents**. In the RDP session to the HDInsight cluster, open Internet Explorer, and launch the Solr dashboard at **http://headnodehost:8983/solr/#/**. From the left pane, from the **Core Selector** drop-down, select **collection1**, and within that, click **Query**. As an example, to select and return all the docs in Solr, provide the following values:
 
-<<<<<<< HEAD
-		![Use Script Action to customize a cluster](./media/hdinsight-hadoop-solr-install/hdi-solr-dashboard-query.png "Run a query on Solr dashboard")
-
-=======
 	* In the **q** text box, enter **\*:**\*. This will return all the documents that are indexed in Solr. If you want to search for a specific string within the documents, you can enter that string here.
 	
 	* In the **wt** text box, select the output format. Default is **json**. Click **Execute Query**.
 
 	![Use Script Action to customize a cluster](./media/hdinsight-hadoop-solr-install/hdi-solr-dashboard-query.png "Run a query on Solr dashboard")
 	
->>>>>>> a3835ed1
 	The output returns the two docs that we used for indexing Solr. The output resembles the following:
 
 			"response": {
