<properties
	pageTitle="Create a Spark cluster on HDInsight Linux and use Spark SQL from Jupyter for interactive analysis | Microsoft Azure"
	description="Step-by-step instructions on how to quickly create an Apache Spark cluster in HDInsight and then use Spark SQL from Jupyter notebooks to run interactive queries."
	services="hdinsight"
	documentationCenter=""
	authors="nitinme"
	manager="paulettm"
	editor="cgronlun"
	tags="azure-portal"/>

<tags
	ms.service="hdinsight"
	ms.workload="big-data"
	ms.tgt_pltfrm="na"
	ms.devlang="na"
	ms.topic="get-started-article"
<<<<<<< HEAD
	ms.date="03/09/2016"
=======
	ms.date="03/07/2016"
>>>>>>> d8a5a098
	ms.author="nitinme"/>


# Get started: Create Apache Spark cluster on Azure HDInsight (Linux) and run interactive queries using Spark SQL

Learn how to create an Apache Spark cluster in HDInsight and then use [Jupyter](https://jupyter.org) notebook to run Spark SQL interactive queries on the Spark cluster.

   ![Get started using Apache Spark in HDInsight](./media/hdinsight-apache-spark-jupyter-spark-sql/hdispark.getstartedflow.png  "Get started using Apache Spark in HDInsight tutorial. Steps illustrated: create a storage account; create a cluster; run Spark SQL statements")

[AZURE.INCLUDE [delete-cluster-warning](../../includes/hdinsight-delete-cluster-warning.md)]

**Prerequisites:**

- **An Azure subscription**. Before you begin this tutorial, you must have an Azure subscription. See [Get Azure free trial](https://azure.microsoft.com/documentation/videos/get-azure-free-trial-for-testing-hadoop-in-hdinsight/).

- **A Secure Shell (SSH) client**: Linux, Unix, and OS X systems provied an SSH client through the `ssh` command. For Windows systems, we recommend [PuTTY](http://www.chiark.greenend.org.uk/~sgtatham/putty/download.html).
    
- **Secure Shell (SSH) keys (optional)**: You can secure the SSH account used to connect to the cluster using either a password or a public key. Using a password gets you started quickly, and you should use this option if you want to quickly create a cluster and run some test jobs. Using a key is more secure, however it requires additional setup. You might want to use this approach when creating a production cluster. In this article, we use the password approach. For instructions on how to create and use SSH keys with HDInsight, refer to the following articles:

	-  From a Linux computer - [Use SSH with Linux-based HDInsight (Hadoop) from Linux, Unix, or OS X](hdinsight-hadoop-linux-use-ssh-unix.md).
    
	-  From a Windows computer - [Use SSH with Linux-based HDInsight (Hadoop) from Windows](hdinsight-hadoop-linux-use-ssh-windows.md).


## Create Spark cluster

In this section, you create an HDInsight version 3.3 cluster (Spark version 1.5.1) using an Azure ARM template. For information about HDInsight versions and their SLAs, see [HDInsight component versioning](hdinsight-component-versioning.md). For other cluster creation methods, see [Create HDInsight clusters](hdinsight-hadoop-provision-linux-clusters.md).

1. Click the following image to open an ARM template in the Azure Portal.         

    <a href="https://portal.azure.com/#create/Microsoft.Template/uri/https%3A%2F%2Fhditutorialdata.blob.core.windows.net%2Fusesqoop%2Fcreate-linux-based-spark-cluster-in-hdinsight.json" target="_blank"><img src="https://acom.azurecomcdn.net/80C57D/cdn/mediahandler/docarticles/dpsmedia-prod/azure.microsoft.com/en-us/documentation/articles/hdinsight-hbase-tutorial-get-started-linux/20160201111850/deploy-to-azure.png" alt="Deploy to Azure"></a>
    
    The ARM template is located in a public blob container, *https://hditutorialdata.blob.core.windows.net/armtemplates/create-linux-based-spark-cluster-in-hdinsight.json*. 
   
2. From the Parameters blade, enter the following:

<<<<<<< HEAD
    - **ClusterName**: Enter a name for the Hadoop cluster that you will create.
    - **Cluster login name and password**: The default login name is admin.
    - **SSH user name and password**.
    
    Please write down these values.  You will need them later in the tutorial.
=======
**To create a Spark cluster**

1. Sign in to the [Azure preview portal](https://ms.portal.azure.com/).

2. Click **NEW**, click **Data + Analytics**, and then click **HDInsight**.

    ![Creating a new cluster in the Azure preview portal](./media/hdinsight-apache-spark-jupyter-spark-sql/hdispark.createcluster.1.png "Creating a new cluster in the Azure preview portal")

3. Enter a **Cluster Name**, select **Spark** for the **Cluster Type**, from the **Cluster Operating System** drop-down menu, select **Linux**, and then select the version of Spark. A green check appears beside the cluster name if it is available.

	![Enter cluster name and type](./media/hdinsight-apache-spark-jupyter-spark-sql/hdispark.createcluster.2.png "Enter cluster name and type")

4. If you have more than one subscription, click the **Subscription** entry to select the Azure subscription to use for the cluster.

5. Click **Resource Group** to see a list of existing resource groups and select where to create the cluster. Or, you can click **Create New** and then enter the name of the new resource group. A green check appears to indicate if the new group name is available.

	> [AZURE.NOTE] This entry defaults to one of your existing resource groups, if any are available.

6. Click **Credentials** and then enter a password for the admin user. You must also enter an **SSH Username**. For **SSH Authentication Type**, click **PASSWORD** and specify a password for the SSH user. Click **Select** at the bottom to save the credentials configuration.

	![Provide cluster credentials](./media/hdinsight-apache-spark-jupyter-spark-sql/hdispark.createcluster.3.png "Provide cluster credentials")
>>>>>>> d8a5a098

    > [AZURE.NOTE] SSH is used to remotely access the HDInsight cluster using a command-line. The user name and password you use here is used when connecting to the cluster through SSH. Also, the SSH user name must be unique, as it creates a user account on all the HDInsight cluster nodes. The following are some of the account names reserved for use by services on the cluster, and cannot be used as the SSH user name:
    >
    > root, hdiuser, storm, hbase, ubuntu, zookeeper, hdfs, yarn, mapred, hbase, hive, oozie, falcon, sqoop, admin, tez, hcat, hdinsight-zookeeper.

	> For more information on using SSH with HDInsight, see one of the following articles:

	> * [Use SSH with Linux-based Hadoop on HDInsight from Linux, Unix, or OS X](hdinsight-hadoop-linux-use-ssh-unix.md)
	> * [Use SSH with Linux-based Hadoop on HDInsight from Windows](hdinsight-hadoop-linux-use-ssh-windows.md)

    
3.Click **OK** to save the parameters.

4.From the **Custom deployment** blade, click **Resource group** dropdown box, and then click **New** to create a new resource group. The resource group is a container that groups the cluster, the dependent storage account and other linked resource.

5.Click **Legal terms**, and then click **Create**.

6.Click **Create**. You will see a new tile titled Submitting deployment for Template deployment. It takes about around 20 minutes to create the cluster and SQL database.



## Run Spark SQL queries using a Jupyter notebook

In this section, you use Jupyter notebook to run Spark SQL queries against the Spark cluster. By default Jupyter notebook comes with a **Python2** kernel. HDInsight Spark clusters provide two additional kernels that you can use with the Jupyter notebook. These are:

* **PySpark** (for applications written in Python)
* **Spark** (for applications written in Scala)

In this article, you will use the PySpark kernel. In the article [Kernels available on Jupyter notebooks with Spark HDInsight clusters](hdinsight-apache-spark-jupyter-notebook-kernels.md#why-should-i-use-the-new-kernels) you can read in detail about the benefits of using the PySpark kernel. However, couple of key benefits of using the PySpark kernel are:

* You do not need to set the contexts for Spark, SQL, and Hive. These are automatically set for you.
* You can use different cell magics (such as %%sql or %%hive) to directly run your SQL or Hive queries, without any preceding code snippets.
* The output for SQL or Hive queries is automatically visualized.

### Create Jupyter notebook with PySpark kernel 

1. From the [Azure Preview Portal](https://portal.azure.com/), from the startboard, click the tile for your Spark cluster (if you pinned it to the startboard). You can also navigate to your cluster under **Browse All** > **HDInsight Clusters**.   

2. From the Spark cluster blade, click **Quick Links**, and then from the **Cluster Dashboard** blade, click **Jupyter Notebook**. If prompted, enter the admin credentials for the cluster.

	> [AZURE.NOTE] You may also reach the Jupyter Notebook for your cluster by opening the following URL in your browser. Replace __CLUSTERNAME__ with the name of your cluster:
	>
	> `https://CLUSTERNAME.azurehdinsight.net/jupyter`

2. Create a new notebook. Click **New**, and then click **PySpark**.

	![Create a new Jupyter notebook](./media/hdinsight-apache-spark-jupyter-spark-sql/hdispark.note.jupyter.createnotebook.png "Create a new Jupyter notebook")

3. A new notebook is created and opened with the name Untitled.pynb. Click the notebook name at the top, and enter a friendly name.

	![Provide a name for the notebook](./media/hdinsight-apache-spark-jupyter-spark-sql/hdispark.note.jupyter.notebook.name.png "Provide a name for the notebook")

4. Because you created a notebook using the PySpark kernel, you do not need to create any contexts explicitly. The Spark, SQL, and Hive contexts will be automatically created for you when you run the first code cell. You can start by importing the types required for this scenario. To do so, paste the following code snippet in a cell and press **SHIFT + ENTER**.

		from pyspark.sql.types import *
		
	Every time you run a job in Jupyter, your web browser window title will show a **(Busy)** status along with the notebook title. You will also see a solid circle next to the **PySpark** text in the top-right corner. After the job is completed, this will change to a hollow circle.

	 ![Status of a Jupyter notebook job](./media/hdinsight-apache-spark-jupyter-spark-sql/hdispark.jupyter.job.status.png "Status of a Jupyter notebook job")

4. Load sample data into a temporary table. When you create a Spark cluster in HDInsight, the sample data file, **hvac.csv**, is copied to the associated storage account under **\HdiSamples\HdiSamples\SensorSampleData\hvac**.

	In an empty cell, paste the following code example and press **SHIFT + ENTER**. This code example registers the data into a temporary table called **hvac**.

		# Load the data
		hvacText = sc.textFile("wasb:///HdiSamples/HdiSamples/SensorSampleData/hvac/HVAC.csv")
		
		# Create the schema
		hvacSchema = StructType([StructField("date", StringType(), False),StructField("time", StringType(), False),StructField("targettemp", IntegerType(), False),StructField("actualtemp", IntegerType(), False),StructField("buildingID", StringType(), False)])
		
		# Parse the data in hvacText
		hvac = hvacText.map(lambda s: s.split(",")).filter(lambda s: s[0] != "Date").map(lambda s:(str(s[0]), str(s[1]), int(s[2]), int(s[3]), str(s[6]) ))
		
		# Create a data frame
		hvacdf = sqlContext.createDataFrame(hvac,hvacSchema)
		
		# Register the data fram as a table to run queries against
		hvacdf.registerTempTable("hvac")

5. Because you are using a PySpark kernel, you can now directly run a SQL query on the temporary table **hvac** that you just created by using the `%%sql` magic. For more information about the `%%sql` magic, as well as other magics available with the PySpark kernel, see [Kernels available on Jupyter notebooks with Spark HDInsight clusters](hdinsight-apache-spark-jupyter-notebook-kernels.md#why-should-i-use-the-new-kernels).
		
		%%sql
		SELECT buildingID, (targettemp - actualtemp) AS temp_diff, date FROM hvac WHERE date = \"6/1/13\"")

5. Once the job is completed successfully, the following tabular output is displayed by default.

 	![Table output of query result](./media/hdinsight-apache-spark-jupyter-spark-sql/tabular.output.png "Table output of query result")

	You can also see the results in other visualizations as well. For example, an area graph for the same output would look like the following.

	![Area graph of query result](./media/hdinsight-apache-spark-jupyter-spark-sql/area.output.png "Area graph of query result")


6. After you have finished running the application, you should shutdown the notebook to release the resources. To do so, from the **File** menu on the notebook, click **Close and Halt**. This will shutdown and close the notebook.

##Delete the cluster

[AZURE.INCLUDE [delete-cluster-warning](../../includes/hdinsight-delete-cluster-warning.md)]


## See also


* [Overview: Apache Spark on Azure HDInsight](hdinsight-apache-spark-overview.md)

### Scenarios

* [Spark with BI: Perform interactive data analysis using Spark in HDInsight with BI tools](hdinsight-apache-spark-use-bi-tools.md)

* [Spark with Machine Learning: Use Spark in HDInsight for analyzing building temperature using HVAC data](hdinsight-apache-spark-ipython-notebook-machine-learning.md)

* [Spark with Machine Learning: Use Spark in HDInsight to predict food inspection results](hdinsight-apache-spark-machine-learning-mllib-ipython.md)

* [Spark Streaming: Use Spark in HDInsight for building real-time streaming applications](hdinsight-apache-spark-eventhub-streaming.md)

* [Website log analysis using Spark in HDInsight](hdinsight-apache-spark-custom-library-website-log-analysis.md)

### Create and run applications

* [Create a standalone application using Scala](hdinsight-apache-spark-create-standalone-application.md)

* [Run jobs remotely on a Spark cluster using Livy](hdinsight-apache-spark-livy-rest-interface.md)

### Tools and extensions

* [Use HDInsight Tools Plugin for IntelliJ IDEA to create and submit Spark Scala applicatons](hdinsight-apache-spark-intellij-tool-plugin.md)

* [Use Zeppelin notebooks with a Spark cluster on HDInsight](hdinsight-apache-spark-use-zeppelin-notebook.md)

* [Kernels available for Jupyter notebook in Spark cluster for HDInsight](hdinsight-apache-spark-jupyter-notebook-kernels.md)

### Manage resources

* [Manage resources for the Apache Spark cluster in Azure HDInsight](hdinsight-apache-spark-resource-manager.md)

### Known issues

* [Known issues of Apache Spark in Azure HDInsight (Linux)](hdinsight-apache-spark-known-issues.md)


[hdinsight-versions]: hdinsight-component-versioning.md
[hdinsight-upload-data]: hdinsight-upload-data.md
[hdinsight-storage]: hdinsight-hadoop-use-blob-storage.md

[azure-purchase-options]: http://azure.microsoft.com/pricing/purchase-options/
[azure-member-offers]: http://azure.microsoft.com/pricing/member-offers/
[azure-free-trial]: http://azure.microsoft.com/pricing/free-trial/
[azure-management-portal]: https://manage.windowsazure.com/
[azure-create-storageaccount]: storage-create-storage-account.md<|MERGE_RESOLUTION|>--- conflicted
+++ resolved
@@ -14,11 +14,7 @@
 	ms.tgt_pltfrm="na"
 	ms.devlang="na"
 	ms.topic="get-started-article"
-<<<<<<< HEAD
-	ms.date="03/09/2016"
-=======
-	ms.date="03/07/2016"
->>>>>>> d8a5a098
+	ms.date="03/10/2016"
 	ms.author="nitinme"/>
 
 
@@ -55,35 +51,11 @@
    
 2. From the Parameters blade, enter the following:
 
-<<<<<<< HEAD
     - **ClusterName**: Enter a name for the Hadoop cluster that you will create.
     - **Cluster login name and password**: The default login name is admin.
     - **SSH user name and password**.
     
     Please write down these values.  You will need them later in the tutorial.
-=======
-**To create a Spark cluster**
-
-1. Sign in to the [Azure preview portal](https://ms.portal.azure.com/).
-
-2. Click **NEW**, click **Data + Analytics**, and then click **HDInsight**.
-
-    ![Creating a new cluster in the Azure preview portal](./media/hdinsight-apache-spark-jupyter-spark-sql/hdispark.createcluster.1.png "Creating a new cluster in the Azure preview portal")
-
-3. Enter a **Cluster Name**, select **Spark** for the **Cluster Type**, from the **Cluster Operating System** drop-down menu, select **Linux**, and then select the version of Spark. A green check appears beside the cluster name if it is available.
-
-	![Enter cluster name and type](./media/hdinsight-apache-spark-jupyter-spark-sql/hdispark.createcluster.2.png "Enter cluster name and type")
-
-4. If you have more than one subscription, click the **Subscription** entry to select the Azure subscription to use for the cluster.
-
-5. Click **Resource Group** to see a list of existing resource groups and select where to create the cluster. Or, you can click **Create New** and then enter the name of the new resource group. A green check appears to indicate if the new group name is available.
-
-	> [AZURE.NOTE] This entry defaults to one of your existing resource groups, if any are available.
-
-6. Click **Credentials** and then enter a password for the admin user. You must also enter an **SSH Username**. For **SSH Authentication Type**, click **PASSWORD** and specify a password for the SSH user. Click **Select** at the bottom to save the credentials configuration.
-
-	![Provide cluster credentials](./media/hdinsight-apache-spark-jupyter-spark-sql/hdispark.createcluster.3.png "Provide cluster credentials")
->>>>>>> d8a5a098
 
     > [AZURE.NOTE] SSH is used to remotely access the HDInsight cluster using a command-line. The user name and password you use here is used when connecting to the cluster through SSH. Also, the SSH user name must be unique, as it creates a user account on all the HDInsight cluster nodes. The following are some of the account names reserved for use by services on the cluster, and cannot be used as the SSH user name:
     >
