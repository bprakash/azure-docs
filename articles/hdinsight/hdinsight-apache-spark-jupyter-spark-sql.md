---
<<<<<<< HEAD
title: Create a Spark cluster in HDInsight Linux and use Spark SQL from Jupyter for interactive analysis | Microsoft Docs
=======
title: Get started with Apache Spark cluster in Azure HDInsight | Microsoft Docs
>>>>>>> e8cfaf0d
description: Step-by-step instructions on how to quickly create an Apache Spark cluster in HDInsight and then use Spark SQL from Jupyter notebooks to run interactive queries.
services: hdinsight
documentationcenter: ''
author: nitinme
manager: jhubbard
editor: cgronlun
tags: azure-portal

ms.assetid: 91f41e6a-d463-4eb4-83ef-7bbb1f4556cc
ms.service: hdinsight
ms.workload: big-data
ms.tgt_pltfrm: na
ms.devlang: na
ms.topic: get-started-article
<<<<<<< HEAD
ms.date: 01/06/2017
ms.author: nitinme

---
# Get started: Create Apache Spark cluster on HDInsight Linux and run interactive queries using Spark SQL
=======
ms.date: 02/01/2017
ms.author: nitinme

---
# Get started: Create Apache Spark cluster in Azure HDInsight and run interactive queries using Spark SQL

>>>>>>> e8cfaf0d
Learn how to create an [Apache Spark](hdinsight-apache-spark-overview.md) cluster in HDInsight and then use [Jupyter](https://jupyter.org) notebook to run Spark SQL interactive queries on the Spark cluster.

   ![Get started using Apache Spark in HDInsight](./media/hdinsight-apache-spark-jupyter-spark-sql/hdispark.getstartedflow.png "Get started using Apache Spark in HDInsight tutorial. Steps illustrated: create a storage account; create a cluster; run Spark SQL statements")

[!INCLUDE [delete-cluster-warning](../../includes/hdinsight-delete-cluster-warning.md)]

## Prerequisites
* **An Azure subscription**. Before you begin this tutorial, you must have an Azure subscription. See [Create your free Azure account today](https://azure.microsoft.com/free).
<<<<<<< HEAD
* **A Secure Shell (SSH) client**: Linux, Unix, and OS X systems provied an SSH client through the `ssh` command. For Windows systems, see [Use SSH with Linux-based Hadoop on HDInsight from Windows with PuTTY](hdinsight-hadoop-linux-use-ssh-windows.md); for Linux, Unix or OS X, see [Use SSH with Linux-based Hadoop on HDInsight from Linux, Unix, or OS X](hdinsight-hadoop-linux-use-ssh-unix.md)
=======

* **A Secure Shell (SSH) client**: Linux, Unix, and OS X systems provied an SSH client through the `ssh` command. For Windows clients, see [Use SSH with Hadoop on HDInsight from Windows with PuTTY](hdinsight-hadoop-linux-use-ssh-windows.md); for Linux, Unix or OS X, see [Use SSH with Hadoop on HDInsight from Linux, Unix, or OS X](hdinsight-hadoop-linux-use-ssh-unix.md)
>>>>>>> e8cfaf0d

> [!NOTE]
> This article uses an Azure Resource Manager template to create a Spark cluster that uses [Azure Storage Blobs as the cluster storage](hdinsight-hadoop-use-blob-storage.md). You can also create a Spark cluster that uses [Azure Data Lake Store](../data-lake-store/data-lake-store-overview.md) as an additional storage, in addition to Azure Storage Blobs as the default storage. For instructions, see [Create an HDInsight cluster with Data Lake Store](../data-lake-store/data-lake-store-hdinsight-hadoop-use-portal.md).
>
>

### Access control requirements
[!INCLUDE [access-control](../../includes/hdinsight-access-control-requirements.md)]

## Create Spark cluster
In this section, you create a Spark cluster in HDInsight using an [Azure Resource Manager template](https://azure.microsoft.com/resources/templates/101-hdinsight-spark-linux/). For information about HDInsight versions and their SLAs, see [HDInsight component versioning](hdinsight-component-versioning.md). For other cluster creation methods, see [Create HDInsight clusters](hdinsight-hadoop-provision-linux-clusters.md).

1. Click the following image to open the template in the Azure portal.         

    <a href="https://portal.azure.com/#create/Microsoft.Template/uri/https%3A%2F%2Fraw.githubusercontent.com%2FAzure%2Fazure-quickstart-templates%2Fmaster%2F101-hdinsight-spark-linux%2Fazuredeploy.json" target="_blank"><img src="./media/hdinsight-apache-spark-jupyter-spark-sql/deploy-to-azure.png" alt="Deploy to Azure"></a>

2. Enter the following values:

    ![Create Spark cluster in HDInsight using an Azure Resource Manager template](./media/hdinsight-apache-spark-jupyter-spark-sql/create-spark-cluster-in-hdinsight-using-azure-resource-manager-template.png "Create Spark cluster in HDInsight using an Azure Resource Manager template")

   * **Subscription**: Select your Azure subscription for this cluster.
   * **Resource group**: Create a new resource group or select an existing one. Resource group is used to manage Azure resources for your projects.
   * **Location**: Select a location for the resource group.  This location is also used for the default cluster storage and the HDInsight cluster.
   * **ClusterName**: Enter a name for the Hadoop cluster that you will create.
   * **Cluster login name and password**: The default login name is admin.
   * **SSH user name and password**.

   Please write down these values.  You will need them later in the tutorial.

3. Select **I agree to the terms and conditions stated above**, select **Pin to dashboard**, and then click **Purchase**. You can see a new tile titled Submitting deployment for Template deployment. It takes about around 20 minutes to create the cluster.

## Run Spark SQL queries using a Jupyter notebook
In this section, you use Jupyter notebook to run Spark SQL queries against the Spark cluster. HDInsight Spark clusters provide two kernels that you can use with the Jupyter notebook. These are:

* **PySpark** (for applications written in Python)
* **Spark** (for applications written in Scala)

In this article, you use the PySpark kernel. For more information about the two kernels, see [Use Jupyter notebooks kernels with Apache Spark clusters in HDInsight](hdinsight-apache-spark-jupyter-notebook-kernels.md). Some of the key benefits of using the PySpark kernel are:

* The contexts for Spark and Hive are set automatically.
* Use cell magics, such as `%%sql`, to directly run SQL or Hive queries, without any preceding code snippets.
* The output for the SQL or Hive queries is automatically visualized.

### Create Jupyter notebook with PySpark kernel

1. Open the [Azure portal](https://portal.azure.com/).
<<<<<<< HEAD
2. From the left menu, click **Resoruce groups**.
3. Click the resource group you created in the last section. You can use the serach function if there are too many resource groups. You can see two resources in the group, the HDInsight cluster, and the default storage account.
4. Click the cluster to open it.
 
=======
2. From the left menu, click **Resource groups**.
3. Click the resource group you created in the last section. You can use the search function if there are too many resource groups. You can see two resources in the group, the HDInsight cluster, and the default storage account.
4. Click the cluster to open it.

>>>>>>> e8cfaf0d
2. From **Quick links**, click **Cluster dashboards**, and then click **Jupyter Notebook**. If prompted, enter the admin credentials for the cluster.

   ![HDInsight cluster dashboards](./media/hdinsight-apache-spark-jupyter-spark-sql/hdinsight-azure-portal-cluster-dashboards.png "HDInsight cluster dashboards")

   > [!NOTE]
   > You may also reach the Jupyter Notebook for your cluster by opening the following URL in your browser. Replace **CLUSTERNAME** with the name of your cluster:
   >
   > `https://CLUSTERNAME.azurehdinsight.net/jupyter`
   >
   >
3. Create a new notebook. Click **New**, and then click **PySpark**.

   ![Create a new Jupyter notebook](./media/hdinsight-apache-spark-jupyter-spark-sql/hdispark.note.jupyter.createnotebook.png "Create a new Jupyter notebook")

<<<<<<< HEAD
   A new notebook is created and opened with the name Untitled(Untitled.pynb). 

4. Click the notebook name at the top, and enter a friendly name.
=======
   A new notebook is created and opened with the name Untitled(Untitled.pynb).

4. Click the notebook name at the top, and enter a friendly name if you want.
>>>>>>> e8cfaf0d

    ![Provide a name for the notebook](./media/hdinsight-apache-spark-jupyter-spark-sql/hdispark.note.jupyter.notebook.name.png "Provide a name for the notebook")
5. Paste the following code in an empty cell, and then press **SHIFT + ENTER** to execute the code. The code imports the types required for this scenario:

        from pyspark.sql.types import *

    Because you created a notebook using the PySpark kernel, you do not need to create any contexts explicitly. The Spark and Hive contexts will be automatically created for you when you run the first code cell.

    ![Status of a Jupyter notebook job](./media/hdinsight-apache-spark-jupyter-spark-sql/hdispark.jupyter.job.status.png "Status of a Jupyter notebook job")
<<<<<<< HEAD

    Every time you run a job in Jupyter, your web browser window title will show a **(Busy)** status along with the notebook title. You will also see a solid circle next to the **PySpark** text in the top-right corner. After the job is completed, this will change to a hollow circle.

=======

    Every time you run a job in Jupyter, your web browser window title will show a **(Busy)** status along with the notebook title. You will also see a solid circle next to the **PySpark** text in the top-right corner. After the job is completed, this will change to a hollow circle.

>>>>>>> e8cfaf0d
6. Run the following code to register some sample data into a temporary table called **hvac**.

        # Load the data
        hvacText = sc.textFile("wasbs:///HdiSamples/HdiSamples/SensorSampleData/hvac/HVAC.csv")

        # Create the schema
        hvacSchema = StructType([StructField("date", StringType(), False),StructField("time", StringType(), False),StructField("targettemp", IntegerType(), False),StructField("actualtemp", IntegerType(), False),StructField("buildingID", StringType(), False)])

        # Parse the data in hvacText
        hvac = hvacText.map(lambda s: s.split(",")).filter(lambda s: s[0] != "Date").map(lambda s:(str(s[0]), str(s[1]), int(s[2]), int(s[3]), str(s[6]) ))

        # Create a data frame
        hvacdf = sqlContext.createDataFrame(hvac,hvacSchema)

        # Register the data fram as a table to run queries against
        hvacdf.registerTempTable("hvac")

    Spark clusters in HDInsight come with a sample data file, **hvac.csv**, under **\HdiSamples\HdiSamples\SensorSampleData\hvac**.
<<<<<<< HEAD
    
=======

>>>>>>> e8cfaf0d
7. Run the following code to query the data:

        %%sql
        SELECT buildingID, (targettemp - actualtemp) AS temp_diff, date FROM hvac WHERE date = \"6/1/13\"

<<<<<<< HEAD
   Because you are using a PySpark kernel, you can now directly run a SQL query on the temporary table **hvac** that you just created by using the `%%sql` magic. For more information about the `%%sql` magic, as well as other magics available with the PySpark kernel, see [Kernels available on Jupyter notebooks with Spark HDInsight clusters](hdinsight-apache-spark-jupyter-notebook-kernels.md#why-should-i-use-the-pyspark-or-spark-kernels).
=======
   Because you are using a PySpark kernel, you can now directly run a SQL query on the temporary table **hvac** that you just created by using the `%%sql` magic. For more information about the `%%sql` magic, as well as other magics available with the PySpark kernel, see [Kernels available on Jupyter notebooks with Spark HDInsight clusters](hdinsight-apache-spark-jupyter-notebook-kernels.md#choose-between-the-kernels).
>>>>>>> e8cfaf0d

   The following tabular output is displayed by default.

     ![Table output of query result](./media/hdinsight-apache-spark-jupyter-spark-sql/tabular.output.png "Table output of query result")

    You can also see the results in other visualizations as well. For example, an area graph for the same output would look like the following.

    ![Area graph of query result](./media/hdinsight-apache-spark-jupyter-spark-sql/area.output.png "Area graph of query result")

9. After you have finished running the application, you can shutdown the notebook to release the resources. To do so, from the **File** menu on the notebook, click **Close and Halt**. This will shutdown and close the notebook.

## Delete the cluster
[!INCLUDE [delete-cluster-warning](../../includes/hdinsight-delete-cluster-warning.md)]

## See also
* [Overview: Apache Spark on Azure HDInsight](hdinsight-apache-spark-overview.md)

### Scenarios
* [Spark with BI: Perform interactive data analysis using Spark in HDInsight with BI tools](hdinsight-apache-spark-use-bi-tools.md)
* [Spark with Machine Learning: Use Spark in HDInsight for analyzing building temperature using HVAC data](hdinsight-apache-spark-ipython-notebook-machine-learning.md)
* [Spark with Machine Learning: Use Spark in HDInsight to predict food inspection results](hdinsight-apache-spark-machine-learning-mllib-ipython.md)
* [Spark Streaming: Use Spark in HDInsight for building real-time streaming applications](hdinsight-apache-spark-eventhub-streaming.md)
* [Website log analysis using Spark in HDInsight](hdinsight-apache-spark-custom-library-website-log-analysis.md)
* [Application Insight telemetry data analysis using Spark in HDInsight](hdinsight-spark-analyze-application-insight-logs.md)

### Create and run applications
* [Create a standalone application using Scala](hdinsight-apache-spark-create-standalone-application.md)
* [Run jobs remotely on a Spark cluster using Livy](hdinsight-apache-spark-livy-rest-interface.md)

### Tools and extensions
* [Use HDInsight Tools Plugin for IntelliJ IDEA to create and submit Spark Scala applications](hdinsight-apache-spark-intellij-tool-plugin.md)
* [Use HDInsight Tools Plugin for IntelliJ IDEA to debug Spark applications remotely](hdinsight-apache-spark-intellij-tool-plugin-debug-jobs-remotely.md)
* [Use Zeppelin notebooks with a Spark cluster on HDInsight](hdinsight-apache-spark-use-zeppelin-notebook.md)
* [Kernels available for Jupyter notebook in Spark cluster for HDInsight](hdinsight-apache-spark-jupyter-notebook-kernels.md)
* [Use external packages with Jupyter notebooks](hdinsight-apache-spark-jupyter-notebook-use-external-packages.md)
* [Install Jupyter on your computer and connect to an HDInsight Spark cluster](hdinsight-apache-spark-jupyter-notebook-install-locally.md)

### Manage resources
* [Manage resources for the Apache Spark cluster in Azure HDInsight](hdinsight-apache-spark-resource-manager.md)
* [Track and debug jobs running on an Apache Spark cluster in HDInsight](hdinsight-apache-spark-job-debugging.md)

[hdinsight-versions]: hdinsight-component-versioning.md
[hdinsight-upload-data]: hdinsight-upload-data.md
[hdinsight-storage]: hdinsight-hadoop-use-blob-storage.md

[azure-purchase-options]: http://azure.microsoft.com/pricing/purchase-options/
[azure-member-offers]: http://azure.microsoft.com/pricing/member-offers/
[azure-free-trial]: http://azure.microsoft.com/pricing/free-trial/
[azure-management-portal]: https://manage.windowsazure.com/
[azure-create-storageaccount]: storage-create-storage-account.md<|MERGE_RESOLUTION|>--- conflicted
+++ resolved
@@ -1,9 +1,5 @@
 ---
-<<<<<<< HEAD
-title: Create a Spark cluster in HDInsight Linux and use Spark SQL from Jupyter for interactive analysis | Microsoft Docs
-=======
 title: Get started with Apache Spark cluster in Azure HDInsight | Microsoft Docs
->>>>>>> e8cfaf0d
 description: Step-by-step instructions on how to quickly create an Apache Spark cluster in HDInsight and then use Spark SQL from Jupyter notebooks to run interactive queries.
 services: hdinsight
 documentationcenter: ''
@@ -18,20 +14,12 @@
 ms.tgt_pltfrm: na
 ms.devlang: na
 ms.topic: get-started-article
-<<<<<<< HEAD
-ms.date: 01/06/2017
-ms.author: nitinme
-
----
-# Get started: Create Apache Spark cluster on HDInsight Linux and run interactive queries using Spark SQL
-=======
 ms.date: 02/01/2017
 ms.author: nitinme
 
 ---
 # Get started: Create Apache Spark cluster in Azure HDInsight and run interactive queries using Spark SQL
 
->>>>>>> e8cfaf0d
 Learn how to create an [Apache Spark](hdinsight-apache-spark-overview.md) cluster in HDInsight and then use [Jupyter](https://jupyter.org) notebook to run Spark SQL interactive queries on the Spark cluster.
 
    ![Get started using Apache Spark in HDInsight](./media/hdinsight-apache-spark-jupyter-spark-sql/hdispark.getstartedflow.png "Get started using Apache Spark in HDInsight tutorial. Steps illustrated: create a storage account; create a cluster; run Spark SQL statements")
@@ -40,12 +28,8 @@
 
 ## Prerequisites
 * **An Azure subscription**. Before you begin this tutorial, you must have an Azure subscription. See [Create your free Azure account today](https://azure.microsoft.com/free).
-<<<<<<< HEAD
-* **A Secure Shell (SSH) client**: Linux, Unix, and OS X systems provied an SSH client through the `ssh` command. For Windows systems, see [Use SSH with Linux-based Hadoop on HDInsight from Windows with PuTTY](hdinsight-hadoop-linux-use-ssh-windows.md); for Linux, Unix or OS X, see [Use SSH with Linux-based Hadoop on HDInsight from Linux, Unix, or OS X](hdinsight-hadoop-linux-use-ssh-unix.md)
-=======
 
 * **A Secure Shell (SSH) client**: Linux, Unix, and OS X systems provied an SSH client through the `ssh` command. For Windows clients, see [Use SSH with Hadoop on HDInsight from Windows with PuTTY](hdinsight-hadoop-linux-use-ssh-windows.md); for Linux, Unix or OS X, see [Use SSH with Hadoop on HDInsight from Linux, Unix, or OS X](hdinsight-hadoop-linux-use-ssh-unix.md)
->>>>>>> e8cfaf0d
 
 > [!NOTE]
 > This article uses an Azure Resource Manager template to create a Spark cluster that uses [Azure Storage Blobs as the cluster storage](hdinsight-hadoop-use-blob-storage.md). You can also create a Spark cluster that uses [Azure Data Lake Store](../data-lake-store/data-lake-store-overview.md) as an additional storage, in addition to Azure Storage Blobs as the default storage. For instructions, see [Create an HDInsight cluster with Data Lake Store](../data-lake-store/data-lake-store-hdinsight-hadoop-use-portal.md).
@@ -92,17 +76,10 @@
 ### Create Jupyter notebook with PySpark kernel
 
 1. Open the [Azure portal](https://portal.azure.com/).
-<<<<<<< HEAD
-2. From the left menu, click **Resoruce groups**.
-3. Click the resource group you created in the last section. You can use the serach function if there are too many resource groups. You can see two resources in the group, the HDInsight cluster, and the default storage account.
-4. Click the cluster to open it.
- 
-=======
 2. From the left menu, click **Resource groups**.
 3. Click the resource group you created in the last section. You can use the search function if there are too many resource groups. You can see two resources in the group, the HDInsight cluster, and the default storage account.
 4. Click the cluster to open it.
 
->>>>>>> e8cfaf0d
 2. From **Quick links**, click **Cluster dashboards**, and then click **Jupyter Notebook**. If prompted, enter the admin credentials for the cluster.
 
    ![HDInsight cluster dashboards](./media/hdinsight-apache-spark-jupyter-spark-sql/hdinsight-azure-portal-cluster-dashboards.png "HDInsight cluster dashboards")
@@ -117,15 +94,9 @@
 
    ![Create a new Jupyter notebook](./media/hdinsight-apache-spark-jupyter-spark-sql/hdispark.note.jupyter.createnotebook.png "Create a new Jupyter notebook")
 
-<<<<<<< HEAD
-   A new notebook is created and opened with the name Untitled(Untitled.pynb). 
-
-4. Click the notebook name at the top, and enter a friendly name.
-=======
    A new notebook is created and opened with the name Untitled(Untitled.pynb).
 
 4. Click the notebook name at the top, and enter a friendly name if you want.
->>>>>>> e8cfaf0d
 
     ![Provide a name for the notebook](./media/hdinsight-apache-spark-jupyter-spark-sql/hdispark.note.jupyter.notebook.name.png "Provide a name for the notebook")
 5. Paste the following code in an empty cell, and then press **SHIFT + ENTER** to execute the code. The code imports the types required for this scenario:
@@ -135,15 +106,9 @@
     Because you created a notebook using the PySpark kernel, you do not need to create any contexts explicitly. The Spark and Hive contexts will be automatically created for you when you run the first code cell.
 
     ![Status of a Jupyter notebook job](./media/hdinsight-apache-spark-jupyter-spark-sql/hdispark.jupyter.job.status.png "Status of a Jupyter notebook job")
-<<<<<<< HEAD
 
     Every time you run a job in Jupyter, your web browser window title will show a **(Busy)** status along with the notebook title. You will also see a solid circle next to the **PySpark** text in the top-right corner. After the job is completed, this will change to a hollow circle.
 
-=======
-
-    Every time you run a job in Jupyter, your web browser window title will show a **(Busy)** status along with the notebook title. You will also see a solid circle next to the **PySpark** text in the top-right corner. After the job is completed, this will change to a hollow circle.
-
->>>>>>> e8cfaf0d
 6. Run the following code to register some sample data into a temporary table called **hvac**.
 
         # Load the data
@@ -162,21 +127,13 @@
         hvacdf.registerTempTable("hvac")
 
     Spark clusters in HDInsight come with a sample data file, **hvac.csv**, under **\HdiSamples\HdiSamples\SensorSampleData\hvac**.
-<<<<<<< HEAD
-    
-=======
 
->>>>>>> e8cfaf0d
 7. Run the following code to query the data:
 
         %%sql
         SELECT buildingID, (targettemp - actualtemp) AS temp_diff, date FROM hvac WHERE date = \"6/1/13\"
 
-<<<<<<< HEAD
-   Because you are using a PySpark kernel, you can now directly run a SQL query on the temporary table **hvac** that you just created by using the `%%sql` magic. For more information about the `%%sql` magic, as well as other magics available with the PySpark kernel, see [Kernels available on Jupyter notebooks with Spark HDInsight clusters](hdinsight-apache-spark-jupyter-notebook-kernels.md#why-should-i-use-the-pyspark-or-spark-kernels).
-=======
    Because you are using a PySpark kernel, you can now directly run a SQL query on the temporary table **hvac** that you just created by using the `%%sql` magic. For more information about the `%%sql` magic, as well as other magics available with the PySpark kernel, see [Kernels available on Jupyter notebooks with Spark HDInsight clusters](hdinsight-apache-spark-jupyter-notebook-kernels.md#choose-between-the-kernels).
->>>>>>> e8cfaf0d
 
    The following tabular output is displayed by default.
 
