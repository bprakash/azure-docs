--- conflicted
+++ resolved
@@ -1,70 +1,66 @@
----
-title: An introduction to Apache Kafka on HDInsight - Azure | Microsoft Docs
-description: 'Learn about Apache Kafka on HDInsight: What it is, what it does, and where to find examples and getting started information.'
-services: hdinsight
-documentationcenter: ''
-author: Blackmist
-manager: jhubbard
-editor: cgronlun
-
-ms.assetid: f284b6e3-5f3b-4a50-b455-917e77588069
-ms.service: hdinsight
-ms.custom: hdinsightactive
-ms.devlang: na
-ms.topic: get-started-article
-ms.tgt_pltfrm: na
-ms.workload: big-data
-ms.date: 09/07/2017
-ms.author: larryfr
----
-# Introducing Apache Kafka on HDInsight (preview)
-
-[Apache Kafka](https://kafka.apache.org) is an open-source distributed streaming platform that can be used to build real-time streaming data pipelines and applications. Kafka also provides message broker functionality similar to a message queue, where you can publish and subscribe to named data streams. Kafka on HDInsight provides you with a managed, highly scalable, and highly available service in the Microsoft Azure cloud.
-
-## Why use Kafka on HDInsight?
-
-Kafka provides the following features:
-
-* Publish-subscribe messaging pattern: Kafka provides a Producer API for publishing records to a Kafka topic. The Consumer API is used when subscribing to a topic.
-
-* Stream processing: Kafka is often used with Apache Storm or Spark for real-time stream processing. Kafka 0.10.0.0 (HDInsight version 3.5) introduced a streaming API that allows you to build streaming solutions without requiring Storm or Spark.
-
-* Horizontal scale: Kafka partitions streams across the nodes in the HDInsight cluster. Consumer processes can be associated with individual partitions to provide load balancing when consuming records.
-
-* In-order delivery: Within each partition, records are stored in the stream in the order that they were received. By associating one consumer process per partition, you can guarantee that records are processed in-order.
-
-* Fault-tolerant: Partitions can be replicated between nodes to provide fault tolerance.
-
-* Integration with Azure Managed Disks: Managed disks provide higher scale and throughput for the disks used by the virtual machines in the HDInsight cluster.
-
-<<<<<<< HEAD
-    Managed disks are enabled by default for Kafka on HDInsight, and the number of disks used per node can be configured during HDInsight creation. For more information on managed disks, see [Azure Managed Disks](../virtual-machines/windows/managed-disks-overview.md).
-=======
-    Managed disks are enabled by default for Kafka on HDInsight. The number of disks used per node can be configured during HDInsight creation. For more information on managed disks, see [Azure Managed Disks](../virtual-machines/windows/managed-disks-overview.md).
->>>>>>> 701dfc34
-
-    For information on configuring managed disks with Kafka on HDInsight, see [Increase scalability of Kafka on HDInsight](hdinsight-apache-kafka-scalability.md).
-
-## Use cases
-
-* **Messaging**: Since it supports the publish-subscribe message pattern, Kafka is often used as a message broker.
-
-* **Activity tracking**: Since Kafka provides in-order logging of records, it can be used to track and re-create activities. For example, user actions on a web site or within an application.
-
-* **Aggregation**: Using stream processing, you can aggregate information from different streams to combine and centralize the information into operational data.
-
-* **Transformation**: Using stream processing, you can combine and enrich data from multiple input topics into one or more output topics.
-
-## Next steps
-
-Use the following links to learn how to use Apache Kafka on HDInsight:
-
-* [Get started with Kafka on HDInsight](hdinsight-apache-kafka-get-started.md)
-
-* [Use MirrorMaker to create a replica of Kafka on HDInsight](hdinsight-apache-kafka-mirroring.md)
-
-* [Use Apache Storm with Kafka on HDInsight](hdinsight-apache-storm-with-kafka.md)
-
-* [Use Apache Spark with Kafka on HDInsight](hdinsight-apache-spark-with-kafka.md)
-
+---
+title: An introduction to Apache Kafka on HDInsight - Azure | Microsoft Docs
+description: 'Learn about Apache Kafka on HDInsight: What it is, what it does, and where to find examples and getting started information.'
+services: hdinsight
+documentationcenter: ''
+author: Blackmist
+manager: jhubbard
+editor: cgronlun
+
+ms.assetid: f284b6e3-5f3b-4a50-b455-917e77588069
+ms.service: hdinsight
+ms.custom: hdinsightactive
+ms.devlang: na
+ms.topic: get-started-article
+ms.tgt_pltfrm: na
+ms.workload: big-data
+ms.date: 09/07/2017
+ms.author: larryfr
+---
+# Introducing Apache Kafka on HDInsight (preview)
+
+[Apache Kafka](https://kafka.apache.org) is an open-source distributed streaming platform that can be used to build real-time streaming data pipelines and applications. Kafka also provides message broker functionality similar to a message queue, where you can publish and subscribe to named data streams. Kafka on HDInsight provides you with a managed, highly scalable, and highly available service in the Microsoft Azure cloud.
+
+## Why use Kafka on HDInsight?
+
+Kafka provides the following features:
+
+* Publish-subscribe messaging pattern: Kafka provides a Producer API for publishing records to a Kafka topic. The Consumer API is used when subscribing to a topic.
+
+* Stream processing: Kafka is often used with Apache Storm or Spark for real-time stream processing. Kafka 0.10.0.0 (HDInsight version 3.5) introduced a streaming API that allows you to build streaming solutions without requiring Storm or Spark.
+
+* Horizontal scale: Kafka partitions streams across the nodes in the HDInsight cluster. Consumer processes can be associated with individual partitions to provide load balancing when consuming records.
+
+* In-order delivery: Within each partition, records are stored in the stream in the order that they were received. By associating one consumer process per partition, you can guarantee that records are processed in-order.
+
+* Fault-tolerant: Partitions can be replicated between nodes to provide fault tolerance.
+
+* Integration with Azure Managed Disks: Managed disks provide higher scale and throughput for the disks used by the virtual machines in the HDInsight cluster.
+
+    Managed disks are enabled by default for Kafka on HDInsight. The number of disks used per node can be configured during HDInsight creation. For more information on managed disks, see [Azure Managed Disks](../virtual-machines/windows/managed-disks-overview.md).
+
+    For information on configuring managed disks with Kafka on HDInsight, see [Increase scalability of Kafka on HDInsight](hdinsight-apache-kafka-scalability.md).
+
+## Use cases
+
+* **Messaging**: Since it supports the publish-subscribe message pattern, Kafka is often used as a message broker.
+
+* **Activity tracking**: Since Kafka provides in-order logging of records, it can be used to track and re-create activities. For example, user actions on a web site or within an application.
+
+* **Aggregation**: Using stream processing, you can aggregate information from different streams to combine and centralize the information into operational data.
+
+* **Transformation**: Using stream processing, you can combine and enrich data from multiple input topics into one or more output topics.
+
+## Next steps
+
+Use the following links to learn how to use Apache Kafka on HDInsight:
+
+* [Get started with Kafka on HDInsight](hdinsight-apache-kafka-get-started.md)
+
+* [Use MirrorMaker to create a replica of Kafka on HDInsight](hdinsight-apache-kafka-mirroring.md)
+
+* [Use Apache Storm with Kafka on HDInsight](hdinsight-apache-storm-with-kafka.md)
+
+* [Use Apache Spark with Kafka on HDInsight](hdinsight-apache-spark-with-kafka.md)
+
 * [Connect to Kafka through an Azure Virtual Network](hdinsight-apache-kafka-connect-vpn-gateway.md)