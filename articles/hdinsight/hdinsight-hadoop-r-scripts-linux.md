<properties
	pageTitle="Install R on Linux-based HDInsight | Microsoft Azure"
	description="Learn how to install and use R to customize Linux-based Hadoop clusters."
	services="hdinsight"
	documentationCenter=""
	authors="Blackmist"
	manager="paulettm"
	editor="cgronlun"/>

<tags
	ms.service="hdinsight"
	ms.workload="big-data"
	ms.tgt_pltfrm="na"
	ms.devlang="na"
	ms.topic="article"
<<<<<<< HEAD
	ms.date="04/05/2016"
=======
	ms.date="07/05/2016"
>>>>>>> c186bb0b
	ms.author="larryfr"/>

# Install and use R on HDInsight Hadoop clusters

You can install R on any type of cluster in Hadoop on HDInsight by using **Script Action** cluster customization. This enables data scientists and analysts to use R to deploy the powerful MapReduce/YARN programming framework to process large amounts of data on Hadoop clusters that are deployed in HDInsight.

<<<<<<< HEAD
The [premium tier](https://azure.microsoft.com/pricing/details/hdinsight/) offering for HDInsight includes R Server as part of your HDInsight cluster. This allows R scripts to use MapReduce and Spark to run distributed computations. For more information, see [Get started using R Server on HDInsight](hdinsight-hadoop-r-server-get-started.md). 
=======
> [AZURE.IMPORTANT] The [premium tier](https://azure.microsoft.com/pricing/details/hdinsight/) offering for HDInsight includes R Server as part of your HDInsight cluster. This allows R scripts to use MapReduce and Spark to run distributed computations. For more information, see [Get started using R Server on HDInsight](hdinsight-hadoop-r-server-get-started.md). 
>>>>>>> c186bb0b


## What is R?

The <a href="http://www.r-project.org/" target="_blank">R Project for Statistical Computing</a> is an open source language and environment for statistical computing. R provides hundreds of build-in statistical functions and its own programming language that combines aspects of functional and object-oriented programming. It also provides extensive graphical capabilities. R is the preferred programming environment for most professional statisticians and scientists in a wide variety of fields.

R scripts can be run on Hadoop clusters in HDInsight that were customized using Script Action when created to install the R environment. R is compatible with Azure Blob Storage (WASB) so that data that is stored there can be processed using R on HDInsight.

## What the script does

The script action used to install R on your HDInsight cluster installs the following Ubuntu packages, which provide a basic R installation:

* [r-base](http://packages.ubuntu.com/precise/r-base): Base GNU R package
* [r-base-dev](http://packages.ubuntu.com/precise/r-base-dev): Auxilliary GNU R packages

The following RHadoop packages are also installed, which provide integration with MapReduce and HDFS:

* [rmr2](https://github.com/RevolutionAnalytics/rmr2): Allows R developers to use Hadoop MapReduce
* [rhdfs](https://github.com/RevolutionAnalytics/rhdfs): Allows R developers to use Hadoop HDFS (WASB for HDInsight)

Additionally, the following R packages are installed:

| R package | What it provides |
| --------- | ---------------- |
| [rJava](https://cran.r-project.org/web/packages/rJava/index.html) | A low level R to Java interface. |
| [Rcpp](https://cran.r-project.org/web/packages/Rcpp/index.html) | R and C++ integration. |
| [RJSONIO](https://cran.r-project.org/web/packages/RJSONIO/index.html) | Serialize/deserialize R objects to JSON |
| [bitops](https://cran.r-project.org/web/packages/bitops/index.html) | Functions for bitwise operations on integer vectors. |
| [digest](https://cran.r-project.org/web/packages/digest/index.html) | Create Cryptographic Hash Digests of R Objects. |
| [functional](https://cran.r-project.org/web/packages/functional/index.html) | Curry, Compose, and other higher-order functions |
| [reshape2](https://cran.r-project.org/web/packages/reshape2/index.html) | Flexibly restructure and aggregate data. |
| [stringr](https://cran.r-project.org/web/packages/stringr/index.html) | Simple, Consistent Wrappers for Common String Operations. |
| [plyr](https://cran.r-project.org/web/packages/plyr/index.html) | Tools for Splitting, Applying and Combining Data. |
| [caTools](https://cran.r-project.org/web/packages/caTools/index.html) | Tools for moving window statistics, GIF, Base64, ROC AUC, etc. |
| [stringdist](https://cran.r-project.org/web/packages/stringdist/index.html) | Approximate String Matching and String Distance Functions. |

## Install R using Script Actions

The following script action is used to install R on an HDInsight cluster. 
    https://hdiconfigactions.blob.core.windows.net/linuxrconfigactionv01/r-installer-v01.sh
    
This section provides instructions about how to use the script when creating a new cluster using the Azure portal. 

> [AZURE.NOTE] Azure PowerShell, the Azure CLI, the HDInsight .NET SDK, or Azure Resource Manager templates can also be used to apply script actions. You can also apply script actions to already running clusters. For more information, see [Customize HDInsight clusters with Script Actions](hdinsight-hadoop-customize-cluster-linux.md).

1. Start provisioning a cluster by using the steps in [Provision Linux-based HDInsight clusters](hdinsight-hadoop-provision-linux-clusters.md#portal), but do not complete provisioning.

2. On the **Optional Configuration** blade, select **Script Actions**, and provide the information below:

	* __NAME__: Enter a friendly name for the script action.
	* __SCRIPT URI__: https://hdiconfigactions.blob.core.windows.net/linuxrconfigactionv01/r-installer-v01.sh
	* __HEAD__: Check this option
	* __WORKER__: Check this option
	* __ZOOKEEPER__: Check this option to install on the Zookeeper node.
	* __PARAMETERS__: Leave this field blank

3. At the bottom of the **Script Actions**, use the **Select** button to save the configuration. Finally, use the **Select** button at the bottom of the **Optional Configuration** blade to save the optional configuration information.

4. Continue provisioning the cluster as described in [Provision Linux-based HDInsight clusters](hdinsight-hadoop-provision-linux-clusters.md#portal).

## Run R scripts

After the cluster has finished provisioning, use the following steps to use R to perform a MapReduce operation on the cluster.

1. Connect to the HDInsight cluster using SSH:

		ssh USERNAME@CLUSTERNAME-ssh.azurehdinsight.net

	For more information on using SSH with HDInsight, see the following:

	* [Use SSH with Linux-based Hadoop on HDInsight from Linux, Unix, or OS X](hdinsight-hadoop-linux-use-ssh-unix.md)

	* [Use SSH with Linux-based Hadoop on HDInsight from Windows](hdinsight-hadoop-linux-use-ssh-windows.md)

2. From the `username@hn0-CLUSTERNAME:~$` prompt, enter the following command to start an interactive R session:

		R

3. Enter the following R program. This generates the numbers 1 to 100 and then multiplies them by 2.

		library(rmr2)
		ints = to.dfs(1:100)
		calc = mapreduce(input = ints, map = function(k, v) cbind(v, 2*v))

	The first line calls the RHadoop library rmr2, which is used for MapReduce operations.

	The second line generates values 1 - 100, then stores them to the Hadoop file system using `to.dfs`.

	The third line creates a MapReduce process using functionality provided by rmr2, and begins processing. You should see several lines scroll past as the processing begins.

4. Next, use the following to see the temporary path that the MapReduce output was stored to:

		print(calc())

	This should be something similar to `/tmp/file5f615d870ad2`. To view the actual output, use the following:

		print(from.dfs(calc))

	The output should look like this:

		[1,]  1 2
		[2,]  2 4
		.
		.
		.
		[98,]  98 196
		[99,]  99 198
		[100,] 100 200

5. To exit R, enter the following:

		q()


## Next steps

- [Install and use Hue on HDInsight clusters](hdinsight-hadoop-hue-linux.md). Hue is a web UI that makes it easy to create, run and save Pig and Hive jobs, as well as browse the default storage for your HDInsight cluster.

- [Install Giraph on HDInsight clusters](hdinsight-hadoop-giraph-install.md). Use cluster customization to install Giraph on HDInsight Hadoop clusters. Giraph allows you to perform graph processing using Hadoop, and it can be used with Azure HDInsight.

- [Install Solr on HDInsight clusters](hdinsight-hadoop-solr-install.md). Use cluster customization to install Solr on HDInsight Hadoop clusters. Solr allows you to perform powerful search operations on stored data.

- [Install Hue on HDInsight clusters](hdinsight-hadoop-hue-linux.md). Use cluster customization to install Hue on HDInsight Hadoop clusters. Hue is a set of Web applications used to interact with a Hadoop cluster.

[hdinsight-cluster-customize]: hdinsight-hadoop-customize-cluster-linux.md<|MERGE_RESOLUTION|>--- conflicted
+++ resolved
@@ -13,22 +13,14 @@
 	ms.tgt_pltfrm="na"
 	ms.devlang="na"
 	ms.topic="article"
-<<<<<<< HEAD
-	ms.date="04/05/2016"
-=======
 	ms.date="07/05/2016"
->>>>>>> c186bb0b
 	ms.author="larryfr"/>
 
 # Install and use R on HDInsight Hadoop clusters
 
 You can install R on any type of cluster in Hadoop on HDInsight by using **Script Action** cluster customization. This enables data scientists and analysts to use R to deploy the powerful MapReduce/YARN programming framework to process large amounts of data on Hadoop clusters that are deployed in HDInsight.
 
-<<<<<<< HEAD
-The [premium tier](https://azure.microsoft.com/pricing/details/hdinsight/) offering for HDInsight includes R Server as part of your HDInsight cluster. This allows R scripts to use MapReduce and Spark to run distributed computations. For more information, see [Get started using R Server on HDInsight](hdinsight-hadoop-r-server-get-started.md). 
-=======
 > [AZURE.IMPORTANT] The [premium tier](https://azure.microsoft.com/pricing/details/hdinsight/) offering for HDInsight includes R Server as part of your HDInsight cluster. This allows R scripts to use MapReduce and Spark to run distributed computations. For more information, see [Get started using R Server on HDInsight](hdinsight-hadoop-r-server-get-started.md). 
->>>>>>> c186bb0b
 
 
 ## What is R?
