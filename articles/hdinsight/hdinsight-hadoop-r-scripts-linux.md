--- conflicted
+++ resolved
@@ -1,11 +1,6 @@
 <properties
-<<<<<<< HEAD
-	pageTitle="Use R in HDInsight to customize clusters | Microsoft Azure"
-	description="Learn how to install and use R to customize Hadoop clusters."
-=======
 	pageTitle="Install R on Linux-based HDInsight | Microsoft Azure"
 	description="Learn how to install and use R to customize Linux-based Hadoop clusters."
->>>>>>> 08be3281
 	services="hdinsight"
 	documentationCenter=""
 	authors="Blackmist"
@@ -18,11 +13,7 @@
 	ms.tgt_pltfrm="na"
 	ms.devlang="na"
 	ms.topic="article"
-<<<<<<< HEAD
-	ms.date="08/20/2015"
-=======
 	ms.date="12/04/2015"
->>>>>>> 08be3281
 	ms.author="larryfr"/>
 
 # Install and use R on HDInsight Hadoop clusters
@@ -109,10 +100,6 @@
 		library(rmr2)
 		ints = to.dfs(1:100)
 		calc = mapreduce(input = ints, map = function(k, v) cbind(v, 2*v))
-<<<<<<< HEAD
-
-=======
->>>>>>> 08be3281
 
 	The first line calls the RHadoop library rmr2, which is used for MapReduce operations.
 
