---
<<<<<<< HEAD
title: 'Azure Toolkit for IntelliJ: Debug Spark applications remotely through SSH | Microsoft Docs'
description: Step-by-step guidance on how to use HDInsight Tools in Azure Toolkit for IntelliJ to debug applications remotely on HDInsight clusters through SSH
keywords: debug remotely intellij, remote debugging intellij, ssh, intellij, hdinsight, debug intellij, debugging
=======
title: Azure Toolkit for IntelliJ – Debug Spark applications remotely through ssh | Microsoft Docs
description: Step-by-step guidance on how to use the HDInsight Tools in Azure Toolkit for IntelliJ to debug applications remotely on HDInsight clusters through ssh
keywords: debug remotely intellij, remote debugging intellij, ssh, intellij, hdinsight, debug intellij, debugging, Executor
>>>>>>> 08865ddd
services: hdinsight
documentationcenter: ''
author: jejiang
manager: DJ
editor: Jenny Jiang
tags: azure-portal

ms.assetid: 
ms.service: hdinsight
ms.custom: hdinsightactive,hdiseo17may2017
ms.workload: big-data
ms.tgt_pltfrm: 
ms.devlang: 
ms.topic: article
ms.date: 08/24/2017
ms.author: Jenny Jiang

---
# Debug Spark applications on an HDInsight cluster with Azure Toolkit for IntelliJ through SSH

This article provides step-by-step guidance on how to use HDInsight tools in Azure Toolkit for IntelliJ to debug applications remotely on an HDInsight cluster. To debug your project, you can also view the [Debug HDInsight Spark applications with Azure Toolkit for IntelliJ](https://channel9.msdn.com/Series/AzureDataLake/Debug-HDInsight-Spark-Applications-with-Azure-Toolkit-for-IntelliJ) video.

**Prerequisites**

* **HDInsight Tools in Azure Toolkit for IntelliJ**. This tool is part of Azure Toolkit for IntelliJ. For more information, see [Install Azure Toolkit for IntelliJ](https://docs.microsoft.com/en-us/azure/azure-toolkit-for-intellij-installation).
* **Azure Toolkit for IntelliJ**. Use this toolkit to create Spark applications for an HDInsight cluster. For more information, follow the instructions in [Use Azure Toolkit for IntelliJ to create Spark applications for an HDInsight cluster](https://docs.microsoft.com/en-us/azure/hdinsight/hdinsight-apache-spark-intellij-tool-plugin).
* **HDInsight SSH service with username and password management**. For more information, see [Connect to HDInsight (Hadoop) by using SSH](https://docs.microsoft.com/en-us/azure/hdinsight/hdinsight-hadoop-linux-use-ssh-unix) and [Use SSH tunneling to access Ambari web UI, JobHistory, NameNode, Oozie, and other web UIs](https://docs.microsoft.com/en-us/azure/hdinsight/hdinsight-linux-ambari-ssh-tunnel). 
 

## Create a Spark Scala application and configure it for remote debugging

1. Start IntelliJ IDEA, and then create a project. In the **New Project** dialog box, do the following:

   a. Select **HDInsight**. 

   b. Select a Java or Scala template based on your preference. Select between the following options:

    - **Spark on HDInsight (Scala)**

    - **Spark on HDInsight (Java)**

    - **Spark on HDInsight Cluster Run Sample (Scala)**

    This example uses a **Spark on HDInsight Cluster Run Sample (Scala)** template.

   c. In the **Build tool** list, select either of the following, according to your need:

   - **Maven**, for Scala project-creation wizard support

   -  **SBT**, for managing the dependencies and building for the Scala project 

     ![Create a debug project](./media/hdinsight-apache-spark-intellij-tool-debug-remotely/hdinsight-create-projectfor-debug-remotely.png)

   d. Select **Next**.     
 
3. In the next **New Project** window, do the following:

   ![Select the Spark SDK](./media/hdinsight-apache-spark-intellij-tool-debug-remotely/hdinsight-new-project.png)

    a. Enter a project name and project location.

    b. In the **Project SDK** drop-down list, select **Java 1.8** for **Spark 2.x** cluster or select **Java 1.7** for **Spark 1.x** cluster.

    c. In the **Spark Version** drop-down list, Scala project creation wizard integrates the correct version for Spark SDK and Scala SDK. If the spark cluster version is earlier than 2.0, select **Spark 1.x**. Otherwise, select **Spark 2.x.** This example uses **Spark 2.0.2 (Scala 2.11.8)**.

    d. Select **Finish**.

4. Select **src** > **main** > **scala** to open your code in the project. This example uses the **SparkCore_wasbloTest** script.

5. To access the **Edit Configurations** menu, select the icon in the upper-right corner. From this menu, you can create or edit the configurations for remote debugging.

   ![Edit configurations](./media/hdinsight-apache-spark-intellij-tool-debug-remotely/hdinsight-edit-configurations.png) 

6. In the **Run/Debug Configurations** dialog box, select the plus sign (**+**). Then select the **Submit Spark Job** option.

   ![Add new configuration](./media/hdinsight-apache-spark-intellij-tool-debug-remotely/hdinsight-add-new-Configuration.png)
7. Enter information for **Name**, **Spark cluster**, and **Main class name**. Then select **Advanced configuration**. 

   ![Run debug configurations](./media/hdinsight-apache-spark-intellij-tool-debug-remotely/hdinsight-run-debug-configurations.png)

<<<<<<< HEAD
8. In the **Spark Submission Advanced Configuration** dialog box, select **Enable Spark remote debug**. Enter the SSH username, and then enter a password or use a private key file. To save the configuration, select **OK**.
=======
   We support debugging of both driver and executor code depending on where the breakpoint is set.
   - **numExecutors**: The default value is 5 executors. For better results, do not set the value higher than 3.
7. In the **Spark Submission Advanced Configuration** dialog box, select **Enable Spark remote debug**. Enter the SSH user name or password, or use a private key file. To save it, select **Ok**.
>>>>>>> 08865ddd

   ![Enable Spark remote debug](./media/hdinsight-apache-spark-intellij-tool-debug-remotely/hdinsight-enable-spark-remote-debug.png)

9. The configuration is now saved with the name you provided. To view the configuration details, select the configuration name. To make changes, select **Edit Configurations**. 
10. After you complete the configurations settings, you can run the project against the remote cluster or perform remote debugging.

<<<<<<< HEAD
## Learn how to perform remote debugging and remote run
### Scenario 1: Perform remote run
1. To run the project remotely, select the **Run** icon.

   ![Select the run icon](./media/hdinsight-apache-spark-intellij-tool-debug-remotely/hdinsight-run-icon.png)

2. The **HDInsight Spark Submission** window displays the application execution status. You can monitor the progress of the Scala job based on the information included here.

   ![Select the run icon](./media/hdinsight-apache-spark-intellij-tool-debug-remotely/hdinsight-run-result.png)
=======
## Learn how to perform remote debugging
### Scenario 1: Perform remote debugging
In this section, we show you how to debug driver and executors.

    import org.apache.spark.{SparkConf, SparkContext}

    object LogQuery {
      val exampleApacheLogs = List(
        """10.10.10.10 - "FRED" [18/Jan/2013:17:56:07 +1100] "GET http://images.com/2013/Generic.jpg
          | HTTP/1.1" 304 315 "http://referall.com/" "Mozilla/4.0 (compatible; MSIE 7.0; Windows NT 5.1;
          | GTB7.4; .NET CLR 2.0.50727; .NET CLR 3.0.04506.30; .NET CLR 3.0.04506.648; .NET CLR
          | 3.5.21022; .NET CLR 3.0.4506.2152; .NET CLR 1.0.3705; .NET CLR 1.1.4322; .NET CLR
          | 3.5.30729; Release=ARP)" "UD-1" - "image/jpeg" "whatever" 0.350 "-" - "" 265 923 934 ""
          | 62.24.11.25 images.com 1358492167 - Whatup""".stripMargin.lines.mkString,
        """10.10.10.10 - "FRED" [18/Jan/2013:18:02:37 +1100] "GET http://images.com/2013/Generic.jpg
          | HTTP/1.1" 304 306 "http:/referall.com" "Mozilla/4.0 (compatible; MSIE 7.0; Windows NT 5.1;
          | GTB7.4; .NET CLR 2.0.50727; .NET CLR 3.0.04506.30; .NET CLR 3.0.04506.648; .NET CLR
          | 3.5.21022; .NET CLR 3.0.4506.2152; .NET CLR 1.0.3705; .NET CLR 1.1.4322; .NET CLR
          | 3.5.30729; Release=ARP)" "UD-1" - "image/jpeg" "whatever" 0.352 "-" - "" 256 977 988 ""
          | 0 73.23.2.15 images.com 1358492557 - Whatup""".stripMargin.lines.mkString
      )
      def main(args: Array[String]) {
        val sparkconf = new SparkConf().setAppName("Log Query")
        val sc = new SparkContext(sparkconf)
        val dataSet = sc.parallelize(exampleApacheLogs)
        // scalastyle:off
        val apacheLogRegex =
          """^([\d.]+) (\S+) (\S+) \[([\w\d:/]+\s[+\-]\d{4})\] "(.+?)" (\d{3}) ([\d\-]+) "([^"]+)" "([^"]+)".*""".r
        // scalastyle:on
        /** Tracks the total query count and number of aggregate bytes for a particular group. */
        class Stats(val count: Int, val numBytes: Int) extends Serializable {
          def merge(other: Stats): Stats = new Stats(count + other.count, numBytes + other.numBytes)
          override def toString: String = "bytes=%s\tn=%s".format(numBytes, count)
        }
        def extractKey(line: String): (String, String, String) = {
          apacheLogRegex.findFirstIn(line) match {
            case Some(apacheLogRegex(ip, _, user, dateTime, query, status, bytes, referer, ua)) =>
              if (user != "\"-\"") (ip, user, query)
              else (null, null, null)
            case _ => (null, null, null)
          }
        }
        def extractStats(line: String): Stats = {
          apacheLogRegex.findFirstIn(line) match {
            case Some(apacheLogRegex(ip, _, user, dateTime, query, status, bytes, referer, ua)) =>
              new Stats(1, bytes.toInt)
            case _ => new Stats(1, 0)
          }
        }
        
        dataSet.map(line => (extractKey(line), extractStats(line)))
          .reduceByKey((a, b) => a.merge(b))
          .collect().foreach{
          case (user, query) => println("%s\t%s".format(user, query))}

        sc.stop()
      }
    }
>>>>>>> 08865ddd

1. Set up breaking points, and then select the **Debug** icon.

<<<<<<< HEAD
    ![Select the debug icon](./media/hdinsight-apache-spark-intellij-tool-debug-remotely/hdinsight-debug-icon.png)

2. When the program execution reaches the breaking point, you see a **Debugger** tab in the bottom pane. You also see the view parameter and variable information in the **Variables** pane. Select the **Step Over** icon to proceed to the next line of code. Then you can further step through the code. Select the **Resume Program** icon to continue to run the code. You can review the execution status in the **HDInsight Spark Submission** window. 

   ![Debugging tab](./media/hdinsight-apache-spark-intellij-tool-debug-remotely/hdinsight-debugger-tab.png)

### Scenario 3: Perform remote debugging and bug fixing
In this section, we show you how to dynamically update the variable value by using the IntelliJ debugging capability for a simple fix. In the following code example, an exception is thrown because the target file already exists.
=======
    ![Click the debug icon](./media/hdinsight-apache-spark-intellij-tool-debug-remotely/hdinsight-debug-icon.png)
2. When the program execution reaches the breaking point, you see a **Driver** tab and two **Executor** tabs in the **Debug** pane.   Click the **Resume Program** icon to continue running the code, which then reaches the next breakpoint and focuses on the corresponding **Executor** tab. You can review the execution logs in the corresponding **Console** tab. 

   ![Debugging tab](./media/hdinsight-apache-spark-intellij-tool-debug-remotely/hdinsight-debugger-tab.png)

### Scenario 2: Perform remote debugging and bug fixing
In this section, we show you how to dynamically update the variable value by using the IntelliJ debugging capability for a simple fix. For the following code example, an exception is thrown because the target file already exists.
>>>>>>> 08865ddd
  
        import org.apache.spark.SparkConf
        import org.apache.spark.SparkContext

        object SparkCore_WasbIOTest {
          def main(arg: Array[String]): Unit = {
            val conf = new SparkConf().setAppName("SparkCore_WasbIOTest")
            val sc = new SparkContext(conf)
            val rdd = sc.textFile("wasb:///HdiSamples/HdiSamples/SensorSampleData/hvac/HVAC.csv")

            // Find the rows that have only one digit in the sixth column.
            val rdd1 = rdd.filter(s => s.split(",")(6).length() == 1)

            try {
              var target = "wasb:///HVACout2_testdebug1";
              rdd1.saveAsTextFile(target);
            } catch {
              case ex: Exception => {
                throw ex;
              }
            }
          }
        }


#### To perform remote debugging and bug fixing
1. Set up two breaking points, and then select the **Debug** icon to start the remote debugging process.

2. The code stops at the first breaking point, and the parameter and variable information are shown in the **Variables** pane. 

3. Select the **Resume Program** icon to continue. The code stops at the second point. The exception is caught as expected.

  ![Throw error](./media/hdinsight-apache-spark-intellij-tool-debug-remotely/hdinsight-throw-error.png) 

<<<<<<< HEAD
4. Select the **Resume Program** icon again. The **HDInsight Spark Submission** window displays a "job run failed" error.
=======
4. Click the **Resume Program** icon again. The **Console** panel displays a job run failed error.
>>>>>>> 08865ddd

  ![Error submission](./media/hdinsight-apache-spark-intellij-tool-debug-remotely/hdinsight-error-submission.png) 

5. To dynamically update the variable value by using the IntelliJ debugging capability, select **Debug** again. The **Variables** pane appears again. 

6. Right-click the target on the **Debug** tab, and then select **Set Value**. Next, enter a new value for the variable. Then select **Enter** to save the value. 

  ![Set value](./media/hdinsight-apache-spark-intellij-tool-debug-remotely/hdinsight-set-value.png) 

7. Select the **Resume Program** icon to continue to run the program. This time, no exception is caught. You can see that the project runs successfully without any exceptions.

  ![Debug without exception](./media/hdinsight-apache-spark-intellij-tool-debug-remotely/hdinsight-debug-without-exception.png)

## <a name="seealso"></a>Next steps
* [Overview: Apache Spark on Azure HDInsight](hdinsight-apache-spark-overview.md)

### Demo
* Create Scala project (video): [Create Spark Scala Applications](https://channel9.msdn.com/Series/AzureDataLake/Create-Spark-Applications-with-the-Azure-Toolkit-for-IntelliJ)
* Remote debug (video): [Use Azure Toolkit for IntelliJ to debug Spark applications remotely on an HDInsight cluster](https://channel9.msdn.com/Series/AzureDataLake/Debug-HDInsight-Spark-Applications-with-Azure-Toolkit-for-IntelliJ)

### Scenarios
* [Spark with BI: Perform interactive data analysis by using Spark in HDInsight with BI tools](hdinsight-apache-spark-use-bi-tools.md)
* [Spark with Machine Learning: Use Spark in HDInsight to analyze building temperature using HVAC data](hdinsight-apache-spark-ipython-notebook-machine-learning.md)
* [Spark with Machine Learning: Use Spark in HDInsight to predict food inspection results](hdinsight-apache-spark-machine-learning-mllib-ipython.md)
* [Spark Streaming: Use Spark in HDInsight to build real-time streaming applications](hdinsight-apache-spark-eventhub-streaming.md)
* [Website log analysis using Spark in HDInsight](hdinsight-apache-spark-custom-library-website-log-analysis.md)

### Create and run applications
* [Create a standalone application using Scala](hdinsight-apache-spark-create-standalone-application.md)
* [Run jobs remotely on a Spark cluster using Livy](hdinsight-apache-spark-livy-rest-interface.md)

### Tools and extensions
* [Use Azure Toolkit for IntelliJ to create Spark applications for an HDInsight cluster](hdinsight-apache-spark-intellij-tool-plugin.md)
* [Use Azure Toolkit for IntelliJ to debug Spark applications remotely through VPN](hdinsight-apache-spark-intellij-tool-plugin-debug-jobs-remotely.md)
* [Use HDInsight Tools for IntelliJ with Hortonworks Sandbox](hdinsight-tools-for-intellij-with-hortonworks-sandbox.md)
* [Use HDInsight Tools in Azure Toolkit for Eclipse to create Spark applications](hdinsight-apache-spark-eclipse-tool-plugin.md)
* [Use Zeppelin notebooks with a Spark cluster on HDInsight](hdinsight-apache-spark-zeppelin-notebook.md)
* [Kernels available for Jupyter notebook in the Spark cluster for HDInsight](hdinsight-apache-spark-jupyter-notebook-kernels.md)
* [Use external packages with Jupyter notebooks](hdinsight-apache-spark-jupyter-notebook-use-external-packages.md)
* [Install Jupyter on your computer and connect to an HDInsight Spark cluster](hdinsight-apache-spark-jupyter-notebook-install-locally.md)

### Manage resources
* [Manage resources for the Apache Spark cluster in Azure HDInsight](hdinsight-apache-spark-resource-manager.md)
* [Track and debug jobs running on an Apache Spark cluster in HDInsight](hdinsight-apache-spark-job-debugging.md)<|MERGE_RESOLUTION|>--- conflicted
+++ resolved
@@ -1,13 +1,7 @@
 ---
-<<<<<<< HEAD
 title: 'Azure Toolkit for IntelliJ: Debug Spark applications remotely through SSH | Microsoft Docs'
 description: Step-by-step guidance on how to use HDInsight Tools in Azure Toolkit for IntelliJ to debug applications remotely on HDInsight clusters through SSH
 keywords: debug remotely intellij, remote debugging intellij, ssh, intellij, hdinsight, debug intellij, debugging
-=======
-title: Azure Toolkit for IntelliJ – Debug Spark applications remotely through ssh | Microsoft Docs
-description: Step-by-step guidance on how to use the HDInsight Tools in Azure Toolkit for IntelliJ to debug applications remotely on HDInsight clusters through ssh
-keywords: debug remotely intellij, remote debugging intellij, ssh, intellij, hdinsight, debug intellij, debugging, Executor
->>>>>>> 08865ddd
 services: hdinsight
 documentationcenter: ''
 author: jejiang
@@ -88,33 +82,17 @@
 
    ![Run debug configurations](./media/hdinsight-apache-spark-intellij-tool-debug-remotely/hdinsight-run-debug-configurations.png)
 
-<<<<<<< HEAD
 8. In the **Spark Submission Advanced Configuration** dialog box, select **Enable Spark remote debug**. Enter the SSH username, and then enter a password or use a private key file. To save the configuration, select **OK**.
-=======
-   We support debugging of both driver and executor code depending on where the breakpoint is set.
-   - **numExecutors**: The default value is 5 executors. For better results, do not set the value higher than 3.
-7. In the **Spark Submission Advanced Configuration** dialog box, select **Enable Spark remote debug**. Enter the SSH user name or password, or use a private key file. To save it, select **Ok**.
->>>>>>> 08865ddd
 
    ![Enable Spark remote debug](./media/hdinsight-apache-spark-intellij-tool-debug-remotely/hdinsight-enable-spark-remote-debug.png)
 
 9. The configuration is now saved with the name you provided. To view the configuration details, select the configuration name. To make changes, select **Edit Configurations**. 
 10. After you complete the configurations settings, you can run the project against the remote cluster or perform remote debugging.
 
-<<<<<<< HEAD
-## Learn how to perform remote debugging and remote run
+## Learn how to perform remote debugging
 ### Scenario 1: Perform remote run
-1. To run the project remotely, select the **Run** icon.
-
-   ![Select the run icon](./media/hdinsight-apache-spark-intellij-tool-debug-remotely/hdinsight-run-icon.png)
-
-2. The **HDInsight Spark Submission** window displays the application execution status. You can monitor the progress of the Scala job based on the information included here.
-
-   ![Select the run icon](./media/hdinsight-apache-spark-intellij-tool-debug-remotely/hdinsight-run-result.png)
-=======
-## Learn how to perform remote debugging
-### Scenario 1: Perform remote debugging
-In this section, we show you how to debug driver and executors.
+
+In this section, we show you how to debug drivers and executors.
 
     import org.apache.spark.{SparkConf, SparkContext}
 
@@ -170,28 +148,18 @@
         sc.stop()
       }
     }
->>>>>>> 08865ddd
+
 
 1. Set up breaking points, and then select the **Debug** icon.
 
-<<<<<<< HEAD
     ![Select the debug icon](./media/hdinsight-apache-spark-intellij-tool-debug-remotely/hdinsight-debug-icon.png)
 
-2. When the program execution reaches the breaking point, you see a **Debugger** tab in the bottom pane. You also see the view parameter and variable information in the **Variables** pane. Select the **Step Over** icon to proceed to the next line of code. Then you can further step through the code. Select the **Resume Program** icon to continue to run the code. You can review the execution status in the **HDInsight Spark Submission** window. 
+2. When the program execution reaches the breaking point, **Driver** tab and two **Executor** tabs in the **Debugger** pane. Select the **Resume Program** icon to continue running the code, which then reaches the next breakpoint and focuses on the corresponding **Executor** tab. You can review the execution logs in the corresponding **Console** tab.
 
    ![Debugging tab](./media/hdinsight-apache-spark-intellij-tool-debug-remotely/hdinsight-debugger-tab.png)
 
-### Scenario 3: Perform remote debugging and bug fixing
+### Scenario 2: Perform remote debugging and bug fixing
 In this section, we show you how to dynamically update the variable value by using the IntelliJ debugging capability for a simple fix. In the following code example, an exception is thrown because the target file already exists.
-=======
-    ![Click the debug icon](./media/hdinsight-apache-spark-intellij-tool-debug-remotely/hdinsight-debug-icon.png)
-2. When the program execution reaches the breaking point, you see a **Driver** tab and two **Executor** tabs in the **Debug** pane.   Click the **Resume Program** icon to continue running the code, which then reaches the next breakpoint and focuses on the corresponding **Executor** tab. You can review the execution logs in the corresponding **Console** tab. 
-
-   ![Debugging tab](./media/hdinsight-apache-spark-intellij-tool-debug-remotely/hdinsight-debugger-tab.png)
-
-### Scenario 2: Perform remote debugging and bug fixing
-In this section, we show you how to dynamically update the variable value by using the IntelliJ debugging capability for a simple fix. For the following code example, an exception is thrown because the target file already exists.
->>>>>>> 08865ddd
   
         import org.apache.spark.SparkConf
         import org.apache.spark.SparkContext
@@ -226,11 +194,7 @@
 
   ![Throw error](./media/hdinsight-apache-spark-intellij-tool-debug-remotely/hdinsight-throw-error.png) 
 
-<<<<<<< HEAD
 4. Select the **Resume Program** icon again. The **HDInsight Spark Submission** window displays a "job run failed" error.
-=======
-4. Click the **Resume Program** icon again. The **Console** panel displays a job run failed error.
->>>>>>> 08865ddd
 
   ![Error submission](./media/hdinsight-apache-spark-intellij-tool-debug-remotely/hdinsight-error-submission.png) 
 
