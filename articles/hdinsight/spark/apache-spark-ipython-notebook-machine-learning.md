---
title: Build Apache Spark machine learning applications on Azure HDInsight | Microsoft Docs
description: Step-by-step instructions on how to build Apache Spark machine learning application on HDInsight Spark clusters using Jupyter notebook
services: hdinsight
documentationcenter: ''
author: mumian
manager: jhubbard
editor: cgronlun
tags: azure-portal

ms.assetid: f584ca5e-abee-4b7c-ae58-2e45dfc56bf4
ms.service: hdinsight
ms.custom: hdinsightactive
ms.workload: big-data
ms.tgt_pltfrm: na
ms.devlang: na
ms.topic: article
<<<<<<< HEAD
ms.date: 01/05/2018
ms.author: nitinme
=======
ms.date: 11/28/2017
ms.author: jgao
>>>>>>> c2001ada

---
# Build Apache Spark machine learning applications on Azure HDInsight

Learn how to build an Apache Spark machine learning application using a Spark cluster on HDInsight. This article shows how to use the Jupyter notebook available with the cluster to build and test this application. The application uses the sample HVAC.csv data that is available on all clusters by default.

**Prerequisites:**

You must have the following:

* An Apache Spark cluster on HDInsight. For instructions, see [Create Apache Spark clusters in Azure HDInsight](apache-spark-jupyter-spark-sql.md). 

## <a name="data"></a>Understand the data set

The following screenshot shows a snapshot of the data that is used in this tutorial. The data is used to predict whether a building will be hotter or colder based on the target temperature, given a system ID and system age.

![Snapshot of data used for Spark machine learning example](./media/apache-spark-ipython-notebook-machine-learning/spark-machine-learning-understand-data.png "Snapshot of data used for Spark machine learning example")

The data shows the target temperature and the actual temperature of a building that has HVAC systems installed. The **System** column represents the system ID and the **SystemAge** column represents the number of years the HVAC system has been in place at the building.

The data file, **HVAC.csv**, is located at **\HdiSamples\HdiSamples\SensorSampleData\hvac** on all HDInsight clusters.


## <a name="app"></a>Write a Spark machine learning application using Spark MLlib
In this application, you use a Spark ML pipeline to perform a document classification. In the pipeline, you split the document into words, convert the words into a numerical feature vector, and finally build a prediction model using the feature vectors and labels. Perform the following steps to create the application.

1. Create a Jupyter notebook using the PySpark kernel. For the instructions, see [Create a Jupyter notebook](./apache-spark-jupyter-spark-sql.md#create-a-jupyter-notebook).
2. Import the types required for this scenario. Paste the following snippet in an empty cell, and then press **SHIFT + ENTER**. 

    ```PySpark
    from pyspark.ml import Pipeline
    from pyspark.ml.classification import LogisticRegression
    from pyspark.ml.feature import HashingTF, Tokenizer
    from pyspark.sql import Row

    import os
    import sys
    from pyspark.sql.types import *

    from pyspark.mllib.classification import LogisticRegressionWithSGD
    from pyspark.mllib.regression import LabeledPoint
    from numpy import array
    ```
3. Load the data (hvac.csv), parse it, and use it to train the model. Paste the following snippet in an empty cell and press **SHIFT + ENTER**.

    ```PySpark
    # List the structure of data for better understanding. Because the data will be
    # loaded as an array, this structure makes it easy to understand what each element
    # in the array corresponds to

    # 0 Date
    # 1 Time
    # 2 TargetTemp
    # 3 ActualTemp
    # 4 System
    # 5 SystemAge
    # 6 BuildingID

    LabeledDocument = Row("BuildingID", "SystemInfo", "label")

    # Define a function that parses the raw CSV file and returns an object of type LabeledDocument

    def parseDocument(line):
        values = [str(x) for x in line.split(',')]
        if (values[3] > values[2]):
            hot = 1.0
        else:
            hot = 0.0        

        textValue = str(values[4]) + " " + str(values[5])

        return LabeledDocument((values[6]), textValue, hot)

    # Load the raw HVAC.csv file, parse it using the function
    data = sc.textFile("wasb:///HdiSamples/HdiSamples/SensorSampleData/hvac/HVAC.csv")

    documents = data.filter(lambda s: "Date" not in s).map(parseDocument)
    training = documents.toDF()
    ```

    In the code snippet, you define a function that checks whether the actual temperature of the building is greater than the target temperature. If the actual temperature is greater, the building is hot, denoted by the value **1.0**. Otherwise the building is cold, denoted by the value **0.0**. 


4. Configure the Spark machine learning pipeline that consists of three stages: tokenizer, hashingTF, and lr. Paste the following snippet in an empty cell and press **SHIFT + ENTER**.

    ```PySpark
    tokenizer = Tokenizer(inputCol="SystemInfo", outputCol="words")
    hashingTF = HashingTF(inputCol=tokenizer.getOutputCol(), outputCol="features")
    lr = LogisticRegression(maxIter=10, regParam=0.01)
    pipeline = Pipeline(stages=[tokenizer, hashingTF, lr])
    ```

    For more information about what is a pipeline and how it works see <a href="http://spark.apache.org/docs/latest/ml-guide.html#how-it-works" target="_blank">Spark machine learning pipeline</a>.

2. Fit the pipeline to the training document. Paste the following snippet in an empty cell and press **SHIFT + ENTER**.
   
    ```PySpark
    model = pipeline.fit(training)
    ```

3. Verify the training document to checkpoint your progress with the application. Paste the following snippet in an empty cell and press **SHIFT + ENTER**.
   
    ```PySpark
    training.show()
    ```
   
    This should give the output similar to the following:

    ```
    +----------+----------+-----+
    |BuildingID|SystemInfo|label|
    +----------+----------+-----+
    |         4|     13 20|  0.0|
    |        17|      3 20|  0.0|
    |        18|     17 20|  1.0|
    |        15|      2 23|  0.0|
    |         3|      16 9|  1.0|
    |         4|     13 28|  0.0|
    |         2|     12 24|  0.0|
    |        16|     20 26|  1.0|
    |         9|      16 9|  1.0|
    |        12|       6 5|  0.0|
    |        15|     10 17|  1.0|
    |         7|      2 11|  0.0|
    |        15|      14 2|  1.0|
    |         6|       3 2|  0.0|
    |        20|     19 22|  0.0|
    |         8|     19 11|  0.0|
    |         6|      15 7|  0.0|
    |        13|      12 5|  0.0|
    |         4|      8 22|  0.0|
    |         7|      17 5|  0.0|
    +----------+----------+-----+
    ```

    Go back and verify the output against the raw CSV file. For example, the first row the CSV file has this data:

    ![Output data snapshot for Spark machine learning example](./media/apache-spark-ipython-notebook-machine-learning/spark-machine-learning-output-data.png "Output data snapshot for Spark machine learning example")

    Notice how the actual temperature is less than the target temperature suggesting the building is cold. Hence in the training output, the value for **label** in the first row is **0.0**, which means the building is not hot.

4. Prepare a data set to run the trained model against. To do so, you pass on a system ID and system age (denoted as **SystemInfo** in the training output), and the model would predict whether the building with that system ID and system age would be hotter (denoted by 1.0) or cooler (denoted by 0.0).
   
   Paste the following snippet in an empty cell and press **SHIFT + ENTER**.

    ```PySpark   
    # SystemInfo here is a combination of system ID followed by system age
    Document = Row("id", "SystemInfo")
    test = sc.parallelize([(1L, "20 25"),
                    (2L, "4 15"),
                    (3L, "16 9"),
                    (4L, "9 22"),
                    (5L, "17 10"),
                    (6L, "7 22")]) \
        .map(lambda x: Document(*x)).toDF() 
    ```
5. Finally, make predictions on the test data. Paste the following snippet in an empty cell and press **SHIFT + ENTER**.
   
    ```PySpark
    # Make predictions on test documents and print columns of interest
    prediction = model.transform(test)
    selected = prediction.select("SystemInfo", "prediction", "probability")
    for row in selected.collect():
        print row
    ```

3. You should see an output similar to the following:

    ```   
    Row(SystemInfo=u'20 25', prediction=1.0, probability=DenseVector([0.4999, 0.5001]))
    Row(SystemInfo=u'4 15', prediction=0.0, probability=DenseVector([0.5016, 0.4984]))
    Row(SystemInfo=u'16 9', prediction=1.0, probability=DenseVector([0.4785, 0.5215]))
    Row(SystemInfo=u'9 22', prediction=1.0, probability=DenseVector([0.4549, 0.5451]))
    Row(SystemInfo=u'17 10', prediction=1.0, probability=DenseVector([0.4925, 0.5075]))
    Row(SystemInfo=u'7 22', prediction=0.0, probability=DenseVector([0.5015, 0.4985]))
    ```
   
   From the first row in the prediction, you can see that for an HVAC system with ID 20 and system age of 25 years, the building will be hot (**prediction=1.0**). The first value for DenseVector (0.49999) corresponds to the  prediction 0.0 and the second value (0.5001) corresponds to the prediction 1.0. In the output, even though the second value is only marginally higher, the model shows **prediction=1.0**.
4. After you have finished running the application, you should shutdown the notebook to release the resources. To do so, from the **File** menu on the notebook, click **Close and Halt**. This will shutdown and close the notebook.

## <a name="anaconda"></a>Use Anaconda scikit-learn library for Spark machine learning
Apache Spark clusters on HDInsight include Anaconda libraries. This also includes the **scikit-learn** library for machine learning. The library also includes various data sets that you can use to build sample applications directly from a Jupyter notebook. For examples on using the scikit-learn library, see [http://scikit-learn.org/stable/auto_examples/index.html](http://scikit-learn.org/stable/auto_examples/index.html).

## <a name="seealso"></a>See also
* [Overview: Apache Spark on Azure HDInsight](apache-spark-overview.md)

### Scenarios
* [Spark with BI: Perform interactive data analysis using Spark in HDInsight with BI tools](apache-spark-use-bi-tools.md)
* [Spark with Machine Learning: Use Spark in HDInsight to predict food inspection results](apache-spark-machine-learning-mllib-ipython.md)
* [Spark Streaming: Use Spark in HDInsight for building real-time streaming applications](apache-spark-eventhub-streaming.md)
* [Website log analysis using Spark in HDInsight](apache-spark-custom-library-website-log-analysis.md)

### Create and run applications
* [Create a standalone application using Scala](apache-spark-create-standalone-application.md)
* [Run jobs remotely on a Spark cluster using Livy](apache-spark-livy-rest-interface.md)

### Tools and extensions
* [Use HDInsight Tools Plugin for IntelliJ IDEA to create and submit Spark Scala applicatons](apache-spark-intellij-tool-plugin.md)
* [Use HDInsight Tools Plugin for IntelliJ IDEA to debug Spark applications remotely](apache-spark-intellij-tool-plugin-debug-jobs-remotely.md)
* [Use Zeppelin notebooks with a Spark cluster on HDInsight](apache-spark-zeppelin-notebook.md)
* [Kernels available for Jupyter notebook in Spark cluster for HDInsight](apache-spark-jupyter-notebook-kernels.md)
* [Use external packages with Jupyter notebooks](apache-spark-jupyter-notebook-use-external-packages.md)
* [Install Jupyter on your computer and connect to an HDInsight Spark cluster](apache-spark-jupyter-notebook-install-locally.md)

### Manage resources
* [Manage resources for the Apache Spark cluster in Azure HDInsight](apache-spark-resource-manager.md)
* [Track and debug jobs running on an Apache Spark cluster in HDInsight](apache-spark-job-debugging.md)

[hdinsight-versions]: hdinsight-component-versioning.md
[hdinsight-upload-data]: hdinsight-upload-data.md
[hdinsight-storage]: hdinsight-hadoop-use-blob-storage.md

[hdinsight-weblogs-sample]:../hadoop/apache-hive-analyze-website-log.md
[hdinsight-sensor-data-sample]:../hadoop/apache-hive-analyze-sensor-data.md

[azure-purchase-options]: http://azure.microsoft.com/pricing/purchase-options/
[azure-member-offers]: http://azure.microsoft.com/pricing/member-offers/
[azure-free-trial]: http://azure.microsoft.com/pricing/free-trial/
[azure-create-storageaccount]:../../storage/common/storage-create-storage-account.md<|MERGE_RESOLUTION|>--- conflicted
+++ resolved
@@ -15,13 +15,8 @@
 ms.tgt_pltfrm: na
 ms.devlang: na
 ms.topic: article
-<<<<<<< HEAD
-ms.date: 01/05/2018
-ms.author: nitinme
-=======
 ms.date: 11/28/2017
 ms.author: jgao
->>>>>>> c2001ada
 
 ---
 # Build Apache Spark machine learning applications on Azure HDInsight
