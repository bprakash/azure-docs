--- conflicted
+++ resolved
@@ -1,4 +1,3 @@
-<<<<<<< HEAD
 <properties
 	pageTitle="Use Hadoop Oozie workflows in Linux-based HDInsight | Microsoft Azure"
 	description="Use Hadoop Oozie in Linux-based HDInsight. Learn how to define an Oozie workflow, and submit an Oozie job."
@@ -15,7 +14,7 @@
 	ms.tgt_pltfrm="na"
 	ms.devlang="na"
 	ms.topic="article"
-	ms.date="12/04/2015"
+	ms.date="01/28/2016"
 	ms.author="larryfr"/>
 
 
@@ -33,9 +32,9 @@
 
 Before you begin this tutorial, you must have the following:
 
-- **An Azure subscription**: See [Get Azure free trial](get-azure-free-trial-for-testing-hadoop-in-hdinsight.md).
-
-- **Azure CLI**: See [Install and Configure the Azure CLI](xplat-cli-install.md)
+- **An Azure subscription**: See [Get Azure free trial](https://azure.microsoft.com/pricing/free-trial/).
+
+- **Azure CLI**: See [Install and Configure the Azure CLI](../xplat-cli-install.md)
 
 - **An HDInsight cluster**: See [Get Started with HDInsight on Linux](hdinsight-hadoop-linux-tutorial-get-started.md)
 
@@ -680,729 +679,6 @@
 
 
 
-[azure-data-factory-pig-hive]: data-factory-data-transformation-activities.md
-[hdinsight-oozie-coordinator-time]: hdinsight-use-oozie-coordinator-time.md
-[hdinsight-versions]:  hdinsight-component-versioning.md
-[hdinsight-storage]: hdinsight-hadoop-use-blob-storage.md
-[hdinsight-get-started]: hdinsight-hadoop-linux-tutorial-get-started.md
-
-
-[hdinsight-use-sqoop]: hdinsight-use-sqoop-mac-linux.md
-[hdinsight-provision]: hdinsight-provision-clusters.md
-[hdinsight-upload-data]: hdinsight-upload-data.md
-[hdinsight-use-mapreduce]: hdinsight-use-mapreduce.md
-[hdinsight-use-hive]: hdinsight-use-hive.md
-[hdinsight-use-pig]: hdinsight-use-pig.md
-[hdinsight-storage]: hdinsight-hadoop-use-blob-storage.md
-[hdinsight-get-started-emulator]: hdinsight-get-started-emulator.md
-
-[hdinsight-develop-streaming-jobs]: hdinsight-hadoop-develop-deploy-streaming-jobs.md
-[hdinsight-develop-mapreduce]: hdinsight-develop-deploy-java-mapreduce.md
-
-[sqldatabase-create-configue]: sql-database-create-configure.md
-[sqldatabase-get-started]: sql-database-get-started.md
-
-[azure-create-storageaccount]: storage-create-storage-account.md
-
-[apache-hadoop]: http://hadoop.apache.org/
-[apache-oozie-400]: http://oozie.apache.org/docs/4.0.0/
-[apache-oozie-332]: http://oozie.apache.org/docs/3.3.2/
-
-[powershell-download]: http://azure.microsoft.com/downloads/
-[powershell-about-profiles]: http://go.microsoft.com/fwlink/?LinkID=113729
-[powershell-install-configure]: powershell-install-configure.md
-[powershell-start]: http://technet.microsoft.com/library/hh847889.aspx
-[powershell-script]: https://technet.microsoft.com/en-us/library/ee176961.aspx
-
-[cindygross-hive-tables]: http://blogs.msdn.com/b/cindygross/archive/2013/02/06/hdinsight-hive-internal-and-external-tables-intro.aspx
-
-[img-workflow-diagram]: ./media/hdinsight-use-oozie/HDI.UseOozie.Workflow.Diagram.png
-[img-preparation-output]: ./media/hdinsight-use-oozie/HDI.UseOozie.Preparation.Output1.png
-[img-runworkflow-output]: ./media/hdinsight-use-oozie/HDI.UseOozie.RunWF.Output.png
-
-[technetwiki-hive-error]: http://social.technet.microsoft.com/wiki/contents/articles/23047.hdinsight-hive-error-unable-to-rename.aspx
-=======
-<properties
-	pageTitle="Use Hadoop Oozie workflows in Linux-based HDInsight | Microsoft Azure"
-	description="Use Hadoop Oozie in Linux-based HDInsight. Learn how to define an Oozie workflow, and submit an Oozie job."
-	services="hdinsight"
-	documentationCenter=""
-	authors="Blackmist"
-	manager="paulettm"
-	editor="cgronlun"
-	tags="azure-portal"/>
-
-<tags
-	ms.service="hdinsight"
-	ms.workload="big-data"
-	ms.tgt_pltfrm="na"
-	ms.devlang="na"
-	ms.topic="article"
-	ms.date="01/28/2016"
-	ms.author="larryfr"/>
-
-
-# Use Oozie with Hadoop to define and run a workflow on Linux-based HDInsight (Preview)
-
-[AZURE.INCLUDE [oozie-selector](../../includes/hdinsight-oozie-selector.md)]
-
-Learn how to use Apache Oozie to define a workflow that uses Hive and Sqoop, and then run the workflow on a Linux-based HDInsight cluster.
-
-Apache Oozie is a workflow/coordination system that manages Hadoop jobs. It is integrated with the Hadoop stack, and it supports Hadoop jobs for Apache MapReduce, Apache Pig, Apache Hive, and Apache Sqoop. It can also be used to schedule jobs that are specific to a system, like Java programs or shell scripts
-
-> [AZURE.NOTE] Another option for defining workflows with HDInsight is Azure Data Factory. To learn more about Azure Data Factory, see [Use Pig and Hive with Data Factory][azure-data-factory-pig-hive].
-
-##Prerequisites
-
-Before you begin this tutorial, you must have the following:
-
-- **An Azure subscription**: See [Get Azure free trial](https://azure.microsoft.com/pricing/free-trial/).
-
-- **Azure CLI**: See [Install and Configure the Azure CLI](../xplat-cli-install.md)
-
-- **An HDInsight cluster**: See [Get Started with HDInsight on Linux](hdinsight-hadoop-linux-tutorial-get-started.md)
-
-- **An Azure SQL database**: This will be created using the steps in this document
-
-##Example workflow
-
-The workflow you will implement by following the instructions in this document contains two actions. Actions are definitions for tasks, such as running Hive, Sqoop, MapReduce, or other process:
-
-![Workflow diagram][img-workflow-diagram]
-
-1. A Hive action runs a HiveQL script to extract records from the **hivesampletable** included with HDInsight. Each row of data describes a visit from a specific mobile device. The record format appears similar to the following:
-
-		8       18:54:20        en-US   Android Samsung SCH-i500        California     United States    13.9204007      0       0
-		23      19:19:44        en-US   Android HTC     Incredible      Pennsylvania   United States    NULL    0       0
-		23      19:19:46        en-US   Android HTC     Incredible      Pennsylvania   United States    1.4757422       0       1
-
-	The Hive script used in this document counts the total visits for each platform (such as Android or iPhone,) and stores the counts to a new Hive table.
-
-	For more information about Hive, see [Use Hive with HDInsight][hdinsight-use-hive].
-
-2.  A Sqoop action exports the contents of the new Hive table to a table in an Azure SQL database. For more information about Sqoop, see [Use Hadoop Sqoop with HDInsight][hdinsight-use-sqoop].
-
-> [AZURE.NOTE] For supported Oozie versions on HDInsight clusters, see [What's new in the Hadoop cluster versions provided by HDInsight?][hdinsight-versions].
-
-##Create the working directory
-
-Oozie expects resources required for a job to be stored in the same directory. This example uses **wasb:///tutorials/useoozie**. Use the following command to create this directory, and the data directory that will hold the new Hive table created by this workflow:
-
-	hadoop fs -mkdir -p /tutorials/useoozie/data
-
-> [AZURE.NOTE] The `-p` parameter caused all directories in the path to be created if they do not already exist. The **data** directory will be used to hold data used by the **useooziewf.hql** script.
-
-Also run the following command, which ensures that Oozie can impersonate your user account when running Hive and Sqoop jobs. Replace **USERNAME** with your login name:
-
-	sudo adduser USERNAME users
-
-If you receive an error that the user is already a member of users, you can just ignore it.
-
-##Add a database driver
-
-Since this workflow uses Sqoop to export data to SQL Database, you must provide a copy of the JDBC driver used to talk to SQL Database. Use the following command to copy it to the working directory:
-
-	hadoop fs -copyFromLocal /usr/share/java/sqljdbc_4.1/enu/sqljdbc4.jar /tutorials/useoozie/sqljdbc4.jar
-
-If your workflow used other resources, such as a jar containing a MapReduce application, you would need to add these as well.
-
-##Define the Hive query
-
-Use the following steps to create a HiveQL script that defines a query, which will be used in an Oozie workflow later in this document.
-
-1. Use SSH to connect to the Linux-based HDInsight cluster:
-
-    * **Linux, Unix or OS X clients**: See [Use SSH with Linux-based Hadoop on HDInsight from Linux, OS X or Unix](hdinsight-hadoop-linux-use-ssh-unix.md)
-
-    * **Windows clients**: See [Use SSH with Linux-based Hadoop on HDInsight from Windows](hdinsight-hadoop-linux-use-ssh-windows.md)
-
-2. Use the following command to create a new file:
-
-        nano useooziewf.hql
-
-1. Once the nano editor opens, use the following as the contents of the file:
-
-		DROP TABLE ${hiveTableName};
-		CREATE EXTERNAL TABLE ${hiveTableName}(deviceplatform string, count string) ROW FORMAT DELIMITED
-		FIELDS TERMINATED BY '\t' STORED AS TEXTFILE LOCATION '${hiveDataFolder}';
-		INSERT OVERWRITE TABLE ${hiveTableName} SELECT deviceplatform, COUNT(*) as count FROM hivesampletable GROUP BY deviceplatform;
-
-	There are two variables used in the script:
-
-	- **${hiveTableName}**: will contain the name of the table to be created
-	- **${hiveDataFolder}**: will contain the location to store the data files for the table
-
-	The workflow definition file (workflow.xml in this tutorial) passes these values to this HiveQL script at run time.
-
-2. Press Ctrl-X to exit the editor. When prompted, select **Y** to save the file, then use **Enter** to use the **useooziewf.hql** file name.
-
-3. Use the following commands to copy **useooziewf.hql** to **wasb:///tutorials/useoozie/useooziewf.hql**:
-
-		hadoop fs -copyFromLocal useooziewf.hql /tutorials/useoozie/useooziewf.hql
-
-	These commands store the **useooziewf.hql** file on the Azure Storage account associated with this cluster, which will preserve the file even if the cluster is deleted. This allows you to save money by deleting clusters when they aren't in use, while maintaining your jobs and workflows.
-
-##Define the workflow
-
-Oozie workflows definitions are written in hPDL (a XML Process Definition Language). Use the following steps to define the workflow:
-
-1. Use the following statement to create and edit a new file:
-
-        nano workflow.xml
-
-1. Once the nano editor opens, enter the following as the file contents:
-
-		<workflow-app name="useooziewf" xmlns="uri:oozie:workflow:0.2">
-		  <start to = "RunHiveScript"/>
-		  <action name="RunHiveScript">
-		    <hive xmlns="uri:oozie:hive-action:0.2">
-		      <job-tracker>${jobTracker}</job-tracker>
-		      <name-node>${nameNode}</name-node>
-		      <configuration>
-		        <property>
-		          <name>mapred.job.queue.name</name>
-		          <value>${queueName}</value>
-		        </property>
-		      </configuration>
-		      <script>${hiveScript}</script>
-		      <param>hiveTableName=${hiveTableName}</param>
-		      <param>hiveDataFolder=${hiveDataFolder}</param>
-		    </hive>
-		    <ok to="RunSqoopExport"/>
-		    <error to="fail"/>
-		  </action>
-		  <action name="RunSqoopExport">
-		    <sqoop xmlns="uri:oozie:sqoop-action:0.2">
-		      <job-tracker>${jobTracker}</job-tracker>
-		      <name-node>${nameNode}</name-node>
-		      <configuration>
-		        <property>
-		          <name>mapred.compress.map.output</name>
-		          <value>true</value>
-		        </property>
-		      </configuration>
-		      <arg>export</arg>
-		      <arg>--connect</arg>
-		      <arg>${sqlDatabaseConnectionString}</arg>
-		      <arg>--table</arg>
-		      <arg>${sqlDatabaseTableName}</arg>
-		      <arg>--export-dir</arg>
-		      <arg>${hiveDataFolder}</arg>
-		      <arg>-m</arg>
-		      <arg>1</arg>
-		      <arg>--input-fields-terminated-by</arg>
-		      <arg>"\t"</arg>
-		      <archive>sqljdbc4.jar</archive>
-		      </sqoop>
-		    <ok to="end"/>
-		    <error to="fail"/>
-		  </action>
-		  <kill name="fail">
-		    <message>Job failed, error message[${wf:errorMessage(wf:lastErrorNode())}] </message>
-		  </kill>
-		  <end name="end"/>
-		</workflow-app>
-
-	There are two actions defined in the workflow:
-
-	- **RunHiveScript**: This is the start action, and runs the **useooziewf.hql** Hive script
-
-	- **RunSqoopExport**: This exports the data created from the Hive script to SQL Database using Sqoop. This will only run if the **RunHiveScript** action is successful.
-
-		> [AZURE.NOTE] For more information about Oozie workflow and using workflow actions, see [Apache Oozie 4.0 documentation][apache-oozie-400] (for HDInsight version 3.0) or [Apache Oozie 3.3.2 documentation][apache-oozie-332] (for HDInsight version 2.1).
-
-	Note that the workflow has several entries, such as `${jobTracker}`, that will be replaced by values you use in the job definition later in this document.
-
-	Also note the `<archive>sqljdbc4.jar</arcive>` entry in the Sqoop section. This instructs Oozie to make this archive available for Sqoop when this action runs.
-
-2. Use Ctrl-X, then **Y** and **Enter** to save the file.
-
-3. Use the following command to copy the **workflow.xml** file to **wasb:///tutorials/useoozie/workflow.xml**:
-
-		hadoop fs -copyFromLocal workflow.xml wasb:///tutorials/useoozie/workflow.xml
-
-##Create the database
-
-The following steps create the Azure SQL Database that data will be exported to.
-
-> [AZURE.IMPORTANT] Before performing these steps you must [install and configure the Azure CLI](xplat-cli-install.md). Installing the CLI and following the steps to create a database can be performed either from the HDInsight cluster or your local workstation.
-
-1. Use the following command to create a new Azure SQL Database server:
-
-        azure sql server create <adminLogin> <adminPassword> <region>
-
-    For exmaple, `azure sql server create admin password "West US"`.
-
-    When the command completes, you will receive a response similar to the following:
-
-        info:    Executing command sql server create
-        + Creating SQL Server
-        data:    Server Name i1qwc540ts
-        info:    sql server create command OK
-
-    > [AZURE.IMPORTANT] Note the server name returned by this command (**i1qwc540ts** in the example above.) This is the short name of the SQL Database server that was created. The fully qualified domain name (FQDN) is **&lt;shortname&gt;.database.windows.net**. For the example above, the FQDN would be **i1qwc540ts.database.windows.net**.
-
-2. Use the following command to create a database named **oozietest** on the SQL Database server:
-
-        azure sql db create [options] <serverName> oozietest <adminLogin> <adminPassword>
-
-    This will return an "OK" message when it completes.
-
-	> [AZURE.NOTE] If you receive an error indicating that you do not have access, you may need to add the system's IP address to the SQL Database firewall using the following command:
-    >
-    > `sql firewallrule create [options] <serverName> <ruleName> <startIPAddress> <endIPAddress>`
-
-###Create the table
-
-> [AZURE.NOTE] There are many ways to connect to SQL Database to create a table. The following steps use [FreeTDS](http://www.freetds.org/) from the HDInsight cluster.
-
-3. Use the following command to install FreeTDS on the HDInsight cluster:
-
-        sudo apt-get --assume-yes install freetds-dev freetds-bin
-
-4. Once FreeTDS has been installed, use the following command to connect to the SQL Database server you created previously:
-
-        TDSVER=8.0 tsql -H <serverName>.database.windows.net -U <adminLogin> -P <adminPassword> -p 1433 -D oozietest
-
-    You will receive output similar to the following:
-
-        locale is "en_US.UTF-8"
-        locale charset is "UTF-8"
-        using default charset "UTF-8"
-        Default database being set to oozietest
-        1>
-
-5. At the `1>` prompt, enter the following lines:
-
-		CREATE TABLE [dbo].[mobiledata](
-		[deviceplatform] [nvarchar](50),
-		[count] [bigint])
-		GO
-		CREATE CLUSTERED INDEX mobiledata_clustered_index on mobiledata(deviceplatform)
-		GO
-
-    When the `GO` statement is entered, the previous statements will be evaluated. This will create a new table named **mobiledata** that will be written to by Sqoop.
-
-    Use the following to verify that the table has been created:
-
-        SELECT * FROM information_schema.tables
-        GO
-
-    You should see output similar to the following:
-
-        TABLE_CATALOG   TABLE_SCHEMA    TABLE_NAME      TABLE_TYPE
-        oozietest       dbo     mobiledata      BASE TABLE
-
-8. Enter `exit` at the `1>` prompt to exit the tsql utility.
-
-##Create the job definition
-
-The job definition describes where to find the workflow.xml, as well as other files used by the workflow (such as useooziewf.hql.) It also defines the values for properties used within the workflow and associated files.
-
-1. Use the following command to get the full WASB address to default storage. This will be used in the configuration file in a moment:
-
-		sed -n '/<name>fs.default/,/<\/value>/p' /etc/hadoop/conf/core-site.xml
-
-	This should return information similar to the following:
-
-		<name>fs.defaultFS</name>
-		<value>wasb://mycontainer@mystorageaccount.blob.core.windows.net</value>
-
-	Save the **wasb://mycontainer@mystorageaccount.blob.core.windows.net** value, as it will be used in the next steps.
-
-2. Use the following command to get FQDN of the cluster headnode. This will be used for the JobTracker address for the cluster. This will be used in the configuration file in a moment:
-
-		hostname -f
-
-	This will return information similar to the following:
-
-		hn0-CLUSTERNAME.randomcharacters.cx.internal.cloudapp.net
-
-	The port used for the JobTracker is 8050, so the full address to use for the JobTracker will be **hn0-CLUSTERNAME.randomcharacters.cx.internal.cloudapp.net:8050**.
-
-1. Use the following to create the Oozie job definition configuration:
-
-		nano job.xml
-
-2. Once the nano editor opens, use the following as the contents of the file:
-
-		<?xml version="1.0" encoding="UTF-8"?>
-		<configuration>
-
-		  <property>
-		    <name>nameNode</name>
-		    <value>wasb://mycontainer@mystorageaccount.blob.core.windows.net</value>
-		  </property>
-
-		  <property>
-		    <name>jobTracker</name>
-		    <value>JOBTRACKERADDRESS</value>
-		  </property>
-
-		  <property>
-		    <name>queueName</name>
-		    <value>default</value>
-		  </property>
-
-		  <property>
-		    <name>oozie.use.system.libpath</name>
-		    <value>true</value>
-		  </property>
-
-		  <property>
-		    <name>hiveScript</name>
-		    <value>wasb://mycontainer@mystorageaccount.blob.core.windows.net/tutorials/useoozie/useooziewf.hql</value>
-		  </property>
-
-		  <property>
-		    <name>hiveTableName</name>
-		    <value>mobilecount</value>
-		  </property>
-
-		  <property>
-		    <name>hiveDataFolder</name>
-		    <value>wasb://mycontainer@mystorageaccount.blob.core.windows.net/tutorials/useoozie/data</value>
-		  </property>
-
-		  <property>
-		    <name>sqlDatabaseConnectionString</name>
-		    <value>"jdbc:sqlserver://serverName.database.windows.net;user=adminLogin;password=adminPassword;database=oozietest"</value>
-		  </property>
-
-		  <property>
-		    <name>sqlDatabaseTableName</name>
-		    <value>mobiledata</value>
-		  </property>
-
-		  <property>
-		    <name>user.name</name>
-		    <value>YourName</value>
-		  </property>
-
-		  <property>
-		    <name>oozie.wf.application.path</name>
-		    <value>wasb://mycontainer@mystorageaccount.blob.core.windows.net/tutorials/useoozie</value>
-		  </property>
-		</configuration>
-
-	* Replace all instances of **wasb://mycontainer@mystorageaccount.blob.core.windows.net** with the value you received earlier.
-
-	> [AZURE.WARNING] You must use the full WASB path, with the container and storage account as part of the path. Using the short format (wasb:///) will cause the RunHiveScript action to fail when the job is started.
-
-	* Replace **JOBTRACKERADDRESS** with the JobTracker/ResourceManager address you received earlier.
-
-	* Replace **YourName** with your login name for the HDInsight cluster.
-
-	* Replace **serverName**, **adminLogin**, and **adminPassword** with the information for your Azure SQL Database.
-
-	Most of the information in this file is used to populate the values used in the workflow.xml or ooziewf.hql files (such as ${nameNode}.)
-
-	> [AZURE.NOTE] The **oozie.wf.application.path** entry defines where to find the workflow.xml file, which contains the workflow ran by this job.
-
-2. Use Ctrl-X, then **Y** and **Enter** to save the file.
-
-##Submit and manage the job
-
-The following steps use the Oozie command to submit and manage Oozie workflows on the cluster. The Oozie command is a friendly interface over the [Oozie REST API](https://oozie.apache.org/docs/4.1.0/WebServicesAPI.html).
-
-> [AZURE.IMPORTANT] When using the Oozie command, you must use the FQDN for the HDInsight headnode. This FQDN is only accessible from the cluster, or if the cluster is on an Azure Virtual Network, from other machines on the same network.
-
-1. Use the following to obtain the URL to the Oozie service:
-
-		sed -n '/<name>oozie.base.url/,/<\/value>/p' /etc/oozie/conf/oozie-site.xml
-
-	This will return a value similar to the following:
-
-		<name>oozie.base.url</name>
-		<value>http://hn0-CLUSTERNAME.randomcharacters.cx.internal.cloudapp.net:11000/oozie</value>
-
-	The **http://hn0-CLUSTERNAME.randomcharacters.cx.internal.cloudapp.net:11000/oozie** portion is the URL to use with the Oozie command.
-
-2. Use the following to create an environment variable for the URL, so you don't have to type it for every command:
-
-		export OOZIE_URL=http://HOSTNAMEt:11000/oozie
-
-	Replace the URL with the one you received earlier.
-
-3. Use the following to submit the job:
-
-		oozie job -config job.xml -submit
-
-	This loads the job information from **job.xml** and submits it to Oozie, but does not run it.
-
-	Once the command completes, it should return the ID of the job. For example, `0000005-150622124850154-oozie-oozi-W`. This will be used to manage the job.
-
-4. View the status of the job using the following command. Enter the job ID returned by the previous command:
-
-		oozie job -info <JOBID>
-
-	This will return information similar to the following.
-
-		Job ID : 0000005-150622124850154-oozie-oozi-W
-		------------------------------------------------------------------------------------------------------------------------------------
-		Workflow Name : useooziewf
-		App Path      : wasb:///tutorials/useoozie
-		Status        : PREP
-		Run           : 0
-		User          : USERNAME
-		Group         : -
-		Created       : 2015-06-22 15:06 GMT
-		Started       : -
-		Last Modified : 2015-06-22 15:06 GMT
-		Ended         : -
-		CoordAction ID: -
-		------------------------------------------------------------------------------------------------------------------------------------
-
-	This job has a status of `PREP`, which indicates that it was submitted, but has not been started yet.
-
-4. Use the following to start the job:
-
-		oozie job -start JOBID
-
-	If you check the status after this command, it will be in a running state, and information will be returned for the actions within the job.
-
-5. Once the task completes successfully, you can verify that the data was generated and exported to the SQL Database table by using the following commands:
-
-		TDSVER=8.0 tsql -H <serverName>.database.windows.net -U <adminLogin> -P <adminPassword> -p 1433 -D oozietest
-
-	At the `1>` prompt, enter the following:
-
-		SELECT * FROM mobiledata
-		GO
-
-	You should receive information similar to the following:
-
-		deviceplatform  count
-		Android 31591
-		iPhone OS       22731
-		proprietary development 3
-		RIM OS  3464
-		Unknown 213
-		Windows Phone   1791
-		(6 rows affected)
-
-For more information on the Oozie command, see [Oozie Command Line Tool](https://oozie.apache.org/docs/4.1.0/DG_CommandLineTool.html).
-
-##Oozie REST API
-
-The Oozie REST API allow you to build your own tools that work with Oozie. The following are HDInsight specific information about using the Oozie REST API:
-
-* **URI**: The REST API can be accessed from outside the cluster at `https://CLUSTERNAME.azurehdinsight.net/oozie`
-
-* **Authentication**: You must authenticate to the API using the cluster HTTP account (admin,) and password. For example:
-
-		curl -u admin:PASSWORD https://CLUSTERNAME.azurehdinsight.net/oozie/versions
-
-For more information on using the Oozie REST API, see [Oozie Web Services API](https://oozie.apache.org/docs/4.1.0/WebServicesAPI.html).
-
-##Oozie Web UI
-
-The Oozie Web UI provides a web-based view into the status of Oozie jobs on the cluster. It allows you to view job status, the job definition, configuration, a graph of the actions in the job, and logs for the job. You can also view details for actions within a job.
-
-To access the Oozie Web UI, use the following steps:
-
-1. Create an SSH tunnel to the HDInsight cluster. For information on how to do this, see [Use SSH Tunneling to access Ambari web UI, ResourceManager, JobHistory, NameNode, Oozie, and other web UI's](hdinsight-linux-ambari-ssh-tunnel.md).
-
-2. Once a tunnel has been created, open the Ambari web UI in your web browser. The URI for the Ambari site is **https://CLUSTERNAME.azurehdinsight.net**. Replace **CLUSTERNAME** with the name of your Linux-based HDInsight cluster.
-
-3. From the left side of the page, select **Oozie**, then **Quick Links**, and finally **Oozie Web UI**.
-
-	![image of the menus](./media/hdinsight-use-oozie-linux-mac/ooziewebuisteps.png)
-
-4. The Oozie Web UI defaults to displaying running Workflow Jobs. To see all workflow jobs, select **All Jobs**.
-
-	![All jobs displayed](./media/hdinsight-use-oozie-linux-mac/ooziejobs.png)
-
-5. Select a job to view more information about the job.
-
-	![Job info](./media/hdinsight-use-oozie-linux-mac/jobinfo.png)
-
-6. From the Job Info tab, you can see basic job information, as well as the individual actions within the job. Using the tabs at the top you can view the Job Definition, Job Configuration, access the Job Log or view a Directed Acyclic Graph (DAG) of the job.
-
-	* **Job Log**: Select the **GetLogs** button to get all logs for the job, or use the **Enter Search Filter** field to filter logs
-
-		![Job log](./media/hdinsight-use-oozie-linux-mac/joblog.png)
-
-	* **JobDAG**: The DAG is a graphical overview of the data paths taken through the workflow
-
-		![Job DAG](./media/hdinsight-use-oozie-linux-mac/jobdag.png)
-
-7. Selecting one of the actions from the **Job Info** tab will bring up information for the action. For example, select the **RunHiveScript** action.
-
-	![Action info](./media/hdinsight-use-oozie-linux-mac/action.png)
-
-8. You can see details for the action, including a link to the **Console URL**, which can be used to view JobTracker information for the job.
-
-##Scheduling jobs
-
-The coordinator allows you to specify a start, end, and occurrance frequency for jobs so that they can be scheduled for certain times.
-
-To define a schedule for the workflow, use the following steps:
-
-1. Use the following to create a new file named **coordinator.xml**:
-
-		nano coordinator.xml
-
-	Use the following as the contents of the file:
-
-		<coordinator-app name="my_coord_app" frequency="${coordFrequency}" start="${coordStart}" end="${coordEnd}" timezone="${coordTimezone}" xmlns="uri:oozie:coordinator:0.4">
-	      <action>
-	        <workflow>
-	          <app-path>${workflowPath}</app-path>
-	        </workflow>
-	      </action>
-		</coordinator-app>
-
-	Note that this uses `${...}` variables that will be replaced by values in the job definition. The variables are:
-
-	* **${coordFrequency}**: Time between running instances of the job
-	* **${coordStart}**: The job start time
-	* **${coordEnd}**: The job end time
-	* **${coordTimezone}**: Coordinator jobs are in a fixed time zone with no daylight savings time (typically represented by using UTC). This time zone is referred as the "Oozie processing timezone"
-	* **${wfPath}**: The path to the workflow.xml
-
-2. Use Ctrl-X, then **Y** and **Enter** to save the file.
-
-3. Use the following to copy it to the working directory for this job:
-
-		hadoop fs -copyFromLocal coordinator.xml /tutorials/useoozie/coordinator.xml
-
-4. Use the following to modify the **job.xml** file:
-
-		nano job.xml
-
-	Make the following changes:
-
-	* Change `<name>oozie.wf.application.path</name>` to `<name>oozie.coord.application.path</name>`. This instructs Oozie to run the coordinator file instead of the workflow file
-
-	* Add the following, which will be sets a variable used in the coordinator.xml to point to the location of the workflow.xml:
-
-		    <property>
-		      <name>workflowPath</name>
-		      <value>wasb://mycontainer@mystorageaccount.blob.core.windows.net/tutorials/useoozie</value>
-		    </property>
-
-		Replace the values for **mycontainer** and **mystorageaccount** with the values used in other entries in the job.xml file.
-
-	* Add the following, which define the start, end, and frequency to use for the coordinator.xml file:
-
-		    <property>
-		      <name>coordStart</name>
-		      <value>2015-06-25T12:00Z</value>
-		    </property>
-
-		    <property>
-		      <name>coordEnd</name>
-		      <value>2015-06-27T12:00Z</value>
-		    </property>
-
-		    <property>
-		      <name>coordFrequency</name>
-		      <value>1440</value>
-		    </property>
-
-		    <property>
-		      <name>coordTimezone</name>
-		      <value>UTC</value>
-		    </property>
-
-		These set the start time to 12:00PM on June 25th, 2015, the end time to June 27th, 2015, and the interval for running this job to daily (the frequency is in minutes, so 24 hours x 60 minutes = 1440 minutes.) Finally, the timezone is set to UTC.
-
-5. Use Ctrl-X, then **Y** and **Enter** to save the file.
-
-6. To run the job, use the following command:
-
-		oozie job -config job.xml -run
-
-	This will submit and start the job.
-
-7. If you visit the Oozie Web UI and select the **Coordinator Jobs** tab, you should information similar to the following:
-
-	![coordinator jobs tab](./media/hdinsight-use-oozie-linux-mac/coordinatorjob.png)
-
-	Note the **Next Materialization** entry; this is when the job will run next.
-
-8. Similar to the earlier workflow job, selecting the job entry in the web UI will display information on the job:
-
-	![Coordinator job info](./media/hdinsight-use-oozie-linux-mac/coordinatorjobinfo.png)
-
-	Note that this only shows successful runs of the job, not individual actions within the scheduled workflow. To see that, select one of the **Action** entries. This will display information similar to that retrieved for the earlier workflow job.
-
-	![Action info](./media/hdinsight-use-oozie-linux-mac/coordinatoractionjob.png)
-
-##Troubleshooting
-
-When troubleshooting problems with Oozie jobs, the Oozie UI is very helpful as it allows you to easily view both Oozie logs, as well as links to JobTracker logs for MapReduce tasks such as Hive queries. In general, the pattern for troubleshooting should be:
-
-1. View the job in Oozie Web UI.
-
-2. If there is an error or failure for a specific action, select the action to see if the **Error Message** field provides more information on the failure.
-
-3. If available, use the URL from the action to view more details (such as JobTracker logs,) for the action.
-
-The following are specific errors you may encounter, and how to resolve them.
-
-###JA009: Cannot initialize cluster
-
-**Symptoms**: The job status will change to **SUSPENDED**. Details for the job will show the RunHiveScript status as **START_MANUAL**. Selecting the action will reveal the following error message:
-
-	JA009: Cannot initialize Cluster. Please check your configuration for map
-
-**Cause**: The WASB addresses used in the **job.xml** file do not contain the storage container or storage account name. The WASB address format must be `wasb://containername@storageaccountname.blob.core.windows.net`.
-
-**Resolution**: Change the WASB addresses used by the job.
-
-###JA002: Oozie is not allowed to impersonate &lt;USER>
-
-**Symptoms**: The job status will change to **SUSPENDED**. Details for the job will show the RunHiveScript status as **START_MANUAL**. Selecting the action will reveal the following error message:
-
-	JA002: User: oozie is not allowed to impersonate <USER>
-
-**Cause**: Current permission settings do not allow Oozie to impersonate the specified user account.
-
-**Resolution**: Oozie is allowed to impersonate users in the **users** group. Use the `groups USERNAME` to see the groups that the user account is a member of. If the user is not a member of the **users** group, use the following command to add the user to the group:
-
-	sudo adduser USERNAME users
-
-> [AZURE.NOTE] It may take several minutes before HDInsight recognizes that the user has been added to the group.
-
-###Launcher ERROR (Sqoop)
-
-**Symptoms**: The job status will changed to **KILLED**. Details for the job will show the RunSqoopExport status as **ERROR**. Selecting the action will reveal the following error message:
-
-	Launcher ERROR, reason: Main class [org.apache.oozie.action.hadoop.SqoopMain], exit code [1]
-
-**Cause**: Sqoop is unable to load the database driver required to access the database.
-
-**Resolution**: When using Sqoop from an Oozie job, you must include the database driver with the other resources (such as the workflow.xml,) used by the job.
-
-You must also reference the archive containing the database driver from the `<sqoop>...</sqoop>` section of the workflow.xml.
-
-For example, for the job in this document, you would use the following steps:
-
-1. Copy the sqljdbc4.jar file to the /tutorials/useoozie directory:
-
-		 hadoop fs -copyFromLocal /usr/share/java/sqljdbc_4.1/enu/sqljdbc4.jar /tutorials/useoozie/sqljdbc4.jar
-
-2. Modify the workflow.xml to add the following on a new line above `</sqoop>`:
-
-		<archive>sqljdbc4.jar</archive>
-
-##Next steps
-In this tutorial, you learned how to define an Oozie workflow and how to run an Oozie job. To learn more about working with HDInsight, see the following articles:
-
-- [Use time-based Oozie Coordinator with HDInsight][hdinsight-oozie-coordinator-time]
-- [Upload data for Hadoop jobs in HDInsight][hdinsight-upload-data]
-- [Use Sqoop with Hadoop in HDInsight][hdinsight-use-sqoop]
-- [Use Hive with Hadoop on HDInsight][hdinsight-use-hive]
-- [Use Pig with Hadoop on HDInsight][hdinsight-use-pig]
-- [Develop Java MapReduce programs for HDInsight][hdinsight-develop-mapreduce]
-
-
-[hdinsight-cmdlets-download]: http://go.microsoft.com/fwlink/?LinkID=325563
-
-
-
 [azure-data-factory-pig-hive]: data-factory-pig-hive-activities.md
 [hdinsight-oozie-coordinator-time]: hdinsight-use-oozie-coordinator-time.md
 [hdinsight-versions]:  hdinsight-component-versioning.md
@@ -1443,5 +719,4 @@
 [img-preparation-output]: ./media/hdinsight-use-oozie/HDI.UseOozie.Preparation.Output1.png
 [img-runworkflow-output]: ./media/hdinsight-use-oozie/HDI.UseOozie.RunWF.Output.png
 
-[technetwiki-hive-error]: http://social.technet.microsoft.com/wiki/contents/articles/23047.hdinsight-hive-error-unable-to-rename.aspx
->>>>>>> 8ffcc9dc
+[technetwiki-hive-error]: http://social.technet.microsoft.com/wiki/contents/articles/23047.hdinsight-hive-error-unable-to-rename.aspx