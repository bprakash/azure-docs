--- conflicted
+++ resolved
@@ -13,13 +13,8 @@
 	ms.workload="big-data"
 	ms.tgt_pltfrm="na"
 	ms.devlang="na"
-<<<<<<< HEAD
-	ms.topic="get-started-article"
-	ms.date="06/10/2015"
-=======
 	ms.topic="article"
 	ms.date="07/28/2015"
->>>>>>> 3a8c04dc
 	ms.author="jgao"/>
 
 
