--- conflicted
+++ resolved
@@ -14,11 +14,7 @@
 ms.tgt_pltfrm: na
 ms.devlang: na
 ms.topic: article
-<<<<<<< HEAD
-ms.date: 01/11/2017
-=======
 ms.date: 01/17/2017
->>>>>>> 0b5caf4c
 ms.author: jgao
 
 ---
