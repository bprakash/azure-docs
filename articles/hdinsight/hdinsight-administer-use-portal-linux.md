--- conflicted
+++ resolved
@@ -14,16 +14,6 @@
 	ms.tgt_pltfrm="na"
 	ms.devlang="na"
 	ms.topic="article"
-<<<<<<< HEAD
-	ms.date="04/07/2016"
-	ms.author="jgao"/>
-
-#Manage Hadoop clusters in HDInsight by using the Azure Portal
-
-[AZURE.INCLUDE [selector](../../includes/hdinsight-portal-management-selector.md)]
-
-Using the [Azure Portal][azure-portal], you can manage Linux-based clusters in Azure HDInsight. Use the tab selector for information on creating Hadoop clusters in HDInsight using other tools. 
-=======
 	ms.date="08/10/2016"
 	ms.author="jgao"/>
 
@@ -32,7 +22,6 @@
 [AZURE.INCLUDE [selector](../../includes/hdinsight-portal-management-selector.md)]
 
 Using the [Azure portal][azure-portal], you can manage Linux-based clusters in Azure HDInsight. Use the tab selector for information on creating Hadoop clusters in HDInsight using other tools. 
->>>>>>> c186bb0b
 
 **Prerequisites**
 
@@ -47,16 +36,6 @@
 
 	- Click **New** from the left menu to create a new cluster:
 	
-<<<<<<< HEAD
-		![new HDInsight cluster buttom](./media/hdinsight-administer-use-portal-linux/azure-portal-new-button.png)
-	- Click **HDInsight Clusters** from the left menu to list the existing clusters
-	
-		![Azure portal HDInsight cluster buttom](./media/hdinsight-administer-use-portal-linux/azure-portal-hdinsight-button.png)
-
-        If **HDInsight** doesn't appear in the left menu, click **Browse**. 
-
-        ![Azure portal Browse cluster buttom](./media/hdinsight-administer-use-portal-linux/azure-portal-browse-button.png)
-=======
 		![new HDInsight cluster button](./media/hdinsight-administer-use-portal-linux/azure-portal-new-button.png)
 	- Click **HDInsight Clusters** from the left menu to list the existing clusters
 	
@@ -65,7 +44,6 @@
         If **HDInsight** doesn't appear in the left menu, click **Browse**, and then click **HDInsight Clusters**.
 
         ![Azure portal Browse cluster buttomn](./media/hdinsight-administer-use-portal-linux/azure-portal-browse-button.png)
->>>>>>> c186bb0b
 
 ##Create clusters
 
@@ -88,11 +66,7 @@
 	- **Settings** and **All Settings**: Displays the **Settings** blade for the cluster, which allows you to access detailed configuration information for the cluster.
 	- **Dashboard**, **Cluster Dashboard** and **URL: These are all ways to access the cluster dashboard, which is Ambari Web for Linux-based clusters.
     - **Secure Shell**: Shows the instructions to connect to the cluster using Secure Shell (SSH) connection.
-<<<<<<< HEAD
-	- **Scale Cluster**: Allows you to change the number of workder nodes for this cluster.
-=======
 	- **Scale Cluster**: Allows you to change the number of worker nodes for this cluster.
->>>>>>> c186bb0b
 	- **Delete**: Deletes the cluster.
 	- **Quickstart (![cloud and thunderbolt icon = quickstart](./media/hdinsight-administer-use-portal-linux/quickstart.png))**: Displays information that will help you get started using HDInsight.
 	- **Users (![users icon](./media/hdinsight-administer-use-portal-linux/users.png))**: Allows you to set permissions for _portal management_ of this cluster for other users on your Azure subscription.
@@ -139,13 +113,8 @@
 	- **Operating system**: Either **Windows** or **Linux**.
 	- **Type**: Hadoop, HBase, Storm, Spark. 
 	- **Version**. See [HDInsight versions](hdinsight-component-versioning.md)
-<<<<<<< HEAD
-	- **Subscriotion**: Subscription name.
-	- **Subscrition ID**.
-=======
 	- **Subscription**: Subscription name.
 	- **Subscription ID**.
->>>>>>> c186bb0b
     - **Default data source**: The default cluster file system.
 	- **Worker nodes pricing tier**.
 	- **Head node pricing tier**.
@@ -163,11 +132,7 @@
 ##Scale clusters
 The cluster scaling feature allows you to change the number of worker nodes used by a cluster that is running in Azure HDInsight without having to re-create the cluster.
 
-<<<<<<< HEAD
->[AZURE.NOTE] Only clusters with HDInsight version 3.1.3 or higher are supported. If you are unsure of the version of your cluster, you can check the Properties page.  See [List and show clusters](hdinsight-adminster-use-management-portal/#list-and-show-clusters).
-=======
 >[AZURE.NOTE] Only clusters with HDInsight version 3.1.3 or higher are supported. If you are unsure of the version of your cluster, you can check the Properties page.  See [List and show clusters](hdinsight-adminster-use-management-portal.md#list-and-show-clusters).
->>>>>>> c186bb0b
 
 The impact of changing the number of data nodes for each type of cluster supported by HDInsight:
 
@@ -202,7 +167,6 @@
 	![hdinsight storm scale rebalance](./media/hdinsight-administer-use-portal-linux/hdinsight.portal.scale.cluster.storm.rebalance.png)
 
 	Here is an example how to use the CLI command to rebalance the Storm topology:
-<<<<<<< HEAD
 
         ## Reconfigure the topology "mytopology" to use 5 worker processes,
         ## the spout "blue-spout" to use 3 executors, and
@@ -225,51 +189,58 @@
 Most of Hadoop jobs are batch jobs that are only ran occasionally. For most Hadoop clusters, there are large periods of time that the cluster is not being used for processing. With HDInsight, your data is stored in Azure Storage, so you can safely delete a cluster when it is not in use.
 You are also charged for an HDInsight cluster, even when it is not in use. Since the charges for the cluster are many times more than the charges for storage, it makes economic sense to delete clusters when they are not in use.
 
-=======
-
-        ## Reconfigure the topology "mytopology" to use 5 worker processes,
-        ## the spout "blue-spout" to use 3 executors, and
-        ## the bolt "yellow-bolt" to use 10 executors
-
-        $ storm rebalance mytopology -n 5 -e blue-spout=3 -e yellow-bolt=10
-
-
-**To scale clusters**
-
-1. Sign in to the [Portal][azure-portal].
-2. Click **Browse All** from the left menu, click **HDInsight Clusters**, click your cluster name.
-3. Click **Settings** from the top menu, and then click **Scale Cluster**.
-4. Enter **Number of Worker nodes**. The limit on the number of cluster node varies among Azure subscriptions. You can contact billing support to increase the limit.  The cost information will reflect the changes you have made to the number of nodes.
-
-	![hdinsight hadoop hbase storm spark scale](./media/hdinsight-administer-use-portal-linux/hdinsight.portal.scale.cluster.png)
-
-##Pause/shut down clusters
-
-Most of Hadoop jobs are batch jobs that are only ran occasionally. For most Hadoop clusters, there are large periods of time that the cluster is not being used for processing. With HDInsight, your data is stored in Azure Storage, so you can safely delete a cluster when it is not in use.
-You are also charged for an HDInsight cluster, even when it is not in use. Since the charges for the cluster are many times more than the charges for storage, it makes economic sense to delete clusters when they are not in use.
-
->>>>>>> c186bb0b
 There are many ways you can program the process:
 
 - User Azure Data Factory. See [Create on-demand Linux-based Hadoop clusters in HDInsight using Azure Data Factory](hdinsight-hadoop-create-linux-clusters-adf.md) for creating on-demand HDInsight linked services.
 - Use Azure PowerShell.  See [Analyze flight delay data](hdinsight-analyze-flight-delay-data.md).
 - Use Azure CLI. See [Manage HDInsight clusters using Azure CLI](hdinsight-administer-use-command-line.md).
 - Use HDInsight .NET SDK. See [Submit Hadoop jobs](hdinsight-submit-hadoop-jobs-programmatically.md).
-<<<<<<< HEAD
 
 For the pricing information, see [HDInsight pricing](https://azure.microsoft.com/pricing/details/hdinsight/). To delete a cluster from the Portal, see [Delete clusters](#delete-clusters)
 
-##Change cluster username
-
-An HDInsight cluster can have two user accounts. The HDInsight cluster user account (A.K.A. HTTP user account) and the SSH user account are created during the creation process. You can the Ambari web UI to change the cluster user account username and password:
-
-**To change the HDInsight cluster user password**
-
-1. Sign in to the Ambari Web UI using the HDInsight cluster user credentials. The default username is **admin**. The URL is **https://<HDInsight Cluster Name>azurehdinsight.net**.
+##Change passwords
+
+An HDInsight cluster can have two user accounts. The HDInsight cluster user account (A.K.A. HTTP user account) and the SSH user account are created during the creation process. You can the Ambari web UI to change the cluster user account username and password, and script actions to change the SSH user account
+
+###Change the cluster user password
+
+> [AZURE.NOTE] If you change the cluster user (admin) password, this may cause script actions ran against this cluster to fail. If you have any persisted script actions that target worker nodes, these may fail when you add nodes to the cluster through resize operations. For more information on script actions, see [Customize HDInsight clusters using script actions](hdinsight-hadoop-customize-cluster-linux.md).
+
+1. Sign in to the Ambari Web UI using the HDInsight cluster user credentials. The default username is **admin**. The URL is **https://&lt;HDInsight Cluster Name>azurehdinsight.net**.
 2. Click **Admin** from the top menu, and then click "Manage Ambari". 
 3. From the left menu, click **Users**.
 4. Click **Admin**.
 5. Click **Change Password**.
+
+Ambari then changes the password on all nodes in the cluster.
+
+###Change the SSH user password
+
+1. Using a text editor, save the following as a file named __changepassword.sh__.
+
+    > [AZURE.IMPORTANT] You must use an editor that uses LF as the line ending. If the editor uses CRLF, then the script will not work.
+    
+        #! /bin/bash
+        USER=$1
+        PASS=$2
+
+        usermod --password $(echo $PASS | openssl passwd -1 -stdin) $USER
+
+2. Upload the file to a storage location that can be accessed from HDInsight using an HTTP or HTTPS address. For example, a public file store such as OneDrive or Azure Blob storage. Save the URI (HTTP or HTTPS address,) to the file, as this is needed in the next step.
+
+3. From the Azure portal, select your HDInsight cluster and then select __All settings__. From the __Settings__ blade, select __Script Actions__.
+
+4. From the __Script Actions__ blade, select __Submit New__. When the __Submit script action__ blade appears, enter the following information.
+
+    | Field | Value |
+    | ----- | ----- |
+    | Name | Change ssh password |
+    | Bash script URI | The URI to the changepassword.sh file |
+    | Nodes (Head, Worker, Nimbus, Supervisor, Zookeeper, etc.) | ✓ for all node types listed |
+    | Parameters | Enter the SSH user name and then the new password. There should be one space between the user name and the password.
+    | Persist this script action ... | Leave this field unchecked.
+
+5. Select __Create__ to apply the script. Once the script finishes, you will be able to connect to the cluster using SSH with the new password.
 
 ##Grant/revoke access
 
@@ -313,7 +284,7 @@
 
 **To run Hive queries using Ambari Hive View**
 
-1. Sign in to the Ambari Web UI using the HDInsight cluster user credentials. The defaut username is **admin**. The URL is **https://<HDInsight Cluster Name>azurehdinsight.net**.
+1. Sign in to the Ambari Web UI using the HDInsight cluster user credentials. The defaut username is **admin**. The URL is **https://&lt;HDInsight Cluster Name>azurehdinsight.net**.
 2. Open Hive View as shown in the following screenshot:  
 
 	![hdinsight hive view](./media/hdinsight-administer-use-portal-linux/hdinsight-hive-view.png)
@@ -337,121 +308,6 @@
 7. Click the **Blobs** tile.
 8. Click the default container name.
 
-=======
-
-For the pricing information, see [HDInsight pricing](https://azure.microsoft.com/pricing/details/hdinsight/). To delete a cluster from the Portal, see [Delete clusters](#delete-clusters)
-
-##Change passwords
-
-An HDInsight cluster can have two user accounts. The HDInsight cluster user account (A.K.A. HTTP user account) and the SSH user account are created during the creation process. You can the Ambari web UI to change the cluster user account username and password, and script actions to change the SSH user account
-
-###Change the cluster user password
-
-> [AZURE.NOTE] If you change the cluster user (admin) password, this may cause script actions ran against this cluster to fail. If you have any persisted script actions that target worker nodes, these may fail when you add nodes to the cluster through resize operations. For more information on script actions, see [Customize HDInsight clusters using script actions](hdinsight-hadoop-customize-cluster-linux.md).
-
-1. Sign in to the Ambari Web UI using the HDInsight cluster user credentials. The default username is **admin**. The URL is **https://&lt;HDInsight Cluster Name>azurehdinsight.net**.
-2. Click **Admin** from the top menu, and then click "Manage Ambari". 
-3. From the left menu, click **Users**.
-4. Click **Admin**.
-5. Click **Change Password**.
-
-Ambari then changes the password on all nodes in the cluster.
-
-###Change the SSH user password
-
-1. Using a text editor, save the following as a file named __changepassword.sh__.
-
-    > [AZURE.IMPORTANT] You must use an editor that uses LF as the line ending. If the editor uses CRLF, then the script will not work.
-    
-        #! /bin/bash
-        USER=$1
-        PASS=$2
-
-        usermod --password $(echo $PASS | openssl passwd -1 -stdin) $USER
-
-2. Upload the file to a storage location that can be accessed from HDInsight using an HTTP or HTTPS address. For example, a public file store such as OneDrive or Azure Blob storage. Save the URI (HTTP or HTTPS address,) to the file, as this is needed in the next step.
-
-3. From the Azure portal, select your HDInsight cluster and then select __All settings__. From the __Settings__ blade, select __Script Actions__.
-
-4. From the __Script Actions__ blade, select __Submit New__. When the __Submit script action__ blade appears, enter the following information.
-
-    | Field | Value |
-    | ----- | ----- |
-    | Name | Change ssh password |
-    | Bash script URI | The URI to the changepassword.sh file |
-    | Nodes (Head, Worker, Nimbus, Supervisor, Zookeeper, etc.) | ✓ for all node types listed |
-    | Parameters | Enter the SSH user name and then the new password. There should be one space between the user name and the password.
-    | Persist this script action ... | Leave this field unchecked.
-
-5. Select __Create__ to apply the script. Once the script finishes, you will be able to connect to the cluster using SSH with the new password.
-
-##Grant/revoke access
-
-HDInsight clusters have the following HTTP web services (all of these services have RESTful endpoints):
-
-- ODBC
-- JDBC
-- Ambari
-- Oozie
-- Templeton
-
-By default, these services are granted for access. You can revoke/grant the access using [Azure CLI](hdinsight-administer-use-command-line.md#enabledisable-http-access-for-a-cluster) and [Azure PowerShell](hdinsight-administer-use-powershell.md#grantrevoke-access).
-
-##Find the subscription ID
-
-**To find your Azure subscription IDs**
-
-1. Sign in to the [Portal][azure-portal].
-2. Click **Browse All** from the left menu, and then click **Subscriptions**. Each subscription has a name and a ID.
-
-Each cluster is tied to an Azure subscription. The subscription ID is shown on the cluster **Essential** tile. See [List and show clusters](#list-and-show-clusters).
-
-##Find the resource group 
-
-In the ARM mode, each HDInsight cluster is created with an Azure resource group. The Azure resource group that a cluster belongs to appears in:
-
-- The cluster list has a **Resource Group** column.
-- Cluster **Essential** tile.  
-
-See [List and show clusters](#list-and-show-clusters).
-
-
-##Find the default storage account
-
-Each HDInsight cluster has a default storage account. The default storage account and its keys for a cluster appears under **Settings**/**Properties**/**Azure Storage Keys**. See [List and show clusters](#list-and-show-clusters).
-
-
-##Run Hive queries
-
-You cannot run Hive job directly from the Azure portal, but you can use the Hive View on Ambari Web UI.
-
-**To run Hive queries using Ambari Hive View**
-
-1. Sign in to the Ambari Web UI using the HDInsight cluster user credentials. The defaut username is **admin**. The URL is **https://&lt;HDInsight Cluster Name>azurehdinsight.net**.
-2. Open Hive View as shown in the following screenshot:  
-
-	![hdinsight hive view](./media/hdinsight-administer-use-portal-linux/hdinsight-hive-view.png)
-3. Click **Query** from the top menu.
-4. Enter a Hive query in **Query Editor**, and then click **Execute**.
-
-##Monitor jobs
-
-See [Manage HDInsight clusters by using the Ambari Web UI](hdinsight-hadoop-manage-ambari.md#monitoring).
-
-##Browse files
-
-Using the Azure portal, you can browse the content of the default container.
-
-1. Sign in to [https://portal.azure.com](https://portal.azure.com).
-2. Click **HDInsight Clusters** from the left menu to list the existing clusters.
-3. Click the cluster name. If the cluster list is long, you can use filter on the top of the page.
-4. Click **Settings**.
-5. From **Settings** blade, click **Azure Storage Keys**.
-6. Click the default storage account name.
-7. Click the **Blobs** tile.
-8. Click the default container name.
-
->>>>>>> c186bb0b
 
 ##Monitor cluster usage
 
