--- conflicted
+++ resolved
@@ -14,11 +14,7 @@
    ms.topic="article"
    ms.tgt_pltfrm="na"
    ms.workload="big-data"
-<<<<<<< HEAD
-   ms.date="09/03/2015"
-=======
    ms.date="12/02/2015"
->>>>>>> 08be3281
    ms.author="cgronlun"/>
 
 
@@ -59,15 +55,7 @@
 
 ### Hadoop, HBase, Spark, Storm, and customized clusters
 
-<<<<<<< HEAD
-
-
-### Hadoop, HBase, Storm, Spark, and customized clusters
-
-HDInsight provides cluster configurations for Hadoop, HBase, Storm, and Spark. Or, you can <a href="http://azure.microsoft.com/documentation/articles/hdinsight-hadoop-customize-cluster/" target="_blank">customize clusters with script actions</a>.
-=======
 HDInsight provides cluster configurations for Apache Hadoop, Spark, HBase, or Storm. Or, you can [customize clusters with script actions](hdinsight-hadoop-customize-cluster-linux.md).
->>>>>>> 08be3281
 
 * **Hadoop** (the "Query" workload): Provides reliable data storage with [HDFS](#HDFS), and a simple [MapReduce](#mapreduce) programming model to process and analyze data in parallel.
 
@@ -77,15 +65,11 @@
 
 * **<a  target="_blank" href="https://storm.incubator.apache.org/">Apache Storm</a>** (the "Stream" workload): A distributed, real-time computation system for processing large streams of data fast. Storm is offered as a managed cluster in HDInsight. See [Analyze real-time sensor data using Storm and Hadoop](hdinsight-storm-sensor-data-analysis.md).
 
-<<<<<<< HEAD
-* **<a  target="_blank" href="http://spark.apache.org/">Apache Spark</a>**: An open-source parallel processing framework that supports in-memory processing to boost the performance of big-data analytic applications. See [Apache Spark on Azure HDInsight](hdinsight-apache-spark-overview.md).
-=======
 #### Example customization scripts
 
 Script Actions are scripts that run during cluster provisioning, and can be used to install additional components on the cluster. For Linux-based clusters, these are Bash scripts.
 
 The following example scripts are provided by the HDInsight team:
->>>>>>> 08be3281
 
 * [Hue](hdinsight-hadoop-hue-linux.md): A set of web applications used to interact with a cluster. Linux clusters only.
 
