--- conflicted
+++ resolved
@@ -14,11 +14,7 @@
    ms.topic="article"
    ms.tgt_pltfrm="na"
    ms.workload="big-data"
-<<<<<<< HEAD
-   ms.date="08/12/2015"
-=======
    ms.date="09/03/2015"
->>>>>>> 07f0cd20
    ms.author="cgronlun"/>
 
 
@@ -65,11 +61,7 @@
 
 ### Hadoop, HBase, Storm, Spark, and customized clusters
 
-<<<<<<< HEAD
 HDInsight provides cluster configurations for Hadoop, HBase, or Storm. Or, you can [customize clusters with script actions](hdinsight-hadoop-customize-cluster-linux.md).
-=======
-HDInsight provides cluster configurations for Hadoop, HBase, Storm, and Spark. Or, you can <a href="http://azure.microsoft.com/documentation/articles/hdinsight-hadoop-customize-cluster/" target="_blank">customize clusters with script actions</a>.
->>>>>>> 07f0cd20
 
 * **Hadoop** (the "Query" workload): Provides reliable data storage with [HDFS](#HDFS), and a simple [MapReduce](#mapreduce) programming model to process and analyze data in parallel.
 
@@ -77,8 +69,7 @@
 
 * **<a  target="_blank" href="https://storm.incubator.apache.org/">Apache Storm</a>** (the "Stream" workload): A distributed, real-time computation system for processing large streams of data fast. Storm is offered as a managed cluster in HDInsight. See [Analyze real-time sensor data using Storm and Hadoop](hdinsight-storm-sensor-data-analysis.md).
 
-<<<<<<< HEAD
-####Example customization scripts
+#### Example customization scripts
 
 Script Actions are scripts that are ran during cluster provisioning, and can be used to install additional components on the cluster. For Windows-based HDInsight clusters, these are PowerShell scripts. For Linux-based clusters, these are Bash scripts.
 
@@ -97,9 +88,6 @@
 * [Spark](hdinsight-hadoop-spark-install-linux.md)
 
 For information on developing your own Script Actions, see [Script Action development with HDInsight](hdinsight-hadoop-script-actions-linux.md).
-=======
-* **<a  target="_blank" href="http://spark.apache.org/">Apache Spark</a>**: An open-source parallel processing framework that supports in-memory processing to boost the performance of big-data analytic applications. See [Apache Spark on Azure HDInsight](hdinsight-apache-spark-overview.md).
->>>>>>> 07f0cd20
 
 ## What are the Hadoop components?
 
