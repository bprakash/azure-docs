--- conflicted
+++ resolved
@@ -360,11 +360,7 @@
 
 ### BGP routes
 
-<<<<<<< HEAD
-At the time of this writing, [ExpressRoute](./expressroute/expressroute-introduction.md) is not yet supported in the [Network Resource Provider](virtual-network/resource-groups-networking.md) for Azure Resource Manager.  If you have an ExpressRoute connection between your
-=======
 At the time of this writing, [ExpressRoute](./expressroute/expressroute-introduction.md) is not yet supported in the [Network Resource Provider](./virtual-network/resource-groups-networking.md) for Azure Resource Manager.  If you have an ExpressRoute connection between your
->>>>>>> c186bb0b
 on-premises network and Azure, you can enable BGP to propagate routes from your on-premises network to Azure once ExpressRoute is supported in the NRP. These
 BGP routes are used in the same way as default routes and user defined routes in each Azure subnet. For more information see
 [ExpressRoute Introduction](./expressroute/expressroute-introduction.md).
