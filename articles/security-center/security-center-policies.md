--- conflicted
+++ resolved
@@ -13,11 +13,7 @@
    ms.topic="hero-article"
    ms.tgt_pltfrm="na"
    ms.workload="na"
-<<<<<<< HEAD
-   ms.date="02/22/2016"
-=======
    ms.date="03/01/2016"
->>>>>>> 62d764ee
    ms.author="yurid"/>
 
 # Setting security policies in Azure Security Center
@@ -70,11 +66,7 @@
 | Policy | When State is On |
 |----- |-----|
 | System Updates | Retrieves a list of available updates from Windows Update or WSUS, depending on which service is configured for that virtual machine, every 12 hours and recommends missing security and critical updates be installed on your Windows virtual machines. |
-<<<<<<< HEAD
-| Baseline Rules | Analyzes all supported virtual machines every 12 hours to identify any OS configurations that could make the virtual machine more vulnerable to attack and recommends configuration changes to address these vulnerabilities. See the [list of recommended baselines](https://gallery.technet.microsoft.com/Azure-Security-Center-a789e335) for more information on the specific configurations being monitored. |
-=======
 | Baseline Rules | Analyzes all supported virtual machines to identify any OS configurations that could make the virtual machine more vulnerable to attack and recommends configuration changes to address these vulnerabilities. See the [list of recommended baselines](https://gallery.technet.microsoft.com/Azure-Security-Center-a789e335) for more information on the specific configurations being monitored. |
->>>>>>> 62d764ee
 | Antimalware | Recommends antimalware be provisioned for all Windows virtual machines to help identify and remove viruses, spyware, and other malicious software. |
 | Access Control List on endpoints | Recommends that an [Access Controls List](virtual-machines-set-up-endpoints.md) (ACL) be configured to limit access to a Classic virtual machine endpoints. This would typically be used to ensure that only users who are connected to the corporate network can access the virtual machines. |
 | Network Security Groups | Recommends that [Network Security Groups](virtual-networks-nsg.md) (NSGs) be configured to control inbound and outbound traffic to subnets and network interfaces for Resource Manager virtual machines. NSGs configured for a subnet will be inherited by all virtual machine network interfaces unless otherwise specified. In addition to checking that an NSG has been configured, this option assesses inbound security rules to identify if there are any that allow incoming traffic. |
