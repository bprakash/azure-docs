--- conflicted
+++ resolved
@@ -13,11 +13,7 @@
 ms.topic: hero-article
 ms.tgt_pltfrm: na
 ms.workload: na
-<<<<<<< HEAD
-ms.date: 01/04/2017
-=======
 ms.date: 01/12/2017
->>>>>>> e8cfaf0d
 ms.author: yurid
 
 ---
