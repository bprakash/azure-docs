--- conflicted
+++ resolved
@@ -72,11 +72,7 @@
                 <div class="card">
                     <div class="cardText">
                         <h3>REST</h3>
-<<<<<<< HEAD
-                        <p>Security Center REST API</p>
-=======
                         <p><a href="https://msdn.microsoft.com/library/mt704034(Azure.100).aspx">REST API Reference</a></p>
->>>>>>> f1ea3417
                     </div>
                 </div>
             </div>
