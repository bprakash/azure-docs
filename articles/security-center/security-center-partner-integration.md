---
title: Partner Integration in Azure Security Center | Microsoft Docs
description: This document explains how Azure Security Center integrates with partners to enhance overall security of your Azure resources.
services: security-center
documentationcenter: na
author: YuriDio
manager: mbaldwin
editor: ''

ms.assetid: 6af354da-f27a-467a-8b7e-6cbcf70fdbcb
ms.service: security-center
ms.topic: hero-article
ms.devlang: na
ms.tgt_pltfrm: na
ms.workload: na
<<<<<<< HEAD
ms.date: 03/30/2017
=======
ms.date: 05/09/2017
>>>>>>> a42dbad0
ms.author: yurid

---
# Partner Integration in Azure Security Center
This document explains how Azure Security Center integrates with partners to enhance overall security and provide an integrated experience in Azure, while taking advantage of the Azure Marketplace for partner certification and billing.

## Why deploy partner’s solutions from Security Center?

The four main reasons to leverage the partner integration in Security Center are:

- **Ease of deployment**: Deploying a partner solution by following the Security Center recommendation is much easier. The deployment process can be fully automated using a default configuration and network topology, or customers can choose a semi-automated option to allow more flexibility and customization of the configuration.
- **Integrated Detections**: Security events from partner solutions are automatically collected, aggregated and displayed as part of Security Center alerts and incidents. These events are also fused with detections from other sources to provide advanced threat detection capabilities.
- **Unified Health Monitoring and Management**: Integrated health events allow customers to monitor all partner solutions at a glance. Basic management is available with easy access to advanced configuration using the partner solution.
- **Export to SIEM**: Customers can now export all Security Center and partners’ alerts in CEF format to on-premise SIEM systems using Microsoft Azure Log Integration (preview)


## What partners are integrated with Security Center?
Security Center currently integrates with the following partners:

- Endpoint Protection ([Trend Micro](https://help.deepsecurity.trendmicro.com/azure-marketplace-getting-started-with-deep-security.html)) 
- Web Application Firewall ([Barracuda](https://www.barracuda.com/products/webapplicationfirewall), [F5](https://support.f5.com/kb/en-us/products/big-ip_asm/manuals/product/bigip-ve-web-application-firewall-microsoft-azure-12-0-0.html), [Imperva](https://www.imperva.com/Products/WebApplicationFirewall-WAF), [Fortinet](https://www.fortinet.com/resources.html?limit=10&search=&document-type=data-sheets), [App Gateway WAF](https://azure.microsoft.com/en-us/blog/azure-web-application-firewall-waf-generally-available/)) 
- Next Generation Firewall ([Check Point](https://www.checkpoint.com/products/vsec-microsoft-azure/), [Barracuda](https://campus.barracuda.com/product/nextgenfirewallf/article/NGF/AzureDeployment/), [Fortinet](http://docs.fortinet.com/d/fortigate-fortios-handbook-the-complete-guide-to-fortios-5.2) and [Cisco](http://www.cisco.com/c/en/us/td/docs/security/firepower/quick_start/azure/ftdv-azure-qsg.html)) 
- Vulnerability Assessment ([Qualys](https://www.qualys.com/public-clouds/microsoft-azure/) - preview)  

Over time, Security Center will expand the number of partners within these existing categories and add new categories. 

## How to deploy a partner solution?

Based on the configuration of your Azure environment and the security policy you defined, Security Center may recommend that a partner solution be deployed. The recommendation will guide you through the process of selecting and installing a partner solution. The overall deployment experience at this point can vary according to the type of solution and partner. See the links below for more information:

- [Add a web application firewall](security-center-add-web-application-firewall.md)
- [Add a Next Generation Firewall](security-center-add-next-generation-firewall.md)
- [Install Endpoint Protection](security-center-install-endpoint-protection.md)
- [Vulnerability assessment not installed](security-center-vulnerability-assessment-recommendations.md)

## How to manage partner solutions?

Once a partner solution has been deployed, you can view information about the health of the solution and perform basic management tasks from the Partner solution tile in the main Security Center dashboard. For more information about managing partner solutions in Security Center, read [Monitoring partner solutions with Azure Security Center](security-center-partner-solutions.md).

<<<<<<< HEAD
![Partner Integration](./media/security-center-partner-integration/security-center-partner-integration-fig1-new.png)
=======
![Partner Integration](./media/security-center-partner-integration/security-center-partner-integration-fig1-1-newUI.png)
>>>>>>> a42dbad0


## See also
In this document, you learned how to integrate partner's solution in Azure Security Center. To learn more about Security Center, see the following:

* [Azure Security Center Planning and Operations Guide](security-center-planning-and-operations-guide.md)
* [Managing and responding to security alerts in Azure Security Center](security-center-managing-and-responding-alerts.md)
* [Security Alerts by Type in Azure Security Center](security-center-alerts-type.md)
* [Security health monitoring in Azure Security Center](security-center-monitoring.md) — Learn how to monitor the health of your Azure resources.
* [Monitoring partner solutions with Azure Security Center](security-center-partner-solutions.md) — Learn how to monitor the health status of your partner solutions.
* [Azure Security Center FAQ](security-center-faq.md) — Find frequently asked questions about using the service.
* [Azure Security blog](http://blogs.msdn.com/b/azuresecurity/) — Find blog posts about Azure security and compliance.<|MERGE_RESOLUTION|>--- conflicted
+++ resolved
@@ -13,11 +13,7 @@
 ms.devlang: na
 ms.tgt_pltfrm: na
 ms.workload: na
-<<<<<<< HEAD
-ms.date: 03/30/2017
-=======
 ms.date: 05/09/2017
->>>>>>> a42dbad0
 ms.author: yurid
 
 ---
@@ -57,11 +53,7 @@
 
 Once a partner solution has been deployed, you can view information about the health of the solution and perform basic management tasks from the Partner solution tile in the main Security Center dashboard. For more information about managing partner solutions in Security Center, read [Monitoring partner solutions with Azure Security Center](security-center-partner-solutions.md).
 
-<<<<<<< HEAD
-![Partner Integration](./media/security-center-partner-integration/security-center-partner-integration-fig1-new.png)
-=======
 ![Partner Integration](./media/security-center-partner-integration/security-center-partner-integration-fig1-1-newUI.png)
->>>>>>> a42dbad0
 
 
 ## See also
