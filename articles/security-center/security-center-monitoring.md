--- conflicted
+++ resolved
@@ -13,11 +13,7 @@
 ms.topic: hero-article
 ms.tgt_pltfrm: na
 ms.workload: na
-<<<<<<< HEAD
-ms.date: 03/30/2017
-=======
 ms.date: 05/09/2017
->>>>>>> a42dbad0
 ms.author: yurid
 
 ---
@@ -32,23 +28,13 @@
 
 For more information about how to apply recommendations, read [Implementing security recommendations in Azure Security Center](security-center-recommendations.md).
 
-<<<<<<< HEAD
-On the **Resource security health** tile, you can monitor the security state of your resources. In the following example, you can see that a number of issues have high and medium severity and require attention. The security policies that are enabled will impact the types of controls that are monitored.
-
-![Resources security health tile](./media/security-center-monitoring/security-center-monitoring-fig1-new001-2017.png)
-=======
 Under the **Prevention** section, you can monitor the security state of your resources. In the following example, you can see that in each resource's tile (Compute, Networking, Storage & data, and Application) has the total number of issues that were identified.
 
 ![Resources security health tile](./media/security-center-monitoring/security-center-monitoring-fig1-newUI-2017.png)
->>>>>>> a42dbad0
 
 
 ### Monitor compute
-<<<<<<< HEAD
-When you click **Compute** in the **Resource security health** tile, the **Compute** blade that opens shows three tabs:
-=======
 When you click **Compute** tile, the **Compute** blade that opens shows three tabs:
->>>>>>> a42dbad0
 
 - **Overview**: monitoring and virtual machine recommendations.
 - **Virtual Machines**: list all all virtual machines and its current security state.
