---
title: Security monitoring in Azure Security Center | Microsoft Docs
description: This article helps you to get started with monitoring capabilities in Azure Security Center.
services: security-center
documentationcenter: na
author: YuriDio
manager: swadhwa
editor: ''

ms.assetid: 3bd5b122-1695-495f-ad9a-7c2a4cd1c808
ms.service: security-center
ms.devlang: na
ms.topic: hero-article
ms.tgt_pltfrm: na
ms.workload: na
<<<<<<< HEAD
ms.date: 01/03/2017
=======
ms.date: 01/30/2017
>>>>>>> e8cfaf0d
ms.author: yurid

---
# Security health monitoring in Azure Security Center
This article helps you use the monitoring capabilities in Azure Security Center to monitor compliance with policies.

## What is security health monitoring?
We often think of monitoring as watching and waiting for an event to occur so that we can react to the situation. Security monitoring refers to having a proactive strategy that audits your resources to identify systems that do not meet organizational standards or best practices.

## Monitoring security health
After you enable [security policies](security-center-policies.md) for a subscription’s resources, Security Center analyzes the security of your resources to identify potential vulnerabilities. Information about your network configuration is available instantly. It may take an hour or more for information about virtual machine configuration, such as security update status and operating system configuration, to become available. You can view the security state of your resources and any issues in the **Resource Security Health** blade. You can also view a list of those issues on the **Recommendations** blade.

For more information about how to apply recommendations, read [Implementing security recommendations in Azure Security Center](security-center-recommendations.md).

On the **Resources security health** tile, you can monitor the security state of your resources. In the following example, you can see that a number of issues have high and medium severity and require attention. The security policies that are enabled will impact the types of controls that are monitored.

![Resources security health tile](./media/security-center-monitoring/security-center-monitoring-fig1-new4-2017.png)

If Security Center identifies a vulnerability that needs to be addressed, such as a virtual machine that has missing security updates or a subnet without a [network security group](/virtual-network/virtual-networks-nsg.md), it will be listed here.

### Monitor virtual machines
When you click **Virtual machines** in the **Resources security health** tile, the **Virtual machines** blade that opens shows more details about onboarding, prevention steps, and a list of all virtual machines that Security Center monitors as shown in the following screenshot.

![Missing system update by virtual machine](./media/security-center-monitoring/security-center-monitoring-fig2-ga.png)

* Onboarding steps
* Virtual machine recommendations
* Virtual machines

In each section, you can select an individual option to see more details about the recommended steps to address that issue. The following sections will explain these areas in more detail.

#### Monitoring recommendations
This section shows the total number of virtual machines that were initialized for data collection and their current statuses. After all virtual machines have data collection initialized, they will be ready to receive Security Center security policies. When you click this entry, the **Data collection installation status** blade opens, and you can see the names of the virtual machines and the current status of data collection in the **INSTALLATION STATUS** column as shown in the following screenshot.

![Initialization status of virtual machines](./media/security-center-monitoring/security-center-monitoring-fig3-ga.png)

#### Virtual machine recommendations
This section has a set of [recommendations for each virtual machine](security-center-virtual-machine-recommendations.md) that Azure Security Center monitors. The first column lists the recommendation. The second column shows the total number of virtual machines that are affected by that recommendation. The third column shows the severity of the issue as illustrated in the following screenshot.

![Virtual machine recommendations](./media/security-center-monitoring/security-center-monitoring-fig4-ga.png)

> [!NOTE]
> Only virtual machines that have at least one public endpoint are shown in the **Networking Health** blade in the **Network topology** list.
>
>

Each recommendation has a set of actions that you can perform after you click it. For example, if you click **Missing system updates**, the **Missing system updates** blade opens. It lists the virtual machines that are missing patches and the severity of the missing update as shown in the following screenshot.

![Missing system updates for virtual machines](./media/security-center-monitoring/security-center-monitoring-fig5-ga.png)

The **Missing system updates** blade shows a table with the following information:

* **VIRTUAL MACHINE**: The name of the virtual machine that is missing updates.
* **SYSTEM UPDATES**: The number of system updates that are missing.
* **LAST SCAN TIME**: The time that Security Center last scanned the virtual machine for updates.
* **STATE**: The current state of the recommendation:
  * **Open**: The recommendation has not been addressed yet.
  * **In Progress**: The recommendation is currently being applied to those resources, and no action is required by you.
  * **Resolved**: The recommendation was already finished. (When the issue has been resolved, the entry is dimmed).
* **SEVERITY**: Describes the severity of that particular recommendation:
  * **High**: A vulnerability exists with a meaningful resource (application, virtual machine, or network security group) and requires attention.
  * **Medium**: Non-critical or additional steps are required to complete a process or eliminate a vulnerability.
  * **Low**: A vulnerability should be addressed but does not require immediate attention. (By default, low recommendations are not presented, but you can filter on low recommendations if you want to view them.)

To view the recommendation details, click the name of the virtual machine. A new blade for that virtual machine opens with the list of updates as shown in the following screenshot.

![Missing system updates for a specific virtual machine](./media/security-center-monitoring/security-center-monitoring-fig6-ga.png)

> [!NOTE]
> The security recommendations here are the same as those in the **Recommendations** blade. See the [Implementing security recommendations in Azure Security Center](security-center-recommendations.md) article for more information about how to resolve recommendations. This is applicable not only for virtual machines but also for all resources that are available in the **Resource Health** tile.
>
>

#### Virtual machines section
The virtual machines section gives you an overview of all virtual machines and recommendations. Each column represents one set of recommendations as shown in the following screenshot:

![Overview of all virtual machines and recommendations](./media/security-center-monitoring/security-center-monitoring-fig7-ga.png)

The icon that appears under each recommendation helps you to quickly identify the virtual machines that need attention and the type of recommendation.

In the previous example, one virtual machine has a critical recommendation regarding endpoint protection. To get more information about the virtual machine, click it. A new blade that opens represents this virtual machine as shown in the following screenshot.

![Virtual machine security details](./media/security-center-monitoring/security-center-monitoring-fig8-ga.png)

This blade has the security details for the virtual machine. At the bottom of this blade, you can see the recommended action and the severity of each issue.

#### Cloud services (Preview) section
Health status for cloud services is included in the virtual machine's **Security Health** tile. A recommendation is created when the operating system version is out of date as shown in the following screenshot:

![Health status for cloud services](./media/security-center-monitoring/security-center-monitoring-fig8-new2.png)

You have to follow the steps in the recommendation to update the operating system version. For example, if you click the red alert in the WebRole1 (runs Windows Server with your web app automatically deployed to IIS) or WorkerRole1 (runs Windows Server with your web app automatically deployed to IIS) rows, a new blade opens with more details about this recommendation as shown in the following screenshot:

![Cloud service details](./media/security-center-monitoring/security-center-monitoring-fig8-new3.png)

To see a more prescriptive explanation about this recommendation, click **Update OS version** under the **DESCRIPTION** column. The **Update OS version (Preview)** blade opens with more details.

![Cloud services recommendations](./media/security-center-monitoring/security-center-monitoring-fig8-new4.png)  

### Monitor virtual networks
When you click **Networking** in the **Resources security health** tile, the **Networking** blade opens with more details as shown in the following screenshot:

![Networking blade](./media/security-center-monitoring/security-center-monitoring-fig9-new3.png)

#### Networking recommendations
Like the virtual machine's resource health information, this blade provides a summarized list of issues at the top of the blade and a list of monitored networks on the bottom.

The networking status breakdown section lists potential security issues and offers [recommendations](security-center-network-recommendations.md). Possible issues can include:

* Next-Generation Firewall (NGFW) not installed
* Network security groups on subnets not enabled
* Network security groups on virtual machines not enabled
* Restrict external access through public external endpoint
* Healthy Internet facing endpoints

When you click a recommendation, a new blade opens with more details about the recommendation as shown in the following example.

![Details for a recommendation in the Networking blade](./media/security-center-monitoring/security-center-monitoring-fig9-ga.png)

In this example, the **Configure Missing Network Security Groups for Subnets** blade has a list of subnets and virtual machines that are missing network security group protection. If you click the subnet to which you want to apply the network security group, another blade opens.

In the **Choose network security group** blade, you can select the most appropriate network security group for the subnet, or you can create a new network security group.

#### Internet facing endpoints section
In the **Internet facing endpoints** section, you can see the virtual machines that are currently configured with an Internet facing endpoint and its current status.

![Virtual machines configured with Internet facing endpoint and status](./media/security-center-monitoring/security-center-monitoring-fig10-ga.png)

This table has the endpoint name that represents the virtual machine, the Internet facing IP address, and the current severity status of the network security group and the NGFW. The table is sorted by severity:

* Red (on top): High priority and should be addressed immediately
* Orange: Medium priority and should be addressed as soon as possible
* Green (last one): Healthy state

#### Networking topology section
The **Networking topology** section has a hierarchical view of the resources as shown in the following screenshot:

![Hierarchical view of resources in Networking topology section](./media/security-center-monitoring/security-center-monitoring-fig121-new4.png)

This table is sorted (virtual machines and subnets) by severity:

* Red (on top): High priority and should be addressed immediately
* Orange: Medium priority and should be addressed as soon as possible
* Green (last one): Healthy state

In this topology view, the first level has [virtual networks](../virtual-network/virtual-networks-overview.md), [virtual network gateways](/vpn-gateway/vpn-gateway-site-to-site-create.md), and [virtual networks (classic)](/virtual-network/virtual-networks-create-vnet-classic-pportal.md). The second level has subnets, and the third level has the virtual machines that belong to those subnets. The right column has the current status of the network security group for those resources, as shown in the following example:

![Status of the network security group in Networking topology section](./media/security-center-monitoring/security-center-monitoring-fig12-ga.png)

The bottom part of this blade has the recommendations for this virtual machine, which is similar to what is described previously. You can click a recommendation to learn more or apply the needed security control or configuration.

### Monitor data
<<<<<<< HEAD
When you click **Data** in the **Resources security health** tile, the **Data Resources** blade opens with recommendations for SQL and Storage. It also has [recommendations](security-center-sql-service-recommendations.md) for the general health state of the database. For more information about storage encryption, read Enable encryption for Azure storage account in Azure Security Center.

![Data Resources](./media/security-center-monitoring/security-center-monitoring-fig13-ga-new.png)

Under **SQL Recommendations**, You can click any recommendation and get more details about further action to resolve an issue. The following example shows the expansion of the **Database Auditing & Threat detection on SQL databases** recommendation.

![Details about a SQL recommendation](./media/security-center-monitoring/security-center-monitoring-fig14-ga-new.png)

=======

When you click **SQL & Data** in the **Resources security health** tile, the **Data Resources** blade opens with recommendations for SQL and Storage. It also has [recommendations](security-center-sql-service-recommendations.md) for the general health state of the database. For more information about storage encryption, read [Enable encryption for Azure storage account in Azure Security Center](security-center-enable-encryption-for-storage-account.md).

![Data Resources](./media/security-center-monitoring/security-center-monitoring-fig13-ga-new.png)

Under **SQL Recommendations**, You can click any recommendation and get more details about further action to resolve an issue. The following example shows the expansion of the **Database Auditing & Threat detection on SQL databases** recommendation.

![Details about a SQL recommendation](./media/security-center-monitoring/security-center-monitoring-fig14-ga-new.png)

>>>>>>> e8cfaf0d
The **Enable Auditing & Threat detection on SQL databases** blade has the following information:

* A list of SQL databases
* The server on which they are located
* Information about whether this setting was inherited from the server or if it is unique in this database
* The current state
* The severity of the issue

When you click the database to address this recommendation, the **Auditing & Threat detection** blade opens as shown in the following screen.

![Auditing & Threat detection blade](./media/security-center-monitoring/security-center-monitoring-fig15-ga.png)

To enable auditing, select **ON** under the **Auditing** option.

### Monitor applications

If your Azure workload has applications located in [virtual machines (created through Azure Resource Manager)](../azure-resource-manager/resource-manager-deployment-model.md) with exposed web ports (TCP ports 80 and 443), Security Center can monitor those to identify potential security issues and recommend remediation steps. When you click the **Applications** tile, the **Applications** blade opens with a series of recommendations in the **Application recommendations** section. It also shows the application breakdown per host/virtual IP as shown in the following screenshot.

![Applications security health](./media/security-center-monitoring/security-center-monitoring-fig16-ga.png)

Just like you did with the other recommendations, you can click a recommendation to see more details about the issue and how to remediate. The example shown in the following figure is an application that was identified as an unsecure web application. When you select the application that was considered not secure, another blade opens with the following option available:

![Details about an app that's not secure](./media/security-center-monitoring/security-center-monitoring-fig17-ga.png)

This blade will have a list of all recommendations for this application. When you click the **Add a web application firewall** recommendation, the **Add a Web Application Firewall** blade opens with options for you to install a web application firewall (WAF) from a partner as shown in the following screenshot.

![Add Web Application Firewall dialog box](./media/security-center-monitoring/security-center-monitoring-fig18-ga.png)

## See also
In this article, you learned how to use monitoring capabilities in Azure Security Center. To learn more about Azure Security Center, see the following:

* [Setting security policies in Azure Security Center](security-center-policies.md): Learn how to configure security settings in Azure Security Center.
* [Managing and responding to security alerts in Azure Security Center](security-center-managing-and-responding-alerts.md): Learn how to manage and respond to security alerts.
* [Monitoring partner solutions with Azure Security Center](security-center-partner-solutions.md): Learn how to monitor the health status of your partner solutions.
* [Azure Security Center FAQ](security-center-faq.md): Find frequently asked questions about using the service.
* [Azure Security Blog](http://blogs.msdn.com/b/azuresecurity/): Find blog posts about Azure security and compliance.<|MERGE_RESOLUTION|>--- conflicted
+++ resolved
@@ -13,11 +13,7 @@
 ms.topic: hero-article
 ms.tgt_pltfrm: na
 ms.workload: na
-<<<<<<< HEAD
-ms.date: 01/03/2017
-=======
 ms.date: 01/30/2017
->>>>>>> e8cfaf0d
 ms.author: yurid
 
 ---
@@ -170,8 +166,8 @@
 The bottom part of this blade has the recommendations for this virtual machine, which is similar to what is described previously. You can click a recommendation to learn more or apply the needed security control or configuration.
 
 ### Monitor data
-<<<<<<< HEAD
-When you click **Data** in the **Resources security health** tile, the **Data Resources** blade opens with recommendations for SQL and Storage. It also has [recommendations](security-center-sql-service-recommendations.md) for the general health state of the database. For more information about storage encryption, read Enable encryption for Azure storage account in Azure Security Center.
+
+When you click **SQL & Data** in the **Resources security health** tile, the **Data Resources** blade opens with recommendations for SQL and Storage. It also has [recommendations](security-center-sql-service-recommendations.md) for the general health state of the database. For more information about storage encryption, read [Enable encryption for Azure storage account in Azure Security Center](security-center-enable-encryption-for-storage-account.md).
 
 ![Data Resources](./media/security-center-monitoring/security-center-monitoring-fig13-ga-new.png)
 
@@ -179,17 +175,6 @@
 
 ![Details about a SQL recommendation](./media/security-center-monitoring/security-center-monitoring-fig14-ga-new.png)
 
-=======
-
-When you click **SQL & Data** in the **Resources security health** tile, the **Data Resources** blade opens with recommendations for SQL and Storage. It also has [recommendations](security-center-sql-service-recommendations.md) for the general health state of the database. For more information about storage encryption, read [Enable encryption for Azure storage account in Azure Security Center](security-center-enable-encryption-for-storage-account.md).
-
-![Data Resources](./media/security-center-monitoring/security-center-monitoring-fig13-ga-new.png)
-
-Under **SQL Recommendations**, You can click any recommendation and get more details about further action to resolve an issue. The following example shows the expansion of the **Database Auditing & Threat detection on SQL databases** recommendation.
-
-![Details about a SQL recommendation](./media/security-center-monitoring/security-center-monitoring-fig14-ga-new.png)
-
->>>>>>> e8cfaf0d
 The **Enable Auditing & Threat detection on SQL databases** blade has the following information:
 
 * A list of SQL databases
