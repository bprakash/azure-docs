<properties
   pageTitle="Managing security recommendations in Azure Security Center  | Microsoft Azure"
   description="This document walks you through how recommendations in Azure Security Center help you protect your Azure resources and stay in compliance with security policies."
   services="security-center"
   documentationCenter="na"
   authors="TerryLanfear"
   manager="StevenPo"
   editor=""/>

<tags
   ms.service="security-center"
   ms.devlang="na"
   ms.topic="get-started-article"
   ms.tgt_pltfrm="na"
   ms.workload="na"
   ms.date="02/19/2016"
   ms.author="terrylan"/>

# Managing security recommendations in Azure Security Center

This document walks you through how to use recommendations in Azure Security Center to help you protect your Azure resources.

> [AZURE.NOTE] The information in this document applies to the preview release of Azure Security Center. This document introduces the service by using an example deployment.  This is not a step-by-step guide.

## What is Azure Security Center?
Azure Security Center helps you prevent, detect, and respond to threats with increased visibility into and control over the security of your Azure resources. It provides integrated security monitoring and policy management across your subscriptions, helps detect threats that might otherwise go unnoticed, and works with a broad ecosystem of security solutions.

## What are security recommendations?
Security Center periodically analyzes the security state of your Azure resources. When Security Center identifies potential security vulnerabilities, it creates recommendations. The recommendations guide you through the process of configuring the needed controls.

## Implementing security recommendations

### Set recommendations

In [Setting security policies in Azure Security Center](security-center-policies.md), you learn to:

- Configure security policies.
- Turn on data collection.
- Choose which recommendations to see as part of your security policy.

<<<<<<< HEAD
Current policy recommendations center around system updates, baseline rules, antimalware programs, [ACLs for endpoints](../virtual-machines/virtual-machines-windows-classic-setup-endpoints.md), [network security groups](../virtual-networks/virtual-networks-nsg.md) on subnets and network interfaces, SQL database auditing, SQL database transparent data encryption, and web application firewalls.  [Setting security policies](security-center-policies.md) provides a description of each recommendation option.
=======
Current policy recommendations center around system updates, baseline rules, antimalware programs, [ACLs for endpoints](../virtual-machines/virtual-machines-set-up-endpoints.md), [network security groups](../virtual-network/virtual-networks-nsg.md) on subnets and network interfaces, SQL database auditing, SQL database transparent data encryption, and web application firewalls.  [Setting security policies](security-center-policies.md) provides a description of each recommendation option.
>>>>>>> 65f0df8d

### Monitor recommendations
After setting a security policy, Security Center analyzes the security state of your resources to identify potential vulnerabilities. The **Recommendations** tile on the **Security Center** blade lets you know the total number of recommendations identified by Security Center.

![][2]

To see the details of each recommendation:

1. Click the **Recommendations tile** on the **Security Center** blade. The **Recommendations** blade opens.

The recommendations are shown in a table format where each line represents one particular recommendation. The columns of this table are:

- **DESCRIPTION**: Explains the recommendation and what needs to be done to address it.
- **RESOURCE**: Lists the resources to which this recommendation applies.
- **STATE**: Describes the current state of the recommendation:
    - **Open**: The recommendation hasn't been addressed yet.
    - **In Progress**: The recommendation is currently being applied to the resources, and no action is required by you.
    - **Resolved**: The recommendation has already been completed (in this case, the line will be grayed out).
- **SEVERITY**: Describes the severity of that particular recommendation:
    - **High**: A vulnerability exists with a meaningful resource (such as an application, a VM, or a network security group) and requires attention.
    - **Medium**: A vulnerability exists and non-critical or additional steps are required to eliminate it or to complete a process.
    - **Low**: A vulnerability exists that should be addressed but does not require immediate attention. (By default, low recommendations aren't presented, but you can filter on low recommendations if you want to see them.)

Use the table below as a reference to help you understand the available recommendations and what each one will do if you apply it:

|Recommendation|Description|
|-----|-----|
|Enable Data Collection for subscriptions/virtual machines|Recommends that you turn on data collection in the security policy for each of your subscriptions or for select VMs.|
|Resolve mismatch baseline rules|Recommends that you align OS configurations with the recommended baselines, e.g. do not allow passwords to be saved.|
|Apply system updates|Recommends that you deploy missing system security and critical updates to VMs (Windows VMs only).|
|Configure ACLs for endpoints|Recommends that you configure access control lists to restrict inbound access to VMs (classic VMs only).|
|[Add a web application firewall](security-center-add-web-application-firewall.md)|Recommends that you deploy a web application firewall (WAF) for web endpoints (Resource Manager VMs only).|
|Finalize web application firewall setup|To complete the configuration of a WAF, traffic must be rerouted to the WAF appliance. Following this recommendation will complete the necessary setup changes.|
|[Enable Antimalware](security-center-enable-antimalware.md)|Recommends that you provision antimalware programs to VMs (Windows VMs only).|
|Enable Network Security Groups on subnets/network interfaces|Recommends that you enable network security groups (NSGs) on subnets and network interfaces (Resource Manager VMs only).|
|Restrict access through public external endpoints|Recommends that you configure inbound traffic rules for NSGs.|
|Enable server SQL Auditing|Recommends that you turn on auditing for Azure SQL servers (Azure SQL service only; doesn't include SQL running on your virtual machines).|
|Enable database SQL Auditing|Recommends that you turn on auditing for Azure SQL databases (Azure SQL service only; doesn't include SQL running on your virtual machines).|
|Enable Transparent Data Encryption on SQL databases|Recommends that you enable encryption for SQL databases (Azure SQL service only).|
|Deploy the VM Agent|Enables you to see which VMs require the VM Agent. The VM Agent must be installed on VMs in order to provision patch scanning, baseline scanning, and antimalware programs. The VM Agent is installed by default for VMs that are deployed from the Azure Marketplace. The article [VM Agent and Extensions – Part 2](http://azure.microsoft.com/blog/2014/04/15/vm-agent-and-extensions-part-2/) provides information on how to install the VM Agent.|
| [Apply disk encryption](security-center-apply-disk-encryption.md) |Recommends that you encrypt your VM disks using Azure Disk Encryption (Windows and Linux VMs). Encryption is recommended for both the OS and data volumes on your VM.|

You can filter and dismiss recommendations.

1. Click **Filter** on the **Recommendations** blade. The **Filter** blade opens and you select the severity and state values you wish to see.

    ![][3]

2. If you determine that a recommendation is not applicable, you can dismiss the recommendation and then filter it out of your view. There are two ways to dismiss a recommendation. One way is to right click an item, and then select **Dismiss**. The other is to hover over an item, click the three dots that appear to the right, and then select **Dismiss**. You can view dismissed recommendations by clicking **Filter**, and then selecting **Dismissed**.

    ![][4]

### Apply recommendations
After reviewing all recommendations, decide which one you should apply first. We recommend that you use the severity rating as the main parameter to evaluate which recommendations should be applied first.
Using the **Enable Antimalware** recommendation, let’s walk through an example of how to apply a recommendation.

1. In the **Recommendations** blade, select **Enable Antimalware**.
![][5]

2. In the **Install Antimalware** blade select from the list of virtual machine(s) without antimalware enabled and click **Install Antimalware**.
3. The **New resource** blade opens to allow you to select the antimalware solution you want to use. Select **Microsoft Antimalware**.
4. Additional information about the antimalware solution is displayed. Select **Create**.
5. Enter the required configuration settings on the **Add Extension** blade, and then select **OK**.
![][6]

[Microsoft Antimalware](../azure-security-antimalware.md) is now active on the selected virtual machine.

### Deploy recommended partner solutions

Another recommendation you might get is to deploy an integrated security solution from a Microsoft partner. Let’s walk through an example of how to do this.

1. Return to the **Recommendations** blade.
2.	Select recommendation **Secure web application using web application firewall**. This opens the **Unprotected Web Applications** blade.
![][7]
3. Select a web application, the **Add a Web Application Firewall** blade opens.
4. Select **Barracuda Web Application Firewall**. A blade opens that provides you information about the **Barracuda Web Application Firewall**.
5. Click **Create** in the information blade. The **New Web Application Firewall** blade opens, where you can perform **VM Configuration** steps and provide **WAF Information**.
6. Select **VM Configuration**. In the **VM Configuration** blade you enter information required to spin up the virtual machine that will run the WAF.
![][8]
7. Return to the **New Web Application Firewall** blade and select **WAF Information**. In the **WAF Information** blade you configure the WAF itself. Step 6 allows you to configure the virtual machine on which the WAF will run and step 7 enables you to provision the WAF itself.

8. Return to the **Recommendations** blade. A new entry was generated after you created the WAF, called **Finalize web application firewall setup**. This entry lets you know that you need to complete the process of actually wiring up the WAF within the Azure Virtual Network so that it can protect the application.
![][9]

9. Select **Finalize web application firewall setup**. A new blade opens. You can see that there is a web application that needs to have its traffic rerouted.
10. Select the web application. A blade opens that gives you steps for finalizing the web application firewall setup. Complete the steps, and then click **Restrict traffic**. Security Center will then do the wiring-up for you.
![][10]

The logs from that WAF are now fully integrated. Security Center can start automatically gathering and analyzing the logs so that it can surface important security alerts to you.

## Next steps
In this document, you were introduced to security recommendations in Security Center. To learn more about Security Center, see the following:

- [Setting security policies in Azure Security Center](security-center-policies.md) -- Learn how to configure security policies.
- [Security health monitoring in Azure Security Center](security-center-monitoring.md) -- Learn how to monitor the health of your Azure resources.
- [Managing and responding to security alerts in Azure Security Center](security-center-managing-and-responding-alerts.md) -- Learn how to manage and respond to security alerts.
- [Azure Security Center FAQ](security-center-faq.md) -- Find frequently asked questions about using the service.
- [Azure Security blog](http://blogs.msdn.com/b/azuresecurity/) -- Find blog posts about Azure security and compliance.

<!--Image references-->
[2]: ./media/security-center-recommendations/recommendations-tile.png
[3]: ./media/security-center-recommendations/filter-recommendations.png
[4]: ./media/security-center-recommendations/dismiss-recommendations.png
[5]: ./media/security-center-recommendations/select-enable-antimalware.png
[6]: ./media/security-center-recommendations/install-antimalware.png
[7]: ./media/security-center-recommendations/secure-web-application.png
[8]: ./media/security-center-recommendations/vm-configuration.png
[9]: ./media/security-center-recommendations/finalize-waf.png
[10]: ./media/security-center-recommendations/restrict-traffic.png
<|MERGE_RESOLUTION|>--- conflicted
+++ resolved
@@ -1,154 +1,150 @@
-<properties
-   pageTitle="Managing security recommendations in Azure Security Center  | Microsoft Azure"
-   description="This document walks you through how recommendations in Azure Security Center help you protect your Azure resources and stay in compliance with security policies."
-   services="security-center"
-   documentationCenter="na"
-   authors="TerryLanfear"
-   manager="StevenPo"
-   editor=""/>
-
-<tags
-   ms.service="security-center"
-   ms.devlang="na"
-   ms.topic="get-started-article"
-   ms.tgt_pltfrm="na"
-   ms.workload="na"
-   ms.date="02/19/2016"
-   ms.author="terrylan"/>
-
-# Managing security recommendations in Azure Security Center
-
-This document walks you through how to use recommendations in Azure Security Center to help you protect your Azure resources.
-
-> [AZURE.NOTE] The information in this document applies to the preview release of Azure Security Center. This document introduces the service by using an example deployment.  This is not a step-by-step guide.
-
-## What is Azure Security Center?
-Azure Security Center helps you prevent, detect, and respond to threats with increased visibility into and control over the security of your Azure resources. It provides integrated security monitoring and policy management across your subscriptions, helps detect threats that might otherwise go unnoticed, and works with a broad ecosystem of security solutions.
-
-## What are security recommendations?
-Security Center periodically analyzes the security state of your Azure resources. When Security Center identifies potential security vulnerabilities, it creates recommendations. The recommendations guide you through the process of configuring the needed controls.
-
-## Implementing security recommendations
-
-### Set recommendations
-
-In [Setting security policies in Azure Security Center](security-center-policies.md), you learn to:
-
-- Configure security policies.
-- Turn on data collection.
-- Choose which recommendations to see as part of your security policy.
-
-<<<<<<< HEAD
-Current policy recommendations center around system updates, baseline rules, antimalware programs, [ACLs for endpoints](../virtual-machines/virtual-machines-windows-classic-setup-endpoints.md), [network security groups](../virtual-networks/virtual-networks-nsg.md) on subnets and network interfaces, SQL database auditing, SQL database transparent data encryption, and web application firewalls.  [Setting security policies](security-center-policies.md) provides a description of each recommendation option.
-=======
-Current policy recommendations center around system updates, baseline rules, antimalware programs, [ACLs for endpoints](../virtual-machines/virtual-machines-set-up-endpoints.md), [network security groups](../virtual-network/virtual-networks-nsg.md) on subnets and network interfaces, SQL database auditing, SQL database transparent data encryption, and web application firewalls.  [Setting security policies](security-center-policies.md) provides a description of each recommendation option.
->>>>>>> 65f0df8d
-
-### Monitor recommendations
-After setting a security policy, Security Center analyzes the security state of your resources to identify potential vulnerabilities. The **Recommendations** tile on the **Security Center** blade lets you know the total number of recommendations identified by Security Center.
-
-![][2]
-
-To see the details of each recommendation:
-
-1. Click the **Recommendations tile** on the **Security Center** blade. The **Recommendations** blade opens.
-
-The recommendations are shown in a table format where each line represents one particular recommendation. The columns of this table are:
-
-- **DESCRIPTION**: Explains the recommendation and what needs to be done to address it.
-- **RESOURCE**: Lists the resources to which this recommendation applies.
-- **STATE**: Describes the current state of the recommendation:
-    - **Open**: The recommendation hasn't been addressed yet.
-    - **In Progress**: The recommendation is currently being applied to the resources, and no action is required by you.
-    - **Resolved**: The recommendation has already been completed (in this case, the line will be grayed out).
-- **SEVERITY**: Describes the severity of that particular recommendation:
-    - **High**: A vulnerability exists with a meaningful resource (such as an application, a VM, or a network security group) and requires attention.
-    - **Medium**: A vulnerability exists and non-critical or additional steps are required to eliminate it or to complete a process.
-    - **Low**: A vulnerability exists that should be addressed but does not require immediate attention. (By default, low recommendations aren't presented, but you can filter on low recommendations if you want to see them.)
-
-Use the table below as a reference to help you understand the available recommendations and what each one will do if you apply it:
-
-|Recommendation|Description|
-|-----|-----|
-|Enable Data Collection for subscriptions/virtual machines|Recommends that you turn on data collection in the security policy for each of your subscriptions or for select VMs.|
-|Resolve mismatch baseline rules|Recommends that you align OS configurations with the recommended baselines, e.g. do not allow passwords to be saved.|
-|Apply system updates|Recommends that you deploy missing system security and critical updates to VMs (Windows VMs only).|
-|Configure ACLs for endpoints|Recommends that you configure access control lists to restrict inbound access to VMs (classic VMs only).|
-|[Add a web application firewall](security-center-add-web-application-firewall.md)|Recommends that you deploy a web application firewall (WAF) for web endpoints (Resource Manager VMs only).|
-|Finalize web application firewall setup|To complete the configuration of a WAF, traffic must be rerouted to the WAF appliance. Following this recommendation will complete the necessary setup changes.|
-|[Enable Antimalware](security-center-enable-antimalware.md)|Recommends that you provision antimalware programs to VMs (Windows VMs only).|
-|Enable Network Security Groups on subnets/network interfaces|Recommends that you enable network security groups (NSGs) on subnets and network interfaces (Resource Manager VMs only).|
-|Restrict access through public external endpoints|Recommends that you configure inbound traffic rules for NSGs.|
-|Enable server SQL Auditing|Recommends that you turn on auditing for Azure SQL servers (Azure SQL service only; doesn't include SQL running on your virtual machines).|
-|Enable database SQL Auditing|Recommends that you turn on auditing for Azure SQL databases (Azure SQL service only; doesn't include SQL running on your virtual machines).|
-|Enable Transparent Data Encryption on SQL databases|Recommends that you enable encryption for SQL databases (Azure SQL service only).|
-|Deploy the VM Agent|Enables you to see which VMs require the VM Agent. The VM Agent must be installed on VMs in order to provision patch scanning, baseline scanning, and antimalware programs. The VM Agent is installed by default for VMs that are deployed from the Azure Marketplace. The article [VM Agent and Extensions – Part 2](http://azure.microsoft.com/blog/2014/04/15/vm-agent-and-extensions-part-2/) provides information on how to install the VM Agent.|
-| [Apply disk encryption](security-center-apply-disk-encryption.md) |Recommends that you encrypt your VM disks using Azure Disk Encryption (Windows and Linux VMs). Encryption is recommended for both the OS and data volumes on your VM.|
-
-You can filter and dismiss recommendations.
-
-1. Click **Filter** on the **Recommendations** blade. The **Filter** blade opens and you select the severity and state values you wish to see.
-
-    ![][3]
-
-2. If you determine that a recommendation is not applicable, you can dismiss the recommendation and then filter it out of your view. There are two ways to dismiss a recommendation. One way is to right click an item, and then select **Dismiss**. The other is to hover over an item, click the three dots that appear to the right, and then select **Dismiss**. You can view dismissed recommendations by clicking **Filter**, and then selecting **Dismissed**.
-
-    ![][4]
-
-### Apply recommendations
-After reviewing all recommendations, decide which one you should apply first. We recommend that you use the severity rating as the main parameter to evaluate which recommendations should be applied first.
-Using the **Enable Antimalware** recommendation, let’s walk through an example of how to apply a recommendation.
-
-1. In the **Recommendations** blade, select **Enable Antimalware**.
-![][5]
-
-2. In the **Install Antimalware** blade select from the list of virtual machine(s) without antimalware enabled and click **Install Antimalware**.
-3. The **New resource** blade opens to allow you to select the antimalware solution you want to use. Select **Microsoft Antimalware**.
-4. Additional information about the antimalware solution is displayed. Select **Create**.
-5. Enter the required configuration settings on the **Add Extension** blade, and then select **OK**.
-![][6]
-
-[Microsoft Antimalware](../azure-security-antimalware.md) is now active on the selected virtual machine.
-
-### Deploy recommended partner solutions
-
-Another recommendation you might get is to deploy an integrated security solution from a Microsoft partner. Let’s walk through an example of how to do this.
-
-1. Return to the **Recommendations** blade.
-2.	Select recommendation **Secure web application using web application firewall**. This opens the **Unprotected Web Applications** blade.
-![][7]
-3. Select a web application, the **Add a Web Application Firewall** blade opens.
-4. Select **Barracuda Web Application Firewall**. A blade opens that provides you information about the **Barracuda Web Application Firewall**.
-5. Click **Create** in the information blade. The **New Web Application Firewall** blade opens, where you can perform **VM Configuration** steps and provide **WAF Information**.
-6. Select **VM Configuration**. In the **VM Configuration** blade you enter information required to spin up the virtual machine that will run the WAF.
-![][8]
-7. Return to the **New Web Application Firewall** blade and select **WAF Information**. In the **WAF Information** blade you configure the WAF itself. Step 6 allows you to configure the virtual machine on which the WAF will run and step 7 enables you to provision the WAF itself.
-
-8. Return to the **Recommendations** blade. A new entry was generated after you created the WAF, called **Finalize web application firewall setup**. This entry lets you know that you need to complete the process of actually wiring up the WAF within the Azure Virtual Network so that it can protect the application.
-![][9]
-
-9. Select **Finalize web application firewall setup**. A new blade opens. You can see that there is a web application that needs to have its traffic rerouted.
-10. Select the web application. A blade opens that gives you steps for finalizing the web application firewall setup. Complete the steps, and then click **Restrict traffic**. Security Center will then do the wiring-up for you.
-![][10]
-
-The logs from that WAF are now fully integrated. Security Center can start automatically gathering and analyzing the logs so that it can surface important security alerts to you.
-
-## Next steps
-In this document, you were introduced to security recommendations in Security Center. To learn more about Security Center, see the following:
-
-- [Setting security policies in Azure Security Center](security-center-policies.md) -- Learn how to configure security policies.
-- [Security health monitoring in Azure Security Center](security-center-monitoring.md) -- Learn how to monitor the health of your Azure resources.
-- [Managing and responding to security alerts in Azure Security Center](security-center-managing-and-responding-alerts.md) -- Learn how to manage and respond to security alerts.
-- [Azure Security Center FAQ](security-center-faq.md) -- Find frequently asked questions about using the service.
-- [Azure Security blog](http://blogs.msdn.com/b/azuresecurity/) -- Find blog posts about Azure security and compliance.
-
-<!--Image references-->
-[2]: ./media/security-center-recommendations/recommendations-tile.png
-[3]: ./media/security-center-recommendations/filter-recommendations.png
-[4]: ./media/security-center-recommendations/dismiss-recommendations.png
-[5]: ./media/security-center-recommendations/select-enable-antimalware.png
-[6]: ./media/security-center-recommendations/install-antimalware.png
-[7]: ./media/security-center-recommendations/secure-web-application.png
-[8]: ./media/security-center-recommendations/vm-configuration.png
-[9]: ./media/security-center-recommendations/finalize-waf.png
-[10]: ./media/security-center-recommendations/restrict-traffic.png
+<properties
+   pageTitle="Managing security recommendations in Azure Security Center  | Microsoft Azure"
+   description="This document walks you through how recommendations in Azure Security Center help you protect your Azure resources and stay in compliance with security policies."
+   services="security-center"
+   documentationCenter="na"
+   authors="TerryLanfear"
+   manager="StevenPo"
+   editor=""/>
+
+<tags
+   ms.service="security-center"
+   ms.devlang="na"
+   ms.topic="get-started-article"
+   ms.tgt_pltfrm="na"
+   ms.workload="na"
+   ms.date="02/19/2016"
+   ms.author="terrylan"/>
+
+# Managing security recommendations in Azure Security Center
+
+This document walks you through how to use recommendations in Azure Security Center to help you protect your Azure resources.
+
+> [AZURE.NOTE] The information in this document applies to the preview release of Azure Security Center. This document introduces the service by using an example deployment.  This is not a step-by-step guide.
+
+## What is Azure Security Center?
+Azure Security Center helps you prevent, detect, and respond to threats with increased visibility into and control over the security of your Azure resources. It provides integrated security monitoring and policy management across your subscriptions, helps detect threats that might otherwise go unnoticed, and works with a broad ecosystem of security solutions.
+
+## What are security recommendations?
+Security Center periodically analyzes the security state of your Azure resources. When Security Center identifies potential security vulnerabilities, it creates recommendations. The recommendations guide you through the process of configuring the needed controls.
+
+## Implementing security recommendations
+
+### Set recommendations
+
+In [Setting security policies in Azure Security Center](security-center-policies.md), you learn to:
+
+- Configure security policies.
+- Turn on data collection.
+- Choose which recommendations to see as part of your security policy.
+
+Current policy recommendations center around system updates, baseline rules, antimalware programs, [ACLs for endpoints](../virtual-machines/virtual-machines-set-up-endpoints.md), [network security groups](../virtual-network/virtual-networks-nsg.md) on subnets and network interfaces, SQL database auditing, SQL database transparent data encryption, and web application firewalls.  [Setting security policies](security-center-policies.md) provides a description of each recommendation option.
+
+### Monitor recommendations
+After setting a security policy, Security Center analyzes the security state of your resources to identify potential vulnerabilities. The **Recommendations** tile on the **Security Center** blade lets you know the total number of recommendations identified by Security Center.
+
+![][2]
+
+To see the details of each recommendation:
+
+1. Click the **Recommendations tile** on the **Security Center** blade. The **Recommendations** blade opens.
+
+The recommendations are shown in a table format where each line represents one particular recommendation. The columns of this table are:
+
+- **DESCRIPTION**: Explains the recommendation and what needs to be done to address it.
+- **RESOURCE**: Lists the resources to which this recommendation applies.
+- **STATE**: Describes the current state of the recommendation:
+    - **Open**: The recommendation hasn't been addressed yet.
+    - **In Progress**: The recommendation is currently being applied to the resources, and no action is required by you.
+    - **Resolved**: The recommendation has already been completed (in this case, the line will be grayed out).
+- **SEVERITY**: Describes the severity of that particular recommendation:
+    - **High**: A vulnerability exists with a meaningful resource (such as an application, a VM, or a network security group) and requires attention.
+    - **Medium**: A vulnerability exists and non-critical or additional steps are required to eliminate it or to complete a process.
+    - **Low**: A vulnerability exists that should be addressed but does not require immediate attention. (By default, low recommendations aren't presented, but you can filter on low recommendations if you want to see them.)
+
+Use the table below as a reference to help you understand the available recommendations and what each one will do if you apply it:
+
+|Recommendation|Description|
+|-----|-----|
+|Enable Data Collection for subscriptions/virtual machines|Recommends that you turn on data collection in the security policy for each of your subscriptions or for select VMs.|
+|Resolve mismatch baseline rules|Recommends that you align OS configurations with the recommended baselines, e.g. do not allow passwords to be saved.|
+|Apply system updates|Recommends that you deploy missing system security and critical updates to VMs (Windows VMs only).|
+|Configure ACLs for endpoints|Recommends that you configure access control lists to restrict inbound access to VMs (classic VMs only).|
+|[Add a web application firewall](security-center-add-web-application-firewall.md)|Recommends that you deploy a web application firewall (WAF) for web endpoints (Resource Manager VMs only).|
+|Finalize web application firewall setup|To complete the configuration of a WAF, traffic must be rerouted to the WAF appliance. Following this recommendation will complete the necessary setup changes.|
+|[Enable Antimalware](security-center-enable-antimalware.md)|Recommends that you provision antimalware programs to VMs (Windows VMs only).|
+|Enable Network Security Groups on subnets/network interfaces|Recommends that you enable network security groups (NSGs) on subnets and network interfaces (Resource Manager VMs only).|
+|Restrict access through public external endpoints|Recommends that you configure inbound traffic rules for NSGs.|
+|Enable server SQL Auditing|Recommends that you turn on auditing for Azure SQL servers (Azure SQL service only; doesn't include SQL running on your virtual machines).|
+|Enable database SQL Auditing|Recommends that you turn on auditing for Azure SQL databases (Azure SQL service only; doesn't include SQL running on your virtual machines).|
+|Enable Transparent Data Encryption on SQL databases|Recommends that you enable encryption for SQL databases (Azure SQL service only).|
+|Deploy the VM Agent|Enables you to see which VMs require the VM Agent. The VM Agent must be installed on VMs in order to provision patch scanning, baseline scanning, and antimalware programs. The VM Agent is installed by default for VMs that are deployed from the Azure Marketplace. The article [VM Agent and Extensions – Part 2](http://azure.microsoft.com/blog/2014/04/15/vm-agent-and-extensions-part-2/) provides information on how to install the VM Agent.|
+| [Apply disk encryption](security-center-apply-disk-encryption.md) |Recommends that you encrypt your VM disks using Azure Disk Encryption (Windows and Linux VMs). Encryption is recommended for both the OS and data volumes on your VM.|
+
+You can filter and dismiss recommendations.
+
+1. Click **Filter** on the **Recommendations** blade. The **Filter** blade opens and you select the severity and state values you wish to see.
+
+    ![][3]
+
+2. If you determine that a recommendation is not applicable, you can dismiss the recommendation and then filter it out of your view. There are two ways to dismiss a recommendation. One way is to right click an item, and then select **Dismiss**. The other is to hover over an item, click the three dots that appear to the right, and then select **Dismiss**. You can view dismissed recommendations by clicking **Filter**, and then selecting **Dismissed**.
+
+    ![][4]
+
+### Apply recommendations
+After reviewing all recommendations, decide which one you should apply first. We recommend that you use the severity rating as the main parameter to evaluate which recommendations should be applied first.
+Using the **Enable Antimalware** recommendation, let’s walk through an example of how to apply a recommendation.
+
+1. In the **Recommendations** blade, select **Enable Antimalware**.
+![][5]
+
+2. In the **Install Antimalware** blade select from the list of virtual machine(s) without antimalware enabled and click **Install Antimalware**.
+3. The **New resource** blade opens to allow you to select the antimalware solution you want to use. Select **Microsoft Antimalware**.
+4. Additional information about the antimalware solution is displayed. Select **Create**.
+5. Enter the required configuration settings on the **Add Extension** blade, and then select **OK**.
+![][6]
+
+[Microsoft Antimalware](../azure-security-antimalware.md) is now active on the selected virtual machine.
+
+### Deploy recommended partner solutions
+
+Another recommendation you might get is to deploy an integrated security solution from a Microsoft partner. Let’s walk through an example of how to do this.
+
+1. Return to the **Recommendations** blade.
+2.	Select recommendation **Secure web application using web application firewall**. This opens the **Unprotected Web Applications** blade.
+![][7]
+3. Select a web application, the **Add a Web Application Firewall** blade opens.
+4. Select **Barracuda Web Application Firewall**. A blade opens that provides you information about the **Barracuda Web Application Firewall**.
+5. Click **Create** in the information blade. The **New Web Application Firewall** blade opens, where you can perform **VM Configuration** steps and provide **WAF Information**.
+6. Select **VM Configuration**. In the **VM Configuration** blade you enter information required to spin up the virtual machine that will run the WAF.
+![][8]
+7. Return to the **New Web Application Firewall** blade and select **WAF Information**. In the **WAF Information** blade you configure the WAF itself. Step 6 allows you to configure the virtual machine on which the WAF will run and step 7 enables you to provision the WAF itself.
+
+8. Return to the **Recommendations** blade. A new entry was generated after you created the WAF, called **Finalize web application firewall setup**. This entry lets you know that you need to complete the process of actually wiring up the WAF within the Azure Virtual Network so that it can protect the application.
+![][9]
+
+9. Select **Finalize web application firewall setup**. A new blade opens. You can see that there is a web application that needs to have its traffic rerouted.
+10. Select the web application. A blade opens that gives you steps for finalizing the web application firewall setup. Complete the steps, and then click **Restrict traffic**. Security Center will then do the wiring-up for you.
+![][10]
+
+The logs from that WAF are now fully integrated. Security Center can start automatically gathering and analyzing the logs so that it can surface important security alerts to you.
+
+## Next steps
+In this document, you were introduced to security recommendations in Security Center. To learn more about Security Center, see the following:
+
+- [Setting security policies in Azure Security Center](security-center-policies.md) -- Learn how to configure security policies.
+- [Security health monitoring in Azure Security Center](security-center-monitoring.md) -- Learn how to monitor the health of your Azure resources.
+- [Managing and responding to security alerts in Azure Security Center](security-center-managing-and-responding-alerts.md) -- Learn how to manage and respond to security alerts.
+- [Azure Security Center FAQ](security-center-faq.md) -- Find frequently asked questions about using the service.
+- [Azure Security blog](http://blogs.msdn.com/b/azuresecurity/) -- Find blog posts about Azure security and compliance.
+
+<!--Image references-->
+[2]: ./media/security-center-recommendations/recommendations-tile.png
+[3]: ./media/security-center-recommendations/filter-recommendations.png
+[4]: ./media/security-center-recommendations/dismiss-recommendations.png
+[5]: ./media/security-center-recommendations/select-enable-antimalware.png
+[6]: ./media/security-center-recommendations/install-antimalware.png
+[7]: ./media/security-center-recommendations/secure-web-application.png
+[8]: ./media/security-center-recommendations/vm-configuration.png
+[9]: ./media/security-center-recommendations/finalize-waf.png
+[10]: ./media/security-center-recommendations/restrict-traffic.png