--- conflicted
+++ resolved
@@ -59,11 +59,7 @@
 You can filter alerts based on date, state, and severity. Filtering alerts can be useful for scenarios where you need to narrow the scope of security alerts show. For example, you might you want to address security alerts that occurred in the last 24 hours because you are investigating a potential breach in the system.
 
 1. Click **Filter** on the **Security Alerts** blade. The **Filter** blade opens and you select the date, state, and severity values you wish to see.
-<<<<<<< HEAD
-   
-=======
 
->>>>>>> e8cfaf0d
     ![Filtering alerts in Security Center](./media/security-center-managing-and-responding-alerts/security-center-managing-and-responding-alerts-fig3-2017.png)
 
 ### Respond to security alerts
