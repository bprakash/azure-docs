--- conflicted
+++ resolved
@@ -13,11 +13,7 @@
 ms.topic: article
 ms.tgt_pltfrm: na
 ms.workload: na
-<<<<<<< HEAD
-ms.date: 01/04/2017
-=======
 ms.date: 02/08/2017
->>>>>>> e8cfaf0d
 ms.author: terrylan
 
 ---
@@ -35,11 +31,7 @@
 2. On the **Recommendations** blade, select **Enable data collection for subscriptions**.  This opens the **Turn on data collection** blade.
    ![Recommendations blade][2]
 3. On the **Turn on data collection** blade, select your subscription. The **Security policy** blade for that subscription opens.
-<<<<<<< HEAD
-4. On the **Security policy** blade, select **On** under **Data collection** to automatically collect logs. Turning on data collection will also provision the monitoring extension on all current and new supported VMs in the subscription.
-=======
 4. On the **Security policy** blade, select **On** under **Data collection** to automatically collect logs. Turning on data collection provisions the monitoring extension on all current and new supported VMs in the subscription.
->>>>>>> e8cfaf0d
 
    ![Security policy blade][3]
 
@@ -57,11 +49,7 @@
 Data collection is enabled via the Azure Monitoring Agent and the Azure Security Monitoring extension. The Azure Security Monitoring extension scans for various security relevant configurations and sends it into [Event Tracing for Windows](https://msdn.microsoft.com/library/windows/desktop/bb968803.aspx) (ETW) traces. In addition, the operating system creates event log entries. The Azure Monitoring Agent reads event log entries and ETW traces and copies them to your storage account for analysis. The Monitoring Agent also copies crash dump files to your storage account. This is the storage account you configured in the security policy.
 
 ## Disabling data collection
-<<<<<<< HEAD
-You can disable data collection at any time, which will automatically remove any Monitoring Agents previously installed by Security Center.  You must select a subscription to turn data collection off.
-=======
 You can disable data collection at any time, which automatically removes any Monitoring Agents previously installed by Security Center. You must select a subscription to turn data collection off.
->>>>>>> e8cfaf0d
 
 > [!NOTE]
 > Security policies can be set at the Azure subscription level and resource group level but you must select a subscription to turn data collection off.
@@ -74,10 +62,6 @@
    ![Select subscription to disable data collection][6]
 3. The **Security policy** blade for that subscription opens.  Select **Off** under Data collection.
 4. Select **Save** in the top ribbon.
-<<<<<<< HEAD
-
-=======
->>>>>>> e8cfaf0d
 
 
 ## Next steps
