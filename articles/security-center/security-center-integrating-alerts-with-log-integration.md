--- conflicted
+++ resolved
@@ -20,7 +20,7 @@
 
 Many security operations and incident response teams rely on a Security Information and Event Management (SIEM) solution as the starting point for triaging and investigating security alerts. With Azure log integration, customers can sync Azure Security Center alerts, along with virtual machine security events collected by Azure Diagnostics and Azure Audit Logs, with their log analytics or SIEM solution in near real-time.
 
-Azure log integration works with HP ArcSight, Splunk, IBM Qradar, and others.
+Azure log integration works with HP ArcSight, Splunk, IBM QRadar, and others.
 
 ## What logs can I integrate?
 
@@ -86,11 +86,6 @@
 
 To learn more about Security Center, see the following:
 
-<<<<<<< HEAD
-- [Azure Security Center FAQ](security-center-faq.md) - Find frequently asked questions about using the service.
-- [Azure Security blog](http://blogs.msdn.com/b/azuresecurity/) - Get the latest Azure security news and information.
-=======
 - [Managing and responding to security alerts in Azure Security Center](security-center-managing-and-responding-alerts.md) — Learn how to manage and respond to security alerts.
 - [Azure Security Center FAQ](security-center-faq.md) — Find frequently asked questions about using the service.
-- [Azure Security blog](http://blogs.msdn.com/b/azuresecurity/) — Get the latest Azure security news and information.
->>>>>>> d75577d6
+- [Azure Security blog](http://blogs.msdn.com/b/azuresecurity/) — Get the latest Azure security news and information.