--- conflicted
+++ resolved
@@ -13,11 +13,7 @@
 ms.topic: article
 ms.tgt_pltfrm: na
 ms.workload: na
-<<<<<<< HEAD
-ms.date: 12/09/2016
-=======
 ms.date: 02/08/2017
->>>>>>> e8cfaf0d
 ms.author: terrylan
 
 ---
