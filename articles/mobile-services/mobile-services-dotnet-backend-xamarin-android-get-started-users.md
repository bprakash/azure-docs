<properties
	pageTitle="Get Started with authentication in Mobile Services for Xamarin Android apps | Microsoft Azure"
	description="Learn how to use Mobile Services to authenticate users of your Xamarin Android app through a variety of identity providers, including Google, Facebook, Twitter, and Microsoft."
	services="mobile-services"
	documentationCenter="xamarin"
	authors="lindydonna"
	manager="dwrede"
	editor="mollybos"/>

<tags
	ms.service="mobile-services"
	ms.workload="mobile"
	ms.tgt_pltfrm="mobile-xamarin-android"
	ms.devlang="dotnet"
	ms.topic="article"
<<<<<<< HEAD
	ms.date="12/01/2015" 
=======
	ms.date="08/18/2015"
>>>>>>> 9b7f8970
	ms.author="donnam"/>

# Get started with authentication in Mobile Services

[AZURE.INCLUDE [mobile-service-note-mobile-apps](../../includes/mobile-services-note-mobile-apps.md)]

&nbsp;


[AZURE.INCLUDE [mobile-services-selector-get-started-users](../../includes/mobile-services-selector-get-started-users.md)]

This topic shows you how to authenticate users in Azure Mobile Services from your app. In this tutorial, you add authentication to the quickstart project using an identity provider that is supported by Mobile Services. After being successfully authenticated and authorized by Mobile Services, the user ID value is displayed.

This tutorial walks you through these basic steps to enable authentication in your app:

1. [Register your app for authentication and configure Mobile Services]
2. [Restrict table permissions to authenticated users]
3. [Add authentication to the app]

This tutorial is based on the Mobile Services quickstart. You must also first complete the tutorial [Get started with Mobile Services].

##<a name="register"></a>Register your app for authentication and configure Mobile Services

[AZURE.INCLUDE [mobile-services-register-authentication](../../includes/mobile-services-register-authentication.md)]

[AZURE.INCLUDE [mobile-services-dotnet-backend-aad-server-extension](../../includes/mobile-services-dotnet-backend-aad-server-extension.md)]

##<a name="permissions"></a>Restrict permissions to authenticated users

[AZURE.INCLUDE [mobile-services-restrict-permissions-dotnet-backend](../../includes/mobile-services-restrict-permissions-dotnet-backend.md)]

<ol start="6">
<li><p>In Visual Studio or Xamarin Studio, run the client project on a device or simulator. Verify that an unhandled exception with a status code of 401 (Unauthorized) is raised after the app starts.</p>

   	<p>This happens because the app attempts to access Mobile Services as an unauthenticated user, but the <em>TodoItem</em> table now requires authentication.</p></li>
</ol>

Next, you will update the app to authenticate users before requesting resources from the mobile service.

##<a name="add-authentication"></a>Add authentication to the app

1. Add the following property to the **TodoActivity** class:

			private MobileServiceUser user;

2. Add the following method to the **TodoActivity** class:

	        private async Task Authenticate()
	        {
	            try
	            {
	                user = await client.LoginAsync(this, MobileServiceAuthenticationProvider.Facebook);
	                CreateAndShowDialog(string.Format("you are now logged in - {0}", user.UserId), "Logged in!");
	            }
	            catch (Exception ex)
	            {
	                CreateAndShowDialog(ex, "Authentication failed");
	            }
	        }

    This creates a new method to handle the authentication process. The user is authenticated by using a Facebook login. A dialog is displayed which displays the ID of the authenticated user.

    > [AZURE.NOTE] If you are using an identity provider other than a Facebook, change the value passed to **LoginAsync** above to one of the following: _MicrosoftAccount_, _Twitter_, _Google_, or _WindowsAzureActiveDirectory_.

3. In the **OnCreate** method, add the following line of code after the code that instantiates the `MobileServiceClient` object.

		await Authenticate(); // add this line

	This call starts the authentication process and awaits it asynchronously.


4. From the **Run** menu, click **Start debugging** to start the app and sign in with your chosen identity provider.

   	When you are successfully logged-in, the app should run without errors, and you should be able to query Mobile Services and make updates to data.


<!-- ## <a name="next-steps"> </a>Next steps

In the next tutorial, [Service-side authorization of Mobile Services users][Authorize users with scripts], you will take the user ID value provided by Mobile Services based on an authenticated user and use it to filter the data returned by Mobile Services.
 -->

<!-- Anchors. -->
[Register your app for authentication and configure Mobile Services]: #register
[Restrict table permissions to authenticated users]: #permissions
[Add authentication to the app]: #add-authentication
[Next Steps]:#next-steps


<!-- URLs. -->
[Submit an app page]: http://go.microsoft.com/fwlink/p/?LinkID=266582
[My Applications]: http://go.microsoft.com/fwlink/p/?LinkId=262039
[Live SDK for Windows]: http://go.microsoft.com/fwlink/p/?LinkId=262253
[Get started with Mobile Services]: mobile-services-dotnet-backend-xamarin-android-get-started.md
[Get started with authentication]: mobile-services-dotnet-backend-xamarin-android-get-started-users.md
[Get started with push notifications]: mobile-services-dotnet-backend-xamarin-android-get-started-push.md
[Authorize users with scripts]: ../mobile-services-dotnet-backend-windows-store-dotnet-authorize-users-in-scripts.md
[JavaScript and HTML]: ../mobile-services-dotnet-backend-windows-store-javascript-get-started-users.md
<|MERGE_RESOLUTION|>--- conflicted
+++ resolved
@@ -13,11 +13,7 @@
 	ms.tgt_pltfrm="mobile-xamarin-android"
 	ms.devlang="dotnet"
 	ms.topic="article"
-<<<<<<< HEAD
 	ms.date="12/01/2015" 
-=======
-	ms.date="08/18/2015"
->>>>>>> 9b7f8970
 	ms.author="donnam"/>
 
 # Get started with authentication in Mobile Services
