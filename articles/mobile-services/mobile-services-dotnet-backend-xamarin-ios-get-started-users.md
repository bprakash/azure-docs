--- conflicted
+++ resolved
@@ -13,11 +13,7 @@
 	ms.tgt_pltfrm="mobile-xamarin-ios"
 	ms.devlang="dotnet"
 	ms.topic="article"
-<<<<<<< HEAD
 	ms.date="12/01/2015" 
-=======
-	ms.date="08/18/2015"
->>>>>>> 9b7f8970
 	ms.author="donnam"/>
 
 # Add authentication to your Mobile Services app
