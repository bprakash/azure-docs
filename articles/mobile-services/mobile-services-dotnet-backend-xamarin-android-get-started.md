<properties
	pageTitle="Get Started with Mobile Services for Xamarin Android apps | Microsoft Azure"
	description="Follow this tutorial to get started using Azure Mobile Services for Xamarin Android development"
	services="mobile-services"
	documentationCenter="xamarin"
	authors="lindydonna"
	manager="dwrede"
	editor="mollybos"/>

<tags
	ms.service="mobile-services"
	ms.workload="mobile"
	ms.tgt_pltfrm="mobile-xamarin-android"
	ms.devlang="dotnet"
	ms.topic="get-started-article"
	ms.date="01/14/2016"
	ms.author="donnam"/>

# <a name="getting-started"> </a>Get started with Mobile Services

[AZURE.INCLUDE [mobile-services-selector-get-started](../../includes/mobile-services-selector-get-started.md)]
&nbsp;

[AZURE.INCLUDE [mobile-service-note-mobile-apps](../../includes/mobile-services-note-mobile-apps.md)]
> For the equivalent Mobile Apps version of this topic, see [Create a Xamarin.Android App](../app-service-mobile/app-service-mobile-xamarin-android-get-started.md).

This tutorial shows you how to add a cloud-based backend service to a Xamarin Android app using Azure Mobile Services. In this tutorial, you will create both a new mobile service and a simple _To do list_ app that stores app data in the new mobile service. The mobile service that you will create uses the supported .NET languages using Visual Studio for server-side business logic and to manage the mobile service. To create a mobile service that lets you write your server-side business logic in JavaScript, see the [JavaScript backend version] of this topic.

>[AZURE.NOTE]This topic shows you how to create a new mobile service project by using the Azure classic portal. By using Visual Studio 2013 Update 2, you can also add a new mobile service project to an existing Visual Studio solution. For more information, see [Quickstart: Add a mobile service (.NET backend)](http://msdn.microsoft.com/library/windows/apps/dn629482.aspx)

A screenshot from the completed app is below:

![][0]

Completing this tutorial is a prerequisite for all other Mobile Services tutorials for Xamarin Android apps.

>[AZURE.NOTE]To complete this tutorial, you need an Azure account. If you don't have an account, you can sign up for an Azure trial and get up to 10 free mobile services that you can keep using even after your trial ends. For details, see [Azure Free Trial](https://azure.microsoft.com/pricing/free-trial/?WT.mc_id=A0E0E5C02&amp;returnurl=http%3A%2F%2Fazure.microsoft.com%2Fen-us%2Fdocumentation%2Farticles%2Fmobile-services-dotnet-backend-xamarin-android-get-started).
>This tutorial requires [Visual Studio Professional 2013](https://go.microsoft.com/fwLink/p/?LinkID=257546). A free trial version is available.

## Create a new mobile service

[AZURE.INCLUDE [mobile-services-dotnet-backend-create-new-service](../../includes/mobile-services-dotnet-backend-create-new-service.md)]

## Create a new Xamarin Android app

Once you have created your mobile service, you can follow an easy quickstart in the classic portal to either create a new app or modify an existing app to connect to your mobile service.

In this section you will download a new Xamarin Android app and a service project for your mobile service.

<<<<<<< HEAD
1. If you haven't already done so, install Visual Studio with Xamarin. Instructions can be found on [Setup and Install for Visual Studio and Xamarin](https://msdn.microsoft.com/en-US/library/mt613162.aspx). You can also use Xamarin Studio on a Mac OS X machine, see [Setup, install, and verifications for Mac users](https://msdn.microsoft.com/library/mt488770.aspx).  
=======
1. If you haven't already done so, install Visual Studio with Xamarin. Instructions can be found on [Setup and Install for Visual Studio and Xamarin](https://msdn.microsoft.com/en-US/library/mt613162.aspx). You can also use [Xamarin Studio] on a Mac OS X machine.
>>>>>>> 8684a5a7

2. In the [classic portal], click **Mobile Services**, and then click the mobile service that you just created.

3. In the quickstart tab, click **Xamarin** under **Choose platform** and expand **Create a new Xamarin app**.

   	![][6]

   	This displays the three easy steps to create a Xamarin Android app connected to your mobile service.

  	![][7]

4. Under **Download and publish your service to the cloud**, select **Android** and click **Download**.

  	This downloads a solution containing projects for both the mobile service and for the sample _To do list_ application that is connected to your mobile service. Save the compressed project file to your local computer, and make a note of where you save it.

5. Download your publish profile, save the downloaded file to your local computer, and make a note of where you save it.

## Test the mobile service

[AZURE.INCLUDE [mobile-services-dotnet-backend-test-local-service](../../includes/mobile-services-dotnet-backend-test-local-service.md)]

## Publish your mobile service

[AZURE.INCLUDE [mobile-services-dotnet-backend-publish-service](../../includes/mobile-services-dotnet-backend-publish-service.md)]

## Run the Xamarin Android app

The final stage of this tutorial is to build and run your new app.

1. Navigate to the client project within the mobile service solution, in either Visual Studio or Xamarin Studio.

2. Press the **Run** button to build the project and start the app. You will be asked to select an emulator or a connected USB device.

	> [AZURE.NOTE] To be able to run the project in the Android emulator, you must define a least one Android Virtual Device (AVD). Use the AVD Manager to create and manage these devices.

3. In the app, type meaningful text, such as _Complete the tutorial_ and then click the plus (**+**) icon.

	![][10]

	This sends a POST request to the new mobile service hosted in Azure. Data from the request is inserted into the TodoItem table. Items stored in the table are returned by the mobile service, and the data is displayed in the list.

	> [AZURE.NOTE]
   	> You can review the code that accesses your mobile service to query and insert data, which is found in the ToDoActivity.cs C# file.

## Next Steps
Now that you have completed the quickstart, learn how to perform additional important tasks in Mobile Services:

* [Get started with offline data sync]
  <br/>Learn how the quickstart uses offline data sync to make the app responsive and robust.

* [Get started with authentication]
  <br/>Learn how to authenticate users of your app with an identity provider.

* [Get started with push notifications]
  <br/>Learn how to send a very basic push notification to your app.

* [Troubleshoot a Mobile Services .NET backend]
  <br/> Learn how to diagnose and fix issues that can arise with a Mobile Services .NET backend.

[AZURE.INCLUDE [app-service-disqus-feedback-slug](../../includes/app-service-disqus-feedback-slug.md)]

<!-- Anchors. -->
[Getting started with Mobile Services]:#getting-started
[Create a new mobile service]:#create-new-service
[Next Steps]:#next-steps



<!-- Images. -->
[0]: ./media/mobile-services-dotnet-backend-xamarin-android-get-started/mobile-quickstart-completed-android.png
[6]: ./media/mobile-services-dotnet-backend-xamarin-android-get-started/mobile-portal-quickstart-xamarin.png
[7]: ./media/mobile-services-dotnet-backend-xamarin-android-get-started/mobile-quickstart-steps-xamarin-android.png
[8]: ./media/mobile-services-dotnet-backend-xamarin-android-get-started/mobile-xamarin-project-android-vs.png
[9]: ./media/mobile-services-dotnet-backend-xamarin-android-get-started/mobile-xamarin-project-android-xs.png
[10]: ./media/mobile-services-dotnet-backend-xamarin-android-get-started/mobile-quickstart-startup-android.png

<!-- URLs. -->
[Get started with offline data sync]: mobile-services-xamarin-android-get-started-offline-data.md
[Get started with authentication]: mobile-services-dotnet-backend-xamarin-android-get-started-users.md
[Get started with push notifications]: mobile-services-dotnet-backend-xamarin-android-get-started-push.md
[Visual Studio Professional 2013]: https://go.microsoft.com/fwLink/p/?LinkID=257546
[Mobile Services SDK]: http://go.microsoft.com/fwlink/?LinkId=257545
[JavaScript and HTML]: mobile-services-win8-javascript/
[Azure classic portal]: https://manage.windowsazure.com/
[classic portal]: https://manage.windowsazure.com/
[JavaScript backend version]: mobile-services-android-get-started.md
[Troubleshoot a Mobile Services .NET backend]: mobile-services-dotnet-backend-how-to-troubleshoot.md<|MERGE_RESOLUTION|>--- conflicted
+++ resolved
@@ -1,141 +1,137 @@
-<properties
-	pageTitle="Get Started with Mobile Services for Xamarin Android apps | Microsoft Azure"
-	description="Follow this tutorial to get started using Azure Mobile Services for Xamarin Android development"
-	services="mobile-services"
-	documentationCenter="xamarin"
-	authors="lindydonna"
-	manager="dwrede"
-	editor="mollybos"/>
+<properties
+	pageTitle="Get Started with Mobile Services for Xamarin Android apps | Microsoft Azure"
+	description="Follow this tutorial to get started using Azure Mobile Services for Xamarin Android development"
+	services="mobile-services"
+	documentationCenter="xamarin"
+	authors="lindydonna"
+	manager="dwrede"
+	editor="mollybos"/>
+
+<tags
+	ms.service="mobile-services"
+	ms.workload="mobile"
+	ms.tgt_pltfrm="mobile-xamarin-android"
+	ms.devlang="dotnet"
+	ms.topic="get-started-article"
+	ms.date="01/14/2016"
+	ms.author="donnam"/>
+
+# <a name="getting-started"> </a>Get started with Mobile Services
+
+[AZURE.INCLUDE [mobile-services-selector-get-started](../../includes/mobile-services-selector-get-started.md)]
+&nbsp;
+
+[AZURE.INCLUDE [mobile-service-note-mobile-apps](../../includes/mobile-services-note-mobile-apps.md)]
+> For the equivalent Mobile Apps version of this topic, see [Create a Xamarin.Android App](../app-service-mobile/app-service-mobile-xamarin-android-get-started.md).
+
+This tutorial shows you how to add a cloud-based backend service to a Xamarin Android app using Azure Mobile Services. In this tutorial, you will create both a new mobile service and a simple _To do list_ app that stores app data in the new mobile service. The mobile service that you will create uses the supported .NET languages using Visual Studio for server-side business logic and to manage the mobile service. To create a mobile service that lets you write your server-side business logic in JavaScript, see the [JavaScript backend version] of this topic.
+
+>[AZURE.NOTE]This topic shows you how to create a new mobile service project by using the Azure classic portal. By using Visual Studio 2013 Update 2, you can also add a new mobile service project to an existing Visual Studio solution. For more information, see [Quickstart: Add a mobile service (.NET backend)](http://msdn.microsoft.com/library/windows/apps/dn629482.aspx)
+
+A screenshot from the completed app is below:
+
+![][0]
+
+Completing this tutorial is a prerequisite for all other Mobile Services tutorials for Xamarin Android apps.
+
+>[AZURE.NOTE]To complete this tutorial, you need an Azure account. If you don't have an account, you can sign up for an Azure trial and get up to 10 free mobile services that you can keep using even after your trial ends. For details, see [Azure Free Trial](https://azure.microsoft.com/pricing/free-trial/?WT.mc_id=A0E0E5C02&amp;returnurl=http%3A%2F%2Fazure.microsoft.com%2Fen-us%2Fdocumentation%2Farticles%2Fmobile-services-dotnet-backend-xamarin-android-get-started).
+>This tutorial requires [Visual Studio Professional 2013](https://go.microsoft.com/fwLink/p/?LinkID=257546). A free trial version is available.
+
+## Create a new mobile service
+
+[AZURE.INCLUDE [mobile-services-dotnet-backend-create-new-service](../../includes/mobile-services-dotnet-backend-create-new-service.md)]
+
+## Create a new Xamarin Android app
+
+Once you have created your mobile service, you can follow an easy quickstart in the classic portal to either create a new app or modify an existing app to connect to your mobile service.
+
+In this section you will download a new Xamarin Android app and a service project for your mobile service.
 
-<tags
-	ms.service="mobile-services"
-	ms.workload="mobile"
-	ms.tgt_pltfrm="mobile-xamarin-android"
-	ms.devlang="dotnet"
-	ms.topic="get-started-article"
-	ms.date="01/14/2016"
-	ms.author="donnam"/>
-
-# <a name="getting-started"> </a>Get started with Mobile Services
-
-[AZURE.INCLUDE [mobile-services-selector-get-started](../../includes/mobile-services-selector-get-started.md)]
-&nbsp;
-
-[AZURE.INCLUDE [mobile-service-note-mobile-apps](../../includes/mobile-services-note-mobile-apps.md)]
-> For the equivalent Mobile Apps version of this topic, see [Create a Xamarin.Android App](../app-service-mobile/app-service-mobile-xamarin-android-get-started.md).
-
-This tutorial shows you how to add a cloud-based backend service to a Xamarin Android app using Azure Mobile Services. In this tutorial, you will create both a new mobile service and a simple _To do list_ app that stores app data in the new mobile service. The mobile service that you will create uses the supported .NET languages using Visual Studio for server-side business logic and to manage the mobile service. To create a mobile service that lets you write your server-side business logic in JavaScript, see the [JavaScript backend version] of this topic.
-
->[AZURE.NOTE]This topic shows you how to create a new mobile service project by using the Azure classic portal. By using Visual Studio 2013 Update 2, you can also add a new mobile service project to an existing Visual Studio solution. For more information, see [Quickstart: Add a mobile service (.NET backend)](http://msdn.microsoft.com/library/windows/apps/dn629482.aspx)
-
-A screenshot from the completed app is below:
-
-![][0]
-
-Completing this tutorial is a prerequisite for all other Mobile Services tutorials for Xamarin Android apps.
-
->[AZURE.NOTE]To complete this tutorial, you need an Azure account. If you don't have an account, you can sign up for an Azure trial and get up to 10 free mobile services that you can keep using even after your trial ends. For details, see [Azure Free Trial](https://azure.microsoft.com/pricing/free-trial/?WT.mc_id=A0E0E5C02&amp;returnurl=http%3A%2F%2Fazure.microsoft.com%2Fen-us%2Fdocumentation%2Farticles%2Fmobile-services-dotnet-backend-xamarin-android-get-started).
->This tutorial requires [Visual Studio Professional 2013](https://go.microsoft.com/fwLink/p/?LinkID=257546). A free trial version is available.
-
-## Create a new mobile service
-
-[AZURE.INCLUDE [mobile-services-dotnet-backend-create-new-service](../../includes/mobile-services-dotnet-backend-create-new-service.md)]
-
-## Create a new Xamarin Android app
-
-Once you have created your mobile service, you can follow an easy quickstart in the classic portal to either create a new app or modify an existing app to connect to your mobile service.
-
-In this section you will download a new Xamarin Android app and a service project for your mobile service.
-
-<<<<<<< HEAD
-1. If you haven't already done so, install Visual Studio with Xamarin. Instructions can be found on [Setup and Install for Visual Studio and Xamarin](https://msdn.microsoft.com/en-US/library/mt613162.aspx). You can also use Xamarin Studio on a Mac OS X machine, see [Setup, install, and verifications for Mac users](https://msdn.microsoft.com/library/mt488770.aspx).  
-=======
-1. If you haven't already done so, install Visual Studio with Xamarin. Instructions can be found on [Setup and Install for Visual Studio and Xamarin](https://msdn.microsoft.com/en-US/library/mt613162.aspx). You can also use [Xamarin Studio] on a Mac OS X machine.
->>>>>>> 8684a5a7
-
-2. In the [classic portal], click **Mobile Services**, and then click the mobile service that you just created.
-
-3. In the quickstart tab, click **Xamarin** under **Choose platform** and expand **Create a new Xamarin app**.
-
-   	![][6]
-
-   	This displays the three easy steps to create a Xamarin Android app connected to your mobile service.
-
-  	![][7]
-
-4. Under **Download and publish your service to the cloud**, select **Android** and click **Download**.
-
-  	This downloads a solution containing projects for both the mobile service and for the sample _To do list_ application that is connected to your mobile service. Save the compressed project file to your local computer, and make a note of where you save it.
-
-5. Download your publish profile, save the downloaded file to your local computer, and make a note of where you save it.
-
-## Test the mobile service
-
-[AZURE.INCLUDE [mobile-services-dotnet-backend-test-local-service](../../includes/mobile-services-dotnet-backend-test-local-service.md)]
-
-## Publish your mobile service
-
-[AZURE.INCLUDE [mobile-services-dotnet-backend-publish-service](../../includes/mobile-services-dotnet-backend-publish-service.md)]
-
-## Run the Xamarin Android app
-
-The final stage of this tutorial is to build and run your new app.
-
-1. Navigate to the client project within the mobile service solution, in either Visual Studio or Xamarin Studio.
-
-2. Press the **Run** button to build the project and start the app. You will be asked to select an emulator or a connected USB device.
-
-	> [AZURE.NOTE] To be able to run the project in the Android emulator, you must define a least one Android Virtual Device (AVD). Use the AVD Manager to create and manage these devices.
-
-3. In the app, type meaningful text, such as _Complete the tutorial_ and then click the plus (**+**) icon.
-
-	![][10]
-
-	This sends a POST request to the new mobile service hosted in Azure. Data from the request is inserted into the TodoItem table. Items stored in the table are returned by the mobile service, and the data is displayed in the list.
-
-	> [AZURE.NOTE]
-   	> You can review the code that accesses your mobile service to query and insert data, which is found in the ToDoActivity.cs C# file.
-
-## Next Steps
-Now that you have completed the quickstart, learn how to perform additional important tasks in Mobile Services:
-
-* [Get started with offline data sync]
-  <br/>Learn how the quickstart uses offline data sync to make the app responsive and robust.
-
-* [Get started with authentication]
-  <br/>Learn how to authenticate users of your app with an identity provider.
-
-* [Get started with push notifications]
-  <br/>Learn how to send a very basic push notification to your app.
-
-* [Troubleshoot a Mobile Services .NET backend]
-  <br/> Learn how to diagnose and fix issues that can arise with a Mobile Services .NET backend.
-
-[AZURE.INCLUDE [app-service-disqus-feedback-slug](../../includes/app-service-disqus-feedback-slug.md)]
-
-<!-- Anchors. -->
-[Getting started with Mobile Services]:#getting-started
-[Create a new mobile service]:#create-new-service
-[Next Steps]:#next-steps
-
-
-
-<!-- Images. -->
-[0]: ./media/mobile-services-dotnet-backend-xamarin-android-get-started/mobile-quickstart-completed-android.png
-[6]: ./media/mobile-services-dotnet-backend-xamarin-android-get-started/mobile-portal-quickstart-xamarin.png
-[7]: ./media/mobile-services-dotnet-backend-xamarin-android-get-started/mobile-quickstart-steps-xamarin-android.png
-[8]: ./media/mobile-services-dotnet-backend-xamarin-android-get-started/mobile-xamarin-project-android-vs.png
-[9]: ./media/mobile-services-dotnet-backend-xamarin-android-get-started/mobile-xamarin-project-android-xs.png
-[10]: ./media/mobile-services-dotnet-backend-xamarin-android-get-started/mobile-quickstart-startup-android.png
-
-<!-- URLs. -->
-[Get started with offline data sync]: mobile-services-xamarin-android-get-started-offline-data.md
-[Get started with authentication]: mobile-services-dotnet-backend-xamarin-android-get-started-users.md
-[Get started with push notifications]: mobile-services-dotnet-backend-xamarin-android-get-started-push.md
-[Visual Studio Professional 2013]: https://go.microsoft.com/fwLink/p/?LinkID=257546
-[Mobile Services SDK]: http://go.microsoft.com/fwlink/?LinkId=257545
-[JavaScript and HTML]: mobile-services-win8-javascript/
-[Azure classic portal]: https://manage.windowsazure.com/
-[classic portal]: https://manage.windowsazure.com/
-[JavaScript backend version]: mobile-services-android-get-started.md
+1. If you haven't already done so, install Visual Studio with Xamarin. Instructions can be found on [Setup and Install for Visual Studio and Xamarin](https://msdn.microsoft.com/en-US/library/mt613162.aspx). You can also use Xamarin Studio on a Mac OS X machine, see [Setup, install, and verifications for Mac users](https://msdn.microsoft.com/library/mt488770.aspx).  
+
+2. In the [classic portal], click **Mobile Services**, and then click the mobile service that you just created.
+
+3. In the quickstart tab, click **Xamarin** under **Choose platform** and expand **Create a new Xamarin app**.
+
+   	![][6]
+
+   	This displays the three easy steps to create a Xamarin Android app connected to your mobile service.
+
+  	![][7]
+
+4. Under **Download and publish your service to the cloud**, select **Android** and click **Download**.
+
+  	This downloads a solution containing projects for both the mobile service and for the sample _To do list_ application that is connected to your mobile service. Save the compressed project file to your local computer, and make a note of where you save it.
+
+5. Download your publish profile, save the downloaded file to your local computer, and make a note of where you save it.
+
+## Test the mobile service
+
+[AZURE.INCLUDE [mobile-services-dotnet-backend-test-local-service](../../includes/mobile-services-dotnet-backend-test-local-service.md)]
+
+## Publish your mobile service
+
+[AZURE.INCLUDE [mobile-services-dotnet-backend-publish-service](../../includes/mobile-services-dotnet-backend-publish-service.md)]
+
+## Run the Xamarin Android app
+
+The final stage of this tutorial is to build and run your new app.
+
+1. Navigate to the client project within the mobile service solution, in either Visual Studio or Xamarin Studio.
+
+2. Press the **Run** button to build the project and start the app. You will be asked to select an emulator or a connected USB device.
+
+	> [AZURE.NOTE] To be able to run the project in the Android emulator, you must define a least one Android Virtual Device (AVD). Use the AVD Manager to create and manage these devices.
+
+3. In the app, type meaningful text, such as _Complete the tutorial_ and then click the plus (**+**) icon.
+
+	![][10]
+
+	This sends a POST request to the new mobile service hosted in Azure. Data from the request is inserted into the TodoItem table. Items stored in the table are returned by the mobile service, and the data is displayed in the list.
+
+	> [AZURE.NOTE]
+   	> You can review the code that accesses your mobile service to query and insert data, which is found in the ToDoActivity.cs C# file.
+
+## Next Steps
+Now that you have completed the quickstart, learn how to perform additional important tasks in Mobile Services:
+
+* [Get started with offline data sync]
+  <br/>Learn how the quickstart uses offline data sync to make the app responsive and robust.
+
+* [Get started with authentication]
+  <br/>Learn how to authenticate users of your app with an identity provider.
+
+* [Get started with push notifications]
+  <br/>Learn how to send a very basic push notification to your app.
+
+* [Troubleshoot a Mobile Services .NET backend]
+  <br/> Learn how to diagnose and fix issues that can arise with a Mobile Services .NET backend.
+
+[AZURE.INCLUDE [app-service-disqus-feedback-slug](../../includes/app-service-disqus-feedback-slug.md)]
+
+<!-- Anchors. -->
+[Getting started with Mobile Services]:#getting-started
+[Create a new mobile service]:#create-new-service
+[Next Steps]:#next-steps
+
+
+
+<!-- Images. -->
+[0]: ./media/mobile-services-dotnet-backend-xamarin-android-get-started/mobile-quickstart-completed-android.png
+[6]: ./media/mobile-services-dotnet-backend-xamarin-android-get-started/mobile-portal-quickstart-xamarin.png
+[7]: ./media/mobile-services-dotnet-backend-xamarin-android-get-started/mobile-quickstart-steps-xamarin-android.png
+[8]: ./media/mobile-services-dotnet-backend-xamarin-android-get-started/mobile-xamarin-project-android-vs.png
+[9]: ./media/mobile-services-dotnet-backend-xamarin-android-get-started/mobile-xamarin-project-android-xs.png
+[10]: ./media/mobile-services-dotnet-backend-xamarin-android-get-started/mobile-quickstart-startup-android.png
+
+<!-- URLs. -->
+[Get started with offline data sync]: mobile-services-xamarin-android-get-started-offline-data.md
+[Get started with authentication]: mobile-services-dotnet-backend-xamarin-android-get-started-users.md
+[Get started with push notifications]: mobile-services-dotnet-backend-xamarin-android-get-started-push.md
+[Visual Studio Professional 2013]: https://go.microsoft.com/fwLink/p/?LinkID=257546
+[Mobile Services SDK]: http://go.microsoft.com/fwlink/?LinkId=257545
+[JavaScript and HTML]: mobile-services-win8-javascript/
+[Azure classic portal]: https://manage.windowsazure.com/
+[classic portal]: https://manage.windowsazure.com/
+[JavaScript backend version]: mobile-services-android-get-started.md
 [Troubleshoot a Mobile Services .NET backend]: mobile-services-dotnet-backend-how-to-troubleshoot.md