--- conflicted
+++ resolved
@@ -101,11 +101,7 @@
 
 [AZURE.INCLUDE [Verify SDK](../../includes/mobile-services-verify-android-sdk-version.md)]
 
-<<<<<<< HEAD
-## <a name="next-steps"> </a>Next steps
-=======
 ## Next steps
->>>>>>> bb990c4d
 
 <!---This tutorial demonstrated the basics of enabling an Android app to use Mobile Services and Notification Hubs to send push notifications. Next, consider completing the next tutorial, [Send push notifications to authenticated users], which shows how to use tags to send push notifications from a Mobile Service to only an authenticated user.
 
