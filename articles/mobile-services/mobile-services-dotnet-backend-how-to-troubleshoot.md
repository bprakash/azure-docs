--- conflicted
+++ resolved
@@ -13,11 +13,7 @@
 	ms.tgt_pltfrm="multiple"
 	ms.devlang="multiple"
 	ms.topic="article"
-<<<<<<< HEAD
 	ms.date="12/01/2015" 
-=======
-	ms.date="08/18/2015"
->>>>>>> 9b7f8970
 	ms.author="wesmc;ricksal"/>
 
 # Troubleshoot the Mobile Services .NET Backend
