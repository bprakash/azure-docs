--- conflicted
+++ resolved
@@ -1,151 +1,147 @@
-<properties
-	pageTitle="Handle conflicts with offline data in Mobile Services (iOS) | Mobile Dev Center"
-	description="Learn how to use Azure Mobile Services to handle conflicts when syncing offline data in your iOS application"
-	documentationCenter="ios"
-	authors="krisragh"
-	manager="erikre"
-	editor=""
-	services="mobile-services"/>
-
-<tags
-	ms.service="mobile-services"
-	ms.workload="mobile"
-	ms.tgt_pltfrm="mobile-ios"
-	ms.devlang="objective-c"
-	ms.topic="article"
-<<<<<<< HEAD
-	ms.date="03/06/2016"
-=======
-	ms.date="03/09/2016"
->>>>>>> c4ea2467
-	ms.author="krisragh;donnam"/>
-
-
-# Handling Conflicts with Offline Data Sync in Mobile Services
-
-[AZURE.INCLUDE [mobile-services-selector-offline-conflicts](../../includes/mobile-services-selector-offline-conflicts.md)]
-
-&nbsp;
-
-[AZURE.INCLUDE [mobile-service-note-mobile-apps](../../includes/mobile-services-note-mobile-apps.md)]
-
-This topic shows you how to synchronize data and handle conflicts when using the offline capabilities of Azure Mobile Services. This tutorial builds on the [Get Started with Offline Data] tutorial.
-
->[AZURE.NOTE] To complete this tutorial, you need a Azure account. If you don't have an account, you can create a free trial account in just a couple of minutes. For details, see <a href="http://www.windowsazure.com/pricing/free-trial/?WT.mc_id=AE564AB28" target="_blank">Azure Free Trial</a>.
-
-
-## Download iOS Project
-
-For this tutorial, download [an updated Xcode project from Github](https://github.com/Azure/mobile-services-samples/tree/master/TodoOffline/iOS). We've  used the Xcode project from the end of [Get Started with Offline Data] tutorial as a starting point, and then updated it to allow the editing of items. We've also added supporting classes and methods so we can add a conflict handler in the next section.
-
-At the end of this tutorial, if you you run this app on two phones, change the same item on both phones locally, and push the changes back to the server, you'll allow the user on each phone to choose which version to keep:
-  * keep the client version (which overrides the version on the server),
-  * keep the server version (which updates the client local table), or
-  * keep neither version (cancels push and leaves the operation pending).
-
-Now, let's add the conflict handler to enable this capability.
-
-## <a name="add-conflict-handling"></a>Add Conflict Handler to Todo List View Controller
-
-1. In **QSTodoListViewController.m**, edit **viewDidLoad**. Replace the call to **defaultService** with a call to **defaultServiceWithDelegate** instead:
-
-        self.todoService = [QSTodoService defaultServiceWithDelegate:self];
-
-2. In **QSTodoListViewController.h**, add **&lt;MSSyncContextDelegate&gt;** to the interface declaration so we're implementing the **MSSyncContextDelegate** protocol.
-
-        @interface QSTodoListViewController : UITableViewController<MSSyncContextDelegate, NSFetchedResultsControllerDelegate>
-
-3. Add the following import statement at the top of **QSTodoListViewController.m**:
-
-        #import "QSUIAlertViewWithBlock.h"
-
-4. Finally, let's add the following two operations to **QSTodoListViewController.m** to use this helper class and prompt the user to reconcile the conflict in one of three ways.
-
-        - (void)tableOperation:(MSTableOperation *)operation onComplete:(MSSyncItemBlock)completion
-        {
-            [self doOperation:operation complete:completion];
-        }
-
-        -(void)doOperation:(MSTableOperation *)operation complete:(MSSyncItemBlock)completion
-        {
-            [operation executeWithCompletion:^(NSDictionary *item, NSError *error) {
-
-                NSDictionary *serverItem = [error.userInfo objectForKey:MSErrorServerItemKey];
-
-                if (error.code == MSErrorPreconditionFailed) {
-                    QSUIAlertViewWithBlock *alert = [[QSUIAlertViewWithBlock alloc] initWithCallback:^(NSInteger buttonIndex) {
-                        if (buttonIndex == 1) { // Client
-                            NSMutableDictionary *adjustedItem = [operation.item mutableCopy];
-
-                            [adjustedItem setValue:[serverItem objectForKey:MSSystemColumnVersion] forKey:MSSystemColumnVersion];
-                            operation.item = adjustedItem;
-
-                            [self doOperation:operation complete:completion];
-                            return;
-
-                        } else if (buttonIndex == 2) { // Server
-                            NSDictionary *serverItem = [error.userInfo objectForKey:MSErrorServerItemKey];
-                            completion(serverItem, nil);
-                        } else { // Cancel
-                            [operation cancelPush];
-                            completion(nil, error);
-                        }
-                    }];
-
-                    NSString *message = [NSString stringWithFormat:@"Client value: %@\nServer value: %@", operation.item[@"text"], serverItem[@"text"]];
-
-                    [alert showAlertWithTitle:@"Server Conflict"
-                                      message:message
-                            cancelButtonTitle:@"Cancel"
-                            otherButtonTitles:[NSArray arrayWithObjects:@"Use Client", @"Use Server", nil]];
-                } else {
-                    completion(item, error);
-                }
-            }];
-        }
-
-## <a name="test-app"></a>Test the App
-
-Let's test the application with conflicts! Edit the same item in two different instances of the app running at the same time, or using the app and a REST client.
-
-Perform the refresh gesture in the app instances by dragging from the top. Now you'll see a prompt to reconcile the conflict:
-
-![][conflict-ui]
-
-<!-- URLs. -->
-
-[Update the App Project to Allow Editing]: #update-app
-[Update Todo List View Controller]: #update-list-view
-[Add Todo Item View Controller]: #add-view-controller
-[Add Todo Item View Controller and Segue to Storyboard]: #add-segue
-[Add Item Details to Todo Item View Controller]: #add-item-details
-[Add Support for Saving Edits]: #saving-edits
-[Conflict Handling Problem]: #conflict-handling-problem
-[Update QSTodoService to Support Conflict Handling]: #service-add-conflict-handling
-[Add UI Alert View Helper to Support Conflict Handling]: #add-alert-view
-[Add Conflict Handler to Todo List View Controller]: #add-conflict-handling
-[Test the App]: #test-app
-
-
-[add-todo-item-view-controller-3]: ./media/mobile-services-ios-handling-conflicts-offline-data/add-todo-item-view-controller-3.png
-[add-todo-item-view-controller-4]: ./media/mobile-services-ios-handling-conflicts-offline-data/add-todo-item-view-controller-4.png
-[add-todo-item-view-controller-5]: ./media/mobile-services-ios-handling-conflicts-offline-data/add-todo-item-view-controller-5.png
-[add-todo-item-view-controller-6]: ./media/mobile-services-ios-handling-conflicts-offline-data/add-todo-item-view-controller-6.png
-[todo-list-view-controller-add-segue]: ./media/mobile-services-ios-handling-conflicts-offline-data/todo-list-view-controller-add-segue.png
-[update-todo-list-view-controller-2]: ./media/mobile-services-ios-handling-conflicts-offline-data/update-todo-list-view-controller-2.png
-[conflict-handling-problem-1]: ./media/mobile-services-ios-handling-conflicts-offline-data/conflict-handling-problem-1.png
-[conflict-ui]: ./media/mobile-services-ios-handling-conflicts-offline-data/conflict-ui.png
-
-
-[Segmented Controls]: https://developer.apple.com/library/ios/documentation/UserExperience/Conceptual/UIKitUICatalog/UISegmentedControl.html
-[Core Data Model Editor Help]: https://developer.apple.com/library/mac/recipes/xcode_help-core_data_modeling_tool/Articles/about_cd_modeling_tool.html
-[Creating an Outlet Connection]: https://developer.apple.com/library/mac/recipes/xcode_help-interface_builder/articles-connections_bindings/CreatingOutlet.html
-[Build a User Interface]: https://developer.apple.com/library/mac/documentation/ToolsLanguages/Conceptual/Xcode_Overview/Edit_User_Interfaces/edit_user_interface.html
-[Adding a Segue Between Scenes in a Storyboard]: https://developer.apple.com/library/ios/recipes/xcode_help-IB_storyboard/chapters/StoryboardSegue.html#//apple_ref/doc/uid/TP40014225-CH25-SW1
-[Adding a Scene to a Storyboard]: https://developer.apple.com/library/ios/recipes/xcode_help-IB_storyboard/chapters/StoryboardScene.html
-[Core Data]: https://developer.apple.com/library/ios/documentation/Cocoa/Conceptual/CoreData/cdProgrammingGuide.html
-[Download the preview SDK here]: http://aka.ms/Gc6fex
-[How to use the Mobile Services client library for iOS]: mobile-services-ios-how-to-use-client-library.md
-[Getting Started Offline iOS Sample]: https://github.com/Azure/mobile-services-samples/tree/master/TodoOffline/iOS/blog20140611
-[Get Started with Offline Data]: mobile-services-ios-get-started-offline-data.md
-[Get started with Mobile Services]: mobile-services-ios-get-started.md
+<properties
+	pageTitle="Handle conflicts with offline data in Mobile Services (iOS) | Mobile Dev Center"
+	description="Learn how to use Azure Mobile Services to handle conflicts when syncing offline data in your iOS application"
+	documentationCenter="ios"
+	authors="krisragh"
+	manager="erikre"
+	editor=""
+	services="mobile-services"/>
+
+<tags
+	ms.service="mobile-services"
+	ms.workload="mobile"
+	ms.tgt_pltfrm="mobile-ios"
+	ms.devlang="objective-c"
+	ms.topic="article"
+	ms.date="03/09/2016"
+	ms.author="krisragh;donnam"/>
+
+
+# Handling Conflicts with Offline Data Sync in Mobile Services
+
+[AZURE.INCLUDE [mobile-services-selector-offline-conflicts](../../includes/mobile-services-selector-offline-conflicts.md)]
+
+&nbsp;
+
+[AZURE.INCLUDE [mobile-service-note-mobile-apps](../../includes/mobile-services-note-mobile-apps.md)]
+
+This topic shows you how to synchronize data and handle conflicts when using the offline capabilities of Azure Mobile Services. This tutorial builds on the [Get Started with Offline Data] tutorial.
+
+>[AZURE.NOTE] To complete this tutorial, you need a Azure account. If you don't have an account, you can create a free trial account in just a couple of minutes. For details, see <a href="http://www.windowsazure.com/pricing/free-trial/?WT.mc_id=AE564AB28" target="_blank">Azure Free Trial</a>.
+
+
+## Download iOS Project
+
+For this tutorial, download [an updated Xcode project from Github](https://github.com/Azure/mobile-services-samples/tree/master/TodoOffline/iOS). We've  used the Xcode project from the end of [Get Started with Offline Data] tutorial as a starting point, and then updated it to allow the editing of items. We've also added supporting classes and methods so we can add a conflict handler in the next section.
+
+At the end of this tutorial, if you you run this app on two phones, change the same item on both phones locally, and push the changes back to the server, you'll allow the user on each phone to choose which version to keep:
+  * keep the client version (which overrides the version on the server),
+  * keep the server version (which updates the client local table), or
+  * keep neither version (cancels push and leaves the operation pending).
+
+Now, let's add the conflict handler to enable this capability.
+
+## <a name="add-conflict-handling"></a>Add Conflict Handler to Todo List View Controller
+
+1. In **QSTodoListViewController.m**, edit **viewDidLoad**. Replace the call to **defaultService** with a call to **defaultServiceWithDelegate** instead:
+
+        self.todoService = [QSTodoService defaultServiceWithDelegate:self];
+
+2. In **QSTodoListViewController.h**, add **&lt;MSSyncContextDelegate&gt;** to the interface declaration so we're implementing the **MSSyncContextDelegate** protocol.
+
+        @interface QSTodoListViewController : UITableViewController<MSSyncContextDelegate, NSFetchedResultsControllerDelegate>
+
+3. Add the following import statement at the top of **QSTodoListViewController.m**:
+
+        #import "QSUIAlertViewWithBlock.h"
+
+4. Finally, let's add the following two operations to **QSTodoListViewController.m** to use this helper class and prompt the user to reconcile the conflict in one of three ways.
+
+        - (void)tableOperation:(MSTableOperation *)operation onComplete:(MSSyncItemBlock)completion
+        {
+            [self doOperation:operation complete:completion];
+        }
+
+        -(void)doOperation:(MSTableOperation *)operation complete:(MSSyncItemBlock)completion
+        {
+            [operation executeWithCompletion:^(NSDictionary *item, NSError *error) {
+
+                NSDictionary *serverItem = [error.userInfo objectForKey:MSErrorServerItemKey];
+
+                if (error.code == MSErrorPreconditionFailed) {
+                    QSUIAlertViewWithBlock *alert = [[QSUIAlertViewWithBlock alloc] initWithCallback:^(NSInteger buttonIndex) {
+                        if (buttonIndex == 1) { // Client
+                            NSMutableDictionary *adjustedItem = [operation.item mutableCopy];
+
+                            [adjustedItem setValue:[serverItem objectForKey:MSSystemColumnVersion] forKey:MSSystemColumnVersion];
+                            operation.item = adjustedItem;
+
+                            [self doOperation:operation complete:completion];
+                            return;
+
+                        } else if (buttonIndex == 2) { // Server
+                            NSDictionary *serverItem = [error.userInfo objectForKey:MSErrorServerItemKey];
+                            completion(serverItem, nil);
+                        } else { // Cancel
+                            [operation cancelPush];
+                            completion(nil, error);
+                        }
+                    }];
+
+                    NSString *message = [NSString stringWithFormat:@"Client value: %@\nServer value: %@", operation.item[@"text"], serverItem[@"text"]];
+
+                    [alert showAlertWithTitle:@"Server Conflict"
+                                      message:message
+                            cancelButtonTitle:@"Cancel"
+                            otherButtonTitles:[NSArray arrayWithObjects:@"Use Client", @"Use Server", nil]];
+                } else {
+                    completion(item, error);
+                }
+            }];
+        }
+
+## <a name="test-app"></a>Test the App
+
+Let's test the application with conflicts! Edit the same item in two different instances of the app running at the same time, or using the app and a REST client.
+
+Perform the refresh gesture in the app instances by dragging from the top. Now you'll see a prompt to reconcile the conflict:
+
+![][conflict-ui]
+
+<!-- URLs. -->
+
+[Update the App Project to Allow Editing]: #update-app
+[Update Todo List View Controller]: #update-list-view
+[Add Todo Item View Controller]: #add-view-controller
+[Add Todo Item View Controller and Segue to Storyboard]: #add-segue
+[Add Item Details to Todo Item View Controller]: #add-item-details
+[Add Support for Saving Edits]: #saving-edits
+[Conflict Handling Problem]: #conflict-handling-problem
+[Update QSTodoService to Support Conflict Handling]: #service-add-conflict-handling
+[Add UI Alert View Helper to Support Conflict Handling]: #add-alert-view
+[Add Conflict Handler to Todo List View Controller]: #add-conflict-handling
+[Test the App]: #test-app
+
+
+[add-todo-item-view-controller-3]: ./media/mobile-services-ios-handling-conflicts-offline-data/add-todo-item-view-controller-3.png
+[add-todo-item-view-controller-4]: ./media/mobile-services-ios-handling-conflicts-offline-data/add-todo-item-view-controller-4.png
+[add-todo-item-view-controller-5]: ./media/mobile-services-ios-handling-conflicts-offline-data/add-todo-item-view-controller-5.png
+[add-todo-item-view-controller-6]: ./media/mobile-services-ios-handling-conflicts-offline-data/add-todo-item-view-controller-6.png
+[todo-list-view-controller-add-segue]: ./media/mobile-services-ios-handling-conflicts-offline-data/todo-list-view-controller-add-segue.png
+[update-todo-list-view-controller-2]: ./media/mobile-services-ios-handling-conflicts-offline-data/update-todo-list-view-controller-2.png
+[conflict-handling-problem-1]: ./media/mobile-services-ios-handling-conflicts-offline-data/conflict-handling-problem-1.png
+[conflict-ui]: ./media/mobile-services-ios-handling-conflicts-offline-data/conflict-ui.png
+
+
+[Segmented Controls]: https://developer.apple.com/library/ios/documentation/UserExperience/Conceptual/UIKitUICatalog/UISegmentedControl.html
+[Core Data Model Editor Help]: https://developer.apple.com/library/mac/recipes/xcode_help-core_data_modeling_tool/Articles/about_cd_modeling_tool.html
+[Creating an Outlet Connection]: https://developer.apple.com/library/mac/recipes/xcode_help-interface_builder/articles-connections_bindings/CreatingOutlet.html
+[Build a User Interface]: https://developer.apple.com/library/mac/documentation/ToolsLanguages/Conceptual/Xcode_Overview/Edit_User_Interfaces/edit_user_interface.html
+[Adding a Segue Between Scenes in a Storyboard]: https://developer.apple.com/library/ios/recipes/xcode_help-IB_storyboard/chapters/StoryboardSegue.html#//apple_ref/doc/uid/TP40014225-CH25-SW1
+[Adding a Scene to a Storyboard]: https://developer.apple.com/library/ios/recipes/xcode_help-IB_storyboard/chapters/StoryboardScene.html
+[Core Data]: https://developer.apple.com/library/ios/documentation/Cocoa/Conceptual/CoreData/cdProgrammingGuide.html
+[Download the preview SDK here]: http://aka.ms/Gc6fex
+[How to use the Mobile Services client library for iOS]: mobile-services-ios-how-to-use-client-library.md
+[Getting Started Offline iOS Sample]: https://github.com/Azure/mobile-services-samples/tree/master/TodoOffline/iOS/blog20140611
+[Get Started with Offline Data]: mobile-services-ios-get-started-offline-data.md
+[Get started with Mobile Services]: mobile-services-ios-get-started.md