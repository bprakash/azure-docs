<<<<<<< HEAD
<properties 
	pageTitle="Schedule backend tasks in a .NET backend mobile service | Microsoft Azure"
	description="Use the scheduler in Azure Mobile Services to define .NET backend jobs that run on a schedule."
	services="mobile-services" 
	documentationCenter="" 
	authors="ggailey777" 
	manager="dwrede" 
	editor=""/>

<tags 
	ms.service="mobile-services" 
	ms.workload="mobile" 
	ms.tgt_pltfrm="mobile-multiple" 
	ms.devlang="multiple" 
	ms.topic="article" 
	ms.date="09/14/2015" 
=======
<properties
	pageTitle="Schedule backend tasks in a .NET backend mobile service | Microsoft Azure"
	description="Use the scheduler in Azure Mobile Services to define .NET backend jobs that run on a schedule."
	services="mobile-services"
	documentationCenter=""
	authors="ggailey777"
	manager="dwrede"
	editor=""/>

<tags
	ms.service="mobile-services"
	ms.workload="mobile"
	ms.tgt_pltfrm="mobile-multiple"
	ms.devlang="multiple"
	ms.topic="article"
	ms.date="12/07/2015"
>>>>>>> 08be3281
	ms.author="glenga"/>

# Schedule recurring jobs in Mobile Services

<<<<<<< HEAD
> [AZURE.SELECTOR]
- [.NET backend](mobile-services-dotnet-backend-schedule-recurring-tasks.md)
- [Javascript backend](mobile-services-schedule-recurring-tasks.md)
 
This topic shows you how to use the job scheduler functionality in the Management Portal to define server script code that is executed based on a schedule that you define. In this case, the script periodically check with a remote service, in this case Twitter, and stores the results in a new table. Some other periodic tasks that can be scheduled include:
=======
[AZURE.INCLUDE [mobile-service-note-mobile-apps](../../includes/mobile-services-note-mobile-apps.md)]

&nbsp;


> [AZURE.SELECTOR]
- [.NET backend](mobile-services-dotnet-backend-schedule-recurring-tasks.md)
- [Javascript backend](mobile-services-schedule-recurring-tasks.md)

This topic shows you how to use the job scheduler functionality in the Azure classic portal to define server script code that is executed based on a schedule that you define. In this case, the script periodically check with a remote service, in this case Twitter, and stores the results in a new table. Some other periodic tasks that can be scheduled include:
>>>>>>> 08be3281

+ Archiving old or duplicate data records.
+ Requesting and storing external data, such as tweets, RSS entries, and location information.
+ Processing or resizing stored images.

This tutorial walks you through how to use the job scheduler to create a scheduled job that requests tweet data from Twitter and stores the tweets in a new Updates table.

>[AZURE.NOTE]This tutorial uses the third-party LINQ to Twitter library to simplify OAuth 2.0 access to Twitter v1.1. APIs. You must download and install the LINQ to Twitter NuGet package to complete this tutorial. For more information, see the [LINQ to Twitter CodePlex project].

##<a name="get-oauth-credentials"></a>Register for access to Twitter v1.1 APIs and store credentials

[AZURE.INCLUDE [mobile-services-register-twitter-access](../../includes/mobile-services-register-twitter-access.md)]

&nbsp;&nbsp;7. In Solution Explorer in Visual Studio, open the web.config file for the mobile service project, locate the `MS_TwitterConsumerKey` and `MS_TwitterConsumerSecret` app settings and replace the values of these keys with Twitter consumer key and consumer secret values that you set in the portal.

&nbsp;&nbsp;8. In the same section, add the following new app settings, replacing the placeholders with the Twitter access token and access token secret values that you set as app settings in the portal:

	<add key="TWITTER_ACCESS_TOKEN" value="**your_access_token**" />
	<add key="TWITTER_ACCESS_TOKEN_SECRET" value="**your_access_token_secret**" />

The mobile service uses these stored settings when it runs on the local computer, which lets you test the scheduled job before you publish it. When running in Azure, the mobile service instead uses values set in the portal and ignores these project settings.

##<a name="install-linq2twitter"></a>Download and install the LINQ to Twitter library

1. In **Solution Explorer** in Visual Studio, right-click the project name, and then select **Manage NuGet Packages**.

2. In the left pane, select the **Online** category, search for `linq2twitter`, click **Install** on the **linqtotwitter** package, then read and accept the license agreements.

  	![][1]

  	This adds the Linq to Twitter library to your mobile service project.

Next, you need to create a new table in which to store tweets.

##<a name="create-table"></a>Create the new Updates table

1. In the Solution Explorer in Visual Studio, right-click the DataObjects folder, expand **Add**, click **Class**,   type `Updates` for **Name**, then click **Add**.

	This creates a new project file for the Updates class.

2. Right-click **References** > **Add Reference...** > **Framework** under **Assemblies**, then check **System.ComponentModel.DataAnnotations** and click **OK**.

	![][7]

	This adds a new assembly reference.

2. In this new class, add the following **using** statements:

		using Microsoft.WindowsAzure.Mobile.Service;
		using System.ComponentModel.DataAnnotations;

3. Replace the **Updates** class definition with the following code:

		public class Updates
	    {
	        [Key]
	        public int UpdateId { get; set; }
	        public long TweetId { get; set; }
	        public string Text { get; set; }
	        public string Author { get; set; }
	        public DateTime Date { get; set; }
    	}

4. Expand the Models folder, open the data model context file (named *service_name*Context.cs) and add the following property that returns a typed **DbSet**:

		public DbSet<Updates> Updates { get; set; }

	The Updates table, which is created in the database when the DbSet is first accessed, is used by the service to store tweet data.

	>[AZURE.NOTE] When using the default database initializer, Entity Framework will drop and recreate the database whenever it detects a data model change in the Code First model definition. To make this data model change and maintain existing data in the database, you must use Code First Migrations. The default initializer cannot be used against a SQL Database in Azure. For more information, see [How to Use Code First Migrations to Update the Data Model](mobile-services-dotnet-backend-use-code-first-migrations.md).

Next, you create the scheduled job that accesses Twitter and stores tweet data in the new Updates table.

##<a name="add-job"></a>Create a new scheduled job

1. Expand the ScheduledJobs folder and open the SampleJob.cs project file.

	This class, which inherits from **ScheduledJob**, represents a job that can be scheduled, in the Azure classic portal, to run on a fixed schedule or on demand.

2. Replace the contents of SampleJob.cs with the following code:

		using System;
		using System.Linq;
		using System.Threading;
		using System.Threading.Tasks;
		using System.Web.Http;
		using Microsoft.WindowsAzure.Mobile.Service;
		using Microsoft.WindowsAzure.Mobile.Service.ScheduledJobs;
		using LinqToTwitter;
		using todolistService.Models;
		using todolistService.DataObjects;

		namespace todolistService
		{
		    // A simple scheduled job which can be invoked manually by submitting an HTTP
		    // POST request to the path "/jobs/sample".
		    public class SampleJob : ScheduledJob
		    {
		        private todolistContext context;
		        private string accessToken;
		        private string accessTokenSecret;

		        protected override void Initialize(ScheduledJobDescriptor scheduledJobDescriptor,
					CancellationToken cancellationToken)
		        {
		            base.Initialize(scheduledJobDescriptor, cancellationToken);

		            // Create a new context with the supplied schema name.
		            context = new todolistContext();
		        }

		        public async override Task ExecuteAsync()
		        {
		            // Try to get the stored Twitter access token from app settings.
		            if (!(Services.Settings.TryGetValue("TWITTER_ACCESS_TOKEN", out accessToken) |
		            Services.Settings.TryGetValue("TWITTER_ACCESS_TOKEN_SECRET", out accessTokenSecret)))
		            {
		                Services.Log.Error("Could not retrieve Twitter access credentials.");
		            }

		            // Create a new authorizer to access Twitter v1.1 APIs
		            // using single-user OAUth 2.0 credentials.
		            MvcAuthorizer auth = new MvcAuthorizer();
		            SingleUserInMemoryCredentialStore store =
		                new SingleUserInMemoryCredentialStore()
		            {
		                ConsumerKey = Services.Settings.TwitterConsumerKey,
		                ConsumerSecret = Services.Settings.TwitterConsumerSecret,
		                OAuthToken = accessToken,
		                OAuthTokenSecret = accessTokenSecret
		            };

		            // Set the credentials for the authorizer.
		            auth.CredentialStore = store;

		            // Create a new LINQ to Twitter context.
		            TwitterContext twitter = new TwitterContext(auth);

		            // Get the ID of the most recent stored tweet.
		            long lastTweetId = 0;
		            if (context.Updates.Count() > 0)
		            {
		                lastTweetId = (from u in context.Updates
		                               orderby u.TweetId descending
		                               select u).Take(1).SingleOrDefault()
		                                            .TweetId;
		            }

		            // Execute a search that returns a filtered result.
		            var response = await (from s in twitter.Search
		                                  where s.Type == SearchType.Search
		                                  && s.Query == "%23mobileservices"
		                                  && s.SinceID == Convert.ToUInt64(lastTweetId + 1)
		                                  && s.ResultType == ResultType.Recent
		                                  select s).SingleOrDefaultAsync();

		            // Remove retweets and replies and log the number of tweets.
		            var filteredTweets = response.Statuses
		                .Where(t => !t.Text.StartsWith("RT") && t.InReplyToUserID == 0);
		            Services.Log.Info("Fetched " + filteredTweets.Count()
		                + " new tweets from Twitter.");

		            // Store new tweets in the Updates table.
		            foreach (Status tweet in filteredTweets)
		            {
		                Updates newTweet =
		                    new Updates
		                    {
		                        TweetId = Convert.ToInt64(tweet.StatusID),
		                        Text = tweet.Text,
		                        Author = tweet.User.Name,
		                        Date = tweet.CreatedAt
		                    };

		                context.Updates.Add(newTweet);
		            }

		            await context.SaveChangesAsync();
		        }
		        protected override void Dispose(bool disposing)
		        {
		            base.Dispose(disposing);
		            if (disposing)
		            {
		                context.Dispose();
		            }
		        }
		    }
		}

	In the above code, you must replace the strings _todolistService_ and _todolistContext_ with the namespace and DbContext of your downloaded project, which are *mobile&#95;service&#95;name*Service and *mobile&#95;service&#95;name*Context, respective.

	In the above code, the **ExecuteAsync** override method calls the Twitter query API using stored credentials to request recent tweets that contain the hashtag `#mobileservices`. Duplicate tweets and replies are removed from the results before they are stored in the table.

##<a name="run-job-locally"></a>Test the scheduled job locally

Schedule jobs can be tested locally before being published to Azure and registered in the portal.

1. In Visual Studio, with the mobile service project set as the startup project, press F5.

	This starts the mobile service project and displays a new browser window with the welcome page.

2. Click **try it out**, then click **POST jobs/{jobName}**.

	![][8]

4. Click **try this out**, type `Sample` as the **{jobName}** parameter value, then click **Send**.

	![][9]

	This sends a new POST request to the Sample job endpoint. In the local service, the **ExecuteAsync** method is started. You can set a break point in this method to debug the code.

3. In Server Explorer, expand **Data Connections**, **MSTableConnectionString**, and **tables**; right-click **Updates** and click **Show Table Data**.

	The new tweets are entered as rows in the data table.

##<a name="register-job"></a>Publish the service and register the new job

The job must be registered in the **Scheduler** tab so that Mobile Services can run it on the schedule that you define.

3. Republish the mobile service project to Azure.

4. In the [Azure classic portal], click Mobile Services, and then click your app.

2. Click the **Scheduler** tab, then click **+Create**.

    >[AZURE.NOTE]When you run your mobile service in <em>Free</em> tier, you are only able to run one scheduled job at a time. In paid tiers, you can run up to ten scheduled jobs at a time.

3. In the scheduler dialog, enter _Sample_ for the **Job Name**, set the schedule interval and units, then click the check button.

   	![][4]

   	This creates a new job named **Sample**.

4. Click the new job you just created, then click **Run Once** to test the script.

   	This executes the job while it remains disabled in the scheduler. From this page, you can enable the job and change its schedule at any time.

	>[AZURE.NOTE]A POST request can still be used to start the scheduled job. However, the authorization defaults to user, which means that the request must include the application key in the header.

4. (Optional) In the [Azure classic portal], click manage for the database associated with your mobile service.

    ![][6]

5. In the Azure classic portal, execute a query to view the changes made by the app. Your query will be similar to the following query but use your mobile service name as schema name instead of `todolist`.

        SELECT * FROM [todolist].[Updates]

Congratulations, you have successfully created a new scheduled job in your mobile service. This job will be executed as scheduled until you disable or modify it.

<!-- Anchors. -->
[Register for Twitter access and store credentials]: #get-oauth-credentials
[Download and install the LINQ to Twitter library]: #install-linq2twitter
[Create the new Updates table]: #create-table
[Create a new scheduled job]: #add-job
[Test the scheduled job locally]: #run-job-locally
[Publish the service and register the job]: #register-job
[Next steps]: #next-steps

<!-- Images. -->
[1]: ./media/mobile-services-dotnet-backend-schedule-recurring-tasks/add-linq2twitter-nuget-package.png
[2]: ./media/mobile-services-dotnet-backend-schedule-recurring-tasks/mobile-services-selection.png
[3]: ./media/mobile-services-dotnet-backend-schedule-recurring-tasks/mobile-schedule-new-job-cli.png
[4]: ./media/mobile-services-dotnet-backend-schedule-recurring-tasks/create-new-job.png
[5]: ./media/mobile-services-dotnet-backend-schedule-recurring-tasks/sample-job-run-once.png
[6]: ./media/mobile-services-dotnet-backend-schedule-recurring-tasks/manage-sql-azure-database.png
[7]: ./media/mobile-services-dotnet-backend-schedule-recurring-tasks/add-component-model-reference.png
[8]: ./media/mobile-services-dotnet-backend-schedule-recurring-tasks/mobile-service-start-page.png
[9]: ./media/mobile-services-dotnet-backend-schedule-recurring-tasks/mobile-service-try-this-out.png

<!-- URLs. -->
[Azure classic portal]: https://manage.windowsazure.com/
[Register your apps for Twitter login with Mobile Services]: mobile-services-how-to-register-twitter-authentication.md
[Twitter Developers]: http://go.microsoft.com/fwlink/p/?LinkId=268300
[App settings]: http://msdn.microsoft.com/library/windowsazure/b6bb7d2d-35ae-47eb-a03f-6ee393e170f7
[LINQ to Twitter CodePlex project]: http://linqtotwitter.codeplex.com/<|MERGE_RESOLUTION|>--- conflicted
+++ resolved
@@ -1,21 +1,3 @@
-<<<<<<< HEAD
-<properties 
-	pageTitle="Schedule backend tasks in a .NET backend mobile service | Microsoft Azure"
-	description="Use the scheduler in Azure Mobile Services to define .NET backend jobs that run on a schedule."
-	services="mobile-services" 
-	documentationCenter="" 
-	authors="ggailey777" 
-	manager="dwrede" 
-	editor=""/>
-
-<tags 
-	ms.service="mobile-services" 
-	ms.workload="mobile" 
-	ms.tgt_pltfrm="mobile-multiple" 
-	ms.devlang="multiple" 
-	ms.topic="article" 
-	ms.date="09/14/2015" 
-=======
 <properties
 	pageTitle="Schedule backend tasks in a .NET backend mobile service | Microsoft Azure"
 	description="Use the scheduler in Azure Mobile Services to define .NET backend jobs that run on a schedule."
@@ -32,29 +14,20 @@
 	ms.devlang="multiple"
 	ms.topic="article"
 	ms.date="12/07/2015"
->>>>>>> 08be3281
 	ms.author="glenga"/>
 
 # Schedule recurring jobs in Mobile Services
 
-<<<<<<< HEAD
+[AZURE.INCLUDE [mobile-service-note-mobile-apps](../../includes/mobile-services-note-mobile-apps.md)]
+
+&nbsp;
+
+
 > [AZURE.SELECTOR]
 - [.NET backend](mobile-services-dotnet-backend-schedule-recurring-tasks.md)
 - [Javascript backend](mobile-services-schedule-recurring-tasks.md)
- 
-This topic shows you how to use the job scheduler functionality in the Management Portal to define server script code that is executed based on a schedule that you define. In this case, the script periodically check with a remote service, in this case Twitter, and stores the results in a new table. Some other periodic tasks that can be scheduled include:
-=======
-[AZURE.INCLUDE [mobile-service-note-mobile-apps](../../includes/mobile-services-note-mobile-apps.md)]
-
-&nbsp;
-
-
-> [AZURE.SELECTOR]
-- [.NET backend](mobile-services-dotnet-backend-schedule-recurring-tasks.md)
-- [Javascript backend](mobile-services-schedule-recurring-tasks.md)
 
 This topic shows you how to use the job scheduler functionality in the Azure classic portal to define server script code that is executed based on a schedule that you define. In this case, the script periodically check with a remote service, in this case Twitter, and stores the results in a new table. Some other periodic tasks that can be scheduled include:
->>>>>>> 08be3281
 
 + Archiving old or duplicate data records.
 + Requesting and storing external data, such as tweets, RSS entries, and location information.
