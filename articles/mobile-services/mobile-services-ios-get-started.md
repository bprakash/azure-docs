--- conflicted
+++ resolved
@@ -1,101 +1,97 @@
-<properties
-	pageTitle="Get Started with Azure Mobile Services for iOS apps | JavaScript Backend"
-	description="Follow this tutorial to get started using Azure Mobile Services for iOS development."
-	services="mobile-services"
-	documentationCenter="ios"
-	authors="krisragh"
-	manager="dwrede"
-	editor=""/>
-
-<tags
-	ms.service="mobile-services"
-	ms.workload="mobile"
-	ms.tgt_pltfrm="mobile-ios"
-	ms.devlang="objective-c"
-	ms.topic="hero-article"
-<<<<<<< HEAD
-	ms.date="02/10/2016"
-=======
-	ms.date="03/09/2016"
->>>>>>> c4ea2467
-	ms.author="krisragh"/>
-
-# <a name="getting-started"> </a>Get started with Mobile Services
-
-[AZURE.INCLUDE [mobile-services-selector-get-started](../../includes/mobile-services-selector-get-started.md)]
-
-&nbsp;
-
-[AZURE.INCLUDE [mobile-service-note-mobile-apps](../../includes/mobile-services-note-mobile-apps.md)]
-> For the equivalent Mobile Apps version of this topic, see [Create an iOS app in Azure Mobile Apps](../app-service-mobile/app-service-mobile-android-get-started.md).
-
-This tutorial shows you how to add a cloud-based backend service to an iOS app using Azure Mobile Services.
-
-In this tutorial, you will create both a new mobile service and a simple _To do list_ app that stores app data in the new mobile service. The mobile service that you will create uses JavaScript for server-side business logic. To create a mobile service with server-side business logic in .NET, see the [.NET backend version] of this topic.
-
-> [AZURE.NOTE] To complete this tutorial, you need an Azure account. If you don't have an account, you can sign up for an Azure trial and get [free mobile services that you can keep using even after your trial ends](https://azure.microsoft.com/pricing/details/mobile-services/). For details, see [Azure Free Trial](https://azure.microsoft.com/pricing/free-trial/?WT.mc_id=AE564AB28&amp;returnurl=http%3A%2F%2Fazure.microsoft.com%2Fen-us%2Fdevelop%2Fmobile%2Ftutorials%2Fget-started-ios%2F%20).
-
-## <a name="create-new-service"> </a>Create a new mobile service
-
-[AZURE.INCLUDE [mobile-services-create-new-service](../../includes/mobile-services-create-new-service.md)]
-
-## Create a new iOS app
-
-You can follow an easy Quick Start in the Azure classic portal to create a new app connected to your mobile service:
-
-1. In the [Azure classic portal], click **Mobile Services**, and then click the mobile service that you just created.
-
-2. In the Quick Start tab, click **iOS** under **Choose a platform** and expand **Create a new iOS app**. This displays the steps to create an iOS app connected to your mobile service.
-
-3. Click **Create TodoItem table** to create a table to store app data.
-
-4. Under **Download and run your app**, click **Download**. This downloads the project for the sample _To do list_ application that is connected to your mobile service, along with the Mobile Services iOS SDK. Save the compressed project file to your local computer, and make a note of where you saved it.
-
-## Run your new iOS app
-
-[AZURE.INCLUDE [mobile-services-ios-run-app](../../includes/mobile-services-ios-run-app.md)]
-
-<ol start="4">
-<li><p>Back in the [Azure classic portal], click the **DATA** tab and then click the **TodoItem** table. This lets you browse the data inserted by the app into the table.<p></li></ol></p>
-
-## <a name="next-steps"> </a>Next Steps
-Learn how to perform additional important tasks in Mobile Services:
-
-* [Get started with offline data sync]
-	<br/>Learn how to use offline data sync to make your app responsive and robust.
-
-* [Add authentication to an existing app]
-	<br/>Learn how to authenticate users of your app with an identity provider.
-
-* [Add push notifications to an existing app]
-	<br/>Learn how to send a very basic push notification to your app.
-
-[AZURE.INCLUDE [app-service-disqus-feedback-slug](../../includes/app-service-disqus-feedback-slug.md)]
-
-
-<!-- Anchors. -->
-[Getting started with Mobile Services]:#getting-started
-[Create a new mobile service]:#create-new-service
-[Define the mobile service instance]:#define-mobile-service-instance
-[Next Steps]:#next-steps
-
-<!-- Images. -->
-[6]: ./media/mobile-services-ios-get-started/mobile-portal-quickstart-ios.png
-[7]: ./media/mobile-services-ios-get-started/mobile-quickstart-steps-ios.png
-[8]: ./media/mobile-services-ios-get-started/mobile-xcode-project.png
-
-[10]: ./media/mobile-services-ios-get-started/mobile-quickstart-startup-ios.png
-[11]: ./media/mobile-services-ios-get-started/mobile-data-tab.png
-[12]: ./media/mobile-services-ios-get-started/mobile-data-browse.png
-
-
-<!-- URLs. -->
-[Get started with offline data sync]: mobile-services-ios-get-started-offline-data.md
-[Add authentication to an existing app]: mobile-services-dotnet-backend-ios-get-started-users.md
-[Add push notifications to an existing app]: mobile-services-dotnet-backend-ios-get-started-push.md
-
-
-[Mobile Services iOS SDK]: https://go.microsoft.com/fwLink/p/?LinkID=266533
-[Azure classic portal]: https://manage.windowsazure.com/
-[XCode]: https://go.microsoft.com/fwLink/p/?LinkID=266532
-[.NET backend version]: mobile-services-dotnet-backend-ios-get-started.md
+<properties
+	pageTitle="Get Started with Azure Mobile Services for iOS apps | JavaScript Backend"
+	description="Follow this tutorial to get started using Azure Mobile Services for iOS development."
+	services="mobile-services"
+	documentationCenter="ios"
+	authors="krisragh"
+	manager="dwrede"
+	editor=""/>
+
+<tags
+	ms.service="mobile-services"
+	ms.workload="mobile"
+	ms.tgt_pltfrm="mobile-ios"
+	ms.devlang="objective-c"
+	ms.topic="hero-article"
+	ms.date="03/09/2016"
+	ms.author="krisragh"/>
+
+# <a name="getting-started"> </a>Get started with Mobile Services
+
+[AZURE.INCLUDE [mobile-services-selector-get-started](../../includes/mobile-services-selector-get-started.md)]
+
+&nbsp;
+
+[AZURE.INCLUDE [mobile-service-note-mobile-apps](../../includes/mobile-services-note-mobile-apps.md)]
+> For the equivalent Mobile Apps version of this topic, see [Create an iOS app in Azure Mobile Apps](../app-service-mobile/app-service-mobile-android-get-started.md).
+
+This tutorial shows you how to add a cloud-based backend service to an iOS app using Azure Mobile Services.
+
+In this tutorial, you will create both a new mobile service and a simple _To do list_ app that stores app data in the new mobile service. The mobile service that you will create uses JavaScript for server-side business logic. To create a mobile service with server-side business logic in .NET, see the [.NET backend version] of this topic.
+
+> [AZURE.NOTE] To complete this tutorial, you need an Azure account. If you don't have an account, you can sign up for an Azure trial and get [free mobile services that you can keep using even after your trial ends](https://azure.microsoft.com/pricing/details/mobile-services/). For details, see [Azure Free Trial](https://azure.microsoft.com/pricing/free-trial/?WT.mc_id=AE564AB28&amp;returnurl=http%3A%2F%2Fazure.microsoft.com%2Fen-us%2Fdevelop%2Fmobile%2Ftutorials%2Fget-started-ios%2F%20).
+
+## <a name="create-new-service"> </a>Create a new mobile service
+
+[AZURE.INCLUDE [mobile-services-create-new-service](../../includes/mobile-services-create-new-service.md)]
+
+## Create a new iOS app
+
+You can follow an easy Quick Start in the Azure classic portal to create a new app connected to your mobile service:
+
+1. In the [Azure classic portal], click **Mobile Services**, and then click the mobile service that you just created.
+
+2. In the Quick Start tab, click **iOS** under **Choose a platform** and expand **Create a new iOS app**. This displays the steps to create an iOS app connected to your mobile service.
+
+3. Click **Create TodoItem table** to create a table to store app data.
+
+4. Under **Download and run your app**, click **Download**. This downloads the project for the sample _To do list_ application that is connected to your mobile service, along with the Mobile Services iOS SDK. Save the compressed project file to your local computer, and make a note of where you saved it.
+
+## Run your new iOS app
+
+[AZURE.INCLUDE [mobile-services-ios-run-app](../../includes/mobile-services-ios-run-app.md)]
+
+<ol start="4">
+<li><p>Back in the [Azure classic portal], click the **DATA** tab and then click the **TodoItem** table. This lets you browse the data inserted by the app into the table.<p></li></ol></p>
+
+## <a name="next-steps"> </a>Next Steps
+Learn how to perform additional important tasks in Mobile Services:
+
+* [Get started with offline data sync]
+	<br/>Learn how to use offline data sync to make your app responsive and robust.
+
+* [Add authentication to an existing app]
+	<br/>Learn how to authenticate users of your app with an identity provider.
+
+* [Add push notifications to an existing app]
+	<br/>Learn how to send a very basic push notification to your app.
+
+[AZURE.INCLUDE [app-service-disqus-feedback-slug](../../includes/app-service-disqus-feedback-slug.md)]
+
+
+<!-- Anchors. -->
+[Getting started with Mobile Services]:#getting-started
+[Create a new mobile service]:#create-new-service
+[Define the mobile service instance]:#define-mobile-service-instance
+[Next Steps]:#next-steps
+
+<!-- Images. -->
+[6]: ./media/mobile-services-ios-get-started/mobile-portal-quickstart-ios.png
+[7]: ./media/mobile-services-ios-get-started/mobile-quickstart-steps-ios.png
+[8]: ./media/mobile-services-ios-get-started/mobile-xcode-project.png
+
+[10]: ./media/mobile-services-ios-get-started/mobile-quickstart-startup-ios.png
+[11]: ./media/mobile-services-ios-get-started/mobile-data-tab.png
+[12]: ./media/mobile-services-ios-get-started/mobile-data-browse.png
+
+
+<!-- URLs. -->
+[Get started with offline data sync]: mobile-services-ios-get-started-offline-data.md
+[Add authentication to an existing app]: mobile-services-dotnet-backend-ios-get-started-users.md
+[Add push notifications to an existing app]: mobile-services-dotnet-backend-ios-get-started-push.md
+
+
+[Mobile Services iOS SDK]: https://go.microsoft.com/fwLink/p/?LinkID=266533
+[Azure classic portal]: https://manage.windowsazure.com/
+[XCode]: https://go.microsoft.com/fwLink/p/?LinkID=266532
+[.NET backend version]: mobile-services-dotnet-backend-ios-get-started.md