﻿---
title: Manage Azure Analysis Services with PowerShell | Microsoft Docs
description: Azure Analysis Services management with PowerShell.
services: analysis-services
documentationcenter: ''
author: minewiskan
manager: erikre
editor: 

ms.assetid: 
ms.service: analysis-services
ms.workload: data-management
ms.tgt_pltfrm: na
ms.devlang: na
ms.topic: article
ms.date: 06/21/2017
ms.author: owend

---

# Manage Azure Analysis Services with PowerShell

This article describes PowerShell cmdlets used to perform Azure Analysis Services server and database management tasks. 

<<<<<<< HEAD
Server management tasks such as creating or deleting a server, suspending or resuming server operations, or changing the service level (tier) use Azure Resource Manager (AzureRM) cmdlets. Other tasks for managing databases such as adding or removing role members, processing, or partitioning use cmdlets included in the same SqlServer module as SQL Server Analysis Services.
=======
Server management tasks such as creating or deleting a server, suspending or resuming server operations, or changing the service level (tier) use Azure Resource Manager (AzureRM) cmdlets. Other tasks for managing databases such as adding or removing role members, processing, or partitioning use the same cmdlets in the [SqlServer](https://www.powershellgallery.com/packages/SqlServer) module as SQL Server Analysis Services.
>>>>>>> c3a279de

## Permissions
Most PowerShell tasks require you have Admin privileges on the Analysis Services server you are managing. Scheduled PowerShell tasks are unattended operations. The account running the scheduler must have Admin privileges on the Analysis Services server. 

For server operations using AzureRm cmdlets, your account or the account running scheduler must also belong to the Owner role for the resource in [Azure Role-Based Access Control (RBAC)](../active-directory/role-based-access-control-what-is.md). 

## Server operations 
Azure Analysis Services cmdlets are included in the [AzureRM.AnalysisServices](https://www.powershellgallery.com/packages/AzureRM.AnalysisServices) component module. To install AzureRM cmdlet modules, see [Azure Resource Manager cmdlets](/powershell/azure/overview) in the PowerShell Gallery.

|Cmdlet|Description| 
|------------|-----------------| 
|[Get-AzureRmAnalysisServicesServer](/powershell/module/azurerm.analysisservices/get-azurermanalysisservicesserver)|Gets details of a server instance.|  
|[New-AzureRmAnalysisServicesServer](/powershell/module/azurerm.analysisservices/new-azurermanalysisservicesserver)|Creates a server instance.|
|[Remove-AzureRmAnalysisServicesServer](/powershell/module/azurerm.analysisservices/remove-azurermanalysisservicesserver)|Removes a server instance.|  
|[Suspend-AzureRmAnalysisServicesServe](/powershell/module/azurerm.analysisservices/suspend-azurermanalysisservicesserver)|Suspends a server instance.| 
|[Resume-AzureRmAnalysisServicesServer](/powershell/module/azurerm.analysisservices/resume-azurermanalysisservicesserver)|Resumes a server instance.|  
|[Set-AzureRmAnalysisServicesServer](/powershell/module/azurerm.analysisservices/set-azurermanalysisservicesserver)|Modifies a server instance.|   
|[Test-AzureRmAnalysisServicesServer](/powershell/module/azurerm.analysisservices/test-azurermanalysisservicesserver)|Tests the existence of a server  instance.| 

## Database operations
<<<<<<< HEAD
Azure Analysis Services database operations use the same [SqlServer](https://www.powershellgallery.com/packages/SqlServer) module as SQL Server Analysis Services. However, not all cmdlets are supported for Azure Analysis Services. 

The SqlServer module provides task-specific database management cmdlets as well as the general purpose Invoke-ASCmd cmdlet that accepts a Tabular Model Scripting Language (TMSL) query or script. The following cmdlets in the SqlServer module are supported for Azure Analysis Services.
=======
Azure Analysis Services database operations use the same [SqlServer](https://docs.microsoft.com/en-us/sql/ssms/download-sql-server-ps-module) module as SQL Server Analysis Services. However, not all cmdlets are supported for Azure Analysis Services. 

The SqlServer module provides task-specific database management cmdlets, and the general-purpose Invoke-ASCmd cmdlet that accepts a Tabular Model Scripting Language (TMSL) query or script. The following cmdlets are supported for Azure Analysis Services.
>>>>>>> c3a279de
  
|Cmdlet|Description|
|------------|-----------------| 
|[Add-RoleMember](https://msdn.microsoft.com/library/hh510167.aspx)|Add a member to a database role.| 
|[Backup-ASDatabase](https://docs.microsoft.com/sql/analysis-services/powershell/backup-asdatabase-cmdlet)|Backup an Analysis Services database.|  
|[Remove-RoleMember](https://msdn.microsoft.com/library/hh510173.aspx)|Remove a member from a database role.|   
|[Invoke-ASCmd](https://msdn.microsoft.com/library/hh479579.aspx)|Execute a TMSL script.|
|[Invoke-ProcessASDatabase](https://msdn.microsoft.com/library/mt651773.aspx)|Process a database.|  
|[Invoke-ProcessPartition](https://msdn.microsoft.com/library/hh510164.aspx)|Process a partition.| 
|[Invoke-ProcessTable](https://msdn.microsoft.com/library/mt651774.aspx)|Process a table.|  
|[Merge-Partition](https://msdn.microsoft.com/library/hh479576.aspx)|Merge a partition.|  
|[Restore-ASDatabase](https://docs.microsoft.com/sql/analysis-services/powershell/restore-asdatabase-cmdlet)|Restore an Analysis Services database.| 
  

## Related information
<<<<<<< HEAD
* [Download SQL Server PowerShell Module](https://docs.microsoft.com/sql/ssms/download-sql-server-ps-module)   
* [Download SSMS](https://docs.microsoft.com/sql/ssms/download-sql-server-management-studio-ssms)   
=======
* [SqlServer module in PowerShell Gallery](https://www.powershellgallery.com/packages/SqlServer)
>>>>>>> c3a279de
* [Tabular Model Programming for Compatibility Level 1200 and higher](https://msdn.microsoft.com/library/mt712541.aspx)<|MERGE_RESOLUTION|>--- conflicted
+++ resolved
@@ -22,11 +22,7 @@
 
 This article describes PowerShell cmdlets used to perform Azure Analysis Services server and database management tasks. 
 
-<<<<<<< HEAD
 Server management tasks such as creating or deleting a server, suspending or resuming server operations, or changing the service level (tier) use Azure Resource Manager (AzureRM) cmdlets. Other tasks for managing databases such as adding or removing role members, processing, or partitioning use cmdlets included in the same SqlServer module as SQL Server Analysis Services.
-=======
-Server management tasks such as creating or deleting a server, suspending or resuming server operations, or changing the service level (tier) use Azure Resource Manager (AzureRM) cmdlets. Other tasks for managing databases such as adding or removing role members, processing, or partitioning use the same cmdlets in the [SqlServer](https://www.powershellgallery.com/packages/SqlServer) module as SQL Server Analysis Services.
->>>>>>> c3a279de
 
 ## Permissions
 Most PowerShell tasks require you have Admin privileges on the Analysis Services server you are managing. Scheduled PowerShell tasks are unattended operations. The account running the scheduler must have Admin privileges on the Analysis Services server. 
@@ -47,15 +43,11 @@
 |[Test-AzureRmAnalysisServicesServer](/powershell/module/azurerm.analysisservices/test-azurermanalysisservicesserver)|Tests the existence of a server  instance.| 
 
 ## Database operations
-<<<<<<< HEAD
+
 Azure Analysis Services database operations use the same [SqlServer](https://www.powershellgallery.com/packages/SqlServer) module as SQL Server Analysis Services. However, not all cmdlets are supported for Azure Analysis Services. 
 
 The SqlServer module provides task-specific database management cmdlets as well as the general purpose Invoke-ASCmd cmdlet that accepts a Tabular Model Scripting Language (TMSL) query or script. The following cmdlets in the SqlServer module are supported for Azure Analysis Services.
-=======
-Azure Analysis Services database operations use the same [SqlServer](https://docs.microsoft.com/en-us/sql/ssms/download-sql-server-ps-module) module as SQL Server Analysis Services. However, not all cmdlets are supported for Azure Analysis Services. 
 
-The SqlServer module provides task-specific database management cmdlets, and the general-purpose Invoke-ASCmd cmdlet that accepts a Tabular Model Scripting Language (TMSL) query or script. The following cmdlets are supported for Azure Analysis Services.
->>>>>>> c3a279de
   
 |Cmdlet|Description|
 |------------|-----------------| 
@@ -71,10 +63,8 @@
   
 
 ## Related information
-<<<<<<< HEAD
+
 * [Download SQL Server PowerShell Module](https://docs.microsoft.com/sql/ssms/download-sql-server-ps-module)   
 * [Download SSMS](https://docs.microsoft.com/sql/ssms/download-sql-server-management-studio-ssms)   
-=======
-* [SqlServer module in PowerShell Gallery](https://www.powershellgallery.com/packages/SqlServer)
->>>>>>> c3a279de
+* [SqlServer module in PowerShell Gallery](https://www.powershellgallery.com/packages/SqlServer)    
 * [Tabular Model Programming for Compatibility Level 1200 and higher](https://msdn.microsoft.com/library/mt712541.aspx)