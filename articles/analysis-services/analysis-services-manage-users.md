---
title: Authentication and user permissions in Azure Analysis Services | Microsoft Docs
description: Learn about authentication and user permissions in Azure Analysis Services.
services: analysis-services
documentationcenter: ''
author: minewiskan
manager: erikre
editor: ''
tags: ''

ms.assetid: 
ms.service: analysis-services
ms.devlang: NA
ms.topic: article
ms.tgt_pltfrm: NA
ms.workload: na
<<<<<<< HEAD
ms.date: 06/26/2016
=======
ms.date: 08/15/2017
>>>>>>> 7e950a10
ms.author: owend

---
# Authentication and user permissions
Azure Analysis Services uses Azure Active Directory (Azure AD) for identity management and user authentication. Any user creating, managing, or connecting to an Azure Analysis Services server must have a valid user identity in an [Azure AD tenant](../active-directory/active-directory-administer.md) in the same subscription.

Azure Analysis Services supports [Azure AD B2B collaboration](../active-directory/active-directory-b2b-what-is-azure-ad-b2b.md). With B2B, users from outside an organization can be invited as guest users in an Azure AD directory. Guests can be from another Azure AD tenant directory or any valid email address. Once invited and the user accepts the invitation sent by email from Azure, the user identity is added to the tenant directory. Those identities can then be added to security groups or as members of a server administrator or database role.

![Azure Analysis Services authentication architecture](./media/analysis-services-manage-users/aas-manage-users-arch.png)

## Authentication
All client applications and tools use one or more of the Analysis Services [client libraries](analysis-services-data-providers.md) (AMO, MSOLAP, ADOMD) to connect to a server. 

All three client libraries support both Azure AD interactive flow, and non-interactive authentication methods. The two non-interactive methods, Active Directory Password and Active Directory Integrated Authentication methods can be used in applications utilizing AMOMD and MSOLAP. These two methods never result in pop-up dialog boxes.

Client applications like Excel and Power BI Desktop, and tools like SSMS and SSDT install the latest versions of the libraries when updated to the latest release. Power BI Desktop, SSMS, and SSDT are updated monthly. Excel is [updated with Office 365](https://support.office.com/en-us/article/When-do-I-get-the-newest-features-in-Office-2016-for-Office-365-da36192c-58b9-4bc9-8d51-bb6eed468516). Office 365 updates are less frequent, and some organizations use the deferred channel, meaning updates are deferred up to three months.

 Depending on the client application or tool you use, the type of authentication and how you sign in may be different. Each application may support different features for connecting to cloud services like Azure Analysis Services.


### SQL Server Management Studio (SSMS)
Azure Analysis Services servers support connections from [SSMS V17.1](https://docs.microsoft.com/sql/ssms/download-sql-server-management-studio-ssms) and higher by using Windows Authentication, Active Directory Password Authentication, and Active Directory Universal Authentication. In general, it's recommended you use Active Directory Universal Authentication because:

*  Supports interactive and non-interactive authentication methods.

*  Supports Azure B2B guest users invited into the Azure AS tenant. When connecting to a server, guest users must select Active Directory Universal Authentication when connecting to the server.

*  Supports Multi-Factor Authentication (MFA). Azure MFA helps safeguard access to data and applications with a range of verification options: phone call, text message, smart cards with pin, or mobile app notification. Interactive MFA with Azure AD can result in a pop-up dialog box for validation.

### SQL Server Data Tools (SSDT)
SSDT connects to Azure Analysis Services by using Active Directory Universal Authentication with MFA support. Users are prompted to sign in to Azure on the first deployment by using their organizational ID (email). Users must sign in to Azure with an account with server administrator permissions on the server they are deploying to. When signing in to Azure the first time, a token is assigned. SSDT caches the token in-memory for future reconnects.

### Power BI Desktop
Power BI Desktop connects to Azure Analysis Services using Active Directory Universal Authentication with MFA support. Users are prompted to sign in to Azure on the first connection by using their organizational ID (email). Users must sign in to Azure with an account that is included in a server administrator or database role.

### Excel
Excel users can connect to a server by using a Windows account, an organization ID (email address), or an external email address. External email identities must exist in the Azure AD as a guest user.

## User permissions

**Server administrators** are specific to an Azure Analysis Services server instance. They connect with tools like Azure portal, SSMS, and SSDT to perform tasks like adding databases and managing user roles. By default, the user that creates the server is automatically added as an Analysis Services server administrator. Other administrators can be added by using Azure portal or SSMS. Server administrators must have an account in the Azure AD tenant in the same subscription. To learn more, see [Manage server administrators](analysis-services-server-admins.md). 


**Database users** connect to model databases by using client applications like Excel or Power BI. Users must be added to database roles. Database roles define administrator, process, or read permissions for a database. It's important to understand database users in a role with administrator permissions is different than server administrators. However, by default, server administrators are also database administrators. To learn more, see [Manage database roles and users](analysis-services-database-users.md).

**Azure resource owners**. Resource owners manage resources for an Azure subscription. Resource owners can add Azure AD user identities to Owner or Contributor Roles within a subscription by using **Access control** in Azure portal, or with Azure Resource Manager templates. 

![Access control in Azure portal](./media/analysis-services-manage-users/aas-manage-users-rbac.png)

Roles at this level apply to users or accounts that need to perform tasks that can be completed in the portal or by using Azure Resource Manager templates. To learn more, see [Role-Based Access Control](../active-directory/role-based-access-control-what-is.md). 


## Database roles

 Roles defined for a tabular model are database roles. That is, the roles contain members consisting of Azure AD users and security groups that have specific permissions that define the action those members can take on a model database. A database role is created as a separate object in the database, and applies only to the database in which that role is created.   
  
 By default, when you create a new tabular model project, the model project does not have any roles. Roles can be defined by using the Role Manager dialog box in SSDT. When roles are defined during model project design, they are applied only to the model workspace database. When the model is deployed, the same roles are applied to the deployed model. After a model has been deployed, server and database administrators can manage roles and members by using SSMS. To learn more, see [Manage database roles and users](analysis-services-database-users.md).
  


## Next steps

[Manage access to resources with Azure Active Directory groups](../active-directory/active-directory-manage-groups.md)   
[Manage database roles and users](analysis-services-database-users.md)  
[Manage server administrators](analysis-services-server-admins.md)  
[Role-Based Access Control](../active-directory/role-based-access-control-what-is.md)  <|MERGE_RESOLUTION|>--- conflicted
+++ resolved
@@ -14,11 +14,7 @@
 ms.topic: article
 ms.tgt_pltfrm: NA
 ms.workload: na
-<<<<<<< HEAD
-ms.date: 06/26/2016
-=======
 ms.date: 08/15/2017
->>>>>>> 7e950a10
 ms.author: owend
 
 ---
