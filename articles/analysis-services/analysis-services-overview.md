--- conflicted
+++ resolved
@@ -30,11 +30,7 @@
 Check out [this video](https://sec.ch9.ms/ch9/d6dd/a1cda46b-ef03-4cea-8f11-68da23c5d6dd/AzureASoverview_high.mp4) to learn how Azure Analysis Services fits in with Microsoft's overall BI capabilities, and how you can benefit from getting your data models into the cloud.
 
 ## Built on SQL Server Analysis Services
-<<<<<<< HEAD
-Azure Analysis Services is compatible with many great features already in SQL Server Analysis Services Enterprise Edition. Azure Analysis Services supports tabular models at the 1200 and 1400  [compatibility levels](https://docs.microsoft.com/sql/analysis-services/tabular-models/compatibility-level-for-tabular-models-in-analysis-services). Partitions, row-level security, bi-directional relationships, and translations are all supported. In-memory and DirectQuery modes mean lightning fast queries over massive and complex datasets.
-=======
 Azure Analysis Services is compatible with many great features already in SQL Server Analysis Services Enterprise Edition. Azure Analysis Services supports tabular models at the 1200 and 1400  [compatibility levels](analysis-services-compat-level.md). Partitions, row-level security, bi-directional relationships, and translations are all supported. In-memory and DirectQuery modes mean lightning fast queries over massive and complex datasets.
->>>>>>> 7e950a10
 
 Tabular models offer rapid development and are highly customizable. For developers, tabular models include the Tabular Object Model (TOM) to describe model objects. TOM is exposed in JSON through the [Tabular Model Scripting Language (TMSL)](https://docs.microsoft.com/sql/analysis-services/tabular-model-scripting-language-tmsl-reference) and the AMO data definition language through the [Microsoft.AnalysisServices.Tabular](https://msdn.microsoft.com/library/microsoft.analysisservices.tabular.aspx) namespace.
 
