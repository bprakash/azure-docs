--- conflicted
+++ resolved
@@ -13,11 +13,7 @@
 ms.tgt_pltfrm: na
 ms.devlang: na
 ms.topic: article
-<<<<<<< HEAD
-ms.date: 06/01/2017
-=======
 ms.date: 08/15/2017
->>>>>>> 7e950a10
 ms.author: owend
 
 ---
