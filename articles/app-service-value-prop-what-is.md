--- conflicted
+++ resolved
@@ -1,18 +1,10 @@
-<<<<<<< HEAD
+
 <properties
 	pageTitle="What is Azure App Service"
 	description="Learn why Azure App Service is the best platform for developing web and mobile apps."
 	services="app-service"
 	documentationCenter=""
 	authors="omarkmsft"
-=======
-<properties 
-	pageTitle="What is Azure App Service" 
-	description="Learn why Azure App Service is the best platform for developing web and mobile apps." 
-	services="app-service" 
-	documentationCenter="" 
-	authors="omarkmsft" 
->>>>>>> 1027d857
 	manager="dwrede" 
 	editor="jimbe"/>
 
