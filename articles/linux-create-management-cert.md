<<<<<<< HEAD
<properties linkid="manage-linux-common-tasks-manage-certs" urlDisplayName="Manage certificates" pageTitle="Manage certificates for Linux virtual machines in Windows Azure" metaKeywords="Azure management certs, uploading management certs, Azure Service Management API" description="Learn how to create and upload management certificates for Linux in Windows Azure. The certificate is required if you use the Service Management API." metaCanonical="" services="virtual-machines" documentationCenter="" title="Create management certificates for Linux in Windows Azure" authors=""  solutions="" writer="kathydav" manager="jeffreyg" editor="tysonn"  />






#Create management certificates for Linux in Windows Azure

A management certificate is needed when you want to use the Service Management API to interact with the Windows Azure image platform. 

There is already documentation on how to create and manage these certificates at [http://msdn.microsoft.com/en-us/library/windowsazure/gg551721.aspx](http://msdn.microsoft.com/en-us/library/windowsazure/gg551721.aspx). You can also use OpenSSL to create the management certificate.  For more information, see [OpenSSL](http://openssl.org/). However, this documentation  is primarily focused on the use of the Silverlight portal that might not be accessible to all the Linux users. It describes how you will be able to gain access to these certificates and integrate them with our different tools, partners and use them on your own until this functionality is added in the Windows Azure Management Portal. 


##Table of Contents##

* [Obtain a management certificate from the publishsettings file](#createcert)
* [Install a management certificate using the Windows Azure Management Portal](#management)

<h2><a id="publishsettings"></a>How to: Create and upload a management certificate</h2>


We have created an easy way for you to create a management certificate for Windows Azure by visiting: [https://windows.azure.com/download/publishprofile.aspx](https://windows.azure.com/download/publishprofile.aspx)

This web site will ask you to login using your portal credentials and then generate a management certificate  for you that is packaged along with your subscriptionID  on a publishsettings file that you will be asked to download. 

![linuxcredentials](./media/linux-create-management-cert/linuxcredentials.png)

Make sure you save this file in safe place as you will not be able to recover it and will need to generate a new management certificate. (There is a limit for the total number of certificates that you can use in the system. See the appropriate section on this web site to confirm this.) You can then use this certificate in multiple ways:

###In Visual Studio###

![VSpublish](./media/linux-create-management-cert/VSpublish.png)


###In the Linux Windows Azure Command Line###

You can import the certificate so that you can use it by running the Windows Azure account import command:

![cmdlinepublish](./media/linux-create-management-cert/cmdlinepublish.png)

With any other partner or software where you need the tool you will need to extract the management certificate from within the file itself and Base 64 decode it. Some partners such as ScaleXtreme and SUSE Studio will consume the file directly in their current form. 

In order to extract the management certificate you will need to follow this procedure.

You will need to extract from that file the base 64 encoded content between the  quotes after ManagementCertificate.

	?xml version="1.0" encoding="utf-8"?>
	<PublishData>
	  <PublishProfile
	    PublishMethod="AzureServiceManagementAPI"
	    Url="https://management.core.windows.net/"
	    ManagementCertificate="xxxxx">
	    <Subscription
	      Id="8a4a0a51-728e-482e-8daa-c477f03c541d"
	      Name="hjereztest" />
	  </PublishProfile>
	</PublishData>
	
You will need to copy that into a file and then decode it using a base 64 decoder in Linux you can use:

	Base64 -d [encodedfile] > [decodedfile].pfx

This will provide you a pfx file that you can either convert to other formats using openssl  to extract the private key if needed:

 	openssl.exe pkcs12 -in publicAndprivate.pfx -nocerts -out privateKey.pem 

In Windows you can decode and extract the PFX file using powershell or a free windows base 64 decoder such as [http://www.fourmilab.ch/webtools/base64/base64.zip]()  by running the command 

	base64 -d key.txt ->key.pfx

####Certificate Generation limit####

There is a limit of up to 10 certificates that you can create in the platform with this tool.
Unfortunately there is no way for you to recover the keys that you have generated once they have been generated as we do not save these private keys anywhere in the system.
If you reach the limit of certificates in the system you will need to contact support through the Windows Azure forums in order to have your certificates erased or use a browser that can render the old Silverlight portal to perform these tasks.

####If your private key is compromised ####

If your private key is compromised at any point you will need to use a browser that supports Silverlight to access the old portal and delete the corresponding management certificates on file or contact support through the forums.  
Generating a new certificates is not enough since all 10 certificates are valid and your old compromised key will still be able to access the web site.

<h2><a id="management"></a>Install a management certificate using the Windows Azure Management Portal</h2>

You can create a management certificate in a variety of ways.  For more information about creating certificates, see [Create a Management Certificate for Windows Azure](http://msdn.microsoft.com/en-us/library/windowsazure/gg551722.aspx).  After you create the certificate, add it to your subscription in Windows Azure. 

1. Sign in to the Windows Azure Management Portal.

2. In the navigation pane, click **Settings**.

3. Under **Management Certificates**, click **Upload a management certificate**.

4. In **Upload a management certificate**, browse to the certificate file, and then click **OK**.

### Obtain the thumbprint of the certificate and the subscription ID ###

You need the thumbprint of the management certificate that you added and you need the subscription ID to be able to upload the .vhd file to Windows Azure.

1. From the Management Portal, click **Settings**.

2. Under **Management Certificates**, click your certificate, and then record the thumbprint from the **Properties** pane by copying and pasting it to a location where you can retrieve it later.

You also need the ID of your subscription to upload the .vhd file.

1. From the Management Portal, click **All Items**.

2. In the center pane, under **Subscription**, copy the subscription and paste it to a location where you can retrieve it later.

###Providing this information to tools if you generated your own key###

####For CSUPLOAD

1.	Open a Windows Azure SDK Command Prompt window as an administrator.
2.	Set the connection string by using the following command and replacing **Subscriptionid** and **CertThumbprint** with the values that you obtained earlier:


		csupload Set-Connection "SubscriptionID=<Subscriptionid>;CertificateThumbprint=<Thumbprint>;ServiceManagementEndpoint=https://management.core.windows.net"

####For Linux Azure command line tools

You will need to base 64 encode the  PFX file you created using openssl with command:

 		Base64 [file] > [econded file]

You will then need to merge your subscription ID and the base64 encoded pfx into a single file that has the structure: 

		?xml version="1.0" encoding="utf-8"?>
		<PublishData>
		  <PublishProfile
		    PublishMethod="AzureServiceManagementAPI"
		    Url="https://management.core.windows.net/"
		    ManagementCertificate="xxxxx">
		    <Subscription
		      Id="8a4a0a51-728e-482e-8daa-c477f03c541d"
		      Name="hjereztest" />
		  </PublishProfile>
		</PublishData>
		
Where xxxxx is the contents of the [enconded file] you will use to provide the details to the Linux Windows Azure Command Line Tools with the commands:
Azure account import (File)
=======
<properties linkid="manage-linux-common-tasks-manage-certs" urlDisplayName="Manage certificates" pageTitle="Manage certificates for Linux virtual machines in Windows Azure" metaKeywords="Azure management certs, uploading management certs, Azure Service Management API" description="Learn how to create and upload management certificates for Linux in Windows Azure. The certificate is required if you use the Service Management API." metaCanonical="" services="virtual-machines" documentationCenter="" title="Create management certificates for Linux in Windows Azure" authors=""  solutions="" writer="kathydav" manager="jeffreyg" editor="tysonn"  />






#Create management certificates for Linux in Windows Azure

A management certificate is needed when you want to use the Service Management API to interact with the Windows Azure image platform. 

There is already documentation on how to create and manage these certificates at [http://msdn.microsoft.com/en-us/library/windowsazure/gg551721.aspx](http://msdn.microsoft.com/en-us/library/windowsazure/gg551721.aspx). You can also use OpenSSL to create the management certificate.  For more information, see [OpenSSL](http://openssl.org/). However, this documentation  is primarily focused on the use of the Silverlight portal that might not be accessible to all the Linux users. It describes how you will be able to gain access to these certificates and integrate them with our different tools, partners and use them on your own until this functionality is added in the Windows Azure Management Portal. 


##Table of Contents##

* [Obtain a management certificate from the publishsettings file](#createcert)
* [Install a management certificate using the Windows Azure Management Portal](#management)

<h2><a id="publishsettings"></a>How to: Create and upload a management certificate</h2>


We have created an easy way for you to create a management certificate for Windows Azure by visiting: [https://windows.azure.com/download/publishprofile.aspx](https://windows.azure.com/download/publishprofile.aspx)

This web site will ask you to login using your portal credentials and then generate a management certificate  for you that is packaged along with your subscriptionID  on a publishsettings file that you will be asked to download. 

![linuxcredentials](./media/linux-create-management-cert/linuxcredentials.png)

Make sure you save this file in safe place as you will not be able to recover it and will need to generate a new management certificate. (There is a limit for the total number of certificates that you can use in the system. See the appropriate section on this web site to confirm this.) You can then use this certificate in multiple ways:

###In Visual Studio###

![VSpublish](./media/linux-create-management-cert/VSpublish.png)


###In the Linux Windows Azure Command Line###

You can import the certificate so that you can use it by running the Windows Azure account import command:

![cmdlinepublish](./media/linux-create-management-cert/cmdlinepublish.png)

With any other partner or software where you need the tool you will need to extract the management certificate from within the file itself and Base 64 decode it. Some partners such as ScaleXtreme and SUSE Studio will consume the file directly in their current form. 

In order to extract the management certificate you will need to follow this procedure.

You will need to extract from that file the base 64 encoded content between the  quotes after ManagementCertificate.

	?xml version="1.0" encoding="utf-8"?>
	<PublishData>
	  <PublishProfile
	    PublishMethod="AzureServiceManagementAPI"
	    Url="https://management.core.windows.net/"
	    ManagementCertificate="xxxxx">
	    <Subscription
	      Id="8a4a0a51-728e-482e-8daa-c477f03c541d"
	      Name="hjereztest" />
	  </PublishProfile>
	</PublishData>
	
You will need to copy that into a file and then decode it using a base 64 decoder in Linux you can use:

	Base64 -d [encodedfile] > [decodedfile].pfx

This will provide you a pfx file that you can either convert to other formats using openssl  to extract the private key if needed:

 	openssl.exe pkcs12 -in publicAndprivate.pfx -nocerts -out privateKey.pem 

In Windows you can decode and extract the PFX file using powershell or a free windows base 64 decoder such as [http://www.fourmilab.ch/webtools/base64/base64.zip]()  by running the command 

	base64 -d key.txt ->key.pfx

####Certificate Generation limit####

There is a limit of up to 10 certificates that you can create in the platform with this tool.
Unfortunately there is no way for you to recover the keys that you have generated once they have been generated as we do not save these private keys anywhere in the system.
If you reach the limit of certificates in the system you will need to contact support through the Windows Azure forums in order to have your certificates erased or use a browser that can render the old Silverlight portal to perform these tasks.

####If your private key is compromised ####

If your private key is compromised at any point you will need to use a browser that supports Silverlight to access the old portal and delete the corresponding management certificates on file or contact support through the forums.  
Generating a new certificates is not enough since all 10 certificates are valid and your old compromised key will still be able to access the web site.

<h2><a id="management"></a>Install a management certificate using the Windows Azure Management Portal</h2>

You can create a management certificate in a variety of ways.  For more information about creating certificates, see [Create a Management Certificate for Windows Azure](http://msdn.microsoft.com/en-us/library/windowsazure/gg551722.aspx).  After you create the certificate, add it to your subscription in Windows Azure. 

1. Sign in to the Windows Azure Management Portal.

2. In the navigation pane, click **Settings**.

3. Under **Management Certificates**, click **Upload a management certificate**.

4. In **Upload a management certificate**, browse to the certificate file, and then click **OK**.

### Obtain the thumbprint of the certificate and the subscription ID ###

You need the thumbprint of the management certificate that you added and you need the subscription ID to be able to upload the .vhd file to Windows Azure.

1. From the Management Portal, click **Settings**.

2. Under **Management Certificates**, click your certificate, and then record the thumbprint from the **Properties** pane by copying and pasting it to a location where you can retrieve it later.

You also need the ID of your subscription to upload the .vhd file.

1. From the Management Portal, click **All Items**.

2. In the center pane, under **Subscription**, copy the subscription and paste it to a location where you can retrieve it later.

###Providing this information to tools if you generated your own key###

####For CSUPLOAD

1.	Open a Windows Azure SDK Command Prompt window as an administrator.
2.	Set the connection string by using the following command and replacing **Subscriptionid** and **CertThumbprint** with the values that you obtained earlier:


		csupload Set-Connection "SubscriptionID=<Subscriptionid>;CertificateThumbprint=<Thumbprint>;ServiceManagementEndpoint=https://management.core.windows.net"

####For Linux Azure command line tools

You will need to base 64 encode the  PFX file you created using openssl with command:

 		Base64 [file] > [econded file]

You will then need to merge your subscription ID and the base64 encoded pfx into a single file that has the structure: 

		?xml version="1.0" encoding="utf-8"?>
		<PublishData>
		  <PublishProfile
		    PublishMethod="AzureServiceManagementAPI"
		    Url="https://management.core.windows.net/"
		    ManagementCertificate="xxxxx">
		    <Subscription
		      Id="8a4a0a51-728e-482e-8daa-c477f03c541d"
		      Name="hjereztest" />
		  </PublishProfile>
		</PublishData>
		
Where xxxxx is the contents of the [enconded file] you will use to provide the details to the Linux Windows Azure Command Line Tools with the commands:
Azure account import (File)
>>>>>>> 630f1ae5
<|MERGE_RESOLUTION|>--- conflicted
+++ resolved
@@ -1,4 +1,3 @@
-<<<<<<< HEAD
 <properties linkid="manage-linux-common-tasks-manage-certs" urlDisplayName="Manage certificates" pageTitle="Manage certificates for Linux virtual machines in Windows Azure" metaKeywords="Azure management certs, uploading management certs, Azure Service Management API" description="Learn how to create and upload management certificates for Linux in Windows Azure. The certificate is required if you use the Service Management API." metaCanonical="" services="virtual-machines" documentationCenter="" title="Create management certificates for Linux in Windows Azure" authors=""  solutions="" writer="kathydav" manager="jeffreyg" editor="tysonn"  />
 
 
@@ -138,146 +137,4 @@
 		</PublishData>
 		
 Where xxxxx is the contents of the [enconded file] you will use to provide the details to the Linux Windows Azure Command Line Tools with the commands:
-Azure account import (File)
-=======
-<properties linkid="manage-linux-common-tasks-manage-certs" urlDisplayName="Manage certificates" pageTitle="Manage certificates for Linux virtual machines in Windows Azure" metaKeywords="Azure management certs, uploading management certs, Azure Service Management API" description="Learn how to create and upload management certificates for Linux in Windows Azure. The certificate is required if you use the Service Management API." metaCanonical="" services="virtual-machines" documentationCenter="" title="Create management certificates for Linux in Windows Azure" authors=""  solutions="" writer="kathydav" manager="jeffreyg" editor="tysonn"  />
-
-
-
-
-
-
-#Create management certificates for Linux in Windows Azure
-
-A management certificate is needed when you want to use the Service Management API to interact with the Windows Azure image platform. 
-
-There is already documentation on how to create and manage these certificates at [http://msdn.microsoft.com/en-us/library/windowsazure/gg551721.aspx](http://msdn.microsoft.com/en-us/library/windowsazure/gg551721.aspx). You can also use OpenSSL to create the management certificate.  For more information, see [OpenSSL](http://openssl.org/). However, this documentation  is primarily focused on the use of the Silverlight portal that might not be accessible to all the Linux users. It describes how you will be able to gain access to these certificates and integrate them with our different tools, partners and use them on your own until this functionality is added in the Windows Azure Management Portal. 
-
-
-##Table of Contents##
-
-* [Obtain a management certificate from the publishsettings file](#createcert)
-* [Install a management certificate using the Windows Azure Management Portal](#management)
-
-<h2><a id="publishsettings"></a>How to: Create and upload a management certificate</h2>
-
-
-We have created an easy way for you to create a management certificate for Windows Azure by visiting: [https://windows.azure.com/download/publishprofile.aspx](https://windows.azure.com/download/publishprofile.aspx)
-
-This web site will ask you to login using your portal credentials and then generate a management certificate  for you that is packaged along with your subscriptionID  on a publishsettings file that you will be asked to download. 
-
-![linuxcredentials](./media/linux-create-management-cert/linuxcredentials.png)
-
-Make sure you save this file in safe place as you will not be able to recover it and will need to generate a new management certificate. (There is a limit for the total number of certificates that you can use in the system. See the appropriate section on this web site to confirm this.) You can then use this certificate in multiple ways:
-
-###In Visual Studio###
-
-![VSpublish](./media/linux-create-management-cert/VSpublish.png)
-
-
-###In the Linux Windows Azure Command Line###
-
-You can import the certificate so that you can use it by running the Windows Azure account import command:
-
-![cmdlinepublish](./media/linux-create-management-cert/cmdlinepublish.png)
-
-With any other partner or software where you need the tool you will need to extract the management certificate from within the file itself and Base 64 decode it. Some partners such as ScaleXtreme and SUSE Studio will consume the file directly in their current form. 
-
-In order to extract the management certificate you will need to follow this procedure.
-
-You will need to extract from that file the base 64 encoded content between the  quotes after ManagementCertificate.
-
-	?xml version="1.0" encoding="utf-8"?>
-	<PublishData>
-	  <PublishProfile
-	    PublishMethod="AzureServiceManagementAPI"
-	    Url="https://management.core.windows.net/"
-	    ManagementCertificate="xxxxx">
-	    <Subscription
-	      Id="8a4a0a51-728e-482e-8daa-c477f03c541d"
-	      Name="hjereztest" />
-	  </PublishProfile>
-	</PublishData>
-	
-You will need to copy that into a file and then decode it using a base 64 decoder in Linux you can use:
-
-	Base64 -d [encodedfile] > [decodedfile].pfx
-
-This will provide you a pfx file that you can either convert to other formats using openssl  to extract the private key if needed:
-
- 	openssl.exe pkcs12 -in publicAndprivate.pfx -nocerts -out privateKey.pem 
-
-In Windows you can decode and extract the PFX file using powershell or a free windows base 64 decoder such as [http://www.fourmilab.ch/webtools/base64/base64.zip]()  by running the command 
-
-	base64 -d key.txt ->key.pfx
-
-####Certificate Generation limit####
-
-There is a limit of up to 10 certificates that you can create in the platform with this tool.
-Unfortunately there is no way for you to recover the keys that you have generated once they have been generated as we do not save these private keys anywhere in the system.
-If you reach the limit of certificates in the system you will need to contact support through the Windows Azure forums in order to have your certificates erased or use a browser that can render the old Silverlight portal to perform these tasks.
-
-####If your private key is compromised ####
-
-If your private key is compromised at any point you will need to use a browser that supports Silverlight to access the old portal and delete the corresponding management certificates on file or contact support through the forums.  
-Generating a new certificates is not enough since all 10 certificates are valid and your old compromised key will still be able to access the web site.
-
-<h2><a id="management"></a>Install a management certificate using the Windows Azure Management Portal</h2>
-
-You can create a management certificate in a variety of ways.  For more information about creating certificates, see [Create a Management Certificate for Windows Azure](http://msdn.microsoft.com/en-us/library/windowsazure/gg551722.aspx).  After you create the certificate, add it to your subscription in Windows Azure. 
-
-1. Sign in to the Windows Azure Management Portal.
-
-2. In the navigation pane, click **Settings**.
-
-3. Under **Management Certificates**, click **Upload a management certificate**.
-
-4. In **Upload a management certificate**, browse to the certificate file, and then click **OK**.
-
-### Obtain the thumbprint of the certificate and the subscription ID ###
-
-You need the thumbprint of the management certificate that you added and you need the subscription ID to be able to upload the .vhd file to Windows Azure.
-
-1. From the Management Portal, click **Settings**.
-
-2. Under **Management Certificates**, click your certificate, and then record the thumbprint from the **Properties** pane by copying and pasting it to a location where you can retrieve it later.
-
-You also need the ID of your subscription to upload the .vhd file.
-
-1. From the Management Portal, click **All Items**.
-
-2. In the center pane, under **Subscription**, copy the subscription and paste it to a location where you can retrieve it later.
-
-###Providing this information to tools if you generated your own key###
-
-####For CSUPLOAD
-
-1.	Open a Windows Azure SDK Command Prompt window as an administrator.
-2.	Set the connection string by using the following command and replacing **Subscriptionid** and **CertThumbprint** with the values that you obtained earlier:
-
-
-		csupload Set-Connection "SubscriptionID=<Subscriptionid>;CertificateThumbprint=<Thumbprint>;ServiceManagementEndpoint=https://management.core.windows.net"
-
-####For Linux Azure command line tools
-
-You will need to base 64 encode the  PFX file you created using openssl with command:
-
- 		Base64 [file] > [econded file]
-
-You will then need to merge your subscription ID and the base64 encoded pfx into a single file that has the structure: 
-
-		?xml version="1.0" encoding="utf-8"?>
-		<PublishData>
-		  <PublishProfile
-		    PublishMethod="AzureServiceManagementAPI"
-		    Url="https://management.core.windows.net/"
-		    ManagementCertificate="xxxxx">
-		    <Subscription
-		      Id="8a4a0a51-728e-482e-8daa-c477f03c541d"
-		      Name="hjereztest" />
-		  </PublishProfile>
-		</PublishData>
-		
-Where xxxxx is the contents of the [enconded file] you will use to provide the details to the Linux Windows Azure Command Line Tools with the commands:
-Azure account import (File)
->>>>>>> 630f1ae5
+Azure account import (File)