<<<<<<< HEAD
<properties pageTitle="Add paging to data (Windows Phone) | Mobile Dev Center" metaKeywords="" description="Learn how to use paging to manage the amount of data returned to your Windows Phone app from Mobile Services." metaCanonical="" services="" documentationCenter="Mobile" title="Refine Mobile Services queries with paging" authors="glenga" solutions="" manager="dwrede" editor="" />
=======
<properties pageTitle="Add paging to data (Windows Phone) | Mobile Dev Center" metaKeywords="" description="Learn how to use paging to manage the amount of data returned to your Windows Phone app from Mobile Services." metaCanonical="" services="mobile-services" documentationCenter="Mobile" title="Refine Mobile Services queries with paging" authors="glenga" solutions="" manager="dwrede" editor="" />
>>>>>>> 315408c3

<tags ms.service="mobile-services" ms.workload="mobile" ms.tgt_pltfrm="mobile-windows-phone" ms.devlang="dotnet" ms.topic="article" ms.date="09/25/2014" ms.author="glenga" />

# Refine Mobile Services queries with paging

[WACOM.INCLUDE [mobile-services-selector-add-paging-data](../includes/mobile-services-selector-add-paging-data.md)]

This topic shows you how to use paging to manage the amount of data returned to your Windows Phone app from Azure Mobile Services. In this tutorial, you will use the **Take** and **Skip** query methods on the client to request specific "pages" of data.

>[WACOM.NOTE]To prevent data overflow in mobile device clients, Mobile Services implements an automatic page limit, which defaults to a maximum of 50 items in a response. By specifying the page size, you can explicitly request up to 1,000 items in the response.

This tutorial builds on the steps and the sample app from the previous tutorial [Get started with data]. Before you begin this tutorial, you must complete at least the first tutorial in the working with data series, [Get started with data]. 

[WACOM.INCLUDE [mobile-services-windows-dotnet-paging](../includes/mobile-services-windows-dotnet-paging.md)]

## <a name="next-steps"> </a>Next Steps

This concludes the set of tutorials that demonstrate the basics of working with data in Mobile Services. Consider finding out more about the following Mobile Services topics:

* [Get started with authentication]
  <br/>Learn how to authenticate users of your app with Windows Account.

* [Get started with push notifications] 
  <br/>Learn how to send a very basic push notification to your app.

<!-- Anchors. -->

[Next Steps]:#next-steps

<!-- Images. -->


<!-- URLs. -->
[Get started with Mobile Services]: /en-us/documentation/articles/mobile-services-windows-phone-get-started/
[Get started with data]: /en-us/documentation/articles/mobile-services-windows-phone-get-started-data/
[Get started with authentication]: /en-us/documentation/articles/mobile-services-windows-phone-get-started-users/
[Get started with push notifications]: /en-us/documentation/articles/mobile-services-windows-phone-get-started-push/


[Management Portal]: https://manage.windowsazure.com/
<|MERGE_RESOLUTION|>--- conflicted
+++ resolved
@@ -1,45 +1,41 @@
-<<<<<<< HEAD
-<properties pageTitle="Add paging to data (Windows Phone) | Mobile Dev Center" metaKeywords="" description="Learn how to use paging to manage the amount of data returned to your Windows Phone app from Mobile Services." metaCanonical="" services="" documentationCenter="Mobile" title="Refine Mobile Services queries with paging" authors="glenga" solutions="" manager="dwrede" editor="" />
-=======
-<properties pageTitle="Add paging to data (Windows Phone) | Mobile Dev Center" metaKeywords="" description="Learn how to use paging to manage the amount of data returned to your Windows Phone app from Mobile Services." metaCanonical="" services="mobile-services" documentationCenter="Mobile" title="Refine Mobile Services queries with paging" authors="glenga" solutions="" manager="dwrede" editor="" />
->>>>>>> 315408c3
-
-<tags ms.service="mobile-services" ms.workload="mobile" ms.tgt_pltfrm="mobile-windows-phone" ms.devlang="dotnet" ms.topic="article" ms.date="09/25/2014" ms.author="glenga" />
-
-# Refine Mobile Services queries with paging
-
-[WACOM.INCLUDE [mobile-services-selector-add-paging-data](../includes/mobile-services-selector-add-paging-data.md)]
-
-This topic shows you how to use paging to manage the amount of data returned to your Windows Phone app from Azure Mobile Services. In this tutorial, you will use the **Take** and **Skip** query methods on the client to request specific "pages" of data.
-
->[WACOM.NOTE]To prevent data overflow in mobile device clients, Mobile Services implements an automatic page limit, which defaults to a maximum of 50 items in a response. By specifying the page size, you can explicitly request up to 1,000 items in the response.
-
-This tutorial builds on the steps and the sample app from the previous tutorial [Get started with data]. Before you begin this tutorial, you must complete at least the first tutorial in the working with data series, [Get started with data]. 
-
-[WACOM.INCLUDE [mobile-services-windows-dotnet-paging](../includes/mobile-services-windows-dotnet-paging.md)]
-
-## <a name="next-steps"> </a>Next Steps
-
-This concludes the set of tutorials that demonstrate the basics of working with data in Mobile Services. Consider finding out more about the following Mobile Services topics:
-
-* [Get started with authentication]
-  <br/>Learn how to authenticate users of your app with Windows Account.
-
-* [Get started with push notifications] 
-  <br/>Learn how to send a very basic push notification to your app.
-
-<!-- Anchors. -->
-
-[Next Steps]:#next-steps
-
-<!-- Images. -->
-
-
-<!-- URLs. -->
-[Get started with Mobile Services]: /en-us/documentation/articles/mobile-services-windows-phone-get-started/
-[Get started with data]: /en-us/documentation/articles/mobile-services-windows-phone-get-started-data/
-[Get started with authentication]: /en-us/documentation/articles/mobile-services-windows-phone-get-started-users/
-[Get started with push notifications]: /en-us/documentation/articles/mobile-services-windows-phone-get-started-push/
-
-
-[Management Portal]: https://manage.windowsazure.com/
+<properties pageTitle="Add paging to data (Windows Phone) | Mobile Dev Center" metaKeywords="" description="Learn how to use paging to manage the amount of data returned to your Windows Phone app from Mobile Services." metaCanonical="" services="mobile-services" documentationCenter="Mobile" title="Refine Mobile Services queries with paging" authors="glenga" solutions="" manager="dwrede" editor="" />
+
+<tags ms.service="mobile-services" ms.workload="mobile" ms.tgt_pltfrm="mobile-windows-phone" ms.devlang="dotnet" ms.topic="article" ms.date="09/25/2014" ms.author="glenga" />
+
+# Refine Mobile Services queries with paging
+
+[WACOM.INCLUDE [mobile-services-selector-add-paging-data](../includes/mobile-services-selector-add-paging-data.md)]
+
+This topic shows you how to use paging to manage the amount of data returned to your Windows Phone app from Azure Mobile Services. In this tutorial, you will use the **Take** and **Skip** query methods on the client to request specific "pages" of data.
+
+>[WACOM.NOTE]To prevent data overflow in mobile device clients, Mobile Services implements an automatic page limit, which defaults to a maximum of 50 items in a response. By specifying the page size, you can explicitly request up to 1,000 items in the response.
+
+This tutorial builds on the steps and the sample app from the previous tutorial [Get started with data]. Before you begin this tutorial, you must complete at least the first tutorial in the working with data series, [Get started with data]. 
+
+[WACOM.INCLUDE [mobile-services-windows-dotnet-paging](../includes/mobile-services-windows-dotnet-paging.md)]
+
+## <a name="next-steps"> </a>Next Steps
+
+This concludes the set of tutorials that demonstrate the basics of working with data in Mobile Services. Consider finding out more about the following Mobile Services topics:
+
+* [Get started with authentication]
+  <br/>Learn how to authenticate users of your app with Windows Account.
+
+* [Get started with push notifications] 
+  <br/>Learn how to send a very basic push notification to your app.
+
+<!-- Anchors. -->
+
+[Next Steps]:#next-steps
+
+<!-- Images. -->
+
+
+<!-- URLs. -->
+[Get started with Mobile Services]: /en-us/documentation/articles/mobile-services-windows-phone-get-started/
+[Get started with data]: /en-us/documentation/articles/mobile-services-windows-phone-get-started-data/
+[Get started with authentication]: /en-us/documentation/articles/mobile-services-windows-phone-get-started-users/
+[Get started with push notifications]: /en-us/documentation/articles/mobile-services-windows-phone-get-started-push/
+
+
+[Management Portal]: https://manage.windowsazure.com/