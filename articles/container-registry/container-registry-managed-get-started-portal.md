--- conflicted
+++ resolved
@@ -15,7 +15,7 @@
 ms.topic: get-started-article
 ms.tgt_pltfrm: na
 ms.workload: na
-ms.date: 07/10/2017
+ms.date: 07/11/2017
 ms.author: nepeters
 ms.custom: na
 ---
@@ -52,12 +52,7 @@
 
     e. **Use managed registry**: Select yes to have ACR automatically manage the registry storage, use webhooks, and use AAD authentication.
 
-<<<<<<< HEAD
     f. **Pricing Tier**: Select a pricing tier, see here ACR pricing for more information.
-=======
-    d. **Pricing Tier**: Select a pricing tier, see [ACR pricing](https://azure.microsoft.com/pricing/details/container-registry/) for more information.
->>>>>>> 88d197ab
-
 
 ## Log in to ACR instance
 
