---
title: Authenticate with an Azure container registry | Microsoft Docs
description: How to log in to an Azure container registry using an Azure Active Directory service principal or an admin account
services: container-registry
documentationcenter: ''
author: stevelas
manager: balans
editor: cristyg
tags: ''
keywords: ''

ms.assetid: 128a937a-766a-415b-b9fc-35a6c2f27417
ms.service: container-registry
ms.devlang: na
ms.topic: how-to-article
ms.tgt_pltfrm: na
ms.workload: na
ms.date: 03/24/2017
ms.author: stevelas
ms.custom: H1Hack27Feb2017
---
# Authenticate with a private Docker container registry
To work with container images in an Azure container registry, you log in using the `docker login` command. You can log in using either an **[Azure Active Directory service principal](../active-directory/active-directory-application-objects.md)** or a registry-specific **admin account**. This article provides more detail about these identities.



## Service principal

You can [assign a service principal](container-registry-get-started-azure-cli.md#assign-a-service-principal) to your registry and use it for basic Docker authentication. Using a service principal is recommended for most scenarios. Provide the app ID and password of the service principal to the `docker login` command, as shown in the following example:

```
docker login myregistry.azurecr.io -u xxxxxxxx-xxxx-xxxx-xxxx-xxxxxxxxxxxx -p myPassword
```

Once logged in, Docker caches the credentials, so you don't need to remember the app ID.

> [!TIP]
> If you want, you can regenerate the password of a service principal by running the `az ad sp reset-credentials` command.
>


<<<<<<< HEAD
Service principals allow [role-based access](../active-directory/role-based-access-control-configure.md) to a registry. Available roles are Reader (pull only access), Contributor (pull and push), and Owner (pull, push, and assign roles to other users). You can assign multiple service principals to a registry, which allows you to define access for different users or applications. Service principals also enable "headless" connectivity to a registry in developer or DevOps scenarios such as the following examples:
=======
Service principals allow [role-based access](../active-directory/role-based-access-control-configure.md) to a registry. Available roles are:
  * Reader (pull only access).
  * Contributor (pull and push).
  * Owner (pull, push, and assign roles to other users).
>>>>>>> a42dbad0

Anonymous access is not available on Azure Container Registries. For public images you can use [Docker Hub](https://docs.docker.com/docker-hub/).

You can assign multiple service principals to a registry, which allows you to define access for different users or applications. Service principals also enable "headless" connectivity to a registry in developer or DevOps scenarios such as the following examples:

  * Container deployments from a registry to orchestration systems including DC/OS, Docker Swarm and Kubernetes. You can also pull container registries to related Azure services such as [Container Service](../container-service/index.md), [App Service](../app-service/index.md), [Batch](../batch/index.md), [Service Fabric](../service-fabric/index.md), and others.

  * Continuous integration and deployment solutions (such as Visual Studio Team Services or Jenkins) that build container images and push them to a registry.





## Admin account
With each registry you create, an admin account gets created automatically. By default the account is disabled, but you can enable it and manage the credentials, for example through the [portal](container-registry-get-started-portal.md#manage-registry-settings) or using the [Azure CLI 2.0 commands](container-registry-get-started-azure-cli.md#manage-admin-credentials). Each admin account is provided with two passwords, both of which can be regenerated. The two passwords allow you to maintain connections to the registry by using one password while you regenerate the other password. If the account is enabled, you can pass the user name and either password to the `docker login` command for basic authentication to the registry. For example:

```
docker login myregistry.azurecr.io -u myAdminName -p myPassword1
```

> [!IMPORTANT]
> The admin account is designed for a single user to access the registry, mainly for test purposes. It is not recommended to share the admin account credentials among other users. All users appear as a single user to the registry. Changing or disabling this account disables registry access for all users who use the credentials.
>


### Next steps
* [Push your first image using the Docker CLI](container-registry-get-started-docker-cli.md).
* For more information about authentication in the Container Registry preview, see the [blog post](https://blogs.msdn.microsoft.com/stevelasker/2016/11/17/azure-container-registry-user-accounts/).<|MERGE_RESOLUTION|>--- conflicted
+++ resolved
@@ -39,14 +39,10 @@
 >
 
 
-<<<<<<< HEAD
-Service principals allow [role-based access](../active-directory/role-based-access-control-configure.md) to a registry. Available roles are Reader (pull only access), Contributor (pull and push), and Owner (pull, push, and assign roles to other users). You can assign multiple service principals to a registry, which allows you to define access for different users or applications. Service principals also enable "headless" connectivity to a registry in developer or DevOps scenarios such as the following examples:
-=======
 Service principals allow [role-based access](../active-directory/role-based-access-control-configure.md) to a registry. Available roles are:
   * Reader (pull only access).
   * Contributor (pull and push).
   * Owner (pull, push, and assign roles to other users).
->>>>>>> a42dbad0
 
 Anonymous access is not available on Azure Container Registries. For public images you can use [Docker Hub](https://docs.docker.com/docker-hub/).
 
