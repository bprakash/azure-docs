---
title: Authenticate with an Azure container registry | Microsoft Docs
description: How to log in to an Azure container registry using an Azure Active Directory service principal or an admin account
services: container-registry
documentationcenter: ''
author: stevelas
manager: balans
editor: cristyg
tags: ''
keywords: ''

ms.assetid: 128a937a-766a-415b-b9fc-35a6c2f27417
ms.service: container-registry
ms.devlang: na
ms.topic: article
ms.tgt_pltfrm: na
ms.workload: na
ms.date: 03/24/2017
ms.author: stevelas
ms.custom: H1Hack27Feb2017
---
# Authenticate with a private Docker container registry
To work with container images in an Azure container registry, you log in using the `docker login` command. You can log in using either an **[Azure Active Directory service principal](../active-directory/active-directory-application-objects.md)** or a registry-specific **admin account**. This article provides more detail about these identities.



## Service principal

You can assign a service principal to your registry and use it for basic Docker authentication. Using a service principal is recommended for most scenarios. Provide the app ID and password of the service principal to the `docker login` command, as shown in the following example:

```
docker login myregistry.azurecr.io -u xxxxxxxx-xxxx-xxxx-xxxx-xxxxxxxxxxxx -p myPassword
```

Once logged in, Docker caches the credentials, so you don't need to remember the app ID.

> [!TIP]
> If you want, you can regenerate the password of a service principal by running the `az ad sp reset-credentials` command.
>


Service principals allow [role-based access](../active-directory/role-based-access-control-configure.md) to a registry. Available roles are:
  * Reader (pull only access).
  * Contributor (pull and push).
  * Owner (pull, push, and assign roles to other users).

Anonymous access is not available on Azure Container Registries. For public images you can use [Docker Hub](https://docs.docker.com/docker-hub/).

You can assign multiple service principals to a registry, which allows you to define access for different users or applications. Service principals also enable "headless" connectivity to a registry in developer or DevOps scenarios such as the following examples:

  * Container deployments from a registry to orchestration systems including DC/OS, Docker Swarm and Kubernetes. You can also pull container registries to related Azure services such as [Container Service](../container-service/index.yml), [App Service](../app-service/index.md), [Batch](../batch/index.md), [Service Fabric](/azure/service-fabric/), and others.

  * Continuous integration and deployment solutions (such as Visual Studio Team Services or Jenkins) that build container images and push them to a registry.





## Admin account
<<<<<<< HEAD
With each registry you create, an admin account gets created automatically. By default the account is disabled, but you can enable it and manage the credentials, for example through the [portal](container-registry-get-started-portal.md#manage-registry-settings) or using the Azure CLI 2.0 commands. Each admin account is provided with two passwords, both of which can be regenerated. The two passwords allow you to maintain connections to the registry by using one password while you regenerate the other password. If the account is enabled, you can pass the user name and either password to the `docker login` command for basic authentication to the registry. For example:
=======
With each registry you create, an admin account gets created automatically. By default the account is disabled, but you can enable it and manage the credentials, for example through the [portal](container-registry-get-started-portal.md#create-a-container-registry) or using the [Azure CLI 2.0 commands](container-registry-get-started-azure-cli.md#manage-admin-credentials). Each admin account is provided with two passwords, both of which can be regenerated. The two passwords allow you to maintain connections to the registry by using one password while you regenerate the other password. If the account is enabled, you can pass the user name and either password to the `docker login` command for basic authentication to the registry. For example:
>>>>>>> 508951a0

```
docker login myregistry.azurecr.io -u myAdminName -p myPassword1
```

> [!IMPORTANT]
> The admin account is designed for a single user to access the registry, mainly for test purposes. It is not recommended to share the admin account credentials among other users. All users appear as a single user to the registry. Changing or disabling this account disables registry access for all users who use the credentials.
>


### Next steps
* [Push your first image using the Docker CLI](container-registry-get-started-docker-cli.md).
* For more information about authentication in the Container Registry preview, see the [blog post](https://blogs.msdn.microsoft.com/stevelasker/2016/11/17/azure-container-registry-user-accounts/).<|MERGE_RESOLUTION|>--- conflicted
+++ resolved
@@ -57,11 +57,7 @@
 
 
 ## Admin account
-<<<<<<< HEAD
-With each registry you create, an admin account gets created automatically. By default the account is disabled, but you can enable it and manage the credentials, for example through the [portal](container-registry-get-started-portal.md#manage-registry-settings) or using the Azure CLI 2.0 commands. Each admin account is provided with two passwords, both of which can be regenerated. The two passwords allow you to maintain connections to the registry by using one password while you regenerate the other password. If the account is enabled, you can pass the user name and either password to the `docker login` command for basic authentication to the registry. For example:
-=======
 With each registry you create, an admin account gets created automatically. By default the account is disabled, but you can enable it and manage the credentials, for example through the [portal](container-registry-get-started-portal.md#create-a-container-registry) or using the [Azure CLI 2.0 commands](container-registry-get-started-azure-cli.md#manage-admin-credentials). Each admin account is provided with two passwords, both of which can be regenerated. The two passwords allow you to maintain connections to the registry by using one password while you regenerate the other password. If the account is enabled, you can pass the user name and either password to the `docker login` command for basic authentication to the registry. For example:
->>>>>>> 508951a0
 
 ```
 docker login myregistry.azurecr.io -u myAdminName -p myPassword1
