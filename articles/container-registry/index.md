--- conflicted
+++ resolved
@@ -5,9 +5,6 @@
 author: carolz
 manager: carolz
 layout: LandingPage
-<<<<<<< HEAD
-description: Learn how to create and maintain container registries to store your deployment images with a managed Docker registry service. Tutorials, API reference, and more.
-=======
 ms.assetid: 
 ms.service: container-registry
 ms.tgt_pltfrm: na
@@ -15,7 +12,6 @@
 ms.topic: landing-page
 ms.date: 01/23/2017
 ms.author: carolz
->>>>>>> e8cfaf0d
 ---
 
 # Azure Container Registry Documentation
