--- conflicted
+++ resolved
@@ -24,11 +24,7 @@
 
 Azure Container Registry is a managed Docker container registry service used for storing private Docker container images. This guide details creating an Azure Container Registry instance using the Azure CLI.
 
-<<<<<<< HEAD
-This Quickstart requires that you are running the Azure CLI version 2.0.12 or later. Run az --version to find the version. If you need to install or upgrade, see [Install Azure CLI 2.0](/cli/azure/install-azure-cli).
-=======
-This quickstart requires that you are running the Azure CLI version 2.0.4 or later. Run az --version to find the version. If you need to install or upgrade, see [Install Azure CLI 2.0](/cli/azure/install-azure-cli).
->>>>>>> 13c6e657
+This quickstart requires that you are running the Azure CLI version 2.0.12 or later. Run az --version to find the version. If you need to install or upgrade, see [Install Azure CLI 2.0](/cli/azure/install-azure-cli).
 
 You must also have Docker installed locally. Docker provides packages that easily configure Docker on any [Mac](https://docs.docker.com/docker-for-mac/), [Windows](https://docs.docker.com/docker-for-windows/), or [Linux](https://docs.docker.com/engine/installation/#supported-platforms) system.
 
