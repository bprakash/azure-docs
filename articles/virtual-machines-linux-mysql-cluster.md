--- conflicted
+++ resolved
@@ -1,21 +1,3 @@
-<<<<<<< HEAD
-﻿<properties 
-	pageTitle="Using load-balanced sets to clusterize MySQL on Linux" 
-	description="An article that illustrates patterns to setup a load-balanced, high availability Linux cluster on Azure using MySQL as an example" 
-	services="virtual-machines" 
-	documentationCenter="" 
-	authors="bureado" 
-	manager="timlt" 
-	editor=""/>
-
-<tags 
-	ms.service="virtual-machines" 
-	ms.workload="infrastructure-services" 
-	ms.tgt_pltfrm="vm-linux" 
-	ms.devlang="na" 
-	ms.topic="article" 
-	ms.date="4/14/2015" 
-=======
 ﻿<properties
 	pageTitle="Using load-balanced sets to clusterize MySQL on Linux"
 	description="An article that illustrates patterns to setup a load-balanced, high availability Linux cluster on Azure using MySQL as an example"
@@ -32,7 +14,6 @@
 	ms.devlang="na"
 	ms.topic="article"
 	ms.date="04/14/2015" 
->>>>>>> 692c0fec
 	ms.author="jparrel"/>
 
 # Using load-balanced sets to clusterize MySQL on Linux
