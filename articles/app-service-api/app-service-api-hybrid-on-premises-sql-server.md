<properties 
	pageTitle="Connect to on-premises SQL Server from an API app in Azure App Service using Hybrid Connections" 
	description="Create an API app on Microsoft Azure and connect it to an on-premises SQL Server database"
	services="app-service\api" 
	documentationCenter="" 
	authors="TomArcher" 
	manager="wpickett" 
	editor="jimbe"/>

<tags 
	ms.service="app-service-api" 
	ms.workload="web" 
	ms.tgt_pltfrm="na" 
	ms.devlang="na" 
	ms.topic="article" 
<<<<<<< HEAD
	ms.date="10/30/2015" 
	ms.author="tarcher"/>
=======
	ms.date="11/03/2015" 
	ms.author="tdykstra"/>
>>>>>>> fe23a4cc

# Connect to on-premises SQL Server from an API app in Azure App Service using Hybrid Connections

Hybrid Connections can connect [Azure App Service](http://go.microsoft.com/fwlink/?LinkId=529714) API apps to on-premises resources that use a static TCP port. Supported resources include Microsoft SQL Server, MySQL, HTTP Web APIs, Mobile Services, and most custom Web Services. 

In this tutorial, you will learn how to create an App Service API app in the [Azure preview](http://go.microsoft.com/fwlink/?LinkId=529715) that connects to a local on-premises SQL Server database using the new Hybrid Connection feature. The tutorial assumes no prior experience using Azure or SQL Server.

>[AZURE.NOTE] If you want to get started with Azure App Service before signing up for an Azure account, go to [Try App Service](http://go.microsoft.com/fwlink/?LinkId=523751), where you can immediately create a short-lived starter web app in App Service. No credit cards required; no commitments.

## Prerequisites

To complete this tutorial, you'll need the following products. All are available in free versions, so you can start developing Azure solutions entirely for free.    

- **Azure subscription** - For a free subscription, see [Azure Free Trial](/pricing/free-trial/). 

- **Visual Studio** - To download a free trial version of Visual Studio 2013 or Visual Studio 2015, see [Visual Studio Downloads](http://www.visualstudio.com/downloads/download-visual-studio-vs). Install one of these before continuing. (The screen shots in this tutorial were taken using Visual Studio 2013)

- **SQL Server 2014 Express with Tools** - download Microsoft SQL Server Express for free at the [Microsoft Web Platform Database page](https://www.microsoft.com/en-us/download/details.aspx?id=42299). Later in this tutorial, you'll see how to [install SQL Server](#InstallSQLDB) to ensure that it is properly configured.

- **SQL Server Management Studio Express** - This is included with the SQL Server 2014 Express with Tools download mentioned above, but if you need to install it separately, you can download and install it from the [SQL Server Express download page](https://www.microsoft.com/en-us/download/details.aspx?id=42299).

The tutorial assumes that you have an Azure subscription, that you have installed Visual Studio 2013, and that you have installed or enabled .NET Framework 3.5. The tutorial shows you how to install SQL Server 2014 Express in a configuration that works well with the Azure Hybrid Connections feature (a default instance with a static TCP port). Before starting the tutorial, download (but, do not install) SQL Server 2014 Express with Tools from the location mentioned above if you do not have SQL Server installed.

### Notes
To use an on-premises SQL Server or SQL Server Express database with a hybrid connection, TCP/IP needs to be enabled on a static port. Default instances on SQL Server use static port 1433, whereas named instances do not. 

The computer on which you install the on-premises Hybrid Connection Manager agent:

- Must have outbound connectivity to Azure over:

> <table border="1">
    <tr>
       <th><strong>Port</strong></th>
        <th>Why</th>
    </tr>
    <tr>
        <td>80</td>
        <td><strong>Required</strong> for HTTP port for certificate validation and optionally for data connectivity.</td>
    </tr>
    <tr>
        <td>443</td>
        <td><strong>Optional</strong> for data connectivity. If outbound connectivity to 443 is unavailable, TCP port 80 is used.</td>
    </tr>
	<tr>
        <td>5671 and 9352</td>
        <td><strong>Recommended</strong> but Optional for data connectivity. Note this mode usually yields higher throughput. If outbound connectivity to these ports is unavailable, TCP port 443 is used.</td>
	</tr>
</table>

- Must be able to reach the *hostname*:*portnumber* of your on-premises resource. 

The steps in this article assume that you are using the browser from the computer that will host the on-premises hybrid connection agent.

If you already have SQL Server installed in a configuration and in an environment that meets the conditions described above, you can skip ahead and start with [Create a SQL Server database on-premises](#CreateSQLDB).

<a name="InstallSQL"></a>
## Install SQL Server Express, enable TCP/IP, and create a SQL Server database on-premises

This section shows you how to install SQL Server Express, enable TCP/IP, and create a database so that your API app will work with the [Azure preview portal](https://portal.azure.com).

<a name="InstallSQLDB"></a>
### Install SQL Server Express

1. To install SQL Server Express, download the either **SQLEXPRWT_x64_ENU.exe** (64-bit version) or **SQLEXPR_x86_ENU.exe** (32-bit version) file and extract it to the desired folder. 

2. Once you have extracted the SQL Server Express installation files, run **setup.exe**.

3. When the **SQL Server Installation Center** displays, choose **New SQL Server stand-alone installation or add features to an existing installation**. 

	![SQL Server Installation Center](./media/app-service-api-hybrid-on-premises-sql-server/sql-server-installation-center.png)

4. Follow the instructions, accepting the default choices and settings, until you get to the **Instance Configuration** page.
	
5. On the **Instance Configuration** page, choose **Default instance**, and click **Next**.
	
	![Instance Configuration](./media/app-service-api-hybrid-on-premises-sql-server/instance-configuration.png)
	
	The default instance of SQL Server listens for requests from SQL Server clients on static port 1433, which is what the Hybrid Connections feature requires. Named instances use dynamic ports and UDP, which are not supported by Hybrid Connections.
	
6. Accept the defaults on the **Server Configuration** page, and click **Next**.
	
7. On the **Database Engine Configuration** page, under **Authentication Mode**, choose **Mixed Mode (SQL Server authentication and Windows authentication)**, and provide a password.
	
	![Database Engine Configuration](./media/app-service-api-hybrid-on-premises-sql-server/database-engine-configuration.png)
	
	In this tutorial, you will be using SQL Server authentication. Be sure to remember the password that you provide, because you will need it later.
	
8. Step through the rest of the wizard - accepting the defaults as you go - to complete the installation.

9. Close the **SQL Server Installation Center** dialog.

### Enable TCP/IP
To enable TCP/IP, you will use SQL Server Configuration Manager, which was installed when you installed SQL Server Express. Follow the steps in [Enable TCP/IP Network Protocol for SQL Server](http://technet.microsoft.com/library/hh231672%28v=sql.110%29.aspx) before continuing.

<a name="CreateSQLDB"></a>
### Create a SQL Server database on-premises

1. In **SQL Server Management Studio**, connect to the SQL Server you just installed. For **Server type**, choose **Database Engine**. For **Server name**, you can use **localhost** or the name of the computer that you are using. Choose **SQL Server authentication**, and then log in with the `sa` user name, and the password that you created earlier.

	![Connect to Server](./media/app-service-api-hybrid-on-premises-sql-server/connect-to-server.png)
	
	If the **Connect to Server** dialog does not appear automatically, navigate to **Object Explorer** in the left pane, click **Connect**, and then click **Database Engine**.
	
2. To create a new database by using SQL Server Management Studio, right-click **Databases** in Object Explorer, and then click **New Database**.
	
	![Create new database menu](./media/app-service-api-hybrid-on-premises-sql-server/new-database-menu.png)
	
3. In the **New Database** dialog, enter `LocalDatabase` for the database name, and then click **OK**. 
	
	![Creating new database](./media/app-service-api-hybrid-on-premises-sql-server/new-database.png)
	
### Create and populate a SQL Server table

1. In the **SQL Server Management Studio** **Object Explorer**, expand the `LocalDatabase` entry.

	![Database expanded](./media/app-service-api-hybrid-on-premises-sql-server/local-database-expanded.png)

2. Right-click **Tables** and select the **Table...** option from the context menu.

	![New table menu](./media/app-service-api-hybrid-on-premises-sql-server/new-table-menu.png)

3. When the table designer grid appears, enter the column information as shown in the following figure.

	![New table columns](./media/app-service-api-hybrid-on-premises-sql-server/table-def.png)

4. Press **&lt;Ctrl>S** to save the new table's definition. You will be prompted to enter a table name. Enter `Speakers` and press **OK**.

	![Save new table](./media/app-service-api-hybrid-on-premises-sql-server/save-new-table.png)

5. In **Object Explorer**, right-click the newly created `Speakers` table, and select **Edit top 200 rows** from the context menu.

	![Edit top 200 rows](./media/app-service-api-hybrid-on-premises-sql-server/edit-top-200-rows.png)

6. When the grid appears to enter/modify the table data, enter some test data as shown in the following figure.

	![Test data](./media/app-service-api-hybrid-on-premises-sql-server/speakers-data.png)

## Create and deploy the demo API app to Azure 

This section walks you through creating the demo API app.

1. Open Visual Studio 2013 and select **File > New > Project**. 

2. Select the **Visual C# > Web > ASP.NET Web Application** template, clear the **Add application insights to project** option, name the project *SpeakersList*, and then click **OK**.

	![](./media/app-service-api-hybrid-on-premises-sql-server/new-project.png)

3. On the **New ASP.NET Project** dialog, select the **Azure API App** project template and then click **OK**.

	![](./media/app-service-api-hybrid-on-premises-sql-server/new-project-api-app.png)

4. In the **Solution Explorer**, right-click the **Models** folder, and then select the **Add > Class...** context menu option. 

	![](./media/app-service-api-hybrid-on-premises-sql-server/new-model-menu.png) 

5. Name the new file *Speaker.cs*, and then click **Add**. 

	![](./media/app-service-api-hybrid-on-premises-sql-server/new-model-class.png) 

6. Replace the entire contents of the `Speaker.cs` file with the following code. 

		namespace SpeakersList.Models
		{
			public class Speaker
			{
				public int Id { get; set; }
				public string Name { get; set; }
				public string EmailAddress { get; set; }
			}
		}

7. In the **Solution Explorer**, right-click the **Controllers** folder, and then select the **Add > Controller...** context menu option. 

	![](./media/app-service-api-hybrid-on-premises-sql-server/new-controller.png) 

8. In the **Add Scaffold** dialog, select the **Web API 2 Controller - Empty** option and click **Add**. 

	![](./media/app-service-api-hybrid-on-premises-sql-server/add-scaffold.png) 

9. Name the controller **SpeakersController** and click **Add**. 

	![](./media/app-service-api-hybrid-on-premises-sql-server/add-controller-name.png) 

10. Replace the code in the `SpeakersController.cs` file with the code below. Make sure to specify your own values for the &lt;serverName> and &lt;password> placeholders in the `connectionString`. The &lt;serverName> value is the machine name on which the SQL Server is located, and the &lt;password> value is the one you set when you installed and configured SQL Server.

	> [AZURE.NOTE] The following code snippet includes password information. This was done to keep the demo simple. In a real-world production environment, you should not store your credentials in code. Instead, refer to the [best practices for deploying passwords (and other sensitive data) to ASP.NET and Azure](http://www.asp.net/identity/overview/features-api/best-practices-for-deploying-passwords-and-other-sensitive-data-to-aspnet-and-azure).

		using System;
		using System.Collections.Generic;
		using System.Linq;
		using System.Net;
		using System.Net.Http;
		using System.Web.Http;
		using SpeakersList.Models;
		using System.Data.Sql;
		using System.Data.SqlClient;
		
		namespace SpeakersList.Controllers
		{
		    public class SpeakersController : ApiController
		    {
		        [HttpGet]
		        public IEnumerable<Speaker> Get()
		        {
					// Instantiate List object that will be populated and returned
					// from this method.
		            List<Speaker> speakers = new List<Speaker>();
	
					// Build database connection string.
		            string connectionString = "Server=<serverName>;" +
		                                      "Initial Catalog=LocalDatabase;" +
		                                      "User Id=sa;Password=<password>;" +
		                                      "Asynchronous Processing=true;";
		
					// Build query string to select all three columns from the Speakers table.
		            string queryString = "SELECT Id, EmailAddress, Name FROM dbo.Speakers;";

					// Instantiate the SqlConnection object using the connection string.
		            using (SqlConnection connection = new SqlConnection(connectionString))
		            {
						// Instantiate the SqlCommand object using the connection and query strings.
		                SqlCommand command = new SqlCommand(queryString, connection);

						// Open the connection to the database.
		                connection.Open();

						// Execute the command and return a SqlDataReader object
						// that can be iterated.
		                SqlDataReader reader = command.ExecuteReader();
		                try
		                {
							// Read a row from the SqlDataReader object
		                    while (reader.Read())
		                    {
								// For each row, use the returned data to instantiate
								// and add to the List a new Speaker object.
		                        speakers.Add(new Speaker 
		                            { 
		                                Id = Convert.ToInt32(reader[0]), 
		                                EmailAddress = reader[1].ToString(), 
		                                Name = reader[2].ToString() 
		                            }
		                        );
		                    }
		                }
		                finally
		                {
							// Close the SqlDataReader object.
		                    reader.Close();
		                }
		            }
					// Return the List of Speaker objects.
		            return speakers;
		        }
		    }
		}

### Enable Swagger UI

Enabling the Swagger UI will allow you to easily test your API app without having to write client code to call it.

1. Open the *App_Start/SwaggerConfig.cs* file, and search for **EnableSwaggerUI**:

	![](./media/app-service-api-hybrid-on-premises-sql-server/swagger-ui-disabled.png) 

2. Uncomment the following lines of code:

	        })
	    .EnableSwaggerUi(c =>
	        {

3. When you're done, verify that the file looks like the following image.

	![](./media/app-service-api-hybrid-on-premises-sql-server/swagger-ui-enabled.png) 

### Test the API app

1. To view the API test page, run the app locally via **&lt;Ctrl>F5**. You should see an error similar to the following image.

	![](./media/app-service-api-hybrid-on-premises-sql-server/error-forbidden.png) 

2. In your browser's address bar, add `/swagger` to the end of the URL, and then click **&lt;Enter>**. This will display the Swagger UI you enabled in the previous section.  

	![](./media/app-service-api-hybrid-on-premises-sql-server/swagger-ui.png) 

3. Click the **Speakers** section to expand it.

4. Click **GET /api/speakers** to expand that section.

5. Click **Try it out!** to view the data you entered into the database earlier.

	![](./media/app-service-api-hybrid-on-premises-sql-server/try-it-out.png) 

### Deploying the API app

Now that you've tested the app locally, it's time to deploy the app to Azure.

1. In **Solution Explorer**, right-click the project (not the solution) and click **Publish...**. 

	![Project publish menu option](./media/app-service-api-hybrid-on-premises-sql-server/publish-menu.png)

2. Click the **Profile** tab and click **Microsoft Azure API Apps (Preview)**. 

	![Project publish menu option](./media/app-service-api-hybrid-on-premises-sql-server/publish-web.png)

3. Click **New** to provision a new API app in your Azure subscription.

	![Select Existing API Services dialog](./media/app-service-api-hybrid-on-premises-sql-server/publish-to-existing-api-app.png)

4. In the **Create an API App** dialog, enter the following:

	- Under **API App Name**, enter a name for the app. 
	- If you have multiple Azure subscriptions, select the one you want to use.
	- Under **App Service Plan**, select from your existing App Service plans, or select **Create new App Service plan** and enter the name of a new plan. 
	- Under **Resource Group**, select from your existing resource groups, or select **Create new resource group** and enter a name. The name must be unique; consider using the app name as a prefix and appending some personal information such as your Microsoft ID (without the @ sign).  
	- Under **Access Level**, select **Available to Anyone**. This option will make your API completely public, which is fine for this tutorial. You can restrict access later through the [Azure preview portal](https://portal.azure.com).
	- Select a region.

	Click **OK** to create the API app in your subscription. 

	![Configure Microsoft Azure Web App dialog](./media/app-service-api-hybrid-on-premises-sql-server/publish-new-api-app.png)

5. The process can take a few minutes, so Visual Studio shows a dialog notifying you that the process has initiated. Click **OK** to the confirmation dialog.

	![API Service Creation Started confirmation message](./media/app-service-api-hybrid-on-premises-sql-server/create-api-app-confirmation.png)

6. While the provisioning process is creating the resource group and API app in your Azure subscription, Visual Studio shows the progress in the **Azure App Service Activity** window. 

	![Status notification via the Azure App Service Activity window](./media/app-service-api-hybrid-on-premises-sql-server/app-service-activity.png)

7. Once the API App is provisioned, right-click the project in **Solution Explorer** and select **Publish** to re-open the publish dialog. The publish profile created in the previous step should be pre-selected. Click **Publish** to begin the deployment process. 

	![Deploying the API App](./media/app-service-api-hybrid-on-premises-sql-server/publish2.png)

The **Azure App Service Activity** window shows the deployment progress, and will indicate when the publish process has completed. 

## Create a Hybrid Connection and a BizTalk Service ##

1. In your browser, navigate to the [Azure preview portal](https://portal.azure.com). 

2. Click the **Browse All** option on the left.

3. In the **Browse** blade, select **API Apps**.

4. In the **API Apps** blade, locate your API app and click it.

5. In your API app's blade, click the value under **API app host**.  
 
	![API App blade](./media/app-service-api-hybrid-on-premises-sql-server/api-app-blade-api-app-host.png)

6. When the **API App Host** blade appears, scroll down to the **Networking** section and click **Hybrid connections**.
	
	![Hybrid connections](./media/app-service-api-hybrid-on-premises-sql-server/api-app-host-blade-hybrid-connections.png)
	
7. On the **Hybrid connections** blade, click **Add** > **New hybrid connection**.
	
8. On the **Create hybrid connection blade**:
	- For **Name**, provide a name for the connection.
	- For **Hostname**, enter the computer name of your SQL Server host computer.
	- For **Port**, enter `1433` (the default port for SQL Server).
	- Click **Biz Talk Service** and enter a name for the BizTalk service.
	
	![Create a hybrid connection](./media/app-service-api-hybrid-on-premises-sql-server/create-biztalk-service.png)
		
9. Click **OK** twice. 

	When the process completes, the **Notifications** area will flash a green **SUCCESS** and the **Hybrid connections** blade will show the new hybrid connection with the status as **Not connected**.
	
	![Hybrid connection created](./media/app-service-api-hybrid-on-premises-sql-server/hybrid-not-connected-yet.png)
	
At this point, you have completed an important part of the cloud hybrid connection infrastructure. Next, you will create a corresponding on-premises piece.

<a name="InstallHCM"></a>
## Install the on-premises Hybrid Connection Manager to complete the connection

[AZURE.INCLUDE [app-service-hybrid-connections-manager-install](../../includes/app-service-hybrid-connections-manager-install.md)]

Now that the hybrid connection infrastructure is complete, it's time to test the application.

<a name="CreateASPNET"></a>
## Test the completed API app on Azure

1. In the Azure preview portal, return to the API app host blade, and click the value under **URL**.
	
2. Once the API app's host page is displayed in your browser, append `/swagger` to the URL in your browser's address bar and click **&lt;Enter>**.
	
3. Click the **Speakers** section to expand it.

4. Click **GET /api/speakers** to expand that section.

5. Click **Try it out!** to view the data you entered into the database earlier.

	![](./media/app-service-api-hybrid-on-premises-sql-server/try-it-out-azure.png) 
	
**Congratulations!** You have created an API app that runs on Azure and uses a hybrid connection to connect to a local on-premises SQL Server database. 

## See Also
[Hybrid Connections overview](http://go.microsoft.com/fwlink/p/?LinkID=397274)

[Josh Twist introduces hybrid connections (Channel 9 video)](http://channel9.msdn.com/Shows/Azure-Friday/Josh-Twist-introduces-hybrid-connections)

[Hybrid Connections overview](/services/biztalk-services/)

[BizTalk Services: Dashboard, Monitor, Scale, Configure, and Hybrid Connection tabs](../biztalk-dashboard-monitor-scale-tabs/)

[Building a Real-World Hybrid Cloud with Seamless Application Portability (Channel 9 video)](http://channel9.msdn.com/events/TechEd/NorthAmerica/2014/DCIM-B323#fbid=)

[Connect to an on-premises SQL Server from an Azure mobile service using Hybrid Connections](../mobile-services-dotnet-backend-hybrid-connections-get-started.md)

[Connect to an on-premises SQL Server from Azure Mobile Services using Hybrid Connections (Channel 9 video)](http://channel9.msdn.com/Series/Windows-Azure-Mobile-Services/Connect-to-an-on-premises-SQL-Server-from-Azure-Mobile-Services-using-Hybrid-Connections)

[ASP.NET Identity Overview](http://www.asp.net/identity)

[AZURE.INCLUDE [app-service-web-whats-changed](../../includes/app-service-web-whats-changed.md)]<|MERGE_RESOLUTION|>--- conflicted
+++ resolved
@@ -13,13 +13,8 @@
 	ms.tgt_pltfrm="na" 
 	ms.devlang="na" 
 	ms.topic="article" 
-<<<<<<< HEAD
-	ms.date="10/30/2015" 
-	ms.author="tarcher"/>
-=======
 	ms.date="11/03/2015" 
 	ms.author="tdykstra"/>
->>>>>>> fe23a4cc
 
 # Connect to on-premises SQL Server from an API app in Azure App Service using Hybrid Connections
 
