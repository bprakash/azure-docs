--- conflicted
+++ resolved
@@ -23,11 +23,7 @@
 
 <h2>Shift to Cloud Computing</h2>
 
-<<<<<<< HEAD
-According to Gartner, cloud computing is defined as a "style of computing where massively scalable IT-enabled capabilities are delivered "as a service" to external customers using Internet technologies.- The significant words in this definition are scalable, service, and Internet. In short, cloud computing can be defined as IT services that are <strong>deployed and delivered over the Internet</strong> and are <strong>scalable on demand</strong>.
-=======
 According to Gartner, cloud computing is defined as a "style of computing where massively scalable IT-enabled capabilities are delivered 'as a service' to external customers using Internet technologies." The significant words in this definition are scalable, service, and Internet. In short, cloud computing can be defined as IT services that are <strong>deployed and delivered over the Internet</strong> and are <strong>scalable on demand</strong>.
->>>>>>> b1b8fe65
 
 Undeniably, cloud computing represents a major shift happening in IT today. Yesterday, the conversation was about consolidation and cost. Today, it's about the new class of benefits that cloud computing can deliver. It's all about transforming the way IT serves organizations by harnessing a new breed of power. Cloud computing is fundamentally changing the world of IT, impacting every role-from service providers and system architects to developers and end users.
 
