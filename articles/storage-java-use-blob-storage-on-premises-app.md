--- conflicted
+++ resolved
@@ -1,8 +1,4 @@
-<<<<<<< HEAD
-<properties linkid="dev-java-how-to-on-premise-application-with-blob-storage" urlDisplayName="Image Gallery w/ Storage" pageTitle="On-premises application with blob storage (Java) - Windows Azure" metaKeywords="Azure blob storage, Azure blob Java, Azure blob example, Azure blob tutorial" description="Learn how to create a console application that uploads an image to Windows Azure, and then displays the image in your browser. Code samples in Java." metaCanonical="" services="storage" documentationCenter="Java" title="On-Premises Application with Blob Storage" authors="waltpo" solutions="" manager="bjsmith" editor="mollybos" />
-=======
 <properties linkid="dev-java-how-to-on-premise-application-with-blob-storage" urlDisplayName="Image Gallery w/ Storage" pageTitle="On-premises application with blob storage (Java) | Microsoft Azure" metaKeywords="Azure blob storage, Azure blob Java, Azure blob example, Azure blob tutorial" description="Learn how to create a console application that uploads an image to Windows Azure, and then displays the image in your browser. Code samples in Java." metaCanonical="" services="storage" documentationCenter="Java" title="On-Premises Application with Blob Storage" authors="waltpo" solutions="" manager="bjsmith" editor="mollybos" />
->>>>>>> a39b7789
 
 # On-Premises Application with Blob Storage
 
