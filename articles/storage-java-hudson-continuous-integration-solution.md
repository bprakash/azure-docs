--- conflicted
+++ resolved
@@ -1,8 +1,4 @@
-<<<<<<< HEAD
-<properties linkid="develop-java-how-to-hudson-ci" urlDisplayName="Hudson Continuous Integration" pageTitle="How to use Hudson with the Windows Azure Blob service" metaKeywords="Hudson, Windows Azure storage, Windows Azure Blob service, windows azure storage, azure hudson" description="Describes how to use Hudson with Windows Azure Blob storage as a repository for build artifacts." metaCanonical="" services="storage" documentationCenter="Java" title="Using Windows Azure Storage with a Hudson Continuous Integration solution" authors="waltpo" solutions="" manager="" editor="mollybos" />
-=======
 <properties linkid="develop-java-how-to-hudson-ci" urlDisplayName="Hudson Continuous Integration" pageTitle="How to use Hudson with the Azure Blob service | Microsoft Azure" metaKeywords="Hudson, Windows Azure storage, Windows Azure Blob service, windows azure storage, azure hudson" description="Describes how to use Hudson with Windows Azure Blob storage as a repository for build artifacts." metaCanonical="" services="storage" documentationCenter="Java" title="Using Windows Azure Storage with a Hudson Continuous Integration solution" authors="waltpo" solutions="" manager="" editor="mollybos" />
->>>>>>> a39b7789
 
 #Using Windows Azure Storage with a Hudson Continuous Integration solution
 
