--- conflicted
+++ resolved
@@ -1,785 +1,734 @@
-<properties 
-	pageTitle="Using Azure PowerShell with Azure Storage" 
-	description="Learn how to use Azure PowerShell for Azure Storage" 
-	services="storage" 
-	documentationCenter="na" 
-	authors="Selcin,tamram" 
-	manager="adinah"/>
-
-<tags 
-	ms.service="storage" 
-	ms.workload="storage" 
-	ms.tgt_pltfrm="na" 
-	ms.devlang="na" 
-	ms.topic="article" 
-	ms.date="03/12/2015" 
-	ms.author="selcint"/>
-
-# Using Azure PowerShell with Azure Storage 
-
-## Overview
-
-In this guide, we’ll explore how to use [Azure PowerShell](http://msdn.microsoft.com/library/azure/jj156055.aspx) to perform a variety of development and administration tasks with Azure Storage. 
-
-Azure PowerShell is a module that provides cmdlets to manage Azure through Windows PowerShell. It is a task-based command-line shell and scripting language designed especially for system administration. With PowerShell, you can easily control and automate the administration of your Azure services and applications. For example, you can use the cmdlets to perform the same tasks that you can perform through the Azure Management Portal. 
-
-This guide assumes that you have prior experience using [Azure Storage](http://azure.microsoft.com/documentation/services/storage/) and [Windows PowerShell](http://technet.microsoft.com/library/bb978526.aspx). The guide provides a number of scripts to demonstrate the usage of PowerShell with Azure Storage. You should update the script variables based on your configuration before running each script.
-
-The first section in this guide provides a quick glance at Azure Storage and PowerShell. For detailed information and instructions, start from the [Prerequisites for using Azure PowerShell with Azure Storage](#pre).
-
-
-## Getting started with Azure Storage and PowerShell in 5 minutes
-This section shows you how to access Azure Storage via PowerShell in 5 minutes. 
-
-**New to Azure:** Get a Microsoft Azure subscription and a Microsoft account associated with that subscription. For information on Azure purchase options, see [Free Trial](http://azure.microsoft.com/pricing/free-trial/), [Purchase Options](http://azure.microsoft.com/pricing/purchase-options/), and [Member Offers](http://azure.microsoft.com/pricing/member-offers/) (for members of MSDN, Microsoft Partner Network, and BizSpark, and other Microsoft programs). 
-
-See [Manage Accounts, Subscriptions, and Administrative Roles](https://msdn.microsoft.com/library/azure/hh531793.aspx) for more information about Azure subscriptions.
-
-**After creating a Microsoft Azure subscription and account:** 
-
-1.	Download and install [Azure PowerShell](http://go.microsoft.com/?linkid=9811175&clcid=0x409).
-2.	Start Windows PowerShell Integrated Scripting Environment (ISE): In your local computer, go to the **Start** menu. Type **Administrative Tools** and click to run it. In the **Administrative Tools** window, right-click **Windows PowerShell ISE**, click **Run as Administrator**. 
-3.	In **Windows PowerShell ISE**, click **File** > **New** to create a new script file. 
-4.	Now, we’ll give you a simple script that shows basic PowerShell commands to access Azure Storage. The script will first ask your Azure account credentials to add your Azure account to the local PowerShell environment. Then, the script will set the default Azure subscription and create a new storage account in Azure. Next, the script will create a new container in this new storage account and upload an existing image file (blob) to that container. After the script lists all blobs in that container, it will create a new destination directory in your local computer and download the image file.
-5.	In the following code section, select the script between the remarks **#begin** and **#end**. Press CTRL+C to copy it to the clipboard. 
-
-    	#begin
-    	# Update with the name of your subscription.
-    	$SubscriptionName="YourSubscriptionName"
-    
-    	# Give a name to your new storage account. It must be lowercase! 
-    	$StorageAccountName="yourstorageaccountname"
-    
-    	# Choose "West US" as an example.
-    	$Location = "West US"
-    
-    	# Give a name to your new container.
-    	$ContainerName = "imagecontainer"
-    
-    	# Have an image file and a source directory in your local computer.
-    	$ImageToUpload = "C:\Images\HelloWorld.png"
-    
-    	# A destination directory in your local computer.
-    	$DestinationFolder = "C:\DownloadImages"
-    
-    	# Add your Azure account to the local PowerShell environment.
-    	Add-AzureAccount
-    
-    	# Set a default Azure subscription.
-    	Select-AzureSubscription -SubscriptionName $SubscriptionName –Default
-    
-    	# Create a new storage account.
-    	New-AzureStorageAccount –StorageAccountName $StorageAccountName -Location $Location
-    
-    	# Set a default storage account.
-    	Set-AzureSubscription -CurrentStorageAccountName $StorageAccountName -SubscriptionName $SubscriptionName
-    
-    	# Create a new container.
-    	New-AzureStorageContainer -Name $ContainerName -Permission Off
-    
-    	# Upload a blob into a container.
-    	Set-AzureStorageBlobContent -Container $ContainerName -File $ImageToUpload 
-    
-    	# List all blobs in a container.
-    	Get-AzureStorageBlob -Container $ContainerName
-    
-    	# Download blobs from the container:
-    	# Get a reference to a list of all blobs in a container.
-    	$blobs = Get-AzureStorageBlob -Container $ContainerName
-    
-    	# Create the destination directory.
-    	New-Item -Path $DestinationFolder -ItemType Directory -Force  
-    
-    	# Download blobs into the local destination directory.
-    	$blobs | Get-AzureStorageBlobContent –Destination $DestinationFolder
-    	#end
-    
-5.	In **Windows PowerShell ISE**, press CTRL+V to copy the script. Click **File** > **Save**. In the **Save As** dialog window, type the name of the script file, such as "mystoragescript". Click **Save**.
-
-6.	Now, you need to update the script variables based on your configuration settings. You must update the **$SubscriptionName** variable with your own subscription. You can keep the other variables as specified in the script or update them as you wish.
-
-	- **$SubscriptionName:** You must update this variable with your own subscription name. Follow one of the following three ways to locate the name of your subscription: 
-	
-		a. In **Windows PowerShell ISE**, click **File** > **New** to create a new script file. Copy the following script to the new script file and click **Debug** > **Run**. The following script will first ask your Azure account credentials to add your Azure account to the local PowerShell environment and then show all the subscriptions that are connected to the local PowerShell session. Take a note of the name of the subscription that you want to use while following this tutorial: 
-	 
-    		Add-AzureAccount 
-       		Get-AzureSubscription | Format-Table SubscriptionName, IsDefault, IsCurrent, CurrentStorageAccountName 
-
-
-		b. Currently, Azure supports two portals: the [Azure Management Portal](https://manage.windowsazure.com/) and the [Azure Preview Portal](https://portal.azure.com/). If you sign in to the current [Azure Management Portal](https://portal.azure.com/), scroll down and click **Settings** on the left side of the portal. Click **Subscriptions**. Copy the name of subscription that you want to use while running the scripts given in this guide. See the following screenshot as an example.
-
-		![Azure Management Portal][Image1]
-
-		c. If you sign in to the [Azure Preview Portal](https://portal.azure.com/), in the Hub menu on the left, click **BROWSE**. Then, click **Everything**, click **Subscriptions**. Copy the name of subscription that you want to use while running the scripts in this guide. See the following screenshot as an example.
-
-		![Azure Preview Portal][Image2]
- 
-
-	- **$StorageAccountName:** Use the given name in the script or enter a new name for your storage account. **Important:** The name of the storage account must be unique in Azure. It must be lowercase, too!
-	 
-	- **$Location:** Use the given "West US" in the script or choose other Azure locations, such as East US, North Europe, and so on.
-	  
-	- **$ContainerName:** Use the given name in the script or enter a new name for your container.
-	
-	- **$ImageToUpload:** Enter a path to a picture on your local computer, such as: "C:\Images\HelloWorld.png".
-	
-	- **$DestinationFolder:** Enter a path to a local directory to store files downloaded from Azure Storage, such as: “C:\DownloadImages”.
-
-7.	After updating the script variables in the "mystoragescript.ps1" file, click **File** > **Save**. Then, click **Debug** > **Run** or press **F5** to run the script.  
-
-After the script runs, you should have a local destination folder that includes the downloaded image file. The following screenshot shows an example output:
-
-![Download Blobs][Image3]
-
-
-> [AZURE.NOTE] The "Getting started with Azure Storage and PowerShell in 5 minutes" section provided a quick introduction on how to use Azure PowerShell with Azure Storage. For detailed information and instructions, we encourage you to read the following sections.
-
-## Prerequisites for using Azure PowerShell with Azure Storage
-You need an Azure subscription and account to run the PowerShell cmdlets given in this guide, as described above.
-
-<<<<<<< HEAD
-Azure PowerShell is a module that provides cmdlets to manage Azure through Windows PowerShell. For information on installing and setting up Azure PowerShell, see [How to install and configure Azure PowerShell](./powershell-install-configure.md). We recommend that you download and install or upgrade to the latest Azure PowerShell module before using this guide. 
-=======
-Azure PowerShell is a module that provides cmdlets to manage Azure through Windows PowerShell. For information on installing and setting up Azure PowerShell, see [How to install and configure Azure PowerShell](powershell-install-configure.md). We recommend that you download and install or upgrade to the latest Azure PowerShell module before using this guide. 
->>>>>>> 8f5664f7
-
-You can run the cmdlets in the Azure PowerShell console, the standard Windows PowerShell console, or the Windows PowerShell Integrated Scripting Environment (ISE). For example, to open an **Azure PowerShell console**, go to the Start menu, type Microsoft Azure PowerShell, right-click and click Run as administrator. To open **Windows PowerShell ISE**, go to the Start menu, type Administrative Tools and click to run it. In the Administrative Tools window, right-click Windows PowerShell ISE, click Run as Administrator. 
-
-## How to manage storage accounts in Azure
-
-### How to set a default Azure subscription
-<<<<<<< HEAD
-To manage Azure Storage using Azure PowerShell, you need to authenticate your client environment with Azure via Azure Active Directory Authentication or Certificate-based Authentication. For detailed information, see [How to install and configure Azure PowerShell](./powershell-install-configure.md) tutorial. This guide uses the Azure Active Directory authentication.
-=======
-To manage Azure Storage using Azure PowerShell, you need to authenticate your client environment with Azure via Azure Active Directory Authentication or Certificate-based Authentication. For detailed information, see [How to install and configure Azure PowerShell](powershell-install-configure.md) tutorial. This guide uses the Azure Active Directory authentication.
->>>>>>> 8f5664f7
-
-1.	In the Azure PowerShell console or in Windows PowerShell ISE, type the following command to add your Azure account to the local PowerShell environment:
-
-    `Add-AzureAccount`
-
-2.	In the “Sign in to Microsoft Azure” window, type the email address and password associated with your account. Azure authenticates and saves the credential information, and then closes the window.
-
-3.	Next, run the following command to view the Azure accounts in your local PowerShell environment, and verify that your account is listed:
- 
-	`Get-AzureAccount`
-  
-4.	Then, run the following cmdlet to view all the subscriptions that are connected to the local PowerShell session, and verify that your subscription is listed:
-
-	`Get-AzureSubscription | Format-Table SubscriptionName, IsDefault, IsCurrent, CurrentStorageAccountName`
- 
-5.	To set a default Azure subscription, run the Select-AzureSubscription cmdlet:
- 
-	    $SubscriptionName = 'Your subscription Name'
-    	Select-AzureSubscription -SubscriptionName $SubscriptionName –Default
-
-6.	Verify the name of the default subscription by running the Get-AzureSubscription cmdlet:
-
-	`Get-AzureSubscription -Default`
-
-7.	To see all the available PowerShell cmdlets for Azure Storage, run:
-
-	`Get-Command -Module Azure -Noun *Storage*`
-
-### How to create a new Azure storage account
-To use Azure storage, you will need a storage account. You can create a new Azure storage account after you have configured your computer to connect to your subscription. 
-
-1.	Run the Get-AzureLocation cmdlet to find all the available datacenter locations:
-
-    `Get-AzureLocation | format-Table -Property Name, AvailableServices, StorageAccountTypes`
-
-2.	Next, run the New-AzureStorageAccount cmdlet to create a new storage account. The following example creates a new storage account in the "West US" datacenter.
-  
-    	$location = "West US"
-	    $StorageAccountName = "yourstorageaccount"
-	    New-AzureStorageAccount –StorageAccountName $StorageAccountName -Location $location
-
-<<<<<<< HEAD
-> [AZURE.IMPORTANT] The name of your storage account must be unique within Azure and must be lowercase. For naming conventions and restrictions, see [About Azure Storage Accounts](./storage-create-storage-account.md) and [Naming and Referencing Containers, Blobs, and Metadata](http://msdn.microsoft.com/library/azure/dd135715.aspx).
-=======
-> [AZURE.IMPORTANT] The name of your storage account must be unique within Azure and must be lowercase. For naming conventions and restrictions, see [About Azure Storage Accounts](storage-create-storage-account.md) and [Naming and Referencing Containers, Blobs, and Metadata](http://msdn.microsoft.com/library/azure/dd135715.aspx).
->>>>>>> 8f5664f7
-
-### How to set a default Azure storage account
-You can have multiple storage accounts in your subscription. You can choose one of them and set it as the default storage account for all the storage commands in the same PowerShell session. This enables you to run the Azure PowerShell storage commands without specifying the storage context explicitly. 
-
-1.	To set a default storage account for your subscription, you can run the Set-AzureSubscription cmdlet. 
-
-		$SubscriptionName = "Your subscription name" 
-     	$StorageAccountName = "yourstorageaccount"  
-    	Set-AzureSubscription -CurrentStorageAccountName $StorageAccountName -SubscriptionName $SubscriptionName 
-
-2.	Next, run the Get-AzureSubscription cmdlet to verify that the storage account is associated with your default subscription account. This command returns the subscription properties on the current subscription including its current storage account.
-
-	    Get-AzureSubscription –Current
-
-### How to list all Azure storage accounts in a subscription
-Each Azure subscription can have up to 100 storage accounts. For the most up-to-date information on limits, see [Azure Subscription and Service Limits, Quotas, and Constraints](./azure-subscription-service-limits.md).
-
-Run the following cmdlet to find out the name and status of the storage accounts in the current subscription:
-
-    Get-AzureStorageAccount | Format-Table -Property StorageAccountName, Location, AccountType, StorageAccountStatus
-
-### How to create an Azure storage context
-Azure storage context is an object in PowerShell to encapsulate the storage credentials. Using a storage context while running any subsequent cmdlet enables you to authenticate your request without specifying the storage account and its access key explicitly. You can create a storage context in many ways, such as using storage account name and access key, shared access signature (SAS) token, connection string, or anonymous. For more information, see [New-AzureStorageContext](http://msdn.microsoft.com/library/azure/dn806380.aspx).  
-
-Use one of the following three ways to create a storage context:
-
-- Run the [Get-AzureStorageKey](http://msdn.microsoft.com/library/azure/dn495235.aspx) cmdlet to find out the primary storage access key for your Azure storage account. Next, call the [New-AzureStorageContext](http://msdn.microsoft.com/library/azure/dn806380.aspx) cmdlet to create a storage context:
-
-    	$StorageAccountName = "yourstorageaccount"
-    	$StorageAccountKey = Get-AzureStorageKey -StorageAccountName $StorageAccountName
-    	$Ctx = New-AzureStorageContext $StorageAccountName -StorageAccountKey $StorageAccountKey.Primary
-
-
-- Generate a shared access signature token for an Azure storage container and use it to create a storage context:
-
-    	$sasToken = New-AzureStorageContainerSASToken -Container abc -Permission rl
-    	$Ctx = New-AzureStorageContext -StorageAccountName $StorageAccountName -SasToken $sasToken
-
-<<<<<<< HEAD
-	For more information, see [New-AzureStorageContainerSASToken](http://msdn.microsoft.com/library/azure/dn806416.aspx) and [Shared Access Signatures, Part 1: Understanding the SAS Model ](./storage-dotnet-shared-access-signature-part-1.md).
-=======
-	For more information, see [New-AzureStorageContainerSASToken](http://msdn.microsoft.com/library/azure/dn806416.aspx) and [Shared Access Signatures, Part 1: Understanding the SAS Model ](storage-dotnet-shared-access-signature-part-1.md).
->>>>>>> 8f5664f7
-
-- In some cases, you may want to specify the service endpoints when you create a new storage context. This might be necessary when you have registered a custom domain name for your storage account with the Blob service or you want to use a shared access signature for accessing storage resources. Set the service endpoints in a connection string and use it to create a new storage context as shown below:
-
-    	$ConnectionString = "DefaultEndpointsProtocol=http;BlobEndpoint=<blobEndpoint>;QueueEndpoint=<QueueEndpoint>;TableEndpoint=<TableEndpoint>;AccountName=<AccountName>;AccountKey=<AccountKey>"
-    	$Ctx = New-AzureStorageContext -ConnectionString $ConnectionString
-
-<<<<<<< HEAD
-For more information on how to configure a storage connection string, see [Configuring Connection Strings](./storage-configure-connection-string.md).
-=======
-For more information on how to configure a storage connection string, see [Configuring Connection Strings](storage-configure-connection-string.md).
->>>>>>> 8f5664f7
-
-Now that you have set up your computer and learned how to manage subscriptions and storage accounts using Azure PowerShell. Go to the next section to learn how to manage Azure blobs and blob snapshots.
-
-## How to manage Azure blobs and blob snapshots
-<<<<<<< HEAD
-Azure Blob storage is a service for storing large amounts of unstructured data, such as text or binary data, that can be accessed from anywhere in the world via HTTP or HTTPS. This section assumes that you are already familiar with the Azure Blob Storage Service concepts. For detailed information, see [How to use Blob Storage from .NET](./storage-dotnet-how-to-use-blobs.md) and [Blob Service Concepts](http://msdn.microsoft.com/library/azure/dd179376.aspx).
-=======
-Azure Blob storage is a service for storing large amounts of unstructured data, such as text or binary data, that can be accessed from anywhere in the world via HTTP or HTTPS. This section assumes that you are already familiar with the Azure Blob Storage Service concepts. For detailed information, see [How to use Blob Storage from .NET](storage-dotnet-how-to-use-blobs.md) and [Blob Service Concepts](http://msdn.microsoft.com/library/azure/dd179376.aspx).
->>>>>>> 8f5664f7
-
-### How to create a container
-Every blob in Azure storage must be in a container. You can create a private container using the New-AzureStorageContainer cmdlet:
-
-    $StorageContainerName = "yourcontainername"
-    New-AzureStorageContainer -Name $StorageContainerName -Permission Off
-
-<<<<<<< HEAD
-> [AZURE.NOTE] There are three levels of anonymous read access: **Off**, **Blob**, and **Container**. To prevent anonymous access to blobs, set the Permission parameter to **Off**. By default, the new container is private and can be accessed only by the account owner. To allow anonymous public read access to blob resources, but not to container metadata or to the list of blobs in the container, set the Permission parameter to **Blob**. To allow full public read access to blob resources, container metadata, and the list of blobs in the container, set the Permission parameter to **Container**. For more information, see [Manage Access to Azure Storage Resources](./storage-manage-access-to-resources.md).
-=======
-> [AZURE.NOTE] There are three levels of anonymous read access: **Off**, **Blob**, and **Container**. To prevent anonymous access to blobs, set the Permission parameter to **Off**. By default, the new container is private and can be accessed only by the account owner. To allow anonymous public read access to blob resources, but not to container metadata or to the list of blobs in the container, set the Permission parameter to **Blob**. To allow full public read access to blob resources, container metadata, and the list of blobs in the container, set the Permission parameter to **Container**. For more information, see [Manage Access to Azure Storage Resources](storage-manage-access-to-resources.md).
->>>>>>> 8f5664f7
-
-### How to upload a blob into a container
-Azure Blob Storage supports block blobs and page blobs. For more information, see [Understanding Block Blobs and Page Blobs](http://msdn.microsoft.com/library/azure/ee691964.aspx).
-
-To upload blobs in to a container, you can use the [Set-AzureStorageBlobContent](http://msdn.microsoft.com/library/azure/dn806379.aspx) cmdlet. By default, this command uploads the local files to a block blob. To specify the type for the blob, you can use the -BlobType parameter. 
-
-The following example runs the [Get-ChildItem](http://technet.microsoft.com/library/hh849800.aspx) cmdlet to get all the files in the specified folder, and then passes them to the next cmdlet by using the pipeline operator. The [Set-AzureStorageBlobContent](http://msdn.microsoft.com/library/azure/dn806379.aspx) cmdlet uploads the local files to your container:
-
-    Get-ChildItem –Path C:\Images\* | Set-AzureStorageBlobContent -Container "yourcontainername"
-
-### How to download blobs from a container
-The following example demonstrates how to download blobs from a container. The example first establishes a connection to Azure Storage using the storage account context, which includes the storage account name and its primary access key. Then, the example retrieves a blob reference using the [Get-AzureStorageBlob](http://msdn.microsoft.com/library/azure/dn806392.aspx) cmdlet. Next, the example uses the [Get-AzureStorageBlobContent](http://msdn.microsoft.com/library/azure/dn806418.aspx) cmdlet to download blobs into the local destination folder. 
-
-    #Define the variables.
-	ContainerName = "yourcontainername" 
-    $DestinationFolder = "C:\DownloadImages" 
-    
-    #Define the storage account and context.
-    $StorageAccountName = "yourstorageaccount"
-    $StorageAccountKey = "Storage key for yourstorageaccount ends with =="
-    $Ctx = New-AzureStorageContext -StorageAccountName $StorageAccountName -StorageAccountKey $StorageAccountKey
-    
-    #List all blobs in a container.
-    $blobs = Get-AzureStorageBlob -Container $ContainerName -Context $Ctx
-    
-    #Download blobs from a container. 
-    New-Item -Path $DestinationFolder -ItemType Directory -Force 
-    $blobs | Get-AzureStorageBlobContent -Destination $DestinationFolder -Context $Ctx
-
-### How to copy blobs from one storage container to another
-You can copy blobs across storage accounts and regions asynchronously. The following example demonstrates how to copy blobs from one storage container to another in two different storage accounts. The example first sets variables for source and destination storage accounts, and then creates a storage context for each account. Next, the example copies blobs from the source container to the destination container using the [Start-AzureStorageBlobCopy](http://msdn.microsoft.com/library/azure/dn806394.aspx) cmdlet. The example assumes that the source and destination storage accounts and containers already exist. 
-
-    #Define the source storage account and context.
-    $SourceStorageAccountName = "yoursourcestorageaccount"
-    $SourceStorageAccountKey = "Storage key for yoursourcestorageaccount"
-    $SrcContainerName = "yoursrccontainername"
-    $SourceContext = New-AzureStorageContext -StorageAccountName $SourceStorageAccountName -StorageAccountKey $SourceStorageAccountKey
-    
-    #Define the destination storage account and context.
-    $DestStorageAccountName = "yourdeststorageaccount"
-    $DestStorageAccountKey = "Storage key for yourdeststorageaccount"
-    $DestContainerName = "destcontainername"
-    $DestContext = New-AzureStorageContext -StorageAccountName $DestStorageAccountName -StorageAccountKey $DestStorageAccountKey
-    
-    #Get a reference to blobs in the source container.
-    $blobs = Get-AzureStorageBlob -Container $SrcContainerName -Context $SourceContext
-    
-    #Copy blobs from one container to another.
-    $blobs| Start-AzureStorageBlobCopy -DestContainer $DestContainerName -DestContext $DestContext
-
-Note that this example performs an asynchronous copy. You can monitor the status of each copy by running the [Get-AzureStorageBlobCopyState](http://msdn.microsoft.com/library/azure/dn806406.aspx) cmdlet.
-
-### How to delete a blob
-To delete a blob, first get a blob reference and then call the Remove-AzureStorageBlob cmdlet on it. The following example deletes all the blobs in a given container. The example first sets variables for a storage account, and then creates a storage context. Next, the example retrieves a blob reference using the [Get-AzureStorageBlob](http://msdn.microsoft.com/library/azure/dn806392.aspx) cmdlet and runs the [Remove-AzureStorageBlob](http://msdn.microsoft.com/library/azure/dn806399.aspx) cmdlet to remove blobs from a container in Azure storage. 
-
-    #Define the storage account and context.
-    $StorageAccountName = "yourstorageaccount"
-    $StorageAccountKey = "Storage key for yourstorageaccount ends with =="
-    $ContainerName = "containername"
-    $Ctx = New-AzureStorageContext -StorageAccountName $StorageAccountName -StorageAccountKey $StorageAccountKey
-    
-    #Get a reference to all the blobs in the container.
-    $blobs = Get-AzureStorageBlob -Container $ContainerName -Context $Ctx
-    
-    #Delete blobs in a specified container.
-    $blobs| Remove-AzureStorageBlob 
-
-## How to manage Azure blob snapshots
-Azure lets you create a snapshot of a blob. A snapshot is a read-only version of a blob that's taken at a point in time. Once a snapshot has been created, it can be read, copied, or deleted, but not modified. Snapshots provide a way to back up a blob as it appears at a moment in time. For more information, see [Creating a Snapshot of a Blob](http://msdn.microsoft.com/library/azure/hh488361.aspx).
-
-### How to create a blob snapshot
-To create a snaphot of a blob, first get a blob reference and then call the `ICloudBlob.CreateSnapshot` method on it. The following example first sets variables for a storage account, and then creates a storage context. Next, the example retrieves a blob reference using the [Get-AzureStorageBlob](http://msdn.microsoft.com/library/azure/dn806392.aspx) cmdlet and runs the [ICloudBlob.CreateSnapshot](http://msdn.microsoft.com/library/azure/microsoft.windowsazure.storage.blob.icloudblob.aspx) method to create a snapshot. 
-
-    #Define the storage account and context.
-    $StorageAccountName = "yourstorageaccount"
-    $StorageAccountKey = "Storage key for yourstorageaccount ends with =="
-    $ContainerName = "yourcontainername"
-    $BlobName = "yourblobname"
-    $Ctx = New-AzureStorageContext -StorageAccountName $StorageAccountName -StorageAccountKey $StorageAccountKey
-    
-    #Get a reference to a blob.
-    $blob = Get-AzureStorageBlob -Context $Ctx -Container $ContainerName -Blob $BlobName
-    
-    #Create a snapshot of the blob.
-    $snap = $blob.ICloudBlob.CreateSnapshot() 
-
-### How to list a blob's snapshots
-You can create as many snapshots as you want for a blob. You can list the snapshots associated with your blob to track your current snapshots. The following example uses a predefined blob and calls the [Get-AzureStorageBlob](http://msdn.microsoft.com/library/azure/dn806392.aspx) cmdlet to list the snapshots of that blob.  
-
-    #Define the blob name.
-    $BlobName = "yourblobname"
-    
-    #List the snapshots of a blob.
-    Get-AzureStorageBlob –Context $Ctx -Prefix $BlobName -Container $ContainerName  | Where-Object  { $_.ICloudBlob.IsSnapshot -and $_.Name -eq $BlobName }
-
-### How to copy a snapshot of a blob
-You can copy a snapshot of a blob to restore the snapshot. For detailed information and restrictions, see [Creating a Snapshot of a Blob](http://msdn.microsoft.com/library/azure/hh488361.aspx). The following example first sets variables for a storage account, and then creates a storage context. Next, the example defines the container and blob name variables. The example retrieves a blob reference using the [Get-AzureStorageBlob](http://msdn.microsoft.com/library/azure/dn806392.aspx) cmdlet and runs the [ICloudBlob.CreateSnapshot](http://msdn.microsoft.com/library/azure/microsoft.windowsazure.storage.blob.icloudblob.aspx) method to create a snapshot. Then, the example runs the [Start-AzureStorageBlobCopy](http://msdn.microsoft.com/library/azure/dn806394.aspx) cmdlet to copy the snapshot of a blob using the ICloudBlob object for the source blob. Be sure to update the variables based on your configuration before running the example. Note that the following example assumes that the source and destination containers, and the source blob already exist. 
-
-    #Define the storage account and context.
-    $StorageAccountName = "yourstorageaccount"
-    $StorageAccountKey = "Storage key for yourstorageaccount ends with =="
-    $Ctx = New-AzureStorageContext -StorageAccountName $StorageAccountName -StorageAccountKey $StorageAccountKey
-    
-    #Define the variables.
-    $SrcContainerName = "yoursourcecontainername"
-    $DestContainerName = "yourdestcontainername"
-    $SrcBlobName = "yourblobname"
-    $DestBlobName = "CopyBlobName"
-    
-    #Get a reference to a blob.
-    $blob = Get-AzureStorageBlob -Context $Ctx -Container $SrcContainerName -Blob $SrcBlobName
-    
-    #Create a snapshot of a blob.
-    $snap = $blob.ICloudBlob.CreateSnapshot() 
-    
-    #Copy the snapshot to another container.
-    Start-AzureStorageBlobCopy –Context $Ctx -ICloudBlob $snap -DestBlob $DestBlobName -DestContainer $DestContainerName
-
-Now that you have learned how to manage Azure blobs and blob snapshots with Azure PowerShell. Go to the next section to learn how to manage tables, queues, and files.
-
-## How to manage Azure tables and table entities
-<<<<<<< HEAD
-Azure Table storage service is a NoSQL datastore, which you can use to store and query huge sets of structured, non-relational data. The main components of the service are tables, entities, and properties. A table is a collection of entities. An entity is a set of properties. Each entity can have up to 252 properties, which are all name-value pair. This section assumes that you are already familiar with the Azure Table Storage Service concepts. For detailed information, see [Understanding the Table Service Data Model](http://msdn.microsoft.com/library/azure/dd179338.aspx) and [How to use Table Storage from .NET](./storage-dotnet-how-to-use-tables.md).
-=======
-Azure Table storage service is a NoSQL datastore, which you can use to store and query huge sets of structured, non-relational data. The main components of the service are tables, entities, and properties. A table is a collection of entities. An entity is a set of properties. Each entity can have up to 252 properties, which are all name-value pair. This section assumes that you are already familiar with the Azure Table Storage Service concepts. For detailed information, see [Understanding the Table Service Data Model](http://msdn.microsoft.com/library/azure/dd179338.aspx) and [How to use Table Storage from .NET](storage-dotnet-how-to-use-tables.md).
->>>>>>> 8f5664f7
-
-In the following sub sections, you’ll learn how to manage Azure Table storage service using Azure PowerShell. The scenarios covered include **creating**, **deleting**, and **retrieving** **tables**, as well as **adding**, **querying**, and **deleting table entities**.
-
-### How to create a table
-Every table must reside in an Azure storage account. The following example demonstrates how to create a table in Azure Storage. The example first establishes a connection to Azure Storage using the storage account context, which includes the storage account name and its access key. Next, it uses the [New-AzureStorageTable](http://msdn.microsoft.com/library/azure/dn806417.aspx) cmdlet to create a table in Azure Storage. 
-
-    #Define the storage account and context.
-    $StorageAccountName = "yourstorageaccount"
-    $StorageAccountKey = "Storage key for yourstorageaccount ends with =="
-    $Ctx = New-AzureStorageContext $StorageAccountName -StorageAccountKey $StorageAccountKey 
-    
-    #Create a new table.
-    $tabName = "yourtablename"
-    New-AzureStorageTable –Name $tabName –Context $Ctx 
-
-### How to retrieve a table
-You can query and retrieve one or all tables in a Storage account. The following example demonstrates how to retrieve a given table using the [Get-AzureStorageTable](http://msdn.microsoft.com/library/azure/dn806411.aspx) cmdlet.
-
-    #Retrieve a table.
-    $tabName = "yourtablename"
-    Get-AzureStorageTable –Name $tabName –Context $Ctx 
-
-If you call the Get-AzureStorageTable cmdlet without any parameters, it gets all storage tables for a Storage account.
-
-### How to delete a table
-You can delete a table from a storage account by using the [Remove-AzureStorageTable](http://msdn.microsoft.com/library/azure/dn806393.aspx) cmdlet.  
-
-    #Delete a table.
-    $tabName = "yourtablename"
-    Remove-AzureStorageTable –Name $tabName –Context $Ctx 
-
-### How to manage table entities
-Currently, Azure PowerShell does not provide cmdlets to manage table entities directly. To perform operations on table entities, you can use the classes given in the [Azure Storage Client Library for .NET](http://msdn.microsoft.com/library/azure/wa_storage_30_reference_home.aspx). 
-
-#### How to add table entities
-To add an entity to a table, first create an object that defines your entity properties. An entity can have up to 255 properties, including 3 system properties: **PartitionKey**, **RowKey**, and **Timestamp**. You are responsible for inserting and updating the values of **PartitionKey** and **RowKey**. The server manages the value of **Timestamp**, which cannot be modified. Together the **PartitionKey** and **RowKey** uniquely identify every entity within a table. 
-
--	**PartitionKey**: Determines the partition that the entity is stored in.
--	**RowKey**: Uniquely identifies the entity within the partition.
-
-You may define up to 252 custom properties for an entity. For more information, see [Understanding the Table Service Data Model](http://msdn.microsoft.com/library/azure/dd179338.aspx).
-
-The following example demonstrates how to add entities to a table. The example shows how to retrieve the employee table and add several entities into it. First, it establishes a connection to Azure Storage using the storage account context, which includes the storage account name and its access key. Next, it retrieves the given table using the [Get-AzureStorageTable](http://msdn.microsoft.com/library/azure/dn806411.aspx) cmdlet. If the table does not exist, the [New-AzureStorageTable](http://msdn.microsoft.com/library/azure/dn806417.aspx) cmdlet is used to create a table in Azure Storage. Next, the example defines a custom function Add-Entity to add entities to the table by specifying each entity’s partition and row key. The Add-Entity function calls the [New-Object](http://technet.microsoft.com/library/hh849885.aspx) cmdlet on the [Microsoft.WindowsAzure.Storage.Table.DynamicTableEntity](http://msdn.microsoft.com/library/azure/microsoft.windowsazure.storage.table.dynamictableentity.aspx) class to create an entity object. Later, the example calls the [Microsoft.WindowsAzure.Storage.Table.TableOperation.Insert](http://msdn.microsoft.com/library/azure/microsoft.windowsazure.storage.table.tableoperation.insert.aspx) method on this entity object to add it to a table. 
-
-    #Function Add-Entity: Adds an employee entity to a table.
-    function Add-Entity()
-    {
-    param(
-       $table, 
-       [String]$partitionKey, 
-       [String]$rowKey,
-       [String]$name, 
-       [Int]$id
-    )
-    
-      $entity = New-Object Microsoft.WindowsAzure.Storage.Table.DynamicTableEntity $partitionKey, $rowKey
-      $entity.Properties.Add("Name", $name)
-      $entity.Properties.Add("ID", $id)
-    
-      $result = $table.CloudTable.Execute([Microsoft.WindowsAzure.Storage.Table.TableOperation]::Insert($entity))
-    }
-    
-    #Define the storage account and context.
-    $StorageAccountName = "yourstorageaccount"
-    $StorageAccountKey = "Storage key for yourstorageaccount ends with =="
-    $Ctx = New-AzureStorageContext $StorageAccountName -StorageAccountKey $StorageAccountKey
-    $TableName = "Employees"
-    
-    #Retrieve the table if it already exists.
-    $table = Get-AzureStorageTable –Name $TableName -Context $Ctx -ErrorAction Ignore
-    
-    #Create a new table if it does not exist.
-    if ($table -eq $null)
-    {
-       $table = New-AzureStorageTable –Name $TableName -Context $Ctx
-    }
-    
-    #Add multiple entities to a table.
-    Add-Entity $table "Partition1" "Row1" "Chris" 1 
-    Add-Entity $table "Partition1" "Row2" "Jessie" 2 
-    Add-Entity $table "Partition2" "Row1" "Christine" 3 
-    Add-Entity $table "Partition2" "Row2" "Steven" 4 
-
-
-#### How to query table entities
-To query a table, use the [Microsoft.WindowsAzure.Storage.Table.TableQuery](http://msdn.microsoft.com/library/azure/microsoft.windowsazure.storage.table.tablequery.aspx) class. The following example assumes that you’ve already run the script given in the How to add entities section of this guide. The example first establishes a connection to Azure Storage using the storage context, which includes the storage account name and its access key. Next, it tries to retrieve the previously created “Employees” table using the [Get-AzureStorageTable](http://msdn.microsoft.com/library/azure/dn806411.aspx) cmdlet. Calling the [New-Object](http://technet.microsoft.com/library/hh849885.aspx) cmdlet on the Microsoft.WindowsAzure.Storage.Table.TableQuery class creates a new query object. The example looks for the entities that have an ‘ID’ column whose value is 1 as specified in a string filter. For detailed information, see [Querying Tables and Entities](http://msdn.microsoft.com/library/azure/dd894031.aspx). When you run this query, it returns all entities that match the filter criteria.    
-
-    #Define the storage account and context.
-    $StorageAccountName = "yourstorageaccount"
-    $StorageAccountKey = "Storage key for yourstorageaccount ends with =="
-    $Ctx = New-AzureStorageContext –StorageAccountName $StorageAccountName -StorageAccountKey $StorageAccountKey
-    $TableName = "Employees"
-    
-    #Get a reference to a table.
-    $table = Get-AzureStorageTable –Name $TableName -Context $Ctx
-    
-    #Create a table query.
-    $query = New-Object Microsoft.WindowsAzure.Storage.Table.TableQuery
-    
-    #Define columns to select. 
-    $list = New-Object System.Collections.Generic.List[string] 
-    $list.Add("RowKey")
-    $list.Add("ID")
-    $list.Add("Name")
-    
-    #Set query details.
-    $query.FilterString = "ID gt 0"
-    $query.SelectColumns = $list
-    $query.TakeCount = 20
-    
-    #Execute the query.
-    $entities = $table.CloudTable.ExecuteQuery($query)
-    
-    #Display entity properties with the table format.
-    $entities  | Format-Table PartitionKey, RowKey, @{ Label = "Name"; Expression={$_.Properties["Name"].StringValue}}, @{ Label = "ID"; Expression={$_.Properties[“ID”].Int32Value}} -AutoSize 
-
-#### How to delete table entities
-You can delete an entity using its partition and row keys. The following example assumes that you’ve already run the script given in the How to add entities section of this guide. The example first establishes a connection to Azure Storage using the storage context, which includes the storage account name and its access key. Next, it tries to retrieve the previously created “Employees” table using the [Get-AzureStorageTable](http://msdn.microsoft.com/library/azure/dn806411.aspx) cmdlet. If the table exists, the example calls the [Microsoft.WindowsAzure.Storage.Table.TableOperation.Retrieve](http://msdn.microsoft.com/library/azure/microsoft.windowsazure.storage.table.tableoperation.retrieve.aspx) method to retrieve an entity based on its partition and row key values. Then, pass the entity to the  [Microsoft.WindowsAzure.Storage.Table.TableOperation.Delete](http://msdn.microsoft.com/library/azure/microsoft.windowsazure.storage.table.tableoperation.delete.aspx) method to delete. 
-
-    #Define the storage account and context.
-    $StorageAccountName = "yourstorageaccount"
-    $StorageAccountKey = "Storage key for yourstorageaccount ends with =="
-    $Ctx = New-AzureStorageContext –StorageAccountName $StorageAccountName -StorageAccountKey $StorageAccountKey
-    
-    #Retrieve the table.
-    $TableName = "Employees"
-    $table = Get-AzureStorageTable -Name $TableName -Context $Ctx -ErrorAction Ignore
-
-    #If the table exists, start deleting its entities.
-    if ($table -ne $null)
-    {
-       #Together the PartitionKey and RowKey uniquely identify every  
-       #entity within a table.
-       $tableResult = $table.CloudTable.Execute([Microsoft.WindowsAzure.Storage.Table.TableOperation]::Retrieve(“Partition2”, "Row1"))
-       $entity = $tableResult.Result;
-    if ($entity -ne $null) 
-    {
-       #Delete the entity.$table.CloudTable.Execute([Microsoft.WindowsAzure.Storage.Table.TableOperation]::Delete($entity))
-    }
-    }
-
-## How to manage Azure queues and queue messages
-<<<<<<< HEAD
-Azure Queue storage is a service for storing large numbers of messages that can be accessed from anywhere in the world via authenticated calls using HTTP or HTTPS. This section assumes that you are already familiar with the Azure Queue Storage Service concepts. For detailed information, see [How to use Queue Storage from .NET](./storage-dotnet-how-to-use-queues.md).
-=======
-Azure Queue storage is a service for storing large numbers of messages that can be accessed from anywhere in the world via authenticated calls using HTTP or HTTPS. This section assumes that you are already familiar with the Azure Queue Storage Service concepts. For detailed information, see [How to use Queue Storage from .NET](storage-dotnet-how-to-use-queues.md).
->>>>>>> 8f5664f7
-
-This section will show you how to manage Azure Queue storage service using Azure PowerShell. The scenarios covered include **inserting** and **deleting** queue messages, as well as **creating**, **deleting**, and **retrieving queues**.
- 
-### How to create a queue
-The following example first establishes a connection to Azure Storage using the storage account context, which includes the storage account name and its access key. Next, it calls [New-AzureStorageQueue](http://msdn.microsoft.com/library/azure/dn806382.aspx) cmdlet to create a queue named ‘queuename’. 
-
-    #Define the storage account and context.
-    $StorageAccountName = "yourstorageaccount"
-    $StorageAccountKey = "Storage key for yourstorageaccount ends with =="
-    $Ctx = New-AzureStorageContext –StorageAccountName $StorageAccountName -StorageAccountKey $StorageAccountKey
-    $QueueName = "queuename"
-    $Queue = New-AzureStorageQueue –Name $QueueName -Context $Ctx 
-
-For information on naming conventions for Azure Queue Service, see [Naming Queues and Metadata](http://msdn.microsoft.com/library/azure/dd179349.aspx).
-
-### How to retrieve a queue
-You can query and retrieve a specific queue or a list of all the queues in a Storage account. The following example demonstrates how to retrieve a specified queue using the [Get-AzureStorageQueue](http://msdn.microsoft.com/library/azure/dn806377.aspx) cmdlet.
-
-    #Retrieve a queue.
-    $QueueName = "queuename"
-    $Queue = Get-AzureStorageQueue –Name $QueueName –Context $Ctx 
-
-If you call the [Get-AzureStorageQueue](http://msdn.microsoft.com/library/azure/dn806377.aspx) cmdlet without any parameters, it gets a list of all the queues.
-
-### How to delete a queue
-To delete a queue and all the messages contained in it, call the Remove-AzureStorageQueue cmdlet. The following example shows how to delete a specified queue using the Remove-AzureStorageQueue cmdlet. 
-
-    #Delete a queue.
-    $QueueName = "yourqueuename"
-    Remove-AzureStorageQueue –Name $QueueName –Context $Ctx 
-
-### How to manage queue messages
-Currently, Azure PowerShell does not provide cmdlets to manage queue messages directly. To perform operations on queue messages, you can use the classes given in the [Azure Storage Client Library for .NET](http://msdn.microsoft.com/library/azure/wa_storage_30_reference_home.aspx). 
-
-#### How to insert a message into a queue
-To insert a message into an existing queue, first create a new instance of the [Microsoft.WindowsAzure.Storage.Queue.CloudQueueMessage](http://msdn.microsoft.com/library/azure/jj732474.aspx) class. Next, call the [AddMessage](http://msdn.microsoft.com/library/azure/microsoft.windowsazure.storage.queue.cloudqueue.addmessage.aspx) method. A CloudQueueMessage can be created from either a string (in UTF-8 format) or a byte array.
- 
-The following example demonstrates how to add message to a queue. The example first establishes a connection to Azure Storage using the storage account context, which includes the storage account name and its access key. Next, it retrieves the specified queue using the [Get-AzureStorageQueue](https://msdn.microsoft.com/library/azure/dn806377.aspx) cmdlet. If the queue exists, the [New-Object](http://technet.microsoft.com/library/hh849885.aspx) cmdlet is used to create an instance of the [Microsoft.WindowsAzure.Storage.Queue.CloudQueueMessage](http://msdn.microsoft.com/library/azure/jj732474.aspx) class. Later, the example calls the [AddMessage](http://msdn.microsoft.com/library/azure/microsoft.windowsazure.storage.queue.cloudqueue.addmessage.aspx) method on this message object to add it to a queue. Here is code which retrieves a queue and inserts the message 'MessageInfo':
-
-    #Define the storage account and context.
-    $StorageAccountName = "yourstorageaccount"
-    $StorageAccountKey = "Storage key for yourstorageaccount ends with =="
-    $Ctx = New-AzureStorageContext –StorageAccountName $StorageAccountName -StorageAccountKey $StorageAccountKey
-    
-    #Retrieve the queue.
-    $QueueName = "queuename"
-    $Queue = Get-AzureStorageQueue -Name $QueueName -Context $ctx 
-    
-    #If the queue exists, add a new message.
-    if ($Queue -ne $null)
-    {
-       # Create a new message using a constructor of the CloudQueueMessage class.
-       $QueueMessage = New-Object "Microsoft.WindowsAzure.Storage.Queue.CloudQueueMessage" "MessageInfo"
-    
-       #Add a new message to the queue.
-       $Queue.CloudQueue.AddMessage($QueueMessage)
-    } 
-
-
-#### How to de-queue at the next message
-Your code de-queues a message from a queue in two steps. When you call the [Microsoft.WindowsAzure.Storage.Queue.CloudQueue.GetMessage](http://msdn.microsoft.com/library/azure/microsoft.windowsazure.storage.queue.cloudqueue.getmessage.aspx) method, you get the next message in a queue. A message returned from **GetMessage** becomes invisible to any other code reading messages from this queue. To finish removing the message from the queue, you must also call the [Microsoft.WindowsAzure.Storage.Queue.CloudQueue.DeleteMessage](http://msdn.microsoft.com/library/azure/microsoft.windowsazure.storage.queue.cloudqueue.deletemessage.aspx) method. This two-step process of removing a message assures that if your code fails to process a message due to hardware or software failure, another instance of your code can get the same message and try again. Your code calls **DeleteMessage** right after the message has been processed.
-
-    #Define the storage account and context.
-    $StorageAccountName = "yourstorageaccount"
-    $StorageAccountKey = "Storage key for yourstorageaccount ends with =="
-    $Ctx = New-AzureStorageContext –StorageAccountName $StorageAccountName -StorageAccountKey $StorageAccountKey
-    
-    #Retrieve the queue.
-    $QueueName = "queuename"
-    $Queue = Get-AzureStorageQueue -Name $QueueName -Context $ctx
-    
-    $InvisibleTimeout = [System.TimeSpan]::FromSeconds(10)
-    
-    #Get the message object from the queue.
-    $QueueMessage = $Queue.CloudQueue.GetMessage($InvisibleTimeout)
-    #Delete the message.
-    $Queue.CloudQueue.DeleteMessage($QueueMessage) 
-
-## How to manage Azure file shares and files
-Azure File storage offers shared storage for applications using the standard SMB 2.1 protocol. Microsoft Azure virtual machines and cloud services can share file data across application components via mounted shares, and on-premises applications can access file data in a share via the File storage API or Azure PowerShell.
-
-<<<<<<< HEAD
-For more information on Azure File storage, see [How to use Azure File storage](./storage-dotnet-how-to-use-files.md) and [File Service REST API](http://msdn.microsoft.com/library/azure/dn167006.aspx).
-
-## How to set and query storage analytics
-You can use [Azure Storage Analytics](./storage-analytics.md) to collect metrics for your Azure storage accounts and log data about requests sent to your storage account. You can use storage metrics to monitor the health of a storage account, and storage logging to diagnose and troubleshoot issues with your storage account.
-=======
-For more information on Azure File storage, see [How to use Azure File storage](storage-dotnet-how-to-use-files.md) and [File Service REST API](http://msdn.microsoft.com/library/azure/dn167006.aspx).
-
-## How to set and query storage analytics
-You can use [Azure Storage Analytics](storage-analytics.md) to collect metrics for your Azure storage accounts and log data about requests sent to your storage account. You can use storage metrics to monitor the health of a storage account, and storage logging to diagnose and troubleshoot issues with your storage account.
->>>>>>> 8f5664f7
-By default, storage metrics is not enabled for your storage services. You can enable monitoring using either the Azure Management Portal, Windows PowerShell, or programmatically through a storage API. Storage logging happens server-side and enables you to record details for both successful and failed requests in your storage account. These logs enable you to see details of read, write, and delete operations against your tables, queues, and blobs as well as the reasons for failed requests.
-
-To learn how to enable and view Storage Metrics data using PowerShell, see [How to enable Storage Metrics using PowerShell](http://msdn.microsoft.com/library/azure/dn782843.aspx#HowtoenableStorageMetricsusingPowerShell).
-
-To learn how to enable and retrieve Storage Logging data using PowerShell, see 
-[How to enable Storage Logging using PowerShell](http://msdn.microsoft.com/library/azure/dn782840.aspx#HowtoenableStorageLoggingusingPowerShell) and [Finding your Storage Logging log data](http://msdn.microsoft.com/library/azure/dn782840.aspx#FindingyourStorageLogginglogdata).
-For detailed information on using Storage Metrics and Storage Logging to troubleshoot storage issues, see [Monitoring, Diagnosing, and Troubleshooting Microsoft Azure Storage](./storage-monitoring-diagnosing-troubleshooting.md).
-
-## How to manage Shared Access Signature (SAS) and Stored Access Policy
-Shared access signatures are an important part of the security model for any application using Azure Storage. They are useful for providing limited permissions to your storage account to clients that should not have the account key. By default, only the owner of the storage account may access blobs, tables, and queues within that account. If your service or application needs to make these resources available to other clients without sharing your access key, you have three options:
-
-- Set a container's permissions to permit anonymous read access to the container and its blobs. This is not allowed for tables or queues.
-- Use a shared access signature that grants restricted access rights to containers, blobs, queues, and tables for a specific time interval.
-- Use a stored access policy to obtain an additional level of control over shared access signatures for a container or its blobs, for a queue, or for a table. The stored access policy allows you to change the start time, expiry time, or permissions for a signature, or to revoke it after it has been issued.
-
-A shared access signature can be in one of two forms:
-
-- **Ad hoc SAS**: When you create an ad hoc SAS, the start time, expiry time, and permissions for the SAS are all specified on the SAS URI. This type of SAS may be created on a container, blob, table, or queue and it is non-revokable.
-- **SAS with stored access policy**: A stored access policy is defined on a resource container a blob container, table, or queue - and you can use it to manage constraints for one or more shared access signatures. When you associate a SAS with a stored access policy, the SAS inherits the constraints - the start time, expiry time, and permissions - defined for the stored access policy. This type of SAS is revokable.
-
-<<<<<<< HEAD
-For more information, see [the Shared Access Signatures tutorial](./storage-dotnet-shared-access-signature-part-1.md) and [Manage Access to Azure Storage Resources](./storage-manage-access-to-resources.md).
-=======
-For more information, see [the Shared Access Signatures tutorial](storage-dotnet-shared-access-signature-part-1.md) and [Manage Access to Azure Storage Resources](storage-manage-access-to-resources.md).
->>>>>>> 8f5664f7
-
-In the next sections, you will learn how to create a shared access signature token and stored access policy for Azure tables. Azure PowerShell provides similar cmdlets for containers, blobs, and queues as well. To run the scripts in this section, download the [Azure PowerShell version 0.8.14](http://go.microsoft.com/?linkid=9811175&clcid=0x409) or later.
-
-### How to create a policy based Shared Access Signature token
-Use the New-AzureStorageTableStoredAccessPolicy cmdlet to create a new stored access policy. Then, call the [New-AzureStorageTableSASToken](http://msdn.microsoft.com/library/azure/dn806400.aspx) cmdlet to create a new policy-based shared access signature token for an Azure Storage table.
-
-    $policy = "policy1"
-    New-AzureStorageTableStoredAccessPolicy -Name $tableName -Policy $policy -Permission "rd" -StartTime "2015-01-01" -ExpiryTime "2016-01-01" -Context $Ctx
-    New-AzureStorageTableSASToken -Name $tableName -Policy $policy -Context $Ctx
-
-### How to create an ad hoc (non-revokable) Shared Access Signature token
-Use the [New-AzureStorageTableSASToken](http://msdn.microsoft.com/library/azure/dn806400.aspx) cmdlet to create a new ad hoc (non-revokable) Shared Access Signature token for an Azure Storage table:
-
-    New-AzureStorageTableSASToken -Name $tableName -Permission "rqud" -StartTime "2015-01-01" -ExpiryTime "2015-02-01" -Context $Ctx
-
-### How to create a stored access policy
-Use the New-AzureStorageTableStoredAccessPolicy cmdlet to create a new stored access policy for an Azure Storage table:
-
-    $policy = "policy1"
-    New-AzureStorageTableStoredAccessPolicy -Name $tableName -Policy $policy -Permission "rd" -StartTime "2015-01-01" -ExpiryTime "2016-01-01" -Context $Ctx
-
-### How to update a stored access policy
-Use the Set-AzureStorageTableStoredAccessPolicy cmdlet to update an existing stored access policy for an Azure Storage table:
-
-    Set-AzureStorageTableStoredAccessPolicy -Policy $policy -Table $tableName -Permission "rd" -NoExpiryTime -NoStartTime -Context $Ctx
-
-### How to delete a stored access policy
-Use the Remove-AzureStorageTableStoredAccessPolicy cmdlet to delete a stored access policy on an Azure Storage table:
-
-    Remove-AzureStorageTableStoredAccessPolicy -Policy $policy -Table $tableName -Context $Ctx
-
-
-## How to use Azure Storage for U.S. government and Azure China
-An Azure environment is an independent deployment of Microsoft Azure, such as [Azure Government for U.S. government](http://azure.microsoft.com/features/gov/), [AzureCloud for global Azure](https://manage.windowsazure.com), and [AzureChinaCloud for Azure operated by 21Vianet in China](http://www.windowsazure.cn/). You can deploy new Azure environments for U.S government and Azure China. 
-
-To use Azure Storage with AzureChinaCloud, you need to create a storage context that is associated with AzureChinaCloud. Follow these steps to get you started:
-
-1.	Run the [Get-AzureEnvironment](https://msdn.microsoft.com/library/azure/dn790368.aspx) cmdlet to see the available Azure environments:
-
-    `Get-AzureEnvironment`
-
-2.	Add an Azure China account to Windows PowerShell:
-
-    `Add-AzureAccount –Environment AzureChinaCloud`
-
-3.	Create a storage context for an AzureChinaCloud account:
-
-    	$Ctx = New-AzureStorageContext -StorageAccountName $AccountName -StorageAccountKey $AccountKey> -Environment AzureChinaCloud
-
-To use Azure Storage with [U.S. Azure Government](http://azure.microsoft.com/features/gov/), you should define a new environment and then create a new storage context with this environment:
-
-1. Call the [Add-AzureEnvironment](http://msdn.microsoft.com/library/azure/dn790364.aspx) cmdlet to create a new Azure environment for your private datacenter. 
-
-    	Add-AzureEnvironment -Name $EnvironmentName -PublishSettingsFileUrl $publishSettingsFileUrl -ServiceEndpoint $serviceEndpoint -ManagementPortalUrl $managementPortalUrl -StorageEndpoint $storageEndpoint -ActiveDirectoryEndpoint $activeDirectoryEndpoint -ResourceManagerEndpoint $resourceManagerEndpoint -GalleryEndpoint $galleryEndpoint -ActiveDirectoryServiceEndpointResourceId $activeDirectoryServiceEndpointResourceId -GraphEndpoint $graphEndpoint -SubscriptionDataFile $subscriptionDataFile
-
-2. Run the [New-AzureStorageContext](http://msdn.microsoft.com/library/azure/dn806380.aspx) cmdlet to create a new storage context for this new environment as shown below. 
-   
-	    $Ctx = New-AzureStorageContext -StorageAccountName $AccountName -StorageAccountKey $AccountKey> -Environment $EnvironmentName
-
-For more information, see:
-
-<<<<<<< HEAD
-- [Microsoft Azure Government Developer Guide](./azure-government-developer-guide.md). 
-=======
-- [Microsoft Azure Government Developer Guide](azure-government-developer-guide.md). 
->>>>>>> 8f5664f7
-- [Differences between AzureCloud for global Azure and AzureChinaCloud for Azure operated by 21Vianet in China](https://msdn.microsoft.com/library/azure/dn578439.aspx)
-
-## Next Steps
-In this guide, you've learned how to manage Azure Storage with Azure PowerShell. Here are some related articles and resources for learning more about them.
-
-- [Azure Storage Documentation](http://azure.microsoft.com/documentation/services/storage/)
-- [Azure Storage MSDN Reference](http://msdn.microsoft.com/library/azure/gg433040.aspx)
-- [Azure Storage PowerShell Cmdlets](http://msdn.microsoft.com/library/azure/dn806401.aspx)
-- [Windows PowerShell Reference](https://msdn.microsoft.com/library/ms714469.aspx)
-
-[Image1]: ./media/storage-powershell-guide-full/Subscription_currentportal.png
-[Image2]: ./media/storage-powershell-guide-full/Subscription_Previewportal.png
-[Image3]: ./media/storage-powershell-guide-full/Blobdownload.png
-
-
-[Getting started with Azure Storage and PowerShell in 5 minutes]: #getstart
-[Prerequisites for using Azure PowerShell with Azure Storage]: #pre
-[How to manage storage accounts in Azure]: #manageaccount
-[How to set a default Azure subscription]: #setdefsub
-[How to create a new Azure storage account]: #createaccount
-[How to set a default Azure storage account]: #defaultaccount
-[How to list all Azure storage accounts in a subscription]: #listaccounts
-[How to create an Azure storage context]: #createctx
-[How to manage Azure blobs and blob snapshots]: #manageblobs
-[How to create a container]: #container
-[How to upload a blob into a container]: #uploadblob
-[How to download blobs from a container]: #downblob
-[How to copy blobs from one storage container to another]: #copyblob
-[How to delete a blob]: #deleteblob
-[How to manage Azure blob snapshots]: #manageshots
-[How to create a blob snapshot]: #createshot
-[How to list snapshots of a blob]: #listshot
-[How to copy a snapshot of a blob]: #copyshot
-[How to manage Azure tables and table entities]: #managetables
-[How to create a table]: #createtable
-[How to retrieve a table]: #gettable
-[How to delete a table]: #remtable
-[How to manage table entities]: #mngentity
-[How to add table entities]: #addentity
-[How to query table entities]: #queryentity
-[How to delete table entities]: #deleteentity
-[How to manage Azure queues and queue messages]: #managequeues
-[How to create a queue]: #createqueue
-[How to retrieve a queue]: #getqueue
-[How to delete a queue]: #remqueue
-[How to manage queue messages]: #mngqueuemsg
-[How to insert a message into a queue]: #addqueuemsg
-[How to de-queue at the next message]: #dequeuemsg
-[How to manage Azure file shares and files]: #files
-[How to set and query storage analytics]: #stganalytics
-[How to manage Shared Access Signature (SAS) and Stored Access Policy]: #sas
-[How to use Azure Storage for U.S. government and Azure China]: #gov
-[Next Steps]: #next
+<properties 
+	pageTitle="Using Azure PowerShell with Azure Storage" 
+	description="Learn how to use Azure PowerShell for Azure Storage" 
+	services="storage" 
+	documentationCenter="na" 
+	authors="Selcin,tamram" 
+	manager="adinah"/>
+
+<tags 
+	ms.service="storage" 
+	ms.workload="storage" 
+	ms.tgt_pltfrm="na" 
+	ms.devlang="na" 
+	ms.topic="article" 
+	ms.date="03/12/2015" 
+	ms.author="selcint"/>
+
+# Using Azure PowerShell with Azure Storage 
+
+## Overview
+
+In this guide, we’ll explore how to use [Azure PowerShell](http://msdn.microsoft.com/library/azure/jj156055.aspx) to perform a variety of development and administration tasks with Azure Storage. 
+
+Azure PowerShell is a module that provides cmdlets to manage Azure through Windows PowerShell. It is a task-based command-line shell and scripting language designed especially for system administration. With PowerShell, you can easily control and automate the administration of your Azure services and applications. For example, you can use the cmdlets to perform the same tasks that you can perform through the Azure Management Portal. 
+
+This guide assumes that you have prior experience using [Azure Storage](http://azure.microsoft.com/documentation/services/storage/) and [Windows PowerShell](http://technet.microsoft.com/library/bb978526.aspx). The guide provides a number of scripts to demonstrate the usage of PowerShell with Azure Storage. You should update the script variables based on your configuration before running each script.
+
+The first section in this guide provides a quick glance at Azure Storage and PowerShell. For detailed information and instructions, start from the [Prerequisites for using Azure PowerShell with Azure Storage](#pre).
+
+
+## Getting started with Azure Storage and PowerShell in 5 minutes
+This section shows you how to access Azure Storage via PowerShell in 5 minutes. 
+
+**New to Azure:** Get a Microsoft Azure subscription and a Microsoft account associated with that subscription. For information on Azure purchase options, see [Free Trial](http://azure.microsoft.com/pricing/free-trial/), [Purchase Options](http://azure.microsoft.com/pricing/purchase-options/), and [Member Offers](http://azure.microsoft.com/pricing/member-offers/) (for members of MSDN, Microsoft Partner Network, and BizSpark, and other Microsoft programs). 
+
+See [Manage Accounts, Subscriptions, and Administrative Roles](https://msdn.microsoft.com/library/azure/hh531793.aspx) for more information about Azure subscriptions.
+
+**After creating a Microsoft Azure subscription and account:** 
+
+1.	Download and install [Azure PowerShell](http://go.microsoft.com/?linkid=9811175&clcid=0x409).
+2.	Start Windows PowerShell Integrated Scripting Environment (ISE): In your local computer, go to the **Start** menu. Type **Administrative Tools** and click to run it. In the **Administrative Tools** window, right-click **Windows PowerShell ISE**, click **Run as Administrator**. 
+3.	In **Windows PowerShell ISE**, click **File** > **New** to create a new script file. 
+4.	Now, we’ll give you a simple script that shows basic PowerShell commands to access Azure Storage. The script will first ask your Azure account credentials to add your Azure account to the local PowerShell environment. Then, the script will set the default Azure subscription and create a new storage account in Azure. Next, the script will create a new container in this new storage account and upload an existing image file (blob) to that container. After the script lists all blobs in that container, it will create a new destination directory in your local computer and download the image file.
+5.	In the following code section, select the script between the remarks **#begin** and **#end**. Press CTRL+C to copy it to the clipboard. 
+
+    	#begin
+    	# Update with the name of your subscription.
+    	$SubscriptionName="YourSubscriptionName"
+    
+    	# Give a name to your new storage account. It must be lowercase! 
+    	$StorageAccountName="yourstorageaccountname"
+    
+    	# Choose "West US" as an example.
+    	$Location = "West US"
+    
+    	# Give a name to your new container.
+    	$ContainerName = "imagecontainer"
+    
+    	# Have an image file and a source directory in your local computer.
+    	$ImageToUpload = "C:\Images\HelloWorld.png"
+    
+    	# A destination directory in your local computer.
+    	$DestinationFolder = "C:\DownloadImages"
+    
+    	# Add your Azure account to the local PowerShell environment.
+    	Add-AzureAccount
+    
+    	# Set a default Azure subscription.
+    	Select-AzureSubscription -SubscriptionName $SubscriptionName –Default
+    
+    	# Create a new storage account.
+    	New-AzureStorageAccount –StorageAccountName $StorageAccountName -Location $Location
+    
+    	# Set a default storage account.
+    	Set-AzureSubscription -CurrentStorageAccountName $StorageAccountName -SubscriptionName $SubscriptionName
+    
+    	# Create a new container.
+    	New-AzureStorageContainer -Name $ContainerName -Permission Off
+    
+    	# Upload a blob into a container.
+    	Set-AzureStorageBlobContent -Container $ContainerName -File $ImageToUpload 
+    
+    	# List all blobs in a container.
+    	Get-AzureStorageBlob -Container $ContainerName
+    
+    	# Download blobs from the container:
+    	# Get a reference to a list of all blobs in a container.
+    	$blobs = Get-AzureStorageBlob -Container $ContainerName
+    
+    	# Create the destination directory.
+    	New-Item -Path $DestinationFolder -ItemType Directory -Force  
+    
+    	# Download blobs into the local destination directory.
+    	$blobs | Get-AzureStorageBlobContent –Destination $DestinationFolder
+    	#end
+    
+5.	In **Windows PowerShell ISE**, press CTRL+V to copy the script. Click **File** > **Save**. In the **Save As** dialog window, type the name of the script file, such as "mystoragescript". Click **Save**.
+
+6.	Now, you need to update the script variables based on your configuration settings. You must update the **$SubscriptionName** variable with your own subscription. You can keep the other variables as specified in the script or update them as you wish.
+
+	- **$SubscriptionName:** You must update this variable with your own subscription name. Follow one of the following three ways to locate the name of your subscription: 
+	
+		a. In **Windows PowerShell ISE**, click **File** > **New** to create a new script file. Copy the following script to the new script file and click **Debug** > **Run**. The following script will first ask your Azure account credentials to add your Azure account to the local PowerShell environment and then show all the subscriptions that are connected to the local PowerShell session. Take a note of the name of the subscription that you want to use while following this tutorial: 
+	 
+    		Add-AzureAccount 
+       		Get-AzureSubscription | Format-Table SubscriptionName, IsDefault, IsCurrent, CurrentStorageAccountName 
+
+
+		b. Currently, Azure supports two portals: the [Azure Management Portal](https://manage.windowsazure.com/) and the [Azure Preview Portal](https://portal.azure.com/). If you sign in to the current [Azure Management Portal](https://portal.azure.com/), scroll down and click **Settings** on the left side of the portal. Click **Subscriptions**. Copy the name of subscription that you want to use while running the scripts given in this guide. See the following screenshot as an example.
+
+		![Azure Management Portal][Image1]
+
+		c. If you sign in to the [Azure Preview Portal](https://portal.azure.com/), in the Hub menu on the left, click **BROWSE**. Then, click **Everything**, click **Subscriptions**. Copy the name of subscription that you want to use while running the scripts in this guide. See the following screenshot as an example.
+
+		![Azure Preview Portal][Image2]
+ 
+
+	- **$StorageAccountName:** Use the given name in the script or enter a new name for your storage account. **Important:** The name of the storage account must be unique in Azure. It must be lowercase, too!
+	 
+	- **$Location:** Use the given "West US" in the script or choose other Azure locations, such as East US, North Europe, and so on.
+	  
+	- **$ContainerName:** Use the given name in the script or enter a new name for your container.
+	
+	- **$ImageToUpload:** Enter a path to a picture on your local computer, such as: "C:\Images\HelloWorld.png".
+	
+	- **$DestinationFolder:** Enter a path to a local directory to store files downloaded from Azure Storage, such as: “C:\DownloadImages”.
+
+7.	After updating the script variables in the "mystoragescript.ps1" file, click **File** > **Save**. Then, click **Debug** > **Run** or press **F5** to run the script.  
+
+After the script runs, you should have a local destination folder that includes the downloaded image file. The following screenshot shows an example output:
+
+![Download Blobs][Image3]
+
+
+> [AZURE.NOTE] The "Getting started with Azure Storage and PowerShell in 5 minutes" section provided a quick introduction on how to use Azure PowerShell with Azure Storage. For detailed information and instructions, we encourage you to read the following sections.
+
+## Prerequisites for using Azure PowerShell with Azure Storage
+You need an Azure subscription and account to run the PowerShell cmdlets given in this guide, as described above.
+
+Azure PowerShell is a module that provides cmdlets to manage Azure through Windows PowerShell. For information on installing and setting up Azure PowerShell, see [How to install and configure Azure PowerShell](powershell-install-configure.md). We recommend that you download and install or upgrade to the latest Azure PowerShell module before using this guide. 
+
+You can run the cmdlets in the Azure PowerShell console, the standard Windows PowerShell console, or the Windows PowerShell Integrated Scripting Environment (ISE). For example, to open an **Azure PowerShell console**, go to the Start menu, type Microsoft Azure PowerShell, right-click and click Run as administrator. To open **Windows PowerShell ISE**, go to the Start menu, type Administrative Tools and click to run it. In the Administrative Tools window, right-click Windows PowerShell ISE, click Run as Administrator. 
+
+## How to manage storage accounts in Azure
+
+### How to set a default Azure subscription
+To manage Azure Storage using Azure PowerShell, you need to authenticate your client environment with Azure via Azure Active Directory Authentication or Certificate-based Authentication. For detailed information, see [How to install and configure Azure PowerShell](powershell-install-configure.md) tutorial. This guide uses the Azure Active Directory authentication.
+
+1.	In the Azure PowerShell console or in Windows PowerShell ISE, type the following command to add your Azure account to the local PowerShell environment:
+
+    `Add-AzureAccount`
+
+2.	In the “Sign in to Microsoft Azure” window, type the email address and password associated with your account. Azure authenticates and saves the credential information, and then closes the window.
+
+3.	Next, run the following command to view the Azure accounts in your local PowerShell environment, and verify that your account is listed:
+ 
+	`Get-AzureAccount`
+  
+4.	Then, run the following cmdlet to view all the subscriptions that are connected to the local PowerShell session, and verify that your subscription is listed:
+
+	`Get-AzureSubscription | Format-Table SubscriptionName, IsDefault, IsCurrent, CurrentStorageAccountName`
+ 
+5.	To set a default Azure subscription, run the Select-AzureSubscription cmdlet:
+ 
+	    $SubscriptionName = 'Your subscription Name'
+    	Select-AzureSubscription -SubscriptionName $SubscriptionName –Default
+
+6.	Verify the name of the default subscription by running the Get-AzureSubscription cmdlet:
+
+	`Get-AzureSubscription -Default`
+
+7.	To see all the available PowerShell cmdlets for Azure Storage, run:
+
+	`Get-Command -Module Azure -Noun *Storage*`
+
+### How to create a new Azure storage account
+To use Azure storage, you will need a storage account. You can create a new Azure storage account after you have configured your computer to connect to your subscription. 
+
+1.	Run the Get-AzureLocation cmdlet to find all the available datacenter locations:
+
+    `Get-AzureLocation | format-Table -Property Name, AvailableServices, StorageAccountTypes`
+
+2.	Next, run the New-AzureStorageAccount cmdlet to create a new storage account. The following example creates a new storage account in the "West US" datacenter.
+  
+    	$location = "West US"
+	    $StorageAccountName = "yourstorageaccount"
+	    New-AzureStorageAccount –StorageAccountName $StorageAccountName -Location $location
+
+> [AZURE.IMPORTANT] The name of your storage account must be unique within Azure and must be lowercase. For naming conventions and restrictions, see [About Azure Storage Accounts](storage-create-storage-account.md) and [Naming and Referencing Containers, Blobs, and Metadata](http://msdn.microsoft.com/library/azure/dd135715.aspx).
+
+### How to set a default Azure storage account
+You can have multiple storage accounts in your subscription. You can choose one of them and set it as the default storage account for all the storage commands in the same PowerShell session. This enables you to run the Azure PowerShell storage commands without specifying the storage context explicitly. 
+
+1.	To set a default storage account for your subscription, you can run the Set-AzureSubscription cmdlet. 
+
+		$SubscriptionName = "Your subscription name" 
+     	$StorageAccountName = "yourstorageaccount"  
+    	Set-AzureSubscription -CurrentStorageAccountName $StorageAccountName -SubscriptionName $SubscriptionName 
+
+2.	Next, run the Get-AzureSubscription cmdlet to verify that the storage account is associated with your default subscription account. This command returns the subscription properties on the current subscription including its current storage account.
+
+	    Get-AzureSubscription –Current
+
+### How to list all Azure storage accounts in a subscription
+Each Azure subscription can have up to 100 storage accounts. For the most up-to-date information on limits, see [Azure Subscription and Service Limits, Quotas, and Constraints](./azure-subscription-service-limits.md).
+
+Run the following cmdlet to find out the name and status of the storage accounts in the current subscription:
+
+    Get-AzureStorageAccount | Format-Table -Property StorageAccountName, Location, AccountType, StorageAccountStatus
+
+### How to create an Azure storage context
+Azure storage context is an object in PowerShell to encapsulate the storage credentials. Using a storage context while running any subsequent cmdlet enables you to authenticate your request without specifying the storage account and its access key explicitly. You can create a storage context in many ways, such as using storage account name and access key, shared access signature (SAS) token, connection string, or anonymous. For more information, see [New-AzureStorageContext](http://msdn.microsoft.com/library/azure/dn806380.aspx).  
+
+Use one of the following three ways to create a storage context:
+
+- Run the [Get-AzureStorageKey](http://msdn.microsoft.com/library/azure/dn495235.aspx) cmdlet to find out the primary storage access key for your Azure storage account. Next, call the [New-AzureStorageContext](http://msdn.microsoft.com/library/azure/dn806380.aspx) cmdlet to create a storage context:
+
+    	$StorageAccountName = "yourstorageaccount"
+    	$StorageAccountKey = Get-AzureStorageKey -StorageAccountName $StorageAccountName
+    	$Ctx = New-AzureStorageContext $StorageAccountName -StorageAccountKey $StorageAccountKey.Primary
+
+
+- Generate a shared access signature token for an Azure storage container and use it to create a storage context:
+
+    	$sasToken = New-AzureStorageContainerSASToken -Container abc -Permission rl
+    	$Ctx = New-AzureStorageContext -StorageAccountName $StorageAccountName -SasToken $sasToken
+
+	For more information, see [New-AzureStorageContainerSASToken](http://msdn.microsoft.com/library/azure/dn806416.aspx) and [Shared Access Signatures, Part 1: Understanding the SAS Model ](storage-dotnet-shared-access-signature-part-1.md).
+
+- In some cases, you may want to specify the service endpoints when you create a new storage context. This might be necessary when you have registered a custom domain name for your storage account with the Blob service or you want to use a shared access signature for accessing storage resources. Set the service endpoints in a connection string and use it to create a new storage context as shown below:
+
+    	$ConnectionString = "DefaultEndpointsProtocol=http;BlobEndpoint=<blobEndpoint>;QueueEndpoint=<QueueEndpoint>;TableEndpoint=<TableEndpoint>;AccountName=<AccountName>;AccountKey=<AccountKey>"
+    	$Ctx = New-AzureStorageContext -ConnectionString $ConnectionString
+
+For more information on how to configure a storage connection string, see [Configuring Connection Strings](storage-configure-connection-string.md).
+
+Now that you have set up your computer and learned how to manage subscriptions and storage accounts using Azure PowerShell. Go to the next section to learn how to manage Azure blobs and blob snapshots.
+
+## How to manage Azure blobs and blob snapshots
+Azure Blob storage is a service for storing large amounts of unstructured data, such as text or binary data, that can be accessed from anywhere in the world via HTTP or HTTPS. This section assumes that you are already familiar with the Azure Blob Storage Service concepts. For detailed information, see [How to use Blob Storage from .NET](storage-dotnet-how-to-use-blobs.md) and [Blob Service Concepts](http://msdn.microsoft.com/library/azure/dd179376.aspx).
+
+### How to create a container
+Every blob in Azure storage must be in a container. You can create a private container using the New-AzureStorageContainer cmdlet:
+
+    $StorageContainerName = "yourcontainername"
+    New-AzureStorageContainer -Name $StorageContainerName -Permission Off
+
+> [AZURE.NOTE] There are three levels of anonymous read access: **Off**, **Blob**, and **Container**. To prevent anonymous access to blobs, set the Permission parameter to **Off**. By default, the new container is private and can be accessed only by the account owner. To allow anonymous public read access to blob resources, but not to container metadata or to the list of blobs in the container, set the Permission parameter to **Blob**. To allow full public read access to blob resources, container metadata, and the list of blobs in the container, set the Permission parameter to **Container**. For more information, see [Manage Access to Azure Storage Resources](storage-manage-access-to-resources.md).
+
+### How to upload a blob into a container
+Azure Blob Storage supports block blobs and page blobs. For more information, see [Understanding Block Blobs and Page Blobs](http://msdn.microsoft.com/library/azure/ee691964.aspx).
+
+To upload blobs in to a container, you can use the [Set-AzureStorageBlobContent](http://msdn.microsoft.com/library/azure/dn806379.aspx) cmdlet. By default, this command uploads the local files to a block blob. To specify the type for the blob, you can use the -BlobType parameter. 
+
+The following example runs the [Get-ChildItem](http://technet.microsoft.com/library/hh849800.aspx) cmdlet to get all the files in the specified folder, and then passes them to the next cmdlet by using the pipeline operator. The [Set-AzureStorageBlobContent](http://msdn.microsoft.com/library/azure/dn806379.aspx) cmdlet uploads the local files to your container:
+
+    Get-ChildItem –Path C:\Images\* | Set-AzureStorageBlobContent -Container "yourcontainername"
+
+### How to download blobs from a container
+The following example demonstrates how to download blobs from a container. The example first establishes a connection to Azure Storage using the storage account context, which includes the storage account name and its primary access key. Then, the example retrieves a blob reference using the [Get-AzureStorageBlob](http://msdn.microsoft.com/library/azure/dn806392.aspx) cmdlet. Next, the example uses the [Get-AzureStorageBlobContent](http://msdn.microsoft.com/library/azure/dn806418.aspx) cmdlet to download blobs into the local destination folder. 
+
+    #Define the variables.
+	ContainerName = "yourcontainername" 
+    $DestinationFolder = "C:\DownloadImages" 
+    
+    #Define the storage account and context.
+    $StorageAccountName = "yourstorageaccount"
+    $StorageAccountKey = "Storage key for yourstorageaccount ends with =="
+    $Ctx = New-AzureStorageContext -StorageAccountName $StorageAccountName -StorageAccountKey $StorageAccountKey
+    
+    #List all blobs in a container.
+    $blobs = Get-AzureStorageBlob -Container $ContainerName -Context $Ctx
+    
+    #Download blobs from a container. 
+    New-Item -Path $DestinationFolder -ItemType Directory -Force 
+    $blobs | Get-AzureStorageBlobContent -Destination $DestinationFolder -Context $Ctx
+
+### How to copy blobs from one storage container to another
+You can copy blobs across storage accounts and regions asynchronously. The following example demonstrates how to copy blobs from one storage container to another in two different storage accounts. The example first sets variables for source and destination storage accounts, and then creates a storage context for each account. Next, the example copies blobs from the source container to the destination container using the [Start-AzureStorageBlobCopy](http://msdn.microsoft.com/library/azure/dn806394.aspx) cmdlet. The example assumes that the source and destination storage accounts and containers already exist. 
+
+    #Define the source storage account and context.
+    $SourceStorageAccountName = "yoursourcestorageaccount"
+    $SourceStorageAccountKey = "Storage key for yoursourcestorageaccount"
+    $SrcContainerName = "yoursrccontainername"
+    $SourceContext = New-AzureStorageContext -StorageAccountName $SourceStorageAccountName -StorageAccountKey $SourceStorageAccountKey
+    
+    #Define the destination storage account and context.
+    $DestStorageAccountName = "yourdeststorageaccount"
+    $DestStorageAccountKey = "Storage key for yourdeststorageaccount"
+    $DestContainerName = "destcontainername"
+    $DestContext = New-AzureStorageContext -StorageAccountName $DestStorageAccountName -StorageAccountKey $DestStorageAccountKey
+    
+    #Get a reference to blobs in the source container.
+    $blobs = Get-AzureStorageBlob -Container $SrcContainerName -Context $SourceContext
+    
+    #Copy blobs from one container to another.
+    $blobs| Start-AzureStorageBlobCopy -DestContainer $DestContainerName -DestContext $DestContext
+
+Note that this example performs an asynchronous copy. You can monitor the status of each copy by running the [Get-AzureStorageBlobCopyState](http://msdn.microsoft.com/library/azure/dn806406.aspx) cmdlet.
+
+### How to delete a blob
+To delete a blob, first get a blob reference and then call the Remove-AzureStorageBlob cmdlet on it. The following example deletes all the blobs in a given container. The example first sets variables for a storage account, and then creates a storage context. Next, the example retrieves a blob reference using the [Get-AzureStorageBlob](http://msdn.microsoft.com/library/azure/dn806392.aspx) cmdlet and runs the [Remove-AzureStorageBlob](http://msdn.microsoft.com/library/azure/dn806399.aspx) cmdlet to remove blobs from a container in Azure storage. 
+
+    #Define the storage account and context.
+    $StorageAccountName = "yourstorageaccount"
+    $StorageAccountKey = "Storage key for yourstorageaccount ends with =="
+    $ContainerName = "containername"
+    $Ctx = New-AzureStorageContext -StorageAccountName $StorageAccountName -StorageAccountKey $StorageAccountKey
+    
+    #Get a reference to all the blobs in the container.
+    $blobs = Get-AzureStorageBlob -Container $ContainerName -Context $Ctx
+    
+    #Delete blobs in a specified container.
+    $blobs| Remove-AzureStorageBlob 
+
+## How to manage Azure blob snapshots
+Azure lets you create a snapshot of a blob. A snapshot is a read-only version of a blob that's taken at a point in time. Once a snapshot has been created, it can be read, copied, or deleted, but not modified. Snapshots provide a way to back up a blob as it appears at a moment in time. For more information, see [Creating a Snapshot of a Blob](http://msdn.microsoft.com/library/azure/hh488361.aspx).
+
+### How to create a blob snapshot
+To create a snaphot of a blob, first get a blob reference and then call the `ICloudBlob.CreateSnapshot` method on it. The following example first sets variables for a storage account, and then creates a storage context. Next, the example retrieves a blob reference using the [Get-AzureStorageBlob](http://msdn.microsoft.com/library/azure/dn806392.aspx) cmdlet and runs the [ICloudBlob.CreateSnapshot](http://msdn.microsoft.com/library/azure/microsoft.windowsazure.storage.blob.icloudblob.aspx) method to create a snapshot. 
+
+    #Define the storage account and context.
+    $StorageAccountName = "yourstorageaccount"
+    $StorageAccountKey = "Storage key for yourstorageaccount ends with =="
+    $ContainerName = "yourcontainername"
+    $BlobName = "yourblobname"
+    $Ctx = New-AzureStorageContext -StorageAccountName $StorageAccountName -StorageAccountKey $StorageAccountKey
+    
+    #Get a reference to a blob.
+    $blob = Get-AzureStorageBlob -Context $Ctx -Container $ContainerName -Blob $BlobName
+    
+    #Create a snapshot of the blob.
+    $snap = $blob.ICloudBlob.CreateSnapshot() 
+
+### How to list a blob's snapshots
+You can create as many snapshots as you want for a blob. You can list the snapshots associated with your blob to track your current snapshots. The following example uses a predefined blob and calls the [Get-AzureStorageBlob](http://msdn.microsoft.com/library/azure/dn806392.aspx) cmdlet to list the snapshots of that blob.  
+
+    #Define the blob name.
+    $BlobName = "yourblobname"
+    
+    #List the snapshots of a blob.
+    Get-AzureStorageBlob –Context $Ctx -Prefix $BlobName -Container $ContainerName  | Where-Object  { $_.ICloudBlob.IsSnapshot -and $_.Name -eq $BlobName }
+
+### How to copy a snapshot of a blob
+You can copy a snapshot of a blob to restore the snapshot. For detailed information and restrictions, see [Creating a Snapshot of a Blob](http://msdn.microsoft.com/library/azure/hh488361.aspx). The following example first sets variables for a storage account, and then creates a storage context. Next, the example defines the container and blob name variables. The example retrieves a blob reference using the [Get-AzureStorageBlob](http://msdn.microsoft.com/library/azure/dn806392.aspx) cmdlet and runs the [ICloudBlob.CreateSnapshot](http://msdn.microsoft.com/library/azure/microsoft.windowsazure.storage.blob.icloudblob.aspx) method to create a snapshot. Then, the example runs the [Start-AzureStorageBlobCopy](http://msdn.microsoft.com/library/azure/dn806394.aspx) cmdlet to copy the snapshot of a blob using the ICloudBlob object for the source blob. Be sure to update the variables based on your configuration before running the example. Note that the following example assumes that the source and destination containers, and the source blob already exist. 
+
+    #Define the storage account and context.
+    $StorageAccountName = "yourstorageaccount"
+    $StorageAccountKey = "Storage key for yourstorageaccount ends with =="
+    $Ctx = New-AzureStorageContext -StorageAccountName $StorageAccountName -StorageAccountKey $StorageAccountKey
+    
+    #Define the variables.
+    $SrcContainerName = "yoursourcecontainername"
+    $DestContainerName = "yourdestcontainername"
+    $SrcBlobName = "yourblobname"
+    $DestBlobName = "CopyBlobName"
+    
+    #Get a reference to a blob.
+    $blob = Get-AzureStorageBlob -Context $Ctx -Container $SrcContainerName -Blob $SrcBlobName
+    
+    #Create a snapshot of a blob.
+    $snap = $blob.ICloudBlob.CreateSnapshot() 
+    
+    #Copy the snapshot to another container.
+    Start-AzureStorageBlobCopy –Context $Ctx -ICloudBlob $snap -DestBlob $DestBlobName -DestContainer $DestContainerName
+
+Now that you have learned how to manage Azure blobs and blob snapshots with Azure PowerShell. Go to the next section to learn how to manage tables, queues, and files.
+
+## How to manage Azure tables and table entities
+Azure Table storage service is a NoSQL datastore, which you can use to store and query huge sets of structured, non-relational data. The main components of the service are tables, entities, and properties. A table is a collection of entities. An entity is a set of properties. Each entity can have up to 252 properties, which are all name-value pair. This section assumes that you are already familiar with the Azure Table Storage Service concepts. For detailed information, see [Understanding the Table Service Data Model](http://msdn.microsoft.com/library/azure/dd179338.aspx) and [How to use Table Storage from .NET](storage-dotnet-how-to-use-tables.md).
+
+In the following sub sections, you’ll learn how to manage Azure Table storage service using Azure PowerShell. The scenarios covered include **creating**, **deleting**, and **retrieving** **tables**, as well as **adding**, **querying**, and **deleting table entities**.
+
+### How to create a table
+Every table must reside in an Azure storage account. The following example demonstrates how to create a table in Azure Storage. The example first establishes a connection to Azure Storage using the storage account context, which includes the storage account name and its access key. Next, it uses the [New-AzureStorageTable](http://msdn.microsoft.com/library/azure/dn806417.aspx) cmdlet to create a table in Azure Storage. 
+
+    #Define the storage account and context.
+    $StorageAccountName = "yourstorageaccount"
+    $StorageAccountKey = "Storage key for yourstorageaccount ends with =="
+    $Ctx = New-AzureStorageContext $StorageAccountName -StorageAccountKey $StorageAccountKey 
+    
+    #Create a new table.
+    $tabName = "yourtablename"
+    New-AzureStorageTable –Name $tabName –Context $Ctx 
+
+### How to retrieve a table
+You can query and retrieve one or all tables in a Storage account. The following example demonstrates how to retrieve a given table using the [Get-AzureStorageTable](http://msdn.microsoft.com/library/azure/dn806411.aspx) cmdlet.
+
+    #Retrieve a table.
+    $tabName = "yourtablename"
+    Get-AzureStorageTable –Name $tabName –Context $Ctx 
+
+If you call the Get-AzureStorageTable cmdlet without any parameters, it gets all storage tables for a Storage account.
+
+### How to delete a table
+You can delete a table from a storage account by using the [Remove-AzureStorageTable](http://msdn.microsoft.com/library/azure/dn806393.aspx) cmdlet.  
+
+    #Delete a table.
+    $tabName = "yourtablename"
+    Remove-AzureStorageTable –Name $tabName –Context $Ctx 
+
+### How to manage table entities
+Currently, Azure PowerShell does not provide cmdlets to manage table entities directly. To perform operations on table entities, you can use the classes given in the [Azure Storage Client Library for .NET](http://msdn.microsoft.com/library/azure/wa_storage_30_reference_home.aspx). 
+
+#### How to add table entities
+To add an entity to a table, first create an object that defines your entity properties. An entity can have up to 255 properties, including 3 system properties: **PartitionKey**, **RowKey**, and **Timestamp**. You are responsible for inserting and updating the values of **PartitionKey** and **RowKey**. The server manages the value of **Timestamp**, which cannot be modified. Together the **PartitionKey** and **RowKey** uniquely identify every entity within a table. 
+
+-	**PartitionKey**: Determines the partition that the entity is stored in.
+-	**RowKey**: Uniquely identifies the entity within the partition.
+
+You may define up to 252 custom properties for an entity. For more information, see [Understanding the Table Service Data Model](http://msdn.microsoft.com/library/azure/dd179338.aspx).
+
+The following example demonstrates how to add entities to a table. The example shows how to retrieve the employee table and add several entities into it. First, it establishes a connection to Azure Storage using the storage account context, which includes the storage account name and its access key. Next, it retrieves the given table using the [Get-AzureStorageTable](http://msdn.microsoft.com/library/azure/dn806411.aspx) cmdlet. If the table does not exist, the [New-AzureStorageTable](http://msdn.microsoft.com/library/azure/dn806417.aspx) cmdlet is used to create a table in Azure Storage. Next, the example defines a custom function Add-Entity to add entities to the table by specifying each entity’s partition and row key. The Add-Entity function calls the [New-Object](http://technet.microsoft.com/library/hh849885.aspx) cmdlet on the [Microsoft.WindowsAzure.Storage.Table.DynamicTableEntity](http://msdn.microsoft.com/library/azure/microsoft.windowsazure.storage.table.dynamictableentity.aspx) class to create an entity object. Later, the example calls the [Microsoft.WindowsAzure.Storage.Table.TableOperation.Insert](http://msdn.microsoft.com/library/azure/microsoft.windowsazure.storage.table.tableoperation.insert.aspx) method on this entity object to add it to a table. 
+
+    #Function Add-Entity: Adds an employee entity to a table.
+    function Add-Entity()
+    {
+    param(
+       $table, 
+       [String]$partitionKey, 
+       [String]$rowKey,
+       [String]$name, 
+       [Int]$id
+    )
+    
+      $entity = New-Object Microsoft.WindowsAzure.Storage.Table.DynamicTableEntity $partitionKey, $rowKey
+      $entity.Properties.Add("Name", $name)
+      $entity.Properties.Add("ID", $id)
+    
+      $result = $table.CloudTable.Execute([Microsoft.WindowsAzure.Storage.Table.TableOperation]::Insert($entity))
+    }
+    
+    #Define the storage account and context.
+    $StorageAccountName = "yourstorageaccount"
+    $StorageAccountKey = "Storage key for yourstorageaccount ends with =="
+    $Ctx = New-AzureStorageContext $StorageAccountName -StorageAccountKey $StorageAccountKey
+    $TableName = "Employees"
+    
+    #Retrieve the table if it already exists.
+    $table = Get-AzureStorageTable –Name $TableName -Context $Ctx -ErrorAction Ignore
+    
+    #Create a new table if it does not exist.
+    if ($table -eq $null)
+    {
+       $table = New-AzureStorageTable –Name $TableName -Context $Ctx
+    }
+    
+    #Add multiple entities to a table.
+    Add-Entity $table "Partition1" "Row1" "Chris" 1 
+    Add-Entity $table "Partition1" "Row2" "Jessie" 2 
+    Add-Entity $table "Partition2" "Row1" "Christine" 3 
+    Add-Entity $table "Partition2" "Row2" "Steven" 4 
+
+
+#### How to query table entities
+To query a table, use the [Microsoft.WindowsAzure.Storage.Table.TableQuery](http://msdn.microsoft.com/library/azure/microsoft.windowsazure.storage.table.tablequery.aspx) class. The following example assumes that you’ve already run the script given in the How to add entities section of this guide. The example first establishes a connection to Azure Storage using the storage context, which includes the storage account name and its access key. Next, it tries to retrieve the previously created “Employees” table using the [Get-AzureStorageTable](http://msdn.microsoft.com/library/azure/dn806411.aspx) cmdlet. Calling the [New-Object](http://technet.microsoft.com/library/hh849885.aspx) cmdlet on the Microsoft.WindowsAzure.Storage.Table.TableQuery class creates a new query object. The example looks for the entities that have an ‘ID’ column whose value is 1 as specified in a string filter. For detailed information, see [Querying Tables and Entities](http://msdn.microsoft.com/library/azure/dd894031.aspx). When you run this query, it returns all entities that match the filter criteria.    
+
+    #Define the storage account and context.
+    $StorageAccountName = "yourstorageaccount"
+    $StorageAccountKey = "Storage key for yourstorageaccount ends with =="
+    $Ctx = New-AzureStorageContext –StorageAccountName $StorageAccountName -StorageAccountKey $StorageAccountKey
+    $TableName = "Employees"
+    
+    #Get a reference to a table.
+    $table = Get-AzureStorageTable –Name $TableName -Context $Ctx
+    
+    #Create a table query.
+    $query = New-Object Microsoft.WindowsAzure.Storage.Table.TableQuery
+    
+    #Define columns to select. 
+    $list = New-Object System.Collections.Generic.List[string] 
+    $list.Add("RowKey")
+    $list.Add("ID")
+    $list.Add("Name")
+    
+    #Set query details.
+    $query.FilterString = "ID gt 0"
+    $query.SelectColumns = $list
+    $query.TakeCount = 20
+    
+    #Execute the query.
+    $entities = $table.CloudTable.ExecuteQuery($query)
+    
+    #Display entity properties with the table format.
+    $entities  | Format-Table PartitionKey, RowKey, @{ Label = "Name"; Expression={$_.Properties["Name"].StringValue}}, @{ Label = "ID"; Expression={$_.Properties[“ID”].Int32Value}} -AutoSize 
+
+#### How to delete table entities
+You can delete an entity using its partition and row keys. The following example assumes that you’ve already run the script given in the How to add entities section of this guide. The example first establishes a connection to Azure Storage using the storage context, which includes the storage account name and its access key. Next, it tries to retrieve the previously created “Employees” table using the [Get-AzureStorageTable](http://msdn.microsoft.com/library/azure/dn806411.aspx) cmdlet. If the table exists, the example calls the [Microsoft.WindowsAzure.Storage.Table.TableOperation.Retrieve](http://msdn.microsoft.com/library/azure/microsoft.windowsazure.storage.table.tableoperation.retrieve.aspx) method to retrieve an entity based on its partition and row key values. Then, pass the entity to the  [Microsoft.WindowsAzure.Storage.Table.TableOperation.Delete](http://msdn.microsoft.com/library/azure/microsoft.windowsazure.storage.table.tableoperation.delete.aspx) method to delete. 
+
+    #Define the storage account and context.
+    $StorageAccountName = "yourstorageaccount"
+    $StorageAccountKey = "Storage key for yourstorageaccount ends with =="
+    $Ctx = New-AzureStorageContext –StorageAccountName $StorageAccountName -StorageAccountKey $StorageAccountKey
+    
+    #Retrieve the table.
+    $TableName = "Employees"
+    $table = Get-AzureStorageTable -Name $TableName -Context $Ctx -ErrorAction Ignore
+
+    #If the table exists, start deleting its entities.
+    if ($table -ne $null)
+    {
+       #Together the PartitionKey and RowKey uniquely identify every  
+       #entity within a table.
+       $tableResult = $table.CloudTable.Execute([Microsoft.WindowsAzure.Storage.Table.TableOperation]::Retrieve(“Partition2”, "Row1"))
+       $entity = $tableResult.Result;
+    if ($entity -ne $null) 
+    {
+       #Delete the entity.$table.CloudTable.Execute([Microsoft.WindowsAzure.Storage.Table.TableOperation]::Delete($entity))
+    }
+    }
+
+## How to manage Azure queues and queue messages
+Azure Queue storage is a service for storing large numbers of messages that can be accessed from anywhere in the world via authenticated calls using HTTP or HTTPS. This section assumes that you are already familiar with the Azure Queue Storage Service concepts. For detailed information, see [How to use Queue Storage from .NET](storage-dotnet-how-to-use-queues.md).
+
+This section will show you how to manage Azure Queue storage service using Azure PowerShell. The scenarios covered include **inserting** and **deleting** queue messages, as well as **creating**, **deleting**, and **retrieving queues**.
+ 
+### How to create a queue
+The following example first establishes a connection to Azure Storage using the storage account context, which includes the storage account name and its access key. Next, it calls [New-AzureStorageQueue](http://msdn.microsoft.com/library/azure/dn806382.aspx) cmdlet to create a queue named ‘queuename’. 
+
+    #Define the storage account and context.
+    $StorageAccountName = "yourstorageaccount"
+    $StorageAccountKey = "Storage key for yourstorageaccount ends with =="
+    $Ctx = New-AzureStorageContext –StorageAccountName $StorageAccountName -StorageAccountKey $StorageAccountKey
+    $QueueName = "queuename"
+    $Queue = New-AzureStorageQueue –Name $QueueName -Context $Ctx 
+
+For information on naming conventions for Azure Queue Service, see [Naming Queues and Metadata](http://msdn.microsoft.com/library/azure/dd179349.aspx).
+
+### How to retrieve a queue
+You can query and retrieve a specific queue or a list of all the queues in a Storage account. The following example demonstrates how to retrieve a specified queue using the [Get-AzureStorageQueue](http://msdn.microsoft.com/library/azure/dn806377.aspx) cmdlet.
+
+    #Retrieve a queue.
+    $QueueName = "queuename"
+    $Queue = Get-AzureStorageQueue –Name $QueueName –Context $Ctx 
+
+If you call the [Get-AzureStorageQueue](http://msdn.microsoft.com/library/azure/dn806377.aspx) cmdlet without any parameters, it gets a list of all the queues.
+
+### How to delete a queue
+To delete a queue and all the messages contained in it, call the Remove-AzureStorageQueue cmdlet. The following example shows how to delete a specified queue using the Remove-AzureStorageQueue cmdlet. 
+
+    #Delete a queue.
+    $QueueName = "yourqueuename"
+    Remove-AzureStorageQueue –Name $QueueName –Context $Ctx 
+
+### How to manage queue messages
+Currently, Azure PowerShell does not provide cmdlets to manage queue messages directly. To perform operations on queue messages, you can use the classes given in the [Azure Storage Client Library for .NET](http://msdn.microsoft.com/library/azure/wa_storage_30_reference_home.aspx). 
+
+#### How to insert a message into a queue
+To insert a message into an existing queue, first create a new instance of the [Microsoft.WindowsAzure.Storage.Queue.CloudQueueMessage](http://msdn.microsoft.com/library/azure/jj732474.aspx) class. Next, call the [AddMessage](http://msdn.microsoft.com/library/azure/microsoft.windowsazure.storage.queue.cloudqueue.addmessage.aspx) method. A CloudQueueMessage can be created from either a string (in UTF-8 format) or a byte array.
+ 
+The following example demonstrates how to add message to a queue. The example first establishes a connection to Azure Storage using the storage account context, which includes the storage account name and its access key. Next, it retrieves the specified queue using the [Get-AzureStorageQueue](https://msdn.microsoft.com/library/azure/dn806377.aspx) cmdlet. If the queue exists, the [New-Object](http://technet.microsoft.com/library/hh849885.aspx) cmdlet is used to create an instance of the [Microsoft.WindowsAzure.Storage.Queue.CloudQueueMessage](http://msdn.microsoft.com/library/azure/jj732474.aspx) class. Later, the example calls the [AddMessage](http://msdn.microsoft.com/library/azure/microsoft.windowsazure.storage.queue.cloudqueue.addmessage.aspx) method on this message object to add it to a queue. Here is code which retrieves a queue and inserts the message 'MessageInfo':
+
+    #Define the storage account and context.
+    $StorageAccountName = "yourstorageaccount"
+    $StorageAccountKey = "Storage key for yourstorageaccount ends with =="
+    $Ctx = New-AzureStorageContext –StorageAccountName $StorageAccountName -StorageAccountKey $StorageAccountKey
+    
+    #Retrieve the queue.
+    $QueueName = "queuename"
+    $Queue = Get-AzureStorageQueue -Name $QueueName -Context $ctx 
+    
+    #If the queue exists, add a new message.
+    if ($Queue -ne $null)
+    {
+       # Create a new message using a constructor of the CloudQueueMessage class.
+       $QueueMessage = New-Object "Microsoft.WindowsAzure.Storage.Queue.CloudQueueMessage" "MessageInfo"
+    
+       #Add a new message to the queue.
+       $Queue.CloudQueue.AddMessage($QueueMessage)
+    } 
+
+
+#### How to de-queue at the next message
+Your code de-queues a message from a queue in two steps. When you call the [Microsoft.WindowsAzure.Storage.Queue.CloudQueue.GetMessage](http://msdn.microsoft.com/library/azure/microsoft.windowsazure.storage.queue.cloudqueue.getmessage.aspx) method, you get the next message in a queue. A message returned from **GetMessage** becomes invisible to any other code reading messages from this queue. To finish removing the message from the queue, you must also call the [Microsoft.WindowsAzure.Storage.Queue.CloudQueue.DeleteMessage](http://msdn.microsoft.com/library/azure/microsoft.windowsazure.storage.queue.cloudqueue.deletemessage.aspx) method. This two-step process of removing a message assures that if your code fails to process a message due to hardware or software failure, another instance of your code can get the same message and try again. Your code calls **DeleteMessage** right after the message has been processed.
+
+    #Define the storage account and context.
+    $StorageAccountName = "yourstorageaccount"
+    $StorageAccountKey = "Storage key for yourstorageaccount ends with =="
+    $Ctx = New-AzureStorageContext –StorageAccountName $StorageAccountName -StorageAccountKey $StorageAccountKey
+    
+    #Retrieve the queue.
+    $QueueName = "queuename"
+    $Queue = Get-AzureStorageQueue -Name $QueueName -Context $ctx
+    
+    $InvisibleTimeout = [System.TimeSpan]::FromSeconds(10)
+    
+    #Get the message object from the queue.
+    $QueueMessage = $Queue.CloudQueue.GetMessage($InvisibleTimeout)
+    #Delete the message.
+    $Queue.CloudQueue.DeleteMessage($QueueMessage) 
+
+## How to manage Azure file shares and files
+Azure File storage offers shared storage for applications using the standard SMB 2.1 protocol. Microsoft Azure virtual machines and cloud services can share file data across application components via mounted shares, and on-premises applications can access file data in a share via the File storage API or Azure PowerShell.
+
+For more information on Azure File storage, see [How to use Azure File storage](storage-dotnet-how-to-use-files.md) and [File Service REST API](http://msdn.microsoft.com/library/azure/dn167006.aspx).
+
+## How to set and query storage analytics
+You can use [Azure Storage Analytics](storage-analytics.md) to collect metrics for your Azure storage accounts and log data about requests sent to your storage account. You can use storage metrics to monitor the health of a storage account, and storage logging to diagnose and troubleshoot issues with your storage account.
+By default, storage metrics is not enabled for your storage services. You can enable monitoring using either the Azure Management Portal, Windows PowerShell, or programmatically through a storage API. Storage logging happens server-side and enables you to record details for both successful and failed requests in your storage account. These logs enable you to see details of read, write, and delete operations against your tables, queues, and blobs as well as the reasons for failed requests.
+
+To learn how to enable and view Storage Metrics data using PowerShell, see [How to enable Storage Metrics using PowerShell](http://msdn.microsoft.com/library/azure/dn782843.aspx#HowtoenableStorageMetricsusingPowerShell).
+
+To learn how to enable and retrieve Storage Logging data using PowerShell, see 
+[How to enable Storage Logging using PowerShell](http://msdn.microsoft.com/library/azure/dn782840.aspx#HowtoenableStorageLoggingusingPowerShell) and [Finding your Storage Logging log data](http://msdn.microsoft.com/library/azure/dn782840.aspx#FindingyourStorageLogginglogdata).
+For detailed information on using Storage Metrics and Storage Logging to troubleshoot storage issues, see [Monitoring, Diagnosing, and Troubleshooting Microsoft Azure Storage](./storage-monitoring-diagnosing-troubleshooting.md).
+
+## How to manage Shared Access Signature (SAS) and Stored Access Policy
+Shared access signatures are an important part of the security model for any application using Azure Storage. They are useful for providing limited permissions to your storage account to clients that should not have the account key. By default, only the owner of the storage account may access blobs, tables, and queues within that account. If your service or application needs to make these resources available to other clients without sharing your access key, you have three options:
+
+- Set a container's permissions to permit anonymous read access to the container and its blobs. This is not allowed for tables or queues.
+- Use a shared access signature that grants restricted access rights to containers, blobs, queues, and tables for a specific time interval.
+- Use a stored access policy to obtain an additional level of control over shared access signatures for a container or its blobs, for a queue, or for a table. The stored access policy allows you to change the start time, expiry time, or permissions for a signature, or to revoke it after it has been issued.
+
+A shared access signature can be in one of two forms:
+
+- **Ad hoc SAS**: When you create an ad hoc SAS, the start time, expiry time, and permissions for the SAS are all specified on the SAS URI. This type of SAS may be created on a container, blob, table, or queue and it is non-revokable.
+- **SAS with stored access policy**: A stored access policy is defined on a resource container a blob container, table, or queue - and you can use it to manage constraints for one or more shared access signatures. When you associate a SAS with a stored access policy, the SAS inherits the constraints - the start time, expiry time, and permissions - defined for the stored access policy. This type of SAS is revokable.
+
+For more information, see [the Shared Access Signatures tutorial](storage-dotnet-shared-access-signature-part-1.md) and [Manage Access to Azure Storage Resources](storage-manage-access-to-resources.md).
+
+In the next sections, you will learn how to create a shared access signature token and stored access policy for Azure tables. Azure PowerShell provides similar cmdlets for containers, blobs, and queues as well. To run the scripts in this section, download the [Azure PowerShell version 0.8.14](http://go.microsoft.com/?linkid=9811175&clcid=0x409) or later.
+
+### How to create a policy based Shared Access Signature token
+Use the New-AzureStorageTableStoredAccessPolicy cmdlet to create a new stored access policy. Then, call the [New-AzureStorageTableSASToken](http://msdn.microsoft.com/library/azure/dn806400.aspx) cmdlet to create a new policy-based shared access signature token for an Azure Storage table.
+
+    $policy = "policy1"
+    New-AzureStorageTableStoredAccessPolicy -Name $tableName -Policy $policy -Permission "rd" -StartTime "2015-01-01" -ExpiryTime "2016-01-01" -Context $Ctx
+    New-AzureStorageTableSASToken -Name $tableName -Policy $policy -Context $Ctx
+
+### How to create an ad hoc (non-revokable) Shared Access Signature token
+Use the [New-AzureStorageTableSASToken](http://msdn.microsoft.com/library/azure/dn806400.aspx) cmdlet to create a new ad hoc (non-revokable) Shared Access Signature token for an Azure Storage table:
+
+    New-AzureStorageTableSASToken -Name $tableName -Permission "rqud" -StartTime "2015-01-01" -ExpiryTime "2015-02-01" -Context $Ctx
+
+### How to create a stored access policy
+Use the New-AzureStorageTableStoredAccessPolicy cmdlet to create a new stored access policy for an Azure Storage table:
+
+    $policy = "policy1"
+    New-AzureStorageTableStoredAccessPolicy -Name $tableName -Policy $policy -Permission "rd" -StartTime "2015-01-01" -ExpiryTime "2016-01-01" -Context $Ctx
+
+### How to update a stored access policy
+Use the Set-AzureStorageTableStoredAccessPolicy cmdlet to update an existing stored access policy for an Azure Storage table:
+
+    Set-AzureStorageTableStoredAccessPolicy -Policy $policy -Table $tableName -Permission "rd" -NoExpiryTime -NoStartTime -Context $Ctx
+
+### How to delete a stored access policy
+Use the Remove-AzureStorageTableStoredAccessPolicy cmdlet to delete a stored access policy on an Azure Storage table:
+
+    Remove-AzureStorageTableStoredAccessPolicy -Policy $policy -Table $tableName -Context $Ctx
+
+
+## How to use Azure Storage for U.S. government and Azure China
+An Azure environment is an independent deployment of Microsoft Azure, such as [Azure Government for U.S. government](http://azure.microsoft.com/features/gov/), [AzureCloud for global Azure](https://manage.windowsazure.com), and [AzureChinaCloud for Azure operated by 21Vianet in China](http://www.windowsazure.cn/). You can deploy new Azure environments for U.S government and Azure China. 
+
+To use Azure Storage with AzureChinaCloud, you need to create a storage context that is associated with AzureChinaCloud. Follow these steps to get you started:
+
+1.	Run the [Get-AzureEnvironment](https://msdn.microsoft.com/library/azure/dn790368.aspx) cmdlet to see the available Azure environments:
+
+    `Get-AzureEnvironment`
+
+2.	Add an Azure China account to Windows PowerShell:
+
+    `Add-AzureAccount –Environment AzureChinaCloud`
+
+3.	Create a storage context for an AzureChinaCloud account:
+
+    	$Ctx = New-AzureStorageContext -StorageAccountName $AccountName -StorageAccountKey $AccountKey> -Environment AzureChinaCloud
+
+To use Azure Storage with [U.S. Azure Government](http://azure.microsoft.com/features/gov/), you should define a new environment and then create a new storage context with this environment:
+
+1. Call the [Add-AzureEnvironment](http://msdn.microsoft.com/library/azure/dn790364.aspx) cmdlet to create a new Azure environment for your private datacenter. 
+
+    	Add-AzureEnvironment -Name $EnvironmentName -PublishSettingsFileUrl $publishSettingsFileUrl -ServiceEndpoint $serviceEndpoint -ManagementPortalUrl $managementPortalUrl -StorageEndpoint $storageEndpoint -ActiveDirectoryEndpoint $activeDirectoryEndpoint -ResourceManagerEndpoint $resourceManagerEndpoint -GalleryEndpoint $galleryEndpoint -ActiveDirectoryServiceEndpointResourceId $activeDirectoryServiceEndpointResourceId -GraphEndpoint $graphEndpoint -SubscriptionDataFile $subscriptionDataFile
+
+2. Run the [New-AzureStorageContext](http://msdn.microsoft.com/library/azure/dn806380.aspx) cmdlet to create a new storage context for this new environment as shown below. 
+   
+	    $Ctx = New-AzureStorageContext -StorageAccountName $AccountName -StorageAccountKey $AccountKey> -Environment $EnvironmentName
+
+For more information, see:
+
+- [Microsoft Azure Government Developer Guide](azure-government-developer-guide.md). 
+- [Differences between AzureCloud for global Azure and AzureChinaCloud for Azure operated by 21Vianet in China](https://msdn.microsoft.com/library/azure/dn578439.aspx)
+
+## Next Steps
+In this guide, you've learned how to manage Azure Storage with Azure PowerShell. Here are some related articles and resources for learning more about them.
+
+- [Azure Storage Documentation](http://azure.microsoft.com/documentation/services/storage/)
+- [Azure Storage MSDN Reference](http://msdn.microsoft.com/library/azure/gg433040.aspx)
+- [Azure Storage PowerShell Cmdlets](http://msdn.microsoft.com/library/azure/dn806401.aspx)
+- [Windows PowerShell Reference](https://msdn.microsoft.com/library/ms714469.aspx)
+
+[Image1]: ./media/storage-powershell-guide-full/Subscription_currentportal.png
+[Image2]: ./media/storage-powershell-guide-full/Subscription_Previewportal.png
+[Image3]: ./media/storage-powershell-guide-full/Blobdownload.png
+
+
+[Getting started with Azure Storage and PowerShell in 5 minutes]: #getstart
+[Prerequisites for using Azure PowerShell with Azure Storage]: #pre
+[How to manage storage accounts in Azure]: #manageaccount
+[How to set a default Azure subscription]: #setdefsub
+[How to create a new Azure storage account]: #createaccount
+[How to set a default Azure storage account]: #defaultaccount
+[How to list all Azure storage accounts in a subscription]: #listaccounts
+[How to create an Azure storage context]: #createctx
+[How to manage Azure blobs and blob snapshots]: #manageblobs
+[How to create a container]: #container
+[How to upload a blob into a container]: #uploadblob
+[How to download blobs from a container]: #downblob
+[How to copy blobs from one storage container to another]: #copyblob
+[How to delete a blob]: #deleteblob
+[How to manage Azure blob snapshots]: #manageshots
+[How to create a blob snapshot]: #createshot
+[How to list snapshots of a blob]: #listshot
+[How to copy a snapshot of a blob]: #copyshot
+[How to manage Azure tables and table entities]: #managetables
+[How to create a table]: #createtable
+[How to retrieve a table]: #gettable
+[How to delete a table]: #remtable
+[How to manage table entities]: #mngentity
+[How to add table entities]: #addentity
+[How to query table entities]: #queryentity
+[How to delete table entities]: #deleteentity
+[How to manage Azure queues and queue messages]: #managequeues
+[How to create a queue]: #createqueue
+[How to retrieve a queue]: #getqueue
+[How to delete a queue]: #remqueue
+[How to manage queue messages]: #mngqueuemsg
+[How to insert a message into a queue]: #addqueuemsg
+[How to de-queue at the next message]: #dequeuemsg
+[How to manage Azure file shares and files]: #files
+[How to set and query storage analytics]: #stganalytics
+[How to manage Shared Access Signature (SAS) and Stored Access Policy]: #sas
+[How to use Azure Storage for U.S. government and Azure China]: #gov
+[Next Steps]: #next