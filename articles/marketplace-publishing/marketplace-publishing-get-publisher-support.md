--- conflicted
+++ resolved
@@ -13,11 +13,7 @@
    ms.topic="article"
    ms.tgt_pltfrm="na"
    ms.workload="na"
-<<<<<<< HEAD
    ms.date="10/08/2015"
-=======
-   ms.date="10-01-2015"
->>>>>>> 86a2b7da
    ms.author="v-jeana; hascipio"/>
 
 
@@ -44,13 +40,13 @@
 
 Navigate to https://publish.windowsazure.com/ and sign-in with your Microsoft account credentials
 
-![Login screen][1]
+  ![Login screen][1]
 
 ## 2. Navigate to Publisher Support pages
 
 From the upper right-hand menu, select "Get Support"
 
-![Get Support][2]
+  ![Get Support][2]
 
 ## 3. Select Problem Type and Category
 
@@ -84,19 +80,10 @@
 Once you have submitted your issue, we will acknowledge receipt within 24 hours, and assign your issue a priority and severity. Our dedicated team of Support Engineers will assist with its resolution according to our Service Level Agreement response times.
 
 ![Confirmation][6]
-<<<<<<< HEAD
 + If you need to talk to us about your issue, use the Confirmation Number in all correspondence
 + You can view progress on your issue at any time
 
 ## Next steps
-=======
-
-  - If you need to talk to us about your issue, use the Confirmation Number in all correspondence.
-  - You can view progress on your issue at any time.
-
-<!--Every topic should have next steps and links to the next logical set of content to keep the customer engaged-->
-## Additional resources
->>>>>>> 86a2b7da
 
 To learn how to resolve specific support issues, please visit: [Troubleshooting common issues on the Azure Marketplace](marketplace-publishing-support-common-issues.md).
 
