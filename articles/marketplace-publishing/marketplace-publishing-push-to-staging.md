--- conflicted
+++ resolved
@@ -146,11 +146,7 @@
 
 ||Virtual machine image |Developer service | Data service | Solution template |
 |----|----|----|----|----|
-<<<<<<< HEAD
-| **Step 3. Push your offer to Staging** | [Test your VM offer in Staging](marketplace-publishing-vm-image-test-in-staging.md) | Test your Developer Service offer in Staging | [Test your Data Service offer in Staging](marketplace-publishing-data-service-test-in-staging.md) | [Test your Solution Template in Staging](marketplace-publishing-solution-template-test-in-staging.md) |
-=======
 | **Step 3. Push your offer to staging** | [Test your VM offer in staging](marketplace-publishing-vm-image-test-in-staging.md) | Test your developer service offer in staging | Test your data service offer in staging | [Test your solution template in staging](marketplace-publishing-solution-template-test-in-staging.md) |
->>>>>>> 55665548
 
 ## See also
 - [Getting started: How to publish an offer to the Azure Marketplace](marketplace-publishing-getting-started.md)
