--- conflicted
+++ resolved
@@ -87,7 +87,7 @@
 | Developer Service | Yes | Yes | Yes |
 | Data Service | Yes | No | No |
 
-### Set your VM prices
+### 2.1. Set your VM prices
 > [AZURE.NOTE] BYOL is only supported for virtual machines.
 
 1.	Under the **Pricing** tab, you will see all of the supported markets. Select the appropriate one to bring up the pricing fields.
@@ -100,13 +100,8 @@
 5.	A pricing wizard will open; proceed through this to complete your pricing, including pricing for other countries, if you choose to allow purchases from outside your specified market.
 6.	Some countries are ISV Remit countries. To sell in an ISV Remit country, you must be able to charge and collect tax on your SKUs, and should calculate and pay tax to the government of the country. Microsoft is not in a position to provide legal or tax guidance.  See section ““Sell-to” countries of the Offer” under Introduction of this document for more information on “Sell To Countries”.
 
-<<<<<<< HEAD
-### 2.3 Set your developer service prices
+### 2.2. Set your developer service prices
 Plans can be any combination of Base + Consumption, where BASE is monthly price and Overage is pay-per-use price (see below for more details)
-=======
-### Set your developer service prices
-Plans can be any combination of BASE + Overage, where BASE is monthly price and Overage is pay-per-use price (see below for more details)
->>>>>>> 42096243
 
 **Example:**  Contoso Developer Service Offering
 
