--- conflicted
+++ resolved
@@ -1,4 +1,4 @@
-﻿---
+---
 title: How to use the Azure Marketplace Seller Insights portal | Microsoft Docs
 description: As a seller on the Azure Marketplace, understand how to use the Azure Marketplace Seller Insights portal.
 services: marketplace publishing
@@ -91,21 +91,13 @@
 
 ## Summary view
 
-<<<<<<< HEAD
-1. Select the ‘Summary’ tab.
-2. Enter the Start Date of the period you are interested in here, and click ‘Apply’. 3 months data will be shown.
-3. New Orders trend data for the 3 month period you have selected is shown here.
-4. New Orders for the selected period will be shown here by Channel and Offer Type.
-5. Select a view of your Top 5 Markets, Top 5 Performing Offers, or Top 5 Customers from this panel.
-6. Payout trend for the selected period will be shown here for paid offers. If you have only BYOL or 1st Party offers, this panel will not be shown.
-=======
+
 1. Select the **Summary** tab.
 2. Enter the **Start Date** of the time period you're interested in here, and then click **Apply**. Three months of data are shown.
 3. New order trend data for the three-month time period you've selected is shown here.
 4. New orders for the selected time period are shown here by channel and offer type.
 5. Select a view from this panel. **Top 5 Market**, **Top 5 Performing Offers**, or **Top 5 Customers**.
 6. Payout trend for the selected time period is shown here for paid offers. If you only have BYOL or 1st-Party offers, this panel is not shown.
->>>>>>> 2170f2d9
 
     ![Summary view][7]
 
@@ -123,11 +115,7 @@
 ![Orders overview][8]
 ![Orders overview map][9]
 
-<<<<<<< HEAD
-###Orders
-
-####Monthly view - Panel A
-=======
+
 ### Orders
 #### Monthly view: Panel A
 
@@ -152,7 +140,6 @@
 * Orders By Offer Title (Top 10)
 * Orders By Azure License Type)
 * Orders By Marketplace License Type
->>>>>>> 2170f2d9
 
 
 ![Orders monthly view Panel B][15]
@@ -175,19 +162,9 @@
 
   ![Orders trend view Panel C][16]
 
-<<<<<<< HEAD
-  ![Orders monthly view panel c subject area dropdown][17]
-
-  3. Use the filter symbol to select 'All' data or 'Top 10' for all of your selections.  Default is 'Top 10'.
-
-  ![Orders monthly view panel c filter symbol][18]
-
-  4. Roll-over each bar in the charts you have selected to reveal the underlying data.
-  5. Toggle the '+' symbol to show data beneath each of the charts you have selected to view.
-=======
+
 
 #### Detailed orders data: Panel D
->>>>>>> 2170f2d9
 
   ![Panel Map D][13]
 
@@ -201,28 +178,17 @@
 
   ![Orders detailed orders view of Panel D][19]
 
-<<<<<<< HEAD
-  ![Orders monthly view panel d filters][20]
-
-  3. Select the number of items per page you wish to view - 10, 20, or 50.
-  4. Download the data in Excel or csv format for offline analysis.
-=======
+
 ### Usage
 #### Monthly view: Panel A
->>>>>>> 2170f2d9
 
   ![Panel Map A][10]
 
-<<<<<<< HEAD
-###Usage
-
-####Monthly view - Panel A
-=======
+
   1. To access your orders and usage data, select the **Orders and Usage** tab.
   2. Select **Usage** from **Report Type**.
   3. Use the filter symbol to show or hide the slicer options.  Use these slicers to filter the data that you want to view by **Azure License Type**, **Marketplace License Type**, **Market**, **Offer Type**, **Preview** status, and **Usage Type**.  See the **Help** tab for definitions of these terms.
   4. Select the start date you are interested in, and then click **Go**.
->>>>>>> 2170f2d9
 
   ![Usage monthly view Panel A][21]
 
@@ -252,20 +218,10 @@
   1. Select **Trend View**.
   2. Select the items that you want to view from the **Subject Area** list, and then click **Apply**. The default is **Select All**.
 
-<<<<<<< HEAD
-  ![Usage monthly view panel c subject area dropdown][17]
-
-  3. Use the filter symbol to select 'All' data or 'Top 10' for all of your selections.  Default is 'Top 10'.
-
-  ![Usage monthly view panel c filter symbol][18]
-
-  4. Roll-over each bar in the charts you have selected to reveal the underlying data.
-  5. Toggle the '+' symbol to show data beneath each of the charts you have selected to view.
-=======
+
   ![Usage monthly view Panel C Subject Area list][17]
 
   3. Use the filter symbol to select **All** data or **Top 10** for all your selections. The default is **Top 10**.
->>>>>>> 2170f2d9
 
   ![Usage monthly view Panel C filter symbol][18]
 
@@ -277,14 +233,8 @@
 
 #### Detailed usage data: Panel D
 
-<<<<<<< HEAD
-  ![Usage monthly view panel d filters][20]
-
-  3. Select the number of items per page you wish to view - 10, 20, or 50.
-  4. Download the data in Excel or csv format for offline analysis.
-=======
+
   ![Panel Map D][13]
->>>>>>> 2170f2d9
 
   1. The **Usage Detail** panel shows detailed order data.
   2. Use the filters at the top of each column to filter the data by using various commands and values.
@@ -294,15 +244,9 @@
   3. Select the number of items per page that you want to view. 10, 20, or 50 items per page are available.
   4. Download the data in Excel or CSV format for offline analysis.
 
-<<<<<<< HEAD
-  ![Orders and usage customer detail panel detail][26]
-
-  2. You will be redirected to the 'Customer' tab and detailed data for the customer with whom the subscription ID is associated will be retrieved.
-  3. You can download the data in Excel or csv format.
-=======
+
   ![Usage monthly view Panel D][24]
   ![Usage monthly view Panel D download result][25]
->>>>>>> 2170f2d9
 
 ### Accessing detailed customer data
 
@@ -358,19 +302,6 @@
   ![Edit a user panel][30]
 
 ## Help support requests
-
-
-<<<<<<< HEAD
-1. Select the 'Help' tab.
-2. Select either 'Orders & Usage' or 'Support & Documentation'.
-3. 'Orders & Usage' provides definitions of terms used in the Orders & Usage section.
-4. 'Support & Documentation' provides links to a training video, this document, and a link to submit a support request (see below).
-
-![Get help][35]
-
-##Support requests
-=======
->>>>>>> 2170f2d9
 
 
 ### Access the support request format
