--- conflicted
+++ resolved
@@ -1,295 +1,291 @@
-<<<<<<< HEAD
-<properties linkid="manage-services-import-export" urlDisplayName="Azure Import/Export Service" pageTitle="Using import/export to transfer data to Blob Storage | Azure" metaKeywords="" description="Learn how to create import and export jobs in the Azure Management Portal to transfer data to blob storage." metaCanonical="" disqusComments="1" umbracoNaviHide="0" title="Using the Azure Import/Export Service to Transfer Data to Blob Storage" authors="" />
-=======
-<properties linkid="manage-services-import-export" urlDisplayName="Windows Azure Import/Export Service" pageTitle="Using import/export to transfer data to Blob Storage | Microsoft Azure" metaKeywords="" description="Learn how to create import and export jobs in the Azure Management Portal to transfer data to blob storage." metaCanonical="" disqusComments="1" umbracoNaviHide="0" title="Using the Windows Azure Import/Export Service to Transfer Data to Blob Storage" authors="tamram" />
->>>>>>> a071f10b
-
-
-# Use the Azure Import/Export Service to Transfer Data to Blob Storage
-
-You can use the Azure Import/Export service to transfer large amounts of file data to Azure Blob storage in situations where uploading over the network is prohibitively expensive or not feasible. You can also use the Import/Export service to transfer large quantities of data resident in Blob storage to your on-premises installations in a timely and cost-effective manner.
-
-To transfer a large set of file data into Blob storage, you can send one or more hard drives containing that data to an Azure data center, where your data will be uploaded to your storage account. Similarly, to export data from Blob storage, you can send empty hard drives to an Azure data center, where the Blob data from your storage account will be copied to your hard drives and then returned to you. Before you send in a drive that contains data, you'll encrypt the data on the drive; when the Import/Export service exports your data to send to you, the data will also be encrypted before shipping.
-
-You can create and manage import and export jobs in one of two ways:
-
-- By using the Azure Management Portal.
-- By using a REST interface to the service.
-
-This article provides an overview of the Import/Export service and describes how to use the Management Portal to work with the Import/Export service. For information on the REST API, see the [Azure Import/Export Service REST API Reference](http://go.microsoft.com/fwlink/?LinkID=329099).
-
-## Overview of the Import/Export Service ##
-
-To begin the process of importing to or exporting from Blob storage, you first create a *job*. A job can be an *import job* or an *export job*:
-
-- Create an import job when you want to transfer data you have on-premise to blobs in your Azure storage account.
-- Create an export job when you want to transfer data currently stored as blobs in your storage account to hard drives that are shipped to you.
-
-When you create a job, you notify the Import/Export service that you will be shipping one or more hard drives to an Azure data center. For an import job, you'll be shipping hard drives containing file data. For an export job, you'll be shipping empty hard drives.
-
-To prepare your drive to ship for an import job, you'll run the **WAImportExport** tool, which facilitates copying your data to the drive, encrypting the data on the drive with BitLocker, and generating the drive journal files, which are discussed below.
-
-<div class="dev-callout">
-<strong>Note</strong>
-<p>The data on the drive must be encrypted using BitLocker Drive Encryption. This protects your data while it is in transit. For an export job, the Import/Export service will encrypt your data before shipping the drive back to you.</p>
-</div>
-
-When you create an import job or an export job, you'll also need the *drive ID*, which is the serial number assigned by the drive manufacturer to a specific hard disk. The drive ID is displayed on the exterior of the drive. 
-
-<h3>Requirements and Scope</h3>
-
-1.	**Subscription and storage accounts:** You must have an existing Azure subscription and one or more storage accounts to use the Import/Export service. Each job may be used to transfer data to or from only one storage account. In other words, a job cannot span across multiple storage accounts. For information on creating a new storage account, see [How to Create a Storage Account](http://www.windowsazure.com/en-us/manage/services/storage/how-to-create-a-storage-account/).
-2.	**Hard drives:** Only 3.5 inch SATA II hard drives are supported for use with the Import/Export service. Hard drives above 4TB are not supported with the preview release. For import jobs, only the first data volume on the drive will be processed. The data volume must be formatted with NTFS. You can attach a SATA II disk externally to most computers using a SATA II USB Adapter.
-3.	**BitLocker encryption:** All data stored on hard drives must be encrypted using BitLocker with encryption keys protected with numerical passwords.
-4.	**Blob storage targets:** Data may be uploaded to or downloaded from block blobs and page blobs. 
-5.	**Number of jobs:** A customer may have up to 20 jobs active per subscription.
-6.	**Maximum size of a job:** The size of a job is determined by the capacity of the hard drives used and the maximum amount of data that can be stored in a storage account. Each job may contain no more than 10 hard drives.
-
-## Create an Import Job in the Management Portal##
-
-Create an import job to notify the Import/Export service that you'll be shipping one or more drives containing data to the data center to be imported into your storage account.
-
-<h3>Prepare Your Drives</h3>
-
-Before you create an import job, prepare your drives with the [WAImportExport tool](http://go.microsoft.com/fwlink/?LinkID=301900&clcid=0x409). For more details about using the WAImportExport tool, see [WAImportExport Tool Reference](http://go.microsoft.com/fwlink/?LinkId=329032).
-  
-To prepare your drives, follow these three steps: 
-
-1.	Determine the data to be imported, and the number of drives you'll need.
-2.	Identify the destination blobs for your data in the Azure Blob service.
-3.	Use the WAImportExport tool to copy your data to one or more hard drives.
-
-The WAImportExport tool generates a *drive journal* file for each drive as it is prepared. The drive journal file is stored on your local computer, not on the drive itself. You'll upload the journal file when you create the import job. A drive journal file includes the drive ID and the BitLocker key, as well as other information about the drive.  
-
-<h3>Create the Import Job</h3>
-
-1.	Once you have prepared your drive, navigate to your storage account in the Management Portal, and view the 	Dashboard. Under <strong>Quick Glance</strong>, click <strong>Create an Import Job</strong>. 
- 
-2.	In Step 1 of the wizard, indicate that you have prepared your drive and that you have the drive journal file 	available.
- 
-3.	In Step 2, provide contact information for the person responsible for this import job. If you wish to save 	verbose log data for the import job, check the option to <strong>Save the verbose log in my 'waimportexport' 	blob container</strong>.
-
-4.	In Step 3, upload the drive journal files that you obtained during the drive preparation step. You'll need 	to upload one file for each drive that you have prepared.
-
-	![Create import job - Step 3][import-job-03]
-
-5.	In Step 4, enter a descriptive name for the import job. Note that the name you enter may contain only 	lowercase letters, numbers, hyphens, and underscores, must start with a letter, and may not contain spaces. 	You'll use the name you choose to track your jobs while they are in progress and once they are completed.
-
-	The data center region will indicate the data center to which you must ship your package. See the FAQ below for more information.
-
-	If you already have your FedEx tracking number, select <strong>I have my tracking number and want to enter it now</strong>, and navigate to the next step. If you do not have a tracking number yet, choose <strong>I will provide my shipping information for this import job once I have shipped my package</strong>, then complete the import process.
-
-6. 	If you already have your tracking number, then in Step 5, enter the tracking number and confirm it. 
-
-## Create an Export Job in the Management Portal##
-
-Create an export job to notify the Import/Export service that you'll be shipping one or more empty drives to the data center, so that data can be exported from your storage account to the drives, and the drives then shipped to you.
-
-1. 	To create an export job, navigate to your storage account in the Management Portal, and view the Dashboard. 	Under <strong>Quick Glance</strong>, click <strong>Create an Export Job</strong>, and proceed through the 	wizard.
-
-2. 	In Step 2, provide contact information for the person responsible for this export job. If you wish to save 	verbose log data for the export job, check the option to <strong>Save the verbose log in my 'waimportexport' 	blob container</strong>.
-
-3.	In Step 3, specify which blob data you wish to export from your storage account to your blank drive or 	drives. You can choose to export all blob data in the storage account, or you can specify which blobs 	or 	sets of blobs to export.
-
-	![Create export job - Step 3][export-job-03]
-
-	- To specify a blob to export, use the **Equal To** selector, and specify the relative path to the blob, beginning with the container name. Use *$root* to specify the root container.
-	- To specify all blobs starting with a prefix, use the **Starts With** selector, and specify the prefix, beginning with a forward slash '/'. The prefix may be the prefix of the container name, the complete container name, or the complete container name followed by the prefix of the blob name.
-
-	The table shows examples of valid blob paths:
-
-	<table border="1" cellspacing="0" cellpadding="5" style="border: 1px solid #000000;">
-		<tbody>
-			<tr>
-				<td><strong>Selector</strong></td>
-				<td><strong>Blob Path</strong></td>
-				<td><strong>Description</strong></td>
-			</tr>
-			<tr>
-				<td>Starts With</td>
-				<td>/</td>
-				<td>Exports all blobs in the storage account</td>
-			</tr>
-			<tr>
-				<td>Starts With</td>
-				<td>/$root/</td>
-				<td>Exports all blobs in the root container</td>
-			</tr>
-			<tr>
-				<td>Starts With</td>
-				<td>/book</td>
-				<td>Exports all blobs in any container that begins with prefix <strong>book</strong></td>
-			</tr>
-			<tr>
-				<td>Starts With</td>
-				<td>/music/</td>
-				<td>Exports all blobs in container <strong>music</strong></td>
-			</tr>
-			<tr>
-				<td>Starts With</td>
-				<td>/music/love</td>
-				<td>Exports all blobs in container <strong>music</strong> that begin with prefix <strong>love</strong></td>
-			</tr>
-			<tr>
-				<td>Equal To</td>
-				<td>$root/logo.bmp</td>
-				<td>Exports blob <strong>logo.bmp</strong> in the root container</td>
-			</tr>
-			<tr>
-				<td>Equal To</td>
-				<td>videos/story.mp4</td>
-				<td>Exports blob <strong>story.mp4</strong> in container <strong>videos</strong></td>
-			</tr>
-		</tbody>
-	</table>
-
-
-4.	In Step 4, enter a descriptive name for the export job. The name you enter may contain only lowercase 	letters, numbers, hyphens, and underscores, must start with a letter, and may not contain spaces.
-
-	The data center region will indicate the data center to which you must ship your package. See the FAQ below for more information.
-
-	If you already have your FedEx tracking number, select <strong>I have my tracking number and want to enter it now</strong>, and navigate to the next step. If you do not have a tracking number yet, choose <strong>I will provide my shipping information for this export job once I have shipped my package</strong>, then complete the import process.
-
-5. In Step 5, enter your tracking number, then confirm it. 
-
-
-## Track Job Status in the Management Portal##
-
-You can track the status of your import or export jobs from the Management Portal. Navigate to your storage account in the Management Portal, and click the **Import/Export** tab. A list of your jobs will appear on the page. You can filter the list on job status, job name, job type, or tracking number.
-
-The table describes what each job status designation means:
-
-<table border="1" cellspacing="0" cellpadding="5" style="border: 1px solid #000000;">
-	<tbody>
-		<tr>
-			<td><strong>Job Status</strong></td>
-			<td><strong>Description</strong></td>
-		</tr>
-		<tr>
-			<td>Creating</td>
-			<td>Your job has been created, but you have not yet provided your shipping information.</td>
-		</tr>
-		<tr>
-			<td>Shipping</td>
-			<td>Your job has been created and you have provided your shipping information.</td>
-		</tr>
-		<tr>
-			<td>Transferring</td>
-			<td>Your data is being transferred from your hard drive (for an import job) or to your hard drive (for an export job).</td>
-		</tr>
-		<tr>
-			<td>Packaging</td>
-			<td>The transfer of your data is complete, and your hard drive is being prepared for shipping back to you.</td>
-		</tr>
-		<tr>
-			<td>Complete</td>
-			<td>Your hard drive has been shipped back to you.</td>
-		</tr>
-	</tbody>
-</table>
-
-## View BitLocker Keys for an Export Job ##
-
-For export jobs, you can view and copy the BitLocker keys generated by the service for your drive, so that you can decrypt your exported data once you receive the drives from the Azure data center. Navigate to your storage account in the Management Portal, and click the **Import/Export** tab. Select your export job from the list, and click the **View Keys** button. The BitLocker keys appear as shown:
-
-![View BitLocker keys for export job][export-job-bitlocker-keys]
-
-## Frequently Asked Questions ##
-
-<h3>General</h3>
-
-**What is the pricing for the Import/Export service?**
-
-- See the [pricing page](http://go.microsoft.com/fwlink/?LinkId=329033) for pricing information.
-
-**How long will it take to import or export my data?**
-
-- It will take the time to ship the disks, plus several hours per TB of data to copy the data.
- 
-**What interface types are supported?**
-
-- The Import/Export service supports 3.5-inch SATA II hard drive disks (HDDs). You can use the following converters to transfer data in the devices in USB to SATA prior to shipping:
-	- Anker 68UPSATAA-02BU
-	- Anker 68UPSHHDS-BU
-	- Startech SATADOCK22UE 
-
-**If I want to import or export more than 10 drives, what should I do?**
-
-- One import or export job can reference only 10 drives in a single job during the preview release for the Import/Export service. If you want to ship more than 10 drives, you can create multiple jobs.
-
-**What happens if I accidentally send an HDD which does not conform to the supported requirements?**
-
-- The Azure data center will return the drive that does not conform to the supported requirements to you. If only some of the drives in the package meet the support requirements, those drives will be processed, and the drives that do not meet the requirements will be returned to you.
-
-<h3>Import/Export Job Management</h3>
-
-**What happens to my import and export jobs if I delete my Azure storage account?**
-
-- When you delete your storage account, all Azure Import/Export jobs are deleted along with your account.  
-
-**Can I cancel my job?**
-
-- You can cancel a job when its status is Creating or Shipping.
-
-**How long can I view the status of completed jobs in the Management Portal?**
-
-- You can view status for completed jobs for up to 90 days. All completed jobs will be archived after 90 days.  If you need to retrieve your completed job status after 90 days, you can contact customer support.
-
-<h3>Shipping</h3>
-
-**What courier services are supported?**
-
-- 	Only Federal Express (FedEx) is supported during the preview release.
-- 	Package(s) for an import job can be shipped either with FedEx Express or FedEx Ground.
-- 	All packages will be returned via FedEx Ground.
-
-	<div class="dev-callout">
-	<strong>Important</strong>
-	<p>You must provide your tracking number to the Azure Import/Export service; otherwise your job cannot be processed.</p>
-	</div>
-
-**Is there any cost associated with return shipping?**
-
-- Return shipping is free during the preview release.
-
-**Where can I ship my data from and to?**
-
-- The Import/Export service can only accept shipments that <strong>originate</strong> from U.S. locations, and can return packages only to U.S. addresses. The service supports importing data to and exporting data from storage accounts in the following regions:
-	- East US 
-	- West US 
-	- North Central US 
-	- South Central US 
-	- North Europe
-	- West Europe
-	- East Asia
-	- Southeast Asia
-
-- If your storage account resides in a U.S. data center, you may need to ship your drives to a data center in a different region, as not all data centers currently support the Import/Export service. You may incur egress charges if your job is processed in a region different from where your storage account resides.
-
-- If your storage account resides in a European or Asian data center, you must ship your drive to one of the supported regions in the U.S., and the shipment must originate from within the U.S. The Import/Export service will then copy the data to or from your storage account in Europe or Asia.  
-	- For an import job there is no ingress charge for the copy operation.
-	- For an export job, there will be data transfers fees for copying data between Azure data centers. For example, if your storage account resides in West Europe and you ship your drive to the East US data center, you will incur egress charges for moving the data from West Europe to East US in order to export it.
-
-	<div class="dev-callout">
-	<strong>Important</strong>
-	<p>Azure data centers cannot receive drives shipped from locations outside the U.S. and will refuse delivery of those packages.</p>
-	</div>
-
-**Can I purchase drives for import/export jobs from Microsoft?**
-
-- 	No. You will need to ship your own drives for both import and export jobs.
-
-<h3>Security</h3>
-
-**Is Bitlocker encryption a mandatory requirement?**
-
-- Yes. All drives must be encrypted with a BitLocker key.
-
-**Do you format the drives before returning them?**
-
-- No. All drives must be BitLocker-prepared.
-
-
-[import-job-03]: ./media/storage-import-export-service/import-job-03.png
-[export-job-03]: ./media/storage-import-export-service/export-job-03.png
-[export-job-bitlocker-keys]: ./media/storage-import-export-service/export-job-bitlocker-keys.png
+<properties linkid="manage-services-import-export" urlDisplayName="Azure Import/Export Service" pageTitle="Using import/export to transfer data to Blob Storage | Microsoft Azure" metaKeywords="" description="Learn how to create import and export jobs in the Azure Management Portal to transfer data to blob storage." metaCanonical="" disqusComments="1" umbracoNaviHide="0" title="Using the Azure Import/Export Service to Transfer Data to Blob Storage" authors="tamram" />
+
+
+# Use the Azure Import/Export Service to Transfer Data to Blob Storage
+
+You can use the Azure Import/Export service to transfer large amounts of file data to Azure Blob storage in situations where uploading over the network is prohibitively expensive or not feasible. You can also use the Import/Export service to transfer large quantities of data resident in Blob storage to your on-premises installations in a timely and cost-effective manner.
+
+To transfer a large set of file data into Blob storage, you can send one or more hard drives containing that data to an Azure data center, where your data will be uploaded to your storage account. Similarly, to export data from Blob storage, you can send empty hard drives to an Azure data center, where the Blob data from your storage account will be copied to your hard drives and then returned to you. Before you send in a drive that contains data, you'll encrypt the data on the drive; when the Import/Export service exports your data to send to you, the data will also be encrypted before shipping.
+
+You can create and manage import and export jobs in one of two ways:
+
+- By using the Azure Management Portal.
+- By using a REST interface to the service.
+
+This article provides an overview of the Import/Export service and describes how to use the Management Portal to work with the Import/Export service. For information on the REST API, see the [Azure Import/Export Service REST API Reference](http://go.microsoft.com/fwlink/?LinkID=329099).
+
+## Overview of the Import/Export Service ##
+
+To begin the process of importing to or exporting from Blob storage, you first create a *job*. A job can be an *import job* or an *export job*:
+
+- Create an import job when you want to transfer data you have on-premise to blobs in your Azure storage account.
+- Create an export job when you want to transfer data currently stored as blobs in your storage account to hard drives that are shipped to you.
+
+When you create a job, you notify the Import/Export service that you will be shipping one or more hard drives to an Azure data center. For an import job, you'll be shipping hard drives containing file data. For an export job, you'll be shipping empty hard drives.
+
+To prepare your drive to ship for an import job, you'll run the **WAImportExport** tool, which facilitates copying your data to the drive, encrypting the data on the drive with BitLocker, and generating the drive journal files, which are discussed below.
+
+<div class="dev-callout">
+<strong>Note</strong>
+<p>The data on the drive must be encrypted using BitLocker Drive Encryption. This protects your data while it is in transit. For an export job, the Import/Export service will encrypt your data before shipping the drive back to you.</p>
+</div>
+
+When you create an import job or an export job, you'll also need the *drive ID*, which is the serial number assigned by the drive manufacturer to a specific hard disk. The drive ID is displayed on the exterior of the drive. 
+
+<h3>Requirements and Scope</h3>
+
+1.	**Subscription and storage accounts:** You must have an existing Azure subscription and one or more storage accounts to use the Import/Export service. Each job may be used to transfer data to or from only one storage account. In other words, a job cannot span across multiple storage accounts. For information on creating a new storage account, see [How to Create a Storage Account](http://www.windowsazure.com/en-us/manage/services/storage/how-to-create-a-storage-account/).
+2.	**Hard drives:** Only 3.5 inch SATA II hard drives are supported for use with the Import/Export service. Hard drives above 4TB are not supported with the preview release. For import jobs, only the first data volume on the drive will be processed. The data volume must be formatted with NTFS. You can attach a SATA II disk externally to most computers using a SATA II USB Adapter.
+3.	**BitLocker encryption:** All data stored on hard drives must be encrypted using BitLocker with encryption keys protected with numerical passwords.
+4.	**Blob storage targets:** Data may be uploaded to or downloaded from block blobs and page blobs. 
+5.	**Number of jobs:** A customer may have up to 20 jobs active per subscription.
+6.	**Maximum size of a job:** The size of a job is determined by the capacity of the hard drives used and the maximum amount of data that can be stored in a storage account. Each job may contain no more than 10 hard drives.
+
+## Create an Import Job in the Management Portal##
+
+Create an import job to notify the Import/Export service that you'll be shipping one or more drives containing data to the data center to be imported into your storage account.
+
+<h3>Prepare Your Drives</h3>
+
+Before you create an import job, prepare your drives with the [WAImportExport tool](http://go.microsoft.com/fwlink/?LinkID=301900&clcid=0x409). For more details about using the WAImportExport tool, see [WAImportExport Tool Reference](http://go.microsoft.com/fwlink/?LinkId=329032).
+  
+To prepare your drives, follow these three steps: 
+
+1.	Determine the data to be imported, and the number of drives you'll need.
+2.	Identify the destination blobs for your data in the Azure Blob service.
+3.	Use the WAImportExport tool to copy your data to one or more hard drives.
+
+The WAImportExport tool generates a *drive journal* file for each drive as it is prepared. The drive journal file is stored on your local computer, not on the drive itself. You'll upload the journal file when you create the import job. A drive journal file includes the drive ID and the BitLocker key, as well as other information about the drive.  
+
+<h3>Create the Import Job</h3>
+
+1.	Once you have prepared your drive, navigate to your storage account in the Management Portal, and view the 	Dashboard. Under <strong>Quick Glance</strong>, click <strong>Create an Import Job</strong>. 
+ 
+2.	In Step 1 of the wizard, indicate that you have prepared your drive and that you have the drive journal file 	available.
+ 
+3.	In Step 2, provide contact information for the person responsible for this import job. If you wish to save 	verbose log data for the import job, check the option to <strong>Save the verbose log in my 'waimportexport' 	blob container</strong>.
+
+4.	In Step 3, upload the drive journal files that you obtained during the drive preparation step. You'll need 	to upload one file for each drive that you have prepared.
+
+	![Create import job - Step 3][import-job-03]
+
+5.	In Step 4, enter a descriptive name for the import job. Note that the name you enter may contain only 	lowercase letters, numbers, hyphens, and underscores, must start with a letter, and may not contain spaces. 	You'll use the name you choose to track your jobs while they are in progress and once they are completed.
+
+	The data center region will indicate the data center to which you must ship your package. See the FAQ below for more information.
+
+	If you already have your FedEx tracking number, select <strong>I have my tracking number and want to enter it now</strong>, and navigate to the next step. If you do not have a tracking number yet, choose <strong>I will provide my shipping information for this import job once I have shipped my package</strong>, then complete the import process.
+
+6. 	If you already have your tracking number, then in Step 5, enter the tracking number and confirm it. 
+
+## Create an Export Job in the Management Portal##
+
+Create an export job to notify the Import/Export service that you'll be shipping one or more empty drives to the data center, so that data can be exported from your storage account to the drives, and the drives then shipped to you.
+
+1. 	To create an export job, navigate to your storage account in the Management Portal, and view the Dashboard. 	Under <strong>Quick Glance</strong>, click <strong>Create an Export Job</strong>, and proceed through the 	wizard.
+
+2. 	In Step 2, provide contact information for the person responsible for this export job. If you wish to save 	verbose log data for the export job, check the option to <strong>Save the verbose log in my 'waimportexport' 	blob container</strong>.
+
+3.	In Step 3, specify which blob data you wish to export from your storage account to your blank drive or 	drives. You can choose to export all blob data in the storage account, or you can specify which blobs 	or 	sets of blobs to export.
+
+	![Create export job - Step 3][export-job-03]
+
+	- To specify a blob to export, use the **Equal To** selector, and specify the relative path to the blob, beginning with the container name. Use *$root* to specify the root container.
+	- To specify all blobs starting with a prefix, use the **Starts With** selector, and specify the prefix, beginning with a forward slash '/'. The prefix may be the prefix of the container name, the complete container name, or the complete container name followed by the prefix of the blob name.
+
+	The table shows examples of valid blob paths:
+
+	<table border="1" cellspacing="0" cellpadding="5" style="border: 1px solid #000000;">
+		<tbody>
+			<tr>
+				<td><strong>Selector</strong></td>
+				<td><strong>Blob Path</strong></td>
+				<td><strong>Description</strong></td>
+			</tr>
+			<tr>
+				<td>Starts With</td>
+				<td>/</td>
+				<td>Exports all blobs in the storage account</td>
+			</tr>
+			<tr>
+				<td>Starts With</td>
+				<td>/$root/</td>
+				<td>Exports all blobs in the root container</td>
+			</tr>
+			<tr>
+				<td>Starts With</td>
+				<td>/book</td>
+				<td>Exports all blobs in any container that begins with prefix <strong>book</strong></td>
+			</tr>
+			<tr>
+				<td>Starts With</td>
+				<td>/music/</td>
+				<td>Exports all blobs in container <strong>music</strong></td>
+			</tr>
+			<tr>
+				<td>Starts With</td>
+				<td>/music/love</td>
+				<td>Exports all blobs in container <strong>music</strong> that begin with prefix <strong>love</strong></td>
+			</tr>
+			<tr>
+				<td>Equal To</td>
+				<td>$root/logo.bmp</td>
+				<td>Exports blob <strong>logo.bmp</strong> in the root container</td>
+			</tr>
+			<tr>
+				<td>Equal To</td>
+				<td>videos/story.mp4</td>
+				<td>Exports blob <strong>story.mp4</strong> in container <strong>videos</strong></td>
+			</tr>
+		</tbody>
+	</table>
+
+
+4.	In Step 4, enter a descriptive name for the export job. The name you enter may contain only lowercase 	letters, numbers, hyphens, and underscores, must start with a letter, and may not contain spaces.
+
+	The data center region will indicate the data center to which you must ship your package. See the FAQ below for more information.
+
+	If you already have your FedEx tracking number, select <strong>I have my tracking number and want to enter it now</strong>, and navigate to the next step. If you do not have a tracking number yet, choose <strong>I will provide my shipping information for this export job once I have shipped my package</strong>, then complete the import process.
+
+5. In Step 5, enter your tracking number, then confirm it. 
+
+
+## Track Job Status in the Management Portal##
+
+You can track the status of your import or export jobs from the Management Portal. Navigate to your storage account in the Management Portal, and click the **Import/Export** tab. A list of your jobs will appear on the page. You can filter the list on job status, job name, job type, or tracking number.
+
+The table describes what each job status designation means:
+
+<table border="1" cellspacing="0" cellpadding="5" style="border: 1px solid #000000;">
+	<tbody>
+		<tr>
+			<td><strong>Job Status</strong></td>
+			<td><strong>Description</strong></td>
+		</tr>
+		<tr>
+			<td>Creating</td>
+			<td>Your job has been created, but you have not yet provided your shipping information.</td>
+		</tr>
+		<tr>
+			<td>Shipping</td>
+			<td>Your job has been created and you have provided your shipping information.</td>
+		</tr>
+		<tr>
+			<td>Transferring</td>
+			<td>Your data is being transferred from your hard drive (for an import job) or to your hard drive (for an export job).</td>
+		</tr>
+		<tr>
+			<td>Packaging</td>
+			<td>The transfer of your data is complete, and your hard drive is being prepared for shipping back to you.</td>
+		</tr>
+		<tr>
+			<td>Complete</td>
+			<td>Your hard drive has been shipped back to you.</td>
+		</tr>
+	</tbody>
+</table>
+
+## View BitLocker Keys for an Export Job ##
+
+For export jobs, you can view and copy the BitLocker keys generated by the service for your drive, so that you can decrypt your exported data once you receive the drives from the Azure data center. Navigate to your storage account in the Management Portal, and click the **Import/Export** tab. Select your export job from the list, and click the **View Keys** button. The BitLocker keys appear as shown:
+
+![View BitLocker keys for export job][export-job-bitlocker-keys]
+
+## Frequently Asked Questions ##
+
+<h3>General</h3>
+
+**What is the pricing for the Import/Export service?**
+
+- See the [pricing page](http://go.microsoft.com/fwlink/?LinkId=329033) for pricing information.
+
+**How long will it take to import or export my data?**
+
+- It will take the time to ship the disks, plus several hours per TB of data to copy the data.
+ 
+**What interface types are supported?**
+
+- The Import/Export service supports 3.5-inch SATA II hard drive disks (HDDs). You can use the following converters to transfer data in the devices in USB to SATA prior to shipping:
+	- Anker 68UPSATAA-02BU
+	- Anker 68UPSHHDS-BU
+	- Startech SATADOCK22UE 
+
+**If I want to import or export more than 10 drives, what should I do?**
+
+- One import or export job can reference only 10 drives in a single job during the preview release for the Import/Export service. If you want to ship more than 10 drives, you can create multiple jobs.
+
+**What happens if I accidentally send an HDD which does not conform to the supported requirements?**
+
+- The Azure data center will return the drive that does not conform to the supported requirements to you. If only some of the drives in the package meet the support requirements, those drives will be processed, and the drives that do not meet the requirements will be returned to you.
+
+<h3>Import/Export Job Management</h3>
+
+**What happens to my import and export jobs if I delete my Azure storage account?**
+
+- When you delete your storage account, all Azure Import/Export jobs are deleted along with your account.  
+
+**Can I cancel my job?**
+
+- You can cancel a job when its status is Creating or Shipping.
+
+**How long can I view the status of completed jobs in the Management Portal?**
+
+- You can view status for completed jobs for up to 90 days. All completed jobs will be archived after 90 days.  If you need to retrieve your completed job status after 90 days, you can contact customer support.
+
+<h3>Shipping</h3>
+
+**What courier services are supported?**
+
+- 	Only Federal Express (FedEx) is supported during the preview release.
+- 	Package(s) for an import job can be shipped either with FedEx Express or FedEx Ground.
+- 	All packages will be returned via FedEx Ground.
+
+	<div class="dev-callout">
+	<strong>Important</strong>
+	<p>You must provide your tracking number to the Azure Import/Export service; otherwise your job cannot be processed.</p>
+	</div>
+
+**Is there any cost associated with return shipping?**
+
+- Return shipping is free during the preview release.
+
+**Where can I ship my data from and to?**
+
+- The Import/Export service can only accept shipments that <strong>originate</strong> from U.S. locations, and can return packages only to U.S. addresses. The service supports importing data to and exporting data from storage accounts in the following regions:
+	- East US 
+	- West US 
+	- North Central US 
+	- South Central US 
+	- North Europe
+	- West Europe
+	- East Asia
+	- Southeast Asia
+
+- If your storage account resides in a U.S. data center, you may need to ship your drives to a data center in a different region, as not all data centers currently support the Import/Export service. You may incur egress charges if your job is processed in a region different from where your storage account resides.
+
+- If your storage account resides in a European or Asian data center, you must ship your drive to one of the supported regions in the U.S., and the shipment must originate from within the U.S. The Import/Export service will then copy the data to or from your storage account in Europe or Asia.  
+	- For an import job there is no ingress charge for the copy operation.
+	- For an export job, there will be data transfers fees for copying data between Azure data centers. For example, if your storage account resides in West Europe and you ship your drive to the East US data center, you will incur egress charges for moving the data from West Europe to East US in order to export it.
+
+	<div class="dev-callout">
+	<strong>Important</strong>
+	<p>Azure data centers cannot receive drives shipped from locations outside the U.S. and will refuse delivery of those packages.</p>
+	</div>
+
+**Can I purchase drives for import/export jobs from Microsoft?**
+
+- 	No. You will need to ship your own drives for both import and export jobs.
+
+<h3>Security</h3>
+
+**Is Bitlocker encryption a mandatory requirement?**
+
+- Yes. All drives must be encrypted with a BitLocker key.
+
+**Do you format the drives before returning them?**
+
+- No. All drives must be BitLocker-prepared.
+
+
+[import-job-03]: ./media/storage-import-export-service/import-job-03.png
+[export-job-03]: ./media/storage-import-export-service/export-job-03.png
+[export-job-bitlocker-keys]: ./media/storage-import-export-service/export-job-bitlocker-keys.png