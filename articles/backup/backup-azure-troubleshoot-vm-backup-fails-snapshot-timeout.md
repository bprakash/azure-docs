---
title: 'Troubleshoot Azure Backup failure: Guest Agent Status Unavailable | Microsoft Docs'
description: 'Symptoms, causes, and resolutions of Azure Backup failures related to error: Could not communicate with the VM agent'
services: backup
documentationcenter: ''
author: genlin
manager: cshepard
editor: ''
keywords: Azure backup; VM agent; Network connectivity; 

ms.assetid: 4b02ffa4-c48e-45f6-8363-73d536be4639
ms.service: backup
ms.workload: storage-backup-recovery
ms.tgt_pltfrm: na
ms.devlang: na
ms.topic: article
<<<<<<< HEAD
ms.date: 06/13/2017
ms.author: genli;markgal;
---

# Troubleshoot Azure Backup failure: VM Agent unable to communicate with Azure Backup
## Summary
After you register and schedule a VM for the Azure Backup service, Backup initiates the job by communicating with the VM backup extension to take a point-in-time snapshot. Any of four conditions might prevent the snapshot from being triggered, which in turn can lead to Backup failure. This article provides troubleshooting steps to help you resolve Backup failures related to problems in communication with VM agent and extension.

[!INCLUDE [support-disclaimer](../../includes/support-disclaimer.md)]

## Symptom
Azure Backup for an infrastructure as a service (IaaS) VM fails, returning the following error message in the job error details in the [Azure portal](https://portal.azure.com/): "VM agent is unable to communicate with the Azure Backup Service.", "Snapshot operation failed due to no network connectivity on the virtual machine."
=======
ms.date: 08/17/2017
ms.author: genli;markgal;
---

# Troubleshoot Azure Backup failure: Issues with agent and/or extension

This article provides troubleshooting steps to help you resolve Backup failures related to problems in communication with VM agent and extension.

[!INCLUDE [support-disclaimer](../../includes/support-disclaimer.md)]

## VM Agent unable to communicate with Azure Backup
After you register and schedule a VM for the Azure Backup service, Backup initiates the job by communicating with the VM agent to take a point-in-time snapshot. Any of the following conditions might prevent the snapshot from being triggered, which in turn can lead to Backup failure. Follow below troubleshooting steps in the given order and retry your operation.
##### Cause 1: [The VM has no Internet access](#the-vm-has-no-internet-access)
##### Cause 2: [The agent is installed in the VM but is unresponsive (for Windows VMs)](#the-agent-installed-in-the-vm-but-unresponsive-for-windows-vms)
##### Cause 3: [The agent installed in the VM is out of date (for Linux VMs)](#the-agent-installed-in-the-vm-is-out-of-date-for-linux-vms)
##### Cause 4: [The snapshot status cannot be retrieved or a snapshot cannot be taken](#the-snapshot-status-cannot-be-retrieved-or-a-snapshot-cannot-be-taken)
##### Cause 5: [The backup extension fails to update or load](#the-backup-extension-fails-to-update-or-load)

## Snapshot operation failed due to no network connectivity on the virtual machine
After you register and schedule a VM for the Azure Backup service, Backup initiates the job by communicating with the VM backup extension to take a point-in-time snapshot. Any of the following conditions might prevent the snapshot from being triggered, which in turn can lead to Backup failure. Follow below troubleshooting steps in the given order and retry your operation.
##### Cause 1: [The VM has no Internet access](#the-vm-has-no-internet-access)
##### Cause 2: [The snapshot status cannot be retrieved or a snapshot cannot be taken](#the-snapshot-status-cannot-be-retrieved-or-a-snapshot-cannot-be-taken)
##### Cause 3: [The backup extension fails to update or load](#the-backup-extension-fails-to-update-or-load)

## VMSnapshot extension operation failed

After you register and schedule a VM for the Azure Backup service, Backup initiates the job by communicating with the VM backup extension to take a point-in-time snapshot. Any of the following conditions might prevent the snapshot from being triggered, which in turn can lead to Backup failure. Follow below troubleshooting steps in the given order and retry your operation.
##### Cause 1: [The snapshot status cannot be retrieved or a snapshot cannot be taken](#the-snapshot-status-cannot-be-retrieved-or-a-snapshot-cannot-be-taken)
##### Cause 2: [The backup extension fails to update or load](#the-backup-extension-fails-to-update-or-load)
##### Cause 3: [The VM has no Internet access](#the-vm-has-no-internet-access)
##### Cause 4: [The agent is installed in the VM but is unresponsive (for Windows VMs)](#the-agent-installed-in-the-vm-but-unresponsive-for-windows-vms)
##### Cause 5: [The agent installed in the VM is out of date (for Linux VMs)](#the-agent-installed-in-the-vm-is-out-of-date-for-linux-vms)

## Unable to perform the operation as the VM Agent is not responsive

After you register and schedule a VM for the Azure Backup service, Backup initiates the job by communicating with the VM backup extension to take a point-in-time snapshot. Any of the following conditions might prevent the snapshot from being triggered, which in turn can lead to Backup failure. Follow below troubleshooting steps in the given order and retry your operation.
##### Cause 1: [The agent is installed in the VM but is unresponsive (for Windows VMs)](#the-agent-installed-in-the-vm-but-unresponsive-for-windows-vms)
##### Cause 2: [The agent installed in the VM is out of date (for Linux VMs)](#the-agent-installed-in-the-vm-is-out-of-date-for-linux-vms)
##### Cause 3: [The VM has no Internet access](#the-vm-has-no-internet-access)

## Backup failed with an internal error - Please retry the operation in a few minutes

After you register and schedule a VM for the Azure Backup service, Backup initiates the job by communicating with the VM backup extension to take a point-in-time snapshot. Any of the following conditions might prevent the snapshot from being triggered, which in turn can lead to Backup failure. Follow below troubleshooting steps in the given order and retry your operation.
##### Cause 1: [The VM has no Internet access](#the-vm-has-no-internet-access)
##### Cause 2: [The agent installed in the VM but unresponsive (for Windows VMs)](#the-agent-installed-in-the-vm-but-unresponsive-for-windows-vms)
##### Cause 3: [The agent installed in the VM is out of date (for Linux VMs)](#the-agent-installed-in-the-vm-is-out-of-date-for-linux-vms)
##### Cause 4: [The snapshot status cannot be retrieved or a snapshot cannot be taken](#the-snapshot-status-cannot-be-retrieved-or-a-snapshot-cannot-be-taken)
##### Cause 5: [The backup extension fails to update or load](#the-backup-extension-fails-to-update-or-load)


## Causes and Solutions
>>>>>>> 7e950a10

### The VM has no Internet access
Per the deployment requirement, the VM has no Internet access, or it has restrictions in place that prevent access to the Azure infrastructure.

To function correctly, the backup extension requires connectivity to the Azure public IP addresses. The extension sends commands to an Azure Storage endpoint (HTTP URL) to manage the snapshots of the VM. If the extension has no access to the public Internet, Backup eventually fails.

####  Solution
To resolve the issue, try one of the methods listed here.
##### Allow access to the Azure datacenter IP ranges

1. Obtain the [list of Azure datacenter IPs](https://www.microsoft.com/download/details.aspx?id=41653) to allow access to.
2. Unblock the IPs by running the **New-NetRoute** cmdlet in the Azure VM in an elevated PowerShell window. Run the cmdlet as an administrator.
3. To allow access to the IPs, add rules to the network security group, if you have one.

##### Create a path for HTTP traffic to flow

1. If you have network restrictions in place (for example, a network security group), deploy an HTTP proxy server to route the traffic.
2. To allow access to the Internet from the HTTP proxy server, add rules to the network security group, if you have one.

To learn how to set up an HTTP proxy for VM backups, see [Prepare your environment to back up Azure virtual machines](backup-azure-vms-prepare.md#using-an-http-proxy-for-vm-backups).

In case you are using Managed Disks, you may need an additional port (8443) opening up on the firewalls.
<<<<<<< HEAD

## Cause 2: The agent installed in the VM is out of date (for Linux VMs)
=======
>>>>>>> 7e950a10

### The agent installed in the VM but unresponsive (for Windows VMs)

#### Solution
The VM Agent might have been corrupted or the service might have been stopped. Re-installing the VM agent would help get the latest version and restart the communication.

1. Verify whether Windows Guest Agent service running in services (services.msc) of the Virtual Machine. Try restart the Windows Guest Agent service and initiate the Backup<br>
2. if it is not visible in services, verify in Programs and Features whether Windows Guest agent service is installed.
4. If you are able to view in programs and features uninstall the Windows Guest Agent.
5. Download and install the [latest version of agent MSI](http://go.microsoft.com/fwlink/?LinkID=394789&clcid=0x409). You need Administrator privileges to complete the installation.
6. Then you should be able to view Windows Guest Agent services in services
7. Try running an on-demand/adhoc backup by clicking "Backup Now" in the portal.

Also verify your Virtual Machine has **[.NET 4.5 installed in the system](https://docs.microsoft.com/en-us/dotnet/framework/migration-guide/how-to-determine-which-versions-are-installed)**. It is required for the VM agent to communicate with the service

### The agent installed in the VM is out of date (for Linux VMs)

#### Solution
Most agent-related or extension-related failures for Linux VMs are caused by issues that affect an outdated VM agent. To troubleshoot this issue, follow these general guidelines:

1. Follow the instructions for [updating the Linux VM agent](../virtual-machines/linux/update-agent.md).

 >[!NOTE]
 >We *strongly recommend* that you update the agent only through a distribution repository. We do not recommend downloading the agent code directly from GitHub and updating it. If the latest agent is unavailable for your distribution, contact distribution support for instructions on how to install it. To check for the most recent agent, go to the [Windows Azure Linux agent](https://github.com/Azure/WALinuxAgent/releases) page in the GitHub repository.

2. Make sure that the Azure agent is running on the VM by running the following command: `ps -e`

 If the process is not running, restart it by using the following commands:

 * For Ubuntu: `service walinuxagent start`
 * For other distributions: `service waagent start`

3. [Configure the auto restart agent](https://github.com/Azure/WALinuxAgent/wiki/Known-Issues#mitigate_agent_crash).
4. Run a new test backup. If the failure persists, please collect the following logs from the customer’s VM:

   * /var/lib/waagent/*.xml
   * /var/log/waagent.log
   * /var/log/azure/*

If we require verbose logging for waagent, follow these steps:

1. In the /etc/waagent.conf file, locate the following line: **Enable verbose logging (y|n)**
2. Change the **Logs.Verbose** value from *n* to *y*.
3. Save the change, and then restart waagent by following the previous steps in this section.

<<<<<<< HEAD
## Cause 3: The agent installed in the VM but unresponsive (for Windows VMs)

### Solution
The VM Agent might have been corrupted or the service might have been stopped. Re-installing the VM agent would help get the latest version and restart the communication.

1. Verify whether you can view Windows Guest Agent service in services of the machine (services.msc)
2. if it is not visible there, verify in Programs and Features whether Windows Guest agent service is installed.
3. If you are able to view in programs and features uninstall the Windows Guest Agent.
4. Download and install the [agent MSI](http://go.microsoft.com/fwlink/?LinkID=394789&clcid=0x409). You need Administrator privileges to complete the installation.
5. Then you should be able to view Windows Guest Agent services in services
6. Try running an on-demand/adhoc backup by clicking "Backup Now" in the portal.

Also verify if you have **.NET 4.5 installed in the system**. It is required for the VM agent to communicate with the service

## Cause 4: The backup extension fails to update or load
If extensions cannot be loaded, Backup fails because a snapshot cannot be taken.
=======
### The snapshot status cannot be retrieved or a snapshot cannot be taken
The VM backup relies on issuing a snapshot command to the underlying storage account. Backup can fail either because it has no access to the storage account or because the execution of the snapshot task is delayed.

#### Solution
The following conditions can cause snapshot task failure:
>>>>>>> 7e950a10

| Cause | Solution |
| --- | --- |
| The VM has SQL Server backup configured. | By default, the VM backup runs a VSS full backup on Windows VMs. On VMs that are running SQL Server-based servers and on which SQL Server backup is configured, snapshot execution delays may occur.<br><br>If you are experiencing a Backup failure because of a snapshot issue, set the following registry key:<br><br>**[HKEY_LOCAL_MACHINE\SOFTWARE\MICROSOFT\BCDRAGENT] "USEVSSCOPYBACKUP"="TRUE"** |
| The VM status is reported incorrectly because the VM is shut down in RDP. | If you shut down the VM in Remote Desktop Protocol (RDP), check the portal to determine whether the VM status is correct. If it’s not correct, shut down the VM in the portal by using the **Shutdown** option on the VM dashboard. |
| Many VMs from the same cloud service are configured to back up at the same time. | It’s a best practice to spread out the backup schedules for VMs from the same cloud service. |
| The VM is running at high CPU or memory usage. | If the VM is running at high CPU usage (more than 90 percent) or high memory usage, the snapshot task is queued and delayed, and it eventually times out. In this situation, try an on-demand backup. |
| The VM cannot get the host/fabric address from DHCP. | DHCP must be enabled inside the guest for the IaaS VM backup to work.  If the VM cannot get the host/fabric address from DHCP response 245, it cannot download or run any extensions. If you need a static private IP, you should configure it through the platform. The DHCP option inside the VM should be left enabled. For more information, see [Setting a Static Internal Private IP](../virtual-network/virtual-networks-reserved-private-ip.md). |

### The backup extension fails to update or load
If extensions cannot be loaded, Backup fails because a snapshot cannot be taken.

#### Solution

**For Windows guests:**
Verify that the iaasvmprovider service is enabled and has a startup type of *automatic*. If the service is not configured in this way, enable it to determine whether the next backup succeeds.

**For Linux guests:**
Verify the latest version of VMSnapshot for Linux (the extension used by Backup) is 1.0.91.0.<br>


If the backup extension still fails to update or load, you can force the VMSnapshot extension to be reloaded by uninstalling the extension. The next backup attempt will reload the extension.

To uninstall the extension, do the following:

1. Go to the [Azure portal](https://portal.azure.com/).
2. Locate the VM that has backup problems.
3. Click **Settings**.
4. Click **Extensions**.
5. Click **Vmsnapshot Extension**.
6. Click **Uninstall**.

This procedure causes the extension to be reinstalled during the next backup.
<<<<<<< HEAD

## Cause 5: The snapshot status cannot be retrieved or a snapshot cannot be taken
The VM backup relies on issuing a snapshot command to the underlying storage account. Backup can fail either because it has no access to the storage account or because the execution of the snapshot task is delayed.

### Solution
The following conditions can cause snapshot task failure:

| Cause | Solution |
| --- | --- |
| The VM has SQL Server backup configured. | By default, the VM backup runs a VSS full backup on Windows VMs. On VMs that are running SQL Server-based servers and on which SQL Server backup is configured, snapshot execution delays may occur.<br><br>If you are experiencing a Backup failure because of a snapshot issue, set the following registry key:<br><br>**[HKEY_LOCAL_MACHINE\SOFTWARE\MICROSOFT\BCDRAGENT] "USEVSSCOPYBACKUP"="TRUE"** |
| The VM status is reported incorrectly because the VM is shut down in RDP. | If you shut down the VM in Remote Desktop Protocol (RDP), check the portal to determine whether the VM status is correct. If it’s not correct, shut down the VM in the portal by using the **Shutdown** option on the VM dashboard. |
| Many VMs from the same cloud service are configured to back up at the same time. | It’s a best practice to spread out the backup schedules for VMs from the same cloud service. |
| The VM is running at high CPU or memory usage. | If the VM is running at high CPU usage (more than 90 percent) or high memory usage, the snapshot task is queued and delayed, and it eventually times out. In this situation, try an on-demand backup. |
| The VM cannot get the host/fabric address from DHCP. | DHCP must be enabled inside the guest for the IaaS VM backup to work.  If the VM cannot get the host/fabric address from DHCP response 245, it cannot download or run any extensions. If you need a static private IP, you should configure it through the platform. The DHCP option inside the VM should be left enabled. For more information, see [Setting a Static Internal Private IP](../virtual-network/virtual-networks-reserved-private-ip.md). |
=======
>>>>>>> 7e950a10
<|MERGE_RESOLUTION|>--- conflicted
+++ resolved
@@ -14,20 +14,6 @@
 ms.tgt_pltfrm: na
 ms.devlang: na
 ms.topic: article
-<<<<<<< HEAD
-ms.date: 06/13/2017
-ms.author: genli;markgal;
----
-
-# Troubleshoot Azure Backup failure: VM Agent unable to communicate with Azure Backup
-## Summary
-After you register and schedule a VM for the Azure Backup service, Backup initiates the job by communicating with the VM backup extension to take a point-in-time snapshot. Any of four conditions might prevent the snapshot from being triggered, which in turn can lead to Backup failure. This article provides troubleshooting steps to help you resolve Backup failures related to problems in communication with VM agent and extension.
-
-[!INCLUDE [support-disclaimer](../../includes/support-disclaimer.md)]
-
-## Symptom
-Azure Backup for an infrastructure as a service (IaaS) VM fails, returning the following error message in the job error details in the [Azure portal](https://portal.azure.com/): "VM agent is unable to communicate with the Azure Backup Service.", "Snapshot operation failed due to no network connectivity on the virtual machine."
-=======
 ms.date: 08/17/2017
 ms.author: genli;markgal;
 ---
@@ -79,7 +65,6 @@
 
 
 ## Causes and Solutions
->>>>>>> 7e950a10
 
 ### The VM has no Internet access
 Per the deployment requirement, the VM has no Internet access, or it has restrictions in place that prevent access to the Azure infrastructure.
@@ -102,11 +87,6 @@
 To learn how to set up an HTTP proxy for VM backups, see [Prepare your environment to back up Azure virtual machines](backup-azure-vms-prepare.md#using-an-http-proxy-for-vm-backups).
 
 In case you are using Managed Disks, you may need an additional port (8443) opening up on the firewalls.
-<<<<<<< HEAD
-
-## Cause 2: The agent installed in the VM is out of date (for Linux VMs)
-=======
->>>>>>> 7e950a10
 
 ### The agent installed in the VM but unresponsive (for Windows VMs)
 
@@ -152,30 +132,11 @@
 2. Change the **Logs.Verbose** value from *n* to *y*.
 3. Save the change, and then restart waagent by following the previous steps in this section.
 
-<<<<<<< HEAD
-## Cause 3: The agent installed in the VM but unresponsive (for Windows VMs)
-
-### Solution
-The VM Agent might have been corrupted or the service might have been stopped. Re-installing the VM agent would help get the latest version and restart the communication.
-
-1. Verify whether you can view Windows Guest Agent service in services of the machine (services.msc)
-2. if it is not visible there, verify in Programs and Features whether Windows Guest agent service is installed.
-3. If you are able to view in programs and features uninstall the Windows Guest Agent.
-4. Download and install the [agent MSI](http://go.microsoft.com/fwlink/?LinkID=394789&clcid=0x409). You need Administrator privileges to complete the installation.
-5. Then you should be able to view Windows Guest Agent services in services
-6. Try running an on-demand/adhoc backup by clicking "Backup Now" in the portal.
-
-Also verify if you have **.NET 4.5 installed in the system**. It is required for the VM agent to communicate with the service
-
-## Cause 4: The backup extension fails to update or load
-If extensions cannot be loaded, Backup fails because a snapshot cannot be taken.
-=======
 ### The snapshot status cannot be retrieved or a snapshot cannot be taken
 The VM backup relies on issuing a snapshot command to the underlying storage account. Backup can fail either because it has no access to the storage account or because the execution of the snapshot task is delayed.
 
 #### Solution
 The following conditions can cause snapshot task failure:
->>>>>>> 7e950a10
 
 | Cause | Solution |
 | --- | --- |
@@ -209,20 +170,3 @@
 6. Click **Uninstall**.
 
 This procedure causes the extension to be reinstalled during the next backup.
-<<<<<<< HEAD
-
-## Cause 5: The snapshot status cannot be retrieved or a snapshot cannot be taken
-The VM backup relies on issuing a snapshot command to the underlying storage account. Backup can fail either because it has no access to the storage account or because the execution of the snapshot task is delayed.
-
-### Solution
-The following conditions can cause snapshot task failure:
-
-| Cause | Solution |
-| --- | --- |
-| The VM has SQL Server backup configured. | By default, the VM backup runs a VSS full backup on Windows VMs. On VMs that are running SQL Server-based servers and on which SQL Server backup is configured, snapshot execution delays may occur.<br><br>If you are experiencing a Backup failure because of a snapshot issue, set the following registry key:<br><br>**[HKEY_LOCAL_MACHINE\SOFTWARE\MICROSOFT\BCDRAGENT] "USEVSSCOPYBACKUP"="TRUE"** |
-| The VM status is reported incorrectly because the VM is shut down in RDP. | If you shut down the VM in Remote Desktop Protocol (RDP), check the portal to determine whether the VM status is correct. If it’s not correct, shut down the VM in the portal by using the **Shutdown** option on the VM dashboard. |
-| Many VMs from the same cloud service are configured to back up at the same time. | It’s a best practice to spread out the backup schedules for VMs from the same cloud service. |
-| The VM is running at high CPU or memory usage. | If the VM is running at high CPU usage (more than 90 percent) or high memory usage, the snapshot task is queued and delayed, and it eventually times out. In this situation, try an on-demand backup. |
-| The VM cannot get the host/fabric address from DHCP. | DHCP must be enabled inside the guest for the IaaS VM backup to work.  If the VM cannot get the host/fabric address from DHCP response 245, it cannot download or run any extensions. If you need a static private IP, you should configure it through the platform. The DHCP option inside the VM should be left enabled. For more information, see [Setting a Static Internal Private IP](../virtual-network/virtual-networks-reserved-private-ip.md). |
-=======
->>>>>>> 7e950a10
