<properties
   pageTitle="Azure Backup FAQ | Microsoft Azure"
   description="Answers to frequently asked questions about the backup agent, backup and retention, recovery, security and other common questions about the Azure Backup solution."
   services="backup"
   documentationCenter=""
   authors="Jim-Parker"
   manager="jwhit"
   editor=""
   keywords="backup solution; backup service"/>

<tags
   ms.service="backup"
   ms.workload="storage-backup-recovery"
	 ms.tgt_pltfrm="na"
	 ms.devlang="na"
<<<<<<< HEAD
	 ms.topic="article"
=======
	 ms.topic="get-started-article"
>>>>>>> abb96edc
	 ms.date="01/28/2016"
	 ms.author="trinadhk; giridham; arunak; markgal; jimpark;"/>

# Azure Backup service- FAQ
The following is a list of commonly asked questions about Azure Backup. If you have any additional questions about the Azure Backup solution, please go to the the [discussion forum](https://social.msdn.microsoft.com/forums/azure/home?forum=windowsazureonlinebackup) and post your questions. Someone from our community will help you get your answers. If a question is commonly asked, we will add it to this article so that it can be found quickly and easily.

## Installation & Configuration
**Q1. What is the list of supported operating systems from which I can backup to Azure using Azure Backup?** <br/>
A1. The following list of operating systems is supported by Azure Backup


| Operating System        | Platform           | SKU  |
| :------------- |-------------| :-----|
| Windows 8 and latest SPs      | 64 bit | Enterprise, Pro |
| Windows 7 and latest SPs      | 64 bit | Ultimate, Enterprise, Professional, Home Premium, Home Basic, Starter |
| Windows 8.1 and latest SPs | 64 bit      |    Enterprise, Pro |
| Windows 10      | 64 bit | Enterprise, Pro, Home |
|Windows Server 2012 R2 and latest SPs|	64 bit|	Standard, Datacenter, Foundation|
|Windows Server 2012 and latest SPs|	64 bit|	Datacenter, Foundation, Standard|
|Windows Storage Server 2012 R2 and latest SPs	|64 bit|	Standard, Workgroup|
|Windows Storage Server 2012 and latest SPs	|64 bit	|Standard, Workgroup
|Windows Server 2012 R2 and latest SPs	|64 bit|	Essential|
|Windows Server 2008 R2 SP1	|64 bit|	Standard, Enterprise, Datacenter, Foundation|
|Windows Server 2008 SP2	|64 bit|	Standard, Enterprise, Datacenter, Foundation|

**Q2. Where can I download the latest Azure Backup agent?** <br/>
A2. You can download the latest agent from [here](http://aka.ms/azurebackup_agent). This can be installed on Windows Server, SCDPM server or Windows client

**Q3. Which version of SCDPM server is supported?** <br/>
A3. We recommend that you install the [latest](http://aka.ms/azurebackup_agent) Azure Backup agent on the latest update rollup of SCDPM (UR6 as of July 2015)

**Q4. When configuring the Azure Backup agent, I am prompted to enter the “vault credentials”. Is there any expiration date attached to the vault credentials?** <br/>
A4. Yes, the vault credential expire after 48hours. If the file expires, log in to the Azure portal and download the vault credentials files from your Backup vault.

**Q5. Is there any limit on the number of backup vaults that can be created in each Azure subscription?** <br/>
A5. Yes. As of July 2015, you can create 25 vaults per subscription. If you need more vaults, then create a new subscription.

**Q6. Should I look at a vault as a billing entity?** <br/>
A6. Though it is possible to get a detailed bill for each vault, we highly recommend that you consider an Azure subscription as a billing entity. It is consistent across all services and is easier to manage.

**Q7. Are there any limits on the number of servers/machines that can be registered against each vault?** <br/>
A7. Yes, you can register upto 50 machines per vault. For Azure IaaS virtual machines, limit is 200 VMs per vault. If you need to register more machines, create a new vault.

**Q8. Are there any limits on the amount of data that can be backed up from a Windows server/client or SCDPM server?** <br/>
A8. No.

**Q9. How do I register my server to another datacenter?**<br/>
A9. In general the backup data is sent to the datacenter of the Backup Service to which it is registered. The easiest way to change the datacenter is to uninstall the agent and reinstall the agent and register to a new datacenter.

**Q10. What happens if I rename a Windows server that is backing up data to Azure?** <br/>
A10. Any currently configured backups will be stopped. You will need to reregister the server with the backup vault and it will be considered a new server by Recovery Services, so the first backup operation that occurs after registration will be a full backup of all of the data included in the backup, instead of just the changes since the last backup occurred. However, if you need to perform a recovery operation you can recover the data that has been backed up using Recover from another server recovery option.

**Q11. What types of drives can I backup files and folders from?** <br/>
A11. The following set of drives/volumes can't be backup:

- Removable Media: The drive must report as a fixed to be used a backup item source.
- Read-only Volumes: The volume must be writable for the volume shadow copy service (VSS) to function.
- Offline Volumes: The volume must be online for VSS to function.
- Network share: The volume must be local to the server to be backed up using online backup.
- Bitlocker protected volumes: The volume must be unlocked before the backup can occur.
- File System Identification: NTFS is the only file system supported for this version of the online backup service.

**Q12. What file and folder types can I back up from my server?**<br/>
A12. The following types are supported:

- Encrypted
- Compressed
- Sparse
- Compressed + Sparse
- Hard Links: Not supported, skipped
- Reparse Point: Not supported, skipped
- Encrypted + Compressed: Not supported, skipped
- Encrypted + Sparse: Not supported, skipped
- Compressed Stream: Not supported, skipped
- Sparse Stream: Not supported, skipped

**Q13. What's the minimum size requirement for the cache folder?** <br/>
A13. The size of the cache folder is determined by the amount of data that you are backing up. In general you should expect that 5% of the space required for data storage should be allocated for the cache folder.

**Q14. How can I isolate specific server data from being recovered by other servers in my organization?**<br/>
A14. Any servers that are registered using the same vault will be able to recover the data backed up by other servers that use the same passphrase. If you have servers that you want to ensure recovery only occurs to specific servers in your organization, you should use a separate passphrase designated for those servers. For example, human resources servers could use one encryption passphrase, accounting servers another, and storage servers a third.

**Q15. Can I “migrate” my backup data between subscriptions?** <br/>
A15: No

**Q16. Can I “migrate” my backup vault between subscriptions?** <br/>
A16: No. The vault is created at a subscription level and cannot be reassigned to another subscription once it’s created.

**Q17. Does the Azure Backup Agent work on a server that uses Windows Server 2012 deduplication?** <br/>
A17: Yes. The agent service converts the deduplicated data to normal data when it prepares the backup operation. It then optimizes the data for backup, encrypts the data and then sends the encrypted data to the online backup service.

**Q18. Does the backup data get deleted if I cancel a backup after it has started?** <br/>
A18: No. The backup vault stores the backed up data that had been transferred up to the point of the cancellation. Azure Backup uses a checkpoint mechanism so that the backup data gets check-pointed occasionally during the backup and the next backup process can validate the integrity of the files. The next backup triggered would be incremental over the data that had been backed up previously. This provides better utilization of bandwidth, so that you do not need to transfer the same data repeatedly.

**Q19. Why am I seeing the warning "Azure Backups have not been configured for this server" even though I had scheduled regular backups previously?** <br/>
A19: This can occur when the backup schedule settings stored on the local server are not the same as the settings stored in the backup vault. When either the server or the settings have been recovered to a known good state, the backup schedules can lose synchronization. If this has happened, you should reconfigure the backup policy and then **Run Back Up Now** to resynchronize the local server with Azure.

**Q20. What firewall rules are to be configured for backup of Azure Backup?** <br/>
A20. Ensure firewall rules enable communication with URLs below for seamless backup of on-premises to Azure and workload protection on Azure:

- www.msftncsi.com
- \*.Microsoft.com
- \*.WindowsAzure.com
- \*.microsoftonline.com
- \*.windows.net

**Q21. Can I install the Azure Backup agent on an Azure VM already backed by the Azure Backup service using the Vm extension?** <br/>
A21. Absolutely. Azure Backup provides VM level back up for Azure VMs using the VM extension and you can install the Azure Backup agent on Guest Windows OS to protect files and folders in a guest OS.

**Q22. Can I install the Azure Backup agent on an Azure VM to back up files and folders present on temporary storage provided by the Azure VM?** <br/>
A22. You can install the Azure Backup agent on the Guest Windows OS and back up files and folders on tempstorage. However, please note that backups will start failing when temporary storage data is wiped out. Also, during restore you can only restore to non-temporary storage if temporary storage data has been deleted. 


## Backup & Retention
**Q1. Is there a limit on the size of each data source being backed up?** <br/>
A1. As of August 2015, The maximum size of data source is as mentioned below for various operating systems

|S.No |	Operating system |	Maximum size of data source |
| :-------------: |:-------------| :-----|
|1| Windows Server 2012 or above| 54400 GB|
|2| Windows 8 or above| 54400 GB|
|3| Windows Server 2008, Windows Server 2008 R2 | 1700 GB|
|4| Windows 7 | 1700 GB|

The datasource size is measured as mentioned below

|	Datasource  |	Details |
| :-------------: |:-------------|
|Volume |The amount of data being backed up from single volume of a machine. This is applicable for the volumes being protected on both server and client machines.|
|Hyper-V virtual machine|Sum of data of all the VHDs of the virtual machine being backed up|
|Microsoft SQL Server database|Size of single SQL database size being backed up |
|Microsoft SharePoint|Sum of the content and config databases within a SharePoint farm being backed up|
|Microsoft Exchange|Sum of all Exchange databases in an Exchange server being backed up|
|BMR/System State|Each individual copy of BMR or system state of the machine being backed up|

**Q2. Is there are limit on the number of times backup can be scheduled per day?**<br/>
A2. Yes, Azure Backup enables 3 backup copies per day through Windows Server/Client, 2 backup copies per day through SCDPM and once a day backup for IaaS VMs.

**Q3. Is there a difference between DPM’s and Azure Backup’s (i.e on Windows Server without DPM) backup scheduling policy?** <br/>
A3. Yes. Using DPM, you can specify daily, weekly, monthly, yearly scheduling while from a Windows Server (without DPM), you can specify only daily, weekly schedules.

**Q4. Is there a difference between DPM’s and Azure Backup’s (i.e on Windows Server without DPM) retention policy?**<br/>
A4. No, you have the same capabilities. You can specify daily, weekly, monthly and yearly retention policies.

**Q5. Can I configure my retention policies selectively – i.e. configure weekly and daily but not yearly and monthly?**<br/>
A5. Yes, the Azure Backup retention structure allows you to have full flexibility in defining the retention policy as per your requirements.

**Q6. Can I “schedule a backup” at 6pm and specify “retention policies” at a different time?**<br/>
A6. No. Retention policies can only be applied on backup points. In the below image, the retention policy is being specified on backups taken at 12am and 6pm. <br/>

![Schedule Backup and Retention](./media/backup-azure-backup-faq/Schedule.png)
<br/>

**Q7. Is an incremental copy transferred for the retention policies scheduled?** <br/>
A7. No, the incremental copy is sent based on the time mentioned in the backup schedule page. The points that can be retained are determined based on the retention policy.

**Q8. If backup is retained for a long duration, does it take a significant time to recover the data (say the oldest point)?** <br/>
A8. No – the time taken to recovery the oldest or the latest point is one and the same. Each recovery point behaves like a full point.

**Q9. If each recovery point is like a full point, does it impact the total billable backup storage?**<br/>
A9.  Typical long term retention point products store backup data as full points. However, these are storage inefficient but are easier and faster to restore. Incremental copies are storage efficient but require you to restore a chain of data which impacts your recovery time. Azure Backup’s unique storage architecture gives you the best of both worlds by optimally storing data for fast restores and incurring low storage costs. This approach ensures that your (ingress and egress) bandwidth is efficiently used, storage is kept to the minimum and the time taken to recover is kept to the minimum.

**Q10. Is there a limit on the number of recovery points that can be created?**<br/>
A10. No. We have eliminated limits on recovery points. You can create as many recovery points as you desire.

**Q11. Why is the amount of data transferred in backup not equal to the amount of data I backed up?**<br/>
A11. All the data that is backed up is compressed and encrypted before being transferred. You can expect 30-40% compression benefits depending on the type of data being backed up.

## Recovery
**Q1. How many recoveries can I perform on the data that is backed up to Azure?**<br/>
A1. There is no limit on the number of recoveries from Azure Backup.

**Q2. Do I have to pay for the egress traffic from Azure data center during recoveries?**<br/>
A2. No. Your recoveries are free and you are not charged for the egress traffic.

## Security
**Q1. Is the data sent to Azure encrypted?** <br/>
A1. Yes. Data is encrypted on the on-premises server/client/SCDPM machine using AES256 and the data is sent over a secure HTTPS link.

**Q2. Is the backup data on Azure encrypted as well?**<br/>
A2. Yes. The data which is sent to Azure remains encrypted (at rest). Microsoft does not decrypt the backup data at any point.

**Q3. What is the minimum length of encryption key used to encrypt backup data?** <br/>
A3. The encryption key should be at least 16 characters.

**Q4. What happens if I misplace the encryption key? Can I recover the data (or) can Microsoft recover the data?** <br/>
A4. The key used to encrypt the backup data is present only on the customer premises. Microsoft does not maintain a copy in Azure and does not have any access to the key. If the customer misplaces the key, Microsoft cannot recover the backup data.
 

## Backup cache

**Q1. How can I change the cache location specified for the Azure Backup agent?**

+ Stop the OBEngine by executing the below command in an elevated command prompt:

  ```PS C:\> Net stop obengine```

+ Copy the cache space folder to a different drive with sufficient space. We recommend you copy the files from the cache space folder instead of moving them; the original cache space can be removed after confirming that the backups are working with the new cache space.

+ Update following registry entries with the path to new cache space folder:


	| Registry path | Registry Key | Value |
	| ------ | ------- | ------ |
	| `HKEY_LOCAL_MACHINE\SOFTWARE\Microsoft\Windows Azure Backup\Config` |  ScratchLocation | <i>New cache folder location</i> |
	| `HKEY_LOCAL_MACHINE\SOFTWARE\Microsoft\Windows Azure Backup\Config\CloudBackupProvider` | ScratchLocation | <i>New cache folder location</i> |


+ Start the OBEngine by executing the below command in an elevated command prompt:

  ```PS C:\> Net start obengine```

Once the backups happen successfully with the new cache location, you can remove the original cache folder.<|MERGE_RESOLUTION|>--- conflicted
+++ resolved
@@ -13,11 +13,7 @@
    ms.workload="storage-backup-recovery"
 	 ms.tgt_pltfrm="na"
 	 ms.devlang="na"
-<<<<<<< HEAD
-	 ms.topic="article"
-=======
 	 ms.topic="get-started-article"
->>>>>>> abb96edc
 	 ms.date="01/28/2016"
 	 ms.author="trinadhk; giridham; arunak; markgal; jimpark;"/>
 
