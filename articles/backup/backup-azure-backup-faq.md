<properties
   pageTitle="Azure Backup FAQ | Microsoft Azure"
   description="Frequently asked questions about the Azure Backup solution – backup agent, backup and retention, recovery, security and other common questions about the Azure Backup service."
   services="backup"
   documentationCenter=""
   authors="Jim-Parker"
   manager="shreeshd"
   editor=""
   keywords="backup solution; backup service"/>

<tags
   ms.service="backup"
   ms.workload="storage-backup-recovery"
	 ms.tgt_pltfrm="na"
	 ms.devlang="na"
	 ms.topic="article"
<<<<<<< HEAD
	 ms.date="08/26/2015"
=======
	 ms.date="11/17/2015"
>>>>>>> 08be3281
	 ms.author="trinadhk";"giridham"; "arunak"; "jimpark"; "aashishr"/>

# Azure Backup service- FAQ
The following is a list of commonly asked questions about Azure Backup. If you have any additional questions about the Azure Backup solution, please go to the the [discussion forum](https://social.msdn.microsoft.com/forums/azure/home?forum=windowsazureonlinebackup) and post your questions. Someone from our community will help you get your answers. If a question is commonly asked, we will add it to this article so that it can be found quickly and easily.

## Installation & Configuration
**Q1. What is the list of supported operating systems from which I can backup to Azure using Azure Backup?** <br/>
A1. The following list of operating systems is supported by Azure Backup


| Operating System        | Platform           | SKU  |
| :------------- |-------------| :-----|
| Windows 8 and latest SPs      | 64 bit | Enterprise, Pro |
| Windows 7 and latest SPs      | 64 bit | Ultimate, Enterprise, Professional, Home Premium, Home Basic, Starter |
| Windows 8.1 and latest SPs | 64 bit      |    Enterprise, Pro |
| Windows 10      | 64 bit | Enterprise, Pro, Home |
|Windows Server 2012 R2 and latest SPs|	64 bit|	Standard, Datacenter, Foundation|
|Windows Server 2012 and latest SPs|	64 bit|	Datacenter, Foundation, Standard|
|Windows Storage Server 2012 R2 and latest SPs	|64 bit|	Standard, Workgroup|
|Windows Storage Server 2012 and latest SPs	|64 bit	|Standard, Workgroup
|Windows Server 2012 R2 and latest SPs	|64 bit|	Essential|
|Windows Server 2008 R2 SP1	|64 bit|	Standard, Enterprise, Datacenter, Foundation|
|Windows Server 2008 SP2	|64 bit|	Standard, Enterprise, Datacenter, Foundation|

**Q2. Where can I download the latest Azure Backup agent?** <br/>
A2. You can download the latest agent from [here](http://aka.ms/azurebackup_agent). This can be installed on Windows Server, SCDPM server or Windows client

**Q3. Which version of SCDPM server is supported?** <br/>
A3. We recommend that you install the [latest](http://aka.ms/azurebackup_agent) Azure Backup agent on the latest update rollup of SCDPM (UR6 as of July 2015)

**Q4. When configuring the Azure Backup agent, I am prompted to enter the “vault credentials”. Is there any expiration date attached to the vault credentials?** <br/>
A4. Yes, the vault credential expire after 48hours. If the file expires, log in to the Azure portal and download the vault credentials files from your Backup vault.

**Q5. Is there any limit on the number of backup vaults that can be created in each Azure subscription?** <br/>
A5. Yes. As of July 2015, you can create 25 vaults per subscription. If you need more vaults, then create a new subscription.

**Q6. Should I look at a vault as a billing entity?** <br/>
A6. Though it is possible to get a detailed bill for each vault, we highly recommend that you consider an Azure subscription as a billing entity. It is consistent across all services and is easier to manage.

**Q7. Are there any limits on the number of servers/machines that can be registered against each vault?** <br/>
<<<<<<< HEAD
A7. Yes, you can register upto 50 machines per vault. For Azure IaaS virtual machines, limit is 100 VMs per vault. If you need to register more machines, create a new vault. 
=======
A7. Yes, you can register upto 50 machines per vault. For Azure IaaS virtual machines, limit is 100 VMs per vault. If you need to register more machines, create a new vault.
>>>>>>> 08be3281

**Q8. Are there any limits on the amount of data that can be backed up from a Windows server/client or SCDPM server?** <br/>
A8. No.

**Q9. How do I register my server to another datacenter?**<br/>
A9. In general the backup data is sent to the datacenter of the Backup Service to which it is registered. The easiest way to change the datacenter is to uninstall the agent and reinstall the agent and register to a new datacenter.

**Q10. What happens if I rename a Windows server that is backing up data to Azure?** <br/>
A10. Any currently configured backups will be stopped. You will need to reregister the server with the backup vault and it will be considered a new server by Recovery Services, so the first backup operation that occurs after registration will be a full backup of all of the data included in the backup, instead of just the changes since the last backup occurred. However, if you need to perform a recovery operation you can recover the data that has been backed up using Recover from another server recovery option.

**Q11. What types of drives can I backup files and folders from?** <br/>
A11. The following set of drives/volumes can't be backup:

- Removable Media: The drive must report as a fixed to be used a backup item source.
- Read-only Volumes: The volume must be writable for the volume shadow copy service (VSS) to function.
- Offline Volumes: The volume must be online for VSS to function.
- Network share: The volume must be local to the server to be backed up using online backup.
- Bitlocker protected volumes: The volume must be unlocked before the backup can occur.
- File System Identification: NTFS is the only file system supported for this version of the online backup service.

**Q12. What file and folder types can I back up from my server?**<br/>
A12. The following types are supported:

- Encrypted
- Compressed
- Sparse
- Compressed + Sparse
- Hard Links: Not supported, skipped
- Reparse Point: Not supported, skipped
- Encrypted + Compressed: Not supported, skipped
- Encrypted + Sparse: Not supported, skipped
- Compressed Stream: Not supported, skipped
- Sparse Stream: Not supported, skipped

**Q13. What's the minimum size requirement for the cache folder?** <br/>
A13. The size of the cache folder is determined by the amount of data that you are backing up. In general you should expect that 10-15% of the space required for data storage should be allocated for the cache folder.

**Q14. How can I isolate specific server data from being recovered by other servers in my organization?**<br/>
A14. Any servers that are registered using the same vault will be able to recover the data backed up by other servers that use the same passphrase. If you have servers that you want to ensure recovery only occurs to specific servers in your organization, you should use a separate passphrase designated for those servers. For example, human resources servers could use one encryption passphrase, accounting servers another, and storage servers a third.

**Q15. Can I “migrate” my backup data between subscriptions?** <br/>
A15: No

**Q16. Can I “migrate” my backup vault between subscriptions?** <br/>
A16: No. The vault is created at a subscription level and cannot be reassigned to another subscription once it’s created.

**Q17. Does the Azure Backup Agent work on a server that uses Windows Server 2012 deduplication?** <br/>
A17: Yes. The agent service converts the deduplicated data to normal data when it prepares the backup operation. It then optimizes the data for backup, encrypts the data and then sends the encrypted data to the online backup service.

**Q18. Does the backup data get deleted if I cancel a backup after it has started?** <br/>
A18: No. The backup vault stores the backed up data that had been transferred up to the point of the cancellation. Azure Backup uses a checkpoint mechanism so that the backup data gets check-pointed occasionally during the backup and the next backup process can validate the integrity of the files. The next backup triggered would be incremental over the data that had been backed up previously. This provides better utilization of bandwidth, so that you do not need to transfer the same data repeatedly.

**Q19. Why am I seeing the warning "Azure Backups have not been configured for this server" even though I had scheduled regular backups previously?** <br/>
A19: This can occur when the backup schedule settings stored on the local server are not the same as the settings stored in the backup vault. When either the server or the settings have been recovered to a known good state, the backup schedules can lose synchronization. If this has happened, you should reconfigure the backup policy and then **Run Back Up Now** to resynchronize the local server with Azure.

**Q20. What firewall rules are to be configured for backup of Azure Backup?** <br/>
A20. Ensure firewall rules enable communication with URLs below for seamless backup of on-premises to Azure and workload protection on Azure:

- www.msftncsi.com
- \*.Microsoft.com
- \*.WindowsAzure.com
- \*.microsoftonline.com
- \*.windows.net


## Backup & Retention
**Q1. Is there a limit on the size of each data source being backed up?** <br/>
A1. As of August 2015, The maximum size of data source is as mentioned below for various operating systems

|S.No |	Operating system |	Maximum size of data source |
| :-------------: |:-------------| :-----|
|1| Windows Server 2012 or above| 54400 GB|
|2| Windows 8 or above| 54400 GB|
|3| Windows Server 2008, Windows Server 2008 R2 | 1700 GB|
|4| Windows 7 | 1700 GB|

The datasource size is measured as mentioned below

|	Datasource  |	Details |
| :-------------: |:-------------|
|Volume |The amount of data being backed up from single volume of a machine. This is applicable for the volumes being protected on both server and client machines.|
|Hyper-V virtual machine|Sum of data of all the VHDs of the virtual machine being backed up|
|Microsoft SQL Server database|Size of single SQL database size being backed up |
|Microsoft SharePoint|Sum of the content and config databases within a SharePoint farm being backed up|
|Microsoft Exchange|Sum of all Exchange databases in an Exchange server being backed up|
|BMR/System State|Each individual copy of BMR or system state of the machine being backed up|

**Q2. Is there are limit on the number of times backup can be scheduled per day?**<br/>
A2. Yes, Azure Backup enables 3 backup copies per day through Windows Server/Client, 2 backup copies per day through SCDPM and once a day backup for IaaS VMs.

**Q3. Is there a difference between DPM’s and Azure Backup’s (i.e on Windows Server without DPM) backup scheduling policy?** <br/>
A3. Yes. Using DPM, you can specify daily, weekly, monthly, yearly scheduling while from a Windows Server (without DPM), you can specify only daily, weekly schedules.

**Q4. Is there a difference between DPM’s and Azure Backup’s (i.e on Windows Server without DPM) retention policy?**<br/>
A4. No, you have the same capabilities. You can specify daily, weekly, monthly and yearly retention policies.

**Q5. Can I configure my retention policies selectively – i.e. configure weekly and daily but not yearly and monthly?**<br/>
A5. Yes, the Azure Backup retention structure allows you to have full flexibility in defining the retention policy as per your requirements.

**Q6. Can I “schedule a backup” at 6pm and specify “retention policies” at a different time?**<br/>
A6. No. Retention policies can only be applied on backup points. In the below image, the retention policy is being specified on backups taken at 12am and 6pm. <br/>

![Schedule Backup and Retention](./media/backup-azure-backup-faq/Schedule.png)
<br/>

**Q7. Is an incremental copy transferred for the retention policies scheduled?** <br/>
A7. No, the incremental copy is sent based on the time mentioned in the backup schedule page. The points that can be retained are determined based on the retention policy.

**Q8. If backup is retained for a long duration, does it take a significant time to recover the data (say the oldest point)?** <br/>
A8. No – the time taken to recovery the oldest or the latest point is one and the same. Each recovery point behaves like a full point.

**Q9. If each recovery point is like a full point, does it impact the total billable backup storage?**<br/>
A9.  Typical long term retention point products store backup data as full points. However, these are storage inefficient but are easier and faster to restore. Incremental copies are storage efficient but require you to restore a chain of data which impacts your recovery time. Azure Backup’s unique storage architecture gives you the best of both worlds by optimally storing data for fast restores and incurring low storage costs. This approach ensures that your (ingress and egress) bandwidth is efficiently used, storage is kept to the minimum and the time taken to recover is kept to the minimum.

**Q10. Is there a limit on the number of recovery points that can be created?**<br/>
<<<<<<< HEAD
A10. No. We have eliminated limits on recovery points. You can create as many recovery points as you desire. 
=======
A10. No. We have eliminated limits on recovery points. You can create as many recovery points as you desire.
>>>>>>> 08be3281

**Q11. Why is the amount of data transferred in backup not equal to the amount of data I backed up?**<br/>
A11. All the data that is backed up is compressed and encrypted before being transferred. You can expect 30-40% compression benefits depending on the type of data being backed up.

## Recovery
**Q1. How many recoveries can I perform on the data that is backed up to Azure?**<br/>
A1. There is no limit on the number of recoveries from Azure Backup.

**Q2. Do I have to pay for the egress traffic from Azure data center during recoveries?**<br/>
A2. No. Your recoveries are free and you are not charged for the egress traffic.

## Security
**Q1. Is the data sent to Azure encrypted?** <br/>
A1. Yes. Data is encrypted on the on-premises server/client/SCDPM machine using AES256 and the data is sent over a secure HTTPS link.

**Q2. Is the backup data on Azure encrypted as well?**<br/>
A2. Yes. The data which is sent to Azure remains encrypted (at rest). Microsoft does not decrypt the backup data at any point.

**Q3. What is the minimum length of encryption key used to encrypt backup data?** <br/>
A3. The encryption key should be at least 16 characters.

**Q4. What happens if I misplace the encryption key? Can I recover the data (or) can Microsoft recover the data?** <br/>
A4. The key used to encrypt the backup data is present only on the customer premises. Microsoft does not maintain a copy in Azure and does not have any access to the key. If the customer misplaces the key, Microsoft cannot recover the backup data.
 

## Backup cache

**Q1. How can I change the cache location specified for the Azure Backup agent?**

+ Stop the OBEngine by executing the below command in an elevated command prompt:

  ```PS C:\> Net stop obengine```

+ Copy the cache space folder to a different drive with sufficient space. We recommend you copy the files from the cache space folder instead of moving them; the original cache space can be removed after confirming that the backups are working with the new cache space.

+ Update following registry entries with the path to new cache space folder:


	| Registry path | Registry Key | Value |
	| ------ | ------- | ------ |
	| `HKEY_LOCAL_MACHINE\SOFTWARE\Microsoft\Windows Azure Backup\Config` |  ScratchLocation | <i>New cache folder location</i> |
	| `HKEY_LOCAL_MACHINE\SOFTWARE\Microsoft\Windows Azure Backup\Config\CloudBackupProvider` | ScratchLocation | <i>New cache folder location</i> |


+ Start the OBEngine by executing the below command in an elevated command prompt:

  ```PS C:\> Net start obengine```

Once the backups happen successfully with the new cache location, you can remove the original cache folder.<|MERGE_RESOLUTION|>--- conflicted
+++ resolved
@@ -14,11 +14,7 @@
 	 ms.tgt_pltfrm="na"
 	 ms.devlang="na"
 	 ms.topic="article"
-<<<<<<< HEAD
-	 ms.date="08/26/2015"
-=======
 	 ms.date="11/17/2015"
->>>>>>> 08be3281
 	 ms.author="trinadhk";"giridham"; "arunak"; "jimpark"; "aashishr"/>
 
 # Azure Backup service- FAQ
@@ -59,11 +55,7 @@
 A6. Though it is possible to get a detailed bill for each vault, we highly recommend that you consider an Azure subscription as a billing entity. It is consistent across all services and is easier to manage.
 
 **Q7. Are there any limits on the number of servers/machines that can be registered against each vault?** <br/>
-<<<<<<< HEAD
-A7. Yes, you can register upto 50 machines per vault. For Azure IaaS virtual machines, limit is 100 VMs per vault. If you need to register more machines, create a new vault. 
-=======
 A7. Yes, you can register upto 50 machines per vault. For Azure IaaS virtual machines, limit is 100 VMs per vault. If you need to register more machines, create a new vault.
->>>>>>> 08be3281
 
 **Q8. Are there any limits on the amount of data that can be backed up from a Windows server/client or SCDPM server?** <br/>
 A8. No.
@@ -179,11 +171,7 @@
 A9.  Typical long term retention point products store backup data as full points. However, these are storage inefficient but are easier and faster to restore. Incremental copies are storage efficient but require you to restore a chain of data which impacts your recovery time. Azure Backup’s unique storage architecture gives you the best of both worlds by optimally storing data for fast restores and incurring low storage costs. This approach ensures that your (ingress and egress) bandwidth is efficiently used, storage is kept to the minimum and the time taken to recover is kept to the minimum.
 
 **Q10. Is there a limit on the number of recovery points that can be created?**<br/>
-<<<<<<< HEAD
-A10. No. We have eliminated limits on recovery points. You can create as many recovery points as you desire. 
-=======
 A10. No. We have eliminated limits on recovery points. You can create as many recovery points as you desire.
->>>>>>> 08be3281
 
 **Q11. Why is the amount of data transferred in backup not equal to the amount of data I backed up?**<br/>
 A11. All the data that is backed up is compressed and encrypted before being transferred. You can expect 30-40% compression benefits depending on the type of data being backed up.
