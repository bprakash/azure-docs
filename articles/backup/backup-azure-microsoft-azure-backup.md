--- conflicted
+++ resolved
@@ -1,11 +1,8 @@
 ---
-<<<<<<< HEAD
-title: Preparing your environment to back up workloads using Azure Backup Server | Microsoft Docs
-description: Prepare your environment to use Azure Backup Server to protect your workloads.
-=======
+
 title: Use Azure Backup Server to back up workloads to Azure | Microsoft Docs
 description: Use Azure Backup Server to protect or back up workloads to the Azure portal.
->>>>>>> a099f757
+
 services: backup
 documentationcenter: ''
 author: PVRK
