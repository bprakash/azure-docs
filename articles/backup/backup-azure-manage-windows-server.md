--- conflicted
+++ resolved
@@ -13,49 +13,6 @@
 	ms.tgt_pltfrm="na"
 	ms.devlang="na"
 	ms.topic="article"
-<<<<<<< HEAD
-	ms.date="04/01/2016"
-	ms.author="jimpark;markgal"/>
-
-
-# Manage Azure Backup vaults and servers
-In this article you'll find an overview of the backup management tasks available through the management portal and the Microsoft Azure Backup agent.
-
->[AZURE.NOTE] This article provides the procedures for working in the classic deployment model.
-
-## Management portal tasks
-1. Sign in to the [Management Portal](https://manage.windowsazure.com).
-
-2. Click **Recovery Services**, then click the name of backup vault to view the Quick Start page.
-
-    ![Manage Azure Backup tabs](./media/backup-azure-manage-windows-server/rs-left-nav.png)
-
-By selecting the options at the top of the Quick Start page, you can see the available management tasks.
-
-![Manage Azure Backup tabs](./media/backup-azure-manage-windows-server/qs-page.png)
-
-### Dashboard
-Select **Dashboard** to see the usage overview for the server. The **usage overview** includes:
-
-- The number of Windows Servers registered to cloud
-- The number of Azure virtual machines protected in cloud
-- The total storage consumed in Azure
-- The status of recent jobs
-
-At the bottom of the Dashboard you can perform the following tasks:
-
-- **Manage certificate** - If a certificate was used to register the server, then use this to update the certificate. If you are using vault credentials, do not use **Manage certificate**.
-- **Delete** - Deletes the current backup vault. If a backup vault is no longer being used, you can delete it to free up storage space. **Delete** is only enabled after all registered servers have been deleted from the vault.
-
-![Backup dashboard tasks](./media/backup-azure-manage-windows-server/dashboard-tasks.png)
-
-## Registered items
-Select **Registered Items** to view the names of the servers that are registered to this vault.
-
-![Registered items](./media/backup-azure-manage-windows-server/registered-items.png)
-
-The **Type** filter defaults to Azure Virtual Machine. To view the names of the servers that are registered to this vault, select **Windows server** from the drop down menu.
-=======
 	ms.date="07/19/2016"
 	ms.author="jimpark; markgal"/>
 
@@ -81,14 +38,9 @@
     ![Create Recovery Services Vault step 1](./media/backup-azure-manage-windows-server/browse-to-rs-vaults.png) <br/>
 
 2. Select the name of the vault you want to view from the list to open the Recovery Services vault dashboard blade.
->>>>>>> c186bb0b
 
     ![recovery services vault dashboard](./media/backup-azure-manage-windows-server/rs-vault-dashboard.png) <br/>
 
-<<<<<<< HEAD
-- **Allow Re-registration** - When this option is selected for a server you can use the **Registration Wizard** in the on-premises Microsoft Azure Backup agent to register the server with the backup vault a second time. You might need to re-register due to an error in the certificate or if a server had to be rebuilt.
-- **Delete** - Deletes a server from the backup vault. All of the stored data associated with the server is deleted immediately.
-=======
 ## Monitor jobs and alerts
 You monitor jobs and alerts from the Recovery Services vault dashboard, where you see:
 
@@ -328,140 +280,6 @@
 **Q3. Is there a case where an email won’t be sent if notifications are configured?**
 
 A3. If notifications are configured hourly and an alert is raised and resolved within the hour, an email won’t be sent.
->>>>>>> c186bb0b
-
-    ![Registered items](./media/backup-azure-manage-windows-server/registered-items-tasks.png)
-
-## Protected items
-Select **Protected Items** to view the items that have been backed up from the servers.
-
-![Protected items](./media/backup-azure-manage-windows-server/protected-items.png)
-
-## Configure
-
-From the **Configure** tab you can select the appropriate storage redundancy option. The best time to select the storage redundancy option is right after creating a vault and before any machines are registered to it.
-
->[AZURE.WARNING] Once an item has been registered to the vault, the storage redundancy option is locked and cannot be modified.
-
-![Configure](./media/backup-azure-manage-windows-server/configure.png)
-
-See this article for more information about [storage redundancy](../storage/storage-redundancy.md).
-
-## Microsoft Azure Backup agent tasks
-
-### Console
-
-Open the **Microsoft Azure Backup agent** (you can find it by searching your machine for *Microsoft Azure Backup*).
-
-![Schedule a Windows Server Backup](./media/backup-azure-manage-windows-server/snap-in-search.png)
-
-From the **Actions** available at the right of the backup agent console you can perform the following management tasks:
-
-- Register Server
-- Schedule Backup
-- Back Up now
-- Change Properties
-
-![Microsoft Azure Backup agent console actions](./media/backup-azure-manage-windows-server/console-actions.png)
-
->[AZURE.NOTE] To **Recover Data**, see [Restore files to a Windows server or Windows client machine](backup-azure-restore-windows-server.md).
-
-### Modify an existing backup
-
-1. In the Microsoft Azure Backup agent click **Schedule Backup**.
-
-    ![Schedule a Windows Server Backup](./media/backup-azure-manage-windows-server/schedule-backup.png)
-
-2. In the **Schedule Backup Wizard** leave the **Make changes to backup items or times** option selected and click **Next**.
-
-    ![Schedule a Windows Server Backup](./media/backup-azure-manage-windows-server/modify-or-stop-a-scheduled-backup.png)
-
-3. If you want to add or change items, on the **Select Items to Backup** screen click **Add Items**.
-
-    You can also set **Exclusion Settings** from this page in the wizard. If you want to exclude files or file types read the procedure for adding [exclusion settings](#exclusion-settings).
-
-4. Select the files and folders you want to back up and click **Okay**.
-
-    ![Schedule a Windows Server Backup](./media/backup-azure-manage-windows-server/add-items-modify.png)
-
-5. Specify the **backup schedule** and click **Next**.
-
-    You can schedule daily (at a maximum of 3 times per day) or weekly backups.
-
-    ![Items for Windows Server Backup](./media/backup-azure-manage-windows-server/specify-backup-schedule-modify-close.png)
-
-    >[AZURE.NOTE] Specifying the backup schedule is explained in detail in this [article](backup-azure-backup-cloud-as-tape.md).
-
-6. Select the **Retention Policy** for the backup copy and click **Next**.
-
-    ![Items for Windows Server Backup](./media/backup-azure-manage-windows-server/select-retention-policy-modify.png)
-
-7. On the **Confirmation** screen review the information and click **Finish**.
-
-8. Once the wizard finishes creating the **backup schedule**, click **Close**.
-
-    After modifying protection, you can confirm that backups are triggering correctly by going to the **Jobs** tab and confirming that changes are reflected in the backup jobs.
-
-### Enable Network Throttling  
-The Azure Backup agent provides a Throttling tab which allows you to control how network bandwidth is used during data transfer. This control can be helpful if you need to back up data during work hours but do not want the backup process to interfere with other internet traffic. Throttling of data transfer applies to back up and restore activities.  
-
-To enable throttling:
-
-1. In the **Backup agent**, click **Change Properties**.
-
-2. Select the **Enable internet bandwidth usage throttling for backup operations** checkbox.
-
-    ![Network throttling](./media/backup-azure-manage-windows-server/throttling-dialog.png)
-
-3. Once you have enabled throttling, specify the allowed bandwidth for backup data transfer during **Work hours** and **Non-work hours**.
-
-    The bandwidth values begin at 512 kilobytes per second (Kbps) and can go up to 1023 megabytes per second (Mbps). You can also designate the start and finish for **Work hours**, and which days of the week are considered Work days. The time outside of the designated Work hours is considered to be non-work hours.
-
-4. Click **OK**.
-
-## Exclusion settings
-
-1. Open the **Microsoft Azure Backup agent** (you can find it by searching your machine for *Microsoft Azure Backup*).
-
-    ![Schedule a Windows Server Backup](./media/backup-azure-manage-windows-server/snap-in-search.png)
-
-2. In the Microsoft Azure Backup agent click **Schedule Backup**.
-
-    ![Schedule a Windows Server Backup](./media/backup-azure-manage-windows-server/schedule-backup.png)
-
-3. In the Schedule Backup Wizard leave the **Make changes to backup items or times** option selected and click **Next**.
-
-    ![Schedule a Windows Server Backup](./media/backup-azure-manage-windows-server/modify-or-stop-a-scheduled-backup.png)
-
-4. Click **Exclusions Settings**.
-
-    ![Schedule a Windows Server Backup](./media/backup-azure-manage-windows-server/exclusion-settings.png)
-
-5. Click **Add Exclusion**.
-
-    ![Schedule a Windows Server Backup](./media/backup-azure-manage-windows-server/add-exclusion.png)
-
-6. Select the location and then, click **OK**.
-
-    ![Schedule a Windows Server Backup](./media/backup-azure-manage-windows-server/exclusion-location.png)
-
-7. Add the file extension in the **File Type** field.
-
-    ![Schedule a Windows Server Backup](./media/backup-azure-manage-windows-server/exclude-file-type.png)
-
-    Adding an .mp3 extension
-
-    ![Schedule a Windows Server Backup](./media/backup-azure-manage-windows-server/exclude-mp3.png)
-
-    To add another extension, click **Add Exclusion** and enter another file type extension (adding a .jpeg extension).
-
-    ![Schedule a Windows Server Backup](./media/backup-azure-manage-windows-server/exclude-jpg.png)
-
-8. When you've added all the extensions, click **OK**.
-
-9. Continue through the Schedule Backup Wizard by clicking **Next** until the **Confirmation page**, then click **Finish**.
-
-    ![Schedule a Windows Server Backup](./media/backup-azure-manage-windows-server/finish-exclusions.png)
 
 ## Next steps
 - [Restore Windows Server or Windows Client from Azure](backup-azure-restore-windows-server.md)
