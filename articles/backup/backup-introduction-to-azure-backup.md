--- conflicted
+++ resolved
@@ -1,18 +1,10 @@
 ---
 title: What is Azure Backup? | Microsoft Docs
-<<<<<<< HEAD
-description: Using Azure Backup and Recovery Services, you can back up and restore data and applications from Windows Servers, Windows client machines, System Center DPM servers and Azure virtual machines.
-services: backup
-documentationcenter: ''
-author: markgalioto
-manager: cfreeman
-=======
 description: Using Azure Backup and Recovery Services, you can back up and restore data and applications from Windows Servers, Windows computers, System Center DPM servers and Azure virtual machines.
 services: backup
 documentationcenter: ''
 author: markgalioto
 manager: carmonm
->>>>>>> 164b48bc
 editor:
 keywords: backup and restore; recovery services; backup solutions
 
@@ -22,11 +14,7 @@
 ms.tgt_pltfrm: na
 ms.devlang: na
 ms.topic: get-started-article
-<<<<<<< HEAD
-ms.date: 12/6/2016
-=======
 ms.date: 1/4/2017
->>>>>>> 164b48bc
 ms.author: jimpark; trinadhk
 
 ---
@@ -193,11 +181,7 @@
 | Backup frequency<br/> (to Backup vault) |Three backups per day |Two backups per day |Two backups per day |One backup per day |
 | Backup frequency<br/> (to disk) |Not applicable |<li>Every 15 minutes for SQL Server <li>Every hour for other workloads |<li>Every 15 minutes for SQL Server <li>Every hour for other workloads</p> |Not applicable |
 | Retention options |Daily, weekly, monthly, yearly |Daily, weekly, monthly, yearly |Daily, weekly, monthly, yearly |Daily, weekly, monthly, yearly |
-<<<<<<< HEAD
-| Maximum recovery points per server |9999|9999|9999|9999|
-=======
 | Maximum recovery points per protected instance |9999|9999|9999|9999|
->>>>>>> 164b48bc
 | Maximum retention period |Depends on backup frequency |Depends on backup frequency |Depends on backup frequency |Depends on backup frequency |
 | Recovery points on local disk |Not applicable |<li>64 for File Servers,<li>448 for Application Servers |<li>64 for File Servers,<li>448 for Application Servers |Not applicable |
 | Recovery points on tape |Not applicable |Unlimited |Not applicable |Not applicable |
