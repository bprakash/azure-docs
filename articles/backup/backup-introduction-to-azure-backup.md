<properties
	pageTitle="What is Azure Backup? | Microsoft Azure"
	description="With Azure Backup and recovery services you can back up and restore data and applications from Windows servers, Windows client machines, SCDPM servers or Azure virtual machines."
	services="backup"
	documentationCenter=""
	authors="Jim-Parker"
	manager="jwhit"
	editor="tysonn"
	keywords="backup and restore; recovery services"/>

<tags
	ms.service="backup"
	ms.workload="storage-backup-recovery"
	ms.tgt_pltfrm="na"
	ms.devlang="na"
	ms.topic="article"
<<<<<<< HEAD
	ms.date="01/15/2016"
=======
	ms.date="01/19/2016"
>>>>>>> 28d782e5
	ms.author="trinadhk;jimpark"/>

# What is Azure Backup?
Azure Backup is the service you use to back up and restore your data in the Microsoft cloud. It replaces your existing on-premises or offsite backup solution with a cloud-based solution that is reliable, secure, and cost competitive. It also protects assets running in the cloud. Azure Backup provides recovery services built on a world class infrastructure that is scalable, durable and highly available.

[Watch a video overview of Azure Backup](https://azure.microsoft.com/documentation/videos/what-is-azure-backup/)

## Why use Azure Backup?
Traditional backup solutions have evolved to treat the cloud as an endpoint similar to disk or tape. While this approach is simple, it is limited and does not take full advantage of an underlying cloud platform. This translates to an inefficient, expensive solution.
Azure Backup, on the other hand, delivers all the advantages of a powerful & affordable cloud backup solution. Some of the key benefits that Azure Backup provides include:

| FEATURE | BENEFIT |
| ------- | ------- |
| Automatic storage management | No capital expenditure is needed for on-premises storage devices. Azure Backup automatically allocates and manages backup storage, with a pay-as-you-use consumption model. |
| Unlimited scaling | High availability guarantees without the overhead of maintenance and monitoring. Azure Backup uses the underlying power and scale of the Azure cloud, with non-intrusive auto scaling capabilities. |
| Multiple storage options | Choose the backup storage based on need: <li>LRS (Locally Redundant Storage) block blob is ideal for price-conscious customers while still protecting data against local hardware failures. <li>GRS (Geo Replication storage) block blob provides 3 additional copies in a paired data center, ensuring that your backup data is highly available even in the event of an Azure-site-level disaster. |
| Unlimited data transfer | No charge for any egress (outbound) data transfer cost during a restore operation from the Azure Backup vault. Data inbound to Azure is also free. |
| Central management | Simplicity and familiarity of the Azure portal. As the service evolves, features like central management will allow you to manage your backup infrastructure from a single location. |
| Data encryption | Secure transmission and storage of customer data in the public cloud. The encryption passphrase is stored at source and is never transmitted or stored in Azure. The encryption key is required to restore any of the data and only the customer has full access to the data in the service. |  
<<<<<<< HEAD
| VSS integration | Application consistent backups on Windows ensure that fix-up is not needed at the time of restore. This reduces the RTO and allows customers to return a running state quicker. |
=======
| Application consistent backups | Application consistent backups on Windows ensure that fix-up is not needed at the time of restore. This reduces the RTO and allows customers to return a running state quicker. |
>>>>>>> 28d782e5
| Long term retention | Rather than paying for offsite tape backup solutions, customers can backup to Azure which provides a compelling solution with tape-like-semantics at a very low cost. |

## Azure Backup components
As Azure Backup is a hybrid backup solution, it consists of multiple components that work together to enable the end-to-end backup and restore workflows.

![Azure Backup components](./media/backup-introduction-to-azure-backup/azure-backup-overview.png)

## Deployment scenarios

| Component | Can be deployed in Azure? | Can be deployed on-premises? | Target storage supported|
| --- | --- | --- | --- |
| Azure Backup agent | <p>**Yes**</p> <p>The Azure Backup agent can be deployed on any Windows Server VM running in Azure.</p> | <p>**Yes**</p> <p>The Azure Backup agent can be deployed on any Windows Server VM or physical machine.</p> | <p>Azure Backup vault</p> |
| System Center Data Protection Manager (SCDPM) | <p>**Yes**</p> <p>Learn more about [protecting workloads in Azure using SCDPM](http://blogs.technet.com/b/dpm/archive/2014/09/02/azure-iaas-workload-protection-using-data-protection-manager.aspx).</p> | <p>**Yes**</p> <p>Learn more about [protecting workloads and VMs in your datacenter](https://technet.microsoft.com/library/hh758173.aspx).</p> | <p>Locally attached disk,</p> <p>Azure Backup vault,</p> <p>Tape (on-premises only)</p> |
| Azure Backup Server | <p>**Yes**</p> <p>Learn more about [protecting workloads in Azure using Azure Backup Server](backup-azure-microsoft-azure-backup.md).</p> | <p>**Yes**</p> <p>Learn more about [protecting workloads in Azure using Azure Backup Server](backup-azure-microsoft-azure-backup.md).</p> | <p>Azure Backup vault</p> |
| Azure Backup (VM extension) | <p>Yes</p> <p>Specialized for [backup of Azure IaaS virtual machines](backup-azure-vms-introduction.md).</p> | <p>**No**</p> <p>Use SCDPM to backup virtual machines in your datacenter.</p> | <p>Azure Backup vault</p> |

## What applications and workloads can I backup?

| Workload | Source machine | Azure Backup solution |
| --- | --- |---|
| Files & folders | Windows Server | <p>[Azure Backup agent](backup-configure-vault.md),</p> <p>[System Center DPM](backup-azure-dpm-introduction.md),</p> <p>[Azure Backup Server](backup-azure-microsoft-azure-backup.md)</p>  |
| Files & folders | Windows client | <p>[Azure Backup agent](backup-configure-vault.md),</p> <p>[System Center DPM](backup-azure-dpm-introduction.md),</p> <p>[Azure Backup Server](backup-azure-microsoft-azure-backup.md)</p>  |
| Hyper-V Virtual machine (Windows) | Windows Server | <p>System Center DPM,</p> <p>[Azure Backup Server](backup-azure-microsoft-azure-backup.md)</p> |
| Hyper-V Virtual machine (Linux) | Windows Server |  <p>System Center DPM,</p> <p>[Azure Backup Server](backup-azure-microsoft-azure-backup.md)</p>  |
| Microsoft SQL Server | Windows Server | <p>[System Center DPM](backup-azure-backup-sql.md),</p> <p>[Azure Backup Server](backup-azure-microsoft-azure-backup.md)</p>  |
| Microsoft SharePoint | Windows Server | <p>[System Center DPM](backup-azure-backup-sql.md),</p> <p>[Azure Backup Server](backup-azure-microsoft-azure-backup.md)</p>   |
| Microsoft Exchange |  Windows Server | <p>[System Center DPM](backup-azure-backup-sql.md),</p> <p>[Azure Backup Server](backup-azure-microsoft-azure-backup.md)</p>   |
| Azure IaaS VMs (Windows)|  - | [Azure Backup (VM extension)](backup-azure-vms-introduction.md) |
| Azure IaaS VMs (Linux) | - | [Azure Backup (VM extension)](backup-azure-vms-introduction.md) |

## Functionality
These tables summarize how Azure Backup functionality is handled in each component:

### 1. Storage

| Feature | Azure Backup agent | SCDPM | Azure Backup Server | Azure Backup (VM extension) |
| ------- | --- | --- | --- | ---- |
| Azure Backup vault | ![Yes][green] | ![Yes][green] | ![Yes][green] | ![Yes][green] |
| Disk storage | | ![Yes][green] | ![Yes][green] |  |
| Tape storage | | ![Yes][green] |  | |
| Compression (in backup vault) | ![Yes][green] | ![Yes][green]| ![Yes][green] | |
| Incremental backup | ![Yes][green] | ![Yes][green] | ![Yes][green] | ![Yes][green] |
| Disk Deduplication | | ![Partially][yellow] | ![Partially][yellow]| | |

The Azure Backup vault is the preferred storage target across all components. SCDPM and the Azure Backup Server provide the option to have a local disk copy as well, but only SCDPM provides the option to write data to a tape storage device.

#### Incremental backup
Independent of the target storage (disk, tape, backup vault), every component supports incremental backups. This ensures that backups are storage efficient and time efficient by taking only the incremental changes since the last backup, and transferring those to the target storage. Furthermore, backups are compressed to reduce the storage footprint.
<<<<<<< HEAD

The component that does no compression is the VM extension. All backup data is copied from the customer storage account to the backup vault in the same region without compressing it. While this inflates the storage consumed a little, storing the data without compression allows for faster restore times.

#### Deduplication
Deduplication is supported for SCDPM and Azure Backup Server when [deployed within a Hyper-V virtual machine](http://blogs.technet.com/b/dpm/archive/2015/01/06/deduplication-of-dpm-storage-reduce-dpm-storage-consumption.aspx). Deduplication is performed at the host-level by leveraging the Windows Server Deduplication feature - on the VHDs attached as backup storage to the virtual machine.

>[AZURE.WARNING] Deduplication is not available in Azure for any of the Azure Backup components! When SCDPM and Azure Backup Server are deployed in Azure, the storage disks attached to the VM cannot be deduplicated.

### 2. Security

| Feature | Azure Backup agent | SCDPM | Azure Backup Server | Azure Backup (VM extension) |
| ------- | --- | --- | --- | ---- |
| Network security (to Azure) | ![Yes][green] |![Yes][green] | ![Yes][green] | ![Partially][yellow]|
| Data security (in Azure) | ![Yes][green] |![Yes][green] | ![Yes][green] | ![Partially][yellow]|

All backup traffic from your servers to the Azure Backup vault is encrypted using AES256, and the data is sent over a secure HTTPS link. The backup data is also stored in the backup vault in its encrypted form. Only the customer holds the passphrase to unlock this data - Microsoft cannot decrypt the backup data at any point.

>[AZURE.WARNING] The key used to encrypt the backup data is present only with the customer. Microsoft does not maintain a copy in Azure and does not have any access to the key. If the key is misplaced, Microsoft cannot recover the backup data.

For backup of Azure VMs, you must explicitly setup encryption *within* the virtual machine. Use BitLocker on Windows virtual machines and dm-crypt on Linux virtual machines. Azure Backup does not automatically encrypt backup data coming through this path.

### 3. Supported workloads

| Feature | Azure Backup agent | SCDPM | Azure Backup Server | Azure Backup (VM extension) |
| ------- | --- | --- | --- | ---- |
| Windows Server machine - files/folders | ![Yes][green] | ![Yes][green] | ![Yes][green] | |
| Windows client machine - files/folders | ![Yes][green] | ![Yes][green] | ![Yes][green] | |
| Hyper-V virtual machine (Windows) | | ![Yes][green] | ![Yes][green] | |
| Hyper-V virtual machine (Linux) | | ![Yes][green] | ![Yes][green] | |
| Microsoft SQL Server | | ![Yes][green] | ![Yes][green] | |
| Microsoft SharePoint | | ![Yes][green] | ![Yes][green] | |
| Microsoft Exchange  | | ![Yes][green] | ![Yes][green] | |
| Azure virtual machine (Windows) | | | | ![Yes][green] |
| Azure virtual machine (Linux) | | | | ![Yes][green] |

### 4. Network

| Feature | Azure Backup agent | SCDPM | Azure Backup Server | Azure Backup (VM extension) |
| ------- | --- | --- | --- | ---- |
| Network compression (to backup server) | | ![Yes][green] | ![Yes][green] | |
| Network compression (to backup vault) | ![Yes][green] | ![Yes][green] | ![Yes][green] | |
| Network protocol (to backup server) | | TCP | TCP | |
| Network protocol (to backup vault) | HTTPS | HTTPS | HTTPS | HTTPS |

Since the VM extension directly reads the data from the Azure Storage account over the storage network, optimizing this traffic is not necessary. The traffic is over the local storage network in the Azure DC, there is little need for compression that arises due to bandwidth considerations.

For customers protecting data to a backup server (SCDPM or Azure Backup Server), the traffic from the primary server to the backup server can also be compressed to save on bandwidth utilization.

## How does Azure Backup differ from Azure Site Recovery?
Many customers confuse backup and disaster recovery. Both capture data and provide restore semantics, but the core value proposition is different for each.

Azure Backup backs up data on-premises or in the cloud. Azure Site Recovery coordinates virtual machine and physical server replication, failover, and failback. You need both of these for a complete disaster recovery solution because your disaster recovery strategy needs to keep your data safe and recoverable (Azure Backup) AND keep your workloads available and accessible (Azure Site Recovery) when outages occur.

To make decisions around backup and disaster recovery, a few important concepts should be understood:

=======

The component that does no compression is the VM extension. All backup data is copied from the customer storage account to the backup vault in the same region without compressing it. While this inflates the storage consumed a little, storing the data without compression allows for faster restore times.

#### Deduplication
Deduplication is supported for SCDPM and Azure Backup Server when [deployed within a Hyper-V virtual machine](http://blogs.technet.com/b/dpm/archive/2015/01/06/deduplication-of-dpm-storage-reduce-dpm-storage-consumption.aspx). Deduplication is performed at the host-level by leveraging the Windows Server Deduplication feature - on the VHDs attached as backup storage to the virtual machine.

>[AZURE.WARNING] Deduplication is not available in Azure for any of the Azure Backup components! When SCDPM and Azure Backup Server are deployed in Azure, the storage disks attached to the VM cannot be deduplicated.

### 2. Security

| Feature | Azure Backup agent | SCDPM | Azure Backup Server | Azure Backup (VM extension) |
| ------- | --- | --- | --- | ---- |
| Network security (to Azure) | ![Yes][green] |![Yes][green] | ![Yes][green] | ![Partially][yellow]|
| Data security (in Azure) | ![Yes][green] |![Yes][green] | ![Yes][green] | ![Partially][yellow]|

All backup traffic from your servers to the Azure Backup vault is encrypted using AES256, and the data is sent over a secure HTTPS link. The backup data is also stored in the backup vault in its encrypted form. Only the customer holds the passphrase to unlock this data - Microsoft cannot decrypt the backup data at any point.

>[AZURE.WARNING] The key used to encrypt the backup data is present only with the customer. Microsoft does not maintain a copy in Azure and does not have any access to the key. If the key is misplaced, Microsoft cannot recover the backup data.

For backup of Azure VMs, you must explicitly setup encryption *within* the virtual machine. Use BitLocker on Windows virtual machines and dm-crypt on Linux virtual machines. Azure Backup does not automatically encrypt backup data coming through this path.

### 3. Supported workloads

| Feature | Azure Backup agent | SCDPM | Azure Backup Server | Azure Backup (VM extension) |
| ------- | --- | --- | --- | ---- |
| Windows Server machine - files/folders | ![Yes][green] | ![Yes][green] | ![Yes][green] | |
| Windows client machine - files/folders | ![Yes][green] | ![Yes][green] | ![Yes][green] | |
| Hyper-V virtual machine (Windows) | | ![Yes][green] | ![Yes][green] | |
| Hyper-V virtual machine (Linux) | | ![Yes][green] | ![Yes][green] | |
| Microsoft SQL Server | | ![Yes][green] | ![Yes][green] | |
| Microsoft SharePoint | | ![Yes][green] | ![Yes][green] | |
| Microsoft Exchange  | | ![Yes][green] | ![Yes][green] | |
| Azure virtual machine (Windows) | | | | ![Yes][green] |
| Azure virtual machine (Linux) | | | | ![Yes][green] |

### 4. Network

| Feature | Azure Backup agent | SCDPM | Azure Backup Server | Azure Backup (VM extension) |
| ------- | --- | --- | --- | ---- |
| Network compression (to backup server) | | ![Yes][green] | ![Yes][green] | |
| Network compression (to backup vault) | ![Yes][green] | ![Yes][green] | ![Yes][green] | |
| Network protocol (to backup server) | | TCP | TCP | |
| Network protocol (to backup vault) | HTTPS | HTTPS | HTTPS | HTTPS |

Since the VM extension directly reads the data from the Azure Storage account over the storage network, optimizing this traffic is not necessary. The traffic is over the local storage network in the Azure DC, there is little need for compression that arises due to bandwidth considerations.

For customers protecting data to a backup server (SCDPM or Azure Backup Server), the traffic from the primary server to the backup server can also be compressed to save on bandwidth utilization.

### 5. Backup and Retention

|  | Azure Backup agent | SCDPM and Azure Backup Server | Azure Backup (VM extension) |
| --- | --- | --- | --- |
| Backup Frequency (to Azure vault) | 3 backups per day | 2 backups per day | 1 backup per day |
| Backup Frequency (to disk) | Not applicable | <p>Every 15 minutes for SQL Server</p> <p>Every 1 hour for other workloads</p> | Not applicable |
| Retention options | Daily, weekly, monthly, yearly | Daily, weekly, monthly, yearly | Daily, weekly, monthly, yearly |
| Retention period | Up to 99 years | Up to 99 years | Up to 99 years |
| Recovery points in Azure vault | unlimited | unlimited | unlimited |
| Recovery points on local disk | Not applicable | Not applicable | Not applicable |
| Recovery points on tape | Not applicable | Not applicable | Not applicable |

## How does Azure Backup differ from Azure Site Recovery?
Many customers confuse backup and disaster recovery. Both capture data and provide restore semantics, but the core value proposition is different for each.

Azure Backup backs up data on-premises or in the cloud. Azure Site Recovery coordinates virtual machine and physical server replication, failover, and failback. You need both of these for a complete disaster recovery solution because your disaster recovery strategy needs to keep your data safe and recoverable (Azure Backup) AND keep your workloads available and accessible (Azure Site Recovery) when outages occur.

To make decisions around backup and disaster recovery, a few important concepts should be understood:

>>>>>>> 28d782e5
| CONCEPT | DETAILS | BACKUP | DISASTER RECOVERY (DR) |
| ------- | ------- | ------ | ----------------- |
| Recovery Point Objective (RPO) | The amount of data loss that is acceptable in case a recovery needs to be done. | Backup solutions have a large variance in the RPO that is acceptable. Virtual machine backups usually have an RPO of 1 day, while database backups have RPOs as low as 15 minutes. | Disaster Recovery solutions have extremely low RPOs. The DR copy can be behind by few seconds or a few minutes. |
| Recovery Time Objective (RTO) | The amount of time that it takes to complete a recovery/restore. | Because of the larger RPO, the amount of data that a backup solution needs to process is typically much higher - and this leads to longer RTOs. For example, restoring data from tapes can take days, depending on the time taken to transport the tape from an off-site location. | Disaster Recovery solutions have smaller RTOs as they are more in sync with the source, and fewer changes need to processed. |
| Retention | How long data needs to be stored | <p>For scenarios that require operational recovery (data corruption, inadvertent file deletion, OS failures), the backup data is typically retained for 30 days or less.</p> <p>From a compliance standpoint, data might have to be stored for months or even years. Backup data is ideally suited for archival in such cases.</p> | Disaster Recovery needs only operational recovery data - typically a few hours or up to a day. Because of the fine-grained data capture used in DR solutions, long term retention is not recommended using DR data. |

## Next steps

- [Try Azure Backup](backup-try-azure-backup-in-10-mins.md)
- Frequently asked question on the Azure Backup service is listed [here](backup-azure-backup-faq.md).
- Visit the [Azure Backup Forum](http://go.microsoft.com/fwlink/p/?LinkId=290933).


[green]: ./media/backup-introduction-to-azure-backup/green.png
[yellow]: ./media/backup-introduction-to-azure-backup/yellow.png
[red]: ./media/backup-introduction-to-azure-backup/red.png<|MERGE_RESOLUTION|>--- conflicted
+++ resolved
@@ -14,11 +14,7 @@
 	ms.tgt_pltfrm="na"
 	ms.devlang="na"
 	ms.topic="article"
-<<<<<<< HEAD
-	ms.date="01/15/2016"
-=======
 	ms.date="01/19/2016"
->>>>>>> 28d782e5
 	ms.author="trinadhk;jimpark"/>
 
 # What is Azure Backup?
@@ -38,11 +34,7 @@
 | Unlimited data transfer | No charge for any egress (outbound) data transfer cost during a restore operation from the Azure Backup vault. Data inbound to Azure is also free. |
 | Central management | Simplicity and familiarity of the Azure portal. As the service evolves, features like central management will allow you to manage your backup infrastructure from a single location. |
 | Data encryption | Secure transmission and storage of customer data in the public cloud. The encryption passphrase is stored at source and is never transmitted or stored in Azure. The encryption key is required to restore any of the data and only the customer has full access to the data in the service. |  
-<<<<<<< HEAD
-| VSS integration | Application consistent backups on Windows ensure that fix-up is not needed at the time of restore. This reduces the RTO and allows customers to return a running state quicker. |
-=======
 | Application consistent backups | Application consistent backups on Windows ensure that fix-up is not needed at the time of restore. This reduces the RTO and allows customers to return a running state quicker. |
->>>>>>> 28d782e5
 | Long term retention | Rather than paying for offsite tape backup solutions, customers can backup to Azure which provides a compelling solution with tape-like-semantics at a very low cost. |
 
 ## Azure Backup components
@@ -91,63 +83,6 @@
 
 #### Incremental backup
 Independent of the target storage (disk, tape, backup vault), every component supports incremental backups. This ensures that backups are storage efficient and time efficient by taking only the incremental changes since the last backup, and transferring those to the target storage. Furthermore, backups are compressed to reduce the storage footprint.
-<<<<<<< HEAD
-
-The component that does no compression is the VM extension. All backup data is copied from the customer storage account to the backup vault in the same region without compressing it. While this inflates the storage consumed a little, storing the data without compression allows for faster restore times.
-
-#### Deduplication
-Deduplication is supported for SCDPM and Azure Backup Server when [deployed within a Hyper-V virtual machine](http://blogs.technet.com/b/dpm/archive/2015/01/06/deduplication-of-dpm-storage-reduce-dpm-storage-consumption.aspx). Deduplication is performed at the host-level by leveraging the Windows Server Deduplication feature - on the VHDs attached as backup storage to the virtual machine.
-
->[AZURE.WARNING] Deduplication is not available in Azure for any of the Azure Backup components! When SCDPM and Azure Backup Server are deployed in Azure, the storage disks attached to the VM cannot be deduplicated.
-
-### 2. Security
-
-| Feature | Azure Backup agent | SCDPM | Azure Backup Server | Azure Backup (VM extension) |
-| ------- | --- | --- | --- | ---- |
-| Network security (to Azure) | ![Yes][green] |![Yes][green] | ![Yes][green] | ![Partially][yellow]|
-| Data security (in Azure) | ![Yes][green] |![Yes][green] | ![Yes][green] | ![Partially][yellow]|
-
-All backup traffic from your servers to the Azure Backup vault is encrypted using AES256, and the data is sent over a secure HTTPS link. The backup data is also stored in the backup vault in its encrypted form. Only the customer holds the passphrase to unlock this data - Microsoft cannot decrypt the backup data at any point.
-
->[AZURE.WARNING] The key used to encrypt the backup data is present only with the customer. Microsoft does not maintain a copy in Azure and does not have any access to the key. If the key is misplaced, Microsoft cannot recover the backup data.
-
-For backup of Azure VMs, you must explicitly setup encryption *within* the virtual machine. Use BitLocker on Windows virtual machines and dm-crypt on Linux virtual machines. Azure Backup does not automatically encrypt backup data coming through this path.
-
-### 3. Supported workloads
-
-| Feature | Azure Backup agent | SCDPM | Azure Backup Server | Azure Backup (VM extension) |
-| ------- | --- | --- | --- | ---- |
-| Windows Server machine - files/folders | ![Yes][green] | ![Yes][green] | ![Yes][green] | |
-| Windows client machine - files/folders | ![Yes][green] | ![Yes][green] | ![Yes][green] | |
-| Hyper-V virtual machine (Windows) | | ![Yes][green] | ![Yes][green] | |
-| Hyper-V virtual machine (Linux) | | ![Yes][green] | ![Yes][green] | |
-| Microsoft SQL Server | | ![Yes][green] | ![Yes][green] | |
-| Microsoft SharePoint | | ![Yes][green] | ![Yes][green] | |
-| Microsoft Exchange  | | ![Yes][green] | ![Yes][green] | |
-| Azure virtual machine (Windows) | | | | ![Yes][green] |
-| Azure virtual machine (Linux) | | | | ![Yes][green] |
-
-### 4. Network
-
-| Feature | Azure Backup agent | SCDPM | Azure Backup Server | Azure Backup (VM extension) |
-| ------- | --- | --- | --- | ---- |
-| Network compression (to backup server) | | ![Yes][green] | ![Yes][green] | |
-| Network compression (to backup vault) | ![Yes][green] | ![Yes][green] | ![Yes][green] | |
-| Network protocol (to backup server) | | TCP | TCP | |
-| Network protocol (to backup vault) | HTTPS | HTTPS | HTTPS | HTTPS |
-
-Since the VM extension directly reads the data from the Azure Storage account over the storage network, optimizing this traffic is not necessary. The traffic is over the local storage network in the Azure DC, there is little need for compression that arises due to bandwidth considerations.
-
-For customers protecting data to a backup server (SCDPM or Azure Backup Server), the traffic from the primary server to the backup server can also be compressed to save on bandwidth utilization.
-
-## How does Azure Backup differ from Azure Site Recovery?
-Many customers confuse backup and disaster recovery. Both capture data and provide restore semantics, but the core value proposition is different for each.
-
-Azure Backup backs up data on-premises or in the cloud. Azure Site Recovery coordinates virtual machine and physical server replication, failover, and failback. You need both of these for a complete disaster recovery solution because your disaster recovery strategy needs to keep your data safe and recoverable (Azure Backup) AND keep your workloads available and accessible (Azure Site Recovery) when outages occur.
-
-To make decisions around backup and disaster recovery, a few important concepts should be understood:
-
-=======
 
 The component that does no compression is the VM extension. All backup data is copied from the customer storage account to the backup vault in the same region without compressing it. While this inflates the storage consumed a little, storing the data without compression allows for faster restore times.
 
@@ -215,7 +150,6 @@
 
 To make decisions around backup and disaster recovery, a few important concepts should be understood:
 
->>>>>>> 28d782e5
 | CONCEPT | DETAILS | BACKUP | DISASTER RECOVERY (DR) |
 | ------- | ------- | ------ | ----------------- |
 | Recovery Point Objective (RPO) | The amount of data loss that is acceptable in case a recovery needs to be done. | Backup solutions have a large variance in the RPO that is acceptable. Virtual machine backups usually have an RPO of 1 day, while database backups have RPOs as low as 15 minutes. | Disaster Recovery solutions have extremely low RPOs. The DR copy can be behind by few seconds or a few minutes. |
