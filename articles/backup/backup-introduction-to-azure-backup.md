--- conflicted
+++ resolved
@@ -14,11 +14,7 @@
 	ms.tgt_pltfrm="na"
 	ms.devlang="na"
 	ms.topic="get-started-article"
-<<<<<<< HEAD
-	ms.date="04/06/2016"
-=======
 	ms.date="07/21/2016"
->>>>>>> c186bb0b
 	ms.author="jimpark; trinadhk"/>
 
 # What is Azure Backup?
@@ -84,11 +80,7 @@
 | Azure Backup (MARS) agent | Yes | No (Only Windows based agent) |
 | System Center Data Protection Manager | Yes (Agent in guest) | Only Hyper-V (Not Azure VM) Only file-consistent backup is possible |
 | Azure Backup Server (MABS) | Yes (Agent in guest) | Only Hyper-V (Not Azure VM) Only file-consistent backup is possible (Same as DPM) |
-<<<<<<< HEAD
-| Azure IaaS VM Backup | In Public Preview | In Public Preview - Linux VMs in Resource Manager deployment model <br>(File system level consistency)<br><br>Yes for Linux VMs in classic deployment model |
-=======
 | Azure IaaS VM Backup | Yes | Yes |
->>>>>>> c186bb0b
 
 [AZURE.INCLUDE [learn-about-deployment-models](../../includes/learn-about-deployment-models-include.md)]
 
