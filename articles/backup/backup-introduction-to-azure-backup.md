---
title: What is Azure Backup? | Microsoft Docs
description: Using Azure Backup and Recovery Services, you can back up and restore data and applications from Windows Servers, Windows computers, System Center DPM servers and Azure virtual machines.
services: backup
documentationcenter: ''
author: markgalioto
manager: carmonm
editor:
keywords: backup and restore; recovery services; backup solutions

ms.assetid: 0d2a7f08-8ade-443a-93af-440cbf7c36c4
ms.service: backup
ms.workload: storage-backup-recovery
ms.tgt_pltfrm: na
ms.devlang: na
ms.topic: get-started-article
<<<<<<< HEAD
ms.date: 2/2/2017
=======
ms.date: 2/6/2017
>>>>>>> 518000d5
ms.author: markgal;jimpark;trinadhk

---
# What is Azure Backup?
Azure Backup is the Azure-based service you can use to back up (or protect) and restore your data in the Microsoft cloud. Azure Backup replaces your existing on-premises or off-site backup solution with a cloud-based solution that is reliable, secure, and cost-competitive. Azure Backup offers multiple components that you download and deploy on the appropriate computer, server, or in the cloud. The component, or agent, that you deploy depends on what you want to protect. All Azure Backup components (no matter whether you're protecting data on-premises or in the cloud) can be used to back up data to a Backup vault in Azure. See the [Azure Backup components table](backup-introduction-to-azure-backup.md#which-azure-backup-components-should-i-use) (later in this article) for information about which component to use to protect specific data, applications, or workloads.

[Watch a video overview of Azure Backup](https://azure.microsoft.com/documentation/videos/what-is-azure-backup/)

## Why use Azure Backup?
Traditional backup solutions have evolved to treat the cloud as an endpoint, or static storage destination, similar to disks or tape. While this approach is simple, it is limited and doesn't take full advantage of an underlying cloud platform, which translates to an expensive, inefficient solution. Other solutions are expensive because you end up paying for the wrong type of storage, or storage that you don't need. Other solutions are often inefficient because they don't offer you the type or amount of storage you need, or administrative tasks require too much time. In contrast, Azure Backup delivers these key benefits:

**Automatic storage management** - Hybrid environments often require heterogeneous storage - some on-premises and some in the cloud. With Azure Backup, there is no cost for using on-premises storage devices. Azure Backup automatically allocates and manages backup storage, and it uses a pay-as-you-use model. Pay-as-you-use means that you only pay for the storage that you consume. For more information, see the [Azure pricing article](https://azure.microsoft.com/pricing/details/backup).

**Unlimited scaling** - Azure Backup uses the underlying power and unlimited scale of the Azure cloud to deliver high-availability - with no maintenance or monitoring overhead. You can set up alerts to provide information about events, but you don't need to worry about high-availability for your data in the cloud.

**Multiple storage options** - An aspect of high-availability is storage replication. Azure Backup offers two types of replication: [locally redundant storage](../storage/storage-redundancy.md#locally-redundant-storage) and [geo-redundant storage](../storage/storage-redundancy.md#geo-redundant-storage). Choose the backup storage option based on need:

* Locally redundant storage (LRS) replicates your data three times (it creates three copies of your data) in a paired datacenter in the same region. LRS is a low-cost option for protecting your data from local hardware failures.

* Geo-redundant storage (GRS) replicates your data to a secondary region (hundreds of miles away from the primary location of the source data). GRS costs more than LRS, but GRS provides a higher level of durability for your data, even if there is a regional outage.

**Unlimited data transfer** - Azure Backup does not limit the amount of inbound or outbound data you transfer. Azure Backup also does not charge for the data that is transferred. However, if you use the Azure Import/Export service to import large amounts of data, there is a cost associated with inbound data. For more information about this cost, see [Offline-backup workflow in Azure Backup](backup-azure-backup-import-export.md). Outbound data refers to data transferred from a Backup vault during a restore operation.

**Data encryption** - Data encryption allows for secure transmission and storage of your data in the public cloud. You store the encryption passphrase locally, and it is never transmitted or stored in Azure. If it is necessary to restore any of the data, only you have encryption passphrase, or key.

**Application-consistent backup** - Whether backing up a file server, virtual machine, or SQL database, you need to know that a recovery point has all required data to restore the backup copy. Azure Backup provides application-consistent backups, which ensured additional fixes are not needed to restore the data. Restoring application consistent data reduces the restoration time, allowing you to quickly return to a running state.

**Long-term retention** -  Instead of switching backup copies from disk to tape, and then moving the tape to an off-site location for long-term storage, you can use Azure for short-term and long-term retention. Azure does not limit the length of time you keep data in a Backup or Recovery Services vault. You can keep data in a vault for as long as you like. Azure Backup has a limit of 9999 recovery points per protected instance. See the [Backup and retention](backup-introduction-to-azure-backup.md#backup-and-retention) section in this article for an explanation of how this limit may impact your backup needs.  

## Which Azure Backup components should I use?
If you aren't sure which Azure Backup component works for your needs, see the following table for information about what you can protect with each component. The Azure portal provides a wizard, which is built into the portal, to guide you through choosing the component to download and deploy. The wizard, which is part of the Recovery Services vault creation, leads you through the steps for selecting a backup goal, and choosing the data or application to protect.

| Component | Benefits | Limits | What is protected? | Where are backups stored? |
| --- | --- | --- | --- | --- |
| Azure Backup (MARS) agent |<li>Back up files and folders on physical or virtual Windows OS (VMs can be on-premises or in Azure)<li>No separate backup server required. |<li>Backup 3x per day <li>Not application aware; file, folder, and volume-level restore only, <li>  No support for Linux. |<li>Files, <li>Folders |Azure Backup vault |
| System Center DPM |<li>Application-aware snapshots (VSS)<li>Full flexibility for when to take backups<li>Recovery granularity (all)<li>Can use Azure Backup vault<li>Linux support on Hyper-V and VMware VMs <li>Back up and restore VMware VMs using DPM 2012 R2 |Cannot back up Oracle workload.|<li>Files, <li>Folders,<li> Volumes, <li>VMs,<li> Applications,<li> Workloads |<li>Azure Backup vault,<li> Locally attached disk,<li>  Tape (on-premises only) |
| Azure Backup Server |<li>App aware snapshots (VSS)<li>Full flexibility for when to take backups<li>Recovery granularity (all)<li>Can use Azure Backup vault<li>Linux support on Hyper-V and VMware VMs<li>Back up and restore VMware VMs <li>Does not require a System Center license |<li>Cannot back up Oracle workload.<li>Always requires live Azure subscription<li>No support for tape backup |<li>Files, <li>Folders,<li> Volumes, <li>VMs,<li> Applications,<li> Workloads |<li>Azure Backup vault,<li> Locally attached disk |
| Azure IaaS VM Backup |<li>Native backups for Windows/Linux<li>No specific agent installation required<li>Fabric-level backup with no backup infrastructure needed |<li>Back up VMs once-a-day <li>Restore VMs only at disk level<li>Cannot back up on-premises |<li>VMs, <li>All disks (using PowerShell) |<p>Azure Backup vault</p> |

## What are the deployment scenarios for each component?
| Component | Can be deployed in Azure? | Can be deployed on-premises? | Target storage supported |
| --- | --- | --- | --- |
| Azure Backup (MARS) agent |<p>**Yes**</p> <p>The Azure Backup agent can be deployed on any Windows Server VM that runs in Azure.</p> |<p>**Yes**</p> <p>The Backup agent can be deployed on any Windows Server VM or physical machine.</p> |<p>Azure Backup vault</p> |
| System Center DPM |<p>**Yes**</p><p>Learn more about [how to protect workloads in Azure by using System Center DPM](backup-azure-dpm-introduction.md).</p> |<p>**Yes**</p> <p>Learn more about [how to protect workloads and VMs in your datacenter](https://technet.microsoft.com/en-us/system-center-docs/dpm/data-protection-manager).</p> |<p>Locally attached disk,</p> <p>Azure Backup vault,</p> <p>tape (on-premises only)</p> |
| Azure Backup Server |<p>**Yes**</p><p>Learn more about [how to protect workloads in Azure by using Azure Backup Server](backup-azure-microsoft-azure-backup.md).</p> |<p>**Yes**</p> <p>Learn more about [how to protect workloads in Azure by using Azure Backup Server](backup-azure-microsoft-azure-backup.md).</p> |<p>Locally attached disk,</p> <p>Azure Backup vault</p> |
| Azure IaaS VM Backup |<p>**Yes**</p><p>Part of Azure fabric</p><p>Specialized for [backup of Azure infrastructure as a service (IaaS) virtual machines](backup-azure-vms-introduction.md).</p> |<p>**No**</p> <p>Use System Center DPM to back up virtual machines in your datacenter.</p> |<p>Azure Backup vault</p> |

## Which applications and workloads can be backed up?
The following table provides a matrix of the data and workloads that can be protected using Azure Backup. The Azure Backup solution column has links to the deployment documentation for that solution. Each Azure Backup component can be deployed in a Classic (Service Manager-deployment) or Resource Manager-deployment model environment.

[!INCLUDE [learn-about-deployment-models](../../includes/learn-about-deployment-models-include.md)]

| Data or Workload | Source environment | Azure Backup solution |
| --- | --- | --- |
| Files and folders |Windows Server |<p>[Azure Backup agent](backup-configure-vault.md),</p> <p>[System Center DPM](backup-azure-dpm-introduction.md) (+ the Azure Backup agent),</p> <p>[Azure Backup Server](backup-azure-microsoft-azure-backup.md) (includes the Azure Backup agent)</p> |
| Files and folders |Windows computer |<p>[Azure Backup agent](backup-configure-vault.md),</p> <p>[System Center DPM](backup-azure-dpm-introduction.md) (+ the Azure Backup agent),</p> <p>[Azure Backup Server](backup-azure-microsoft-azure-backup.md) (includes the Azure Backup agent)</p> |
| Hyper-V virtual machine (Windows) |Windows Server |<p>[System Center DPM](backup-azure-backup-sql.md) (+ the Azure Backup agent),</p> <p>[Azure Backup Server](backup-azure-microsoft-azure-backup.md) (includes the Azure Backup agent)</p> |
| Hyper-V virtual machine (Linux) |Windows Server |<p>[System Center DPM](backup-azure-backup-sql.md) (+ the Azure Backup agent),</p> <p>[Azure Backup Server](backup-azure-microsoft-azure-backup.md) (includes the Azure Backup agent)</p> |
| Microsoft SQL Server |Windows Server |<p>[System Center DPM](backup-azure-backup-sql.md) (+ the Azure Backup agent),</p> <p>[Azure Backup Server](backup-azure-microsoft-azure-backup.md) (includes the Azure Backup agent)</p> |
| Microsoft SharePoint |Windows Server |<p>[System Center DPM](backup-azure-backup-sql.md) (+ the Azure Backup agent),</p> <p>[Azure Backup Server](backup-azure-microsoft-azure-backup.md) (includes the Azure Backup agent)</p> |
| Microsoft Exchange |Windows Server |<p>[System Center DPM](backup-azure-backup-sql.md) (+ the Azure Backup agent),</p> <p>[Azure Backup Server](backup-azure-microsoft-azure-backup.md) (includes the Azure Backup agent)</p> |
| Azure IaaS VMs (Windows) |running in Azure |[Azure Backup (VM extension)](backup-azure-vms-introduction.md) |
| Azure IaaS VMs (Linux) |running in Azure |[Azure Backup (VM extension)](backup-azure-vms-introduction.md) |

## Linux support
The following table shows the Azure Backup components that have support for Linux.  

| Component | Linux (Azure endorsed) Support |
| --- | --- |
| Azure Backup (MARS) agent |No (Only Windows based agent) |
| System Center DPM |File-consistent backup on Hyper-V only<br/> (not available for Azure VM) |
| Azure Backup Server |File-consistent backup on Hyper-V only<br/> (not available for Azure VM) |
| Azure IaaS VM Backup |Yes |

## Using Premium Storage VMs with Azure Backup
Azure Backup protects Premium Storage VMs. Azure Premium Storage is solid-state drive (SSD)-based storage designed to support I/O-intensive workloads. Premium Storage is attractive for virtual machine (VM) workloads. For more information about Premium Storage, see the article, [Premium Storage: High-Performance Storage for Azure Virtual Machine Workloads](../storage/storage-premium-storage.md)

### Back up Premium Storage VMs
While backing up Premium Storage VMs, the Backup service creates a temporary staging location in the Premium Storage account. The staging location, named "AzureBackup-", is equal to the total data size of the premium disks attached to the VM. Check if there is enough free space for a temporary staging location on the storage account. For additional information, see the article, [premium storage limitations](../storage/storage-premium-storage.md#premium-storage-scalability-and-performance-targets).

> [!NOTE]
> Do not modify or edit the staging location.
>
>

Once the backup job finishes, the staging location is deleted. The price of storage used for the staging location is consistent with all [Premium storage pricing](../storage/storage-premium-storage.md#pricing-and-billing).

### Restore Premium Storage VMs
Premium Storage VMs can be restored to either Premium Storage or to normal storage. Restoring a Premium Storage VM recovery point back to Premium Storage is the typical process of restoration. However, it can be cost effective to restore a Premium Storage VM recovery point to standard storage. This type of restoration can be used if you need a subset of files from the VM.

## Using managed disk VMs with Azure Backup
Azure Backup protects managed disk VMs. Managed disks free you from managing storage accounts of virtual machines and greatly simplify VM provisioning. 

### Back up managed disk VMs
Backup of VMs on managed disks is no different than back up of Resource Manager VMs. You can backup directly from VM view or from Recovery Services vault view. Backup of VMs on managed disks is supported through RestorePoint collections built on top of managed disks. Azure Backup currently doesn't support backup of managed disk VMs encrypted using Azure Disk encryption(ADE).

### Restore managed disk VMs
Azure Backup allows you to restore a complete VM with managed disks or restoring managed disks to a Resource Manager storage account. While the disks created during restore process are managed by Azure, storage account created as part of restore process is similar to any other Resource Manager storage account and are expected to be managed by customer.

## What are the features of each Backup component?
The following sections provide tables that summarize the availability or support of various features in each Azure Backup component. See the information following each table for additional support or details.

### Storage
| Feature | Azure Backup agent | System Center DPM | Azure Backup Server | Azure IaaS VM Backup |
| --- | --- | --- | --- | --- |
| Azure Backup vault |![Yes][green] |![Yes][green] |![Yes][green] |![Yes][green] |
| Disk storage | |![Yes][green] |![Yes][green] | |
| Tape storage | |![Yes][green] | | |
| Compression <br/>(in Backup vault) |![Yes][green] |![Yes][green] |![Yes][green] | |
| Incremental backup |![Yes][green] |![Yes][green] |![Yes][green] |![Yes][green] |
| Disk deduplication | |![Partially][yellow] |![Partially][yellow] | |

![table key](./media/backup-introduction-to-azure-backup/table-key.png)

The Backup vault is the preferred storage target across all components. System Center DPM and Azure Backup Server also provide the option to have a local disk copy. However, only System Center DPM provides the option to write data to a tape storage device.

#### Compression
Backups are compressed to reduce the required storage space. The only component that does not use compression is the VM extension. The VM extension copies all backup data from your storage account to the Backup vault in the same region. No compression is used when transferring the data. Transferring the data without compression slightly inflates the storage used. However, storing the data without compression allows for faster restoration, should you need that recovery point.

#### Incremental backup
Every component supports incremental backup regardless of the target storage (disk, tape, backup vault). Incremental backup ensures that backups are storage and time efficient, by transferring only those changes made since the last backup.

#### Disk Deduplication
You can take advantage of deduplication when you deploy System Center DPM or Azure Backup Server [on a Hyper-V virtual machine](http://blogs.technet.com/b/dpm/archive/2015/01/06/deduplication-of-dpm-storage-reduce-dpm-storage-consumption.aspx). Windows Server performs data deduplication (at the host level) on virtual hard disks (VHDs) that are attached to the virtual machine as backup storage.

> [!NOTE]
> Deduplication is not available in Azure for any Backup component. When System Center DPM and Backup Server are deployed in Azure, the storage disks attached to the VM cannot be deduplicated.
>
>

### Security
| Feature | Azure Backup agent | System Center DPM | Azure Backup Server | Azure IaaS VM Backup |
| --- | --- | --- | --- | --- |
| Network security<br/> (to Azure) |![Yes][green] |![Yes][green] |![Yes][green] |![Partially][yellow] |
| Data security<br/> (in Azure) |![Yes][green] |![Yes][green] |![Yes][green] |![Partially][yellow] |

![table key](./media/backup-introduction-to-azure-backup/table-key.png)

#### Network security
All backup traffic from your servers to the Backup vault is encrypted using Advanced Encryption Standard 256. The backup data is sent over a secure HTTPS link. The backup data is also stored in the Backup vault in encrypted form. Only you, the Azure customer, have the passphrase to unlock this data. Microsoft cannot decrypt the backup data at any point.

> [!WARNING]
> Once you establish the Backup vault, only you have access to the encryption key. Microsoft never maintains a copy of your encryption key, and does not have access to the key. If the key is misplaced, Microsoft cannot recover the backup data.
>
>

#### Data security
Backing up Azure VMs requires setting up encryption *within* the virtual machine. Use BitLocker on Windows virtual machines and **dm-crypt** on Linux virtual machines. Azure Backup does not automatically encrypt backup data that comes through this path.

### Network
| Feature | Azure Backup agent | System Center DPM | Azure Backup Server | Azure IaaS VM Backup |
| --- | --- | --- | --- | --- |
| Network compression <br/>(to **backup server**) | |![Yes][green] |![Yes][green] | |
| Network compression <br/>(to **backup vault**) |![Yes][green] |![Yes][green] |![Yes][green] | |
| Network protocol <br/>(to **backup server**) | |TCP |TCP | |
| Network protocol <br/>(to **backup vault**) |HTTPS |HTTPS |HTTPS |HTTPS |

![table key](./media/backup-introduction-to-azure-backup/table-key-2.png)

The VM extension (on the IaaS VM) reads the data directly from the Azure storage account over the storage network, so it is not necessary to compress this traffic.

If you are backing up your data to a System Center DPM or Azure Backup Server, compress data going from the primary server to the backup server. Compressing the data prior to backing it up to DPM or Azure Backup Server saves bandwidth.

#### Network Throttling
The Azure Backup agent offers network throttling, which allows you to control how network bandwidth is used during data transfer. Throttling can be helpful if you need to back up data during work hours but do not want the backup process to interfere with other internet traffic. Throttling for data transfer applies to back up and restore activities.

## Backup and retention

Azure Backup has a limit of 9999 recovery points, also known as backup copies or snapshots, per *protected instance*. A protected instance is a computer, server (physical or virtual), or workload configured to back up data to Azure. For more information see the section, [What is a protected instance](backup-introduction-to-azure-backup.md#what-is-a-protected-instance). An instance is protected once a backup copy of data has been saved. The backup copy of data is the protection. If the source data was lost or became corrupt, the backup copy could restore the source data. The following table shows the maximum backup frequency for each component. Your backup policy configuration determines how quickly you consume the recovery points. For example, if you create a recovery point each day, then you can retain recovery points for 27 years before you run out. If you take a monthly recovery point, you can retain recovery points for 833 years before you run out. The Backup service does not set an expiration time limit on a recovery point.

|  | Azure Backup agent | System Center DPM | Azure Backup Server | Azure IaaS VM Backup |
| --- | --- | --- | --- | --- |
| Backup frequency<br/> (to Backup vault) |Three backups per day |Two backups per day |Two backups per day |One backup per day |
| Backup frequency<br/> (to disk) |Not applicable |<li>Every 15 minutes for SQL Server <li>Every hour for other workloads |<li>Every 15 minutes for SQL Server <li>Every hour for other workloads</p> |Not applicable |
| Retention options |Daily, weekly, monthly, yearly |Daily, weekly, monthly, yearly |Daily, weekly, monthly, yearly |Daily, weekly, monthly, yearly |
| Maximum recovery points per protected instance |9999|9999|9999|9999|
| Maximum retention period |Depends on backup frequency |Depends on backup frequency |Depends on backup frequency |Depends on backup frequency |
| Recovery points on local disk |Not applicable |<li>64 for File Servers,<li>448 for Application Servers |<li>64 for File Servers,<li>448 for Application Servers |Not applicable |
| Recovery points on tape |Not applicable |Unlimited |Not applicable |Not applicable |

## What is a protected instance
A protected instance is a generic reference to a Windows computer, a server (physical or virtual), or SQL database that has been configured to back up to Azure. An instance is protected once you configure a backup policy for the computer, server, or database, and create a backup copy of the data. Subsequent copies of the backup data for that protected instance (which are called recovery points), increase the amount of storage consumed. You can create up to 9999 recovery points for a protected instance. If you delete a recovery point from storage, it does not count against the 9999 recovery point total.
Some common examples of protected instances are virtual machines, application servers, databases, and personal computers running the Windows operating system. For example:

* A virtual machine running the Hyper-V or Azure IaaS hypervisor fabric. The guest operating systems for the virtual machine can be Windows Server or Linux.
* An application server: The application server can be a physical or virtual machine running Windows Server and workloads with data that needs to be backed up. Common workloads are Microsoft SQL Server, Microsoft Exchange server, Microsoft SharePoint server, Microsoft Dynamics, and the File Server role on Windows Server. To back up these workloads you need System Center Data Protection Manager (DPM) or Azure Backup Server.
* A personal computer or laptop running the Windows operating system.


## What is the vault credential file?
The vault credentials file is a certificate generated by the portal for each Backup vault. The portal then uploads the public key to the Access Control Service (ACS). The private key is provided to you when downloading the credentials. Use it to register the computers you protect. The private key is what allows you to authenticate the servers or computers to send backup data to a particular Backup vault.

You only use the vault credential to register the servers or computers. However, take care with the vault credentials, if it is lost or obtained by others, the vault credentials can be used to register other machines against the same vault. Since the backup data is encrypted using a passphrase, that only you can access, existing backup data cannot be compromised. Vault credentials expire after 48 hours. While you can download the Backup vault's vault credentials as often as you like, only the latest credentials can be used for registration.

## How does Azure Backup differ from Azure Site Recovery?
Azure Backup and Azure Site Recovery are related in that both services back up data and can restore that data, but their core value propositions are different.

Azure Backup protects data on-premises and in the cloud. Azure Site Recovery coordinates virtual-machine and physical-server replication, failover, and failback. Both services are important because your disaster recovery solution needs to keep your data safe and recoverable (Backup) *and* keep your workloads available (Site Recovery) when outages occur.

The following concepts can help you make important decisions around backup and disaster recovery.

| Concept | Details | Backup | Disaster recovery (DR) |
| --- | --- | --- | --- |
| Recovery point objective (RPO) |The amount of acceptable data loss if a recovery needs to be done. |Backup solutions have wide variability in their acceptable RPO. Virtual machine backups usually have an RPO of one day, while database backups have RPOs as low as 15 minutes. |Disaster recovery solutions have low RPOs. The DR copy can be behind by a few seconds or a few minutes. |
| Recovery time objective (RTO) |The amount of time that it takes to complete a recovery or restore. |Because of the larger RPO, the amount of data that a backup solution needs to process is typically much higher, which leads to longer RTOs. For example, it can take days to restore data from tapes, depending on the time it takes to transport the tape from an off-site location. |Disaster recovery solutions have smaller RTOs because they are more in sync with the source. Fewer changes need to be processed. |
| Retention |How long data needs to be stored |For scenarios that require operational recovery (data corruption, inadvertent file deletion, OS failure), backup data is typically retained for 30 days or less.<br>From a compliance standpoint, data might need to be stored for months or even years. Backup data is ideally suited for archiving in such cases. |Disaster recovery needs only operational recovery data, which typically takes a few hours or up to a day. Because of the fine-grained data capture used in DR solutions, using DR data for long-term retention is not recommended. |

## Next steps
Use one of the following tutorials for detailed, step-by-step, instructions for protecting data on Windows Server, or protecting a virtual machine (VM) in Azure:

* [Back up Files and Folders](backup-try-azure-backup-in-10-mins.md)
* [Backup Azure Virtual Machines](backup-azure-vms-first-look-arm.md)

For details about protecting other workloads, try one of these articles:

* [Back up your Windows Server](backup-configure-vault.md)
* [Back up application workloads](backup-azure-microsoft-azure-backup.md)
* [Backup Azure IaaS VMs](backup-azure-vms-prepare.md)

[green]: ./media/backup-introduction-to-azure-backup/green.png
[yellow]: ./media/backup-introduction-to-azure-backup/yellow.png
[red]: ./media/backup-introduction-to-azure-backup/red.png<|MERGE_RESOLUTION|>--- conflicted
+++ resolved
@@ -14,11 +14,7 @@
 ms.tgt_pltfrm: na
 ms.devlang: na
 ms.topic: get-started-article
-<<<<<<< HEAD
-ms.date: 2/2/2017
-=======
 ms.date: 2/6/2017
->>>>>>> 518000d5
 ms.author: markgal;jimpark;trinadhk
 
 ---
