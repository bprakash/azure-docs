---
title: Backup and restore encrypted VMs using Azure Backup
description: This article talks about the backup and restore experience for VMs encrypted using Azure Disk Encryption.
services: backup
documentationcenter: ''
author: JPallavi
manager: vijayts
editor: ''

ms.assetid: 8387f186-7d7b-400a-8fc3-88a85403ea63
ms.service: backup
ms.devlang: na
ms.topic: article
ms.tgt_pltfrm: na
ms.workload: storage-backup-recovery
<<<<<<< HEAD
ms.date: 12/27/2016
=======
ms.date: 01/18/2017
>>>>>>> e8cfaf0d
ms.author: markgal; jimpark; trinadhk

---
# Backup and restore encrypted VMs using Azure Backup
This article talks about steps to backup and restore virtual machines using Azure Backup. It also provides details about supported scenarios, pre-requisites, and troubleshooting steps for error cases.

## Supported Scenarios
> [!NOTE]
> 1. Backup and restore of encrypted VMs is supported only for Resource Manager deployed virtual machines. It is not supported for Classic virtual machines. <br>
> 2. It is supported for both Windows and Linux virtual machines using Azure Disk Encryption, which leverages the industry standard BitLocker feature of Windows and DM-Crypt feature of Linux to provide encryption of disks. <br>
> 3. It is supported only for virtual machines encrypted using BitLocker Encryption Key and Key Encryption Key both. It is not supported for virtual machines encrypted using BitLocker Encryption Key only. <br>
> 
> 

## Pre-requisites
1. Virtual machine has been encrypted using [Azure Disk Encryption](../security/azure-security-disk-encryption.md). It should be encrypted using BitLocker Encryption Key and Key Encryption Key both.
2. Recovery services vault has been created and storage replication set using steps mentioned in the article [Prepare your environment for backup](backup-azure-arm-vms-prepare.md).

## Backup encrypted VM
Use the following steps to set backup goal, define policy, configure items and trigger backup.

### Configure backup
1. If you already have a Recovery Services vault open, proceed to next step. If you do not have a Recovery Services vault open, but are in the Azure portal, on the Hub menu, click **Browse**.
   
   * In the list of resources, type **Recovery Services**.
   * As you begin typing, the list filters based on your input. When you see **Recovery Services vaults**, click it.
     
      ![Create Recovery Services Vault step 1](./media/backup-azure-vms-encryption/browse-to-rs-vaults.png) <br/>
     
     The list of Recovery Services vaults appears. From the list of Recovery Services vaults, select a vault.
     
     The selected vault dashboard opens.
2. From the list of items that appears under vault, click **Backup** to open the Backup blade.
   
      ![Open Backup blade](./media/backup-azure-vms-encryption/select-backup.png) 
3. On the Backup blade, click **Backup goal** to open the Backup Goal blade.
   
      ![Open Scenario blade](./media/backup-azure-vms-encryption/select-backup-goal-one.png) 
4. On the Backup Goal blade, set **Where is your workload running** to Azure and **What do you want to backup** to Virtual machine, then click **OK**.
   
   The Backup Goal blade closes and the Backup policy blade opens.
   
   ![Open Scenario blade](./media/backup-azure-vms-encryption/select-backup-goal-two.png) 
5. On the Backup policy blade, select the backup policy you want to apply to the vault and click **OK**.
   
      ![Select backup policy](./media/backup-azure-vms-encryption/setting-rs-backup-policy-new.png) 
   
    The details of the default policy are listed in the details. If you want to create a policy, select **Create New** from the drop-down menu. Once you click **OK**, the backup policy is associated with the vault.
   
    Next choose the VMs to associate with the vault.
6. Choose the encrypted virtual machines to associate with the specified policy and click **OK**.
   
      ![Select encrypted VMs](./media/backup-azure-vms-encryption/selected-encrypted-vms.png)
7. This page shows a message about key vault associated to the encrypted VMs selected. Backup service requires read-only access to the keys and secrets in the key vault. It uses these permissions to backup key and secret, along with the associated VMs. 
   
      ![Encrypted VMs message](./media/backup-azure-vms-encryption/encrypted-vm-message.png)
   
      Now that you have defined all settings for the vault, in the Backup blade click Enable Backup at the bottom of the page. Enable  Backup deploys the policy to the vault and the VMs.
8. The next phase in preparation is installing the VM Agent or making sure the VM Agent is installed. To do the same, use the steps mentioned in the article [Prepare your environment for backup](backup-azure-arm-vms-prepare.md). 

### Triggering backup job
Use the steps mentioned in the article [Backup Azure VMs to recovery services vault](backup-azure-arm-vms.md) to trigger backup job.

## Restore encrypted VM
To restore encrypted VM, first Restore Disks using steps mentioned in section **Restore backed up disks** in [Choosing VM restore configuration](backup-azure-arm-restore-vms.md#choosing-a-vm-restore-configuration). After that, use the PowerShell steps mentioned in [Create a VM from restored disks](backup-azure-vms-automation.md#create-a-vm-from-restored-disks) to create full VM from restored disks.

## Troubleshooting errors
| Operation | Error details | Resolution |
| --- | --- | --- |
| Backup |Validation failed as virtual machine is encrypted with BEK alone. Backups can be enabled only for virtual machines encrypted with both BEK and KEK. |Virtual machine should be encrypted using BEK and KEK. After that, backup should be enabled. |
| Restore |You cannot restore this encrypted VM since key vault associated with this VM does not exist. |Create key vault using [Get Started with Azure Key Vault](../key-vault/key-vault-get-started.md). Refer the article [Restore key vault key and secret using Azure Backup](backup-azure-restore-key-secret.md) to restore key and secret if they are not present. |
| Restore |You cannot restore this encrypted VM since key and secret associated with this VM do not exist. |Refer the article [Restore key vault key and secret using Azure Backup](backup-azure-restore-key-secret.md) to restore key and secret if they are not present. |
| Restore |Backup Service does not have authorization to access resources in your subscription. |As mentioned above, Restore Disks first, using steps mentioned in section **Restore backed up disks** in [Choosing VM restore configuration](backup-azure-arm-restore-vms.md#choosing-a-vm-restore-configuration). After that, user PowerShell to [Create a VM from restored disks](backup-azure-vms-automation.md#create-a-vm-from-restored-disks). 
<|MERGE_RESOLUTION|>--- conflicted
+++ resolved
@@ -13,11 +13,7 @@
 ms.topic: article
 ms.tgt_pltfrm: na
 ms.workload: storage-backup-recovery
-<<<<<<< HEAD
-ms.date: 12/27/2016
-=======
 ms.date: 01/18/2017
->>>>>>> e8cfaf0d
 ms.author: markgal; jimpark; trinadhk
 
 ---
