---
title: Security features to help protect hybrid backups that use Azure Backup | Microsoft Docs
description: Learn how to use security features in Azure Backup to make backups more secure
services: backup
documentationcenter: ''
author: JPallavi
manager: vijayts
editor: ''

ms.assetid: 47bc8423-0a08-4191-826d-3f52de0b4cb8
ms.service: backup
ms.workload: storage-backup-recovery
ms.tgt_pltfrm: na
ms.devlang: na
ms.topic: article
ms.date: 02/17/2017
ms.author: pajosh

---
# Security features to help protect hybrid backups that use Azure Backup
Concerns about security issues, like malware, ransomware, and intrusion, are increasing. These security issues can be costly, in terms of both money and data. To guard against such attacks, Azure Backup now provides security features to help protect hybrid backups. This article covers how to enable and use these features, by using an Azure Recovery Services agent and Azure Backup Server. These features include:

- **Prevention**. An additional layer of authentication is added whenever a critical operation like changing a passphrase is performed. This validation is to ensure that such operations can be performed only by users who have valid Azure credentials.
- **Alerting**. An email notification is sent to the subscription admin whenever a critical operation like deleting backup data is performed. This email ensures that the user is notified quickly about such actions.
- **Recovery**. Deleted backup data is retained for an additional 14 days from the date of the deletion. This ensures recoverability of the data within a given time period, so there is no data loss even if an attack happens. Also, a greater number of minimum recovery points are maintained to guard against corrupt data.

> [!NOTE]
> Security features should not be enabled if you are using infrastructure as a service (IaaS) VM backup. These features are not yet available for IaaS VM backup, so enabling them will not have any impact. Security features should be enabled only if you are using: <br/>
>  * **Azure Backup agent**. Minimum agent version 2.0.9052. After you have enabled these features, you should upgrade to this agent version to perform critical operations. <br/>
>  * **Azure Backup Server**. Minimum Azure Backup agent version 2.0.9052 with Azure Backup Server update 1. <br/>
>  * **System Center Data Protection Manager**. Minimum Azure Backup agent version 2.0.9052 with Data Protection Manager 2012 R2 UR12 or Data Protection Manager 2016 UR2. <br/> 


> [!NOTE]
> These features are available only for Recovery Services vault. All the newly created Recovery Services vaults have these features enabled by default. For existing Recovery Services vaults, users enable these features by using the steps mentioned in the following section. After the features are enabled, they apply to all the Recovery Services agent computers, Azure Backup Server instances, and Data Protection Manager servers registered with the vault. Enabling this setting is a one-time action, and you cannot disable these features after enabling them.
>

## Enable security features
If you are creating a Recovery Services vault, you can use all the security features. If you are working with an existing vault, enable security features by following these steps:

1. Sign in to the Azure portal by using your Azure credentials.
2. Select **Browse**, and type **Recovery Services**.

    ![Screenshot of Azure portal Browse option](./media/backup-azure-security-feature/browse-to-rs-vaults.png) <br/>

    The list of recovery services vaults appears. From this list, select a vault. The selected vault dashboard opens.
3. From the list of items that appears under the vault, under **Settings**, click **Properties**.

    ![Screenshot of Recovery Services vault options](./media/backup-azure-security-feature/vault-list-properties.png)
4. Under **Security Settings**, click **Update**.

    ![Screenshot of Recovery Services vault properties](./media/backup-azure-security-feature/security-settings-update.png)

    The update link opens the **Security Settings** blade, which provides a summary of the features and lets you enable them.
5. From the drop-down list **Have you configured Azure Multi-Factor Authentication?**, select a value to confirm if you have enabled [Azure Multi-Factor Authentication](../multi-factor-authentication/multi-factor-authentication.md). If it is enabled, you are asked to authenticate from another device (for example, a mobile phone) while signing in to the Azure portal.

   When you perform critical operations in Backup, you have to enter a security PIN, available on the Azure portal. Enabling Azure Multi-Factor Authentication adds a layer of security. Only authorized users with valid Azure credentials, and authenticated from a second device, can access the Azure portal.
6. To save security settings, select **Enable** and click **Save**. You can select **Enable** only after you select a value from the **Have you configured Azure Multi-Factor Authentication?** list in the previous step.

<<<<<<< HEAD
    ![Enable security settings](./media/backup-azure-security-feature/enable-security-settings-dpm-update.png)
=======
    ![Screenshot of security settings](./media/backup-azure-security-feature/enable-security-settings-dpm-update.png)
>>>>>>> a42dbad0

## Recover deleted backup data
Backup retains deleted backup data for an additional 14 days, and does not delete it immediately if the **Stop backup with delete backup data** operation is performed. To restore this data in the 14-day period, take the following steps, depending on what you are using:

For **Azure Recovery Services agent** users:

1. If the computer where backups were happening is still available, use [Recover data to the same machine](backup-azure-restore-windows-server.md#use-instant-restore-to-recover-data-to-the-same-machine) in Azure Recovery Services, to recover from all the old recovery points.
2. If this computer is not available, use [Recover to an alternate machine](backup-azure-restore-windows-server.md#use-instant-restore-to-restore-data-to-an-alternate-machine) to use another Azure Recovery Services computer to get this data.

For **Azure Backup Server** users:

1. If the server where backups were happening is still available, re-protect the deleted data sources, and use the **Recover Data** feature to recover from all the old recovery points.
2. If this server is not available, use [Recover data from another Azure Backup Server](backup-azure-alternate-dpm-server.md#recover-data-from-another-azure-backup-server) to use another Azure Backup Server instance to get this data.

For **Data Protection Manager** users:

1. If the server where backups were happening is still available, re-protect the deleted data sources, and use the **Recover Data** feature to recover from all the old recovery points.
2. If this server is not available, use [Add External DPM](backup-azure-alternate-dpm-server.md#recover-data-from-another-azure-backup-server) to use another Data Protection Manager server to get this data.

## Prevent attacks
Checks have been added to make sure only valid users can perform various operations. These include adding an extra layer of authentication, and maintaining a minimum retention range for recovery purposes.

### Authentication to perform critical operations
As part of adding an extra layer of authentication for critical operations, you are prompted to enter a security PIN when you perform **Stop Protection with Delete data** and **Change Passphrase** operations.

To receive this PIN:

1. Sign in to the Azure portal.
2. Browse to **Recovery Services vault** > **Settings** > **Properties**.
3. Under **Security PIN**, click **Generate**. This opens a blade that contains the PIN to be entered in the Azure Recovery Services agent user interface.
    This PIN is valid for only five minutes, and it gets generated automatically after that period.

### Maintain a minimum retention range
To ensure that there are always a valid number of recovery points available, the following checks have been added:

- For daily retention, a minimum of **seven** days of retention should be done.
- For weekly retention, a minimum of **four** weeks of retention should be done.
- For monthly retention, a minimum of **three** months of retention should be done.
- For yearly retention, a minimum of **one** year of retention should be done.

## Notifications for critical operations
Typically, when a critical operation is performed, the subscription admin is sent an email notification with details about the operation. You can configure additional email recipients for these notifications by using the Azure portal.

The security features mentioned in this article provide defense mechanisms against targeted attacks. More importantly, if an attack happens, these features give you the ability to recover your data.

## Next steps
* [Get started with Azure Recovery Services vault](backup-azure-vms-first-look-arm.md) to enable these features.
* [Download the latest Azure Recovery Services agent](http://aka.ms/azurebackup_agent) to help protect Windows computers and guard your backup data against attacks.
* [Download the latest Azure Backup Server](https://aka.ms/latest_azurebackupserver) to help protect workloads and guard your backup data against attacks.
* [Download UR12 for System Center 2012 R2 Data Protection Manager](https://support.microsoft.com/help/3209592/update-rollup-12-for-system-center-2012-r2-data-protection-manager) or [download UR2 for System Center 2016 Data Protection Manager](https://support.microsoft.com/help/3209593/update-rollup-2-for-system-center-2016-data-protection-manager) to help protect workloads and guard your backup data against attacks.<|MERGE_RESOLUTION|>--- conflicted
+++ resolved
@@ -57,11 +57,7 @@
    When you perform critical operations in Backup, you have to enter a security PIN, available on the Azure portal. Enabling Azure Multi-Factor Authentication adds a layer of security. Only authorized users with valid Azure credentials, and authenticated from a second device, can access the Azure portal.
 6. To save security settings, select **Enable** and click **Save**. You can select **Enable** only after you select a value from the **Have you configured Azure Multi-Factor Authentication?** list in the previous step.
 
-<<<<<<< HEAD
-    ![Enable security settings](./media/backup-azure-security-feature/enable-security-settings-dpm-update.png)
-=======
     ![Screenshot of security settings](./media/backup-azure-security-feature/enable-security-settings-dpm-update.png)
->>>>>>> a42dbad0
 
 ## Recover deleted backup data
 Backup retains deleted backup data for an additional 14 days, and does not delete it immediately if the **Stop backup with delete backup data** operation is performed. To restore this data in the 14-day period, take the following steps, depending on what you are using:
