---
title: 'Azure Backup: Prepare to back up virtual machines | Microsoft Docs'

description: Make sure your environment is prepared for backing up virtual machines in Azure.

services: backup
documentationcenter: ''
author: markgalioto
manager: carmonm
editor: ''
keywords: backups; backing up;

ms.assetid: e87e8db2-b4d9-40e1-a481-1aa560c03395
ms.service: backup
ms.workload: storage-backup-recovery
ms.tgt_pltfrm: na
ms.devlang: na
ms.topic: article
ms.date: 9/3/2017
ms.author: markgal;trinadhk;

---
# Prepare your environment to back up Resource Manager-deployed virtual machines

This article provides the steps for preparing your environment to back up a Resource Manager-deployed virtual machine (VM). The steps shown in the procedures use the Azure portal.  

The Azure Backup service has two types of vaults (back up vaults and recovery services vaults) for protecting your VMs. A backup vault protects VMs deployed using the Classic deployment model. A recovery services vault protects **both Classic-deployed or Resource Manager-deployed VMs**. You must use a Recovery Services vault to protect a Resource Manager-deployed VM.

> [!NOTE]
> Azure has two deployment models for creating and working with resources: [Resource Manager and Classic](../azure-resource-manager/resource-manager-deployment-model.md). 

Before you can protect or back up a Resource Manager-deployed virtual machine (VM), make sure these prerequisites exist:

* Create a recovery services vault (or identify an existing recovery services vault) *in the same location as your VM*.
* Select a scenario, define the backup policy, and define items to protect.
* Check the installation of VM Agent on virtual machine.
* Check network connectivity
* For Linux VMs, in case you want to customize your backup environment for application consistent backups please follow the [steps to configure pre-snapshot and post-snapshot scripts](https://docs.microsoft.com/azure/backup/backup-azure-linux-app-consistent)

If you know these conditions already exist in your environment then proceed to the [Back up your VMs article](backup-azure-arm-vms.md). If you need to set up, or check, any of these prerequisites, this article leads you through the steps to prepare that prerequisite.

##Supported operating system for backup
 * **Linux**: Azure Backup supports [a list of distributions that are endorsed by Azure](../virtual-machines/linux/endorsed-distros.md?toc=%2fazure%2fvirtual-machines%2flinux%2ftoc.json) except Core OS Linux. _Other Bring-Your-Own-Linux distributions also might work as long as the VM agent is available on the virtual machine and support for Python exists. However, we do not endorse those distributions for backup._
 * **Windows Server**:  Versions older than Windows Server 2008 R2 are not supported.

## Limitations when backing up and restoring a VM
Before you prepare your environment, please understand the limitations.

* Backing up virtual machines with more than 16 data disks is not supported.
* Backing up virtual machines with data disk sizes greater than 1023GB is not supported.

> [!NOTE]
> We have a private preview to support backups for VMs with >1TB unmanaged disks. For details refer to [Private preview for large disk VM backup support](https://gallery.technet.microsoft.com/Instant-recovery-point-and-25fe398a)
>
>

* Backing up virtual machines with a reserved IP address and no defined endpoint is not supported.
* Backup of VMs encrypted using just BEK is not supported. Backup of Linux VMs encrypted using LUKS encryption is not supported.
* Backup of VMs containing Cluster Shared Volumes(CSV) or Scale out File Server configuration is not recommended as they require involving all VMs included in the cluster configuration during snapshot task. Azure Backup doesn't support multi-VM consistency. 
* Backup data doesn't include network mounted drives attached to VM.
* Replacing an existing virtual machine during restore is not supported. If you attempt to restore the VM when the VM exists, the restore operation fails.
* Cross-region backup and restore are not supported.
* You can back up virtual machines in all public regions of Azure (see the [checklist](https://azure.microsoft.com/regions/#services) of supported regions). If the region that you are looking for is unsupported today, it will not appear in the dropdown list during vault creation.
<<<<<<< HEAD
* Restoring a domain controller (DC) VM that is part of a multi-DC configuration is supported only through PowerShell. Read more about [restoring a multi-DC domain controller](backup-azure-arm-restore-vms.md#restore-domain-controller-vms).
* Restoring virtual machines that have the following special network configurations is supported only through PowerShell. VMs created using the restore workflow in the UI will not have these network configurations after the restore operation is complete. To learn more, see [Restoring VMs with special network configurations](backup-azure-arm-restore-vms.md#restore-vms-with-special-network-configurations).
=======
* Restoring a domain controller (DC) VM that is part of a multi-DC configuration is supported only through PowerShell. Read more about [restoring a multi-DC domain controller](backup-azure-restore-vms.md).
* Restoring virtual machines that have the following special network configurations is supported only through PowerShell. VMs created using the restore workflow in the UI will not have these network configurations after the restore operation is complete. To learn more, see [Restoring VMs with special network configurations](backup-azure-restore-vms.md).
>>>>>>> 3f4a8261
  * Virtual machines under load balancer configuration (internal and external)
  * Virtual machines with multiple reserved IP addresses
  * Virtual machines with multiple network adapters

## Create a recovery services vault for a VM
A recovery services vault is an entity that stores the backups and recovery points that have been created over time. The recovery services vault also contains the backup policies associated with the protected virtual machines.

To create a recovery services vault:

1. Sign in to the [Azure portal](https://portal.azure.com/).
2. On the Hub menu, click **Browse** and in the list of resources, type **Recovery Services**. As you begin typing, the list will filter based on your input. Click **Recovery Services vault**.

    ![Click the Browse button and type Recovery Services. When you see the Recovery Services vault option, click it to open the Recovery Services vault blade.](./media/backup-azure-arm-vms-prepare/browse-to-rs-vaults-updated.png) <br/>

    The list of Recovery Services vaults is displayed.
3. On the **Recovery Services vaults** menu, click **Add**.

    ![Create Recovery Services Vault step 2](./media/backup-azure-arm-vms-prepare/rs-vault-menu.png)

    The Recovery Services vault blade opens, prompting you to provide a **Name**, **Subscription**, **Resource group**, and **Location**.

    ![Create Recovery Services vault step 5](./media/backup-azure-arm-vms-prepare/rs-vault-attributes.png)
4. For **Name**, enter a friendly name to identify the vault. The name needs to be unique for the Azure subscription. Type a name that contains between 2 and 50 characters. It must start with a letter, and can contain only letters, numbers, and hyphens.
5. Click **Subscription** to see the available list of subscriptions. If you are not sure which subscription to use, use the default (or suggested) subscription. There will be multiple choices only if your organizational account is associated with multiple Azure subscriptions.
6. Click **Resource group** to see the available list of Resource groups, or click **New** to create a new Resource group. For complete information on Resource groups, see [Azure Resource Manager overview](../azure-resource-manager/resource-group-overview.md)
7. Click **Location** to select the geographic region for the vault. The vault **must** be in the same region as the virtual machines that you want to protect.

   > [!IMPORTANT]
   > If you are unsure of the location in which your VM exists, close out of the vault creation dialog, and go to the list of Virtual Machines in the portal. If you have virtual machines in multiple regions, you will need to create a Recovery Services vault in each region. Create the vault in the first location before going to the next location. There is no need to specify storage accounts to store the backup data--the Recovery Services vault and the Azure Backup service handle this automatically.
   >
   >

8. Click **Create**. It can take a while for the Recovery Services vault to be created. Monitor the status notifications in the upper right-hand area in the portal. Once your vault is created, it appears in the list of Recovery Services vaults. If you don't see your vault, click **Refresh** to

    ![List of backup vaults](./media/backup-azure-arm-vms-prepare/rs-list-of-vaults.png)

    Now that you've created your vault, learn how to set the storage replication.

## Set Storage Replication
The storage replication option allows you to choose between geo-redundant storage and locally redundant storage. By default, your vault has geo-redundant storage. Leave the option set to geo-redundant storage if this is your primary backup. Choose locally redundant storage if you want a cheaper option that isn't quite as durable.

To edit the storage replication setting:

1. On the **Recovery Services vaults** blade, select your vault.
    When you click your vault, the Settings blade (*which has the name of the vault at the top*) and the vault details blade opens.

    ![choose your vault from the list of backup vaults](./media/backup-azure-arm-vms-prepare/new-vault-settings-blade.png)

2. On the **Settings** blade, use the vertical slider to scroll down to the **Manage** section. Click **Backup Infrastructure** to open its blade. In the **General** section click **Backup Configuration** to open its blade. On the **Backup Configuration** blade, choose the storage replication option for your vault. By default, your vault has geo-redundant storage. If you change the Storage replication type, click **Save**.

    ![List of backup vaults](./media/backup-azure-arm-vms-prepare/full-blade.png)

     If you are using Azure as a primary backup storage endpoint, continue using geo-redundant storage. If you are using Azure as a non-primary backup storage endpoint, then choose locally redundant storage. Read more about [geo-redundant](../storage/common/storage-redundancy.md#geo-redundant-storage) and [locally redundant](../storage/common/storage-redundancy.md#locally-redundant-storage) storage options in the [Azure Storage replication overview](../storage/common/storage-redundancy.md).
    After choosing the storage option for your vault, you are ready to associate the VM with the vault. To begin the association, you should discover and register the Azure virtual machines.

## Select a backup goal, set policy and define items to protect
Before registering a VM with a vault, run the discovery process to ensure that any new virtual machines that have been added to the subscription are identified. The process queries Azure for the list of virtual machines in the subscription, along with additional information like the cloud service name and the region. In the Azure portal, scenario refers to what you are going to put into the recovery services vault. Policy is the schedule for how often and when recovery points are taken. Policy also includes the retention range for the recovery points.

1. If you already have a Recovery Services vault open, proceed to step 2. If you do not have a Recovery Services vault open, then open the [Azure portal](https://portal.azure.com/) and on the Hub menu, click **More services**.

   * In the list of resources, type **Recovery Services**.
   * As you begin typing, the list will filter based on your input. When you see **Recovery Services vaults**, click it.

     ![Create Recovery Services Vault step 1](./media/backup-azure-arm-vms-prepare/browse-to-rs-vaults-updated.png) <br/>

     The list of Recovery Services vaults appears. If there are no vaults in your subscription, this list will be empty.

    ![View of the Recovery Services vaults list](./media/backup-azure-arm-vms-prepare/rs-list-of-vaults.png)

   * From the list of Recovery Services vaults, select a vault to open its dashboard.

     The Settings blade and the vault dashboard for the chosen vault, opens.

     ![Open vault blade](./media/backup-azure-arm-vms-prepare/new-vault-settings-blade.png)
2. On the vault dashboard menu click **Backup** to open the Backup blade.

    ![Open Backup blade](./media/backup-azure-arm-vms-prepare/backup-button.png)

    The Backup and Backup Goal blades open.

    ![Open Scenario blade](./media/backup-azure-arm-vms-prepare/select-backup-goal-1.png)

3. On the Backup Goal blade, set **Where is your workload running** to Azure and **What do you want to backup** to Virtual machine, then click **OK**.

    This registers the VM extension with the vault. The Backup Goal blade closes and the **Backup policy** blade opens.

    ![Open Scenario blade](./media/backup-azure-arm-vms-prepare/select-backup-goal-2.png)
4. On the Backup policy blade, select the backup policy you want to apply to the vault.

    ![Select backup policy](./media/backup-azure-arm-vms-prepare/setting-rs-backup-policy-new.png)

    The details of the default policy are listed under the drop-down menu. If you want to create a new policy, select **Create New** from the drop-down menu. For instructions on defining a backup policy, see [Defining a backup policy](backup-azure-vms-first-look-arm.md#defining-a-backup-policy).
    Click **OK** to associate the backup policy with the vault.

    The Backup policy blade closes and the **Select virtual machines** blade opens.
5. In the **Select virtual machines** blade, choose the virtual machines to associate with the specified policy and click **OK**.

    ![Select workload](./media/backup-azure-arm-vms-prepare/select-vms-to-backup.png)

    The selected virtual machine is validated. If you do not see the virtual machines that you expected to see, check that they exist in the same Azure location as the Recovery Services vault and are not already protected in another vault. The location of the Recovery Services vault is shown on the vault dashboard.

6. Now that you have defined all settings for the vault, in the Backup blade click **Enable Backup**. This deploys the policy to the vault and the VMs. This does not create the initial recovery point for the virtual machine.

    ![Enable Backup](./media/backup-azure-arm-vms-prepare/vm-validated-click-enable.png)

After successfully enabling the backup, your backup policy will execute on schedule. If you would like to generate an on-demand backup job to back up the virtual machines now, see [Triggering the Backup job](./backup-azure-arm-vms.md#triggering-the-backup-job).

If you have problems registering the virtual machine, see the following information on installing the VM Agent and on Network connectivity. You probably don't need the following information if you are protecting virtual machines created in Azure. However if you migrated your virtual machines into Azure, then be sure you have properly installed the VM agent and that your virtual machine can communicate with the virtual network.

## Install the VM Agent on the virtual machine
The Azure VM Agent must be installed on the Azure virtual machine for the Backup extension to work. If your VM was created from the Azure gallery, then the VM Agent is already present on the virtual machine. This information is provided for the situations where you are *not* using a VM created from the Azure gallery - for example you migrated a VM from an on-premises datacenter. In such a case, the VM Agent needs to be installed in order to protect the virtual machine. Learn about the [VM Agent](../virtual-machines/windows/classic/agents-and-extensions.md#azure-vm-agents-for-windows-and-linux).

If you have problems backing up the Azure VM, check that the Azure VM Agent is correctly installed on the virtual machine (see the table below). The following table provides additional information about the VM Agent for Windows and Linux VMs.

| **Operation** | **Windows** | **Linux** |
| --- | --- | --- |
| Installing the VM Agent |Download and install the [agent MSI](http://go.microsoft.com/fwlink/?LinkID=394789&clcid=0x409). You will need Administrator privileges to complete the installation. |<li> Install the latest [Linux agent](../virtual-machines/linux/agent-user-guide.md). You will need Administrator privileges to complete the installation. We recommend installing agent from your distribution repository. We **do not recommend** installing Linux VM agent directly from github.  |
| Updating the VM Agent |Updating the VM Agent is as simple as reinstalling the [VM Agent binaries](http://go.microsoft.com/fwlink/?LinkID=394789&clcid=0x409). <br>Ensure that no backup operation is running while the VM agent is being updated. |Follow the instructions on [updating the Linux VM Agent](../virtual-machines/linux/update-agent.md?toc=%2fazure%2fvirtual-machines%2flinux%2ftoc.json). We recommend updating agent from your distribution repository. We **do not recommend** updating Linux VM agent directly from github.<br>Ensure that no backup operation is running while the VM Agent is being updated. |
| Validating the VM Agent installation |<li>Navigate to the *C:\WindowsAzure\Packages* folder in the Azure VM. <li>You should find the WaAppAgent.exe file present.<li> Right-click the file, go to **Properties**, and then select the **Details** tab. The Product Version field should be 2.6.1198.718 or higher. |N/A |

### Backup extension
Once the VM Agent is installed on the virtual machine, the Azure Backup service installs the backup extension to the VM Agent. The Azure Backup service seamlessly upgrades and patches the backup extension.

The backup extension is installed by the Backup service whether or not the VM is running. A running VM provides the greatest chance of getting an application-consistent recovery point. However, the Azure Backup service continues to back up the VM even if it is turned off, and the extension could not be installed. This is known as Offline VM. In this case, the recovery point will be *crash consistent*.

## Network connectivity
In order to manage the VM snapshots, the backup extension needs connectivity to the Azure public IP addresses. Without the right Internet connectivity, the virtual machine's HTTP requests time out and the backup operation fails. If your deployment has access restrictions in place (through a network security group (NSG), for example), then choose one of these options for providing a clear path for backup traffic:

* [Whitelist the Azure datacenter IP ranges](http://www.microsoft.com/en-us/download/details.aspx?id=41653) - see the article for instructions on how to whitelist the IP addresses.
* Deploy an HTTP proxy server for routing traffic.

When deciding which option to use, the trade-offs are between manageability, granular control, and cost.

| Option | Advantages | Disadvantages |
| --- | --- | --- |
| Whitelist IP ranges |No additional costs.<br><br>For opening access in an NSG, use the <i>Set-AzureNetworkSecurityRule</i> cmdlet. |Complex to manage as the impacted IP ranges change over time.<br><br>Provides access to the whole of Azure, and not just Storage. |
| HTTP proxy |Granular control in the proxy over the storage URLs allowed.<br>Single point of Internet access to VMs.<br>Not subject to Azure IP address changes. |Additional costs for running a VM with the proxy software. |

### Whitelist the Azure datacenter IP ranges
* To whitelist the Azure datacenter IP ranges, please see the [Azure website](http://www.microsoft.com/en-us/download/details.aspx?id=41653) for details on the IP ranges, and instructions.
* You can use service tags to allow connections to storage of the specific region using [Service Tags](../virtual-network/security-overview.md#service-tags). Make sure that rule which allows access to storage account is having higher priority than rule blocking internet access. 

  ![NSG with storage tags for a region](./media/backup-azure-arm-vms-prepare/storage-tags-with-nsg.png)

> [!WARNING]
> Storage tags are available only in specific regions and are in preview. For list of regions, refer to [Service tags for Storage](../virtual-network/security-overview.md#service-tags)

### Using an HTTP proxy for VM backups
When backing up a VM, the backup extension on the VM sends the snapshot management commands to Azure Storage using an HTTPS API. Route the backup extension traffic through the HTTP proxy since it is the only component configured for access to the public Internet.

> [!NOTE]
> There is no recommendation for the proxy software that should be used. Ensure that you pick a proxy that is compatible with the configuration steps below.
>
>

The example image below shows the three configuration steps necessary to use an HTTP proxy:

* App VM routes all HTTP traffic bound for the public Internet through Proxy VM.
* Proxy VM allows incoming traffic from VMs in the virtual network.
* The Network Security Group (NSG) named NSF-lockdown needs a security rule allowing outbound Internet traffic from Proxy VM.

To use an HTTP proxy to communicating to the public Internet, follow these steps:

#### Step 1. Configure outgoing network connections
###### For Windows machines
This will setup proxy server configuration for Local System Account.

1. Download [PsExec](https://technet.microsoft.com/sysinternals/bb897553)
2. Run following command from elevated prompt,

     ```
     psexec -i -s "c:\Program Files\Internet Explorer\iexplore.exe"
     ```
     It will open internet explorer window.
3. Go to Tools -> Internet Options -> Connections -> LAN settings.
4. Verify proxy settings for System account. Set Proxy IP and port.
5. Close Internet Explorer.

This will set up a machine-wide proxy configuration, and will be used for any outgoing HTTP/HTTPS traffic.

If you have setup a proxy server on a current user account(not a Local System Account), use the following script to apply them to SYSTEMACCOUNT:

```
   $obj = Get-ItemProperty -Path Registry::”HKEY_CURRENT_USER\Software\Microsoft\Windows\CurrentVersion\Internet Settings\Connections"
   Set-ItemProperty -Path Registry::”HKEY_USERS\S-1-5-18\Software\Microsoft\Windows\CurrentVersion\Internet Settings\Connections" -Name DefaultConnectionSettings -Value $obj.DefaultConnectionSettings
   Set-ItemProperty -Path Registry::”HKEY_USERS\S-1-5-18\Software\Microsoft\Windows\CurrentVersion\Internet Settings\Connections" -Name SavedLegacySettings -Value $obj.SavedLegacySettings
   $obj = Get-ItemProperty -Path Registry::”HKEY_CURRENT_USER\Software\Microsoft\Windows\CurrentVersion\Internet Settings"
   Set-ItemProperty -Path Registry::”HKEY_USERS\S-1-5-18\Software\Microsoft\Windows\CurrentVersion\Internet Settings" -Name ProxyEnable -Value $obj.ProxyEnable
   Set-ItemProperty -Path Registry::”HKEY_USERS\S-1-5-18\Software\Microsoft\Windows\CurrentVersion\Internet Settings" -Name Proxyserver -Value $obj.Proxyserver
```

> [!NOTE]
> If you observe "(407) Proxy Authentication Required" in proxy server log, check your authentication is setup correctly.
>
>

###### For Linux machines
Add the following line to the ```/etc/environment``` file:

```
http_proxy=http://<proxy IP>:<proxy port>
```

Add the following lines to the ```/etc/waagent.conf``` file:

```
HttpProxy.Host=<proxy IP>
HttpProxy.Port=<proxy port>
```

#### Step 2. Allow incoming connections on the proxy server:
1. On the proxy server, open Windows Firewall. The easiest way to access the firewall is to search for Windows Firewall with Advanced Security.
<<<<<<< HEAD

2. In the Windows Firewall dialog, right-click **Inbound Rules** and click **New Rule...**.

=======
2. In the Windows Firewall dialog, right-click **Inbound Rules** and click **New Rule...**.
>>>>>>> 3f4a8261
3. In the **New Inbound Rule Wizard**, choose the **Custom** option for the **Rule Type** and click **Next**.
4. On the page to select the **Program**, choose **All Programs** and click **Next**.
5. On the **Protocol and Ports** page, enter the following information and click **Next**:

   * for *Protocol type* choose *TCP*
   * for *Local port* choose *Specific Ports*, in the field below specify the ```<Proxy Port>``` that has been configured.
   * for *Remote port* select *All Ports*

     For the rest of the wizard, click all the way to the end and give this rule a name.

#### Step 3. Add an exception rule to the NSG:
In an Azure PowerShell command prompt, enter the following command:

The following command adds an exception to the NSG. This exception allows TCP traffic from any port on 10.0.0.5 to any Internet address on port 80 (HTTP) or 443 (HTTPS). If you require a specific port in the public Internet, be sure to add that port to the ```-DestinationPortRange``` as well.

```
Get-AzureNetworkSecurityGroup -Name "NSG-lockdown" |
Set-AzureNetworkSecurityRule -Name "allow-proxy " -Action Allow -Protocol TCP -Type Outbound -Priority 200 -SourceAddressPrefix "10.0.0.5/32" -SourcePortRange "*" -DestinationAddressPrefix Internet -DestinationPortRange "80-443"
```


*These steps use specific names and values for this example. Please use the names and values for your deployment when entering, or cutting and pasting details into your code.*

Now that you know you have network connectivity, you are ready to back up your VM. See [Back up Resource Manager-deployed VMs](backup-azure-arm-vms.md).

## Questions?
If you have questions, or if there is any feature that you would like to see included, [send us feedback](http://aka.ms/azurebackup_feedback).

## Next steps
Now that you have prepared your environment for backing up your VM, your next logical step is to create a backup. The planning article provides more detailed information about backing up VMs.

* [Back up virtual machines](backup-azure-arm-vms.md)
* [Plan your VM backup infrastructure](backup-azure-vms-introduction.md)
* [Manage virtual machine backups](backup-azure-manage-vms.md)<|MERGE_RESOLUTION|>--- conflicted
+++ resolved
@@ -61,13 +61,9 @@
 * Replacing an existing virtual machine during restore is not supported. If you attempt to restore the VM when the VM exists, the restore operation fails.
 * Cross-region backup and restore are not supported.
 * You can back up virtual machines in all public regions of Azure (see the [checklist](https://azure.microsoft.com/regions/#services) of supported regions). If the region that you are looking for is unsupported today, it will not appear in the dropdown list during vault creation.
-<<<<<<< HEAD
 * Restoring a domain controller (DC) VM that is part of a multi-DC configuration is supported only through PowerShell. Read more about [restoring a multi-DC domain controller](backup-azure-arm-restore-vms.md#restore-domain-controller-vms).
 * Restoring virtual machines that have the following special network configurations is supported only through PowerShell. VMs created using the restore workflow in the UI will not have these network configurations after the restore operation is complete. To learn more, see [Restoring VMs with special network configurations](backup-azure-arm-restore-vms.md#restore-vms-with-special-network-configurations).
-=======
-* Restoring a domain controller (DC) VM that is part of a multi-DC configuration is supported only through PowerShell. Read more about [restoring a multi-DC domain controller](backup-azure-restore-vms.md).
-* Restoring virtual machines that have the following special network configurations is supported only through PowerShell. VMs created using the restore workflow in the UI will not have these network configurations after the restore operation is complete. To learn more, see [Restoring VMs with special network configurations](backup-azure-restore-vms.md).
->>>>>>> 3f4a8261
+
   * Virtual machines under load balancer configuration (internal and external)
   * Virtual machines with multiple reserved IP addresses
   * Virtual machines with multiple network adapters
@@ -280,13 +276,7 @@
 
 #### Step 2. Allow incoming connections on the proxy server:
 1. On the proxy server, open Windows Firewall. The easiest way to access the firewall is to search for Windows Firewall with Advanced Security.
-<<<<<<< HEAD
-
 2. In the Windows Firewall dialog, right-click **Inbound Rules** and click **New Rule...**.
-
-=======
-2. In the Windows Firewall dialog, right-click **Inbound Rules** and click **New Rule...**.
->>>>>>> 3f4a8261
 3. In the **New Inbound Rule Wizard**, choose the **Custom** option for the **Rule Type** and click **Next**.
 4. On the page to select the **Program**, choose **All Programs** and click **Next**.
 5. On the **Protocol and Ports** page, enter the following information and click **Next**:
