---
title: 'Azure Backup: Prepare to back up virtual machines | Microsoft Docs'
<<<<<<< HEAD
description: Make sure your environment is prepared for backing up virtual machines in Azure.
=======
description: Make sure your environment is prepared for backing up virtual machines in Azure
>>>>>>> a099f757
services: backup
documentationcenter: ''
author: markgalioto
manager: carmonm
editor: ''
keywords: backups; backing up;

ms.assetid: e87e8db2-b4d9-40e1-a481-1aa560c03395
ms.service: backup
ms.workload: storage-backup-recovery
ms.tgt_pltfrm: na
ms.devlang: na
ms.topic: article
ms.date: 1/10/2017
ms.author: trinadhk; jimpark; markgal;

---
# Prepare your environment to back up Resource Manager-deployed virtual machines
> [!div class="op_single_selector"]
> * [Resource Manager model](backup-azure-arm-vms-prepare.md)
> * [Classic model](backup-azure-vms-prepare.md)
>
>

This article provides the steps for preparing your environment to back up a Resource Manager-deployed virtual machine (VM). The steps shown in the procedures use the Azure portal.  

The Azure Backup service has two types of vaults (back up vaults and recovery services vaults) for protecting your VMs. A backup vault protects VMs deployed using the Classic deployment model. A recovery services vault protects **both Classic-deployed or Resource Manager-deployed VMs** . You must use a Recovery Services vault to protect a Resource Manager-deployed VM.

> [!NOTE]
> Azure has two deployment models for creating and working with resources: [Resource Manager and Classic](../azure-resource-manager/resource-manager-deployment-model.md). See [Prepare your environment to back up Azure virtual machines](backup-azure-vms-prepare.md) for details on working with Classic deployment model VMs.
>
>

Before you can protect or back up a Resource Manager-deployed virtual machine (VM), make sure these prerequisites exist:

* Create a recovery services vault (or identify an existing recovery services vault) *in the same location as your VM*.
* Select a scenario, define the backup policy, and define items to protect.
* Check the installation of VM Agent on virtual machine.
* Check network connectivity

If you know these conditions already exist in your environment then proceed to the [Back up your VMs article](backup-azure-vms.md). If you need to set up, or check, any of these prerequisites, this article leads you through the steps to prepare that prerequisite.

##Supported operating system for backup
 * **Linux**: Azure Backup supports [a list of distributions that are endorsed by Azure](../virtual-machines/virtual-machines-linux-endorsed-distros.md?toc=%2fazure%2fvirtual-machines%2flinux%2ftoc.json) except Core OS Linux. _Other Bring-Your-Own-Linux distributions also might work as long as the VM agent is available on the virtual machine and support for Python exists. However, we do not endorse those distributions for backup._
 * **Windows Server**:  Versions older than Windows Server 2008 R2 are not supported.

## Limitations when backing up and restoring a VM
Before you prepare your environment, please understand the limitations.

* Backing up virtual machines with more than 16 data disks is not supported.
* Backing up virtual machines with a reserved IP address and no defined endpoint is not supported.
* Backup of Linux virtual machines with Docker extension is not supported.
* Backup data doesn't include network mounted drives attached to VM.
* Replacing an existing virtual machine during restore is not supported. If you attempt to restore the VM when the VM exists, the restore operation fails.
* Cross-region backup and restore is not supported.
* You can back up virtual machines in all public regions of Azure (see the [checklist](https://azure.microsoft.com/regions/#services) of supported regions). If the region that you are looking for is unsupported today, it will not appear in the dropdown list during vault creation.
* Restoring a domain controller (DC) VM that is part of a multi-DC configuration is supported only through PowerShell. Read more about [restoring a multi-DC domain controller](backup-azure-restore-vms.md#restoring-domain-controller-vms).
* Restoring virtual machines that have the following special network configurations is supported only through PowerShell. VMs created using the restore workflow in the UI will not have these network configurations after the restore operation is complete. To learn more, see [Restoring VMs with special network configurations](backup-azure-restore-vms.md#restoring-vms-with-special-network-configurations).
  * Virtual machines under load balancer configuration (internal and external)
  * Virtual machines with multiple reserved IP addresses
  * Virtual machines with multiple network adapters

## Create a recovery services vault for a VM
A recovery services vault is an entity that stores the backups and recovery points that have been created over time. The recovery services vault also contains the backup policies associated with the protected virtual machines.

To create a recovery services vault:

1. Sign in to the [Azure portal](https://portal.azure.com/).
2. On the Hub menu, click **Browse** and in the list of resources, type **Recovery Services**. As you begin typing, the list will filter based on your input. Click **Recovery Services vault**.

    ![Create Recovery Services Vault step 1](./media/backup-azure-vms-first-look-arm/browse-to-rs-vaults.png) <br/>

    The list of Recovery Services vaults is displayed.
3. On the **Recovery Services vaults** menu, click **Add**.

    ![Create Recovery Services Vault step 2](./media/backup-azure-vms-first-look-arm/rs-vault-menu.png)

    The Recovery Services vault blade opens, prompting you to provide a **Name**, **Subscription**, **Resource group**, and **Location**.

    ![Create Recovery Services vault step 5](./media/backup-azure-vms-first-look-arm/rs-vault-attributes.png)
4. For **Name**, enter a friendly name to identify the vault. The name needs to be unique for the Azure subscription. Type a name that contains between 2 and 50 characters. It must start with a letter, and can contain only letters, numbers, and hyphens.
5. Click **Subscription** to see the available list of subscriptions. If you are not sure which subscription to use, use the default (or suggested) subscription. There will be multiple choices only if your organizational account is associated with multiple Azure subscriptions.
6. Click **Resource group** to see the available list of Resource groups, or click **New** to create a new Resource group. For complete information on Resource groups, see [Azure Resource Manager overview](../azure-resource-manager/resource-group-overview.md)
7. Click **Location** to select the geographic region for the vault. The vault **must** be in the same region as the virtual machines that you want to protect.

   > [!IMPORTANT]
   > If you are unsure of the location in which your VM exists, close out of the vault creation dialog, and go to the list of Virtual Machines in the portal. If you have virtual machines in multiple regions, you will need to create a Recovery Services vault in each region. Create the vault in the first location before going to the next location. There is no need to specify storage accounts to store the backup data--the Recovery Services vault and the Azure Backup service handle this automatically.
   >
   >
8. Click **Create**. It can take a while for the Recovery Services vault to be created. Monitor the status notifications in the upper right-hand area in the portal. Once your vault is created, it appears in the list of Recovery Services vaults.

    ![List of backup vaults](./media/backup-azure-vms-first-look-arm/rs-list-of-vaults.png)

    Now that you've created your vault, learn how to set the storage replication.

## Set Storage Replication
The storage replication option allows you to choose between geo-redundant storage and locally redundant storage. By default, your vault has geo-redundant storage. Leave the option set to geo-redundant storage if this is your primary backup. Choose locally redundant storage if you want a cheaper option that isn't quite as durable. Read more about [geo-redundant](../storage/storage-redundancy.md#geo-redundant-storage) and [locally redundant](../storage/storage-redundancy.md#locally-redundant-storage) storage options in the [Azure Storage replication overview](../storage/storage-redundancy.md).

To edit the storage replication setting:

1. Select your vault to open the vault dashboard and the Settings blade. If the **Settings** blade doesn't open, click **All settings** in the vault dashboard.
2. On the **Settings** blade, click **Backup Infrastructure** > **Backup Configuration** to open the **Backup Configuration** blade. On the **Backup Configuration** blade, choose the storage replication option for your vault.

    ![List of backup vaults](./media/backup-azure-vms-first-look-arm/choose-storage-configuration-rs-vault.png)

    After choosing the storage option for your vault, you are ready to associate the VM with the vault. To begin the association, you should discover and register the Azure virtual machines.

## Select a backup goal, set policy and define items to protect
Before registering a VM with a vault, run the discovery process to ensure that any new virtual machines that have been added to the subscription are identified. The process queries Azure for the list of virtual machines in the subscription, along with additional information like the cloud service name and the region. In the Azure portal, scenario refers to what you are going to put into the recovery services vault. Policy is the schedule for how often and when recovery points are taken. Policy also includes the retention range for the recovery points.

1. If you already have a Recovery Services vault open, proceed to step 2. If you do not have a Recovery Services vault open, but are in the Azure portal,
   on the Hub menu, click **Browse**.

   * In the list of resources, type **Recovery Services**.
   * As you begin typing, the list will filter based on your input. When you see **Recovery Services vaults**, click it.

     ![Create Recovery Services Vault step 1](./media/backup-azure-vms-first-look-arm/browse-to-rs-vaults.png) <br/>

     The list of Recovery Services vaults appears.
   * From the list of Recovery Services vaults, select a vault.

     The selected vault dashboard opens.

     ![Open vault blade](./media/backup-azure-vms-first-look-arm/vault-settings.png)
2. From the vault dashboard menu click **Backup** to open the Backup blade.

    ![Open Backup blade](./media/backup-azure-vms-first-look-arm/backup-button.png)

    When the blade opens, the Backup service searches for any new VMs in the subscription.

    ![Discover VMs](./media/backup-azure-vms-first-look-arm/discovering-new-vms.png)
3. On the Backup blade, click **Backup goal** to open the Backup Goal blade.

    ![Open Scenario blade](./media/backup-azure-vms-first-look-arm/select-backup-goal-one.png)
4. On the Backup Goal blade, set **Where is your workload running** to Azure and  **What do you want to backup** to Virtual machine, then click **OK**.

    The Backup Goal blade closes and the Backup policy blade opens.

    ![Open Scenario blade](./media/backup-azure-vms-first-look-arm/select-backup-goal-two.png)
5. On the Backup policy blade, select the backup policy you want to apply to the vault and click **OK**.

    ![Select backup policy](./media/backup-azure-vms-first-look-arm/setting-rs-backup-policy-new.png)

    The details of the default policy are listed in the details. If you want to create a new policy, select **Create New** from the drop-down menu. The drop-down menu also provides an option to switch the time when the snapshot is taken, to 7PM. For instructions on defining a backup policy, see [Defining a backup policy](backup-azure-vms-first-look-arm.md#defining-a-backup-policy). Once you click **OK**, the backup policy is associated with the vault.

    Next choose the VMs to associate with the vault.
6. Choose the virtual machines to associate with the specified policy and click **Select**.

    ![Select workload](./media/backup-azure-vms-first-look-arm/select-vms-to-backup-new.png)

    If you do not see the desired VM, check that it exists in the same Azure location as the Recovery Services vault.
7. Now that you have defined all settings for the vault, in the Backup blade click **Enable Backup** at the bottom of the page. This deploys the policy to the vault and the VMs.

    ![Enable Backup](./media/backup-azure-vms-first-look-arm/enable-backup-settings-new.png)

The next phase in preparation is installing the VM Agent or making sure the VM Agent is installed.

## Install the VM Agent on the virtual machine
The Azure VM Agent must be installed on the Azure virtual machine for the Backup extension to work. If your VM was created from the Azure gallery, then the VM Agent is already present on the virtual machine. This information is provided for the situations where you are *not* using a VM created from the Azure gallery - for example you migrated a VM from an on-premises datacenter. In such a case, the VM Agent needs to be installed in order to protect the virtual machine.

Learn about the [VM Agent](https://go.microsoft.com/fwLink/?LinkID=390493&clcid=0x409) and [how to install the VM Agent](../virtual-machines/virtual-machines-windows-classic-manage-extensions.md?toc=%2fazure%2fvirtual-machines%2fwindows%2fclassic%2ftoc.json).

If you have problems backing up the Azure VM, check that the Azure VM Agent is correctly installed on the virtual machine (see the table below). If you created a custom VM, [ensure that the **Install the VM Agent** check box is selected](../virtual-machines/virtual-machines-windows-classic-agents-and-extensions.md?toc=%2fazure%2fvirtual-machines%2fwindows%2fclassic%2ftoc.json) before the virtual machine is provisioned.

The following table provides additional information about the VM Agent for Windows and Linux VMs.

| **Operation** | **Windows** | **Linux** |
| --- | --- | --- |
| Installing the VM Agent |<li>Download and install the [agent MSI](http://go.microsoft.com/fwlink/?LinkID=394789&clcid=0x409). You will need Administrator privileges to complete the installation. <li>[Update the VM property](http://blogs.msdn.com/b/mast/archive/2014/04/08/install-the-vm-agent-on-an-existing-azure-vm.aspx) to indicate that the agent is installed. |<li> Install the latest [Linux agent](https://github.com/Azure/WALinuxAgent) from GitHub. You will need Administrator privileges to complete the installation. <li> [Update the VM property](http://blogs.msdn.com/b/mast/archive/2014/04/08/install-the-vm-agent-on-an-existing-azure-vm.aspx) to indicate that the agent is installed. |
| Updating the VM Agent |Updating the VM Agent is as simple as reinstalling the [VM Agent binaries](http://go.microsoft.com/fwlink/?LinkID=394789&clcid=0x409). <br>Ensure that no backup operation is running while the VM agent is being updated. |Follow the instructions on [updating the Linux VM Agent ](../virtual-machines/virtual-machines-linux-update-agent.md?toc=%2fazure%2fvirtual-machines%2flinux%2ftoc.json). <br>Ensure that no backup operation is running while the VM Agent is being updated. |
| Validating the VM Agent installation |<li>Navigate to the *C:\WindowsAzure\Packages* folder in the Azure VM. <li>You should find the WaAppAgent.exe file present.<li> Right-click the file, go to **Properties**, and then select the **Details** tab. The Product Version field should be 2.6.1198.718 or higher. |N/A |

### Backup extension
Once the VM Agent is installed on the virtual machine, the Azure Backup service installs the backup extension to the VM Agent. The Azure Backup service seamlessly upgrades and patches the backup extension.

The backup extension is installed by the Backup service whether or not the VM is running. A running VM provides the greatest chance of getting an application-consistent recovery point. However, the Azure Backup service continues to back up the VM even if it is turned off, and the extension could not be installed. This is known as Offline VM. In this case, the recovery point will be *crash consistent*.

## Network connectivity
In order to manage the VM snapshots, the backup extension needs connectivity to the Azure public IP addresses. Without the right Internet connectivity, the virtual machine's HTTP requests time out and the backup operation fails. If your deployment has access restrictions in place (through a network security group (NSG), for example), then choose one of these options for providing a clear path for backup traffic:

* [Whitelist the Azure datacenter IP ranges](http://www.microsoft.com/en-us/download/details.aspx?id=41653) - see the article for instructions on how to whitelist the IP addresses.
* Deploy an HTTP proxy server for routing traffic.

When deciding which option to use, the trade-offs are between manageability, granular control, and cost.

| Option | Advantages | Disadvantages |
| --- | --- | --- |
| Whitelist IP ranges |No additional costs.<br><br>For opening access in an NSG, use the <i>Set-AzureNetworkSecurityRule</i> cmdlet. |Complex to manage as the impacted IP ranges change over time.<br><br>Provides access to the whole of Azure, and not just Storage. |
| HTTP proxy |Granular control in the proxy over the storage URLs allowed.<br>Single point of Internet access to VMs.<br>Not subject to Azure IP address changes. |Additional costs for running a VM with the proxy software. |

### Whitelist the Azure datacenter IP ranges
To whitelist the Azure datacenter IP ranges, please see the [Azure website](http://www.microsoft.com/en-us/download/details.aspx?id=41653) for details on the IP ranges, and instructions.

### Using an HTTP proxy for VM backups
When backing up a VM, the backup extension on the VM sends the snapshot management commands to Azure Storage using an HTTPS API. Route the backup extension traffic through the HTTP proxy since it is the only component configured for access to the public Internet.

> [!NOTE]
> There is no recommendation for the proxy software that should be used. Ensure that you pick a proxy that is compatible with the configuration steps below.
>
>

The example image below shows the three configuration steps necessary to use an HTTP proxy:

* App VM routes all HTTP traffic bound for the public Internet through Proxy VM.
* Proxy VM allows incoming traffic from VMs in the virtual network.
* The Network Security Group (NSG) named NSF-lockdown needs a security rule allowing outbound Internet traffic from Proxy VM.

![NSG with HTTP proxy deployment diagram](./media/backup-azure-vms-prepare/nsg-with-http-proxy.png)

To use an HTTP proxy to communicating to the public Internet, follow these steps:

#### Step 1. Configure outgoing network connections
###### For Windows machines
This will setup proxy server configuration for Local System Account.

1. Download [PsExec](https://technet.microsoft.com/sysinternals/bb897553)
2. Run following command from elevated prompt,

     ```
     psexec -i -s "c:\Program Files\Internet Explorer\iexplore.exe"
     ```
     It will open internet explorer window.
3. Go to Tools -> Internet Options -> Connections -> LAN settings.
4. Verify proxy settings for System account. Set Proxy IP and port.
5. Close Internet Explorer.

This will set up a machine-wide proxy configuration, and will be used for any outgoing HTTP/HTTPS traffic.

If you have setup a proxy server on a current user account(not a Local System Account), use the following script to apply them to SYSTEMACCOUNT:

```
   $obj = Get-ItemProperty -Path Registry::”HKEY_CURRENT_USER\Software\Microsoft\Windows\CurrentVersion\Internet Settings\Connections"
   Set-ItemProperty -Path Registry::”HKEY_USERS\S-1-5-18\Software\Microsoft\Windows\CurrentVersion\Internet Settings\Connections" -Name DefaultConnectionSettings -Value $obj.DefaultConnectionSettings
   Set-ItemProperty -Path Registry::”HKEY_USERS\S-1-5-18\Software\Microsoft\Windows\CurrentVersion\Internet Settings\Connections" -Name SavedLegacySettings -Value $obj.SavedLegacySettings
   $obj = Get-ItemProperty -Path Registry::”HKEY_CURRENT_USER\Software\Microsoft\Windows\CurrentVersion\Internet Settings"
   Set-ItemProperty -Path Registry::”HKEY_USERS\S-1-5-18\Software\Microsoft\Windows\CurrentVersion\Internet Settings" -Name ProxyEnable -Value $obj.ProxyEnable
   Set-ItemProperty -Path Registry::”HKEY_USERS\S-1-5-18\Software\Microsoft\Windows\CurrentVersion\Internet Settings" -Name Proxyserver -Value $obj.Proxyserver
```

> [!NOTE]
> If you observe "(407) Proxy Authentication Required" in proxy server log, check your authentication is setup correctly.
>
>

###### For Linux machines
Add the following line to the ```/etc/environment``` file:

```
http_proxy=http://<proxy IP>:<proxy port>
```

Add the following lines to the ```/etc/waagent.conf``` file:

```
HttpProxy.Host=<proxy IP>
HttpProxy.Port=<proxy port>
```

#### Step 2. Allow incoming connections on the proxy server:
1. On the proxy server, open Windows Firewall. The easiest way to access the firewall is to search for Windows Firewall with Advanced Security.

    ![Open the Firewall](./media/backup-azure-vms-prepare/firewall-01.png)
2. In the Windows Firewall dialog, right-click  **Inbound Rules** and click **New Rule...**.

    ![Create a new rule](./media/backup-azure-vms-prepare/firewall-02.png)
3. In the **New Inbound Rule Wizard**, choose the **Custom** option for the **Rule Type** and click **Next**.
4. On the page to select the **Program**, choose **All Programs** and click **Next**.
5. On the **Protocol and Ports** page, enter the following information and click **Next**:

    ![Create a new rule](./media/backup-azure-vms-prepare/firewall-03.png)

   * for *Protocol type* choose *TCP*
   * for *Local port* choose *Specific Ports*, in the field below specify the ```<Proxy Port>``` that has been configured.
   * for *Remote port* select *All Ports*

     For the rest of the wizard, click all the way to the end and give this rule a name.

#### Step 3. Add an exception rule to the NSG:
In an Azure PowerShell command prompt, enter the following command:

The following command adds an exception to the NSG. This exception allows TCP traffic from any port on 10.0.0.5 to any Internet address on port 80 (HTTP) or 443 (HTTPS). If you require a specific port in the public Internet, be sure to add that port to the ```-DestinationPortRange``` as well.

```
Get-AzureNetworkSecurityGroup -Name "NSG-lockdown" |
Set-AzureNetworkSecurityRule -Name "allow-proxy " -Action Allow -Protocol TCP -Type Outbound -Priority 200 -SourceAddressPrefix "10.0.0.5/32" -SourcePortRange "*" -DestinationAddressPrefix Internet -DestinationPortRange "80-443"
```


*These steps use specific names and values for this example. Please use the names and values for your deployment when entering, or cutting and pasting details into your code.*

Now that you know you have network connectivity, you are ready to back up your VM. See [Back up Resource Manager-deployed VMs](backup-azure-arm-vms.md).

## Questions?
If you have questions, or if there is any feature that you would like to see included, [send us feedback](http://aka.ms/azurebackup_feedback).

## Next steps
Now that you have prepared your environment for backing up your VM, your next logical step is to create a backup. The planning article provides more detailed information about backing up VMs.

* [Back up virtual machines](backup-azure-vms.md)
* [Plan your VM backup infrastructure](backup-azure-vms-introduction.md)
* [Manage virtual machine backups](backup-azure-manage-vms.md)<|MERGE_RESOLUTION|>--- conflicted
+++ resolved
@@ -1,10 +1,8 @@
 ---
 title: 'Azure Backup: Prepare to back up virtual machines | Microsoft Docs'
-<<<<<<< HEAD
+
 description: Make sure your environment is prepared for backing up virtual machines in Azure.
-=======
-description: Make sure your environment is prepared for backing up virtual machines in Azure
->>>>>>> a099f757
+
 services: backup
 documentationcenter: ''
 author: markgalioto
