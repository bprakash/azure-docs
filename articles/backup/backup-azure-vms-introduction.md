--- conflicted
+++ resolved
@@ -1,260 +1,121 @@
-<<<<<<< HEAD
-<properties
-	pageTitle="Introduction to Azure machine virtual backup | Microsoft Azure"
-	description="An introduction to backing up virtual machines in Azure using the Azure Backup service"
-	services="backup"
-	documentationCenter=""
-	authors="trinadhk"
-	manager="shreeshd"
-	editor=""/>
-
-<tags
-	ms.service="backup"
-	ms.workload="storage-backup-recovery"
-	ms.tgt_pltfrm="na"
-	ms.devlang="na"
-	ms.topic="article"
-	ms.date="09/09/2015"
-	ms.author="trinadhk";"aashishr";"jimpark"/>
-
-# Azure virtual machine backup
-
-This section provides an introduction to using Microsoft Azure Backup to protect your Azure virtual machines. By reading it you’ll learn about:
-
-- How Azure virtual machine backup works
-- The procedure to back up your Azure virtual machine
-- The prerequisites to achieve a smooth backup experience
-- The typical errors encountered and how to deal with them
-- The list of unsupported scenarios and how to influence changes to the product
-
-To learn more about Azure virtual machines quickly, see the [Virtual Machine documentation](https://azure.microsoft.com/documentation/services/virtual-machines/).
-
-## Why backup the Azure virtual machine?
-Cloud computing enables applications to execute in a scalable and highly available environment – which is why Microsoft developed Azure virtual machines. The data generated from these Azure virtual machines is important, and requires backup for safekeeping. Typical scenarios that require data to be restored from backups are:
-
-- Accidental or malicious deletion of files
-- Corruption of the virtual machine during a patch update
-- Accidental or malicious deletion of the entire virtual machine
-
-Data can be backed up from these virtual machines in two distinct ways:
-
-- Back up the individual sources of data from within the virtual machine
-- Back up the whole virtual machine
-
-Back up of the entire virtual machine is popular because it is far simpler to manage and it also facilitates easy restores of the entire application and operating system. Azure Backup can be used for in-guest data backup or backup of the complete virtual machine.
-
-The business benefits of using Azure Backup for virtual machine backup are:
-
-- Automation of the backup and recovery workflows for your virtual machines
-- Application-consistent backups to ensure that recovered data starts from a consistent state.
-- No downtime involved during virtual machine backup.
-- Windows or Linux virtual machines can be backed up.
-- Recovery points are available for easy restore in the Azure Backup vault.
-- Automatic pruning and garbage collection of older recovery points.
-
-## How does Azure virtual machine backup work?
-To back up a virtual machine, first a point-in-time snapshot of the data is needed. The Azure Backup service initiates the backup job at the scheduled time, and triggers the backup extension to take a snapshot. The backup extension coordinates with the in-guest VSS service to achieve consistency, and invokes the blob snapshot API of the Azure Storage service once consistency has been reached. This is done to get a consistent snapshot of the disks of the virtual machine, without having to shut it down.
-
-After the snapshot has been taken, the data is transferred by the Azure Backup service to the backup vault. The service takes care of identifying and transferring only the blocks that have changed from the last backup – making the backups storage efficient. When the data transfer is completed, the snapshot is removed and a recovery point is created. This recovery point can be seen in the Azure management portal.
-
-![Azure virtual machine backup architecture](./media/backup-azure-vms-introduction/vmbackup-architecture.png)
-
->[AZURE.NOTE] For Linux virtual machines, only file-consistent backup is possible.
-
-## Calculating protected instances
-Azure virtual machines that are backed up using Azure Backup will be subject to [Azure Backup pricing](http://azure.microsoft.com/pricing/details/backup/). The Protected Instances calculation is based on the *actual* size of the virtual machine, which is the sum of all the data in the virtual machine – excluding the “resource disk”. You are *not* billed based on the maximum size supported for each data disk attached to the virtual machine, but on the actual data stored in the data disk. Similarly, the backup storage bill is based on the amount of data stored with Azure Backup, which is the sum of the actual data in each recovery point.
-
-For example, take an A2-Standard sized virtual machine that has two additional data disks with a maximum size of 1TB each. The table below gives the actual data stored on each of these disks:
-
-|Disk type|Max size|Actual data present|
-|---------|--------|------|
-| OS disk | 1023GB | 17GB |
-| Local disk / Resource disk | 135GB | 5GB (not included for backup) |
-| Data disk 1 |	1023GB | 30GB |
-| Data disk 2 | 1023GB | 0GB |
-
-The *actual* size of the virtual machine in this case is 17GB + 30GB + 0GB = 47GB. This becomes the Protected Instance size that the monthly bill is based on. As the amount of data in the virtual machine grows, the Protected Instance size used for billing also will change appropriately.
-
-The billing does not start until the first successful backup is completed. At this point the billing for both Storage and Protected Instances will begin. The billing continues as long as there is *any backup data stored with Azure Backup* for the virtual machine. Performing the Stop Protection operation does not stop the billing if the backup data is retained. The billing for a specified virtual machine will be discontinued only if the protection is stopped *and* any backup data is deleted. When there are no active backup jobs (when protection has been stopped), the size of the virtual machine at the time of the last successful backup becomes the Protected Instance size that the monthly bill is based on.
-
-## Prerequisites
-### 1. Backup vault
-To start backing up your Azure virtual machines, you need to first create a backup vault. The vault is an entity that stores all the backups and recovery points that have been created over time. The vault also contains the backup policies that will be applied to the virtual machines being backed up.
-
-The image below shows the relationships between the various Azure Backup entities:
-![Azure Backup entities and relationship](./media/backup-azure-vms-introduction/vault-policy-vm.png)
-
-### To create a backup vault
-
-1. Sign in to the [Management Portal](http://manage.windowsazure.com/).
-
-2. Click **New** > **Data Services** > **Recovery Services** > **Backup Vault** > **Quick Create**. If you have multiple subscriptions associated with your organizational account, choose the correct subscription to associate with the backup vault. In each Azure subscription you can have multiple backup vaults to organize the virtual machines being protected.
-
-3. In **Name**, enter a friendly name to identify the vault. This needs to be unique for each subscription.
-
-4. In **Region**, select the geographic region for the vault. Note that the vault must be in the same region as the virtual machines you want to protect. If you have virtual machines in different regions create a vault in each one. There is no need to specify storage accounts to store the backup data – the backup vault and the Azure Backup service will handle this automatically.
-    ![Create backup vault](./media/backup-azure-vms-introduction/backup_vaultcreate.png)
-
-5. Click on **Create Vault**.
-It can take a while for the backup vault to be created. Monitor the status notifications at the bottom of the portal.
-![Create vault toast notification](./media/backup-azure-vms-introduction/creating-vault.png)
-
-6. A message confirms that the vault has been successfully created and it will be listed in the Recovery Services page as Active. Ensure that the appropriate storage redundancy option is chosen right after the vault has been created. Read more about [setting the storage redundancy option in the backup vault](../backup-azure-backup-create-vault.md#storage-redundancy-options).
-![List of backup vaults](./media/backup-azure-vms-introduction/backup_vaultslist.png)
-
-7. Clicking on the backup vault goes to the **Quick Start** page, where the instructions for backup of Azure virtual machines are shown.
-![Virtual machine backup instructions in the Dashboard page](./media/backup-azure-vms-introduction/vmbackup-instructions.png)
-
-
-### 2. VM Agent
-Before you can start to back up the Azure virtual machine, ensure that the Azure VM Agent is correctly installed on the virtual machine. In order to back up the virtual machine, the Azure Backup service installs an extension to the VM Agent. Since the VM agent is an optional component at the time that the virtual machine is created, you need to ensure that the checkbox for the VM agent is selected before the virtual machine is provisioned.
-
-Learn about the [VM Agent](https://go.microsoft.com/fwLink/?LinkID=390493&clcid=0x409) and [how to install it](http://azure.microsoft.com/blog/2014/04/15/vm-agent-and-extensions-part-2/).
-
-## Limitations
-
-- Backup of Azure Resource Manager based (aka IaaS V2) virtual machines is not supported.
-- Backup of virtual machines with more than 16 data disks is not supported.
-- Backup of virtual machines using Premium storage is not supported.
-- Backup of virtual machines with multiple reserved IPs is not supported.
-- Backup of virtual machines with a reserved IP and no end-point defined is not supported.
-- Backup of virtual machines using multiple NICs or in a load-balanced configuration is not supported.
-- Replacing an existing virtual machine during restore is not supported. First delete the existing virtual machine and any associated disks, and then restore the data from backup.
-- Cross-region backup and restore is not supported.
-- Virtual machine backup using the Azure Backup service is supported in all public regions of Azure. Here is a [checklist](http://azure.microsoft.com/regions/#services) of supported regions. If the region you are looking for is unsupported today, it will not appear in the dropdown list during vault creation.
-- Virtual machine backup using the Azure Backup service is only supported only for select Operating System versions:
-  - **Linux**: The list of distributions endorsed by Azure is available [here](../virtual-machines-linux-endorsed-distributions.md). Other Bring-Your-Own-Linux distributions also should work as long as the VM Agent is available on the virtual machine.
-  - **Windows Server**:  Versions older than Windows Server 2008 R2 are not supported.
-- Restoring a domain controller VM that is part of a multi-DC configuration is supported only through PowerShell. Read more about [restoring a multi-DC domain controller](backup-azure-restore-vms.md#multiple-dcs)
-
-If there is any feature that you would like to see included, [send us feedback](http://aka.ms/azurebackup_feedback).
-
-## Next steps
-To get started with virtual machine backup, learn how to:
-
-- [Backup virtual machines](backup-azure-vms.md)
-- [Restore virtual machines](backup-azure-restore-vms.md)
-- [Manage virtual machine backup](backup-azure-manage-vms.md)
-=======
-<properties
-	pageTitle="Planning your VM backup infrastructure in Azure | Microsoft Azure"
-	description="Important considerations for planning your VM backup infrastructure in Azure"
-	services="backup"
-	documentationCenter=""
-	authors="Jim-Parker"
-	manager="jwhit"
-	editor=""/>
-
-<tags
-	ms.service="backup"
-	ms.workload="storage-backup-recovery"
-	ms.tgt_pltfrm="na"
-	ms.devlang="na"
-	ms.topic="article"
-	ms.date="10/29/2015"
-	ms.author="trinadhk; aashishr; jimpark; markgal"/>
-
-# Plan your VM backup infrastructure in Azure
-This article covers the key considerations that you should keep in mind when planning your virtual machine (VM) backup infrastructure. If you've [prepared your environment](backup-azure-vms-prepare.md), this is the next step before you begin [backing up your VMs](backup-azure-vms.md). If you need more information about Azure virtual machines, see the [Virtual Machines documentation](https://azure.microsoft.com/documentation/services/virtual-machines/).
-
-## How does Azure back up virtual machines?
-When the Azure Backup service initiates a backup job at the scheduled time, it triggers the backup extension to take a point-in-time snapshot. This snapshot is taken in coordination with the Volume Shadow Copy Service (VSS) to get a consistent snapshot of the disks in the virtual machine without having to shut it down.
-
-After the snapshot is taken, the data is transferred by the Azure Backup service to the backup vault. To make the backup process more efficient, the service identifies and transfers only the blocks of data that have changed since the last backup.
-
-![Azure virtual machine backup architecture](./media/backup-azure-vms-introduction/vmbackup-architecture.png)
-
-When the data transfer is complete, the snapshot is removed and a recovery point is created.
-
-### Data consistency
-Backing up and restoring business critical data is complicated by the fact that it needs to be backed up while the applications that produce the data are running. To address this, Azure Backup provides application-consistent backups for Microsoft workloads by using VSS to ensure that data is written correctly to storage.
-
->[AZURE.NOTE] For Linux virtual machines, only file-consistent backups are possible, since Linux does not have an equivalent platform to VSS.
-
-Azure Backup takes VSS full backups on Windows VMs (read more about [VSS full backup](http://blogs.technet.com/b/filecab/archive/2008/05/21/what-is-the-difference-between-vss-full-backup-and-vss-copy-backup-in-windows-server-2008.aspx)). To enable VSS copy backups, the below registry key needs to be set on the VM.
-
-```
-[HKEY_LOCAL_MACHINE\SOFTWARE\MICROSOFT\BCDRAGENT]
-"USEVSSCOPYBACKUP"="TRUE"
-```
-
-
-This table explains the types of consistency and the conditions that they occur under during Azure VM backup and restore procedures.
-
-| Consistency | VSS-based | Explanation and details |
-|-------------|-----------|---------|
-| Application consistency | Yes | This is the ideal consistency type for Microsoft workloads as it ensures that:<ol><li> The VM *boots up*. <li>There is *no corruption*. <li>There is *no data loss*.<li> The data is consistent to the application that uses the data, by involving the application at the time of backup--using VSS.</ol> Most Microsoft workloads have VSS writers that do workload-specific actions that are related to data consistency. For example, Microsoft SQL Server has a VSS writer that ensures that the writes to the transaction log file and the database are done correctly.<br><br> For Azure VM backups, getting an application-consistent recovery point means that the backup extension was able to invoke the VSS workflow and complete it *correctly* before the VM snapshot was taken. Naturally, this means that the VSS writers of all the applications in the Azure VM have been invoked as well.<br><br>(Learn the [basics of VSS](http://blogs.technet.com/b/josebda/archive/2007/10/10/the-basics-of-the-volume-shadow-copy-service-vss.aspx) and dive deep into the details of [how it works](https://technet.microsoft.com/library/cc785914%28v=ws.10%29.aspx)). |
-| File-system consistency | Yes - for Windows-based computers | There are two scenarios where the recovery point can be *file-system consistent*:<ul><li>Backups of Linux VMs in Azure, since Linux does not have an equivalent platform to VSS.<li>VSS failure during backup for Windows VMs in Azure.</li></ul> In both these cases, the best that can be done is to ensure that: <ol><li> The VM *boots up*. <li>There is *no corruption*.<li>There is *no data loss*.</ol> Applications need to implement their own "fix-up" mechanism on the restored data.|
-| Crash consistency | No | This situation is equivalent to a virtual machine experiencing a "crash" (through either a soft or hard reset). This typically happens when the Azure virtual machine is shut down at the time of backup. For Azure virtual machine backups, getting a crash-consistent recovery point means that Azure Backup gives no guarantees around the consistency of the data on the storage medium--either from the perspective of the operating system or from the perspective of the application. Only data that already exists on the disk at the time of backup is what gets captured and backed up. <br/> <br/> While there are no guarantees, in most cases, the operating system will boot. This is typically followed by a disk-checking procedure, like chkdsk, to fix any corruption errors. Any in-memory data or writes that have not been completely flushed to the disk will be lost. The application typically follows with its own verification mechanism in case data rollback needs to be done. <br><br>As an example, if the transaction log has entries that are not present in the database, then the database software does a rollback until the data is consistent. When data is spread across multiple virtual disks (like spanned volumes), a crash-consistent recovery point provides no guarantees for the correctness of the data.|
-
-
-## Performance and resource utilization
-Like backup software that is deployed on-premises, backing up VMs in Azure also needs to be planned for capacity and resource utilization. The [Azure Storage limits](azure-subscription-service-limits.md#storage-limits) define how to structure VM deployments to get maximum performance with minimum impact to running workloads.
-
-There are two main Azure Storage limits that impact backup performance:
-
-- Max egress per storage account
-- Total request rate per storage account
-
-### Storage account limits
-When the backup data is copied out of the customer storage account, it counts towards the input/output operations per second (IOPS) and egress (storage throughput) metrics of the storage account. At the same time, the virtual machines are running and consuming  (IOPS) and throughput. The goal is to ensure that the total traffic--backup and virtual machine--does not exceed the storage account limits.
-
-### Number of disks
-The backup process is greedy and tries to consume as many resources as it can, with the aim of completing backup as quickly as possible. However, all I/O operations are limited by the *Target Throughput for Single Blob*, which has a limit of 60 MB per second. In order to speed up the backup process, the backup of each disk of the VM is attempted *in parallel*. So, if a VM has four disks, then Azure Backup will attempt to back up all four disks in parallel. Because of this, the single most important factor that determines the backup traffic exiting from a customer storage account is the **number of disks** being backed up from the storage account.
-
-### Backup schedule
-An additional factor that impacts performance is the **backup schedule**. If you configure all the VMs to back up at the same time, then the number of disks being backed up *in parallel* will increase--as Azure Backup will attempt to back up as many disks as possible. So one way to reduce the backup traffic from a storage account is to ensure that different VMs are backed up at different times of the day, with no overlap.
-
-## Capacity planning
-Putting all these factors together means that storage account usage needs to be planned properly. Download the [VM backup capacity planning Excel spreadsheet](https://gallery.technet.microsoft.com/Azure-Backup-Storage-a46d7e33) to see the impact of your disk and backup schedule choices.
-
-### Backup throughput
-For each disk being backed up, Azure Backup reads the blocks on the disk and stores only the changed data (incremental backup). This table shows the average throughput values that you can expect from Azure Backup. Using this, you can estimate the amount of time that it will take to back up a disk of a given size.
-
-| Backup operation | Best-case throughput |
-| ---------------- | ---------- |
-| Initial backup | 160 Mbps |
-| Incremental backup (DR) | 640 Mbps <br><br> This throughput can drop significantly if there is a lot of dispersed churn on the disk that needs to be backed up. |
-
-### Total VM backup time
-While a majority of the backup time is spent in reading and copying data, there are other operations that contribute to the total time needed to back up a VM:
-
-- Time needed to [install or update the backup extension](backup-azure-vms.md#offline-vms).
-- Snapshot time, which is the time taken to trigger a snapshot. Snapshots are triggered close to the scheduled backup time.
-- Queue wait time. Since the Backup service is processing backups from multiple customers, copying backup data from snapshot to the Azure backup vault might not start immediately. In times of peak load, the wait times can stretch up to 8 hours due to the number of backups being processed. However, the total VM backup time will be less than 24 hours for daily backup policies.
-
-## Data encryption
-
-Azure Backup does not encrypt data as a part of the backup process. However, you can encrypt data within the VM and back up the protected data seamlessly (read more about [backup of encrypted data](backup-azure-vms-encryption.md)).
-
-
-## How are protected instances calculated?
-Azure virtual machines that are backed up through Azure Backup are subject to [Azure Backup pricing](http://azure.microsoft.com/pricing/details/backup/). The Protected Instances calculation is based on the *actual* size of the virtual machine, which is the sum of all the data in the virtual machine--excluding the “resource disk”.
-
-You are *not* billed based on the maximum size that is supported for each data disk attached to the virtual machine, but on the actual data stored in the data disk. Similarly, the backup storage bill is based on the amount of data that is stored with Azure Backup, which is the sum of the actual data in each recovery point.
-
-For example, take an A2 Standard-sized virtual machine that has two additional data disks with a maximum size of 1 TB each. The table below gives the actual data stored on each of these disks:
-
-|Disk type|Max size|Actual data present|
-|---------|--------|------|
-| Operating system disk | 1023 GB | 17 GB |
-| Local disk / Resource disk | 135 GB | 5 GB (not included for backup) |
-| Data disk 1 |	1023 GB | 30 GB |
-| Data disk 2 | 1023 GB | 0 GB |
-
-The *actual* size of the virtual machine in this case is 17 GB + 30 GB + 0 GB = 47 GB. This becomes the Protected Instance size that the monthly bill is based on. As the amount of data in the virtual machine grows, the Protected Instance size used for billing also will change accordingly.
-
-Billing does not start until the first successful backup is completed. At this point, the billing for both Storage and Protected Instances will begin. Billing continues as long as there is *any backup data stored with Azure Backup* for the virtual machine. Performing the Stop Protection operation does not stop the billing if the backup data is retained.
-
-The billing for a specified virtual machine will be discontinued only if the protection is stopped *and* any backup data is deleted. When there are no active backup jobs (when protection has been stopped), the size of the virtual machine at the time of the last successful backup becomes the Protected Instance size that the monthly bill is based on.
-
-## Questions?
-If you have questions, or if there is any feature that you would like to see included, [send us feedback](http://aka.ms/azurebackup_feedback).
-
-## Next steps
-
-- [Back up virtual machines](backup-azure-vms.md)
-- [Manage virtual machine backup](backup-azure-manage-vms.md)
-- [Restore virtual machines](backup-azure-restore-vms.md)
-- [Troubleshoot VM backup issues](backup-azure-vms-troubleshoot.md)
->>>>>>> 08be3281
+<properties
+	pageTitle="Planning your VM backup infrastructure in Azure | Microsoft Azure"
+	description="Important considerations for planning your VM backup infrastructure in Azure"
+	services="backup"
+	documentationCenter=""
+	authors="Jim-Parker"
+	manager="jwhit"
+	editor=""/>
+
+<tags
+	ms.service="backup"
+	ms.workload="storage-backup-recovery"
+	ms.tgt_pltfrm="na"
+	ms.devlang="na"
+	ms.topic="article"
+	ms.date="10/29/2015"
+	ms.author="trinadhk; aashishr; jimpark; markgal"/>
+
+# Plan your VM backup infrastructure in Azure
+This article covers the key considerations that you should keep in mind when planning your virtual machine (VM) backup infrastructure. If you've [prepared your environment](backup-azure-vms-prepare.md), this is the next step before you begin [backing up your VMs](backup-azure-vms.md). If you need more information about Azure virtual machines, see the [Virtual Machines documentation](https://azure.microsoft.com/documentation/services/virtual-machines/).
+
+## How does Azure back up virtual machines?
+When the Azure Backup service initiates a backup job at the scheduled time, it triggers the backup extension to take a point-in-time snapshot. This snapshot is taken in coordination with the Volume Shadow Copy Service (VSS) to get a consistent snapshot of the disks in the virtual machine without having to shut it down.
+
+After the snapshot is taken, the data is transferred by the Azure Backup service to the backup vault. To make the backup process more efficient, the service identifies and transfers only the blocks of data that have changed since the last backup.
+
+![Azure virtual machine backup architecture](./media/backup-azure-vms-introduction/vmbackup-architecture.png)
+
+When the data transfer is complete, the snapshot is removed and a recovery point is created.
+
+### Data consistency
+Backing up and restoring business critical data is complicated by the fact that it needs to be backed up while the applications that produce the data are running. To address this, Azure Backup provides application-consistent backups for Microsoft workloads by using VSS to ensure that data is written correctly to storage.
+
+>[AZURE.NOTE] For Linux virtual machines, only file-consistent backups are possible, since Linux does not have an equivalent platform to VSS.
+
+Azure Backup takes VSS full backups on Windows VMs (read more about [VSS full backup](http://blogs.technet.com/b/filecab/archive/2008/05/21/what-is-the-difference-between-vss-full-backup-and-vss-copy-backup-in-windows-server-2008.aspx)). To enable VSS copy backups, the below registry key needs to be set on the VM.
+
+```
+[HKEY_LOCAL_MACHINE\SOFTWARE\MICROSOFT\BCDRAGENT]
+"USEVSSCOPYBACKUP"="TRUE"
+```
+
+
+This table explains the types of consistency and the conditions that they occur under during Azure VM backup and restore procedures.
+
+| Consistency | VSS-based | Explanation and details |
+|-------------|-----------|---------|
+| Application consistency | Yes | This is the ideal consistency type for Microsoft workloads as it ensures that:<ol><li> The VM *boots up*. <li>There is *no corruption*. <li>There is *no data loss*.<li> The data is consistent to the application that uses the data, by involving the application at the time of backup--using VSS.</ol> Most Microsoft workloads have VSS writers that do workload-specific actions that are related to data consistency. For example, Microsoft SQL Server has a VSS writer that ensures that the writes to the transaction log file and the database are done correctly.<br><br> For Azure VM backups, getting an application-consistent recovery point means that the backup extension was able to invoke the VSS workflow and complete it *correctly* before the VM snapshot was taken. Naturally, this means that the VSS writers of all the applications in the Azure VM have been invoked as well.<br><br>(Learn the [basics of VSS](http://blogs.technet.com/b/josebda/archive/2007/10/10/the-basics-of-the-volume-shadow-copy-service-vss.aspx) and dive deep into the details of [how it works](https://technet.microsoft.com/library/cc785914%28v=ws.10%29.aspx)). |
+| File-system consistency | Yes - for Windows-based computers | There are two scenarios where the recovery point can be *file-system consistent*:<ul><li>Backups of Linux VMs in Azure, since Linux does not have an equivalent platform to VSS.<li>VSS failure during backup for Windows VMs in Azure.</li></ul> In both these cases, the best that can be done is to ensure that: <ol><li> The VM *boots up*. <li>There is *no corruption*.<li>There is *no data loss*.</ol> Applications need to implement their own "fix-up" mechanism on the restored data.|
+| Crash consistency | No | This situation is equivalent to a virtual machine experiencing a "crash" (through either a soft or hard reset). This typically happens when the Azure virtual machine is shut down at the time of backup. For Azure virtual machine backups, getting a crash-consistent recovery point means that Azure Backup gives no guarantees around the consistency of the data on the storage medium--either from the perspective of the operating system or from the perspective of the application. Only data that already exists on the disk at the time of backup is what gets captured and backed up. <br/> <br/> While there are no guarantees, in most cases, the operating system will boot. This is typically followed by a disk-checking procedure, like chkdsk, to fix any corruption errors. Any in-memory data or writes that have not been completely flushed to the disk will be lost. The application typically follows with its own verification mechanism in case data rollback needs to be done. <br><br>As an example, if the transaction log has entries that are not present in the database, then the database software does a rollback until the data is consistent. When data is spread across multiple virtual disks (like spanned volumes), a crash-consistent recovery point provides no guarantees for the correctness of the data.|
+
+
+## Performance and resource utilization
+Like backup software that is deployed on-premises, backing up VMs in Azure also needs to be planned for capacity and resource utilization. The [Azure Storage limits](azure-subscription-service-limits.md#storage-limits) define how to structure VM deployments to get maximum performance with minimum impact to running workloads.
+
+There are two main Azure Storage limits that impact backup performance:
+
+- Max egress per storage account
+- Total request rate per storage account
+
+### Storage account limits
+When the backup data is copied out of the customer storage account, it counts towards the input/output operations per second (IOPS) and egress (storage throughput) metrics of the storage account. At the same time, the virtual machines are running and consuming  (IOPS) and throughput. The goal is to ensure that the total traffic--backup and virtual machine--does not exceed the storage account limits.
+
+### Number of disks
+The backup process is greedy and tries to consume as many resources as it can, with the aim of completing backup as quickly as possible. However, all I/O operations are limited by the *Target Throughput for Single Blob*, which has a limit of 60 MB per second. In order to speed up the backup process, the backup of each disk of the VM is attempted *in parallel*. So, if a VM has four disks, then Azure Backup will attempt to back up all four disks in parallel. Because of this, the single most important factor that determines the backup traffic exiting from a customer storage account is the **number of disks** being backed up from the storage account.
+
+### Backup schedule
+An additional factor that impacts performance is the **backup schedule**. If you configure all the VMs to back up at the same time, then the number of disks being backed up *in parallel* will increase--as Azure Backup will attempt to back up as many disks as possible. So one way to reduce the backup traffic from a storage account is to ensure that different VMs are backed up at different times of the day, with no overlap.
+
+## Capacity planning
+Putting all these factors together means that storage account usage needs to be planned properly. Download the [VM backup capacity planning Excel spreadsheet](https://gallery.technet.microsoft.com/Azure-Backup-Storage-a46d7e33) to see the impact of your disk and backup schedule choices.
+
+### Backup throughput
+For each disk being backed up, Azure Backup reads the blocks on the disk and stores only the changed data (incremental backup). This table shows the average throughput values that you can expect from Azure Backup. Using this, you can estimate the amount of time that it will take to back up a disk of a given size.
+
+| Backup operation | Best-case throughput |
+| ---------------- | ---------- |
+| Initial backup | 160 Mbps |
+| Incremental backup (DR) | 640 Mbps <br><br> This throughput can drop significantly if there is a lot of dispersed churn on the disk that needs to be backed up. |
+
+### Total VM backup time
+While a majority of the backup time is spent in reading and copying data, there are other operations that contribute to the total time needed to back up a VM:
+
+- Time needed to [install or update the backup extension](backup-azure-vms.md#offline-vms).
+- Snapshot time, which is the time taken to trigger a snapshot. Snapshots are triggered close to the scheduled backup time.
+- Queue wait time. Since the Backup service is processing backups from multiple customers, copying backup data from snapshot to the Azure backup vault might not start immediately. In times of peak load, the wait times can stretch up to 8 hours due to the number of backups being processed. However, the total VM backup time will be less than 24 hours for daily backup policies.
+
+## Data encryption
+
+Azure Backup does not encrypt data as a part of the backup process. However, you can encrypt data within the VM and back up the protected data seamlessly (read more about [backup of encrypted data](backup-azure-vms-encryption.md)).
+
+
+## How are protected instances calculated?
+Azure virtual machines that are backed up through Azure Backup are subject to [Azure Backup pricing](http://azure.microsoft.com/pricing/details/backup/). The Protected Instances calculation is based on the *actual* size of the virtual machine, which is the sum of all the data in the virtual machine--excluding the “resource disk”.
+
+You are *not* billed based on the maximum size that is supported for each data disk attached to the virtual machine, but on the actual data stored in the data disk. Similarly, the backup storage bill is based on the amount of data that is stored with Azure Backup, which is the sum of the actual data in each recovery point.
+
+For example, take an A2 Standard-sized virtual machine that has two additional data disks with a maximum size of 1 TB each. The table below gives the actual data stored on each of these disks:
+
+|Disk type|Max size|Actual data present|
+|---------|--------|------|
+| Operating system disk | 1023 GB | 17 GB |
+| Local disk / Resource disk | 135 GB | 5 GB (not included for backup) |
+| Data disk 1 |	1023 GB | 30 GB |
+| Data disk 2 | 1023 GB | 0 GB |
+
+The *actual* size of the virtual machine in this case is 17 GB + 30 GB + 0 GB = 47 GB. This becomes the Protected Instance size that the monthly bill is based on. As the amount of data in the virtual machine grows, the Protected Instance size used for billing also will change accordingly.
+
+Billing does not start until the first successful backup is completed. At this point, the billing for both Storage and Protected Instances will begin. Billing continues as long as there is *any backup data stored with Azure Backup* for the virtual machine. Performing the Stop Protection operation does not stop the billing if the backup data is retained.
+
+The billing for a specified virtual machine will be discontinued only if the protection is stopped *and* any backup data is deleted. When there are no active backup jobs (when protection has been stopped), the size of the virtual machine at the time of the last successful backup becomes the Protected Instance size that the monthly bill is based on.
+
+## Questions?
+If you have questions, or if there is any feature that you would like to see included, [send us feedback](http://aka.ms/azurebackup_feedback).
+
+## Next steps
+
+- [Back up virtual machines](backup-azure-vms.md)
+- [Manage virtual machine backup](backup-azure-manage-vms.md)
+- [Restore virtual machines](backup-azure-restore-vms.md)
+- [Troubleshoot VM backup issues](backup-azure-vms-troubleshoot.md)