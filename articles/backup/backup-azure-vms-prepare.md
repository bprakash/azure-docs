--- conflicted
+++ resolved
@@ -199,27 +199,6 @@
 The backup extension is installed if the VM is running. A running VM also provides the greatest chance of getting an application-consistent recovery point. However, the Azure Backup service will continue to back up the VM--even if it is turned off, and the extension could not be installed (aka Offline VM). In this case, the recovery point will be *crash consistent* as discussed above.
 
 
-<<<<<<< HEAD
-## Limitations
-
-- Backing up Azure Resource Manager-based (aka IaaS V2) virtual machines is not supported.
-- Backing up virtual machines with more than 16 data disks is not supported.
-- Backing up virtual machines using Premium storage is not supported.
-- Backing up virtual machines with a reserved IP address and no defined endpoint is not supported.
-- Replacing an existing virtual machine during restore is not supported. First delete the existing virtual machine and any associated disks, and then restore the data from backup.
-- Cross-region backup and restore is not supported.
-- Backing up virtual machines by using the Azure Backup service is supported in all public regions of Azure (see the [checklist](https://azure.microsoft.com/regions/#services) of supported regions). If the region that you are looking for is unsupported today, it will not appear in the dropdown list during vault creation.
-- Backing up virtual machines by using the Azure Backup service is supported only for select operating system versions:
-  - **Linux**: See [the list of distributions that are endorsed by Azure](../virtual-machines/virtual-machines-linux-endorsed-distros.md). Other Bring-Your-Own-Linux distributions also should work as long as the VM agent is available on the virtual machine.
-  - **Windows Server**:  Versions older than Windows Server 2008 R2 are not supported.
-- Restoring a domain controller (DC) VM that is part of a multi-DC configuration is supported only through PowerShell. Read more about [restoring a multi-DC domain controller](backup-azure-restore-vms.md#restoring-domain-controller-vms).
-- Restoring virtual machines that have the following special network configurations is supported only through PowerShell. VMs that you create by using the restore workflow in the UI will not have these network configurations after the restore operation is complete. To learn more, see [Restoring VMs with special network configurations](backup-azure-restore-vms.md#restoring-vms-with-special-netwrok-configurations).
-	- Virtual machines under load balancer configuration (internal and external)
-	- Virtual machines with multiple reserved IP addresses
-	- Virtual machines with multiple network adapters
-
-=======
->>>>>>> c3a0f4e0
 ## Questions?
 If you have questions, or if there is any feature that you would like to see included, [send us feedback](http://aka.ms/azurebackup_feedback).
 
@@ -228,4 +207,4 @@
 
 - [Back up virtual machines](backup-azure-vms.md)
 - [Plan your VM backup infrastructure](backup-azure-vms-introduction.md)
-- [Manage virtual machine backups](backup-azure-manage-vms.md)+- [Manage virtual machine backups](backup-azure-manage-vms.md)
