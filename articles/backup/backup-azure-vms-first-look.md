--- conflicted
+++ resolved
@@ -12,11 +12,7 @@
 ms.workload: storage-backup-recovery
 ms.tgt_pltfrm: na
 ms.devlang: na
-<<<<<<< HEAD
-ms.topic: hero-article
-=======
 ms.topic: article
->>>>>>> 7e950a10
 ms.date: 8/2/2017
 ms.author: markgal;
 
