--- conflicted
+++ resolved
@@ -13,26 +13,15 @@
 	ms.tgt_pltfrm="na"
 	ms.devlang="na"
 	ms.topic="hero-article"
-<<<<<<< HEAD
-	ms.date="03/30/2016"
-=======
 	ms.date="07/29/2016"
->>>>>>> c186bb0b
 	ms.author="markgal; jimpark"/>
 
 
 # First look: Backing up Azure virtual machines
 
 > [AZURE.SELECTOR]
-<<<<<<< HEAD
-- [Back up ARM VMs](backup-azure-vms-first-look-arm.md)
-- [Back up Classic mode VMs](backup-azure-vms-first-look.md)
-
-This article is a tutorial that will take you through the set of steps for preparing your Azure environment to back up an Azure virtual machine (VM). This tutorial assumes you already have a VM in your Azure subscription and that you have taken the measures to allow the backup service to access the VM. At a high level, here are the steps that you will complete.  
-=======
 - [First look: Protect VMs with a recovery services vault](backup-azure-vms-first-look-arm.md)
 - [First Look: Protect Azure VMs with a backup vault](backup-azure-vms-first-look.md)
->>>>>>> c186bb0b
 
 This tutorial takes you through the steps for backing up an Azure virtual machine (VM) to a backup vault in Azure. This article describes the Classic model or Service Manager deployment model, for backing up VMs. If you are interested in backing up a VM to a Recovery Services vault that belongs to a Resource Group, see [First look: Protect VMs with a recovery services vault](backup-azure-vms-first-look-arm.md). To successfully complete this tutorial, these prerequisites must exist:
 
