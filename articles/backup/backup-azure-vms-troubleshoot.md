--- conflicted
+++ resolved
@@ -13,13 +13,8 @@
 ms.tgt_pltfrm: na
 ms.devlang: na
 ms.topic: article
-<<<<<<< HEAD
-ms.date: 12/20/2016
-ms.author: trinadhk;jimpark;
-=======
 ms.date: 01/18/2017
 ms.author: trinadhk;jimpark;jpallavi;
->>>>>>> e8cfaf0d
 
 ---
 # Troubleshoot Azure virtual machine backup
@@ -49,10 +44,7 @@
 | Virtual machine agent is not present on the virtual machine - Please install any prerequisite and the VM agent, and then restart the operation. |[Read more](#vm-agent) about VM agent installation, and how to validate the VM agent installation. |
 | Snapshot operation failed due to VSS Writers in bad state |You need to restart VSS(Volume Shadow copy Service) writers that are in bad state. To achieve this, from an elevated command prompt, run _vssadmin list writers_. Output contains all VSS writers and their state. For every VSS writer whose state is not "[1] Stable", restart VSS writer by running following commands from an elevated command prompt<br> _net stop serviceName_ <br> _net start serviceName_|
 | Snapshot operation failed due to a parsing failure of the configuration |This happens due to changed permissions on the MachineKeys directory: _%systemdrive%\programdata\microsoft\crypto\rsa\machinekeys_ <br>Please run below command and verify that permissions on MachineKeys directory are default-ones:<br>_icacls %systemdrive%\programdata\microsoft\crypto\rsa\machinekeys_ <br><br> Default permissions are:<br>Everyone:(R,W) <br>BUILTIN\Administrators:(F)<br><br>If you see permissions on MachineKeys directory different than default, please follow below steps to correct permissions, delete the certificate and trigger the backup.<ol><li>Fix permissions on MachineKeys directory.<br>Using Explorer Security Properties and Advanced Security Settings on the directory, reset permissions back to the default values, remove any extra (than default) user object from the directory, and ensure that the ‘Everyone’ permissions had special access for:<br>-List folder / read data <br>-Read attributes <br>-Read extended attributes <br>-Create files / write data <br>-Create folders / append data<br>-Write attributes<br>-Write extended attributes<br>-Read permissions<br><br><li>Delete certificate with field ‘Issued To’ = Windows Azure Service Management for Extensions<ul><li>[Open Certificates console](https://msdn.microsoft.com/library/ms788967(v=vs.110).aspx)<li>Delete certificate (under Personal -> Certificates) with field ‘Issued To’ = “Windows Azure Service Management for Extensions”</ul><li>Trigger VM backup. </ol>|
-<<<<<<< HEAD
-=======
 | Validation failed as virtual machine is encrypted with BEK alone. Backups can be enabled only for virtual machines encrypted with both BEK and KEK. |Virtual machine should be encrypted using both BitLocker Encryption Key and Key Encryption Key. After that, backup should be enabled. |
->>>>>>> e8cfaf0d
 
 ## Jobs
 | Error details | Workaround |
@@ -75,10 +67,7 @@
 | Type of Storage Account specified for restore operation is not online - Make sure that the storage account specified in restore operation is online |This might happen because of a transient error in Azure Storage or due to an outage. Please choose another storage account. |
 | Resource Group Quota has been reached - Please delete some resource groups from Azure portal or contact Azure support to increase the limits. |None |
 | Selected subnet does not exist - Please select a subnet which exists |None |
-<<<<<<< HEAD
-=======
 | Backup Service does not have authorization to access resources in your subscription. |To resolve this, first Restore Disks using steps mentioned in section **Restore backed up disks** in [Choosing VM restore configuration](backup-azure-arm-restore-vms.md#choosing-a-vm-restore-configuration). After that, use PowerShell steps mentioned in [Create a VM from restored disks](backup-azure-vms-automation.md#create-a-vm-from-restored-disks) to create full VM from restored disks. |
->>>>>>> e8cfaf0d
 
 ## Policy
 | Error details | Workaround |
@@ -107,11 +96,7 @@
 For Linux VMs:
 
 * Follow the instructions on [Updating Linux VM Agent](../virtual-machines/virtual-machines-linux-update-agent.md?toc=%2fazure%2fvirtual-machines%2flinux%2ftoc.json).
-<<<<<<< HEAD
-We **strongly recommend** updating agent only through distribution repository. We do not recommend downloading the agent code from directly github and updating it. If latest agent is not available for your distribution, please reach out to distribution support for instructions on how to install latest agent. You can check latest [Windows Azure Linux agent](https://github.com/Azure/WALinuxAgent/releases) information in github repository. 
-=======
 We **strongly recommend** updating agent only through distribution repository. We do not recommend downloading the agent code from directly github and updating it. If latest agent is not available for your distribution, please reach out to distribution support for instructions on how to install latest agent. You can check latest [Windows Azure Linux agent](https://github.com/Azure/WALinuxAgent/releases) information in github repository.
->>>>>>> e8cfaf0d
 
 ### Validating VM Agent installation
 How to check for the VM Agent version on Windows VMs:
