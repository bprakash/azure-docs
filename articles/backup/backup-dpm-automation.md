--- conflicted
+++ resolved
@@ -1,653 +1,335 @@
-<<<<<<< HEAD
-<properties
-	pageTitle="Azure Backup - Deploy and manage back up for DPM using PowerShell | Microsoft Azure"
-	description="Learn how to deploy and manage Azure Backup for Data Protection Manager (DPM) using PowerShell"
-	services="backup"
-	documentationCenter=""
-	authors="AnuragMehrotra"
-	manager="jwhit"
-	editor=""/>
-
-<tags
-	ms.service="backup"
-	ms.workload="storage-backup-recovery"
-	ms.tgt_pltfrm="na"
-	ms.devlang="na"
-	ms.topic="article"
-	ms.date="09/04/2015"
-	ms.author="jimpark"; "aashishr"; "sammehta"; "anuragm"/>
-
-
-# Deploy and manage backup to Azure for Data Protection Manager (DPM) servers using PowerShell
-This article shows you how to use PowerShell to setup Azure Backup on a DPM server, and to manage backup and recovery.
-
-## Setting up the PowerShell environment
-Before you can use PowerShell to manage backups from Data Protection Manager to Azure, you will need to have the right environment in PowerShell. At the start of the PowerShell session, ensure that you run the following command to import the right modules and allow you to correctly reference the DPM cmdlets:
-
-```
-PS C:> & "C:\Program Files\Microsoft System Center 2012 R2\DPM\DPM\bin\DpmCliInitScript.ps1"
-
-Welcome to the DPM Management Shell!
-
-Full list of cmdlets: Get-Command
-Only DPM cmdlets: Get-DPMCommand
-Get general help: help
-Get help for a cmdlet: help <cmdlet-name> or <cmdlet-name> -?
-Get definition of a cmdlet: Get-Command <cmdlet-name> -Syntax
-Sample DPM scripts: Get-DPMSampleScript
-```
-
-## Setup and Registration
-
-### Create a backup vault
-You can create a new backup vault using the **New-AzureBackupVault** commandlet. The backup vault is an ARM resource, so you need to place it within a Resource Group. In an elevated Azure PowerShell console, run the following commands:
-
-```
-PS C:\> New-AzureResourceGroup –Name “test-rg” –Region “West US”
-PS C:\> $backupvault = New-AzureBackupVault –ResourceGroupName “test-rg” –Name “test-vault” –Region “West US” –Storage GRS
-```
-
-You can get a list of all the backup vaults in a given subscription using the **Get-AzureBackupVault** commandlet.
-
-
-### Installing the Azure Backup agent on a DPM Server
-Before you install the Azure Backup agent, you need to have the installer downloaded and present on the Windows Server. You can get the latest version of the installer from the [Microsoft Download Center](http://aka.ms/azurebackup_agent) or from the backup vault's Dashboard page. Save the installer to an easily accessible location like *C:\Downloads\*.
-
-To install the agent, run the following command in an elevated PowerShell console **on the DPM server**:
-
-```
-PS C:\> MARSAgentInstaller.exe /q
-```
-
-This installs the agent with all the default options. The installation takes a few minutes in the background. If you do not specify the */nu* option the **Windows Update** window will open at the end of the installation to check for any updates.
-
-The agent will show in the list of installed programs. To see the list of installed programs, go to **Control Panel** > **Programs** > **Programs and Features**.
-
-![Agent installed](./media/backup-dpm-automation/installed-agent-listing.png)
-
-#### Installation options
-To see all the options available via the command-line, use the following command:
-
-```
-PS C:\> MARSAgentInstaller.exe /?
-```
-
-The available options include:
-
-| Option | Details | Default |
-| ---- | ----- | ----- |
-| /q | Quiet installation | - |
-| /p:"location" | Path to the installation folder for the Azure Backup agent. | C:\Program Files\Microsoft Azure Recovery Services Agent |
-| /s:"location" | Path to the cache folder for the Azure Backup agent. | C:\Program Files\Microsoft Azure Recovery Services Agent\Scratch |
-| /m | Opt-in to Microsoft Update | - |
-| /nu | Do not Check for updates after installation is complete | - |
-| /d | Uninstalls Microsoft Azure Recovery Services Agent | - |
-| /ph | Proxy Host Address | - |
-| /po | Proxy Host Port Number | - |
-| /pu | Proxy Host UserName | - |
-| /pw | Proxy Password | - |
-
-### Registering with the Azure Backup service
-Before you can register with the Azure Backup service, you need to ensure that the [prerequisites](backup-azure-dpm-introduction.md) are met. You must:
-
-- Have a valid Azure subscription
-- Have a backup vault
-
-To download the vault credentials, run the **Get-AzureBackupVaultCredentials** commandlet in an Azure PowerShell console and store it in a convenient location like *C:\Downloads\*.
-
-```
-PS C:\> $credspath = "C:\"
-PS C:\> $credsfilename = Get-AzureBackupVaultCredentials -Vault $backupvault -TargetLocation $credspath
-PS C:\> $credsfilename
-f5303a0b-fae4-4cdb-b44d-0e4c032dde26_backuprg_backuprn_2015-08-11--06-22-35.VaultCredentials
-```
-
-Registering the machine with the vault is done using the [Start-DPMCloudRegistration](https://technet.microsoft.com/library/jj612787) cmdlet:
-
-```
-PS C:\> $cred = $credspath + $credsfilename
-PS C:\> Start-DPMCloudRegistration -DPMServerName "TestingServer" -VaultCredentialsFilePath $cred
-```
-
-This will register the DPM Server named “TestingServer” with Microsoft Azure Vault using the specified vault credentials.
-
-> [AZURE.IMPORTANT] Do not use relative paths to specify the vault credentials file. You must provide an absolute path as an input to the cmdlet.
-
-### Initial configuration settings
-Once the DPM Server is registered with the Azure Backup vault, it will start with default subscription settings. These subscription settings include Networking, Encryption and the Staging area. To begin changing the subscription settings you need to first get a handle on the existing (default) settings using the [Get-DPMCloudSubscriptionSetting](https://technet.microsoft.com/library/jj612793) cmdlet:
-
-```
-$setting = Get-DPMCloudSubscriptionSetting -DPMServerName "TestingServer"
-```
-
-All modifications are made to this local PowerShell object ```$setting```  and then the full object is committed to DPM and Azure Backup to save them using the [Set-DPMCloudSubscriptionSetting](https://technet.microsoft.com/library/jj612791) cmdlet. You need to use the ```–Commit``` flag to ensure that the changes are persisted. The settings will not be applied and used by Azure Backup unless committed.
-
-```
-PS C:\> Set-DPMCloudSubscriptionSetting -DPMServerName "TestingServer" -SubscriptionSetting $setting -Commit
-```
-
-### Networking
-If the connectivity of the DPM machine to the Azure Backup service on the internet is through a proxy server, then the proxy server settings should be provided for backups to succeed. This is done by using the ```-ProxyServer```, ```-ProxyPort```, ```-ProxyUsername``` and the ```ProxyPassword``` parameters with the [Set-DPMCloudSubscriptionSetting](https://technet.microsoft.com/library/jj612791) cmdlet. In this example, there is no proxy server so we are explicitly clearing any proxy-related information.
-
-```
-PS C:\> Set-DPMCloudSubscriptionSetting -DPMServerName "TestingServer" -SubscriptionSetting $setting -NoProxy
-```
-
-Bandwidth usage can also be controlled with options of ```-WorkHourBandwidth``` and ```-NonWorkHourBandwidth``` for a given set of days of the week. In this example we are not setting any throttling.
-
-```
-PS C:\> Set-DPMCloudSubscriptionSetting -DPMServerName "TestingServer" -SubscriptionSetting $setting -NoThrottle
-```
-
-### Configuring the staging Area
-The Azure Backup agent running on the DPM server needs temporary storage for data restored from the cloud (local staging area). Configure the staging area using the [Set-DPMCloudSubscriptionSetting](https://technet.microsoft.com/library/jj612791) cmdlet and the ```-StagingAreaPath``` parameter.
-
-```
-PS C:\> Set-DPMCloudSubscriptionSetting -DPMServerName "TestingServer" -SubscriptionSetting $setting -StagingAreaPath "C:\StagingArea"
-```
-
-In the example above, the staging area will be set to *C:\StagingArea* in the PowerShell object ```$setting```. Ensure that the specified folder already exists, or else the final commit of the subscription settings will fail.
-
-
-### Encryption settings
-The backup data sent to Azure Backup is encrypted to protect the confidentiality of the data. The encryption passphrase is the "password" to decrypt the data at the time of restore. It is important to keep this information safe and secure once it is set.
-
-In the example below, the first command converts the string ```passphrase123456789``` to a secure string and assigns the secure string to the variable named ```$Passphrase```. the second command sets the secure string in ```$Passphrase``` as the password for encrypting backups.
-
-```
-PS C:\> $Passphrase = ConvertTo-SecureString -string "passphrase123456789" -AsPlainText -Force
-
-PS C:\> Set-DPMCloudSubscriptionSetting -DPMServerName "TestingServer" -SubscriptionSetting $setting -EncryptionPassphrase $Passphrase
-```
-
-> [AZURE.IMPORTANT] Keep the passphrase information safe and secure once it is set. You will not be able to restore data from Azure without this passphrase.
-
-At this point, you should have made all the required changes to the ```$setting``` object. Remember to commit the changes.
-
-```
-PS C:\> Set-DPMCloudSubscriptionSetting -DPMServerName "TestingServer" -SubscriptionSetting $setting -Commit
-```
-
-## Protect data to Azure Backup
-In this section, you will add a production server to DPM and then protect the data to local DPM storage and then to Azure Backup. In the examples we will demonstrate how to back up files and folders. The logic can easily be extended to backup any DPM-supported data source. All your DPM backups are governed by a Protection Group (PG) with four parts:
-
-1. **Group members** is a list of all the protectable objects (also known as *Datasources* in DPM) that you want to protect in the same protection group. For example, you may want to protect production VMs in one protection group and SQL Server databases in another protection group as they may have different backup requirements. Before you can back up any datasource on a production server you need to make sure the DPM Agent is installed on the server and is managed by DPM. Follow the steps for [installing the DPM Agent](https://technet.microsoft.com/library/bb870935.aspx) and linking it to the appropriate DPM Server.
-2. **Data protection method** specifies the target backup locations - tape, disk, and cloud. In our example we will protect data to the local disk and to the cloud.
-3. A **backup schedule** that specifies when backups need to be taken and how often the data should be synchronized between the DPM Server and the production server.
-4. A **retention schedule** that specifies how long to retain the recovery points in Azure.
-
-### Creating a protection group
-Start by creating a new Protection Group using the [New-DPMProtectionGroup](https://technet.microsoft.com/library/hh881722) cmdlet.
-
-```
-PS C:\> $PG = New-DPMProtectionGroup -DPMServerName " TestingServer " -Name "ProtectGroup01"
-```
-
-The above cmdlet will create a Protection Group named *ProtectGroup01*. An existing protection group can also be modified later to add backup to the Azure cloud. However, to make any changes to the Protection Group - new or existing - we need to get a handle on a *modifiable* object using the [Get-DPMModifiableProtectionGroup](https://technet.microsoft.com/library/hh881713) cmdlet.
-
-```
-PS C:\> $MPG = Get-ModifiableProtectionGroup $PG
-```
-
-### Adding group members to the Protection Group
-Each DPM Agent knows the list of datasources on the server that it is installed on. To add a datasource to the Protection Group, the DPM Agent needs to first send a list of the datasources back to the DPM server. One or more datasources are then selected and added to the Protection Group. The PowerShell steps needed to get achieve this are:
-
-1. Fetch a list of all servers managed by DPM through the DPM Agent.
-2. Choose a specific server.
-3. Fetch a list of all datasources on the server.
-4. Choose one or more datasources and add them to the Protection Group
-
-The list of servers on which the DPM Agent is installed and is being managed by the DPM Server is acquired with the [Get-DPMProductionServer](https://technet.microsoft.com/library/hh881600) cmdlet. In this example we will filter and only configure PS with name *productionserver01* for backup.
-
-```
-PS C:\> $server = Get-ProductionServer -DPMServerName "TestingServer" | where {($_.servername) –contains “productionserver01”
-```
-
-Now fetch the list of datasources on ```$server``` using the [Get-DPMDatasource](https://technet.microsoft.com/library/hh881605) cmdlet. In this example we are filtering for the volume *D:\* which we want to configure for backup. This datasource is then added to the Protection Group using the [Add-DPMChildDatasource](https://technet.microsoft.com/library/hh881732) cmdlet. Remember to use the *modifable* protection group object ```$MPG``` to make the additions.
-
-```
-PS C:\> $DS = Get-Datasource -ProductionServer $server -Inquire | where { $_.Name -contains “D:\” }
-
-PS C:\> Add-DPMChildDatasource -ProtectionGroup $MPG -ChildDatasource $DS
-```
-
-Repeat this step as many times as required, until you have added all the chosen datasources to the protection group. You can also start with just one datasource, and complete the workflow for creating the Protection Group, and at a later point add more datasources to the Protection Group.
-
-### Selecting the data protection method
-Once the datasources have been added to the Protection Group, the next step is to specify the protection method using the [Set-DPMProtectionType](https://technet.microsoft.com/library/hh881725) cmdlet. In this example, the Protection Group will be setup for local disk and cloud backup. You also need to specify the datasource that you want to protect to cloud using the [Add-DPMChildDatasource](https://technet.microsoft.com/en-us/library/hh881732.aspx) cmdlet with -Online flag.
-
-```
-PS C:\> Set-DPMProtectionType -ProtectionGroup $MPG -ShortTerm Disk –LongTerm Online
-PS C:\> Add-DPMChildDatasource -ProtectionGroup $MPG -ChildDatasource $DS –Online
-```
-
-### Setting the retention range
-Set the retention for the backup points using the [Set-DPMPolicyObjective](https://technet.microsoft.com/library/hh881762) cmdlet. While it might seem odd to set the retention before the backup schedule has been defined, using the ```Set-DPMPolicyObjective``` cmdlet automatically sets a default backup schedule that can then be modified. It is always possible to set the backup schedule first and the retention policy after.
-
-In the example below, the cmdlet sets the retention parameters for disk backups. This will retain backups for 10 days, and sync data every 6 hours between the production server and the DPM server. The ```SynchronizationFrequencyMinutes``` doesn't define how often a backup point is created, but how often data is copied to the DPM server; this prevents backups from becoming too large.
-
-```
-PS C:\> Set-DPMPolicyObjective –ProtectionGroup $MPG -RetentionRangeInDays 10 -SynchronizationFrequencyMinutes 360
-```
-
-For backups going to Azure (DPM refers to these as Online backups) the retention ranges can be configured for [long term retention using a Grandfather-Father-Son scheme (GFS)](backup-azure-backup-cloud-as-tape.md). That is, you can define a combined retention policy involving daily, weekly, monthly and yearly retention policies. In this example, we create an array representing the complex retention scheme that we want, and then configure the retention range using the [Set-DPMPolicyObjective](https://technet.microsoft.com/library/hh881762) cmdlet.
-
-```
-PS C:\> $RRlist = @()
-PS C:\> $RRList += (New-Object -TypeName Microsoft.Internal.EnterpriseStorage.Dls.UI.ObjectModel.OMCommon.RetentionRange -ArgumentList 180, Days)
-PS C:\> $RRList += (New-Object -TypeName Microsoft.Internal.EnterpriseStorage.Dls.UI.ObjectModel.OMCommon.RetentionRange -ArgumentList 104, Weeks)
-PS C:\> $RRList += (New-Object -TypeName Microsoft.Internal.EnterpriseStorage.Dls.UI.ObjectModel.OMCommon.RetentionRange -ArgumentList 60, Month)
-PS C:\> $RRList += (New-Object -TypeName Microsoft.Internal.EnterpriseStorage.Dls.UI.ObjectModel.OMCommon.RetentionRange -ArgumentList 10, Years)
-PS C:\> Set-DPMPolicyObjective –ProtectionGroup $MPG -OnlineRetentionRangeList $RRlist
-```
-
-### Set the backup schedule
-DPM sets a default backup schedule automatically if you specify the protection objective using the ```Set-DPMPolicyObjective``` cmdlet. To change the default schedules, use the [Get-DPMPolicySchedule](https://technet.microsoft.com/library/hh881749) cmdlet followed by the [Set-DPMPolicySchedule](https://technet.microsoft.com/library/hh881723) cmdlet.
-
-```
-PS C:\> $onlineSch = Get-DPMPolicySchedule -ProtectionGroup $mpg -LongTerm Online
-PS C:\> Set-DPMPolicySchedule -ProtectionGroup $MPG -Schedule $onlineSch[0] -TimesOfDay 02:00
-PS C:\> Set-DPMPolicySchedule -ProtectionGroup $MPG -Schedule $onlineSch[1] -TimesOfDay 02:00 -DaysOfWeek Sa,Su –Interval 1
-PS C:\> Set-DPMPolicySchedule -ProtectionGroup $MPG -Schedule $onlineSch[2] -TimesOfDay 02:00 -RelativeIntervals First,Third –DaysOfWeek Sa
-PS C:\> Set-DPMPolicySchedule -ProtectionGroup $MPG -Schedule $onlineSch[3] -TimesOfDay 02:00 -DaysOfMonth 2,5,8,9 -Months Jan,Jul
-PS C:\> Set-DPMProtectionGroup -ProtectionGroup $MPG
-```
-
-In the example above, ```$onlineSch``` is an array with four elements that contains the existing online protection schedule for the Protection Group in the GFS scheme:
-
-1. ```$onlineSch[0]``` will contain the daily schedule
-2. ```$onlineSch[1]``` will contain the weekly schedule
-3. ```$onlineSch[2]``` will contain the monthly schedule
-4. ```$onlineSch[3]``` will contain the yearly schedule
-
-So if you need to modify the weekly schedule, you need to refer to the ```$onlineSch[1]```.
-
-### Initial backup
-When backing up a datasource for the first time, DPM needs to create an initial replica which will create a copy of the datasource to be protected on DPM replica volume. This activity can either be scheduled for a specific time, or can be triggered manually, using the [Set-DPMReplicaCreationMethod](https://technet.microsoft.com/library/hh881715) cmdlet with the parameter ```-NOW```.
-
-```
-PS C:\> Set-DPMReplicaCreationMethod -ProtectionGroup $MPG -NOW
-```
-### Changing the size of DPM Replica & recovery point volume
-You can also change the size of DPM Replica volume as well as Shadow Copy volume using [Set-DPMDatasourceDiskAllocation](https://technet.microsoft.com/en-us/library/hh881618(v=sc.20).aspx) cmdlet as in the below example:
-Get-DatasourceDiskAllocation -Datasource $DS
-Set-DatasourceDiskAllocation -Datasource $DS -ProtectionGroup $MPG -manual -ReplicaArea (2gb) -ShadowCopyArea (2gb)
-
-### Committing the changes to the Protection Group
-Finally, the changes need to be committed before DPM can take the backup per the new Protection Group configuration. This is done using the [Set-DPMProtectionGroup](https://technet.microsoft.com/library/hh881758) cmdlet.
-
-```
-PS C:\> Set-DPMProtectionGroup -ProtectionGroup $MPG
-```
-## View the backup points
-You can use the [Get-DPMRecoveryPoint](https://technet.microsoft.com/library/hh881746) cmdlet to get a list of all recovery points for a datasource. In this example, we will:
-- fetch all the PGs on the DPM server which will be stored in an array ```$PG```
-- get the datasources corresponding to the ```$PG[0]```
-- get all the recovery points for a datasource.
-
-```
-PS C:\> $PG = Get-DPMProtectionGroup –DPMServerName "TestingServer"
-PS C:\> $DS = Get-DPMDatasource -ProtectionGroup $PG[0]
-PS C:\> $RecoveryPoints = Get-DPMRecoverypoint -Datasource $DS[0] -Online
-```
-
-## Restore data protected on Azure
-Restoring data is a combination of a ```RecoverableItem``` object and a ```RecoveryOption``` object. In the previous section, we got a list of the backup points for a datasource.
-
-In the example below, we demonstrate how to restore a Hyper-V virtual machine from Azure Backup by combining backup points with the target for recovery. This includes:
-
-- Creating a recovery option using the  [New-DPMRecoveryOption](https://technet.microsoft.com/library/hh881592) cmdlet.
-- Fetching the array of backup points using the ```Get-DPMRecoveryPoint``` cmdlet.
-- Choosing a backup point to restore from.
-
-```
-PS C:\> $RecoveryOption = New-DPMRecoveryOption -HyperVDatasource -TargetServer "HVDCenter02" -RecoveryLocation AlternateHyperVServer -RecoveryType Recover -TargetLocation “C:\VMRecovery”
-
-PS C:\> $PG = Get-DPMProtectionGroup –DPMServerName "TestingServer"
-PS C:\> $DS = Get-DPMDatasource -ProtectionGroup $PG[0]
-PS C:\> $RecoveryPoints = Get-DPMRecoverypoint -Datasource $DS[0] -Online
-
-PS C:\> Restore-DPMRecoverableItem -RecoverableItem $RecoveryPoints[0] -RecoveryOption $RecoveryOption
-```
-
-The commands can easily be extended for any datasource type.
-
-## Next steps
-For more information about Azure Backup for DPM see [Introduction to Azure DPM Backup](backup-azure-dpm-introduction.md)
-=======
-<properties
-	pageTitle="Azure Backup - Deploy and manage back up for DPM using PowerShell | Microsoft Azure"
-	description="Learn how to deploy and manage Azure Backup for Data Protection Manager (DPM) using PowerShell"
-	services="backup"
-	documentationCenter=""
-	authors="AnuragMehrotra"
-	manager="jwhit"
-	editor=""/>
-
-<tags
-	ms.service="backup"
-	ms.workload="storage-backup-recovery"
-	ms.tgt_pltfrm="na"
-	ms.devlang="na"
-	ms.topic="article"
-	ms.date="11/26/2015"
-	ms.author="jimpark"; "aashishr"; "sammehta"; "anuragm"/>
-
-
-# Deploy and manage backup to Azure for Data Protection Manager (DPM) servers using PowerShell
-This article shows you how to use PowerShell to setup Azure Backup on a DPM server, and to manage backup and recovery.
-
-## Setting up the PowerShell environment
-Before you can use PowerShell to manage backups from Data Protection Manager to Azure, you will need to have the right environment in PowerShell. At the start of the PowerShell session, ensure that you run the following command to import the right modules and allow you to correctly reference the DPM cmdlets:
-
-```
-PS C:> & "C:\Program Files\Microsoft System Center 2012 R2\DPM\DPM\bin\DpmCliInitScript.ps1"
-
-Welcome to the DPM Management Shell!
-
-Full list of cmdlets: Get-Command
-Only DPM cmdlets: Get-DPMCommand
-Get general help: help
-Get help for a cmdlet: help <cmdlet-name> or <cmdlet-name> -?
-Get definition of a cmdlet: Get-Command <cmdlet-name> -Syntax
-Sample DPM scripts: Get-DPMSampleScript
-```
-
-## Setup and Registration
-To begin:
-
-1. [Download latest PowerShell](https://github.com/Azure/azure-powershell/releases) (minimum version required is : 1.0.0)
-2. Enable the Azure Backup commandlets by switching to *AzureResourceManager* mode by using the **Switch-AzureMode** commandlet:
-
-```
-PS C:\> Switch-AzureMode AzureResourceManager
-```
-
-The following setup and registration tasks can be automated with PowerShell:
-
-- Create a backup vault
-- Installing the Azure Backup agent
-- Registering with the Azure Backup service
-- Networking settings
-- Encryption settings
-
-### Create a backup vault
-
-> [AZURE.WARNING] For customers using Azure Backup for the first time, you need to register the Azure Backup provider to be used with your subscription. This can be done by running the following command: Register-AzureProvider -ProviderNamespace "Microsoft.Backup"
-
-You can create a new backup vault using the **New-AzureRMBackupVault** commandlet. The backup vault is an ARM resource, so you need to place it within a Resource Group. In an elevated Azure PowerShell console, run the following commands:
-
-```
-PS C:\> New-AzureResourceGroup –Name “test-rg” -Region “West US”
-PS C:\> $backupvault = New-AzureRMBackupVault –ResourceGroupName “test-rg” –Name “test-vault” –Region “West US” –Storage GRS
-```
-
-You can get a list of all the backup vaults in a given subscription using the **Get-AzureRMBackupVault** commandlet.
-
-
-### Installing the Azure Backup agent on a DPM Server
-Before you install the Azure Backup agent, you need to have the installer downloaded and present on the Windows Server. You can get the latest version of the installer from the [Microsoft Download Center](http://aka.ms/azurebackup_agent) or from the backup vault's Dashboard page. Save the installer to an easily accessible location like *C:\Downloads\*.
-
-To install the agent, run the following command in an elevated PowerShell console **on the DPM server**:
-
-```
-PS C:\> MARSAgentInstaller.exe /q
-```
-
-This installs the agent with all the default options. The installation takes a few minutes in the background. If you do not specify the */nu* option the **Windows Update** window will open at the end of the installation to check for any updates.
-
-The agent will show in the list of installed programs. To see the list of installed programs, go to **Control Panel** > **Programs** > **Programs and Features**.
-
-![Agent installed](./media/backup-dpm-automation/installed-agent-listing.png)
-
-#### Installation options
-To see all the options available via the command-line, use the following command:
-
-```
-PS C:\> MARSAgentInstaller.exe /?
-```
-
-The available options include:
-
-| Option | Details | Default |
-| ---- | ----- | ----- |
-| /q | Quiet installation | - |
-| /p:"location" | Path to the installation folder for the Azure Backup agent. | C:\Program Files\Microsoft Azure Recovery Services Agent |
-| /s:"location" | Path to the cache folder for the Azure Backup agent. | C:\Program Files\Microsoft Azure Recovery Services Agent\Scratch |
-| /m | Opt-in to Microsoft Update | - |
-| /nu | Do not Check for updates after installation is complete | - |
-| /d | Uninstalls Microsoft Azure Recovery Services Agent | - |
-| /ph | Proxy Host Address | - |
-| /po | Proxy Host Port Number | - |
-| /pu | Proxy Host UserName | - |
-| /pw | Proxy Password | - |
-
-### Registering with the Azure Backup service
-Before you can register with the Azure Backup service, you need to ensure that the [prerequisites](backup-azure-dpm-introduction.md) are met. You must:
-
-- Have a valid Azure subscription
-- Have a backup vault
-
-To download the vault credentials, run the **Get-AzureBackupVaultCredentials** commandlet in an Azure PowerShell console and store it in a convenient location like *C:\Downloads\*.
-
-```
-PS C:\> $credspath = "C:\"
-PS C:\> $credsfilename = Get-AzureRMBackupVaultCredentials -Vault $backupvault -TargetLocation $credspath
-PS C:\> $credsfilename
-f5303a0b-fae4-4cdb-b44d-0e4c032dde26_backuprg_backuprn_2015-08-11--06-22-35.VaultCredentials
-```
-
-Registering the machine with the vault is done using the [Start-DPMCloudRegistration](https://technet.microsoft.com/library/jj612787) cmdlet:
-
-```
-PS C:\> $cred = $credspath + $credsfilename
-PS C:\> Start-DPMCloudRegistration -DPMServerName "TestingServer" -VaultCredentialsFilePath $cred
-```
-
-This will register the DPM Server named “TestingServer” with Microsoft Azure Vault using the specified vault credentials.
-
-> [AZURE.IMPORTANT] Do not use relative paths to specify the vault credentials file. You must provide an absolute path as an input to the cmdlet.
-
-### Initial configuration settings
-Once the DPM Server is registered with the Azure Backup vault, it will start with default subscription settings. These subscription settings include Networking, Encryption and the Staging area. To begin changing the subscription settings you need to first get a handle on the existing (default) settings using the [Get-DPMCloudSubscriptionSetting](https://technet.microsoft.com/library/jj612793) cmdlet:
-
-```
-$setting = Get-DPMCloudSubscriptionSetting -DPMServerName "TestingServer"
-```
-
-All modifications are made to this local PowerShell object ```$setting```  and then the full object is committed to DPM and Azure Backup to save them using the [Set-DPMCloudSubscriptionSetting](https://technet.microsoft.com/library/jj612791) cmdlet. You need to use the ```–Commit``` flag to ensure that the changes are persisted. The settings will not be applied and used by Azure Backup unless committed.
-
-```
-PS C:\> Set-DPMCloudSubscriptionSetting -DPMServerName "TestingServer" -SubscriptionSetting $setting -Commit
-```
-
-### Networking
-If the connectivity of the DPM machine to the Azure Backup service on the internet is through a proxy server, then the proxy server settings should be provided for backups to succeed. This is done by using the ```-ProxyServer```, ```-ProxyPort```, ```-ProxyUsername``` and the ```ProxyPassword``` parameters with the [Set-DPMCloudSubscriptionSetting](https://technet.microsoft.com/library/jj612791) cmdlet. In this example, there is no proxy server so we are explicitly clearing any proxy-related information.
-
-```
-PS C:\> Set-DPMCloudSubscriptionSetting -DPMServerName "TestingServer" -SubscriptionSetting $setting -NoProxy
-```
-
-Bandwidth usage can also be controlled with options of ```-WorkHourBandwidth``` and ```-NonWorkHourBandwidth``` for a given set of days of the week. In this example we are not setting any throttling.
-
-```
-PS C:\> Set-DPMCloudSubscriptionSetting -DPMServerName "TestingServer" -SubscriptionSetting $setting -NoThrottle
-```
-
-### Configuring the staging Area
-The Azure Backup agent running on the DPM server needs temporary storage for data restored from the cloud (local staging area). Configure the staging area using the [Set-DPMCloudSubscriptionSetting](https://technet.microsoft.com/library/jj612791) cmdlet and the ```-StagingAreaPath``` parameter.
-
-```
-PS C:\> Set-DPMCloudSubscriptionSetting -DPMServerName "TestingServer" -SubscriptionSetting $setting -StagingAreaPath "C:\StagingArea"
-```
-
-In the example above, the staging area will be set to *C:\StagingArea* in the PowerShell object ```$setting```. Ensure that the specified folder already exists, or else the final commit of the subscription settings will fail.
-
-
-### Encryption settings
-The backup data sent to Azure Backup is encrypted to protect the confidentiality of the data. The encryption passphrase is the "password" to decrypt the data at the time of restore. It is important to keep this information safe and secure once it is set.
-
-In the example below, the first command converts the string ```passphrase123456789``` to a secure string and assigns the secure string to the variable named ```$Passphrase```. the second command sets the secure string in ```$Passphrase``` as the password for encrypting backups.
-
-```
-PS C:\> $Passphrase = ConvertTo-SecureString -string "passphrase123456789" -AsPlainText -Force
-
-PS C:\> Set-DPMCloudSubscriptionSetting -DPMServerName "TestingServer" -SubscriptionSetting $setting -EncryptionPassphrase $Passphrase
-```
-
-> [AZURE.IMPORTANT] Keep the passphrase information safe and secure once it is set. You will not be able to restore data from Azure without this passphrase.
-
-At this point, you should have made all the required changes to the ```$setting``` object. Remember to commit the changes.
-
-```
-PS C:\> Set-DPMCloudSubscriptionSetting -DPMServerName "TestingServer" -SubscriptionSetting $setting -Commit
-```
-
-## Protect data to Azure Backup
-In this section, you will add a production server to DPM and then protect the data to local DPM storage and then to Azure Backup. In the examples we will demonstrate how to back up files and folders. The logic can easily be extended to backup any DPM-supported data source. All your DPM backups are governed by a Protection Group (PG) with four parts:
-
-1. **Group members** is a list of all the protectable objects (also known as *Datasources* in DPM) that you want to protect in the same protection group. For example, you may want to protect production VMs in one protection group and SQL Server databases in another protection group as they may have different backup requirements. Before you can back up any datasource on a production server you need to make sure the DPM Agent is installed on the server and is managed by DPM. Follow the steps for [installing the DPM Agent](https://technet.microsoft.com/library/bb870935.aspx) and linking it to the appropriate DPM Server.
-2. **Data protection method** specifies the target backup locations - tape, disk, and cloud. In our example we will protect data to the local disk and to the cloud.
-3. A **backup schedule** that specifies when backups need to be taken and how often the data should be synchronized between the DPM Server and the production server.
-4. A **retention schedule** that specifies how long to retain the recovery points in Azure.
-
-### Creating a protection group
-Start by creating a new Protection Group using the [New-DPMProtectionGroup](https://technet.microsoft.com/library/hh881722) cmdlet.
-
-```
-PS C:\> $PG = New-DPMProtectionGroup -DPMServerName " TestingServer " -Name "ProtectGroup01"
-```
-
-The above cmdlet will create a Protection Group named *ProtectGroup01*. An existing protection group can also be modified later to add backup to the Azure cloud. However, to make any changes to the Protection Group - new or existing - we need to get a handle on a *modifiable* object using the [Get-DPMModifiableProtectionGroup](https://technet.microsoft.com/library/hh881713) cmdlet.
-
-```
-PS C:\> $MPG = Get-ModifiableProtectionGroup $PG
-```
-
-### Adding group members to the Protection Group
-Each DPM Agent knows the list of datasources on the server that it is installed on. To add a datasource to the Protection Group, the DPM Agent needs to first send a list of the datasources back to the DPM server. One or more datasources are then selected and added to the Protection Group. The PowerShell steps needed to get achieve this are:
-
-1. Fetch a list of all servers managed by DPM through the DPM Agent.
-2. Choose a specific server.
-3. Fetch a list of all datasources on the server.
-4. Choose one or more datasources and add them to the Protection Group
-
-The list of servers on which the DPM Agent is installed and is being managed by the DPM Server is acquired with the [Get-DPMProductionServer](https://technet.microsoft.com/library/hh881600) cmdlet. In this example we will filter and only configure PS with name *productionserver01* for backup.
-
-```
-PS C:\> $server = Get-ProductionServer -DPMServerName "TestingServer" | where {($_.servername) –contains “productionserver01”
-```
-
-Now fetch the list of datasources on ```$server``` using the [Get-DPMDatasource](https://technet.microsoft.com/library/hh881605) cmdlet. In this example we are filtering for the volume *D:\* which we want to configure for backup. This datasource is then added to the Protection Group using the [Add-DPMChildDatasource](https://technet.microsoft.com/library/hh881732) cmdlet. Remember to use the *modifable* protection group object ```$MPG``` to make the additions.
-
-```
-PS C:\> $DS = Get-Datasource -ProductionServer $server -Inquire | where { $_.Name -contains “D:\” }
-
-PS C:\> Add-DPMChildDatasource -ProtectionGroup $MPG -ChildDatasource $DS
-```
-
-Repeat this step as many times as required, until you have added all the chosen datasources to the protection group. You can also start with just one datasource, and complete the workflow for creating the Protection Group, and at a later point add more datasources to the Protection Group.
-
-### Selecting the data protection method
-Once the datasources have been added to the Protection Group, the next step is to specify the protection method using the [Set-DPMProtectionType](https://technet.microsoft.com/library/hh881725) cmdlet. In this example, the Protection Group will be setup for local disk and cloud backup. You also need to specify the datasource that you want to protect to cloud using the [Add-DPMChildDatasource](https://technet.microsoft.com/library/hh881732.aspx) cmdlet with -Online flag.
-
-```
-PS C:\> Set-DPMProtectionType -ProtectionGroup $MPG -ShortTerm Disk –LongTerm Online
-PS C:\> Add-DPMChildDatasource -ProtectionGroup $MPG -ChildDatasource $DS –Online
-```
-
-### Setting the retention range
-Set the retention for the backup points using the [Set-DPMPolicyObjective](https://technet.microsoft.com/library/hh881762) cmdlet. While it might seem odd to set the retention before the backup schedule has been defined, using the ```Set-DPMPolicyObjective``` cmdlet automatically sets a default backup schedule that can then be modified. It is always possible to set the backup schedule first and the retention policy after.
-
-In the example below, the cmdlet sets the retention parameters for disk backups. This will retain backups for 10 days, and sync data every 6 hours between the production server and the DPM server. The ```SynchronizationFrequencyMinutes``` doesn't define how often a backup point is created, but how often data is copied to the DPM server; this prevents backups from becoming too large.
-
-```
-PS C:\> Set-DPMPolicyObjective –ProtectionGroup $MPG -RetentionRangeInDays 10 -SynchronizationFrequencyMinutes 360
-```
-
-For backups going to Azure (DPM refers to these as Online backups) the retention ranges can be configured for [long term retention using a Grandfather-Father-Son scheme (GFS)](backup-azure-backup-cloud-as-tape.md). That is, you can define a combined retention policy involving daily, weekly, monthly and yearly retention policies. In this example, we create an array representing the complex retention scheme that we want, and then configure the retention range using the [Set-DPMPolicyObjective](https://technet.microsoft.com/library/hh881762) cmdlet.
-
-```
-PS C:\> $RRlist = @()
-PS C:\> $RRList += (New-Object -TypeName Microsoft.Internal.EnterpriseStorage.Dls.UI.ObjectModel.OMCommon.RetentionRange -ArgumentList 180, Days)
-PS C:\> $RRList += (New-Object -TypeName Microsoft.Internal.EnterpriseStorage.Dls.UI.ObjectModel.OMCommon.RetentionRange -ArgumentList 104, Weeks)
-PS C:\> $RRList += (New-Object -TypeName Microsoft.Internal.EnterpriseStorage.Dls.UI.ObjectModel.OMCommon.RetentionRange -ArgumentList 60, Month)
-PS C:\> $RRList += (New-Object -TypeName Microsoft.Internal.EnterpriseStorage.Dls.UI.ObjectModel.OMCommon.RetentionRange -ArgumentList 10, Years)
-PS C:\> Set-DPMPolicyObjective –ProtectionGroup $MPG -OnlineRetentionRangeList $RRlist
-```
-
-### Set the backup schedule
-DPM sets a default backup schedule automatically if you specify the protection objective using the ```Set-DPMPolicyObjective``` cmdlet. To change the default schedules, use the [Get-DPMPolicySchedule](https://technet.microsoft.com/library/hh881749) cmdlet followed by the [Set-DPMPolicySchedule](https://technet.microsoft.com/library/hh881723) cmdlet.
-
-```
-PS C:\> $onlineSch = Get-DPMPolicySchedule -ProtectionGroup $mpg -LongTerm Online
-PS C:\> Set-DPMPolicySchedule -ProtectionGroup $MPG -Schedule $onlineSch[0] -TimesOfDay 02:00
-PS C:\> Set-DPMPolicySchedule -ProtectionGroup $MPG -Schedule $onlineSch[1] -TimesOfDay 02:00 -DaysOfWeek Sa,Su –Interval 1
-PS C:\> Set-DPMPolicySchedule -ProtectionGroup $MPG -Schedule $onlineSch[2] -TimesOfDay 02:00 -RelativeIntervals First,Third –DaysOfWeek Sa
-PS C:\> Set-DPMPolicySchedule -ProtectionGroup $MPG -Schedule $onlineSch[3] -TimesOfDay 02:00 -DaysOfMonth 2,5,8,9 -Months Jan,Jul
-PS C:\> Set-DPMProtectionGroup -ProtectionGroup $MPG
-```
-
-In the example above, ```$onlineSch``` is an array with four elements that contains the existing online protection schedule for the Protection Group in the GFS scheme:
-
-1. ```$onlineSch[0]``` will contain the daily schedule
-2. ```$onlineSch[1]``` will contain the weekly schedule
-3. ```$onlineSch[2]``` will contain the monthly schedule
-4. ```$onlineSch[3]``` will contain the yearly schedule
-
-So if you need to modify the weekly schedule, you need to refer to the ```$onlineSch[1]```.
-
-### Initial backup
-When backing up a datasource for the first time, DPM needs to create an initial replica which will create a copy of the datasource to be protected on DPM replica volume. This activity can either be scheduled for a specific time, or can be triggered manually, using the [Set-DPMReplicaCreationMethod](https://technet.microsoft.com/library/hh881715) cmdlet with the parameter ```-NOW```.
-
-```
-PS C:\> Set-DPMReplicaCreationMethod -ProtectionGroup $MPG -NOW
-```
-### Changing the size of DPM Replica & recovery point volume
-You can also change the size of DPM Replica volume as well as Shadow Copy volume using [Set-DPMDatasourceDiskAllocation](https://technet.microsoft.com/library/hh881618.aspx) cmdlet as in the below example:
-Get-DatasourceDiskAllocation -Datasource $DS
-Set-DatasourceDiskAllocation -Datasource $DS -ProtectionGroup $MPG -manual -ReplicaArea (2gb) -ShadowCopyArea (2gb)
-
-### Committing the changes to the Protection Group
-Finally, the changes need to be committed before DPM can take the backup per the new Protection Group configuration. This is done using the [Set-DPMProtectionGroup](https://technet.microsoft.com/library/hh881758) cmdlet.
-
-```
-PS C:\> Set-DPMProtectionGroup -ProtectionGroup $MPG
-```
-## View the backup points
-You can use the [Get-DPMRecoveryPoint](https://technet.microsoft.com/library/hh881746) cmdlet to get a list of all recovery points for a datasource. In this example, we will:
-- fetch all the PGs on the DPM server which will be stored in an array ```$PG```
-- get the datasources corresponding to the ```$PG[0]```
-- get all the recovery points for a datasource.
-
-```
-PS C:\> $PG = Get-DPMProtectionGroup –DPMServerName "TestingServer"
-PS C:\> $DS = Get-DPMDatasource -ProtectionGroup $PG[0]
-PS C:\> $RecoveryPoints = Get-DPMRecoverypoint -Datasource $DS[0] -Online
-```
-
-## Restore data protected on Azure
-Restoring data is a combination of a ```RecoverableItem``` object and a ```RecoveryOption``` object. In the previous section, we got a list of the backup points for a datasource.
-
-In the example below, we demonstrate how to restore a Hyper-V virtual machine from Azure Backup by combining backup points with the target for recovery. This includes:
-
-- Creating a recovery option using the  [New-DPMRecoveryOption](https://technet.microsoft.com/library/hh881592) cmdlet.
-- Fetching the array of backup points using the ```Get-DPMRecoveryPoint``` cmdlet.
-- Choosing a backup point to restore from.
-
-```
-PS C:\> $RecoveryOption = New-DPMRecoveryOption -HyperVDatasource -TargetServer "HVDCenter02" -RecoveryLocation AlternateHyperVServer -RecoveryType Recover -TargetLocation “C:\VMRecovery”
-
-PS C:\> $PG = Get-DPMProtectionGroup –DPMServerName "TestingServer"
-PS C:\> $DS = Get-DPMDatasource -ProtectionGroup $PG[0]
-PS C:\> $RecoveryPoints = Get-DPMRecoverypoint -Datasource $DS[0] -Online
-
-PS C:\> Restore-DPMRecoverableItem -RecoverableItem $RecoveryPoints[0] -RecoveryOption $RecoveryOption
-```
-
-The commands can easily be extended for any datasource type.
-
-## Next steps
-
-- For more information about Azure Backup for DPM see [Introduction to DPM Backup](backup-azure-dpm-introduction.md)
->>>>>>> 08be3281
+<properties
+	pageTitle="Azure Backup - Deploy and manage back up for DPM using PowerShell | Microsoft Azure"
+	description="Learn how to deploy and manage Azure Backup for Data Protection Manager (DPM) using PowerShell"
+	services="backup"
+	documentationCenter=""
+	authors="AnuragMehrotra"
+	manager="jwhit"
+	editor=""/>
+
+<tags
+	ms.service="backup"
+	ms.workload="storage-backup-recovery"
+	ms.tgt_pltfrm="na"
+	ms.devlang="na"
+	ms.topic="article"
+	ms.date="11/26/2015"
+	ms.author="jimpark"; "aashishr"; "sammehta"; "anuragm"/>
+
+
+# Deploy and manage backup to Azure for Data Protection Manager (DPM) servers using PowerShell
+This article shows you how to use PowerShell to setup Azure Backup on a DPM server, and to manage backup and recovery.
+
+## Setting up the PowerShell environment
+Before you can use PowerShell to manage backups from Data Protection Manager to Azure, you will need to have the right environment in PowerShell. At the start of the PowerShell session, ensure that you run the following command to import the right modules and allow you to correctly reference the DPM cmdlets:
+
+```
+PS C:> & "C:\Program Files\Microsoft System Center 2012 R2\DPM\DPM\bin\DpmCliInitScript.ps1"
+
+Welcome to the DPM Management Shell!
+
+Full list of cmdlets: Get-Command
+Only DPM cmdlets: Get-DPMCommand
+Get general help: help
+Get help for a cmdlet: help <cmdlet-name> or <cmdlet-name> -?
+Get definition of a cmdlet: Get-Command <cmdlet-name> -Syntax
+Sample DPM scripts: Get-DPMSampleScript
+```
+
+## Setup and Registration
+To begin:
+
+1. [Download latest PowerShell](https://github.com/Azure/azure-powershell/releases) (minimum version required is : 1.0.0)
+2. Enable the Azure Backup commandlets by switching to *AzureResourceManager* mode by using the **Switch-AzureMode** commandlet:
+
+```
+PS C:\> Switch-AzureMode AzureResourceManager
+```
+
+The following setup and registration tasks can be automated with PowerShell:
+
+- Create a backup vault
+- Installing the Azure Backup agent
+- Registering with the Azure Backup service
+- Networking settings
+- Encryption settings
+
+### Create a backup vault
+
+> [AZURE.WARNING] For customers using Azure Backup for the first time, you need to register the Azure Backup provider to be used with your subscription. This can be done by running the following command: Register-AzureProvider -ProviderNamespace "Microsoft.Backup"
+
+You can create a new backup vault using the **New-AzureRMBackupVault** commandlet. The backup vault is an ARM resource, so you need to place it within a Resource Group. In an elevated Azure PowerShell console, run the following commands:
+
+```
+PS C:\> New-AzureResourceGroup –Name “test-rg” -Region “West US”
+PS C:\> $backupvault = New-AzureRMBackupVault –ResourceGroupName “test-rg” –Name “test-vault” –Region “West US” –Storage GRS
+```
+
+You can get a list of all the backup vaults in a given subscription using the **Get-AzureRMBackupVault** commandlet.
+
+
+### Installing the Azure Backup agent on a DPM Server
+Before you install the Azure Backup agent, you need to have the installer downloaded and present on the Windows Server. You can get the latest version of the installer from the [Microsoft Download Center](http://aka.ms/azurebackup_agent) or from the backup vault's Dashboard page. Save the installer to an easily accessible location like *C:\Downloads\*.
+
+To install the agent, run the following command in an elevated PowerShell console **on the DPM server**:
+
+```
+PS C:\> MARSAgentInstaller.exe /q
+```
+
+This installs the agent with all the default options. The installation takes a few minutes in the background. If you do not specify the */nu* option the **Windows Update** window will open at the end of the installation to check for any updates.
+
+The agent will show in the list of installed programs. To see the list of installed programs, go to **Control Panel** > **Programs** > **Programs and Features**.
+
+![Agent installed](./media/backup-dpm-automation/installed-agent-listing.png)
+
+#### Installation options
+To see all the options available via the command-line, use the following command:
+
+```
+PS C:\> MARSAgentInstaller.exe /?
+```
+
+The available options include:
+
+| Option | Details | Default |
+| ---- | ----- | ----- |
+| /q | Quiet installation | - |
+| /p:"location" | Path to the installation folder for the Azure Backup agent. | C:\Program Files\Microsoft Azure Recovery Services Agent |
+| /s:"location" | Path to the cache folder for the Azure Backup agent. | C:\Program Files\Microsoft Azure Recovery Services Agent\Scratch |
+| /m | Opt-in to Microsoft Update | - |
+| /nu | Do not Check for updates after installation is complete | - |
+| /d | Uninstalls Microsoft Azure Recovery Services Agent | - |
+| /ph | Proxy Host Address | - |
+| /po | Proxy Host Port Number | - |
+| /pu | Proxy Host UserName | - |
+| /pw | Proxy Password | - |
+
+### Registering with the Azure Backup service
+Before you can register with the Azure Backup service, you need to ensure that the [prerequisites](backup-azure-dpm-introduction.md) are met. You must:
+
+- Have a valid Azure subscription
+- Have a backup vault
+
+To download the vault credentials, run the **Get-AzureBackupVaultCredentials** commandlet in an Azure PowerShell console and store it in a convenient location like *C:\Downloads\*.
+
+```
+PS C:\> $credspath = "C:\"
+PS C:\> $credsfilename = Get-AzureRMBackupVaultCredentials -Vault $backupvault -TargetLocation $credspath
+PS C:\> $credsfilename
+f5303a0b-fae4-4cdb-b44d-0e4c032dde26_backuprg_backuprn_2015-08-11--06-22-35.VaultCredentials
+```
+
+Registering the machine with the vault is done using the [Start-DPMCloudRegistration](https://technet.microsoft.com/library/jj612787) cmdlet:
+
+```
+PS C:\> $cred = $credspath + $credsfilename
+PS C:\> Start-DPMCloudRegistration -DPMServerName "TestingServer" -VaultCredentialsFilePath $cred
+```
+
+This will register the DPM Server named “TestingServer” with Microsoft Azure Vault using the specified vault credentials.
+
+> [AZURE.IMPORTANT] Do not use relative paths to specify the vault credentials file. You must provide an absolute path as an input to the cmdlet.
+
+### Initial configuration settings
+Once the DPM Server is registered with the Azure Backup vault, it will start with default subscription settings. These subscription settings include Networking, Encryption and the Staging area. To begin changing the subscription settings you need to first get a handle on the existing (default) settings using the [Get-DPMCloudSubscriptionSetting](https://technet.microsoft.com/library/jj612793) cmdlet:
+
+```
+$setting = Get-DPMCloudSubscriptionSetting -DPMServerName "TestingServer"
+```
+
+All modifications are made to this local PowerShell object ```$setting```  and then the full object is committed to DPM and Azure Backup to save them using the [Set-DPMCloudSubscriptionSetting](https://technet.microsoft.com/library/jj612791) cmdlet. You need to use the ```–Commit``` flag to ensure that the changes are persisted. The settings will not be applied and used by Azure Backup unless committed.
+
+```
+PS C:\> Set-DPMCloudSubscriptionSetting -DPMServerName "TestingServer" -SubscriptionSetting $setting -Commit
+```
+
+### Networking
+If the connectivity of the DPM machine to the Azure Backup service on the internet is through a proxy server, then the proxy server settings should be provided for backups to succeed. This is done by using the ```-ProxyServer```, ```-ProxyPort```, ```-ProxyUsername``` and the ```ProxyPassword``` parameters with the [Set-DPMCloudSubscriptionSetting](https://technet.microsoft.com/library/jj612791) cmdlet. In this example, there is no proxy server so we are explicitly clearing any proxy-related information.
+
+```
+PS C:\> Set-DPMCloudSubscriptionSetting -DPMServerName "TestingServer" -SubscriptionSetting $setting -NoProxy
+```
+
+Bandwidth usage can also be controlled with options of ```-WorkHourBandwidth``` and ```-NonWorkHourBandwidth``` for a given set of days of the week. In this example we are not setting any throttling.
+
+```
+PS C:\> Set-DPMCloudSubscriptionSetting -DPMServerName "TestingServer" -SubscriptionSetting $setting -NoThrottle
+```
+
+### Configuring the staging Area
+The Azure Backup agent running on the DPM server needs temporary storage for data restored from the cloud (local staging area). Configure the staging area using the [Set-DPMCloudSubscriptionSetting](https://technet.microsoft.com/library/jj612791) cmdlet and the ```-StagingAreaPath``` parameter.
+
+```
+PS C:\> Set-DPMCloudSubscriptionSetting -DPMServerName "TestingServer" -SubscriptionSetting $setting -StagingAreaPath "C:\StagingArea"
+```
+
+In the example above, the staging area will be set to *C:\StagingArea* in the PowerShell object ```$setting```. Ensure that the specified folder already exists, or else the final commit of the subscription settings will fail.
+
+
+### Encryption settings
+The backup data sent to Azure Backup is encrypted to protect the confidentiality of the data. The encryption passphrase is the "password" to decrypt the data at the time of restore. It is important to keep this information safe and secure once it is set.
+
+In the example below, the first command converts the string ```passphrase123456789``` to a secure string and assigns the secure string to the variable named ```$Passphrase```. the second command sets the secure string in ```$Passphrase``` as the password for encrypting backups.
+
+```
+PS C:\> $Passphrase = ConvertTo-SecureString -string "passphrase123456789" -AsPlainText -Force
+
+PS C:\> Set-DPMCloudSubscriptionSetting -DPMServerName "TestingServer" -SubscriptionSetting $setting -EncryptionPassphrase $Passphrase
+```
+
+> [AZURE.IMPORTANT] Keep the passphrase information safe and secure once it is set. You will not be able to restore data from Azure without this passphrase.
+
+At this point, you should have made all the required changes to the ```$setting``` object. Remember to commit the changes.
+
+```
+PS C:\> Set-DPMCloudSubscriptionSetting -DPMServerName "TestingServer" -SubscriptionSetting $setting -Commit
+```
+
+## Protect data to Azure Backup
+In this section, you will add a production server to DPM and then protect the data to local DPM storage and then to Azure Backup. In the examples we will demonstrate how to back up files and folders. The logic can easily be extended to backup any DPM-supported data source. All your DPM backups are governed by a Protection Group (PG) with four parts:
+
+1. **Group members** is a list of all the protectable objects (also known as *Datasources* in DPM) that you want to protect in the same protection group. For example, you may want to protect production VMs in one protection group and SQL Server databases in another protection group as they may have different backup requirements. Before you can back up any datasource on a production server you need to make sure the DPM Agent is installed on the server and is managed by DPM. Follow the steps for [installing the DPM Agent](https://technet.microsoft.com/library/bb870935.aspx) and linking it to the appropriate DPM Server.
+2. **Data protection method** specifies the target backup locations - tape, disk, and cloud. In our example we will protect data to the local disk and to the cloud.
+3. A **backup schedule** that specifies when backups need to be taken and how often the data should be synchronized between the DPM Server and the production server.
+4. A **retention schedule** that specifies how long to retain the recovery points in Azure.
+
+### Creating a protection group
+Start by creating a new Protection Group using the [New-DPMProtectionGroup](https://technet.microsoft.com/library/hh881722) cmdlet.
+
+```
+PS C:\> $PG = New-DPMProtectionGroup -DPMServerName " TestingServer " -Name "ProtectGroup01"
+```
+
+The above cmdlet will create a Protection Group named *ProtectGroup01*. An existing protection group can also be modified later to add backup to the Azure cloud. However, to make any changes to the Protection Group - new or existing - we need to get a handle on a *modifiable* object using the [Get-DPMModifiableProtectionGroup](https://technet.microsoft.com/library/hh881713) cmdlet.
+
+```
+PS C:\> $MPG = Get-ModifiableProtectionGroup $PG
+```
+
+### Adding group members to the Protection Group
+Each DPM Agent knows the list of datasources on the server that it is installed on. To add a datasource to the Protection Group, the DPM Agent needs to first send a list of the datasources back to the DPM server. One or more datasources are then selected and added to the Protection Group. The PowerShell steps needed to get achieve this are:
+
+1. Fetch a list of all servers managed by DPM through the DPM Agent.
+2. Choose a specific server.
+3. Fetch a list of all datasources on the server.
+4. Choose one or more datasources and add them to the Protection Group
+
+The list of servers on which the DPM Agent is installed and is being managed by the DPM Server is acquired with the [Get-DPMProductionServer](https://technet.microsoft.com/library/hh881600) cmdlet. In this example we will filter and only configure PS with name *productionserver01* for backup.
+
+```
+PS C:\> $server = Get-ProductionServer -DPMServerName "TestingServer" | where {($_.servername) –contains “productionserver01”
+```
+
+Now fetch the list of datasources on ```$server``` using the [Get-DPMDatasource](https://technet.microsoft.com/library/hh881605) cmdlet. In this example we are filtering for the volume *D:\* which we want to configure for backup. This datasource is then added to the Protection Group using the [Add-DPMChildDatasource](https://technet.microsoft.com/library/hh881732) cmdlet. Remember to use the *modifable* protection group object ```$MPG``` to make the additions.
+
+```
+PS C:\> $DS = Get-Datasource -ProductionServer $server -Inquire | where { $_.Name -contains “D:\” }
+
+PS C:\> Add-DPMChildDatasource -ProtectionGroup $MPG -ChildDatasource $DS
+```
+
+Repeat this step as many times as required, until you have added all the chosen datasources to the protection group. You can also start with just one datasource, and complete the workflow for creating the Protection Group, and at a later point add more datasources to the Protection Group.
+
+### Selecting the data protection method
+Once the datasources have been added to the Protection Group, the next step is to specify the protection method using the [Set-DPMProtectionType](https://technet.microsoft.com/library/hh881725) cmdlet. In this example, the Protection Group will be setup for local disk and cloud backup. You also need to specify the datasource that you want to protect to cloud using the [Add-DPMChildDatasource](https://technet.microsoft.com/library/hh881732.aspx) cmdlet with -Online flag.
+
+```
+PS C:\> Set-DPMProtectionType -ProtectionGroup $MPG -ShortTerm Disk –LongTerm Online
+PS C:\> Add-DPMChildDatasource -ProtectionGroup $MPG -ChildDatasource $DS –Online
+```
+
+### Setting the retention range
+Set the retention for the backup points using the [Set-DPMPolicyObjective](https://technet.microsoft.com/library/hh881762) cmdlet. While it might seem odd to set the retention before the backup schedule has been defined, using the ```Set-DPMPolicyObjective``` cmdlet automatically sets a default backup schedule that can then be modified. It is always possible to set the backup schedule first and the retention policy after.
+
+In the example below, the cmdlet sets the retention parameters for disk backups. This will retain backups for 10 days, and sync data every 6 hours between the production server and the DPM server. The ```SynchronizationFrequencyMinutes``` doesn't define how often a backup point is created, but how often data is copied to the DPM server; this prevents backups from becoming too large.
+
+```
+PS C:\> Set-DPMPolicyObjective –ProtectionGroup $MPG -RetentionRangeInDays 10 -SynchronizationFrequencyMinutes 360
+```
+
+For backups going to Azure (DPM refers to these as Online backups) the retention ranges can be configured for [long term retention using a Grandfather-Father-Son scheme (GFS)](backup-azure-backup-cloud-as-tape.md). That is, you can define a combined retention policy involving daily, weekly, monthly and yearly retention policies. In this example, we create an array representing the complex retention scheme that we want, and then configure the retention range using the [Set-DPMPolicyObjective](https://technet.microsoft.com/library/hh881762) cmdlet.
+
+```
+PS C:\> $RRlist = @()
+PS C:\> $RRList += (New-Object -TypeName Microsoft.Internal.EnterpriseStorage.Dls.UI.ObjectModel.OMCommon.RetentionRange -ArgumentList 180, Days)
+PS C:\> $RRList += (New-Object -TypeName Microsoft.Internal.EnterpriseStorage.Dls.UI.ObjectModel.OMCommon.RetentionRange -ArgumentList 104, Weeks)
+PS C:\> $RRList += (New-Object -TypeName Microsoft.Internal.EnterpriseStorage.Dls.UI.ObjectModel.OMCommon.RetentionRange -ArgumentList 60, Month)
+PS C:\> $RRList += (New-Object -TypeName Microsoft.Internal.EnterpriseStorage.Dls.UI.ObjectModel.OMCommon.RetentionRange -ArgumentList 10, Years)
+PS C:\> Set-DPMPolicyObjective –ProtectionGroup $MPG -OnlineRetentionRangeList $RRlist
+```
+
+### Set the backup schedule
+DPM sets a default backup schedule automatically if you specify the protection objective using the ```Set-DPMPolicyObjective``` cmdlet. To change the default schedules, use the [Get-DPMPolicySchedule](https://technet.microsoft.com/library/hh881749) cmdlet followed by the [Set-DPMPolicySchedule](https://technet.microsoft.com/library/hh881723) cmdlet.
+
+```
+PS C:\> $onlineSch = Get-DPMPolicySchedule -ProtectionGroup $mpg -LongTerm Online
+PS C:\> Set-DPMPolicySchedule -ProtectionGroup $MPG -Schedule $onlineSch[0] -TimesOfDay 02:00
+PS C:\> Set-DPMPolicySchedule -ProtectionGroup $MPG -Schedule $onlineSch[1] -TimesOfDay 02:00 -DaysOfWeek Sa,Su –Interval 1
+PS C:\> Set-DPMPolicySchedule -ProtectionGroup $MPG -Schedule $onlineSch[2] -TimesOfDay 02:00 -RelativeIntervals First,Third –DaysOfWeek Sa
+PS C:\> Set-DPMPolicySchedule -ProtectionGroup $MPG -Schedule $onlineSch[3] -TimesOfDay 02:00 -DaysOfMonth 2,5,8,9 -Months Jan,Jul
+PS C:\> Set-DPMProtectionGroup -ProtectionGroup $MPG
+```
+
+In the example above, ```$onlineSch``` is an array with four elements that contains the existing online protection schedule for the Protection Group in the GFS scheme:
+
+1. ```$onlineSch[0]``` will contain the daily schedule
+2. ```$onlineSch[1]``` will contain the weekly schedule
+3. ```$onlineSch[2]``` will contain the monthly schedule
+4. ```$onlineSch[3]``` will contain the yearly schedule
+
+So if you need to modify the weekly schedule, you need to refer to the ```$onlineSch[1]```.
+
+### Initial backup
+When backing up a datasource for the first time, DPM needs to create an initial replica which will create a copy of the datasource to be protected on DPM replica volume. This activity can either be scheduled for a specific time, or can be triggered manually, using the [Set-DPMReplicaCreationMethod](https://technet.microsoft.com/library/hh881715) cmdlet with the parameter ```-NOW```.
+
+```
+PS C:\> Set-DPMReplicaCreationMethod -ProtectionGroup $MPG -NOW
+```
+### Changing the size of DPM Replica & recovery point volume
+You can also change the size of DPM Replica volume as well as Shadow Copy volume using [Set-DPMDatasourceDiskAllocation](https://technet.microsoft.com/library/hh881618.aspx) cmdlet as in the below example:
+Get-DatasourceDiskAllocation -Datasource $DS
+Set-DatasourceDiskAllocation -Datasource $DS -ProtectionGroup $MPG -manual -ReplicaArea (2gb) -ShadowCopyArea (2gb)
+
+### Committing the changes to the Protection Group
+Finally, the changes need to be committed before DPM can take the backup per the new Protection Group configuration. This is done using the [Set-DPMProtectionGroup](https://technet.microsoft.com/library/hh881758) cmdlet.
+
+```
+PS C:\> Set-DPMProtectionGroup -ProtectionGroup $MPG
+```
+## View the backup points
+You can use the [Get-DPMRecoveryPoint](https://technet.microsoft.com/library/hh881746) cmdlet to get a list of all recovery points for a datasource. In this example, we will:
+- fetch all the PGs on the DPM server which will be stored in an array ```$PG```
+- get the datasources corresponding to the ```$PG[0]```
+- get all the recovery points for a datasource.
+
+```
+PS C:\> $PG = Get-DPMProtectionGroup –DPMServerName "TestingServer"
+PS C:\> $DS = Get-DPMDatasource -ProtectionGroup $PG[0]
+PS C:\> $RecoveryPoints = Get-DPMRecoverypoint -Datasource $DS[0] -Online
+```
+
+## Restore data protected on Azure
+Restoring data is a combination of a ```RecoverableItem``` object and a ```RecoveryOption``` object. In the previous section, we got a list of the backup points for a datasource.
+
+In the example below, we demonstrate how to restore a Hyper-V virtual machine from Azure Backup by combining backup points with the target for recovery. This includes:
+
+- Creating a recovery option using the  [New-DPMRecoveryOption](https://technet.microsoft.com/library/hh881592) cmdlet.
+- Fetching the array of backup points using the ```Get-DPMRecoveryPoint``` cmdlet.
+- Choosing a backup point to restore from.
+
+```
+PS C:\> $RecoveryOption = New-DPMRecoveryOption -HyperVDatasource -TargetServer "HVDCenter02" -RecoveryLocation AlternateHyperVServer -RecoveryType Recover -TargetLocation “C:\VMRecovery”
+
+PS C:\> $PG = Get-DPMProtectionGroup –DPMServerName "TestingServer"
+PS C:\> $DS = Get-DPMDatasource -ProtectionGroup $PG[0]
+PS C:\> $RecoveryPoints = Get-DPMRecoverypoint -Datasource $DS[0] -Online
+
+PS C:\> Restore-DPMRecoverableItem -RecoverableItem $RecoveryPoints[0] -RecoveryOption $RecoveryOption
+```
+
+The commands can easily be extended for any datasource type.
+
+## Next steps
+
+- For more information about Azure Backup for DPM see [Introduction to DPM Backup](backup-azure-dpm-introduction.md)