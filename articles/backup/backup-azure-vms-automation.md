﻿<properties
	pageTitle="Deploy and manage backup for Azure VMs using PowerShell | Microsoft Azure"
	description="Learn how to deploy and manage Azure Backup using PowerShell"
	services="backup"
	documentationCenter=""
	authors="aashishr"
	manager="shreeshd"
	editor=""/>

<tags
	ms.service="backup"
	ms.workload="storage-backup-recovery"
	ms.tgt_pltfrm="na"
	ms.devlang="na"
	ms.topic="article"
<<<<<<< HEAD
	ms.date="09/16/2015"
	ms.author="trinadhk";"aashishr" />
=======
	ms.date="10/01/2015"
	ms.author="aashishr";"trinadhk" />
>>>>>>> 08be3281


# Deploy and manage backup for Azure VMs using PowerShell
This article shows you how to use Azure PowerShell for backup and recovery of Azure IaaS VMs.

## Concepts
Get [introduced to Azure IaaS VM backup](backup-azure-vms-introduction.md) in the Azure Backup documentation.

> [AZURE.WARNING] Before you start, ensure that you cover the essentials about the [prerequisites](backup-azure-vms-prepare.md) needed to work with Azure Backup, and the [limitations](backup-azure-vms-prepare.md#limitations) of the current VM backup solution.

In order to use PowerShell effectively, it is necessary to understand the hierarchy of objects and from where to start.

![Object hierarchy](./media/backup-azure-vms-automation/object-hierarchy.png)

The 2 most important flows are enabling protection for a VM, and restoring data from a recovery point. The focus of this article is to help you become adept at working with the PowerShell commandlets to enable these two scenarios.


## Setup and Registration
To begin:

<<<<<<< HEAD
1. [Download latest PowerShell](https://github.com/Azure/azure-powershell/releases) (minimum version required is : 0.9.8)

2. Enable the Azure Backup commandlets by switching to *AzureResourceManager* mode by using the **Switch-AzureMode** commandlet:
=======
1. [Download latest PowerShell](https://github.com/Azure/azure-powershell/releases) (minimum version required is : 1.0.0)

2. Find the Azure Backup PowerShell commandlets available by typing the following command:
>>>>>>> 08be3281

```
PS C:\> Get-Command *azurermbackup*

CommandType     Name                                               Version    Source
-----------     ----                                               -------    ------
Cmdlet          Backup-AzureRmBackupItem                           1.0.1      AzureRM.Backup
Cmdlet          Disable-AzureRmBackupProtection                    1.0.1      AzureRM.Backup
Cmdlet          Enable-AzureRmBackupContainerReregistration        1.0.1      AzureRM.Backup
Cmdlet          Enable-AzureRmBackupProtection                     1.0.1      AzureRM.Backup
Cmdlet          Get-AzureRmBackupContainer                         1.0.1      AzureRM.Backup
Cmdlet          Get-AzureRmBackupItem                              1.0.1      AzureRM.Backup
Cmdlet          Get-AzureRmBackupJob                               1.0.1      AzureRM.Backup
Cmdlet          Get-AzureRmBackupJobDetails                        1.0.1      AzureRM.Backup
Cmdlet          Get-AzureRmBackupProtectionPolicy                  1.0.1      AzureRM.Backup
Cmdlet          Get-AzureRmBackupRecoveryPoint                     1.0.1      AzureRM.Backup
Cmdlet          Get-AzureRmBackupVault                             1.0.1      AzureRM.Backup
Cmdlet          Get-AzureRmBackupVaultCredentials                  1.0.1      AzureRM.Backup
Cmdlet          New-AzureRmBackupProtectionPolicy                  1.0.1      AzureRM.Backup
Cmdlet          New-AzureRmBackupRetentionPolicyObject             1.0.1      AzureRM.Backup
Cmdlet          New-AzureRmBackupVault                             1.0.1      AzureRM.Backup
Cmdlet          Register-AzureRmBackupContainer                    1.0.1      AzureRM.Backup
Cmdlet          Remove-AzureRmBackupProtectionPolicy               1.0.1      AzureRM.Backup
Cmdlet          Remove-AzureRmBackupVault                          1.0.1      AzureRM.Backup
Cmdlet          Restore-AzureRmBackupItem                          1.0.1      AzureRM.Backup
Cmdlet          Set-AzureRmBackupProtectionPolicy                  1.0.1      AzureRM.Backup
Cmdlet          Set-AzureRmBackupVault                             1.0.1      AzureRM.Backup
Cmdlet          Stop-AzureRmBackupJob                              1.0.1      AzureRM.Backup
Cmdlet          Unregister-AzureRmBackupContainer                  1.0.1      AzureRM.Backup
Cmdlet          Wait-AzureRmBackupJob                              1.0.1      AzureRM.Backup
```

The following setup and registration tasks can be automated with PowerShell:

- Create a backup vault
- Registering the VMs with the Azure Backup service

### Create a backup vault

> [AZURE.WARNING] For customers using Azure Backup for the first time, you need to register the Azure Backup provider to be used with your subscription. This can be done by running the following command: Register-AzureProvider -ProviderNamespace "Microsoft.Backup"

You can create a new backup vault using the **New-AzureRMBackupVault** commandlet. The backup vault is an ARM resource, so you need to place it within a Resource Group. In an elevated Azure PowerShell console, run the following commands:

```
<<<<<<< HEAD
PS C:\> New-AzureResourceGroup –Name “test-rg” –Region “West US”
=======
PS C:\> New-AzureRMResourceGroup –Name “test-rg” –Region “West US”
>>>>>>> 08be3281
PS C:\> $backupvault = New-AzureRMBackupVault –ResourceGroupName “test-rg” –Name “test-vault” –Region “West US” –Storage GeoRedundant
```

You can get a list of all the backup vaults in a given subscription using the **Get-AzureRMBackupVault** commandlet.

> [AZURE.NOTE] It is convenient to store the backup vault object into a variable. The vault object is needed as an input for many Azure Backup commandlets.


### Registering the VMs
The first step towards configuring backup with Azure Backup is to register your machine or VM with an Azure Backup vault. The **Register-AzureRMBackupContainer** commandlet takes the input information of an Azure IaaS virtual machine and registers it with the specified vault. The register operation associates the Azure virtual machine with the backup vault and tracks the VM through the backup lifecycle.

Registering your VM with the Azure Backup service creates a top-level container object. A container typically contains multiple items that can be backed up, but in the case of VMs there will be only one backup item for the container.

```
PS C:\> $registerjob = Register-AzureRMBackupContainer -Vault $backupvault -Name "testvm" -ServiceName "testvm"
```

## Backup Azure VMs

### Create a protection policy
It is not mandatory to create a new protection policy to start backup of your VMs. The vault comes with a 'Default Policy' that can be used to quickly enable protection, and then edited later with the right details. You can get a list of the policies available in the vault by using the **Get-AzureRMBackupProtectionPolicy** commandlet:

```
PS C:\> Get-AzureRMBackupProtectionPolicy -Vault $backupvault

Name                      Type               ScheduleType       BackupTime
----                      ----               ------------       ----------
DefaultPolicy             AzureVM            Daily              26-Aug-15 12:30:00 AM
```

> [AZURE.NOTE] The timezone of the BackupTime field in PowerShell is UTC. However, when the backup time is shown in the Azure portal, the timezone is aligned to your local system along with the UTC offset.

A backup policy is associated with at least one retention policy. The retention policy defines how long a recovery point is kept with Azure Backup. The **New-AzureRMBackupRetentionPolicy** commandlet creates PowerShell objects that hold retention policy information. These retention policy objects are used as inputs to the *New-AzureRMBackupProtectionPolicy* commandlet, or directly with the *Enable-AzureRMBackupProtection* commandlet.

A backup policy defines when and how often the backup of an item is done. The **New-AzureRMBackupProtectionPolicy** commandlet creates a PowerShell object that holds backup policy information. The backup policy is used as an input to the *Enable-AzureRMBackupProtection* commandlet.

```
PS C:\> $Daily = New-AzureRMBackupRetentionPolicyObject -DailyRetention -Retention 30
PS C:\> $newpolicy = New-AzureRMBackupProtectionPolicy -Name DailyBackup01 -Type AzureVM -Daily -BackupTime ([datetime]"3:30 PM") -RetentionPolicy ($Daily) -Vault $backupvault

Name                      Type               ScheduleType       BackupTime
----                      ----               ------------       ----------
DailyBackup01             AzureVM            Daily              01-Sep-15 3:30:00 PM
```

### Enable protection
Enabling protection involves two objects - the Item and the Policy, and both need to belong to the same vault. Once the policy has been associated with the item, the backup workflow will kick in at the defined schedule.

```
PS C:\> Get-AzureRMBackupContainer -Type AzureVM -Status Registered -Vault $backupvault | Get-AzureRMBackupItem | Enable-AzureRMBackupProtection -Policy $newpolicy
```

### Initial backup
The backup schedule will take care of doing the full initial copy for the item and the incremental copy for the subsequent backups. However, if you want to force the initial backup to happen at a certain time or even immediately then use the **Backup-AzureRMBackupItem** commandlet:

```
PS C:\> $container = Get-AzureRMBackupContainer -Vault $backupvault -type AzureVM -name "testvm"
PS C:\> $backupjob = Get-AzureRMBackupItem -Container $container | Backup-AzureRMBackupItem
PS C:\> $backupjob

WorkloadName    Operation       Status          StartTime              EndTime
------------    ---------       ------          ---------              -------
testvm          Backup          InProgress      01-Sep-15 12:24:01 PM  01-Jan-01 12:00:00 AM
```

> [AZURE.NOTE] The timezone of the StartTime and EndTime fields shown in PowerShell is UTC. However, when the similar information is shown in the Azure portal, the timezone is aligned to your local system clock.

### Monitoring a backup job
Most long running operations in Azure Backup are modelled as a job. This makes it easy to track progress without having to keep the Azure portal open at all times.

To get the latest status of an in-progress job, use the **Get-AzureRMBackupJob** commandlet.

```
PS C:\> $joblist = Get-AzureRMBackupJob -Vault $backupvault -Status InProgress
PS C:\> $joblist[0]

WorkloadName    Operation       Status          StartTime              EndTime
------------    ---------       ------          ---------              -------
testvm          Backup          InProgress      01-Sep-15 12:24:01 PM  01-Jan-01 12:00:00 AM
```

Instead of polling these jobs for completion - which is unnecessary, additional code - it is simpler to use the **Wait-AzureRMBackupJob** commandlet. When used in a script, the commandlet will pause the execution until either the job completes or the specified timeout value is reached.

```
PS C:\> Wait-AzureRMBackupJob -Job $joblist[0] -Timeout 43200
```


## Restore an Azure VM

In order to restore backup data, you need to identify the backed-up Item and the Recovery Point that holds the point-in-time data. This information is supplied to the Restore-AzureRMBackupItem commandlet to initiate a restore of data from the vault to the customer's account.

### Select the VM

To get the PowerShell object that identifies the right backup Item, you need to start from the Container in the vault, and work your way down object hierarchy. To select the container that represents the VM, use the **Get-AzureRMBackupContainer** commandlet and pipe that to the **Get-AzureRMBackupItem** commandlet.

```
PS C:\> $backupitem = Get-AzureRMBackupContainer -Vault $backupvault -Type AzureVM -name "testvm" | Get-AzureRMBackupItem
```

### Choose a recovery point

You can now list all the recovery points for the backup item using the **Get-AzureRMBackupRecoveryPoint** commandlet, and choose the recovery point to restore. Typically users pick the most recent *AppConsistent* point in the list.

```
PS C:\> $rp =  Get-AzureRMBackupRecoveryPoint -Item $backupitem
PS C:\> $rp

RecoveryPointId    RecoveryPointType  RecoveryPointTime      ContainerName
---------------    -----------------  -----------------      -------------
15273496567119     AppConsistent      01-Sep-15 12:27:38 PM  iaasvmcontainer;testvm;testv...
```

The variable ```$rp``` is an array of recovery points for the selected backup item, sorted in reverse order of time - the latest recovery point is at index 0. Use standard PowerShell array indexing to pick the recovery point. For example: ```$rp[0]``` will select the latest recovery point.

### Restoring disks

There is a key difference between the restore operations done through the Azure portal and through Azure PowerShell. With PowerShell, the restore operation stops at restoring the disks and config information from the recovery point. It does not create a virtual machine.

> [AZURE.WARNING] The Restore-AzureRMBackupItem does not create a VM. It only restores the disks to the specified storage account. This is not the same behavior you will experience in the Azure portal.

```
PS C:\> $restorejob = Restore-AzureRMBackupItem -StorageAccountName "DestAccount" -RecoveryPoint $rp[0]
PS C:\> $restorejob

WorkloadName    Operation       Status          StartTime              EndTime
------------    ---------       ------          ---------              -------
testvm          Restore         InProgress      01-Sep-15 1:14:01 PM   01-Jan-01 12:00:00 AM
```

You can get the details of the restore operation using the **Get-AzureRMBackupJobDetails** commandlet once the Restore job has completed. The *ErrorDetails* property will have the information needed to rebuild the VM.

```
PS C:\> $restorejob = Get-AzureRMBackupJob -Job $restorejob
PS C:\> $details = Get-AzureRMBackupJobDetails -Job $restorejob
```

### Build the VM

Building the VM out of the restored disks can be done using the older Azure ServiceManager PowerShell commandlets, the new Azure ResourceManager templates, or even using the Azure portal. In a quick example, we will show how to get there using the Azure ServiceManager commandlets.

```
 $properties  = $details.Properties

 $storageAccountName = $properties["TargetStorageAccountName"]
 $containerName = $properties["TargetContainerName"]
 $blobName = $properties["TargetBlobName"]

 $keys = Get-AzureStorageKey -StorageAccountName $storageAccountName
 $storageAccountKey = $keys.Primary
 $storageContext = New-AzureStorageContext -StorageAccountName $storageAccountName -StorageAccountKey $storageAccountKey


 $destination_path = "C:\Users\admin\Desktop\vmconfig.xml"
 Get-AzureStorageBlobContent -Container $containerName -Blob $blobName -Destination $destination_path -Context $storageContext


 $obj = [xml](Get-Content $destination_path)
 $pvr = $obj.PersistentVMRole
 $os = $pvr.OSVirtualHardDisk
 $dds = $pvr.DataVirtualHardDisks
 $osDisk = Add-AzureDisk -MediaLocation $os.MediaLink -OS $os.OS -DiskName "panbhaosdisk"
 $vm = New-AzureVMConfig -Name $pvr.RoleName -InstanceSize $pvr.RoleSize -DiskName $osDisk.DiskName

 if (!($dds -eq $null))
 {
	 foreach($d in $dds.DataVirtualHardDisk)
 	 {
		 $lun = 0;
		 if(!($d.Lun -eq $null))
		 {
	 		 $lun = $d.Lun
		 }
		 $name = "panbhadataDisk" + $lun
     Add-AzureDisk -DiskName $name -MediaLocation $d.MediaLink
     $vm | Add-AzureDataDisk -Import -DiskName $name -LUN $lun
	}
}

New-AzureVM -ServiceName "panbhasample" -Location "SouthEast Asia" -VM $vm
```

For more information on how to build a VM from the restored disks, read about the following commandlets:

- [Add-AzureDisk](https://msdn.microsoft.com/library/azure/dn495252.aspx)
- [New-AzureVMConfig](https://msdn.microsoft.com/library/azure/dn495159.aspx)
- [New-AzureVM](https://msdn.microsoft.com/library/azure/dn495254.aspx)

## Code samples

### 1. Get the completion status of job sub-tasks

To track the completion status of individual sub-tasks, you can use the **Get-AzureRMBackupJobDetails** commandlet:

```
PS C:\> $details = Get-AzureRMBackupJobDetails -JobId $backupjob.InstanceId -Vault $backupvault
PS C:\> $details.SubTasks

Name                                                        Status
----                                                        ------
Take Snapshot                                               Completed
Transfer data to Backup vault                               InProgress
```

### 2. Create a daily/weekly report of backup jobs

Administrators typically want to know what backup jobs ran in the last 24 hours, the status of those backup jobs. Additionally, the amount of data transferred gives administrators a way to estimate their monthly data usage. The script below pulls the raw data from the Azure Backup service and displays the information on the PowerShell console.

```
param(  [Parameter(Mandatory=$True,Position=1)]
        [string]$backupvaultname,

        [Parameter(Mandatory=$False,Position=2)]
        [int]$numberofdays = 7)


#Initialize variables
$DAILYBACKUPSTATS = @()
$backupvault = Get-AzureRMBackupVault -Name $backupvaultname
$enddate = ([datetime]::Today).AddDays(1)
$startdate = ([datetime]::Today)

for( $i = 1; $i -le $numberofdays; $i++ )
{
    # We query one day at a time because pulling 7 days of data might be too much
    $dailyjoblist = Get-AzureRMBackupJob -Vault $backupvault -From $startdate -To $enddate -Type AzureVM -Operation Backup
    Write-Progress -Activity "Getting job information for the last $numberofdays days" -Status "Day -$i" -PercentComplete ([int]([decimal]$i*100/$numberofdays))

    foreach( $job in $dailyjoblist )
    {
        #Extract the information for the reports
        $newstatsobj = New-Object System.Object
        $newstatsobj | Add-Member -type NoteProperty -name Date -value $startdate
        $newstatsobj | Add-Member -type NoteProperty -name VMName -value $job.WorkloadName
        $newstatsobj | Add-Member -type NoteProperty -name Duration -value $job.Duration
        $newstatsobj | Add-Member -type NoteProperty -name Status -value $job.Status

        $details = Get-AzureRMBackupJobDetails -Job $job
        $newstatsobj | Add-Member -type NoteProperty -name BackupSize -value $details.Properties["Backup Size"]
        $DAILYBACKUPSTATS += $newstatsobj
    }

    $enddate = $enddate.AddDays(-1)
    $startdate = $startdate.AddDays(-1)
}

$DAILYBACKUPSTATS | Out-GridView
```

If you want to add charting capabilities to this report output, learn from on the TechNet blog on [Charting with PowerShell](http://blogs.technet.com/b/richard_macdonald/archive/2009/04/28/3231887.aspx)<|MERGE_RESOLUTION|>--- conflicted
+++ resolved
@@ -13,13 +13,8 @@
 	ms.tgt_pltfrm="na"
 	ms.devlang="na"
 	ms.topic="article"
-<<<<<<< HEAD
-	ms.date="09/16/2015"
-	ms.author="trinadhk";"aashishr" />
-=======
 	ms.date="10/01/2015"
 	ms.author="aashishr";"trinadhk" />
->>>>>>> 08be3281
 
 
 # Deploy and manage backup for Azure VMs using PowerShell
@@ -40,15 +35,9 @@
 ## Setup and Registration
 To begin:
 
-<<<<<<< HEAD
-1. [Download latest PowerShell](https://github.com/Azure/azure-powershell/releases) (minimum version required is : 0.9.8)
-
-2. Enable the Azure Backup commandlets by switching to *AzureResourceManager* mode by using the **Switch-AzureMode** commandlet:
-=======
 1. [Download latest PowerShell](https://github.com/Azure/azure-powershell/releases) (minimum version required is : 1.0.0)
 
 2. Find the Azure Backup PowerShell commandlets available by typing the following command:
->>>>>>> 08be3281
 
 ```
 PS C:\> Get-Command *azurermbackup*
@@ -93,11 +82,7 @@
 You can create a new backup vault using the **New-AzureRMBackupVault** commandlet. The backup vault is an ARM resource, so you need to place it within a Resource Group. In an elevated Azure PowerShell console, run the following commands:
 
 ```
-<<<<<<< HEAD
-PS C:\> New-AzureResourceGroup –Name “test-rg” –Region “West US”
-=======
 PS C:\> New-AzureRMResourceGroup –Name “test-rg” –Region “West US”
->>>>>>> 08be3281
 PS C:\> $backupvault = New-AzureRMBackupVault –ResourceGroupName “test-rg” –Name “test-vault” –Region “West US” –Storage GeoRedundant
 ```
 
