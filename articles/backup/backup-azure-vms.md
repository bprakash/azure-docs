--- conflicted
+++ resolved
@@ -1,224 +1,216 @@
-<properties
-	pageTitle="Azure virtual machine backup - Backup | Microsoft Azure"
-	description="Learn how to backup an Azure virtual machine after registration"
-	services="backup"
-	documentationCenter=""
-	authors="trinadhk"
-	manager="shreeshd"
-	editor=""/>
-
-<tags
-	ms.service="backup"
-	ms.workload="storage-backup-recovery"
-	ms.tgt_pltfrm="na"
-	ms.devlang="na"
-	ms.topic="hero-article"
-<<<<<<< HEAD
-	ms.date="09/14/2015"
-=======
-	ms.date="09/24/2015"
->>>>>>> a3835ed1
-	ms.author="trinadhk"; "aashishr"; "jimpark"/>
-
-
-# Backup Azure virtual machines
-This article is the essential guide to backing up Azure virtual machines. Before you proceed, ensure that all the [prerequisites](backup-azure-vms-introduction.md#prerequisites) have been met.
-
-Backing up Azure virtual machines involves three key steps:
-
-![Three steps to backup an Azure virtual machine](./media/backup-azure-vms/3-steps-for-backup.png)
-
->[AZURE.NOTE] Virtual machine backup is local. The backup vault from a specified Azure region will not allow you to backup virtual machines from another Azure region. Thus for every Azure region that has VMs that need backup, at least 1 backup vault must be created in that region.
-
-## 1. Discover Azure virtual machines
-The discovery process queries Azure for the list of virtual machines in the subscription, along with additional information like the Cloud Service name and the Region. The discovery process should always be run as the first step. This is to ensure that any new virtual machines added to the subscription are identified.
-
-### To start the discovery process
-
-1. Navigate to the backup vault, which can be found under **Recovery Services** in the Azure portal, and then click the **Registered Items** tab.
-
-2. Choose the type of workload in the drop-down menu as **Azure Virtual Machine**, and then click the **Select** button.
-
-    ![select workload](./media/backup-azure-vms/discovery-select-workload.png)
-
-3. Click the **DISCOVER** button at the bottom of the page.
-    ![discover button](./media/backup-azure-vms/discover-button-only.png)
-
-4. The discovery process can run for a few minutes while the virtual machines are being tabulated. A toast notification at the bottom of the screen appears while the discovery process is running.
-
-    ![discover vms](./media/backup-azure-vms/discovering-vms.png)
-
-5. Once the discovery process is complete, a toast notification appears.
-
-    ![discover-done](./media/backup-azure-vms/discovery-complete.png)
-
-##  2. Register Azure virtual machines
-Before a virtual machine can be protected it needs to be registered with the Azure Backup service. The primary goal of the registration process is to associate the virtual machine with the Azure Backup service. Registration is typically a one-time activity.
-
->[AZURE.NOTE] The backup extension is not installed during the registration step. The installation and update of the backup agent is now part of the scheduled backup job.
-
-### To register virtual machines
-
-1. Navigate to the backup vault, which can be found under **Recovery Services** in the Azure portal, and then click the **Registered Items** tab
-
-2. Choose the type of workload in the drop-down menu as **Azure Virtual Machine** and then click the select button.
-
-    ![select workload](./media/backup-azure-vms/discovery-select-workload.png)
-
-3. Click the **REGISTER** button at the bottom of the page.
-
-    ![register button](./media/backup-azure-vms/register-button-only.png)
-
-4. In the **Register Items** shortcut menu, choose the virtual machines that you would like to register. If there are two or more virtual machines with the same name use the cloud service to distinguish between the virtual machines.
-
-    The **Register** operation can be done at scale, which means that multiple virtual machines can be selected at one time to be registered. This greatly reduces the one-time effort spent in preparing the virtual machine for backup.
-
-5. A job is created for each virtual machine that should be registered. The toast notification shows the status of this activity. Click **View Job** to go to the **Jobs** page.
-
-    ![register job](./media/backup-azure-vms/register-create-job.png)
-
-6. The virtual machine also appears in the list of registered items and the status of the registration operation is shown.
-
-    ![Registering status 1](./media/backup-azure-vms/register-status01.png)
-
-7. Once the operation is completed, the status in the portal will change to reflect the registered state.
-
-    ![Registration status 2](./media/backup-azure-vms/register-status02.png)
-
-## 3. Protect: Backup Azure virtual machines
-This step involves setting up a backup and retention policy for the virtual machine. Multiple virtual machines can be protected at scale using a single protect action.
-
->[AZURE.NOTE] Azure backup vaults created post May 2015 come up with a default policy built into the vault. This default policy comes with a default retention of 30 days and daily once backup schedule.
-
-To protect a virtual machine, do the following steps:
-
-1. Navigate to the backup vault, which can be found under **Recovery Services** in the Azure portal, and then click the **Registered Items** tab.
-2. Choose the type of workload in the drop-down menu as **Azure Virtual Machine**, and then click **Select**.
-
-    ![Select workload in portal](./media/backup-azure-vms/select-workload.png)
-
-3. Click **PROTECT** at the bottom of the page. The **Protect Items** wizard appears. This wizard only lists virtual machines which are registered and not protected.
-
-4. The **Protect Items** wizard is where the virtual machines to be protected can be selected. If there are two or more virtual machines with the same name use the cloud service to distinguish between the virtual machines.
-
-    The **Protect** operation can be done at scale, which means that multiple virtual machines can be selected at one time to be protected. This greatly reduces the effort spent in protecting the virtual machine.
-
-    ![Configure protection at scale](./media/backup-azure-vms/protect-at-scale.png)
-
-5. In the second screen of the **Protect Items** wizard, choose a backup schedule  to back up the selected virtual machines. Pick from an existing set of policies or define a new one.
-
-    In each backup vault, you can have multiple backup policies. The policies reflect the details about how the backup should be scheduled and retained. For example, one backup policy could be for daily backup at 10:00 P.M., while another backup policy could be for weekly backup on Saturday at 6:00 A.M. Multiple backup policies allow flexibility in scheduling backups for your virtual machine infrastructure.
-
-    Each backup policy can have multiple virtual machines that are associated with the policy. The virtual machine can be associated with only one policy at any given point in time.
-
-    ![Protect with new policy](./media/backup-azure-vms/policy-schedule.png)
-
-6. In the third screen of the **Protect Items** wizard, choose a retention range to be associated with backups taken. This screen supports industry standard GFS(Grandfather-Father-Son) based retention scheme. Read more about [long Term retention](#long-term-retention).
-
-    A backup policy also involves retention scheme of the scheduled backups. Selecting an existing backup policy in previous screen disables modification of the retention scheme and backups follow the retention policy as defined in the policy.
-
-    ![Protect with flexible retention](./media/backup-azure-vms/policy-retention.png)
-
-7. A job is created for each virtual machine to configure the protection policy and to associate the virtual machines to the policy. Click the **Jobs** tab and choose the right filter to view the list of **Configure Protection** jobs.
-
-    ![Configure protection job](./media/backup-azure-vms/protect-configureprotection.png)
-
-
-## Post-protection activities
-
-### Installation of the backup extension
-The Azure Backup service seamlessly handles the upgrade and patching of the backup extension without requiring any cumbersome user intervention. This relieves the user of the "agent management overhead" that is typically associated with backup products.
-
-#### Offline VMs
-The backup extension is installed if the VM is running. A running VM also provides the greatest chance of getting an application consistent point. However, the Azure Backup service will continue to back up the VM even if the VM is turned off and the extension could not be installed (aka Offline VM). The impact is seen in the consistency - in such a case the recovery point will be *Crash consistent*.
-
-### Initial backup
-Once the virtual machine is protected with a policy, it shows up under the **Protected Items** tab with the status of *Protected - (pending initial backup)*. By default, the first scheduled backup is the initial backup. In order to trigger the initial backup immediately after configuring protection, use the **Backup Now** button at the bottom of the **Protected Items** page.
-
-The Azure Backup service creates a backup job for the initial backup operation. Click the **Jobs** tab to view the list of jobs. As a part of the backup operation, the Azure Backup service issues a command to the backup extension in each virtual machine to flush all writes and take a consistent snapshot.
-
-![Backup in progress](./media/backup-azure-vms/protect-inprogress.png)
-
-Once the initial backup is completed, the *Protection Status* of the virtual machine in the **Protected Items** tab will show as *Protected*.
-
-![Virtual machine is backed up with recovery point](./media/backup-azure-vms/protect-backedupvm.png)
-
-### Viewing backup status and details
-Once protected, the virtual machine count also increases in the **Dashboard** page summary. In addition, the **Dashboard** page shows the number of jobs from the last 24 hours that were successful, have failed, and are still in progress. Clicking on any one category will drill down into that category in the **Jobs** page.
-
-![Status of backup in Dashboard page](./media/backup-azure-vms/dashboard-protectedvms.png)
-
->[AZURE.NOTE] Values in the dashboard are refreshed once every 24 hours.
-
-### Long term retention
-Retention policy specifies the duration for which the backup must be stored. Rather than just specifying a “flat retention” for all backup points, customers can specify different retention policies based on when the backup is taken. For example, the backup point taken at the end of each quarter may need to be preserved for a longer duration for audit purposes while the backup point taken daily, which serves as an operational recovery point, needs to be preserved for 90 days.
-
-![Virtual machine is backed up with recovery point](./media/backup-azure-vms/long-term-retention.png)
-
-1. **Daily retention policy**: Backups taken daily are stored for 30 days.
-2. **Weekly retention policy**: Backups taken every week on Sunday will be preserved for 104 weeks
-3. **Monthly retention policy**: Backups taken on the last Sunday of each month will be preserved for 120 months
-4. **Yearly retention policy**: Backups taken on the first Sunday of every January will be preserved for 99 years.
-
-## Consistency of recovery points
-When dealing with backup data, customers worry about the behavior of the VM after it has been restored. The typical questions that customers ask are:
-
-- Will the virtual machine boot up?
-- Will the data be available on the disk (or) is there any data loss?
-- Will the application be able to read the data (or) is the data corrupted?
-- Will the data make sense to the application (or) is the data self-consistent when read by the application?
-
-The following table explains the types of consistency that are encountered during Azure VM backup and restore.
-
-| Consistency | VSS-based | Explanation and details |
-|-------------|-----------|---------|
-| Application consistency | Yes | This is the ideal place to be for Microsoft workloads as it ensures:<ol><li> That the VM *boots up*. <li>There is *no corruption*. <li>There is *no data loss*.<li> The data is consistent to the application that uses the data, by involving the application at the time of backup -  using VSS.</ol> The Volume Snapshot Service (VSS) ensures that data is written correctly to the storage. Most Microsoft workloads have VSS writers that do workload-specific actions related to data consistency. For example, Microsoft SQL Server has a VSS writer that ensures the writes to the transaction log file and the database are done correctly.<br><br> For Azure VM backup, getting an application consistent recovery point means that the backup extension was able to invoke the VSS workflow and complete *correctly* before the VM snapshot was taken. Naturally, this means that the VSS writers of all the applications in the Azure VM have been invoked as well.<br><br>Learn the [basics of VSS](http://blogs.technet.com/b/josebda/archive/2007/10/10/the-basics-of-the-volume-shadow-copy-service-vss.aspx) dive deep into the details of [how it works](https://technet.microsoft.com/library/cc785914%28v=ws.10%29.aspx). |
-| File system consistency | Yes - for Windows machines | There are two scenarios where the recovery point can be file-system consistent:<ul><li>Backup of Linux VMs in Azure, since Linux does not have an equivalent platform to VSS.<li>VSS failure during backup for Windows VMs in Azure.</li></ul> In both these cases, the best that can be done is to ensure that: <ol><li> The VM *boots up*. <li>There is *no corruption*.<li>There is *no data loss*.</ol> Applications need to implement their own "fix-up" mechanism on the restored data.|
-| Crash consistency | No | This situation is equivalent to a machine experiencing a "crash" (through either a soft or hard reset). This typically happens when the Azure virtual machine is shut down at the time of backup. For Azure virtual machine backup, getting a crash-consistent recovery point means that Azure Backup gives no guarantees around the consistency of the data on the storage medium - either from the perspective of the operating system or from the perspective of the application. Only data that already exists on the disk at the time of backup is what gets captured and backed up. <br/> <br/> While there are no guarantees, in most cases the OS will boot. This is typically followed by a disk checking procedure like chkdsk to fix any corruption errors. Any in-memory data or writes that have not been completely flushed to the disk will be lost. The application typically follows with its own verification mechanism in case data rollback needs to be done. For Azure VM backup, getting a crash consistent recovery point means that Azure Backup gives no guarantees around the consistency of the data on the storage - either from the OS perspective or the application's perspective. This typically happens when the Azure VM is shut down at the time of backup.<br><br>As an example, if the transaction log has entries that are not present in the database, then the database software does a rollback till the data is consistent. When dealing with data spread across multiple virtual disks (like spanned volumes), a crash-consistent recovery point provides no guarantees for the correctness of the data.|
-
-
-## Performance and resource utilization
-Like backup software that is deployed on-premises, backup of VMs in Azure also needs to be planned for capacity and resource utilization. The [Azure Storage limits](azure-subscription-service-limits.md#storage-limits) will define how VM deployments are structured to get maximum performance with minimum impact to running workloads. There are two main Azure Storage limits that impact backup performance:
-
-- Max egress per storage account
-- Total request rate per storage account
-
-When the backup data is copied out of the customer storage account, it counts towards the IOPS and Egress (storage throughput) metrics of the storage account. At the same time, the virtual machines are also running and consuming IOPS and throughput. The goal is to ensure that the total traffic - backup and virtual machine - does not exceed the storage account limits.
-
-Backup is greedy and tries to consume as many resources as it can, with the aim of completing backup as quickly as possible. However, all IO operations are limited by the *Target Throughput for Single Blob* which has a limit of *60MB per second*. In order to speed up the backup process, the backup of each disk of the VM is attempted *in parallel*. Thus if a VM has 4 disks, then Azure Backup will attempt to backup all 4 disks in parallel. Thus, the single most important factor that determines the backup traffic exiting from a customer storage account is the **number of disks** being backed up from the storage account.
-
-A secondary factor that impacts performance is the **backup schedule**. If you configure all the VMs to back up at the same time, then the number of disks being backed up *in parallel* will increase - as Azure Backup will attempt to back up as many disks as possible. So one way to reduce the backup traffic from a storage account is to ensure that different VMs are backed up at different times of the day, with no overlap.
-
-### Capacity planning
-Putting all these factors together means that storage account usage needs to be planned properly. Download the [VM backup capacity planning excel sheet](https://gallery.technet.microsoft.com/Azure-Backup-Storage-a46d7e33) to see the impact of your disk and backup schedule choices.
-
-### Backup throughput
-For each disk being backed up, Azure Backup reads the blocks on the disk and stores only the changed data (incremental backup). The table below shows average throughput values that can be expected from Azure Backup:
-
-| Backup operation | Best-case Throughput |
-| ---------------- | ---------- |
-| Initial backup | 160 Mbps |
-| Incremental backup (DR) | 640 Mbps <br><br> This throughput can drop significantly if there is a lot of dispersed churn on the disk that needs to be backed up |
-
-Using this you can estimate the amount of time that it will take to back up a disk of a given size.
-
-### Total VM backup time
-While a majority of the time is spent in reading and copying data, there are other operations that contribute to the total time taken to backup a VM:
-
-1. Time taken to [install or update the backup extension](backup-azure-vms.md#offline-vms)
-<<<<<<< HEAD
-2. Queue wait time: Since the service is processing backups from multiple customers, your backup operation might not start immediately. The average wait time for a VM is 15-30 minutes.
-=======
-2. Queue wait time: Since the backup service is processing backups from multiple customers, your backup operation might not start immediately. In times of peak load, the wait times can stretch up to 8 hours due to the number of backups being processed. However, the total VM backup time will be less than 24 hours for daily backup policies.
->>>>>>> a3835ed1
-
-## Troubleshooting errors
-Get an exhaustive list of workarounds to the errors that are faced during virtual machine backup:
-
-- [Troubleshoot virtual machine backup](backup-azure-vms-troubleshoot.md)
-
-## Next steps
-To learn more about getting started with Azure Backup, see:
-
-- [Restore virtual machines](backup-azure-restore-vms.md)
-- [Manage virtual machines](backup-azure-manage-vms.md)
+<properties
+	pageTitle="Azure virtual machine backup - Backup | Microsoft Azure"
+	description="Learn how to backup an Azure virtual machine after registration"
+	services="backup"
+	documentationCenter=""
+	authors="trinadhk"
+	manager="shreeshd"
+	editor=""/>
+
+<tags
+	ms.service="backup"
+	ms.workload="storage-backup-recovery"
+	ms.tgt_pltfrm="na"
+	ms.devlang="na"
+	ms.topic="hero-article"
+	ms.date="09/24/2015"
+	ms.author="trinadhk"; "aashishr"; "jimpark"/>
+
+
+# Backup Azure virtual machines
+This article is the essential guide to backing up Azure virtual machines. Before you proceed, ensure that all the [prerequisites](backup-azure-vms-introduction.md#prerequisites) have been met.
+
+Backing up Azure virtual machines involves three key steps:
+
+![Three steps to backup an Azure virtual machine](./media/backup-azure-vms/3-steps-for-backup.png)
+
+>[AZURE.NOTE] Virtual machine backup is local. The backup vault from a specified Azure region will not allow you to backup virtual machines from another Azure region. Thus for every Azure region that has VMs that need backup, at least 1 backup vault must be created in that region.
+
+## 1. Discover Azure virtual machines
+The discovery process queries Azure for the list of virtual machines in the subscription, along with additional information like the Cloud Service name and the Region. The discovery process should always be run as the first step. This is to ensure that any new virtual machines added to the subscription are identified.
+
+### To start the discovery process
+
+1. Navigate to the backup vault, which can be found under **Recovery Services** in the Azure portal, and then click the **Registered Items** tab.
+
+2. Choose the type of workload in the drop-down menu as **Azure Virtual Machine**, and then click the **Select** button.
+
+    ![select workload](./media/backup-azure-vms/discovery-select-workload.png)
+
+3. Click the **DISCOVER** button at the bottom of the page.
+    ![discover button](./media/backup-azure-vms/discover-button-only.png)
+
+4. The discovery process can run for a few minutes while the virtual machines are being tabulated. A toast notification at the bottom of the screen appears while the discovery process is running.
+
+    ![discover vms](./media/backup-azure-vms/discovering-vms.png)
+
+5. Once the discovery process is complete, a toast notification appears.
+
+    ![discover-done](./media/backup-azure-vms/discovery-complete.png)
+
+##  2. Register Azure virtual machines
+Before a virtual machine can be protected it needs to be registered with the Azure Backup service. The primary goal of the registration process is to associate the virtual machine with the Azure Backup service. Registration is typically a one-time activity.
+
+>[AZURE.NOTE] The backup extension is not installed during the registration step. The installation and update of the backup agent is now part of the scheduled backup job.
+
+### To register virtual machines
+
+1. Navigate to the backup vault, which can be found under **Recovery Services** in the Azure portal, and then click the **Registered Items** tab
+
+2. Choose the type of workload in the drop-down menu as **Azure Virtual Machine** and then click the select button.
+
+    ![select workload](./media/backup-azure-vms/discovery-select-workload.png)
+
+3. Click the **REGISTER** button at the bottom of the page.
+
+    ![register button](./media/backup-azure-vms/register-button-only.png)
+
+4. In the **Register Items** shortcut menu, choose the virtual machines that you would like to register. If there are two or more virtual machines with the same name use the cloud service to distinguish between the virtual machines.
+
+    The **Register** operation can be done at scale, which means that multiple virtual machines can be selected at one time to be registered. This greatly reduces the one-time effort spent in preparing the virtual machine for backup.
+
+5. A job is created for each virtual machine that should be registered. The toast notification shows the status of this activity. Click **View Job** to go to the **Jobs** page.
+
+    ![register job](./media/backup-azure-vms/register-create-job.png)
+
+6. The virtual machine also appears in the list of registered items and the status of the registration operation is shown.
+
+    ![Registering status 1](./media/backup-azure-vms/register-status01.png)
+
+7. Once the operation is completed, the status in the portal will change to reflect the registered state.
+
+    ![Registration status 2](./media/backup-azure-vms/register-status02.png)
+
+## 3. Protect: Backup Azure virtual machines
+This step involves setting up a backup and retention policy for the virtual machine. Multiple virtual machines can be protected at scale using a single protect action.
+
+>[AZURE.NOTE] Azure backup vaults created post May 2015 come up with a default policy built into the vault. This default policy comes with a default retention of 30 days and daily once backup schedule.
+
+To protect a virtual machine, do the following steps:
+
+1. Navigate to the backup vault, which can be found under **Recovery Services** in the Azure portal, and then click the **Registered Items** tab.
+2. Choose the type of workload in the drop-down menu as **Azure Virtual Machine**, and then click **Select**.
+
+    ![Select workload in portal](./media/backup-azure-vms/select-workload.png)
+
+3. Click **PROTECT** at the bottom of the page. The **Protect Items** wizard appears. This wizard only lists virtual machines which are registered and not protected.
+
+4. The **Protect Items** wizard is where the virtual machines to be protected can be selected. If there are two or more virtual machines with the same name use the cloud service to distinguish between the virtual machines.
+
+    The **Protect** operation can be done at scale, which means that multiple virtual machines can be selected at one time to be protected. This greatly reduces the effort spent in protecting the virtual machine.
+
+    ![Configure protection at scale](./media/backup-azure-vms/protect-at-scale.png)
+
+5. In the second screen of the **Protect Items** wizard, choose a backup schedule  to back up the selected virtual machines. Pick from an existing set of policies or define a new one.
+
+    In each backup vault, you can have multiple backup policies. The policies reflect the details about how the backup should be scheduled and retained. For example, one backup policy could be for daily backup at 10:00 P.M., while another backup policy could be for weekly backup on Saturday at 6:00 A.M. Multiple backup policies allow flexibility in scheduling backups for your virtual machine infrastructure.
+
+    Each backup policy can have multiple virtual machines that are associated with the policy. The virtual machine can be associated with only one policy at any given point in time.
+
+    ![Protect with new policy](./media/backup-azure-vms/policy-schedule.png)
+
+6. In the third screen of the **Protect Items** wizard, choose a retention range to be associated with backups taken. This screen supports industry standard GFS(Grandfather-Father-Son) based retention scheme. Read more about [long Term retention](#long-term-retention).
+
+    A backup policy also involves retention scheme of the scheduled backups. Selecting an existing backup policy in previous screen disables modification of the retention scheme and backups follow the retention policy as defined in the policy.
+
+    ![Protect with flexible retention](./media/backup-azure-vms/policy-retention.png)
+
+7. A job is created for each virtual machine to configure the protection policy and to associate the virtual machines to the policy. Click the **Jobs** tab and choose the right filter to view the list of **Configure Protection** jobs.
+
+    ![Configure protection job](./media/backup-azure-vms/protect-configureprotection.png)
+
+
+## Post-protection activities
+
+### Installation of the backup extension
+The Azure Backup service seamlessly handles the upgrade and patching of the backup extension without requiring any cumbersome user intervention. This relieves the user of the "agent management overhead" that is typically associated with backup products.
+
+#### Offline VMs
+The backup extension is installed if the VM is running. A running VM also provides the greatest chance of getting an application consistent point. However, the Azure Backup service will continue to back up the VM even if the VM is turned off and the extension could not be installed (aka Offline VM). The impact is seen in the consistency - in such a case the recovery point will be *Crash consistent*.
+
+### Initial backup
+Once the virtual machine is protected with a policy, it shows up under the **Protected Items** tab with the status of *Protected - (pending initial backup)*. By default, the first scheduled backup is the initial backup. In order to trigger the initial backup immediately after configuring protection, use the **Backup Now** button at the bottom of the **Protected Items** page.
+
+The Azure Backup service creates a backup job for the initial backup operation. Click the **Jobs** tab to view the list of jobs. As a part of the backup operation, the Azure Backup service issues a command to the backup extension in each virtual machine to flush all writes and take a consistent snapshot.
+
+![Backup in progress](./media/backup-azure-vms/protect-inprogress.png)
+
+Once the initial backup is completed, the *Protection Status* of the virtual machine in the **Protected Items** tab will show as *Protected*.
+
+![Virtual machine is backed up with recovery point](./media/backup-azure-vms/protect-backedupvm.png)
+
+### Viewing backup status and details
+Once protected, the virtual machine count also increases in the **Dashboard** page summary. In addition, the **Dashboard** page shows the number of jobs from the last 24 hours that were successful, have failed, and are still in progress. Clicking on any one category will drill down into that category in the **Jobs** page.
+
+![Status of backup in Dashboard page](./media/backup-azure-vms/dashboard-protectedvms.png)
+
+>[AZURE.NOTE] Values in the dashboard are refreshed once every 24 hours.
+
+### Long term retention
+Retention policy specifies the duration for which the backup must be stored. Rather than just specifying a “flat retention” for all backup points, customers can specify different retention policies based on when the backup is taken. For example, the backup point taken at the end of each quarter may need to be preserved for a longer duration for audit purposes while the backup point taken daily, which serves as an operational recovery point, needs to be preserved for 90 days.
+
+![Virtual machine is backed up with recovery point](./media/backup-azure-vms/long-term-retention.png)
+
+1. **Daily retention policy**: Backups taken daily are stored for 30 days.
+2. **Weekly retention policy**: Backups taken every week on Sunday will be preserved for 104 weeks
+3. **Monthly retention policy**: Backups taken on the last Sunday of each month will be preserved for 120 months
+4. **Yearly retention policy**: Backups taken on the first Sunday of every January will be preserved for 99 years.
+
+## Consistency of recovery points
+When dealing with backup data, customers worry about the behavior of the VM after it has been restored. The typical questions that customers ask are:
+
+- Will the virtual machine boot up?
+- Will the data be available on the disk (or) is there any data loss?
+- Will the application be able to read the data (or) is the data corrupted?
+- Will the data make sense to the application (or) is the data self-consistent when read by the application?
+
+The following table explains the types of consistency that are encountered during Azure VM backup and restore.
+
+| Consistency | VSS-based | Explanation and details |
+|-------------|-----------|---------|
+| Application consistency | Yes | This is the ideal place to be for Microsoft workloads as it ensures:<ol><li> That the VM *boots up*. <li>There is *no corruption*. <li>There is *no data loss*.<li> The data is consistent to the application that uses the data, by involving the application at the time of backup -  using VSS.</ol> The Volume Snapshot Service (VSS) ensures that data is written correctly to the storage. Most Microsoft workloads have VSS writers that do workload-specific actions related to data consistency. For example, Microsoft SQL Server has a VSS writer that ensures the writes to the transaction log file and the database are done correctly.<br><br> For Azure VM backup, getting an application consistent recovery point means that the backup extension was able to invoke the VSS workflow and complete *correctly* before the VM snapshot was taken. Naturally, this means that the VSS writers of all the applications in the Azure VM have been invoked as well.<br><br>Learn the [basics of VSS](http://blogs.technet.com/b/josebda/archive/2007/10/10/the-basics-of-the-volume-shadow-copy-service-vss.aspx) dive deep into the details of [how it works](https://technet.microsoft.com/library/cc785914%28v=ws.10%29.aspx). |
+| File system consistency | Yes - for Windows machines | There are two scenarios where the recovery point can be file-system consistent:<ul><li>Backup of Linux VMs in Azure, since Linux does not have an equivalent platform to VSS.<li>VSS failure during backup for Windows VMs in Azure.</li></ul> In both these cases, the best that can be done is to ensure that: <ol><li> The VM *boots up*. <li>There is *no corruption*.<li>There is *no data loss*.</ol> Applications need to implement their own "fix-up" mechanism on the restored data.|
+| Crash consistency | No | This situation is equivalent to a machine experiencing a "crash" (through either a soft or hard reset). This typically happens when the Azure virtual machine is shut down at the time of backup. For Azure virtual machine backup, getting a crash-consistent recovery point means that Azure Backup gives no guarantees around the consistency of the data on the storage medium - either from the perspective of the operating system or from the perspective of the application. Only data that already exists on the disk at the time of backup is what gets captured and backed up. <br/> <br/> While there are no guarantees, in most cases the OS will boot. This is typically followed by a disk checking procedure like chkdsk to fix any corruption errors. Any in-memory data or writes that have not been completely flushed to the disk will be lost. The application typically follows with its own verification mechanism in case data rollback needs to be done. For Azure VM backup, getting a crash consistent recovery point means that Azure Backup gives no guarantees around the consistency of the data on the storage - either from the OS perspective or the application's perspective. This typically happens when the Azure VM is shut down at the time of backup.<br><br>As an example, if the transaction log has entries that are not present in the database, then the database software does a rollback till the data is consistent. When dealing with data spread across multiple virtual disks (like spanned volumes), a crash-consistent recovery point provides no guarantees for the correctness of the data.|
+
+
+## Performance and resource utilization
+Like backup software that is deployed on-premises, backup of VMs in Azure also needs to be planned for capacity and resource utilization. The [Azure Storage limits](azure-subscription-service-limits.md#storage-limits) will define how VM deployments are structured to get maximum performance with minimum impact to running workloads. There are two main Azure Storage limits that impact backup performance:
+
+- Max egress per storage account
+- Total request rate per storage account
+
+When the backup data is copied out of the customer storage account, it counts towards the IOPS and Egress (storage throughput) metrics of the storage account. At the same time, the virtual machines are also running and consuming IOPS and throughput. The goal is to ensure that the total traffic - backup and virtual machine - does not exceed the storage account limits.
+
+Backup is greedy and tries to consume as many resources as it can, with the aim of completing backup as quickly as possible. However, all IO operations are limited by the *Target Throughput for Single Blob* which has a limit of *60MB per second*. In order to speed up the backup process, the backup of each disk of the VM is attempted *in parallel*. Thus if a VM has 4 disks, then Azure Backup will attempt to backup all 4 disks in parallel. Thus, the single most important factor that determines the backup traffic exiting from a customer storage account is the **number of disks** being backed up from the storage account.
+
+A secondary factor that impacts performance is the **backup schedule**. If you configure all the VMs to back up at the same time, then the number of disks being backed up *in parallel* will increase - as Azure Backup will attempt to back up as many disks as possible. So one way to reduce the backup traffic from a storage account is to ensure that different VMs are backed up at different times of the day, with no overlap.
+
+### Capacity planning
+Putting all these factors together means that storage account usage needs to be planned properly. Download the [VM backup capacity planning excel sheet](https://gallery.technet.microsoft.com/Azure-Backup-Storage-a46d7e33) to see the impact of your disk and backup schedule choices.
+
+### Backup throughput
+For each disk being backed up, Azure Backup reads the blocks on the disk and stores only the changed data (incremental backup). The table below shows average throughput values that can be expected from Azure Backup:
+
+| Backup operation | Best-case Throughput |
+| ---------------- | ---------- |
+| Initial backup | 160 Mbps |
+| Incremental backup (DR) | 640 Mbps <br><br> This throughput can drop significantly if there is a lot of dispersed churn on the disk that needs to be backed up |
+
+Using this you can estimate the amount of time that it will take to back up a disk of a given size.
+
+### Total VM backup time
+While a majority of the time is spent in reading and copying data, there are other operations that contribute to the total time taken to backup a VM:
+
+1. Time taken to [install or update the backup extension](backup-azure-vms.md#offline-vms)
+2. Queue wait time: Since the backup service is processing backups from multiple customers, your backup operation might not start immediately. In times of peak load, the wait times can stretch up to 8 hours due to the number of backups being processed. However, the total VM backup time will be less than 24 hours for daily backup policies.
+
+## Troubleshooting errors
+Get an exhaustive list of workarounds to the errors that are faced during virtual machine backup:
+
+- [Troubleshoot virtual machine backup](backup-azure-vms-troubleshoot.md)
+
+## Next steps
+To learn more about getting started with Azure Backup, see:
+
+- [Restore virtual machines](backup-azure-restore-vms.md)
+- [Manage virtual machines](backup-azure-manage-vms.md)