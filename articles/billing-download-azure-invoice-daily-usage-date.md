---
<<<<<<< HEAD
title: How to download your Azure billing invoice and daily usage data | Microsoft Docs
description: Describes how to download your Azure billing invoice and daily usage data
services: ''
documentationcenter: ''
author: genlin
manager: mbaldwin
editor: ''
tags: billing

ms.assetid: 6d568d1d-3bd6-4348-97d0-1098b5fe0661
ms.service: billing
ms.workload: na
ms.tgt_pltfrm: na
ms.devlang: na
ms.topic: article
ms.date: 12/2/2016
ms.author: genli

---
# How to download your Azure billing invoice and daily usage data
The billing invoice and daily usage is downloadable from the [Azure Account Center](https://account.windowsazure.com/subscriptions). Only the account administrator has permission to get to the billing invoice and usage information. To find out who is the account administrator of the subscription, see the [Transferring ownership of an Azure subscription - FAQ](billing-subscription-transfer.md#faq).

## Get invoice and usage from Azure Account Center
1. Sign into the [Azure Account Center](https://account.windowsazure.com/subscriptions) as the account administrator.
2. Select the subscription for which you want the invoice and usage information.
3. Select **BILLING HISTORY**. 

    ![Screenshot that shows billing history option](./media/billing-download-azure-invoice-daily-usage-date/Billinghisotry.png)

4. You can see your statements for the last six billing periods and the current unbilled period. 

    ![Screenshot that shows billing periods, options to download invoice and daily usage, and total charges for each billing period](./media/billing-download-azure-invoice-daily-usage-date/billingSum.png)

5. Select **View Current Statement** to see an estimate of your charges at the time the estimate was generated. This information is only updated daily and may not include all your usage. Your monthly invoice may differ from this estimate.

    ![Screenshot that shows the View Current Statement option](./media/billing-download-azure-invoice-daily-usage-date/billingSum2.png)

    ![Screenshot that shows the estimate of current charges](./media/billing-download-azure-invoice-daily-usage-date/billingSum3.png)

6. Select **Download Invoice** to see a copy of your last pdf invoice. 

    ![Screenshot that shows the Download Invoice option](./media/billing-download-azure-invoice-daily-usage-date/DLInvoice1.png)

7. Select **Download Usage** to download the daily usage data as a CSV file. If you see two versions available, download version 2.

    ![Screenshot that shows the Download Usage option](./media/billing-download-azure-invoice-daily-usage-date/DLusage.png)

For more information about your invoice and daily usage, see [Understand your bill for Microsoft Azure](./billing/billing-understand-your-bill.md).

## Get invoice from Azure portal
You can view the daily usage from the Azure portal but only the invoice is available for download.

1. Sign in to the [Azure portal](https://portal.azure.com) as the account administrator. 
2. On the Hub menu, select **Subscriptions**. 

    ![Screenshot that shows the Subscription option](./media/billing-download-azure-invoice-daily-usage-date/submenu.png) 

3. In the **Subscriptions** blade, select the subscription that you want to view, and then select **Billing & usage**. 

    ![Screenshot that shows the Billing & usage option](./media/billing-download-azure-invoice-daily-usage-date/billingandusage.png) 

4. On the **Billing & usage** blade, click **Download Invoice** to view a copy of your pdf invoice. 

    ![Screenshot that shows billing periods, the download option, and total charges for each billing period](./media/billing-download-azure-invoice-daily-usage-date/billing4.png)

5. You can view your daily usage by clicking the billing period. 

For more information about your invoice and daily usage, see [Understand your bill for Microsoft Azure](./billing/billing-understand-your-bill.md).

## <a name="noinvoice"></a> Why don't I see an invoice for the last billing period?
There could be several reasons that you don't see an invoice:
- You have a monthly credit amount with your subscription that you didn't exceed or you have a free trial. An invoice isn't generated unless you owe money.
- It's less than 30 days from the day you subscribed to Azure.
- The invoice isn't generated yet. Wait until the end of the billing period.

## Need help? Contact support.
If you still have further questions, [contact support](https://portal.azure.com/?#blade/Microsoft_Azure_Support/HelpAndSupportBlade) to get your issue resolved quickly.
=======
redirect_url: /azure/billing/billing-download-azure-invoice-daily-usage-date
redirect_document_id: TRUE
---
>>>>>>> e8cfaf0d
<|MERGE_RESOLUTION|>--- conflicted
+++ resolved
@@ -1,84 +1,4 @@
 ---
-<<<<<<< HEAD
-title: How to download your Azure billing invoice and daily usage data | Microsoft Docs
-description: Describes how to download your Azure billing invoice and daily usage data
-services: ''
-documentationcenter: ''
-author: genlin
-manager: mbaldwin
-editor: ''
-tags: billing
-
-ms.assetid: 6d568d1d-3bd6-4348-97d0-1098b5fe0661
-ms.service: billing
-ms.workload: na
-ms.tgt_pltfrm: na
-ms.devlang: na
-ms.topic: article
-ms.date: 12/2/2016
-ms.author: genli
-
----
-# How to download your Azure billing invoice and daily usage data
-The billing invoice and daily usage is downloadable from the [Azure Account Center](https://account.windowsazure.com/subscriptions). Only the account administrator has permission to get to the billing invoice and usage information. To find out who is the account administrator of the subscription, see the [Transferring ownership of an Azure subscription - FAQ](billing-subscription-transfer.md#faq).
-
-## Get invoice and usage from Azure Account Center
-1. Sign into the [Azure Account Center](https://account.windowsazure.com/subscriptions) as the account administrator.
-2. Select the subscription for which you want the invoice and usage information.
-3. Select **BILLING HISTORY**. 
-
-    ![Screenshot that shows billing history option](./media/billing-download-azure-invoice-daily-usage-date/Billinghisotry.png)
-
-4. You can see your statements for the last six billing periods and the current unbilled period. 
-
-    ![Screenshot that shows billing periods, options to download invoice and daily usage, and total charges for each billing period](./media/billing-download-azure-invoice-daily-usage-date/billingSum.png)
-
-5. Select **View Current Statement** to see an estimate of your charges at the time the estimate was generated. This information is only updated daily and may not include all your usage. Your monthly invoice may differ from this estimate.
-
-    ![Screenshot that shows the View Current Statement option](./media/billing-download-azure-invoice-daily-usage-date/billingSum2.png)
-
-    ![Screenshot that shows the estimate of current charges](./media/billing-download-azure-invoice-daily-usage-date/billingSum3.png)
-
-6. Select **Download Invoice** to see a copy of your last pdf invoice. 
-
-    ![Screenshot that shows the Download Invoice option](./media/billing-download-azure-invoice-daily-usage-date/DLInvoice1.png)
-
-7. Select **Download Usage** to download the daily usage data as a CSV file. If you see two versions available, download version 2.
-
-    ![Screenshot that shows the Download Usage option](./media/billing-download-azure-invoice-daily-usage-date/DLusage.png)
-
-For more information about your invoice and daily usage, see [Understand your bill for Microsoft Azure](./billing/billing-understand-your-bill.md).
-
-## Get invoice from Azure portal
-You can view the daily usage from the Azure portal but only the invoice is available for download.
-
-1. Sign in to the [Azure portal](https://portal.azure.com) as the account administrator. 
-2. On the Hub menu, select **Subscriptions**. 
-
-    ![Screenshot that shows the Subscription option](./media/billing-download-azure-invoice-daily-usage-date/submenu.png) 
-
-3. In the **Subscriptions** blade, select the subscription that you want to view, and then select **Billing & usage**. 
-
-    ![Screenshot that shows the Billing & usage option](./media/billing-download-azure-invoice-daily-usage-date/billingandusage.png) 
-
-4. On the **Billing & usage** blade, click **Download Invoice** to view a copy of your pdf invoice. 
-
-    ![Screenshot that shows billing periods, the download option, and total charges for each billing period](./media/billing-download-azure-invoice-daily-usage-date/billing4.png)
-
-5. You can view your daily usage by clicking the billing period. 
-
-For more information about your invoice and daily usage, see [Understand your bill for Microsoft Azure](./billing/billing-understand-your-bill.md).
-
-## <a name="noinvoice"></a> Why don't I see an invoice for the last billing period?
-There could be several reasons that you don't see an invoice:
-- You have a monthly credit amount with your subscription that you didn't exceed or you have a free trial. An invoice isn't generated unless you owe money.
-- It's less than 30 days from the day you subscribed to Azure.
-- The invoice isn't generated yet. Wait until the end of the billing period.
-
-## Need help? Contact support.
-If you still have further questions, [contact support](https://portal.azure.com/?#blade/Microsoft_Azure_Support/HelpAndSupportBlade) to get your issue resolved quickly.
-=======
 redirect_url: /azure/billing/billing-download-azure-invoice-daily-usage-date
 redirect_document_id: TRUE
----
->>>>>>> e8cfaf0d
+---