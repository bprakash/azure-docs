--- conflicted
+++ resolved
@@ -37,21 +37,6 @@
 1.  Use a command-line interface such as **PowerShell** (Windows,) **Terminal** (Mac,) or **Bash** (Unix), navigate to the folder where you created your sample application.
 
 2.  Type **npm install azure** in the command window, which should
-<<<<<<< HEAD
-result in the following output:
-
-azure@0.7.0 node_modules\azure
-├── dateformat@1.0.2-1.2.3
-├── xmlbuilder@0.4.2
-├── node-uuid@1.2.0
-├── mime@1.2.9
-├── underscore@1.4.4
-├── validator@0.4.28
-├── tunnel@0.0.2
-├── wns@0.5.3
-├── xml2js@0.2.6 (sax@0.4.2)
-└── request@2.16.6 (forever-agent@0.2.0, aws-sign@0.2.0, tunnel-agent@0.2.0, oauth-sign@0.2.0, json-stringify-safe@3.0.0, cookie-jar@0.2.0, node-uuid@1.4.0, qs@0.5.5, hawk@0.10.2, form-data@0.0.7)
-=======
     result in the following output:
 
         azure@0.7.0 node_modules\azure
@@ -65,19 +50,18 @@
 		|-- wns@0.5.3
 		|-- xml2js@0.2.6 (sax@0.4.2)
 		|-- request@2.16.6 (forever-agent@0.2.0, aws-sign@0.2.0, tunnel-agent@0.2.0, oauth-sign@0.2.0, json-stringify-safe@3.0.0, cookie-jar@0.2.0, node-uuid@1.4.0, qs@0.5.5, hawk@0.10.2, form-data@0.0.7)
->>>>>>> b1b8fe65
 
 3.  You can manually run the **ls** or **dir** command to verify that a
-**node\_modules** folder was created. Inside that folder find the
-**azure** package, which contains the libraries you need to access
-Service Bus notification hubs.
+    **node\_modules** folder was created. Inside that folder find the
+    **azure** package, which contains the libraries you need to access
+    Service Bus notification hubs.
 
 ### Import the module
 
 Using a text editor, add the following to the top of
 the **server.js** file of the application:
 
-var azure = require('azure');
+    var azure = require('azure');
 
 ### Setup a Windows Azure Service Bus connection
 
@@ -86,7 +70,7 @@
 top of the **server.js** file, after the statement to import the azure
 module:
 
-var notificationHubService = azure.createNotificationHubService('hubname','connectionstring');
+    var notificationHubService = azure.createNotificationHubService('hubname','connectionstring');
 
 The connection **connectionstring** value can be obtained from the Windows Azure Management portal by performing the following steps:
 
@@ -219,20 +203,20 @@
   [How to: Receive Messages from a Subscription]: #How_to_Receive_Messages_from_a_Subscription
   [How to: Handle Application Crashes and Unreadable Messages]: #How_to_Handle_Application_Crashes_and_Unreadable_Messages
   [How to: Delete Topics and Subscriptions]: #How_to_Delete_Topics_and_Subscriptions
-  [1]: #Next_Steps
-  [Topic Concepts]: .media/notification-hubs-nodejs-how-to-use-notification-hubs/sb-topics-01.png
+  
+  [Topic Concepts]: ../../dotNet/Media/sb-topics-01.png
   [Windows Azure Management Portal]: http://manage.windowsazure.com
-  [image]: .media/notification-hubs-nodejs-how-to-use-notification-hubs/sb-queues-03.png
-  [2]: .media/notification-hubs-nodejs-how-to-use-notification-hubs/sb-queues-04.png
-  [3]: .media/notification-hubs-nodejs-how-to-use-notification-hubs/sb-queues-05.png
-  [4]: .media/notification-hubs-nodejs-how-to-use-notification-hubs/sb-queues-06.png
-  [5]: .media/notification-hubs-nodejs-how-to-use-notification-hubs/sb-queues-07.png
-  [SqlFilter.SqlExpression]: http://msdn.microsoft.com/en-us/library/windowsazure/microsoft.servicebus.messaging.sqlfilter.sqlexpression.aspx
+  
+  
+  
+  
+  
+  
   [Windows Azure Service Bus Notification Hubs]: http://msdn.microsoft.com/en-us/library/windowsazure/jj927170.aspx
-  [SqlFilter]: http://msdn.microsoft.com/en-us/library/windowsazure/microsoft.servicebus.messaging.sqlfilter.aspx
+  
   [Web Site with WebMatrix]: /en-us/develop/nodejs/tutorials/web-site-with-webmatrix/
   [Node.js Cloud Service]: {localLink:2221} "Node.js Web Application"
-[Previous Management Portal]: .media/notification-hubs-nodejs-how-to-use-notification-hubs/previous-portal.png
+[Previous Management Portal]: ../../Shared/Media/previous-portal.png
   [Create and deploy a Node.js application to a Windows Azure Web Site]: /en-us/develop/nodejs/tutorials/create-a-website-(mac)/
   [Node.js Cloud Service with Storage]: /en-us/develop/nodejs/tutorials/web-app-with-storage/
   [Node.js Web Application with Storage]: /en-us/develop/nodejs/tutorials/web-site-with-storage/