<properties
	pageTitle="FAQ for ClearDB MySql databases with Azure App Service | Microsoft Azure"
	description="Answers to common questions about using ClearDB MySQL databases with Azure App Service."
	documentationCenter="php"
	services=""
	authors="sunbuild"
	manager="yochayk"
	editor=""
	tags="mysql"/>

<tags
	ms.service="multiple"
	ms.workload="data-management"
	ms.tgt_pltfrm="na"
	ms.devlang="na"
	ms.topic="article"
	ms.date="02/08/2016"
	ms.author="sumuth"/>

# FAQ for ClearDB MySql databases with Azure App Service

This FAQ answers common questions about using and purchasing ClearDB MySQL databases for Azure Web Apps.

## What options do I have for MySQL on Azure?

You have several options:

* [ClearDB Shared MySQL database](/marketplace/partners/cleardb/databases/)

* [ClearDB MySQL Premium clusters](/marketplace/partners/cleardb-clusters/cluster/)

* [MySQL cluster running on an Azure VM](https://github.com/azure/azure-quickstart-templates/tree/master/mysql-replication)

* [Single instance of MySQL running on an Azure VM](virtual-machines/virtual-machines-windows-classic-mysql-2008r2.md)

ClearDB is a MySQL hosting service and manages the MySQL infrastructure for you. When you run your own MySQL cluster or database on an Azure Virtual Machine you have to set up the MySQL server and keep it updated with patches.

## Do I need a credit card for the Web app + MySQL template in the Azure Marketplace?

This depends on the type of subscription you are using. Here are some commonly used subscription types:

* [Pay as you Go](/offers/ms-azr-0003p/): Requires a credit card, and when you purchase a paid MySQL database your credit card will be charged.

* [Free trial](https://azure.microsoft.com/pricing/free-trial/): Includes credits for use with Microsoft Azure services but doesn't allow purchase of third party resources. To purchase third party services or a paid MySQL database you need to use a credit card enabled subscription. For Web Apps you can create a FREE ClearDB MySQL database.

* [MSDN subscription](/pricing/member-offers/msdn-benefits/) and **MSDN Dev Test Pay as you go**: Similar to Free trial, an MSDN subscription requires you to have a credit card to purchase a paid MySQL solution from ClearDB.

* [Enterprise Agreement (EA)](/pricing/enterprise-agreement/): EA customers are billed against their EA each quarter for all of their Azure Marketplace (third party) purchases on a separate, consolidated invoice. You will be billed outside the monetary commitment for any marketplace purchases. Please note that, at this time, Azure Store is not available to customers enrolled in Azerbaijan, Croatia, Norway and Puerto Rico. 

*   [DreamSpark](https://www.dreamspark.com/Product/Product.aspx?productid=99): You can create only FREE ClearDB databases for Web Apps. There is no limit on the number of Free ClearDB MySQL databases you can create. Note that Free databases are not to be used for production web apps, as this service is intended only for trial.

## Why was I charged $3.50 for a Web app + MySQL from the Azure Marketplace?

The default database option is Titan, which is $3.50. We don’t show the cost during database creation, and you may mistakenly purchase a database you didn’t intend to.  We are trying to find a way to improve the experience but until then you must check all your selected pricing tiers for web app and database before clicking **Create** and starting the deployment of the resources.

## I am running MySQL on my own Azure virtual machine. Can I connect my Azure web app to my database?

<<<<<<< HEAD
Yes. You can connect your web app to your database as long as your Azure VM has given remote access to your web app. For more information, see [Install MySQL on a virtual machine](virtual-machines/virtual-machines-mysql-windows-server-2008r2.md).
=======
Yes. You can connect your web app to your database as long as your Azure VM has given remote access to your web app. For more information, see [Install MySQL on a virtual machine](virtual-machines/virtual-machines-windows-classic-mysql-2008r2.md).
>>>>>>> 383304b5

## In which countries are ClearDB Premium MySQL clusters supported?

[ClearDB Premium MySQL clusters](/marketplace/partners/cleardb-clusters/cluster/) are available in all Azure regions worldwide with the exception of India, Australia, Brazil South, and China.

## Can I create a new cluster prior to creating a database with ClearDB premium cluster solution?

No, creating empty ClearDB clusters is not supported. The Azure Portal allows you to create databases in a cluster, which may create a new cluster at the same time.

## Will I be warned if I try to delete a ClearDB MySQL database that is in use by one of my applications?

No, Azure will not warn you if you delete a marketplace purchase that your application depends on.

## Which regions can I create ClearDB databases in?

Azure Marketplace is not available to customers enrolled in Azerbaijan, Croatia, Norway or Puerto Rico. ClearDB is not available in these regions.

## What pricing tier should I choose for a production web app and database?

Use Basic or a higher pricing tier for Web Apps. For ClearDB, we recommend either a Saturn or Jupiter plan. Review the features & limitations of each pricing tier for both [Web Apps](/pricing/details/app-service/) and [ClearDB MySQL databases](/marketplace/partners/cleardb/databases/) to choose the one that fits your needs.

## How do I upgrade my ClearDB database from one plan to another?

You can use the [ClearDB Upgrade Wizard](https://www.cleardb.com/store/azure/upgrade). Currently we don’t have an upgrade path in the Azure portal.

## Who do I contact for support when my database is down?

Contact [ClearDB support](https://www.cleardb.com/developers/help/support) for any database related issues. Be prepared to provide them with your Azure subscription information.

## Can I create additional users for my ClearDB MySQL database cluster solution?  

No. You cannot create additional users but you can create additional databases on your ClearDB database cluster.   

## When I migrate my resources from one subscription to another, does my ClearDB MySQL database get migrated as well?  

When you perform resource migration across subscriptions, some [limitations](app-service-move-resources.md) apply. A ClearDB MySQL database is a third party service and hence does not get migrated during Azure subscription migration. If you do not manage the migration of your MySQL database prior to migrating Azure resources, your ClearDB MySQL databases can be disabled. Manually migrate your databases first and then perform Azure subscription migration for your web app. 

## Can I purchase Scalable WordPress with an Enterprise Agreement (EA) subscription?

The process is the same for any subscription. Go to Azure Marketplace in the [Azure portal](https://portal.azure.com/), and select [Scalable WordPress](https://portal.azure.com/?feature.customportal=false#create/WordPress.ScalableWordPress) to start creating the app. Scalable WordPress only supports ClearDB Saturn and Jupiter pricing tiers, and your EA credits will go towards both your web application running on the Standard Web Apps pricing tier and the paid ClearDB (shared) MySQL database.[/marketplace/faq/](/marketplace/faq/)  You will be billed against your EA each quarter for all Store purchases on a separate, consolidated invoice.

## Can I transfer a ClearDB database from a credit card subscription to an EA subscription?

Existing ClearDB databases will use the credit card associated with the existing subscriptions. To use an EA subscription you need to migrate your data to a new database:

* Purchase a new ClearDB database with your EA subscription.
* Migrate your data to your new database.
* Update your application to use the new database.
* Delete your old ClearDB database.

When you create a new web app with MySQL (ClearDB) or create a MySQL database (ClearDB), the subscription you choose determines how you will pay for the service. Note that with an EA subscription, we will not block the procurement of the third party services such as ClearDB in the Azure portal. EA subscriptions are billed outside of Monetary Commitment and are billed quarterly and in arrears. The EA customer would have to set up a payment method such as a credit card to pay for any third party marketplace services.

## Where can I see the charges for ClearDB resources in an EA subscription?

For Direct EA customers, Azure Marketplace charges are visible on the Enterprise Portal. Note that all marketplace purchases and consumption are billed outside of Monetary Commitment and are billed quarterly and in arrears. EA customers have to pay directly to the third party service providers and can do so by enabling a payment method such as a credit card with their EA account.

Indirect EA customers can find their Azure Marketplace subscriptions on the **Manage Subscriptions** page of the Enterprise Portal, but pricing is hidden. Customers should contact their LSP for information on marketplace charges.

Access to Azure Marketplace for third party services can be managed by your EA Azure enrollment administrators. They can disable or re-enable access to 3rd party purchases from the Store in Manage Accounts and Subscriptions under the Accounts section in the Enterprise Portal.

## Who do I contact for questions about my bill for ClearDB services in my EA subscription?

Contact [Enterprise Customer Support](http://aka.ms/AzureEntSupport) with regards to billing under their EA enrollment. The EA Portal Support Team will answer your question or help resolve your issue.

## More information

[Azure Marketplace FAQ](/marketplace/faq/)<|MERGE_RESOLUTION|>--- conflicted
+++ resolved
@@ -55,11 +55,7 @@
 
 ## I am running MySQL on my own Azure virtual machine. Can I connect my Azure web app to my database?
 
-<<<<<<< HEAD
-Yes. You can connect your web app to your database as long as your Azure VM has given remote access to your web app. For more information, see [Install MySQL on a virtual machine](virtual-machines/virtual-machines-mysql-windows-server-2008r2.md).
-=======
 Yes. You can connect your web app to your database as long as your Azure VM has given remote access to your web app. For more information, see [Install MySQL on a virtual machine](virtual-machines/virtual-machines-windows-classic-mysql-2008r2.md).
->>>>>>> 383304b5
 
 ## In which countries are ClearDB Premium MySQL clusters supported?
 
