--- conflicted
+++ resolved
@@ -78,11 +78,7 @@
 
 To keep things simple, the data is embedded within the solution, in a text file generated from data on the [United States Geological Services (USGS) web site](http://geonames.usgs.gov/domestic/download_data.htm). 
 
-<<<<<<< HEAD
-Alternatives to embedding data include [indexers for DocumentDB](../documentdb-search-indexer/) or [indexers for Azure SQL Database](../search-howto-connecting-azure-sql-database-to-azure-search-using-indexers-2015-02-28). Indexers pull data into your Azure Search index, which can really simplify the code you have to write and maintain. 
-=======
 Alternatives to embedding data include [indexers for DocumentDB](documentdb-search-indexer.md) or [indexers for Azure SQL Database](search-howto-connecting-azure-sql-database-to-azure-search-using-indexers-2015-02-28.md). Indexers pull data into your Azure Search index, which can really simplify the code you have to write and maintain. 
->>>>>>> 8f5664f7
 
 You can also load data from an on premises SQL Server database. [This tutorial](http://azure.microsoft.com/blog/2014/11/10/how-to-sync-sql-server-data-with-azure-search/) shows you how.
 
