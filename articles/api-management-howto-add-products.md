--- conflicted
+++ resolved
@@ -1,156 +1,146 @@
-<properties 
-	pageTitle="How to create and publish a product in Azure API Management" 
-	description="Learn how to create and publish products in Azure API Management." 
-	services="api-management" 
-	documentationCenter="" 
-	authors="steved0x" 
-	manager="dwrede" 
-	editor=""/>
-
-<tags 
-	ms.service="api-management" 
-	ms.workload="mobile" 
-	ms.tgt_pltfrm="na" 
-	ms.devlang="na" 
-	ms.topic="article" 
-	ms.date="03/10/2015" 
-	ms.author="sdanie"/>
-
-# How to create and publish a product in Azure API Management
-
-In Azure API Management, a product contains one or more APIs as well as a usage quota and the terms of use. Once a product is published, developers can subscribe to the product and begin to use the product's APIs. The topic provides a guide to creating a product, adding an API, and publishing it for developers.
-
-## <a name="create-product"> </a>Create a product
-
-Operations are added and configured to an API in the publisher portal. To access the publisher portal, click **Manage** in the Azure Portal for your API Management service.
-
-![Publisher portal][api-management-management-console]
-
->If you have not yet created an API Management service instance, see [Create an API Management service instance][] in the [Get started with Azure API Management][] tutorial.
-
-Click on **Products** in the menu on the left to display the **Products** page, and click **Add Product**.
-
-![Products][api-management-products]
-
-![New product][api-management-add-new-product]
-
-Enter a descriptive name for the product in the **Name** field and a description of the product in the **Description** field.
-
-Products in API Management can be **Open** or **Protected**. Protected products must be subscribed to before they can be used, while open products can be used without a subscription. Check **Require subscription** to create a protected product that requires a subscription. This is the default setting.
-
-Check **Require subscription approval** if you want an administrator to review and accept or reject subscription attempts to this product. If the box is unchecked, subscription attempts will be auto-approved. For more information on subscriptions, see [View subscribers to a product][].
-
-To allow developer accounts to subscribe multiple times to the product, check the **Allow multiple subscriptions** check box. If this box is not checked, each developer account can subscribe only a single time to the product.
-
-![Unlimited multiple subscriptions][api-management-unlimited-multiple-subscriptions]
-
-To limit the count of multiple simultaneous subscriptions, check the **Limit number of simultaneous subscriptions to** check box and enter the subscription limit. In the following example, simultaneous subscriptions are limited to four per developer account.
-
-![Four multiple subscriptions][api-management-four-multiple-subscriptions]
-
-Once all new product options are configured, click **Save** to create the new product.
-
-![Products][api-management-products-page]
-
->By default new products are unpublished, and are visible only to the  **Administrators** group.
-
-To configure a product, click on the product name in the **Products** tab.
-
-## <a name="add-apis"> </a>Add APIs to a product
-
-The **Products** page contains four links for configuration: **Summary**, **Settings**, **Visibility**, and **Subscribers**. The **Summary** tab is where you can add APIs and publish or unpublish a product.
-
-![Summary][api-management-new-product-summary]
-
-Before publishing your product you need to add one or more APIs. To do this, click **Add API to product**.
-
-![Add APIs][api-management-add-apis-to-product]
-
-Select the desired APIs and click **Save**.
-
-## <a name="add-description"> </a>Add descriptive information to a product
-
-The **Settings** tab allows you to provide detailed information about the product such as its purpose, the APIs it provides access to, and other useful information. The content is targeted at the developers that will be calling the API and can be written in plain text or HTML markup.
-
-![Product settings][api-management-product-settings]
-
-Check **Require subscription** to create a protected product that requires a subscription to be used, or clear the checkbox to create an open product that can be called without a subscription.
-
-Select **Require subscription approval** if you want to manually approve all product subscription requests. By default all product subscriptions are granted automatically.
-
-To allow developer accounts to subscribe multiple times to the product, check the **Allow multiple subscriptions** check box and optionally specify a limit. If this box is not checked, each developer account can subscribe only a single time to the product.
-
-Optionally fill in the **Terms of use** field describing the terms of use for the product which subscribers must accept in order to use the product.
-
-## <a name="publish-product"> </a>Publish a product
-
-Before the APIs in a product can be called, the product must be published. On the **Summary** tab for the product, click **Publish**, and then click **Yes, publish it** to confirm. To make a previously published product private, click **Unpublish**.
-
-![Publish product][api-management-publish-product]
-
-## <a name="make-visible"> </a>Make a product visible to developers
-
-The **Visibility** tab allows you to choose which roles are able to see the product on the developer portal and subscribe to the product.
-
-![Product visibility][api-management-product-visiblity]
-
-To enable or disable visibility of a product for the developers in a group, check or uncheck the check box beside the group and then click **Save**.
-
->For more information, see [How to create and use groups to manage developer accounts in Azure API Management][].
-
-## <a name="view-subscribers"> </a>View subscribers to a product
-
-The **Subscribers** tab lists the developers who have subscribed to the product. The details and settings for each developer can be viewed by clicking on the developer's name. In this example no developers have yet subscribed to the product.
-
-![Developers][api-management-developer-list]
-
-## <a name="next-steps"> </a>Next steps
-
-Once the desired APIs are added and the product published, developers can subscribe to the product and begin to call the APIs. For a tutorial that demonstrates these items as well as advanced product configuration see [How create and configure advanced product settings in Azure API Management][].
-
-
-[Create a product]: #create-product
-[Add APIs to a product]: #add-apis
-[Add descriptive information to a product]: #add-description
-[Publish a product]: #publish-product
-[Make a product visible to developers]: #make-visible
-[View subscribers to a product]: #view-subscribers
-[Next steps]: #next-steps
-
-[api-management-management-console]: ./media/api-management-howto-add-products/api-management-management-console.png
-[api-management-add-product]: ./media/api-management-howto-add-products/api-management-add-product.png
-[api-management-add-new-product]: ./media/api-management-howto-add-products/api-management-add-new-product.png
-[api-management-unlimited-multiple-subscriptions]: ./media/api-management-howto-add-products/api-management-unlimited-multiple-subscriptions.png
-[api-management-four-multiple-subscriptions]: ./media/api-management-howto-add-products/api-management-four-multiple-subscriptions.png
-[api-management-products-page]: ./media/api-management-howto-add-products/api-management-products-page.png
-[api-management-new-product-summary]: ./media/api-management-howto-add-products/api-management-new-product-summary.png
-[api-management-add-apis-to-product]: ./media/api-management-howto-add-products/api-management-add-apis-to-product.png
-[api-management-product-settings]: ./media/api-management-howto-add-products/api-management-product-settings.png
-[api-management-publish-product]: ./media/api-management-howto-add-products/api-management-publish-product.png
-[api-management-product-visiblity]: ./media/api-management-howto-add-products/api-management-product-visibility.png
-[api-management-developer-list]: ./media/api-management-howto-add-products/api-management-developer-list.png
-
-
-
-[api-management-products]: ./media/api-management-howto-add-products/api-management-products.png
-[api-management-]: ./media/api-management-howto-add-products/
-[api-management-]: ./media/api-management-howto-add-products/
-
-
-<<<<<<< HEAD
-[How to add operations to an API]: ../api-management-howto-add-operations
-[How to create and publish a product]: ../api-management-howto-add-products
-[Get started with Azure API Management]: ../api-management-get-started
-[Create an API Management service instance]: ../api-management-get-started/#create-service-instance
-[Next steps]: #next-steps
-[How to create and use groups to manage developer accounts in Azure API Management]: ../api-management-howto-create-groups
-[How create and configure advanced product settings in Azure API Management]: ../api-management-howto-product-with-rules
-=======
-[How to add operations to an API]: api-management-howto-add-operations.md
-[How to create and publish a product]: api-management-howto-add-products.md
-[Get started with Azure API Management]: api-management-get-started.md
-[Create an API Management service instance]: api-management-get-started.md#create-service-instance
-[Next steps]: #next-steps
-[How to create and use groups to manage developer accounts in Azure API Management]: api-management-howto-create-groups.md
-[How create and configure advanced product settings in Azure API Management]: api-management-howto-product-with-rules.md
->>>>>>> 8f5664f7
+<properties 
+	pageTitle="How to create and publish a product in Azure API Management" 
+	description="Learn how to create and publish products in Azure API Management." 
+	services="api-management" 
+	documentationCenter="" 
+	authors="steved0x" 
+	manager="dwrede" 
+	editor=""/>
+
+<tags 
+	ms.service="api-management" 
+	ms.workload="mobile" 
+	ms.tgt_pltfrm="na" 
+	ms.devlang="na" 
+	ms.topic="article" 
+	ms.date="03/10/2015" 
+	ms.author="sdanie"/>
+
+# How to create and publish a product in Azure API Management
+
+In Azure API Management, a product contains one or more APIs as well as a usage quota and the terms of use. Once a product is published, developers can subscribe to the product and begin to use the product's APIs. The topic provides a guide to creating a product, adding an API, and publishing it for developers.
+
+## <a name="create-product"> </a>Create a product
+
+Operations are added and configured to an API in the publisher portal. To access the publisher portal, click **Manage** in the Azure Portal for your API Management service.
+
+![Publisher portal][api-management-management-console]
+
+>If you have not yet created an API Management service instance, see [Create an API Management service instance][] in the [Get started with Azure API Management][] tutorial.
+
+Click on **Products** in the menu on the left to display the **Products** page, and click **Add Product**.
+
+![Products][api-management-products]
+
+![New product][api-management-add-new-product]
+
+Enter a descriptive name for the product in the **Name** field and a description of the product in the **Description** field.
+
+Products in API Management can be **Open** or **Protected**. Protected products must be subscribed to before they can be used, while open products can be used without a subscription. Check **Require subscription** to create a protected product that requires a subscription. This is the default setting.
+
+Check **Require subscription approval** if you want an administrator to review and accept or reject subscription attempts to this product. If the box is unchecked, subscription attempts will be auto-approved. For more information on subscriptions, see [View subscribers to a product][].
+
+To allow developer accounts to subscribe multiple times to the product, check the **Allow multiple subscriptions** check box. If this box is not checked, each developer account can subscribe only a single time to the product.
+
+![Unlimited multiple subscriptions][api-management-unlimited-multiple-subscriptions]
+
+To limit the count of multiple simultaneous subscriptions, check the **Limit number of simultaneous subscriptions to** check box and enter the subscription limit. In the following example, simultaneous subscriptions are limited to four per developer account.
+
+![Four multiple subscriptions][api-management-four-multiple-subscriptions]
+
+Once all new product options are configured, click **Save** to create the new product.
+
+![Products][api-management-products-page]
+
+>By default new products are unpublished, and are visible only to the  **Administrators** group.
+
+To configure a product, click on the product name in the **Products** tab.
+
+## <a name="add-apis"> </a>Add APIs to a product
+
+The **Products** page contains four links for configuration: **Summary**, **Settings**, **Visibility**, and **Subscribers**. The **Summary** tab is where you can add APIs and publish or unpublish a product.
+
+![Summary][api-management-new-product-summary]
+
+Before publishing your product you need to add one or more APIs. To do this, click **Add API to product**.
+
+![Add APIs][api-management-add-apis-to-product]
+
+Select the desired APIs and click **Save**.
+
+## <a name="add-description"> </a>Add descriptive information to a product
+
+The **Settings** tab allows you to provide detailed information about the product such as its purpose, the APIs it provides access to, and other useful information. The content is targeted at the developers that will be calling the API and can be written in plain text or HTML markup.
+
+![Product settings][api-management-product-settings]
+
+Check **Require subscription** to create a protected product that requires a subscription to be used, or clear the checkbox to create an open product that can be called without a subscription.
+
+Select **Require subscription approval** if you want to manually approve all product subscription requests. By default all product subscriptions are granted automatically.
+
+To allow developer accounts to subscribe multiple times to the product, check the **Allow multiple subscriptions** check box and optionally specify a limit. If this box is not checked, each developer account can subscribe only a single time to the product.
+
+Optionally fill in the **Terms of use** field describing the terms of use for the product which subscribers must accept in order to use the product.
+
+## <a name="publish-product"> </a>Publish a product
+
+Before the APIs in a product can be called, the product must be published. On the **Summary** tab for the product, click **Publish**, and then click **Yes, publish it** to confirm. To make a previously published product private, click **Unpublish**.
+
+![Publish product][api-management-publish-product]
+
+## <a name="make-visible"> </a>Make a product visible to developers
+
+The **Visibility** tab allows you to choose which roles are able to see the product on the developer portal and subscribe to the product.
+
+![Product visibility][api-management-product-visiblity]
+
+To enable or disable visibility of a product for the developers in a group, check or uncheck the check box beside the group and then click **Save**.
+
+>For more information, see [How to create and use groups to manage developer accounts in Azure API Management][].
+
+## <a name="view-subscribers"> </a>View subscribers to a product
+
+The **Subscribers** tab lists the developers who have subscribed to the product. The details and settings for each developer can be viewed by clicking on the developer's name. In this example no developers have yet subscribed to the product.
+
+![Developers][api-management-developer-list]
+
+## <a name="next-steps"> </a>Next steps
+
+Once the desired APIs are added and the product published, developers can subscribe to the product and begin to call the APIs. For a tutorial that demonstrates these items as well as advanced product configuration see [How create and configure advanced product settings in Azure API Management][].
+
+
+[Create a product]: #create-product
+[Add APIs to a product]: #add-apis
+[Add descriptive information to a product]: #add-description
+[Publish a product]: #publish-product
+[Make a product visible to developers]: #make-visible
+[View subscribers to a product]: #view-subscribers
+[Next steps]: #next-steps
+
+[api-management-management-console]: ./media/api-management-howto-add-products/api-management-management-console.png
+[api-management-add-product]: ./media/api-management-howto-add-products/api-management-add-product.png
+[api-management-add-new-product]: ./media/api-management-howto-add-products/api-management-add-new-product.png
+[api-management-unlimited-multiple-subscriptions]: ./media/api-management-howto-add-products/api-management-unlimited-multiple-subscriptions.png
+[api-management-four-multiple-subscriptions]: ./media/api-management-howto-add-products/api-management-four-multiple-subscriptions.png
+[api-management-products-page]: ./media/api-management-howto-add-products/api-management-products-page.png
+[api-management-new-product-summary]: ./media/api-management-howto-add-products/api-management-new-product-summary.png
+[api-management-add-apis-to-product]: ./media/api-management-howto-add-products/api-management-add-apis-to-product.png
+[api-management-product-settings]: ./media/api-management-howto-add-products/api-management-product-settings.png
+[api-management-publish-product]: ./media/api-management-howto-add-products/api-management-publish-product.png
+[api-management-product-visiblity]: ./media/api-management-howto-add-products/api-management-product-visibility.png
+[api-management-developer-list]: ./media/api-management-howto-add-products/api-management-developer-list.png
+
+
+
+[api-management-products]: ./media/api-management-howto-add-products/api-management-products.png
+[api-management-]: ./media/api-management-howto-add-products/
+[api-management-]: ./media/api-management-howto-add-products/
+
+
+[How to add operations to an API]: api-management-howto-add-operations.md
+[How to create and publish a product]: api-management-howto-add-products.md
+[Get started with Azure API Management]: api-management-get-started.md
+[Create an API Management service instance]: api-management-get-started.md#create-service-instance
+[Next steps]: #next-steps
+[How to create and use groups to manage developer accounts in Azure API Management]: api-management-howto-create-groups.md
+[How create and configure advanced product settings in Azure API Management]: api-management-howto-product-with-rules.md