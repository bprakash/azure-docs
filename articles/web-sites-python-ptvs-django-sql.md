--- conflicted
+++ resolved
@@ -1,231 +1,223 @@
-<properties 
-	pageTitle="Django and SQL Database on Azure with Python Tools 2.1 for Visual Studio" 
-<<<<<<< HEAD
-	description="Learn how to use the Python Tools for Visual Studio to create a Django application that stores data in a SQL database instance and can be deployed to a web site." 
-=======
-	description="Learn how to use the Python Tools for Visual Studio to create a Django web app that stores data in a SQL database instance and deploy it to Azure App Service Web Apps." 
->>>>>>> 8e917651
-	services="app-service\web" 
-	tags="python"
-	documentationCenter="python" 
-	authors="huguesv" 
-	manager="wpickett" 
-	editor=""/>
-
-<tags 
-	ms.service="app-service-web" 
-	ms.workload="web" 
-	ms.tgt_pltfrm="na" 
-	ms.devlang="python" 
-	ms.topic="article" 
-<<<<<<< HEAD
-	ms.date="02/09/2015" 
-=======
-	ms.date="04/16/2015" 
->>>>>>> 8e917651
-	ms.author="huguesv"/>
-
-
-
-
-# Django and SQL Database on Azure with Python Tools 2.1 for Visual Studio 
-
-In this tutorial, we'll use [Python Tools for Visual Studio] to create a simple polls web app using one of the PTVS sample templates. This tutorial is also available as a [video](https://www.youtube.com/watch?v=ZwcoGcIeHF4).
-
-We'll learn how to use a SQL database hosted on Azure, how to configure the web app to use a SQL database, and how to publish the web app to [Azure App Service Web Apps](http://go.microsoft.com/fwlink/?LinkId=529714).
-
-See the [Python Developer Center] for more articles that cover development of Azure App Service Web Apps with PTVS using Bottle, Flask and Django web frameworks, with MongoDB, Azure Table Storage, MySQL and SQL Database services. While this article focuses on App Service, the steps are similar when developing [Azure Cloud Services].
-
-## Prerequisites
-
- - Visual Studio 2012 or 2013
- - [Python Tools 2.1 for Visual Studio]
- - [Python Tools 2.1 for Visual Studio Samples VSIX]
- - [Azure SDK Tools for VS 2013] or [Azure SDK Tools for VS 2012]
- - [Python 2.7 32-bit]
-
-[AZURE.INCLUDE [create-account-and-websites-note](../includes/create-account-and-websites-note.md)]
-
->[AZURE.NOTE] If you want to get started with Azure App Service before signing up for an Azure account, go to [Try App Service](http://go.microsoft.com/fwlink/?LinkId=523751), where you can immediately create a short-lived starter web app in App Service. No credit cards required; no commitments.
-
-## Create the Project
-
-In this section, we'll create a Visual Studio project using a sample template. We'll create a virtual environment and install required packages. We'll create a local database using sqlite. Then we'll run the web app locally.
-
-1.  In Visual Studio, select **File**, **New Project**.
-
-1.  The project templates from the PTVS Samples VSIX are available under **Python**, **Samples**. Select **Polls Django Web Project** and click OK to create the project.
-
-  	![New Project Dialog](./media/web-sites-python-ptvs-django-sql/PollsDjangoNewProject.png)
-
-1.  You will be prompted to install external packages. Select **Install into a virtual environment**.
-
-  	![External Packages Dialog](./media/web-sites-python-ptvs-django-sql/PollsDjangoExternalPackages.png)
-
-1.  Select **Python 2.7** as the base interpreter.
-
-  	![Add Virtual Environment Dialog](./media/web-sites-python-ptvs-django-sql/PollsCommonAddVirtualEnv.png)
-
-1.  Right-click the project node and select **Python**, **Django Sync DB**.
-
-  	![Django Sync DB Command](./media/web-sites-python-ptvs-django-sql/PollsDjangoSyncDB.png)
-
-1.  This will open a Django Management Console. Follow the prompts to create a user.
-
-    This will create a sqlite database in the project folder.
-
-  	![Django Management Console Window](./media/web-sites-python-ptvs-django-sql/PollsDjangoConsole.png)
-
-1.  Confirm that the application works by pressing <kbd>F5</kbd>.
-
-1.  Click **Log in** from the navigation bar at the top.
-
-  	![Web Browser](./media/web-sites-python-ptvs-django-sql/PollsDjangoCommonBrowserLocalMenu.png)
-
-1.  Enter the credentials for the user you created when you synchronized the database.
-
-  	![Web Browser](./media/web-sites-python-ptvs-django-sql/PollsDjangoCommonBrowserLocalLogin.png)
-
-1.  Click **Create Sample Polls**.
-
-  	![Web Browser](./media/web-sites-python-ptvs-django-sql/PollsDjangoCommonBrowserNoPolls.png)
-
-1.  Click on a poll and vote.
-
-  	![Web Browser](./media/web-sites-python-ptvs-django-sql/PollsDjangoSqliteBrowser.png)
-
-## Create a SQL Database
-
-For the database, we'll create an Azure SQL database.
-
-You can create a database by following these steps.
-
-1.  Log into the [Azure Portal].
-
-1.  At the bottom of the navigation pane, click **NEW**. , click **Data + Storage** > **SQL Database**.
-
-  	<!-- ![New Button](./media/web-sites-python-ptvs-django-sql/PollsCommonAzurePlusNew.png) -->
-
-1.  Configure the new SQL Database by creating a new resource group and select the appropriate location for it.
-
-  	<!-- ![Quick Create SQL Database](./media/web-sites-python-ptvs-django-sql/PollsDjangoSqlCreate.png) -->
-
-1.  Once the SQL Database is created, click **Open in Visual Studio** in the database blade.
-2.  Click **Configure your firewall**.
-3.  In the **Firewall Settings** blade, add a firewall rule with **START IP** and **END IP** set to the public IP address of your development machine. Click **Save**.
-
-	This will allow connections to the database server from your development machine.
-
-4.  Back in the database blade, click **Properties**, then click **Show database connection strings**. 
-
-2.  Use the copy button to put the value of **ADO.NET** on the clipboard.
-
-## Configure the Project
-
-In this section, we'll configure our web app to use the SQL database 
-we just created. We'll also install additional Python packages required to use SQL 
-databases with Django. Then we'll run the web app locally.
-
-1.  In Visual Studio, open **settings.py**, from the *ProjectName* folder. Temporarily paste the connection string in the editor. The connection string is in this format:
-
-        Server=<ServerName>,<ServerPort>;Database=<DatabaseName>;User ID=<UserName>;Password={your_password_here};Encrypt=True;TrustServerCertificate=False;Connection Timeout=30;
-
-Edit the definition of `DATABASES` to use the values above.
-
-        DATABASES = {
-            'default': {
-                'ENGINE': 'sql_server.pyodbc',
-                'NAME': '<DatabaseName>',
-                'USER': '<UserName>',
-                'PASSWORD': '{your_password_here}',
-                'HOST': '<ServerName>',
-                'PORT': '<ServerPort>',
-                'OPTIONS': {
-                    'driver': 'SQL Server Native Client 11.0',
-                    'MARS_Connection': 'True',
-                }
-            }
-        }
-
-1.  In Solution Explorer, under **Python Environments**, right-click on the virtual environment and select **Install Python Package**.
-
-1.  Install the package `pyodbc` using **easy_install**.
-
-  	![Install Python Package Dialog](./media/web-sites-python-ptvs-django-sql/PollsDjangoSqlInstallPackagePyodbc.png)
-
-1.  Install the package `django-pyodbc-azure` using **pip**.
-
-  	![Install Python Package Dialog](./media/web-sites-python-ptvs-django-sql/PollsDjangoSqlInstallPackageDjangoPyodbcAzure.png)
-
-1.  Right-click the project node and select **Python**, **Django Sync DB**. 
-
-    This will create the tables for the SQL database we created in the previous section. Follow the prompts to create a user, which doesn't have to match the user in the sqlite database created in the first section.
-
-  	![Django Management Console Window](./media/web-sites-python-ptvs-django-sql/PollsDjangoConsole.png)
-
-1.  Run the application with `F5`. Polls that are created with **Create Sample Polls** and the data submitted by voting will be serialized in the SQL database.
-
-
-## Publish the web app to Azure App Service
-
-The Azure .NET SDK provides an easy way to deploy your web web app to Azure App Service Web Apps.
-
-1.  In **Solution Explorer**, right-click on the project node and select **Publish**.
-
-  	<!-- ![Publish Web Dialog](./media/web-sites-python-ptvs-django-sql/PollsCommonPublishWebSiteDialog.png) -->
-
-1.  Click on **Microsoft Azure Web Apps**.
-
-1.  Click on **New** to create a new web app.
-
-1.  Fill in the following fields and click **Create**.
-	-	**Web App name**
-	-	**App Service plan**
-	-	**Resource group**
-	-	**Region**
-	-	Leave **Database server** set to **No database**
-
-  	<!-- ![Create Site on Microsoft Azure Dialog](./media/web-sites-python-ptvs-django-sql/PollsCommonCreateWebSite.png) -->
-
-1.  Accept all other defaults and click **Publish**.
-
-1.  Your web browser will open automatically to the published web app. You should see the web app working as expected, using the **SQL** database hosted on Azure.
-
-    Congratulations!
-
-  	![Web Browser](./media/web-sites-python-ptvs-django-sql/PollsDjangoAzureBrowser.png)
-
-## Next steps
-
-Follow these links to learn more about Python Tools for Visual Studio, Django and SQL Database.
-
-- [Python Tools for Visual Studio Documentation]
-  - [Web Projects]
-  - [Cloud Service Projects]
-  - [Remote Debugging on Microsoft Azure]
-- [Django Documentation]
-- [SQL Database]
-
-## What's changed
-* For a guide to the change from Websites to App Service see: [Azure App Service and Its Impact on Existing Azure Services](http://go.microsoft.com/fwlink/?LinkId=529714)
-* For a guide to the change of the old portal to the new portal see: [Reference for navigating the preview portal](http://go.microsoft.com/fwlink/?LinkId=529715)
-
-
-<!--Link references-->
-[Python Developer Center]: /develop/python/
-[Azure Cloud Services]: cloud-services-python-ptvs.md
-
-<!--External Link references-->
-[Azure Portal]: https://portal.azure.com
-[Python Tools for Visual Studio]: http://aka.ms/ptvs
-[Python Tools 2.1 for Visual Studio]: http://go.microsoft.com/fwlink/?LinkId=517189
-[Python Tools 2.1 for Visual Studio Samples VSIX]: http://go.microsoft.com/fwlink/?LinkId=517189
-[Azure SDK Tools for VS 2013]: http://go.microsoft.com/fwlink/?LinkId=323510
-[Azure SDK Tools for VS 2012]: http://go.microsoft.com/fwlink/?LinkId=323511
-[Python 2.7 32-bit]: http://go.microsoft.com/fwlink/?LinkId=517190 
-[Python Tools for Visual Studio Documentation]: http://pytools.codeplex.com/documentation
-[Remote Debugging on Microsoft Azure]: http://pytools.codeplex.com/wikipage?title=Features%20Azure%20Remote%20Debugging
-[Web Projects]: http://pytools.codeplex.com/wikipage?title=Features%20Web%20Project
-[Cloud Service Projects]: http://pytools.codeplex.com/wikipage?title=Features%20Cloud%20Project
-[Django Documentation]: https://www.djangoproject.com/
-[SQL Database]: /documentation/services/sql-database/
+<properties 
+	pageTitle="Django and SQL Database on Azure with Python Tools 2.1 for Visual Studio" 
+	description="Learn how to use the Python Tools for Visual Studio to create a Django web app that stores data in a SQL database instance and deploy it to Azure App Service Web Apps." 
+	services="app-service\web" 
+	tags="python"
+	documentationCenter="python" 
+	authors="huguesv" 
+	manager="wpickett" 
+	editor=""/>
+
+<tags 
+	ms.service="app-service-web" 
+	ms.workload="web" 
+	ms.tgt_pltfrm="na" 
+	ms.devlang="python" 
+	ms.topic="article" 
+	ms.date="04/16/2015" 
+	ms.author="huguesv"/>
+
+
+
+
+# Django and SQL Database on Azure with Python Tools 2.1 for Visual Studio 
+
+In this tutorial, we'll use [Python Tools for Visual Studio] to create a simple polls web app using one of the PTVS sample templates. This tutorial is also available as a [video](https://www.youtube.com/watch?v=ZwcoGcIeHF4).
+
+We'll learn how to use a SQL database hosted on Azure, how to configure the web app to use a SQL database, and how to publish the web app to [Azure App Service Web Apps](http://go.microsoft.com/fwlink/?LinkId=529714).
+
+See the [Python Developer Center] for more articles that cover development of Azure App Service Web Apps with PTVS using Bottle, Flask and Django web frameworks, with MongoDB, Azure Table Storage, MySQL and SQL Database services. While this article focuses on App Service, the steps are similar when developing [Azure Cloud Services].
+
+## Prerequisites
+
+ - Visual Studio 2012 or 2013
+ - [Python Tools 2.1 for Visual Studio]
+ - [Python Tools 2.1 for Visual Studio Samples VSIX]
+ - [Azure SDK Tools for VS 2013] or [Azure SDK Tools for VS 2012]
+ - [Python 2.7 32-bit]
+
+[AZURE.INCLUDE [create-account-and-websites-note](../includes/create-account-and-websites-note.md)]
+
+>[AZURE.NOTE] If you want to get started with Azure App Service before signing up for an Azure account, go to [Try App Service](http://go.microsoft.com/fwlink/?LinkId=523751), where you can immediately create a short-lived starter web app in App Service. No credit cards required; no commitments.
+
+## Create the Project
+
+In this section, we'll create a Visual Studio project using a sample template. We'll create a virtual environment and install required packages. We'll create a local database using sqlite. Then we'll run the web app locally.
+
+1.  In Visual Studio, select **File**, **New Project**.
+
+1.  The project templates from the PTVS Samples VSIX are available under **Python**, **Samples**. Select **Polls Django Web Project** and click OK to create the project.
+
+  	![New Project Dialog](./media/web-sites-python-ptvs-django-sql/PollsDjangoNewProject.png)
+
+1.  You will be prompted to install external packages. Select **Install into a virtual environment**.
+
+  	![External Packages Dialog](./media/web-sites-python-ptvs-django-sql/PollsDjangoExternalPackages.png)
+
+1.  Select **Python 2.7** as the base interpreter.
+
+  	![Add Virtual Environment Dialog](./media/web-sites-python-ptvs-django-sql/PollsCommonAddVirtualEnv.png)
+
+1.  Right-click the project node and select **Python**, **Django Sync DB**.
+
+  	![Django Sync DB Command](./media/web-sites-python-ptvs-django-sql/PollsDjangoSyncDB.png)
+
+1.  This will open a Django Management Console. Follow the prompts to create a user.
+
+    This will create a sqlite database in the project folder.
+
+  	![Django Management Console Window](./media/web-sites-python-ptvs-django-sql/PollsDjangoConsole.png)
+
+1.  Confirm that the application works by pressing <kbd>F5</kbd>.
+
+1.  Click **Log in** from the navigation bar at the top.
+
+  	![Web Browser](./media/web-sites-python-ptvs-django-sql/PollsDjangoCommonBrowserLocalMenu.png)
+
+1.  Enter the credentials for the user you created when you synchronized the database.
+
+  	![Web Browser](./media/web-sites-python-ptvs-django-sql/PollsDjangoCommonBrowserLocalLogin.png)
+
+1.  Click **Create Sample Polls**.
+
+  	![Web Browser](./media/web-sites-python-ptvs-django-sql/PollsDjangoCommonBrowserNoPolls.png)
+
+1.  Click on a poll and vote.
+
+  	![Web Browser](./media/web-sites-python-ptvs-django-sql/PollsDjangoSqliteBrowser.png)
+
+## Create a SQL Database
+
+For the database, we'll create an Azure SQL database.
+
+You can create a database by following these steps.
+
+1.  Log into the [Azure Portal].
+
+1.  At the bottom of the navigation pane, click **NEW**. , click **Data + Storage** > **SQL Database**.
+
+  	<!-- ![New Button](./media/web-sites-python-ptvs-django-sql/PollsCommonAzurePlusNew.png) -->
+
+1.  Configure the new SQL Database by creating a new resource group and select the appropriate location for it.
+
+  	<!-- ![Quick Create SQL Database](./media/web-sites-python-ptvs-django-sql/PollsDjangoSqlCreate.png) -->
+
+1.  Once the SQL Database is created, click **Open in Visual Studio** in the database blade.
+2.  Click **Configure your firewall**.
+3.  In the **Firewall Settings** blade, add a firewall rule with **START IP** and **END IP** set to the public IP address of your development machine. Click **Save**.
+
+	This will allow connections to the database server from your development machine.
+
+4.  Back in the database blade, click **Properties**, then click **Show database connection strings**. 
+
+2.  Use the copy button to put the value of **ADO.NET** on the clipboard.
+
+## Configure the Project
+
+In this section, we'll configure our web app to use the SQL database 
+we just created. We'll also install additional Python packages required to use SQL 
+databases with Django. Then we'll run the web app locally.
+
+1.  In Visual Studio, open **settings.py**, from the *ProjectName* folder. Temporarily paste the connection string in the editor. The connection string is in this format:
+
+        Server=<ServerName>,<ServerPort>;Database=<DatabaseName>;User ID=<UserName>;Password={your_password_here};Encrypt=True;TrustServerCertificate=False;Connection Timeout=30;
+
+Edit the definition of `DATABASES` to use the values above.
+
+        DATABASES = {
+            'default': {
+                'ENGINE': 'sql_server.pyodbc',
+                'NAME': '<DatabaseName>',
+                'USER': '<UserName>',
+                'PASSWORD': '{your_password_here}',
+                'HOST': '<ServerName>',
+                'PORT': '<ServerPort>',
+                'OPTIONS': {
+                    'driver': 'SQL Server Native Client 11.0',
+                    'MARS_Connection': 'True',
+                }
+            }
+        }
+
+1.  In Solution Explorer, under **Python Environments**, right-click on the virtual environment and select **Install Python Package**.
+
+1.  Install the package `pyodbc` using **easy_install**.
+
+  	![Install Python Package Dialog](./media/web-sites-python-ptvs-django-sql/PollsDjangoSqlInstallPackagePyodbc.png)
+
+1.  Install the package `django-pyodbc-azure` using **pip**.
+
+  	![Install Python Package Dialog](./media/web-sites-python-ptvs-django-sql/PollsDjangoSqlInstallPackageDjangoPyodbcAzure.png)
+
+1.  Right-click the project node and select **Python**, **Django Sync DB**. 
+
+    This will create the tables for the SQL database we created in the previous section. Follow the prompts to create a user, which doesn't have to match the user in the sqlite database created in the first section.
+
+  	![Django Management Console Window](./media/web-sites-python-ptvs-django-sql/PollsDjangoConsole.png)
+
+1.  Run the application with `F5`. Polls that are created with **Create Sample Polls** and the data submitted by voting will be serialized in the SQL database.
+
+
+## Publish the web app to Azure App Service
+
+The Azure .NET SDK provides an easy way to deploy your web web app to Azure App Service Web Apps.
+
+1.  In **Solution Explorer**, right-click on the project node and select **Publish**.
+
+  	<!-- ![Publish Web Dialog](./media/web-sites-python-ptvs-django-sql/PollsCommonPublishWebSiteDialog.png) -->
+
+1.  Click on **Microsoft Azure Web Apps**.
+
+1.  Click on **New** to create a new web app.
+
+1.  Fill in the following fields and click **Create**.
+	-	**Web App name**
+	-	**App Service plan**
+	-	**Resource group**
+	-	**Region**
+	-	Leave **Database server** set to **No database**
+
+  	<!-- ![Create Site on Microsoft Azure Dialog](./media/web-sites-python-ptvs-django-sql/PollsCommonCreateWebSite.png) -->
+
+1.  Accept all other defaults and click **Publish**.
+
+1.  Your web browser will open automatically to the published web app. You should see the web app working as expected, using the **SQL** database hosted on Azure.
+
+    Congratulations!
+
+  	![Web Browser](./media/web-sites-python-ptvs-django-sql/PollsDjangoAzureBrowser.png)
+
+## Next steps
+
+Follow these links to learn more about Python Tools for Visual Studio, Django and SQL Database.
+
+- [Python Tools for Visual Studio Documentation]
+  - [Web Projects]
+  - [Cloud Service Projects]
+  - [Remote Debugging on Microsoft Azure]
+- [Django Documentation]
+- [SQL Database]
+
+## What's changed
+* For a guide to the change from Websites to App Service see: [Azure App Service and Its Impact on Existing Azure Services](http://go.microsoft.com/fwlink/?LinkId=529714)
+* For a guide to the change of the old portal to the new portal see: [Reference for navigating the preview portal](http://go.microsoft.com/fwlink/?LinkId=529715)
+
+
+<!--Link references-->
+[Python Developer Center]: /develop/python/
+[Azure Cloud Services]: cloud-services-python-ptvs.md
+
+<!--External Link references-->
+[Azure Portal]: https://portal.azure.com
+[Python Tools for Visual Studio]: http://aka.ms/ptvs
+[Python Tools 2.1 for Visual Studio]: http://go.microsoft.com/fwlink/?LinkId=517189
+[Python Tools 2.1 for Visual Studio Samples VSIX]: http://go.microsoft.com/fwlink/?LinkId=517189
+[Azure SDK Tools for VS 2013]: http://go.microsoft.com/fwlink/?LinkId=323510
+[Azure SDK Tools for VS 2012]: http://go.microsoft.com/fwlink/?LinkId=323511
+[Python 2.7 32-bit]: http://go.microsoft.com/fwlink/?LinkId=517190 
+[Python Tools for Visual Studio Documentation]: http://pytools.codeplex.com/documentation
+[Remote Debugging on Microsoft Azure]: http://pytools.codeplex.com/wikipage?title=Features%20Azure%20Remote%20Debugging
+[Web Projects]: http://pytools.codeplex.com/wikipage?title=Features%20Web%20Project
+[Cloud Service Projects]: http://pytools.codeplex.com/wikipage?title=Features%20Cloud%20Project
+[Django Documentation]: https://www.djangoproject.com/
+[SQL Database]: /documentation/services/sql-database/