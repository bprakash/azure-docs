<properties linkid="" urlDisplayName="" pageTitle="" metaKeywords="" description="" metaCanonical="" services="" documentationCenter="" title="Get started with Windows Azure and ASP.NET" authors=""  solutions="" writer="tdykstra" manager="wpickett" editor="mollybos"  />



# Get started with Windows Azure and ASP.NET

<div class="dev-center-tutorial-selector sublanding"><a href="/en-us/develop/net/tutorials/get-started/" title="Visual Studio 2013">Visual Studio 2013</a><a href="/en-us/develop/net/tutorials/get-started-vs2012/" title="Visual Studio 2012" class="current">Visual Studio 2012</a></div>

<div class="dev-callout"><strong>Note</strong><p>A <a href="/en-us/develop/net/tutorials/get-started/">newer version of this tutorial</a> is available. You can still follow this version if you want to use Visual Studio 2012, but it does not show all of the latest Windows Azure SDK features.</p></div>

This tutorial shows how to deploy an ASP.NET web application to a Windows Azure Web Site by using the Publish Web wizard in Visual Studio 2012 or Visual Studio 2012 for Web Express. If you prefer, you can follow the tutorial steps by using Visual Studio 2010 or Visual Web Developer Express 2010.

You can open a Windows Azure account for free, and if you don't already have Visual Studio 2012, the SDK automatically installs Visual Studio 2012 for Web Express. So you can start developing for Windows Azure entirely for free.

This tutorial assumes that you have no prior experience using Windows Azure. On completing this tutorial, you'll have a simple web application up and running in the cloud.
 
You'll learn:

* How to enable your machine for Windows Azure development by installing the Windows Azure SDK.
* How to create a Visual Studio ASP.NET MVC 4 project and publish it to a Windows Azure Web Site.

The following illustration shows the completed application:

![Web site example][DeployedWebSite]

<div class="dev-callout"><p><strong>Note</strong> To complete this tutorial, you need a Windows Azure account. If you don't have an account, you can <a href="/en-us/pricing/member-offers/msdn-benefits-details/?WT.mc_id=A261C142F" target="_blank">activate your MSDN subscriber benefits</a> or <a href="/en-us/pricing/free-trial/?WT.mc_id=A261C142F" target="_blank">sign up for a free trial</a>.</p></div>
 
### Tutorial segments

1. [Set up the development environment][]
2. [Create a web site in Windows Azure][]
3. [Create an ASP.NET MVC 4 application][]
4. [Deploy the application to Windows Azure][]
5. [Next steps][]

[WACOM.INCLUDE [install-sdk-2012-only](../includes/install-sdk-2012-only.md)]

<h2><a name="setupwindowsazure"></a><span class="short-header">Create site</span>Create a web site</h2>

The next step is to create the Windows Azure web site.

1. In the [Windows Azure Management Portal][PreviewPortal], click **Web Sites**, and then click **New**.

	![New web site][WebSiteNew]

2. Click **Quick Create**.
	
	![Quick create][ClickQuickCreate]

3. In the **Create Web Site** step of the wizard, enter a string in the **URL** box to use as the unique URL for your application.The complete URL will consist of what you enter here plus the suffix that you see next to the text box. The illustration shows **example1**, but if someone has already taken that string for a URL, you need to enter a different value.

4. In the **Region** drop-down list, choose the region that is closest to you.
This setting specifies which data center your web site will run in. 

5. Click the **Create Web Site** arrow.

	![Create a new web site](./media/web-sites-dotnet-get-started-vs2012/CreateWebsite.png)

	The Management Portal returns to the Web Sites page, and the **Status** column shows that the site is being created. After a while (typically less than a minute), the **Status** column shows that the site was successfully created. In the navigation bar at the left, the number of sites you have in your account appears next to the **Web Sites** icon.
	
	![Web Sites page of Management Portal, web site created][WebSiteStatusRunning]

<h2><a name="createmvc4app"></a><span class="short-header">Create the app</span>Create an ASP.NET MVC 4 application</h2>

You have created a Windows Azure Web Site, but there is no content in it yet. Your next step is to create the Visual Studio web application project that you'll publish to Windows Azure.

### Create the project

1. Start Visual Studio 2012 or Visual Studio 2012 for Web Express.

2. From the **File** menu, click **New**, and then click **Project**.

	![New Project in File menu][NewVSProject]

3. In the **New Project** dialog box, expand **C#** and select **Web** under **Installed Templates**, and then select **ASP.NET MVC 4 Web Application**. 

3. Ensure that **.NET Framework 4.5** is selected as the target framework.

4. Name the application **MyExample** and click **OK**.
	
	![New Project dialog box][NewMVC4WebApp]

5. In the **New ASP.NET MVC 4 Project** dialog box, select the **Internet Application** template and click **OK**.

	![New ASP.NET MVC 4 Project dialog box][InternetAppTemplate]

### Run the application locally

1. Press **CTRL**+**F5** to run the application. The application home page appears in the default browser.

	![Web site running locally][AppRunningLocally]

	This is all you need to do to create a simple application that you'll deploy to Windows Azure.

<h2><a name="deploytowindowsazure"></a><span class="short-header">Deploy the app</span>Deploy the application to Windows Azure</h2>

1. In Visual Studio, right-click the project in **Solution Explorer** and select **Publish** from the context menu.

	![Publish in project context menu][PublishVSSolution]

	The **Publish Web** wizard opens.

2. In the **Profile** tab of the **Publish Web** wizard, click **Import**.

	![Import publish settings][ImportPublishSettings]

	The **Import Publish Profile** dialog box appears.

3. If you have not previously added your Windows Azure subscription in Visual Studio, perform the following steps. In these steps you add your subscription so that the drop-down list under **Import from a Windows Azure web site** will include your web site.
    
	- In the **Import Publish Profile** dialog box, click **Import from a Windows Azure web site**, and then click **Add Windows Azure subscription**. 
    
		![add Windows Azure subscription](./media/web-sites-dotnet-get-started-vs2012/rzAddWAsub.png)
    
	- In the **Import Windows Azure Subscriptions** dialog box, click **Download subscription file**.
    
		![download subscription file](./media/web-sites-dotnet-get-started-vs2012/rzDownLoadDownload.png)
    
	- In your browser window, save the *.publishsettings* file.
    
<<<<<<< HEAD
		![download .publishsettings file](./media/web-sites-dotnet-get-started-vs2012/rzDown2.png)<br/>
    
		> WACOM.NOTE
		> The .publishsettings file contains your credentials (unencoded) that are used to administer your Windows Azure subscriptions and services. The security best practice for this file is to store it temporarily outside your source directories (for example in the Libraries\Documents folder), and then delete it once the import has completed. A malicious user who gains access to the .publishsettings file can edit, create, and delete your Windows Azure services.	
=======
	![download .publishsettings file](./media/web-sites-dotnet-get-started-vs2012/rzDown2.png)
>>>>>>> 913b20cd

	- In the **Import Windows Azure Subscriptions** dialog box, click **Browse** and navigate to the *.publishsettings* file.

		![download sub](./media/web-sites-dotnet-get-started-vs2012/rzDownLoadBrowse.png)

	- Click **Import**.
    
		![import](./media/web-sites-dotnet-get-started-vs2012/rzImp.png)

	> WACOM.NOTE
	> The .publishsettings file contains your  credentials (unencoded) that are used to administer your Windows Azure subscriptions and services. The security best practice for this file is to store it temporarily outside your source directories (for example in the Libraries\Documents folder), and then  delete it once the import has completed. A malicious user who gains access to the .publishsettings file can edit, create, and delete your Windows Azure services.

4. In the **Import Publish Profile** dialog box, select **Import from a Windows Azure web site**, select your web site from the drop-down list, and then click **OK**.

	![Import Publish Profile][ImportPublishProfile]

5. In the **Connection** tab, click **Validate Connection** to make sure that the settings are correct.

	![Validate connection][ValidateConnection]

6. When the connection has been validated, a green check mark is shown next to the **Validate Connection** button. Click **Next**.

	![Successfully validated connection][ValidateConnectionSuccess]

7. In the **Settings** tab, uncheck **Use this connection string at runtime** option, since this application is not using a database. You can accept the default settings for the remaining items on this page.  You are deploying a Release build configuration and you don't need to delete files at the destination server, precompile the application, or exclude files in the App_Data folder.
Click **Next**.

	![Settings tab][PublishWebSettingsTab]

8. In the **Preview** tab, click **Start Preview**.

	![StartPreview button in the Preview tab][PublishWebStartPreview]

	The tab displays a list of the files that will be copied to the server. Displaying the preview isn't required to publish the application but is a useful function to be aware of. In this case, you don't need to do anything with the list of files that is displayed. 

	![StartPreview file output][PublishWebStartPreviewOutput]

9. Click **Publish**. Visual Studio begins the process of copying the files to the Windows Azure server.

10. The **Output** window shows what deployment actions were taken and reports successful completion of the deployment.

	![Output window reporting successful deployment][PublishOutput]

11. Upon successful deployment, the default browser automatically opens to the URL of the deployed web site.
The application you created is now running in the cloud.

	![Web site running in Windows Azure][DeployedWebSite]

<h2><a name="nextsteps"></a><span class="short-header">Next steps</span>Next steps</h2>

In this tutorial, you've seen how to deploy a simple web application to a Windows Azure Web Site. Other resources are available to show you how to manage, scale, and troubleshoot the site, how to add database, authentication, and authorization functionality, and  how to decide if your application should run in a Windows Azure Cloud Service instead of a Windows Azure Web Site.

<h3>How to manage a web site</h3>
When you're done with the site, you can delete it, and at times you might want to take it offline temporarily or change site settings. You can do some of these functions right from **Server Explorer** in Visual Studio.

![Windows Azure Web Sites in Server Explorer](./media/web-sites-dotnet-get-started-vs2012/ServerExplorerWSSettings.png)

![Web Site Configuration in Visual Studio](./media/web-sites-dotnet-get-started-vs2012/WSConfigurationInVS.png)

To delete your web site, you can use the Windows Azure Management Portal. The following screen shot shows **Stop**, **Restart**, and **Delete** buttons in the **Dashboard** tab of the management portal.

![Management Portal Dashboard Tab](./media/web-sites-dotnet-get-started-vs2012/MPStopStartDelete.png)

You can change site settings on the **Configure** tab. For more information, see [How to Manage Web Sites](/en-us/manage/services/web-sites/how-to-manage-websites/).

<h3>How to scale a web site</h3>
When your site is public and it starts to get more traffic, response times might slow down. To remedy that, you can easily add server resources in the **Scale** tab of the management portal.

![Management Portal Scale Tab](./media/web-sites-dotnet-get-started-vs2012/MPScale.png)

For more information, see [How to Scale a Web Site](/en-us/manage/services/web-sites/how-to-scale-websites/). (Adding server resources to scale a web site is not free.)

<h3>How to troubleshoot a web site</h3>
You might want to look at trace or log output for help with troubleshooting. Visual Studio provides built-in tooling to make it easy to view Windows Azure logs as they are generated in real time.

![Logs in Visual Studio](./media/web-sites-dotnet-get-started-vs2012/LogsInVS.png)

For more information, see [Troubleshooting Windows Azure Web Sites in Visual Studio](/en-us/develop/net/tutorials/troubleshoot-web-sites-in-visual-studio/).

<h3>How to add database and authorization functionality</h3>
Most production web sites use a database and restrict some site functions to certain authorized users. For a tutorial that shows how to get started with database access, authentication, and authorization, see [Deploy a Secure ASP.NET MVC app with Membership, OAuth, and SQL Database to a Windows Azure Web Site][WebWithSQL].

<h3>How to decide if your application should run in a Cloud Service</h3>
In some scenarios you might want to run your application in a Windows Azure Cloud Service instead of a Windows Azure Web Site. For more information, see [Windows Azure Execution Models](/en-us/develop/net/fundamentals/compute/) and [Windows Azure Web Sites, Cloud Services, and VMs: When to use which?](http://msdn.microsoft.com/en-us/library/windowsazure/jj218759.aspx). For a tutorial series that shows how to create a multi-tier ASP.NET web application and deploy it to a Cloud Service, see [.NET Multi-Tier Application Using Storage Tables, Queues, and Blobs](/en-us/develop/net/tutorials/multi-tier-web-site/1-overview/).

[Set Up the development environment]: #setupdevenv
[Create a web site in Windows Azure]: #setupwindowsazure
[Create an ASP.NET MVC 4 application]: #createmvc4app
[Deploy the application to Windows Azure]: #deploytowindowsazure
[Next steps]: #nextsteps
[PreviewPortal]: http://manage.windowsazure.com



[WebWithSQL]: /en-us/develop/net/tutorials/web-site-with-sql-database/

[AppRunningLocally]: ./media/web-sites-dotnet-get-started-vs2012/AppRunningLocally.png
[ClickQuickCreate]: ./media/web-sites-dotnet-get-started-vs2012/ClickQuickCreate.png
[DeployedWebSite]: ./media/web-sites-dotnet-get-started-vs2012/DeployedWebSite.png

[ImportPublishSettings]: ./media/web-sites-dotnet-get-started-vs2012/ImportPublishSettings.png
[ImportPublishProfile]: ./media/web-sites-dotnet-get-started-vs2012/ImportPublishProfile.png
[InternetAppTemplate]: ./media/web-sites-dotnet-get-started-vs2012/InternetAppTemplate.png
[NewMVC4WebApp]: ./media/web-sites-dotnet-get-started-vs2012/NewMVC4WebApp.png
[NewVSProject]: ./media/web-sites-dotnet-get-started-vs2012/NewVSProject.png
[PublishOutput]: ./media/web-sites-dotnet-get-started-vs2012/PublishOutput.png
[PublishVSSolution]: ./media/web-sites-dotnet-get-started-vs2012/PublishVSSolution.png
[PublishWebSettingsTab]: ./media/web-sites-dotnet-get-started-vs2012/PublishWebSettingsTab.png
[PublishWebStartPreview]: ./media/web-sites-dotnet-get-started-vs2012/PublishWebStartPreview.png
[PublishWebStartPreviewOutput]: ./media/web-sites-dotnet-get-started-vs2012/PublishWebStartPreviewOutput.png

[ValidateConnection]: ./media/web-sites-dotnet-get-started-vs2012/ValidateConnection.png
[ValidateConnectionSuccess]: ./media/web-sites-dotnet-get-started-vs2012/ValidateConnectionSuccess.png

[WebSiteNew]: ./media/web-sites-dotnet-get-started-vs2012/WebSiteNew.png
[WebSiteStatusRunning]: ./media/web-sites-dotnet-get-started-vs2012/WebSiteStatusRunning.png<|MERGE_RESOLUTION|>--- conflicted
+++ resolved
@@ -41,7 +41,7 @@
 
 1. In the [Windows Azure Management Portal][PreviewPortal], click **Web Sites**, and then click **New**.
 
-	![New web site][WebSiteNew]
+![New web site][WebSiteNew]
 
 2. Click **Quick Create**.
 	
@@ -70,7 +70,7 @@
 
 2. From the **File** menu, click **New**, and then click **Project**.
 
-	![New Project in File menu][NewVSProject]
+![New Project in File menu][NewVSProject]
 
 3. In the **New Project** dialog box, expand **C#** and select **Web** under **Installed Templates**, and then select **ASP.NET MVC 4 Web Application**. 
 
@@ -78,19 +78,19 @@
 
 4. Name the application **MyExample** and click **OK**.
 	
-	![New Project dialog box][NewMVC4WebApp]
+![New Project dialog box][NewMVC4WebApp]
 
 5. In the **New ASP.NET MVC 4 Project** dialog box, select the **Internet Application** template and click **OK**.
 
-	![New ASP.NET MVC 4 Project dialog box][InternetAppTemplate]
+![New ASP.NET MVC 4 Project dialog box][InternetAppTemplate]
 
 ### Run the application locally
 
 1. Press **CTRL**+**F5** to run the application. The application home page appears in the default browser.
 
-	![Web site running locally][AppRunningLocally]
-
-	This is all you need to do to create a simple application that you'll deploy to Windows Azure.
+![Web site running locally][AppRunningLocally]
+
+This is all you need to do to create a simple application that you'll deploy to Windows Azure.
 
 <h2><a name="deploytowindowsazure"></a><span class="short-header">Deploy the app</span>Deploy the application to Windows Azure</h2>
 
@@ -98,42 +98,35 @@
 
 	![Publish in project context menu][PublishVSSolution]
 
-	The **Publish Web** wizard opens.
+The **Publish Web** wizard opens.
 
 2. In the **Profile** tab of the **Publish Web** wizard, click **Import**.
 
 	![Import publish settings][ImportPublishSettings]
 
-	The **Import Publish Profile** dialog box appears.
+The **Import Publish Profile** dialog box appears.
 
 3. If you have not previously added your Windows Azure subscription in Visual Studio, perform the following steps. In these steps you add your subscription so that the drop-down list under **Import from a Windows Azure web site** will include your web site.
     
 	- In the **Import Publish Profile** dialog box, click **Import from a Windows Azure web site**, and then click **Add Windows Azure subscription**. 
     
-		![add Windows Azure subscription](./media/web-sites-dotnet-get-started-vs2012/rzAddWAsub.png)
+	![add Windows Azure subscription](./media/web-sites-dotnet-get-started-vs2012/rzAddWAsub.png)
     
 	- In the **Import Windows Azure Subscriptions** dialog box, click **Download subscription file**.
     
-		![download subscription file](./media/web-sites-dotnet-get-started-vs2012/rzDownLoadDownload.png)
+	![download subscription file](./media/web-sites-dotnet-get-started-vs2012/rzDownLoadDownload.png)
     
 	- In your browser window, save the *.publishsettings* file.
     
-<<<<<<< HEAD
-		![download .publishsettings file](./media/web-sites-dotnet-get-started-vs2012/rzDown2.png)<br/>
-    
-		> WACOM.NOTE
-		> The .publishsettings file contains your credentials (unencoded) that are used to administer your Windows Azure subscriptions and services. The security best practice for this file is to store it temporarily outside your source directories (for example in the Libraries\Documents folder), and then delete it once the import has completed. A malicious user who gains access to the .publishsettings file can edit, create, and delete your Windows Azure services.	
-=======
 	![download .publishsettings file](./media/web-sites-dotnet-get-started-vs2012/rzDown2.png)
->>>>>>> 913b20cd
 
 	- In the **Import Windows Azure Subscriptions** dialog box, click **Browse** and navigate to the *.publishsettings* file.
 
-		![download sub](./media/web-sites-dotnet-get-started-vs2012/rzDownLoadBrowse.png)
+	![download sub](./media/web-sites-dotnet-get-started-vs2012/rzDownLoadBrowse.png)
 
 	- Click **Import**.
     
-		![import](./media/web-sites-dotnet-get-started-vs2012/rzImp.png)
+	![import](./media/web-sites-dotnet-get-started-vs2012/rzImp.png)
 
 	> WACOM.NOTE
 	> The .publishsettings file contains your  credentials (unencoded) that are used to administer your Windows Azure subscriptions and services. The security best practice for this file is to store it temporarily outside your source directories (for example in the Libraries\Documents folder), and then  delete it once the import has completed. A malicious user who gains access to the .publishsettings file can edit, create, and delete your Windows Azure services.
