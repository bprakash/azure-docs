--- conflicted
+++ resolved
@@ -31,12 +31,8 @@
 ## Preparing Azure
 
 - **Azure account**: You'll need an [Microsoft Azure](http://azure.microsoft.com/) account. If you don't have one, start with a [free trial](pricing/free-trial/).
-- Read about [pricing](pricing/details/site-recovery/) for the Site Recovery service.
-<<<<<<< HEAD
+- Read about [pricing](pricing/details/site-recovery/) for the Site Recovery 
 - **Azure storage**: If you deploy Site Recovery with replication to Azure you'll need an Azure storage account. You can set one up during deployment or prepare one before you start. The account should have geo-replication enabled. It should be in the same region as the Azure Site Recovery vault and be associated with the same subscription. Read [Introduction to Microsoft Azure Storage](storage-introduction.md). 
-=======
-- **Azure storage**: If you deploy Site Recovery with replication to Azure you'll need an Azure storage account. You can set one up during deployment or prepare one before you start. The account should have geo-replication enabled. It should be in the same region as the Azure Site Recovery vault and be associated with the same subscription. Read [Introduction to Microsoft Azure Storage](storage-introduction).
->>>>>>> c4600fb0
 
 ## Virtual machines
 
