--- conflicted
+++ resolved
@@ -1,207 +1,159 @@
-<properties
-	pageTitle="Log in to Azure from the CLI | Microsoft Azure"
-	description="Connect to your Azure subscription from the Azure Command-Line Interface (Azure CLI) for Mac, Linux, and Windows"
-	editor="tysonn"
-	manager="timlt"
-	documentationCenter=""
-	authors="dlepow"
-	services=""
-	tags="azure-resource-manager,azure-service-management"/>
-
-<tags
-	ms.service="multiple"
-	ms.workload="multiple"
-	ms.tgt_pltfrm="command-line-interface"
-	ms.devlang="na"
-	ms.topic="article"
-<<<<<<< HEAD
-	ms.date="10/27/2015"
-=======
-	ms.date="10/30/2015"
->>>>>>> e21c384c
-	ms.author="danlep"/>
-
-# Connect to an Azure subscription from the Azure Command-Line Interface (Azure CLI)
-
-The Azure CLI is a set of open-source, cross-platform commands for working with the Azure platform. This article describes how to connect to your Azure subscription from the Azure CLI to use all of the CLI commands. If you haven't already installed the CLI, see [Install the Azure CLI](xplat-cli-install.md).
-
-
-[AZURE.INCLUDE [learn-about-deployment-models](../includes/learn-about-deployment-models-both-include.md)]
-
-
-There are two ways to connect to your subscription from the Azure CLI:
-
-<<<<<<< HEAD
-* **Log in to Azure using a work or school account or a Microsoft account identity** - This uses either type of account identity to authenticate. Starting with CLI version 0.9.9, the CLI supports interactive authentication for accounts that have enabled multi-factor authentication. After logging in interactively, you can use either Resource Manager or classic (Service Management) commands.
-
-* **Download and use a publish settings file** - This installs a certificate that allows you to perform management tasks for as long as the subscription and the certificate are valid. This method only allows you to use classic (Service Management) commands.
-=======
-* **Log in to Azure using a work or school account or a Microsoft account identity** - This uses either type of account identity to authenticate. The current CLI also supports interactive authentication for accounts that have enabled multi-factor authentication. After logging in interactively, you can use either Resource Manager or classic (Service Management) commands.
-
-* **Download and use a publish settings file** - This installs a certificate on your local computer that allows you to perform management tasks for as long as the subscription and the certificate are valid. This method only allows you to use classic (Service Management) commands.
->>>>>>> e21c384c
-
-For more information about authentication and subscription management, see [What's the difference between account-based authentication and certificate-based authentication][authandsub].
-
-If you don't have an Azure account, you can create a free trial account in just a couple of minutes. For details, see [Azure Free Trial][free-trial].
-
-<<<<<<< HEAD
-> [AZURE.NOTE] If you are using a version of the Azure CLI that is prior to version 0.9.9, you can use the `azure login` command only with work or school account identities; Microsoft account identities do not work. You can, however, use any identity to log on to your account with the interactive `azure login` command with Azure CLI versions 0.9.9 and above.
-=======
->[AZURE.NOTE] If you are using a version of the Azure CLI that is prior to version 0.9.10, you can use the `azure login` command only with work or school account identities; Microsoft account identities do not work. You can, however, use any identity to login to your account with the interactive `azure login` command with Azure CLI versions 0.9.10 and above.
->
-CLI versions 0.9.9 and above support support multi-factor authentication.
->>>>>>> e21c384c
-
-
-
-## Use the interactive log in method
-
-Use the `azure login` command -- without any arguments -- to authenticate interactively with either:
-
-- a work or school account identity that requires multi-factor authentication, or
-- a Microsoft account identity when you want to access Resource Manager deployment mode functionality
-
-<<<<<<< HEAD
-> [AZURE.NOTE]  In both cases, authentication and authorization is performed using Azure Active Directory, in the case of Microsoft accounts by accessing your Azure Active Directory default domain. (If you signed up for a free trial, you may not be aware that Azure Active Directory created a default domain for your account.)
-
-Interactively logging in is easy; type `azure login` and follow the prompts as shown below:
-
-	azure login                                                                                                                                                                                         
-	info:    Executing command login
-	info:    To sign in, use a web browser to open the page http://aka.ms/devicelogin. Enter the code B4MGHQS7K to authenticate. If you're signing in as an Azure AD application, use the --username and --password parameters.
-	
-Copy the code offered to you, above, and open a browser to http://aka.ms/devicelogin. Enter the code, and you will be prompted to enter the username and password for the identity you want to use. When that process completes, the command shell will complete th log in process. It might look something like:
-	
-=======
-> [AZURE.NOTE]  In both cases, authentication and authorization are performed using Azure Active Directory. If you use a Microsoft account identity, the log in process accesses your Azure Active Directory default domain. (If you signed up for a free trial, you might not be aware that Azure Active Directory created a default domain for your account.)
-
-Interactively logging in is easy: type `azure login` and follow the prompts as shown below:
-
-	azure login                                                                                                                                                                                         
-	info:    Executing command login
-	info:    To sign in, use a web browser to open the page http://aka.ms/devicelogin. Enter the code XXXXXXXXX to authenticate. If you're signing in as an Azure AD application, use the --username and --password parameters.
-
-Copy the code offered to you, above, and open a browser to http://aka.ms/devicelogin. Enter the code, and then you are prompted to enter the username and password for the identity you want to use. When that process completes, the command shell completes the log in process. It might look something like:
-
->>>>>>> e21c384c
-	info:    Added subscription Visual Studio Ultimate with MSDN
-	info:    Added subscription Azure Free Trial
-	info:    Setting subscription "Visual Studio Ultimate with MSDN" as default
-	+
-	info:    login command OK
-
-<<<<<<< HEAD
-## Using non-interactive log in with a work or school account
-=======
-## Use non-interactive log in with a work or school account
->>>>>>> e21c384c
-
-
-The non-interactive log in method only works with a work or school account, also called an *organizational account*. This account is managed by your organization, and defined in your organization's Azure Active Directory. You can [create an orgnizational account](#create-an-organizational-account) if you don't have one, or you can [create a work or school ID from your Microsoft account id](./virtual-machines/resource-group-create-work-id-from-personal.md). This requires you to specify either a username or a username and a password to the `azure login` command, like so:
-
-	azure login -u ahmet@contoso.onmicrosoft.com
-	info:    Executing command login
-	Password: *********
-	|info:    Added subscription Visual Studio Ultimate with MSDN
-	+
-	info:    login command OK
-<<<<<<< HEAD
-	
-=======
-
->>>>>>> e21c384c
-Enter your password when prompted.
-
-	If this is your first time logging in with these credentials, you are asked to verify that you wish to cache an authentication token. This prompt also occurs if you have previously used the `azure logout` command (described below). To bypass this prompt for automation scenarios, run `azure login` with the `-q` parameter.
-
-* **To log out**, use the following command:
-
-		azure logout -u <username>
-
-	If the subscriptions associated with the account were only authenticated with Active Directory, logging out deletes the subscription information from the local profile. However, if a publish settings file had also been imported for the subscriptions, logging out only deletes Active Directory related information from the local profile.
-
-## Use the publish settings file method
-
-If you only need to use the classic (Service Management) CLI commands, you can connect using a publish settings file.
-
-* **To download the publish settings file** for your account, use the following command:
-
-		azure account download
-
-This opens your default browser and prompts you to sign in to the [Azure Portal][portal]. After you sign in, a `.publishsettings` file downloads. Make note of where this file is saved.
-
-	> [AZURE.NOTE] If your account is associated with multiple Azure Active Directory tenants, you may be prompted to select which Active Directory you wish to download a publish settings file for.
-	>
-	> Once selected using the download page, or by visiting the Azure Portal, the selected Active Directory becomes the default used by the portal and download page. Once a default has been established, you will see the text '__click here to return to the selection page__' at the top of the download page. Use the provided link to return to the selection page.
-
-* **To import the publish settings file**, run the following command:
-
-		azure account import <path to your .publishsettings file>
-<<<<<<< HEAD
-	
-=======
-
->>>>>>> e21c384c
-	After importing your publish settings, you should delete the `.publishsettings` file, as it is no longer required by the Azure CLI and presents a security risk as it can be used to gain access to your subscription.
-
-
-## Multiple subscriptions
-
-If you have multiple Azure subscriptions, connecting to Azure will grant access to all subscriptions associated with your credentials. One subscription is selected as the default, and used by the Azure CLI when performing operations. You can view the subscriptions, as well as which one is the default, using the `azure account list` command. This command returns information similar to the following:
-
-	info:    Executing command account list
-	data:    Name              Id                                    Current
-	data:    ----------------  ------------------------------------  -------
-	data:    Azure-sub-1       ####################################  true
-	data:    Azure-sub-2       ####################################  false
-
-In the above list, the **Current** column indicates the current default subscription as Azure-sub-1. To change the default subscription, use the `azure account set` command, and specify the subscription that you wish to be the default. For example:
-
-	azure account set Azure-sub-2
-
-This changes the default subscription to Azure-sub-2.
-
-> [AZURE.NOTE] Changing the default subscription takes effect immediately, and is a global change; new Azure CLI commands, whether you run them from the same command-line instance or a different instance, use the new default subscription.
-
-If you wish to use a non-default subscription with the Azure CLI, but don't want to change the current default, you can use the `--subscription` option for the command and provide the name of the subscription you wish to use for the operation.
-
-<<<<<<< HEAD
-Once you are connected to your Azure subscription, you can start using the Azure CLI commands. For more information, see [How to use the Azure CLI](xplat-cli-install.md).
-=======
-Once you are connected to your Azure subscription, you can start using the Azure CLI commands.
->>>>>>> e21c384c
-
-## Storage of CLI settings
-
-Whether you log in with a work or school account or import publish settings, your CLI profile and logs are stored in a `.azure` directory located in your `user` directory. Your `user` directory is protected by your operating system; however, it is recommended that you take additional steps to encrypt your `user` directory. You can do so in the following ways:
-
-* On Windows, modify the directory properties or use BitLocker.
-* On Mac, turn on FileVault for the directory.
-* On Ubuntu, use the Encrypted Home directory feature. Other Linux distributions offer similar features.
-
-## Additional resources
-
-* [Using the Azure CLI with the Service Management (classic) commands][cliasm]
-
-* [Using the Azure CLI with the Resource Manager commands][cliarm]
-
-* To learn more about the Azure CLI, download source code, report problems, or contribute to the project, visit the [GitHub repository for the Azure CLI](https://github.com/azure/azure-xplat-cli).
-
-* If you encounter problems using the Azure CLI, or Azure, visit the [Azure Forums](http://social.msdn.microsoft.com/Forums/windowsazure/home).
-
-
-
-
-
-[authandsub]: http://msdn.microsoft.com/library/windowsazure/hh531793.aspx#BKMK_AccountVCert
-[free-trial]: http://azure.microsoft.com/en-us/pricing/free-trial/
-[portal]: https://manage.windowsazure.com
-[signuporg]: http://azure.microsoft.com/en-us/documentation/articles/sign-up-organization/
-[cliasm]: virtual-machines/virtual-machines-command-line-tools.md
-<<<<<<< HEAD
-[cliarm]: virtual-machines/xplat-cli-azure-resource-manager.md
-
-=======
-[cliarm]: xplat-cli-azure-resource-manager.md
->>>>>>> e21c384c
+<properties
+	pageTitle="Log in to Azure from the CLI | Microsoft Azure"
+	description="Connect to your Azure subscription from the Azure Command-Line Interface (Azure CLI) for Mac, Linux, and Windows"
+	editor="tysonn"
+	manager="timlt"
+	documentationCenter=""
+	authors="dlepow"
+	services=""
+	tags="azure-resource-manager,azure-service-management"/>
+
+<tags
+	ms.service="multiple"
+	ms.workload="multiple"
+	ms.tgt_pltfrm="command-line-interface"
+	ms.devlang="na"
+	ms.topic="article"
+	ms.date="10/30/2015"
+	ms.author="danlep"/>
+
+# Connect to an Azure subscription from the Azure Command-Line Interface (Azure CLI)
+
+The Azure CLI is a set of open-source, cross-platform commands for working with the Azure platform. This article describes how to connect to your Azure subscription from the Azure CLI to use all of the CLI commands. If you haven't already installed the CLI, see [Install the Azure CLI](xplat-cli-install.md).
+
+
+[AZURE.INCLUDE [learn-about-deployment-models](../includes/learn-about-deployment-models-both-include.md)]
+
+
+There are two ways to connect to your subscription from the Azure CLI:
+
+* **Log in to Azure using a work or school account or a Microsoft account identity** - This uses either type of account identity to authenticate. The current CLI also supports interactive authentication for accounts that have enabled multi-factor authentication. After logging in interactively, you can use either Resource Manager or classic (Service Management) commands.
+
+* **Download and use a publish settings file** - This installs a certificate on your local computer that allows you to perform management tasks for as long as the subscription and the certificate are valid. This method only allows you to use classic (Service Management) commands.
+
+For more information about authentication and subscription management, see [What's the difference between account-based authentication and certificate-based authentication][authandsub].
+
+If you don't have an Azure account, you can create a free trial account in just a couple of minutes. For details, see [Azure Free Trial][free-trial].
+
+>[AZURE.NOTE] If you are using a version of the Azure CLI that is prior to version 0.9.10, you can use the `azure login` command only with work or school account identities; Microsoft account identities do not work. You can, however, use any identity to login to your account with the interactive `azure login` command with Azure CLI versions 0.9.10 and above.
+>
+CLI versions 0.9.9 and above support support multi-factor authentication.
+
+
+
+## Use the interactive log in method
+
+Use the `azure login` command -- without any arguments -- to authenticate interactively with either:
+
+- a work or school account identity that requires multi-factor authentication, or
+- a Microsoft account identity when you want to access Resource Manager deployment mode functionality
+
+> [AZURE.NOTE]  In both cases, authentication and authorization are performed using Azure Active Directory. If you use a Microsoft account identity, the log in process accesses your Azure Active Directory default domain. (If you signed up for a free trial, you might not be aware that Azure Active Directory created a default domain for your account.)
+
+Interactively logging in is easy: type `azure login` and follow the prompts as shown below:
+
+	azure login                                                                                                                                                                                         
+	info:    Executing command login
+	info:    To sign in, use a web browser to open the page http://aka.ms/devicelogin. Enter the code XXXXXXXXX to authenticate. If you're signing in as an Azure AD application, use the --username and --password parameters.
+
+Copy the code offered to you, above, and open a browser to http://aka.ms/devicelogin. Enter the code, and then you are prompted to enter the username and password for the identity you want to use. When that process completes, the command shell completes the log in process. It might look something like:
+
+	info:    Added subscription Visual Studio Ultimate with MSDN
+	info:    Added subscription Azure Free Trial
+	info:    Setting subscription "Visual Studio Ultimate with MSDN" as default
+	+
+	info:    login command OK
+
+## Use non-interactive log in with a work or school account
+
+
+The non-interactive log in method only works with a work or school account, also called an *organizational account*. This account is managed by your organization, and defined in your organization's Azure Active Directory. You can [create an orgnizational account](#create-an-organizational-account) if you don't have one, or you can [create a work or school ID from your Microsoft account id](./virtual-machines/resource-group-create-work-id-from-personal.md). This requires you to specify either a username or a username and a password to the `azure login` command, like so:
+
+	azure login -u ahmet@contoso.onmicrosoft.com
+	info:    Executing command login
+	Password: *********
+	|info:    Added subscription Visual Studio Ultimate with MSDN
+	+
+	info:    login command OK
+
+Enter your password when prompted.
+
+	If this is your first time logging in with these credentials, you are asked to verify that you wish to cache an authentication token. This prompt also occurs if you have previously used the `azure logout` command (described below). To bypass this prompt for automation scenarios, run `azure login` with the `-q` parameter.
+
+* **To log out**, use the following command:
+
+		azure logout -u <username>
+
+	If the subscriptions associated with the account were only authenticated with Active Directory, logging out deletes the subscription information from the local profile. However, if a publish settings file had also been imported for the subscriptions, logging out only deletes Active Directory related information from the local profile.
+
+## Use the publish settings file method
+
+If you only need to use the classic (Service Management) CLI commands, you can connect using a publish settings file.
+
+* **To download the publish settings file** for your account, use the following command:
+
+		azure account download
+
+This opens your default browser and prompts you to sign in to the [Azure Portal][portal]. After you sign in, a `.publishsettings` file downloads. Make note of where this file is saved.
+
+	> [AZURE.NOTE] If your account is associated with multiple Azure Active Directory tenants, you may be prompted to select which Active Directory you wish to download a publish settings file for.
+	>
+	> Once selected using the download page, or by visiting the Azure Portal, the selected Active Directory becomes the default used by the portal and download page. Once a default has been established, you will see the text '__click here to return to the selection page__' at the top of the download page. Use the provided link to return to the selection page.
+
+* **To import the publish settings file**, run the following command:
+
+		azure account import <path to your .publishsettings file>
+
+	After importing your publish settings, you should delete the `.publishsettings` file, as it is no longer required by the Azure CLI and presents a security risk as it can be used to gain access to your subscription.
+
+
+## Multiple subscriptions
+
+If you have multiple Azure subscriptions, connecting to Azure will grant access to all subscriptions associated with your credentials. One subscription is selected as the default, and used by the Azure CLI when performing operations. You can view the subscriptions, as well as which one is the default, using the `azure account list` command. This command returns information similar to the following:
+
+	info:    Executing command account list
+	data:    Name              Id                                    Current
+	data:    ----------------  ------------------------------------  -------
+	data:    Azure-sub-1       ####################################  true
+	data:    Azure-sub-2       ####################################  false
+
+In the above list, the **Current** column indicates the current default subscription as Azure-sub-1. To change the default subscription, use the `azure account set` command, and specify the subscription that you wish to be the default. For example:
+
+	azure account set Azure-sub-2
+
+This changes the default subscription to Azure-sub-2.
+
+> [AZURE.NOTE] Changing the default subscription takes effect immediately, and is a global change; new Azure CLI commands, whether you run them from the same command-line instance or a different instance, use the new default subscription.
+
+If you wish to use a non-default subscription with the Azure CLI, but don't want to change the current default, you can use the `--subscription` option for the command and provide the name of the subscription you wish to use for the operation.
+
+Once you are connected to your Azure subscription, you can start using the Azure CLI commands.
+
+## Storage of CLI settings
+
+Whether you log in with a work or school account or import publish settings, your CLI profile and logs are stored in a `.azure` directory located in your `user` directory. Your `user` directory is protected by your operating system; however, it is recommended that you take additional steps to encrypt your `user` directory. You can do so in the following ways:
+
+* On Windows, modify the directory properties or use BitLocker.
+* On Mac, turn on FileVault for the directory.
+* On Ubuntu, use the Encrypted Home directory feature. Other Linux distributions offer similar features.
+
+## Additional resources
+
+* [Using the Azure CLI with the Service Management (classic) commands][cliasm]
+
+* [Using the Azure CLI with the Resource Manager commands][cliarm]
+
+* To learn more about the Azure CLI, download source code, report problems, or contribute to the project, visit the [GitHub repository for the Azure CLI](https://github.com/azure/azure-xplat-cli).
+
+* If you encounter problems using the Azure CLI, or Azure, visit the [Azure Forums](http://social.msdn.microsoft.com/Forums/windowsazure/home).
+
+
+
+
+
+[authandsub]: http://msdn.microsoft.com/library/windowsazure/hh531793.aspx#BKMK_AccountVCert
+[free-trial]: http://azure.microsoft.com/en-us/pricing/free-trial/
+[portal]: https://manage.windowsazure.com
+[signuporg]: http://azure.microsoft.com/en-us/documentation/articles/sign-up-organization/
+[cliasm]: virtual-machines/virtual-machines-command-line-tools.md
+[cliarm]: xplat-cli-azure-resource-manager.md