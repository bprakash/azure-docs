<<<<<<< HEAD
<properties 
	pageTitle="Get started with SQL Database" 
	description="Create your first cloud database in minutes with Azure SQL Database, Microsoft's relational database management service (RDBMS) in the cloud, using the Azure Portal and the AdventureWorks sample database."
	services="sql-database" 
	documentationCenter="" 
	authors="MightyPen" 
	manager="jeffreyg" 
	editor=""/>


<tags 
	ms.service="sql-database" 
	ms.workload="sql-database" 
	ms.tgt_pltfrm="na" 
	ms.devlang="na" 
	ms.topic="article" 
	ms.date="04/14/2015" 
	ms.author="genemi"/>


# Create your first Azure SQL Database


This article shows you how to create a sample Azure SQL Database in under five minutes. You learn how to:


- Provision a logical server by using the [Azure portal](http://portal.azure.com/).
- Create a database populated with sample data.
- Set a firewall rule for the database to configure which IP addresses can access your database.


This tutorial assumes that you have an Azure Subscription. If you do not, you can sign up for a [free trial](http://azure.microsoft.com/pricing/free-trial/).


## Step 1: Sign in


1. Sign in to the [Azure portal](http://portal.azure.com/).
2. Click **New** > **Data + Storage** > **SQL Database**.


![New SQL Database][1]


## Step 2: Create your logical server



1. In the SQL Database blade, choose a **Name** for your database, in this example **AdventureWorks**.
2. To create the logical server for your database, click **Server**, then **Create a new server**.


## Step 3: Configure your server


1. In the **Server** blade, enter the **Server Name** as a unique name that is easy for you to remember.
2. Enter the **Server Admin Login** as **AdventureAdmin**.
3. Enter the correct value for **Password** and **Confirm Password**.
4. Select the preferred geographic **Location**. Typically the location should be close to where your application runs.
5. Click **OK**.


![Create server][2]


## Step 4: Create your database


1. In the SQL Database blade, specify the source of the database by clicking **Select Source**.
 - If you skip this step, an empty database is created.
2. Select **Sample**.
 - This creates a database that is a copy of the standard sample database named **AdventureWorks**.
 - On Azure SQL Database the *light schema* edition of AdventureWorks is used.
3. Click **Create** at the bottom of the blade.


## Step 5: Configure the firewall


The following steps demonstrate how to specify which IP address ranges are allowed to access your database.


![Browse server][3]


1. In the ribbon on the left-hand side of the screen, click **Browse** and then **SQL Servers**.
2. From the available options, click the SQL server that you created earlier.
3. Click **Settings**, then **Firewall**.
4. Click this link to get your current IP address from [Bing](http://www.bing.com/search?q=my%20ip%20address).
5. In the Firewall Settings, enter a **Rule Name**, and paste your public IP address from the previous step into the **Start IP** and **End IP** fields.
6. When complete, click **Save** at the top of the page.


![Firewall][4]

=======
<properties
	pageTitle="Get started with SQL Database"
	description="Create your first cloud database in minutes with Azure SQL Database, Microsoft's relational database management service (RDBMS) in the cloud, using the Azure Portal and the AdventureWorks sample database."
	services="sql-database"
	documentationCenter=""
	authors="MightyPen"
	manager="jeffreyg"
	editor=""/>


<tags
	ms.service="sql-database"
	ms.workload="data-management" 
	ms.tgt_pltfrm="na"
	ms.devlang="na"
	ms.topic="article"
	ms.date="04/14/2015"
	ms.author="genemi"/>


# Create your first Azure SQL Database


This article shows you how to create a sample Azure SQL Database in under five minutes. You learn how to:


- Provision a logical server by using the [Azure portal](http://portal.azure.com/).
- Create a database populated with sample data.
- Set a firewall rule for the database to configure which IP addresses can access your database.


This tutorial assumes that you have an Azure Subscription. If you do not, you can sign up for a [free trial](http://azure.microsoft.com/pricing/free-trial/).


## Step 1: Sign in


1. Sign in to the [Azure portal](http://portal.azure.com/).
2. Click **New** > **Data + Storage** > **SQL Database**.


![New SQL Database][1]


## Step 2: Create your logical server



1. In the SQL Database blade, choose a **Name** for your database, in this example **AdventureWorks**.
2. To create the logical server for your database, click **Server**, then **Create a new server**.


## Step 3: Configure your server


1. In the **Server** blade, enter the **Server Name** as a unique name that is easy for you to remember.
2. Enter the **Server Admin Login** as **AdventureAdmin**.
3. Enter the correct value for **Password** and **Confirm Password**.
4. Select the preferred geographic **Location**. Typically the location should be close to where your application runs.
5. Click **OK**.


![Create server][2]


## Step 4: Create your database


1. In the SQL Database blade, specify the source of the database by clicking **Select Source**.
 - If you skip this step, an empty database is created.
2. Select **Sample**.
 - This creates a database that is a copy of the standard sample database named **AdventureWorks**.
 - On Azure SQL Database the *light schema* edition of AdventureWorks is used.
3. Click **Create** at the bottom of the blade.


## Step 5: Configure the firewall


The following steps demonstrate how to specify which IP address ranges are allowed to access your database.


![Browse server][3]


1. In the ribbon on the left-hand side of the screen, click **Browse** and then **SQL Servers**.
2. From the available options, click the SQL server that you created earlier.
3. Click **Settings**, then **Firewall**.
4. Click this link to get your current IP address from [Bing](http://www.bing.com/search?q=my%20ip%20address).
5. In the Firewall Settings, enter a **Rule Name**, and paste your public IP address from the previous step into the **Start IP** and **End IP** fields.
6. When complete, click **Save** at the top of the page.


![Firewall][4]

>>>>>>> 692c0fec

## Next steps


You are now ready to write a small client program that can connect to your database. For a quick start code sample, click one of the following links:


- [Connect to and query your SQL Database with C#](sql-database-connect-query.md)
- *Coming soon:* Client development and quick start samples to SQL Database


<!-- Media references. -->
[1]: ./media/sql-database-get-started/GettingStarted_NewDB.PNG
[2]: ./media/sql-database-get-started/GettingStarted_CreateServer.png
[3]: ./media/sql-database-get-started/GettingStarted_BrowseServer.png
<<<<<<< HEAD
[4]: ./media/sql-database-get-started/GettingStarted_FireWall.png


=======
[4]: ./media/sql-database-get-started/GettingStarted_FireWall.png

>>>>>>> 692c0fec
<|MERGE_RESOLUTION|>--- conflicted
+++ resolved
@@ -1,216 +1,111 @@
-<<<<<<< HEAD
-<properties 
-	pageTitle="Get started with SQL Database" 
-	description="Create your first cloud database in minutes with Azure SQL Database, Microsoft's relational database management service (RDBMS) in the cloud, using the Azure Portal and the AdventureWorks sample database."
-	services="sql-database" 
-	documentationCenter="" 
-	authors="MightyPen" 
-	manager="jeffreyg" 
-	editor=""/>
-
-
-<tags 
-	ms.service="sql-database" 
-	ms.workload="sql-database" 
-	ms.tgt_pltfrm="na" 
-	ms.devlang="na" 
-	ms.topic="article" 
-	ms.date="04/14/2015" 
-	ms.author="genemi"/>
-
-
-# Create your first Azure SQL Database
-
-
-This article shows you how to create a sample Azure SQL Database in under five minutes. You learn how to:
-
-
-- Provision a logical server by using the [Azure portal](http://portal.azure.com/).
-- Create a database populated with sample data.
-- Set a firewall rule for the database to configure which IP addresses can access your database.
-
-
-This tutorial assumes that you have an Azure Subscription. If you do not, you can sign up for a [free trial](http://azure.microsoft.com/pricing/free-trial/).
-
-
-## Step 1: Sign in
-
-
-1. Sign in to the [Azure portal](http://portal.azure.com/).
-2. Click **New** > **Data + Storage** > **SQL Database**.
-
-
-![New SQL Database][1]
-
-
-## Step 2: Create your logical server
-
-
-
-1. In the SQL Database blade, choose a **Name** for your database, in this example **AdventureWorks**.
-2. To create the logical server for your database, click **Server**, then **Create a new server**.
-
-
-## Step 3: Configure your server
-
-
-1. In the **Server** blade, enter the **Server Name** as a unique name that is easy for you to remember.
-2. Enter the **Server Admin Login** as **AdventureAdmin**.
-3. Enter the correct value for **Password** and **Confirm Password**.
-4. Select the preferred geographic **Location**. Typically the location should be close to where your application runs.
-5. Click **OK**.
-
-
-![Create server][2]
-
-
-## Step 4: Create your database
-
-
-1. In the SQL Database blade, specify the source of the database by clicking **Select Source**.
- - If you skip this step, an empty database is created.
-2. Select **Sample**.
- - This creates a database that is a copy of the standard sample database named **AdventureWorks**.
- - On Azure SQL Database the *light schema* edition of AdventureWorks is used.
-3. Click **Create** at the bottom of the blade.
-
-
-## Step 5: Configure the firewall
-
-
-The following steps demonstrate how to specify which IP address ranges are allowed to access your database.
-
-
-![Browse server][3]
-
-
-1. In the ribbon on the left-hand side of the screen, click **Browse** and then **SQL Servers**.
-2. From the available options, click the SQL server that you created earlier.
-3. Click **Settings**, then **Firewall**.
-4. Click this link to get your current IP address from [Bing](http://www.bing.com/search?q=my%20ip%20address).
-5. In the Firewall Settings, enter a **Rule Name**, and paste your public IP address from the previous step into the **Start IP** and **End IP** fields.
-6. When complete, click **Save** at the top of the page.
-
-
-![Firewall][4]
-
-=======
-<properties
-	pageTitle="Get started with SQL Database"
-	description="Create your first cloud database in minutes with Azure SQL Database, Microsoft's relational database management service (RDBMS) in the cloud, using the Azure Portal and the AdventureWorks sample database."
-	services="sql-database"
-	documentationCenter=""
-	authors="MightyPen"
-	manager="jeffreyg"
-	editor=""/>
-
-
-<tags
-	ms.service="sql-database"
-	ms.workload="data-management" 
-	ms.tgt_pltfrm="na"
-	ms.devlang="na"
-	ms.topic="article"
-	ms.date="04/14/2015"
-	ms.author="genemi"/>
-
-
-# Create your first Azure SQL Database
-
-
-This article shows you how to create a sample Azure SQL Database in under five minutes. You learn how to:
-
-
-- Provision a logical server by using the [Azure portal](http://portal.azure.com/).
-- Create a database populated with sample data.
-- Set a firewall rule for the database to configure which IP addresses can access your database.
-
-
-This tutorial assumes that you have an Azure Subscription. If you do not, you can sign up for a [free trial](http://azure.microsoft.com/pricing/free-trial/).
-
-
-## Step 1: Sign in
-
-
-1. Sign in to the [Azure portal](http://portal.azure.com/).
-2. Click **New** > **Data + Storage** > **SQL Database**.
-
-
-![New SQL Database][1]
-
-
-## Step 2: Create your logical server
-
-
-
-1. In the SQL Database blade, choose a **Name** for your database, in this example **AdventureWorks**.
-2. To create the logical server for your database, click **Server**, then **Create a new server**.
-
-
-## Step 3: Configure your server
-
-
-1. In the **Server** blade, enter the **Server Name** as a unique name that is easy for you to remember.
-2. Enter the **Server Admin Login** as **AdventureAdmin**.
-3. Enter the correct value for **Password** and **Confirm Password**.
-4. Select the preferred geographic **Location**. Typically the location should be close to where your application runs.
-5. Click **OK**.
-
-
-![Create server][2]
-
-
-## Step 4: Create your database
-
-
-1. In the SQL Database blade, specify the source of the database by clicking **Select Source**.
- - If you skip this step, an empty database is created.
-2. Select **Sample**.
- - This creates a database that is a copy of the standard sample database named **AdventureWorks**.
- - On Azure SQL Database the *light schema* edition of AdventureWorks is used.
-3. Click **Create** at the bottom of the blade.
-
-
-## Step 5: Configure the firewall
-
-
-The following steps demonstrate how to specify which IP address ranges are allowed to access your database.
-
-
-![Browse server][3]
-
-
-1. In the ribbon on the left-hand side of the screen, click **Browse** and then **SQL Servers**.
-2. From the available options, click the SQL server that you created earlier.
-3. Click **Settings**, then **Firewall**.
-4. Click this link to get your current IP address from [Bing](http://www.bing.com/search?q=my%20ip%20address).
-5. In the Firewall Settings, enter a **Rule Name**, and paste your public IP address from the previous step into the **Start IP** and **End IP** fields.
-6. When complete, click **Save** at the top of the page.
-
-
-![Firewall][4]
-
->>>>>>> 692c0fec
-
-## Next steps
-
-
-You are now ready to write a small client program that can connect to your database. For a quick start code sample, click one of the following links:
-
-
-- [Connect to and query your SQL Database with C#](sql-database-connect-query.md)
-- *Coming soon:* Client development and quick start samples to SQL Database
-
-
-<!-- Media references. -->
-[1]: ./media/sql-database-get-started/GettingStarted_NewDB.PNG
-[2]: ./media/sql-database-get-started/GettingStarted_CreateServer.png
-[3]: ./media/sql-database-get-started/GettingStarted_BrowseServer.png
-<<<<<<< HEAD
-[4]: ./media/sql-database-get-started/GettingStarted_FireWall.png
-
-
-=======
-[4]: ./media/sql-database-get-started/GettingStarted_FireWall.png
-
->>>>>>> 692c0fec
+<properties
+	pageTitle="Get started with SQL Database"
+	description="Create your first cloud database in minutes with Azure SQL Database, Microsoft's relational database management service (RDBMS) in the cloud, using the Azure Portal and the AdventureWorks sample database."
+	services="sql-database"
+	documentationCenter=""
+	authors="MightyPen"
+	manager="jeffreyg"
+	editor=""/>
+
+
+<tags
+	ms.service="sql-database"
+	ms.workload="data-management" 
+	ms.tgt_pltfrm="na"
+	ms.devlang="na"
+	ms.topic="article"
+	ms.date="04/14/2015"
+	ms.author="genemi"/>
+
+
+# Create your first Azure SQL Database
+
+
+This article shows you how to create a sample Azure SQL Database in under five minutes. You learn how to:
+
+
+- Provision a logical server by using the [Azure portal](http://portal.azure.com/).
+- Create a database populated with sample data.
+- Set a firewall rule for the database to configure which IP addresses can access your database.
+
+
+This tutorial assumes that you have an Azure Subscription. If you do not, you can sign up for a [free trial](http://azure.microsoft.com/pricing/free-trial/).
+
+
+## Step 1: Sign in
+
+
+1. Sign in to the [Azure portal](http://portal.azure.com/).
+2. Click **New** > **Data + Storage** > **SQL Database**.
+
+
+![New SQL Database][1]
+
+
+## Step 2: Create your logical server
+
+
+
+1. In the SQL Database blade, choose a **Name** for your database, in this example **AdventureWorks**.
+2. To create the logical server for your database, click **Server**, then **Create a new server**.
+
+
+## Step 3: Configure your server
+
+
+1. In the **Server** blade, enter the **Server Name** as a unique name that is easy for you to remember.
+2. Enter the **Server Admin Login** as **AdventureAdmin**.
+3. Enter the correct value for **Password** and **Confirm Password**.
+4. Select the preferred geographic **Location**. Typically the location should be close to where your application runs.
+5. Click **OK**.
+
+
+![Create server][2]
+
+
+## Step 4: Create your database
+
+
+1. In the SQL Database blade, specify the source of the database by clicking **Select Source**.
+ - If you skip this step, an empty database is created.
+2. Select **Sample**.
+ - This creates a database that is a copy of the standard sample database named **AdventureWorks**.
+ - On Azure SQL Database the *light schema* edition of AdventureWorks is used.
+3. Click **Create** at the bottom of the blade.
+
+
+## Step 5: Configure the firewall
+
+
+The following steps demonstrate how to specify which IP address ranges are allowed to access your database.
+
+
+![Browse server][3]
+
+
+1. In the ribbon on the left-hand side of the screen, click **Browse** and then **SQL Servers**.
+2. From the available options, click the SQL server that you created earlier.
+3. Click **Settings**, then **Firewall**.
+4. Click this link to get your current IP address from [Bing](http://www.bing.com/search?q=my%20ip%20address).
+5. In the Firewall Settings, enter a **Rule Name**, and paste your public IP address from the previous step into the **Start IP** and **End IP** fields.
+6. When complete, click **Save** at the top of the page.
+
+
+![Firewall][4]
+
+
+## Next steps
+
+
+You are now ready to write a small client program that can connect to your database. For a quick start code sample, click one of the following links:
+
+
+- [Connect to and query your SQL Database with C#](sql-database-connect-query.md)
+- *Coming soon:* Client development and quick start samples to SQL Database
+
+
+<!-- Media references. -->
+[1]: ./media/sql-database-get-started/GettingStarted_NewDB.PNG
+[2]: ./media/sql-database-get-started/GettingStarted_CreateServer.png
+[3]: ./media/sql-database-get-started/GettingStarted_BrowseServer.png
+[4]: ./media/sql-database-get-started/GettingStarted_FireWall.png