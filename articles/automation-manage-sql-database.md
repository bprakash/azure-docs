--- conflicted
+++ resolved
@@ -1,51 +1,3 @@
-<<<<<<< HEAD
-<properties 
-	pageTitle="Manage Azure SQL Databases using Azure Automation" 
-	description="Learn about how the Azure Automation service can be used to manage Azure SQL databases at scale." 
-	services="automation, sql-database" 
-	documentationCenter="" 
-	authors="jodoglevy" 
-	manager="eamono" 
-	editor=""/>
-
-<tags 
-	ms.service="sql-database" 
-	ms.workload="data-management" 
-	ms.tgt_pltfrm="na" 
-	ms.devlang="na" 
-	ms.topic="article" 
-	ms.date="02/20/2015" 
-	ms.author="jolevy"/>
-
-
-
-#Managing Azure SQL Databases using Azure Automation
-
-This guide will introduce you to the Azure Automation service, and how it can be used to simplify management of your Azure SQL databases.
-
-
-## What is Azure Automation?
-
-[Azure Automation](http://azure.microsoft.com/services/automation/) is an Azure service for simplifying cloud management through process automation. Using Azure Automation, long-running, manual, error-prone, and frequently repeated tasks can be automated to increase reliability, efficiency, and time to value for your organization.
-
-Azure Automation provides a highly-reliable and highly-available workflow execution engine that scales to meet your needs as your organization grows. In Azure Automation, processes can be kicked off manually, by 3rd-party systems, or at scheduled intervals so that tasks happen exactly when needed.
-
-Lower operational overhead and free up IT / DevOps staff to focus on work that adds business value by moving your cloud management tasks to be run automatically by Azure Automation. 
-
-
-## How can Azure Automation help manage Azure SQL databases?
-
-Azure SQL Database can be managed in Azure Automation by using the PowerShell cmdlets that are available in the [Azure PowerShell tools](https://msdn.microsoft.com/library/azure/jj156055.aspx). Azure Automation has these Azure SQL Database PowerShell cmdlets available out of the box, so that you can perform all of your SQL DB management tasks within the service. You can also pair these cmdlets in Azure Automation with the cmdlets for other Azure services, to automate complex tasks across Azure services and 3rd party systems.
-
-Azure Automation also has the ability to communicate with SQL servers directly, by issuing SQL commands using PowerShell.
-
-
-## Next Steps
-
-Now that you've learned the basics of Azure Automation and how it can be used to manage Azure SQL databases, follow these links to learn more about Azure Automation.
-
-* Check out the Azure Automation [Getting Started Guide](http://go.microsoft.com/fwlink/?LinkId=390560)
-=======
 <properties 
 	pageTitle="Manage Azure SQL Databases using Azure Automation" 
 	description="Learn about how the Azure Automation service can be used to manage Azure SQL databases at scale." 
@@ -91,5 +43,4 @@
 
 Now that you've learned the basics of Azure Automation and how it can be used to manage Azure SQL databases, follow these links to learn more about Azure Automation.
 
-* Check out the Azure Automation [Getting Started Guide](http://go.microsoft.com/fwlink/?LinkId=390560)
->>>>>>> 6ee4a737
+* Check out the Azure Automation [Getting Started Guide](http://go.microsoft.com/fwlink/?LinkId=390560)