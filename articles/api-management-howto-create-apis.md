<properties 
	pageTitle="How to create APIs in Azure API Management" 
	description="Learn how to create and configure APIs in Azure API Management." 
	services="api-management" 
	documentationCenter="" 
	authors="steved0x" 
	manager="dwrede" 
	editor=""/>

<tags 
	ms.service="api-management" 
	ms.workload="mobile" 
	ms.tgt_pltfrm="na" 
	ms.devlang="na" 
	ms.topic="article" 
	ms.date="03/10/2015" 
	ms.author="sdanie"/>

# How to create APIs in Azure API Management

An API in API Management represents a set of operations that can be invoked by client applications. New APIs are created in the publisher portal, and then the desired operations are added. Once the operations are added, the API is added to a product and can be published. Once an API is published, it can be used by subscribed to and used by developers.

This guide shows the first step in the process: how to create and configure a new API in API Management. For more information on adding operations and publishing a product, see [How to add operations to an API][] and [How to create and publish a product][].

## <a name="create-new-api"> </a>Create a new API

APIs are created and configured in the publisher portal. To access the publisher portal, click **Manage** in the Azure Portal for your API Management service.

![Publisher portal][api-management-management-console]

>If you have not yet created an API Management service instance, see [Create an API Management service instance][] in the [Get started with Azure API Management][] tutorial.

Click **APIs** from the **API Management** menu on the left, and then click **add API**.

![Create API][api-management-create-api]

Use the **Add new API** window to configure the new API.

![Add new API][api-management-add-new-api]

The following three fields are used to configure the new API.

-	**Web API title** provides a unique and descriptive name for the API. It is displayed in the developer and management portals.
-	**Web service URL** references the HTTP service implementing the API. API management forwards requests to this address.
-	**Web API URL suffix** is appended to the base URL for the API management service. The base URL is common for all APIs hosted by an API Management service instance. API Management distinguishes APIs by their suffix and therefore the suffix must be unique for every API for a given publisher.
-	**Web API URL scheme** determines which protocols can be used to access the API. HTTPs is specified by default.

Once the three values are configured, click **Save**. Once the new API is created, the summary page for the API is displayed in the management portal.

![API summary][api-management-api-summary]

## <a name="configure-api-settings"> </a>Configure API settings

You can use the **Settings** tab to verify and edit the configuration for an API. **Web API title**, **Web service URL**, and **Web API URL suffix** are initially set when the API is created and can be modified here. **Description** provides an optional description, and **Web API URL scheme** determines which protocols can be used to access the API.

![API settings][api-management-api-settings]

To configure **Proxy authentication** for the web service implementing the API, select the **Security** tab. The **With credentials** drop-down can be used to configure **Basic authentication** or **Mutual certificates** authentication. To use basic authentication, simply enter the desired credentials. For information on using mutual certificate authentication, see [How to secure back-end services using mutual certificate authentication in Azure API Management][].

The **Security** tab can also be used to configure **User authorization** using OAuth 2.0. For more information, see [How to authorize developer accounts using OAuth 2.0 in Azure API Management][].

![Basic authentication settings][api-management-api-settings-credentials]

Click **Save** to save any changes you make to the API settings.

## <a name="next-steps"> </a>Next steps

Once an API is created and the settings configured, the next steps are to add the operations to the API, add the API to a product, and publish it so that it is available for developers. For more information, see the following two guides.

-	[How to add operations to an API][]
-	[How to create and publish a product][]





[api-management-create-api]: ./media/api-management-howto-create-apis/api-management-create-api.png
[api-management-management-console]: ./media/api-management-howto-create-apis/api-management-management-console.png
[api-management-add-new-api]: ./media/api-management-howto-create-apis/api-management-add-new-api.png
[api-management-api-settings]: ./media/api-management-howto-create-apis/api-management-api-settings.png
[api-management-api-settings-credentials]: ./media/api-management-howto-create-apis/api-management-api-settings-credentials.png
[api-management-api-summary]: ./media/api-management-howto-create-apis/api-management-api-summary.png
[api-management-echo-operations]: ./media/api-management-howto-create-apis/api-management-echo-operations.png

[What is an API?]: #what-is-api
[Create a new API]: #create-new-api
[Configure API settings]: #configure-api-settings
[Configure API operations]: #configure-api-operations
[Next steps]: #next-steps

<<<<<<< HEAD
[How to add operations to an API]: ../api-management-howto-add-operations
[How to create and publish a product]: ../api-management-howto-add-products

[Get started with Azure API Management]: ../api-management-get-started
[Create an API Management service instance]: ../api-management-get-started/#create-service-instance
[How to secure back-end services using mutual certificate authentication in Azure API Management]: ../api-management-howto-mutual-certificates
[How to authorize developer accounts using OAuth 2.0 in Azure API Management]: ../api-management-howto-oauth2
=======
[How to add operations to an API]: api-management-howto-add-operations.md
[How to create and publish a product]: api-management-howto-add-products.md

[Get started with Azure API Management]: api-management-get-started.md
[Create an API Management service instance]: api-management-get-started.md#create-service-instance
[How to secure back-end services using mutual certificate authentication in Azure API Management]: api-management-howto-mutual-certificates.md
[How to authorize developer accounts using OAuth 2.0 in Azure API Management]: api-management-howto-oauth2.md
>>>>>>> 8f5664f7
<|MERGE_RESOLUTION|>--- conflicted
+++ resolved
@@ -1,107 +1,97 @@
-<properties 
-	pageTitle="How to create APIs in Azure API Management" 
-	description="Learn how to create and configure APIs in Azure API Management." 
-	services="api-management" 
-	documentationCenter="" 
-	authors="steved0x" 
-	manager="dwrede" 
-	editor=""/>
-
-<tags 
-	ms.service="api-management" 
-	ms.workload="mobile" 
-	ms.tgt_pltfrm="na" 
-	ms.devlang="na" 
-	ms.topic="article" 
-	ms.date="03/10/2015" 
-	ms.author="sdanie"/>
-
-# How to create APIs in Azure API Management
-
-An API in API Management represents a set of operations that can be invoked by client applications. New APIs are created in the publisher portal, and then the desired operations are added. Once the operations are added, the API is added to a product and can be published. Once an API is published, it can be used by subscribed to and used by developers.
-
-This guide shows the first step in the process: how to create and configure a new API in API Management. For more information on adding operations and publishing a product, see [How to add operations to an API][] and [How to create and publish a product][].
-
-## <a name="create-new-api"> </a>Create a new API
-
-APIs are created and configured in the publisher portal. To access the publisher portal, click **Manage** in the Azure Portal for your API Management service.
-
-![Publisher portal][api-management-management-console]
-
->If you have not yet created an API Management service instance, see [Create an API Management service instance][] in the [Get started with Azure API Management][] tutorial.
-
-Click **APIs** from the **API Management** menu on the left, and then click **add API**.
-
-![Create API][api-management-create-api]
-
-Use the **Add new API** window to configure the new API.
-
-![Add new API][api-management-add-new-api]
-
-The following three fields are used to configure the new API.
-
--	**Web API title** provides a unique and descriptive name for the API. It is displayed in the developer and management portals.
--	**Web service URL** references the HTTP service implementing the API. API management forwards requests to this address.
--	**Web API URL suffix** is appended to the base URL for the API management service. The base URL is common for all APIs hosted by an API Management service instance. API Management distinguishes APIs by their suffix and therefore the suffix must be unique for every API for a given publisher.
--	**Web API URL scheme** determines which protocols can be used to access the API. HTTPs is specified by default.
-
-Once the three values are configured, click **Save**. Once the new API is created, the summary page for the API is displayed in the management portal.
-
-![API summary][api-management-api-summary]
-
-## <a name="configure-api-settings"> </a>Configure API settings
-
-You can use the **Settings** tab to verify and edit the configuration for an API. **Web API title**, **Web service URL**, and **Web API URL suffix** are initially set when the API is created and can be modified here. **Description** provides an optional description, and **Web API URL scheme** determines which protocols can be used to access the API.
-
-![API settings][api-management-api-settings]
-
-To configure **Proxy authentication** for the web service implementing the API, select the **Security** tab. The **With credentials** drop-down can be used to configure **Basic authentication** or **Mutual certificates** authentication. To use basic authentication, simply enter the desired credentials. For information on using mutual certificate authentication, see [How to secure back-end services using mutual certificate authentication in Azure API Management][].
-
-The **Security** tab can also be used to configure **User authorization** using OAuth 2.0. For more information, see [How to authorize developer accounts using OAuth 2.0 in Azure API Management][].
-
-![Basic authentication settings][api-management-api-settings-credentials]
-
-Click **Save** to save any changes you make to the API settings.
-
-## <a name="next-steps"> </a>Next steps
-
-Once an API is created and the settings configured, the next steps are to add the operations to the API, add the API to a product, and publish it so that it is available for developers. For more information, see the following two guides.
-
--	[How to add operations to an API][]
--	[How to create and publish a product][]
-
-
-
-
-
-[api-management-create-api]: ./media/api-management-howto-create-apis/api-management-create-api.png
-[api-management-management-console]: ./media/api-management-howto-create-apis/api-management-management-console.png
-[api-management-add-new-api]: ./media/api-management-howto-create-apis/api-management-add-new-api.png
-[api-management-api-settings]: ./media/api-management-howto-create-apis/api-management-api-settings.png
-[api-management-api-settings-credentials]: ./media/api-management-howto-create-apis/api-management-api-settings-credentials.png
-[api-management-api-summary]: ./media/api-management-howto-create-apis/api-management-api-summary.png
-[api-management-echo-operations]: ./media/api-management-howto-create-apis/api-management-echo-operations.png
-
-[What is an API?]: #what-is-api
-[Create a new API]: #create-new-api
-[Configure API settings]: #configure-api-settings
-[Configure API operations]: #configure-api-operations
-[Next steps]: #next-steps
-
-<<<<<<< HEAD
-[How to add operations to an API]: ../api-management-howto-add-operations
-[How to create and publish a product]: ../api-management-howto-add-products
-
-[Get started with Azure API Management]: ../api-management-get-started
-[Create an API Management service instance]: ../api-management-get-started/#create-service-instance
-[How to secure back-end services using mutual certificate authentication in Azure API Management]: ../api-management-howto-mutual-certificates
-[How to authorize developer accounts using OAuth 2.0 in Azure API Management]: ../api-management-howto-oauth2
-=======
-[How to add operations to an API]: api-management-howto-add-operations.md
-[How to create and publish a product]: api-management-howto-add-products.md
-
-[Get started with Azure API Management]: api-management-get-started.md
-[Create an API Management service instance]: api-management-get-started.md#create-service-instance
-[How to secure back-end services using mutual certificate authentication in Azure API Management]: api-management-howto-mutual-certificates.md
-[How to authorize developer accounts using OAuth 2.0 in Azure API Management]: api-management-howto-oauth2.md
->>>>>>> 8f5664f7
+<properties 
+	pageTitle="How to create APIs in Azure API Management" 
+	description="Learn how to create and configure APIs in Azure API Management." 
+	services="api-management" 
+	documentationCenter="" 
+	authors="steved0x" 
+	manager="dwrede" 
+	editor=""/>
+
+<tags 
+	ms.service="api-management" 
+	ms.workload="mobile" 
+	ms.tgt_pltfrm="na" 
+	ms.devlang="na" 
+	ms.topic="article" 
+	ms.date="03/10/2015" 
+	ms.author="sdanie"/>
+
+# How to create APIs in Azure API Management
+
+An API in API Management represents a set of operations that can be invoked by client applications. New APIs are created in the publisher portal, and then the desired operations are added. Once the operations are added, the API is added to a product and can be published. Once an API is published, it can be used by subscribed to and used by developers.
+
+This guide shows the first step in the process: how to create and configure a new API in API Management. For more information on adding operations and publishing a product, see [How to add operations to an API][] and [How to create and publish a product][].
+
+## <a name="create-new-api"> </a>Create a new API
+
+APIs are created and configured in the publisher portal. To access the publisher portal, click **Manage** in the Azure Portal for your API Management service.
+
+![Publisher portal][api-management-management-console]
+
+>If you have not yet created an API Management service instance, see [Create an API Management service instance][] in the [Get started with Azure API Management][] tutorial.
+
+Click **APIs** from the **API Management** menu on the left, and then click **add API**.
+
+![Create API][api-management-create-api]
+
+Use the **Add new API** window to configure the new API.
+
+![Add new API][api-management-add-new-api]
+
+The following three fields are used to configure the new API.
+
+-	**Web API title** provides a unique and descriptive name for the API. It is displayed in the developer and management portals.
+-	**Web service URL** references the HTTP service implementing the API. API management forwards requests to this address.
+-	**Web API URL suffix** is appended to the base URL for the API management service. The base URL is common for all APIs hosted by an API Management service instance. API Management distinguishes APIs by their suffix and therefore the suffix must be unique for every API for a given publisher.
+-	**Web API URL scheme** determines which protocols can be used to access the API. HTTPs is specified by default.
+
+Once the three values are configured, click **Save**. Once the new API is created, the summary page for the API is displayed in the management portal.
+
+![API summary][api-management-api-summary]
+
+## <a name="configure-api-settings"> </a>Configure API settings
+
+You can use the **Settings** tab to verify and edit the configuration for an API. **Web API title**, **Web service URL**, and **Web API URL suffix** are initially set when the API is created and can be modified here. **Description** provides an optional description, and **Web API URL scheme** determines which protocols can be used to access the API.
+
+![API settings][api-management-api-settings]
+
+To configure **Proxy authentication** for the web service implementing the API, select the **Security** tab. The **With credentials** drop-down can be used to configure **Basic authentication** or **Mutual certificates** authentication. To use basic authentication, simply enter the desired credentials. For information on using mutual certificate authentication, see [How to secure back-end services using mutual certificate authentication in Azure API Management][].
+
+The **Security** tab can also be used to configure **User authorization** using OAuth 2.0. For more information, see [How to authorize developer accounts using OAuth 2.0 in Azure API Management][].
+
+![Basic authentication settings][api-management-api-settings-credentials]
+
+Click **Save** to save any changes you make to the API settings.
+
+## <a name="next-steps"> </a>Next steps
+
+Once an API is created and the settings configured, the next steps are to add the operations to the API, add the API to a product, and publish it so that it is available for developers. For more information, see the following two guides.
+
+-	[How to add operations to an API][]
+-	[How to create and publish a product][]
+
+
+
+
+
+[api-management-create-api]: ./media/api-management-howto-create-apis/api-management-create-api.png
+[api-management-management-console]: ./media/api-management-howto-create-apis/api-management-management-console.png
+[api-management-add-new-api]: ./media/api-management-howto-create-apis/api-management-add-new-api.png
+[api-management-api-settings]: ./media/api-management-howto-create-apis/api-management-api-settings.png
+[api-management-api-settings-credentials]: ./media/api-management-howto-create-apis/api-management-api-settings-credentials.png
+[api-management-api-summary]: ./media/api-management-howto-create-apis/api-management-api-summary.png
+[api-management-echo-operations]: ./media/api-management-howto-create-apis/api-management-echo-operations.png
+
+[What is an API?]: #what-is-api
+[Create a new API]: #create-new-api
+[Configure API settings]: #configure-api-settings
+[Configure API operations]: #configure-api-operations
+[Next steps]: #next-steps
+
+[How to add operations to an API]: api-management-howto-add-operations.md
+[How to create and publish a product]: api-management-howto-add-products.md
+
+[Get started with Azure API Management]: api-management-get-started.md
+[Create an API Management service instance]: api-management-get-started.md#create-service-instance
+[How to secure back-end services using mutual certificate authentication in Azure API Management]: api-management-howto-mutual-certificates.md
+[How to authorize developer accounts using OAuth 2.0 in Azure API Management]: api-management-howto-oauth2.md