<properties
<<<<<<< HEAD
   pageTitle="Virtual datacenter | Azure reference architecture"
=======
   pageTitle="Running VMs for an N-tier architecture (Windows) | Reference Architecture | Microsoft Azure"
>>>>>>> a1010b22
   description="How to run Windows VMs for an N-tier architecture in Microsoft Azure."
   services=""
   documentationCenter="na"
   authors="mikewasson"
   manager="roshar"
   editor=""
   tags=""/>

<tags
   ms.service="guidance"
   ms.devlang="na"
   ms.topic="article"
   ms.tgt_pltfrm="na"
   ms.workload="na"
   ms.date="05/16/2016"
   ms.author="mikewasson"/>

<<<<<<< HEAD

# Azure reference architecture: Virtual datacenter (Windows VMs)

This article outlines a set of proven practices for running a reliable N-tier architecture in Microsoft Azure. This article builds on [Running Windows VMs for an N-tier architecture on Azure][blueprints-3-tier]. In this article, we include additional components that can increase the reliability of the application:
=======
# Adding reliability to an N-tier architecture on Azure (Windows VMs)

[AZURE.INCLUDE [pnp-header](../../includes/guidance-pnp-header-include.md)]

This article outlines a set of proven practices for running a reliable N-tier architecture in Microsoft Azure. This article builds on a previous article that shows a basic [N-tier architecture on Azure][blueprints-3-tier]. In this article, we include some additional components that can increase the reliability of the application:
>>>>>>> a1010b22

- A network virtual appliance for greater network security.
- SQL Server AlwaysOn Availability Groups for high availability in the data tier.

> [AZURE.NOTE] Azure has two different deployment models: [Resource Manager][resource-manager-overview] and classic. This article uses Resource Manager, which Microsoft recommends for new deployments.

## Architecture diagram

This article is focused on VM and network infrastructure, not application design. The following diagram shows an abstraction of an N-tier application: 

![IaaS: N-tier](media/blueprints/compute-n-tier-advanced.png)

This diagram builds on the architecture shown in [Running Windows VMs for an N-tier architecture on Azure][blueprints-3-tier], adding the following components:

- **Network virtual appliance**. Provides firewall and other network functionality.

- **SQL Server AlwaysOn Availability Group**. Provides high availability at the data tier, by enabling replication and failover.

The application consists of two services, labeled A and B. For example, they might be web apps or web APIs. Client requests are routed either to service A or to service B, depending on the content of the request (for example, the URL path). Service A writes to a SQL database. Service B sends data to an external service, such as Redis cache or a message queue, which is outside the scope of this article.

These general characteristics imply some high-level requirements for the system:

- Intelligent load balancing, to route requests based on URLs or message content. (Layer-7 load balancing.)
- Logging and monitoring of network traffic.
- Network packet inspection.
- Multiple storage technologies might be used.

## Network virtual appliance

A network virtual appliance (NVA) is a VM running software that performs network functionality. Typical features of an NVA include:

- Firewall.
- Traffic optimization, such as WAN optimization.
- Packet inspection.
- SSL offloading.
- Layer 7 load balancing.
- Logging and reporting

For high availability, place two or more NVAs in an availability set. Use an external load balancer to distribute incoming Internet requests across the instances.

For security, the NVA should have two separate NICs, placed in different subnets. One NIC is for Internet traffic, and the other is for network traffic to the other subnets within the VNet. Configure IP forwarding on the appliance to forward Internet traffic from the front-end NIC to the back-end NIC. Note that some NVA do not support multiple NICs.

> [AZURE.NOTE] This article doesn't cover how to configure the NVA, which depends on the particular appliance.

## Network recommendations

- Generally, put each service or app tier into its own subnet, and set NSGs on each subnet. For more information about designing VNets and subnets, see [Plan and design Azure Virtual Networks][plan-network].

- In the configuration shown here, network traffic within the VNet (between VMs) is _not_ routed through the network virtual appliance. If you need network traffic within the VNet to go through the appliance &mdash; for example, for compliance reasons &mdash; create user defined routes (UDRs) to route the traffic. For more information, see [What are User Defined Routes and IP Forwarding?][udr].

- Use [network security groups][nsg] (NSGs) to isolate subnets. For example, in the previous diagram, the NSG for service A allows network traffic only from the NVA and the management subnet. Of course, the details will depend on your application.

## SQL Server AlwaysOn Availability Groups

We recommend [AlwaysOn Availability Groups][sql-alwayson-ag] for SQL Server high availability. AlwaysOn Availability Groups require a domain controller. All nodes in the Availability Group must be in the same AD domain.

Other tiers connect to the database through an [availability group listener][sql-alwayson-ag-listeners]. The listener enables a SQL client to connect without knowing the name of the physical instance of SQL Server. VMs that access the database must be joined to the domain. The client (in this case, another tier) uses DNS to resolve the listener's virtual network name into IP addresses.


Configuration:

- Create a Windows Server Failover Clustering (WSFC) cluster and a SQL Server AlwaysOn availability group. For more information, see [Getting Started with AlwaysOn Availability Groups][sql-alwayson-getting-started].

- Create an internal load balancer with a static private IP address.

- Create an availability group listener, and map the listener's DNS name to the IP address of an internal load balancer. 

- Create a load balancer rule for the SQL Server listening port (TCP port 1433 by default). The load balancer rule must enable _floating IP_, also called Direct Server Return. This causes the VM to reply directly to the client, which enables a direct connection to the primary replica.

    > [AZURE.NOTE] When floating IP is enabled, the front-end port number must be the same as the back-end port number in the load balancer rule.


When a SQL client tries to connect, the load balancer routes the connection request to the replica that is the current primary. If there is a failover to another replica, the load balancer automatically routes subsequent requests to the new primary replica. For more information, see [Configure load balancer for SQL always on][sql-alwayson-ilb].

During a failover, existing client connections are closed. After the failover completes, new connections will be routed to the new primary replica.

If your app makes significantly more reads than writes, you can offload some of the read-only queries to a secondary replica. See [Using a Listener to Connect to a Read-Only Secondary Replica (Read-Only Routing)][sql-alwayson-read-only-routing].

Test your deployment by [forcing a manual failover][sql-always-on-force-failover].


## Example deployment script

The following Windows batch script creates the N-tier deployment shown in the previous diagram. The script requires version 0.9.20 or later of the [Azure Command-Line Interface (CLI)][azure-cli]. 

The script is designed to work with the SQL Server AlwaysOn Cluster template in the Azure marketplace. You will deploy the this template from the Azure portal, and then run the script. The script executes Azure CLI commands to deploy additional resources.

1. From the Azure portal, deploy the "SQL Server AlwaysOn Cluster" template.  

2. Open the script and edit the folllowing variables to match the values that you used to deploy the template:

    - `USERNAME`: Administrator user name

    - `RESOURCE_GROUP`: Resource group name

    - `LOCATION`: Location

    - `VNET_NAME`: VNET name

    - `SQL_SUBNET_NAME`: SQL Server subnet name

2. Run the script. Pass in your Azure subscription ID, the administrator password, and the IP addresses to whitelist for the jumpbox. For the IP address, you can specify a range using CIDR notation, or a single IP address.

The script does not install the software for the network virtual appliance.

```bat
@ECHO OFF
SETLOCAL ENABLEEXTENSIONS
SETLOCAL ENABLEDELAYEDEXPANSION
SET me=%~n0


:::::::::::::::::::::::::::::::::::::::::::::::::::::::::::::::::::::::::::::::
:: The following variables MUST match the template parameters that you provide 
:: when you deploy the SQL Server AlwaysOn Cluster template. 

::  Administrator user name
SET USERNAME=testuser
:: Resource group
SET RESOURCE_GROUP=app1-dev-rg
:: Location
SET LOCATION=westus
:: Virtual network name
SET VNET_NAME=autohaVNET
:: SQL Server subnet name
SET SQL_SUBNET_NAME=subnet-2

:::::::::::::::::::::::::::::::::::::::::::::::::::::::::::::::::::::::::::::::

	
:::::::::::::::::::::::::::::::::::::::::::::::::::::::::::::::::::::::::::::::
:: Set up variables for deploying resources to Azure.
:: Change these variables for your own deployment as needed.

:: The APP_NAME variable must not exceed 4 characters in size.
:: If it does the 15 character size limitation of the VM name may be exceeded.
SET APP_NAME=app1
SET ENVIRONMENT=dev

SET NUM_VM_INSTANCES_SERVICE_TIER_1=3
SET NUM_VM_INSTANCES_SERVICE_TIER_2=3
SET NUM_VM_INSTANCES_DMZ_TIER=2
SET NUM_VM_INSTANCES_MANAGE_TIER=1

:: Set IP range for various subnets using CIDR-format
SET VNET_IP_RANGE=10.0.0.0/16
SET SERVICE_SUBNET_IP_RANGE_1=10.0.2.0/24
SET SERVICE_SUBNET_IP_RANGE_2=10.0.3.0/24
SET MANAGE_SUBNET_IP_RANGE=10.0.4.0/26

:: DMZ has multiple NIC VMs with each NIC in separate subnet
SET DMZ_SUBNET_IP_RANGE_1=10.0.5.0/26
SET DMZ_SUBNET_IP_RANGE_2=10.0.6.0/26

:: Number of service tiers to create
SET SERVICE_TIER_COUNT=2

:: Set IP address of Internal Load Balancer in the high end of subnet's IP range
:: to keep separate from IP addresses assigned to VM's that start at the low end.
SET SERVICE_ILB_IP_1=10.0.2.250
SET SERVICE_ILB_IP_2=10.0.3.250

:: Remote access port for the RDP rule
SET REMOTE_ACCESS_PORT=3389

:: For Windows, use the following command to get the list of URNs:
:: azure vm image list %LOCATION% MicrosoftWindowsServer WindowsServer 2012-R2-Datacenter
SET WINDOWS_BASE_IMAGE=MicrosoftWindowsServer:WindowsServer:2012-R2-Datacenter:4.0.20160126

:: Changing the image to Linux since FW appliances are available for OSS only as of now
:: azure vm image list %LOCATION% canonical ubuntuserver 14.04.3-LTS
SET APPLIANCE_BASE_IMAGE=canonical:ubuntuserver:14.04.3-LTS:14.04.201602171

:: For a list of VM sizes see: https://azure.microsoft.com/en-us/documentation/articles/virtual-machines-size-specs/
:: To see the VM sizes available in a region:
:: 	azure vm sizes --location <<location>>
SET VM_SIZE=Standard_DS1

:: For DMZ we need VMs with multiple NICs, therefore using the minimum supported size for 2 NICs
SET DMZ_VM_SIZE=Standard_DS2

:: Validate command line arguments
IF "%~3"=="" (
    ECHO Usage: %me% subscription-id admin-address-whitelist-CIDR-format admin-password
    ECHO 	For example: %me% xxxxxxxx-xxxx-xxxx-xxxx-xxxxxxxxxxxx nnn.nnn.nnn.nnn/mm pwd
    EXIT /B
	)

:: Explicitly set the subscription to avoid confusion as to which subscription
:: is active/default
SET SUBSCRIPTION=%1
SET ADMIN_ADDRESS_PREFIX=%2
SET PASSWORD=%3

:: Set up the names of things using recommended conventions. 
SET PUBLIC_IP_NAME=%APP_NAME%-pip
SET DIAGNOSTICS_STORAGE=%APP_NAME:-=%diag
SET JUMPBOX_PUBLIC_IP_NAME=%APP_NAME%-jumpbox-pip
SET JUMPBOX_NIC_NAME=%APP_NAME%-mgt-vm1-nic1

:: Make sure we are in ARM mode
CALL azure config mode arm

:: AlwaysOn template creates a public load balancer that we do not need.
SET SQL_RDP_LB_NAME=rdpLoadBalancer

:: Set up the postfix variables attached to most CLI commands
SET POSTFIX=--resource-group %RESOURCE_GROUP% --subscription %SUBSCRIPTION%

::::::::::::::::::::::::::::::::::::::::::::::::::::::::::::::::::::::::::
:: Create root level resources

:: Create the storage account for diagnostics logs
CALL :CallCLI azure storage account create --type LRS --location %LOCATION% %POSTFIX% %DIAGNOSTICS_STORAGE%

:: Create the jumpbox public IP address (dynamic)
CALL :CallCLI azure network public-ip create --name %JUMPBOX_PUBLIC_IP_NAME% --location %LOCATION% %POSTFIX%


::::::::::::::::::::::::::::::::::::::::::::::::::::::::::::::::::::::::::
:: Create multiple service tiers including subnets and other resources

FOR /L %%I IN (1,1,%SERVICE_TIER_COUNT%) DO CALL :CreateServiceTier %%I svc%%I


::::::::::::::::::::::::::::::::::::::::::::::::::::::::::::::::::::::::::
:: Create the management tier including subnet and other resources
:: Management subnet has no load balancer, no availability set, and two VMs

SET SUBNET_NAME=%APP_NAME%-mgt-subnet
SET USING_AVAILSET=false

:: Create the subnet
CALL :CallCLI azure network vnet subnet create --vnet-name %VNET_NAME% --address-prefix ^
  %MANAGE_SUBNET_IP_RANGE% --name %SUBNET_NAME% %POSTFIX%

:: Create VMs and per-VM resources
FOR /L %%I IN (1,1,%NUM_VM_INSTANCES_MANAGE_TIER%) DO CALL :CreateVM %%I mgt %SUBNET_NAME% %USING_AVAILSET%


::::::::::::::::::::::::::::::::::::::::::::::::::::::::::::::::::::::::::
:: Create the DMZ tier
:: DMZ tier has external load balancer, two subnets, an availability set and two Fortinet VMs

SET LB_NAME=%APP_NAME%-dmz-lb
SET SUBNET_FRONTEND_NAME=%APP_NAME%-dmz-fe-subnet
SET SUBNET_BACKEND_NAME=%APP_NAME%-dmz-be-subnet
SET AVAILSET_NAME=%APP_NAME%-dmz-as
SET LB_DOMAIN_NAME=%APP_NAME%%ENVIRONMENT%lb
SET USING_AVAILSET=true

:: Create the DMZ tier external load balancer
CALL :CallCLI azure network lb create --name %LB_NAME% --location %LOCATION% %POSTFIX%

:: Create the frontend subnet
CALL :CallCLI azure network vnet subnet create --vnet-name %VNET_NAME% --address-prefix ^
  %DMZ_SUBNET_IP_RANGE_1% --name %SUBNET_FRONTEND_NAME% %POSTFIX%
  
:: Create the backend subnet
CALL :CallCLI azure network vnet subnet create --vnet-name %VNET_NAME% --address-prefix ^
  %DMZ_SUBNET_IP_RANGE_2% --name %SUBNET_BACKEND_NAME% %POSTFIX%

:: Create the availability sets
CALL :CallCLI azure availset create --name %AVAILSET_NAME% --location %LOCATION% %POSTFIX%

:: Create a public IP address
CALL :CallCLI azure network public-ip create --name %PUBLIC_IP_NAME% --domain-name-label ^
  %LB_DOMAIN_NAME% --idle-timeout 4 --location %LOCATION% %POSTFIX%

:: Create the load balancer frontend-ip using a public IP address and subnet
CALL :CallCLI azure network lb frontend-ip create --name %LB_NAME%-frontend --lb-name ^
  %LB_NAME% --public-ip-name %PUBLIC_IP_NAME% --subnet-name %SUBNET_FRONTEND_NAME% %POSTFIX%

CALL :CreateCommonLBResources %LB_NAME%

:: Create VMs and per-VM resources
FOR /L %%I IN (1,1,%NUM_VM_INSTANCES_DMZ_TIER%) DO CALL :CreateNaVM %%I dmz %SUBNET_FRONTEND_NAME% %SUBNET_BACKEND_NAME% %USING_AVAILSET% %LB_NAME%


::::::::::::::::::::::::::::::::::::::::::::::::::::::::::::::::::::::::::
:: Network Security Group Rules

:: The Jump box NSG rule allows inbound remote access traffic from admin-address-prefix script parameter.
:: To view the provisioned NSG rules, go to the portal (portal.azure.com) and view the
:: Inbound and Outbound rules for the NSG.
:: Don't forget that there are default rules that are also visible through the portal.		

:: Jumpbox NSG rules

SET MANAGE_NSG_NAME=%APP_NAME%-mgt-nsg					

CALL :CallCLI azure network nsg create --name %MANAGE_NSG_NAME% --location %LOCATION% %POSTFIX%
CALL :CallCLI azure network nsg rule create --nsg-name %MANAGE_NSG_NAME% --name admin-rdp-allow ^
	--access Allow --protocol Tcp --direction Inbound --priority 100 ^
	--source-address-prefix %ADMIN_ADDRESS_PREFIX% --source-port-range * ^
	--destination-address-prefix * --destination-port-range %REMOTE_ACCESS_PORT% %POSTFIX%

:: Associate the NSG rule with the jumpbox NIC
CALL :CallCLI azure network nic set --name %JUMPBOX_NIC_NAME% ^
	--network-security-group-name %MANAGE_NSG_NAME% %POSTFIX%

:: Make Jump Box publically accessible
CALL :CallCLI azure network nic set --name %JUMPBOX_NIC_NAME% --public-ip-name %JUMPBOX_PUBLIC_IP_NAME% %POSTFIX%
	
:: SQL AlwaysOn AG tier NSG rules

:: No NSG is created in SQL AlwaysOn deployment since it uses rdp load balancer
SET SQL_TIER_NSG_NAME=%APP_NAME%-sql-nsg

:: Delete the existing rdp load balancer in SQL tier since not needed
CALL :CallCLI azure network lb delete --name %SQL_RDP_LB_NAME% --quiet %POSTFIX%

CALL :CallCLI azure network nsg create --name %SQL_TIER_NSG_NAME% --location %LOCATION% %POSTFIX%

:: Allow inbound traffic from service tier subnet to the SQL tier
CALL azure network nsg rule create --nsg-name %SQL_TIER_NSG_NAME% --name svc-allow ^
	--access Allow --protocol * --direction Inbound --priority 100 ^
	--source-address-prefix %SERVICE_SUBNET_IP_RANGE_1% --source-port-range * ^
	--destination-address-prefix * --destination-port-range * %POSTFIX%	

:: Allow inbound remote access traffic from management subnet
CALL :CallCLI azure network nsg rule create --nsg-name %SQL_TIER_NSG_NAME% --name manage-rdp-allow ^
	--access Allow --protocol Tcp --direction Inbound --priority 200 ^
	--source-address-prefix %MANAGE_SUBNET_IP_RANGE% --source-port-range * ^
	--destination-address-prefix * --destination-port-range %REMOTE_ACCESS_PORT% %POSTFIX%

:: Deny all other inbound traffic from within vnet
CALL :CallCLI azure network nsg rule create --nsg-name %SQL_TIER_NSG_NAME% --name vnet-deny ^
	--access Deny --protocol * --direction Inbound --priority 1000 ^
	--source-address-prefix VirtualNetwork --source-port-range * ^
	--destination-address-prefix * --destination-port-range * %POSTFIX%

:: Associate the NSG rule with the subnet
CALL :CallCLI azure network vnet subnet set --vnet-name %VNET_NAME% --name %SQL_SUBNET_NAME% ^
	--network-security-group-name %SQL_TIER_NSG_NAME% %POSTFIX%	
	
GOTO :eof

:::::::::::::::::::::::::::::::::::::::::::::::::::::::::::::::::::::::::
:: Subroutine to create the service tier
:: Service tier has an internal load balancer, availability set, and three VMs

:CreateServiceTier

SET LB_NAME=%APP_NAME%-%2-lb
SET SUBNET_NAME=%APP_NAME%-%2-subnet
SET AVAILSET_NAME=%APP_NAME%-%2-as
SET USING_AVAILSET=true

:: Set a temporary variable to service tier subnet IP range number and use the actual
:: value to setup SUBNET_IP_RANGE
SET SUBNET_IP_RANGE=SERVICE_SUBNET_IP_RANGE_%1
REM for /f "delims=" %%J in ('call echo %%TEMP_SUBNET_VAR%%') do set @SUBNET_IP_RANGE=%%J

:: Set a temporary variable to service tier ILB IP number and use the actual
:: value to setup ILB IP
SET SERVICE_ILB_IP=SERVICE_ILB_IP_%1
REM for /f "delims=" %%K in ('call echo %%TEMP_ILB_VAR%%') do set @SERVICE_ILB_IP=%%K

ECHO Creating resources for service tier: %2

:: Create the service tier internal load balancer
CALL :CallCLI azure network lb create --name %LB_NAME% --location %LOCATION% %POSTFIX%

:: Create the subnet
CALL :CallCLI azure network vnet subnet create --vnet-name %VNET_NAME% --address-prefix ^
  !%SUBNET_IP_RANGE%! --name %SUBNET_NAME% %POSTFIX%

:: Create the availability sets
CALL :CallCLI azure availset create --name %AVAILSET_NAME% --location %LOCATION% %POSTFIX%

:: Create the load balancer frontend-ip using a private IP address and subnet
CALL :CallCLI azure network lb frontend-ip create --name %LB_NAME%-frontend --lb-name ^
  %LB_NAME% --private-ip-address !%SERVICE_ILB_IP%! --subnet-name %SUBNET_NAME% ^
  --subnet-vnet-name %VNET_NAME% %POSTFIX%

:: Service tier NSG rules

SET SERVICE_TIER_NSG_NAME=%APP_NAME%-%2-nsg

CALL :CallCLI azure network nsg create --name %SERVICE_TIER_NSG_NAME% --location %LOCATION% %POSTFIX%

:: Allow inbound traffic from DMZ tier backend subnet to the service tier
CALL :CallCLI azure network nsg rule create --nsg-name %SERVICE_TIER_NSG_NAME% --name dmz-allow ^
	--access Allow --protocol * --direction Inbound --priority 100 ^
	--source-address-prefix %DMZ_SUBNET_IP_RANGE_2% --source-port-range * ^
	--destination-address-prefix * --destination-port-range * %POSTFIX%

:: Allow inbound remote access traffic from management subnet
CALL :CallCLI azure network nsg rule create --nsg-name %SERVICE_TIER_NSG_NAME% --name manage-rdp-allow ^
	--access Allow --protocol Tcp --direction Inbound --priority 200 ^
	--source-address-prefix %MANAGE_SUBNET_IP_RANGE% --source-port-range * ^
	--destination-address-prefix * --destination-port-range %REMOTE_ACCESS_PORT% %POSTFIX%

:: Deny all other inbound traffic from within vnet
CALL :CallCLI azure network nsg rule create --nsg-name %SERVICE_TIER_NSG_NAME% --name vnet-deny ^
	--access Deny --protocol * --direction Inbound --priority 1000 ^
	--source-address-prefix VirtualNetwork --source-port-range * ^
	--destination-address-prefix * --destination-port-range * %POSTFIX%

:: Associate the NSG rule with the subnet
CALL :CallCLI azure network vnet subnet set --vnet-name %VNET_NAME% --name %SUBNET_NAME% ^
	--network-security-group-name %SERVICE_TIER_NSG_NAME% %POSTFIX%									
  
CALL :CreateCommonLBResources %LB_NAME%

:: Set a temporary variable to number of VMs in service tier and use the actual
:: value to call VM creation subroutine
SET NUM_VM_INSTANCES_SERVICE_TIER=NUM_VM_INSTANCES_SERVICE_TIER_%1
REM for /f "delims=" %%J in ('call echo %%TEMP_VM_VAR%%') do set @NUM_VM_INSTANCES_SERVICE_TIER=%%J

:: Create VMs and per-VM resources
FOR /L %%I IN (1,1,!%NUM_VM_INSTANCES_SERVICE_TIER%!) DO CALL :CreateVM %%I %2 %SUBNET_NAME% %USING_AVAILSET% %LB_NAME%

GOTO :eof


::::::::::::::::::::::::::::::::::::::::::::::::::::::::::::::::::::::::::
:: Subroutine to create load balancer resouces: back-end address pool, health probe, and rule

:CreateCommonLBResources

SET LB_NAME=%1
SET LB_FRONTEND_NAME=%LB_NAME%-frontend
SET LB_BACKEND_NAME=%LB_NAME%-backend-pool
SET LB_PROBE_NAME=%LB_NAME%-probe

ECHO Creating resources for load balancer: %LB_NAME%

:: Create LB back-end address pool
CALL :CallCLI azure network lb address-pool create --name %LB_BACKEND_NAME% --lb-name ^
  %LB_NAME% %POSTFIX%

:: Create a health probe for an HTTP endpoint
CALL :CallCLI azure network lb probe create --name %LB_PROBE_NAME% --lb-name %LB_NAME% ^
  --port 80 --interval 5 --count 2 --protocol http --path / %POSTFIX%

:: Create a load balancer rule for HTTP
CALL :CallCLI azure network lb rule create --name %LB_NAME%-rule-http --protocol tcp ^
  --lb-name %LB_NAME% --frontend-port 80 --backend-port 80 --frontend-ip-name ^
  %LB_FRONTEND_NAME% --probe-name %LB_PROBE_NAME% %POSTFIX%

GOTO :eof  


::::::::::::::::::::::::::::::::::::::::::::::::::::::::::::::::::::::::::
:: Subroutine to create the VMs and per-VM resources

:CreateVm

SET TIER_NAME=%2
SET SUBNET_NAME=%3
SET NEEDS_AVAILABILITY_SET=%4
SET LB_NAME=%5

ECHO Creating VM %1 in the %TIER_NAME% tier, in subnet %SUBNET_NAME%.
ECHO NEEDS_AVAILABILITY_SET="%NEEDS_AVAILABILITY_SET%" and LB_NAME="%LB_NAME%"

SET AVAILSET_NAME=%APP_NAME%-%TIER_NAME%-as
SET VM_NAME=%APP_NAME%-%TIER_NAME%-vm%1
SET NIC_NAME=%VM_NAME%-nic1
SET VHD_STORAGE=%VM_NAME:-=%st1
SET /a RDP_PORT=50001 + %1

SET LB_FRONTEND_NAME=%LB_NAME%-frontend
SET LB_BACKEND_NAME=%LB_NAME%-backend-pool

:: Create NIC for VM1
CALL :CallCLI azure network nic create --name %NIC_NAME% --subnet-name %SUBNET_NAME% ^
  --subnet-vnet-name %VNET_NAME% --location %LOCATION% %POSTFIX%

IF NOT "%LB_NAME%"=="" (
	:: Add NIC to back-end address pool
	SET LB_BACKEND_NAME=%LB_NAME%-backend-pool
	CALL azure network nic address-pool create --name %NIC_NAME% --lb-name %LB_NAME% ^
	  --lb-address-pool-name %LB_BACKEND_NAME% %POSTFIX%
)  
  
:: Create the storage account for the OS VHD
CALL :CallCLI azure storage account create --type PLRS --location %LOCATION% ^
 %VHD_STORAGE% %POSTFIX%

SET AVAILSET_SCRIPT=
IF "%NEEDS_AVAILABILITY_SET%"=="true" (
	SET AVAILSET_SCRIPT=--availset-name %AVAILSET_NAME%
)

:: Create the VM
CALL :CallCLI azure vm create --name %VM_NAME% --os-type Windows --image-urn ^
    %WINDOWS_BASE_IMAGE% --vm-size %VM_SIZE% --vnet-subnet-name %SUBNET_NAME% ^
    --nic-name %NIC_NAME% --vnet-name %VNET_NAME% --storage-account-name ^
    %VHD_STORAGE% --os-disk-vhd "%VM_NAME%-osdisk.vhd" --admin-username ^
    "%USERNAME%" --admin-password "%PASSWORD%" --boot-diagnostics-storage-uri ^
    "https://%DIAGNOSTICS_STORAGE%.blob.core.windows.net/" --location %LOCATION% ^
	%AVAILSET_SCRIPT% %POSTFIX%

:: Attach a data disk
CALL :CallCLI azure vm disk attach-new --vm-name %VM_NAME% --size-in-gb 128 --vhd-name ^
  %VM_NAME%-data1.vhd --storage-account-name %VHD_STORAGE% %POSTFIX%

goto :eof


::::::::::::::::::::::::::::::::::::::::::::::::::::::::::::::::::::::::::
:: Subroutine to create NA VMs and per-VM resources

:CreateNaVm

SET TIER_NAME=%2
SET SUBNET_FRONTEND_NAME=%3
SET SUBNET_BACKEND_NAME=%4
SET NEEDS_AVAILABILITY_SET=%5
SET LB_NAME=%6

ECHO Creating VM %1 in the %TIER_NAME% tier, in subnet %SUBNET_NAME%.
ECHO NEEDS_AVAILABILITY_SET="%NEEDS_AVAILABILITY_SET%" and LB_NAME="%LB_NAME%"

SET AVAILSET_NAME=%APP_NAME%-%TIER_NAME%-as
SET VM_NAME=%APP_NAME%-%TIER_NAME%-vm%1
SET NIC_NAME_1=%VM_NAME%-nic1
SET NIC_NAME_2=%VM_NAME%-nic2

SET VHD_STORAGE=%VM_NAME:-=%st1
SET /a RDP_PORT=50001 + %1

SET LB_FRONTEND_NAME=%LB_NAME%-frontend
SET LB_BACKEND_NAME=%LB_NAME%-backend-pool

:: Create first NIC for VM1
CALL :CallCLI azure network nic create --name %NIC_NAME_1% --subnet-name %SUBNET_FRONTEND_NAME% ^
  --subnet-vnet-name %VNET_NAME% --location %LOCATION% %POSTFIX%

:: Create second NIC for VM1
CALL :CallCLI azure network nic create --name %NIC_NAME_2% --subnet-name %SUBNET_BACKEND_NAME% ^
  --subnet-vnet-name %VNET_NAME% --location %LOCATION% %POSTFIX%

IF NOT "%LB_NAME%"=="" (
	:: Add first NIC to back-end address pool
	SET LB_BACKEND_NAME=%LB_NAME%-backend-pool
	CALL azure network nic address-pool create --name %NIC_NAME_1% --lb-name %LB_NAME% ^
	  --lb-address-pool-name %LB_BACKEND_NAME% %POSTFIX%
)  

:: Create the storage account for the OS VHD
CALL :CallCLI azure storage account create --type PLRS --location %LOCATION% ^
 %VHD_STORAGE% %POSTFIX%


SET AVAILSET_SCRIPT=
IF "%NEEDS_AVAILABILITY_SET%"=="true" (
	SET AVAILSET_SCRIPT=--availset-name %AVAILSET_NAME%
)
:: Create the VM
CALL :CallCLI azure vm create --name %VM_NAME% --os-type Linux --image-urn ^
  %APPLIANCE_BASE_IMAGE% --vm-size %DMZ_VM_SIZE% --nic-names %NIC_NAME_1%,%NIC_NAME_2% ^
  --vnet-name %VNET_NAME% --storage-account-name ^
  %VHD_STORAGE% --os-disk-vhd "%VM_NAME%-osdisk.vhd" --admin-username ^
  "%USERNAME%" --admin-password "%PASSWORD%" --boot-diagnostics-storage-uri ^
  "https://%DIAGNOSTICS_STORAGE%.blob.core.windows.net/" --location %LOCATION% ^
  %AVAILSET_SCRIPT% %POSTFIX%

:: Attach a data disk
CALL :CallCLI azure vm disk attach-new --vm-name %VM_NAME% --size-in-gb 128 --vhd-name ^
  %VM_NAME%-data1.vhd --storage-account-name %VHD_STORAGE% %POSTFIX%

GOTO :eof

::::::::::::::::::::::::::::::::::::::::::::::::::::::::::::::::::::::::::::::::
:: Subroutine to facilitate error handling

:CallCLI
SETLOCAL
CALL %*
IF %ERRORLEVEL% NEQ 0 (
    Echo Error executing CLI Command: %*
    
	REM This command executes in the main script context so we can exit the whole script on an error
    (GOTO) 2> NUL & GOTO :eof
)
GOTO :eof
```

## Next steps

- If you need higher availability than the SLAs provide, replicate the application across two datacenters and use Azure Traffic Manager for failover. For more information, see [Azure reference architecture: Running Windows VMs in multiple datacenters on Azure][multi-dc].    

- To learn more about setting up a DMZ with a virtual appliance, see [Virtual appliance scenario][virtual-appliance-scenario].

<!-- links -->

[azure-cli]: ../virtual-machines-command-line-tools.md
[blueprints-3-tier]: guidance-compute-3-tier-vm.md
[multi-dc]: guidance-compute-multiple-datacenters.md
[nsg]: ../virtual-network/virtual-networks-nsg.md
[plan-network]: ../virtual-network/virtual-network-vnet-plan-design-arm.md
[resource-manager-overview]: ../resource-group-overview.md
[sql-alwayson-ag]: https://msdn.microsoft.com/en-us/library/hh510230.aspx
[sql-alwayson-ag-listeners]: https://msdn.microsoft.com/en-us/library/hh213417.aspx
[sql-always-on-force-failover]: https://msdn.microsoft.com/en-us/library/ff877957.aspx
[sql-alwayson-getting-started]: https://msdn.microsoft.com/en-us/library/gg509118.aspx
[sql-alwayson-ilb]: https://blogs.msdn.microsoft.com/igorpag/2016/01/25/configure-an-ilb-listener-for-sql-server-alwayson-availability-groups-in-azure-arm/
[sql-alwayson-read-only-routing]: https://technet.microsoft.com/en-us/library/hh213417.aspx#ConnectToSecondary
[sql-alwayson-arm-template]: https://azure.microsoft.com/en-us/documentation/templates/sql-server-2014-alwayson-dsc/
[udr]: ../virtual-network/virtual-networks-udr-overview.md
[virtual-appliance-scenario]: ../virtual-network/virtual-network-scenario-udr-gw-nva.md<|MERGE_RESOLUTION|>--- conflicted
+++ resolved
@@ -1,9 +1,5 @@
 <properties
-<<<<<<< HEAD
-   pageTitle="Virtual datacenter | Azure reference architecture"
-=======
-   pageTitle="Running VMs for an N-tier architecture (Windows) | Reference Architecture | Microsoft Azure"
->>>>>>> a1010b22
+   pageTitle="Virtual datacenter | Reference Architecture | Microsoft Azure"
    description="How to run Windows VMs for an N-tier architecture in Microsoft Azure."
    services=""
    documentationCenter="na"
@@ -21,18 +17,11 @@
    ms.date="05/16/2016"
    ms.author="mikewasson"/>
 
-<<<<<<< HEAD
-
 # Azure reference architecture: Virtual datacenter (Windows VMs)
 
+[AZURE.INCLUDE [pnp-header](../../includes/guidance-pnp-header-include.md)]
+
 This article outlines a set of proven practices for running a reliable N-tier architecture in Microsoft Azure. This article builds on [Running Windows VMs for an N-tier architecture on Azure][blueprints-3-tier]. In this article, we include additional components that can increase the reliability of the application:
-=======
-# Adding reliability to an N-tier architecture on Azure (Windows VMs)
-
-[AZURE.INCLUDE [pnp-header](../../includes/guidance-pnp-header-include.md)]
-
-This article outlines a set of proven practices for running a reliable N-tier architecture in Microsoft Azure. This article builds on a previous article that shows a basic [N-tier architecture on Azure][blueprints-3-tier]. In this article, we include some additional components that can increase the reliability of the application:
->>>>>>> a1010b22
 
 - A network virtual appliance for greater network security.
 - SQL Server AlwaysOn Availability Groups for high availability in the data tier.
