---
title: SQL error codes - database connection error | Microsoft Docs
description: 'Learn about SQL error codes for SQL Database client applications, such as common database connection errors, database copy issues, and general errors. '
keywords: sql error code,access sql,database connection error,sql error codes
services: sql-database
documentationcenter: ''
author: stevestein
manager: jhubbard
editor: ''

ms.assetid: 2a23e4ca-ea93-4990-855a-1f9f05548202
ms.service: sql-database
ms.custom: develop apps
ms.workload: drivers
ms.tgt_pltfrm: na
ms.devlang: na
ms.topic: article
ms.date: 07/25/2017
ms.author: sstein

---
# SQL error codes for SQL Database client applications: Database connection errors and other issues

This article lists SQL error codes for SQL Database client applications, including database connection errors, transient errors (also called transient faults), resource governance errors, database copy issues, elastic pool, and other errors. Most categories are particular to Azure SQL Database, and do not apply to Microsoft SQL Server.

## Database connection errors, transient errors, and other temporary errors
The following table covers the SQL error codes for connection loss errors, and other transient errors you might encounter when your application attempts to access SQL Database. For getting started tutorials on how to connect to Azure SQL Database, see [Connecting to Azure SQL Database](sql-database-libraries.md).

### Most common database connection errors and transient fault errors
The Azure infrastructure has the ability to dynamically reconfigure servers when heavy workloads arise in the SQL Database service.  This dynamic behavior might cause your client program to lose its connection to SQL Database. This kind of error condition is called a *transient fault*.

It is strongly recommended that your client program has retry logic so that it could reestablish a connection after giving the transient fault time to correct itself.  We recommend that you delay for 5 seconds before your first retry. Retrying after a delay shorter than 5 seconds risks overwhelming the cloud service. For each subsequent retry the delay should grow exponentially, up to a maximum of 60 seconds.

Transient fault errors typically manifest as one of the following error messages from your client programs:

<<<<<<< HEAD
* Database (db_name) on server (Azure_instance) is not currently available. Please retry the connection later. If the problem persists, contact customer support, and provide them the session tracing ID of (session_id)
* Database (db_name) on server (Azure_instance) is not currently available. Please retry the connection later. If the problem persists, contact customer support, and provide them the session tracing ID of (session_id). (Microsoft SQL Server, Error: 40613)
=======
* Database &lt;db_name&gt; on server &lt;Azure_instance&gt; is not currently available. Please retry the connection later. If the problem persists, contact customer support, and provide them the session tracing ID of &lt;session_id&gt;
* Database &lt;db_name&gt; on server &lt;Azure_instance&gt; is not currently available. Please retry the connection later. If the problem persists, contact customer support, and provide them the session tracing ID of &lt;session_id&gt;. (Microsoft SQL Server, Error: 40613)
>>>>>>> c27dfa55
* An existing connection was forcibly closed by the remote host.
* System.Data.Entity.Core.EntityCommandExecutionException: An error occurred while executing the command definition. See the inner exception for details. ---> System.Data.SqlClient.SqlException: A transport-level error has occurred when receiving results from the server. (provider: Session Provider, error: 19 - Physical connection is not usable)
* An connection attempt to a secondary database failed because the database is in the process of reconfguration and it is busy applying new pages while in the middle of an active transation on the primary database. 

For code examples of retry logic, see:

* [Connection Libraries for SQL Database and SQL Server](sql-database-libraries.md) 
* [Actions to fix connection errors and transient errors in SQL Database](sql-database-connectivity-issues.md)

A discussion of the *blocking period* for clients that use ADO.NET is available in [SQL Server Connection Pooling (ADO.NET)](http://msdn.microsoft.com/library/8xx3tyca.aspx).

### Transient fault error codes
The following errors are transient, and should be retried in application logic: 

| Error code | Severity | Description |
| ---:| ---:|:--- |
| 4060 |16 |Cannot open database "%.&#x2a;ls" requested by the login. The login failed. |
| 40197 |17 |The service has encountered an error processing your request. Please try again. Error code %d.<br/><br/>You receive this error when the service is down due to software or hardware upgrades, hardware failures, or any other failover problems. The error code (%d) embedded within the message of error 40197 provides additional information about the kind of failure or failover that occurred. Some examples of the error codes are embedded within the message of error 40197 are 40020, 40143, 40166, and 40540.<br/><br/>Reconnecting to your SQL Database server automatically connects you to a healthy copy of your database. Your application must catch error 40197, log the embedded error code (%d) within the message for troubleshooting, and try reconnecting to SQL Database until the resources are available, and your connection is established again. |
| 40501 |20 |The service is currently busy. Retry the request after 10 seconds. Incident ID: %ls. Code: %d.<br/><br/>For more information, see:<br/>• [Azure SQL Database resource limits](sql-database-service-tiers.md). |
| 40613 |17 |Database '%.&#x2a;ls' on server '%.&#x2a;ls' is not currently available. Please retry the connection later. If the problem persists, contact customer support, and provide them the session tracing ID of '%.&#x2a;ls'. |
| 49918 |16 |Cannot process request. Not enough resources to process request.<br/><br/>The service is currently busy. Please retry the request later. |
| 49919 |16 |Cannot process create or update request. Too many create or update operations in progress for subscription "%ld".<br/><br/>The service is busy processing multiple create or update requests for your subscription or server. Requests are currently blocked for resource optimization. Query [sys.dm_operation_status](https://msdn.microsoft.com/library/dn270022.aspx) for pending operations. Wait till pending create or update requests are complete or delete one of your pending requests and retry your request later. |
<<<<<<< HEAD
| 49920 |16 |Cannot process request. Too many operations in progress for subscription "%Id".<br/><br/>The service is busy processing multiple requests for this subscription. Requests are currently blocked for resource optimization. Query [sys.dm_operation_status](https://msdn.microsoft.com/library/dn270022.aspx) for operation status. Wait until pending requests are complete or delete one of your pending requests and retry your request later. |
=======
| 49920 |16 |Cannot process request. Too many operations in progress for subscription "%ld".<br/><br/>The service is busy processing multiple requests for this subscription. Requests are currently blocked for resource optimization. Query [sys.dm_operation_status](https://msdn.microsoft.com/library/dn270022.aspx) for operation status. Wait until pending requests are complete or delete one of your pending requests and retry your request later. |
| 4221 |16 |Login to read-secondary failed due to long wait on 'HADR_DATABASE_WAIT_FOR_TRANSITION_TO_VERSIONING'. The replica is not available for login because row versions are missing for transactions that were in-flight when the replica was recycled. The issue can be resolved by rolling back or committing the active transactions on the primary replica. Occurrences of this condition can be minimized by avoiding long write transactions on the primary. |
>>>>>>> c27dfa55

## Database copy errors
The following errors can be encountered while copying a database in Azure SQL Database. For more information, see [Copy an Azure SQL Database](sql-database-copy.md).

| Error code | Severity | Description |
| ---:| ---:|:--- |
| 40635 |16 |Client with IP address '%.&#x2a;ls' is temporarily disabled. |
| 40637 |16 |Create database copy is currently disabled. |
| 40561 |16 |Database copy failed. Either the source or target database does not exist. |
| 40562 |16 |Database copy failed. The source database has been dropped. |
| 40563 |16 |Database copy failed. The target database has been dropped. |
| 40564 |16 |Database copy failed due to an internal error. Please drop target database and try again. |
| 40565 |16 |Database copy failed. No more than 1 concurrent database copy from the same source is allowed. Please drop target database and try again later. |
| 40566 |16 |Database copy failed due to an internal error. Please drop target database and try again. |
| 40567 |16 |Database copy failed due to an internal error. Please drop target database and try again. |
| 40568 |16 |Database copy failed. Source database has become unavailable. Please drop target database and try again. |
| 40569 |16 |Database copy failed. Target database has become unavailable. Please drop target database and try again. |
| 40570 |16 |Database copy failed due to an internal error. Please drop target database and try again later. |
| 40571 |16 |Database copy failed due to an internal error. Please drop target database and try again later. |

## Resource governance errors
The following errors are caused by excessive use of resources while working with Azure SQL Database. For example:

* A transaction has been open for too long.
* A transaction is holding too many locks.
* An application is consuming too much memory.
* An application is consuming too much `TempDb` space.

Related topics:

* More detailed information is available here: [Azure SQL Database resource limits](sql-database-service-tiers.md)

| Error code | Severity | Description |
| ---:| ---:|:--- |
| 10928 |20 |Resource ID: %d. The %s limit for the database is %d and has been reached. For more information, see [http://go.microsoft.com/fwlink/?LinkId=267637](http://go.microsoft.com/fwlink/?LinkId=267637).<br/><br/>The Resource ID indicates the resource that has reached the limit. For worker threads, the Resource ID = 1. For sessions, the Resource ID = 2.<br/><br/>For more information about this error and how to resolve it, see:<br/>• [Azure SQL Database resource limits](sql-database-service-tiers.md). |
| 10929 |20 |Resource ID: %d. The %s minimum guarantee is %d, maximum limit is %d, and the current usage for the database is %d. However, the server is currently too busy to support requests greater than %d for this database. For more information, see [http://go.microsoft.com/fwlink/?LinkId=267637](http://go.microsoft.com/fwlink/?LinkId=267637). Otherwise, please try again later.<br/><br/>The Resource ID indicates the resource that has reached the limit. For worker threads, the Resource ID = 1. For sessions, the Resource ID = 2.<br/><br/>For more information about this error and how to resolve it, see:<br/>• [Azure SQL Database resource limits](sql-database-service-tiers.md). |
| 40544 |20 |The database has reached its size quota. Partition or delete data, drop indexes, or consult the documentation for possible resolutions. |
| 40549 |16 |Session is terminated because you have a long-running transaction. Try shortening your transaction. |
| 40550 |16 |The session has been terminated because it has acquired too many locks. Try reading or modifying fewer rows in a single transaction. |
| 40551 |16 |The session has been terminated because of excessive `TEMPDB` usage. Try modifying your query to reduce the temporary table space usage.<br/><br/>If you are using temporary objects, conserve space in the `TEMPDB` database by dropping temporary objects after they are no longer needed by the session. |
| 40552 |16 |The session has been terminated because of excessive transaction log space usage. Try modifying fewer rows in a single transaction.<br/><br/>If you perform bulk inserts using the `bcp.exe` utility or the `System.Data.SqlClient.SqlBulkCopy` class, try using the `-b batchsize` or `BatchSize` options to limit the number of rows copied to the server in each transaction. If you are rebuilding an index with the `ALTER INDEX` statement, try using the `REBUILD WITH ONLINE = ON` option. |
| 40553 |16 |The session has been terminated because of excessive memory usage. Try modifying your query to process fewer rows.<br/><br/>Reducing the number of `ORDER BY` and `GROUP BY` operations in your Transact-SQL code reduces the memory requirements of your query. |

## Elastic pool errors
The following errors are related to creating and using elastic pools:

| ErrorNumber | ErrorSeverity | ErrorFormat | ErrorInserts | ErrorCause | ErrorCorrectiveAction |
|:--- |:--- |:--- |:--- |:--- |:--- |
| 1132 |EX_RESOURCE |The elastic pool has reached its storage limit. The storage usage for the elastic pool cannot exceed (%d) MBs. |Elastic pool space limit in MBs. |Attempting to write data to a database when the storage limit of the elastic pool has been reached. |Consider increasing the DTUs of the elastic pool if possible in order to increase its storage limit, reduce the storage used by individual databases within the elastic pool, or remove databases from the elastic pool. |
| 10929 |EX_USER |The %s minimum guarantee is %d, maximum limit is %d, and the current usage for the database is %d. However, the server is currently too busy to support requests greater than %d for this database. See [http://go.microsoft.com/fwlink/?LinkId=267637](http://go.microsoft.com/fwlink/?LinkId=267637) for assistance. Otherwise, please try again later. |DTU min per database; DTU max per database |The total number of concurrent workers (requests) across all databases in the elastic pool attempted to exceed the pool limit. |Consider increasing the DTUs of the elastic pool if possible in order to increase its worker limit, or remove databases from the elastic pool. |
| 40844 |EX_USER |Database '%ls' on Server '%ls' is a '%ls' edition database in an elastic pool and cannot have a continuous copy relationship. |database name, database edition, server name |A StartDatabaseCopy command is issued for a non-premium db in an elastic pool. |Coming soon |
| 40857 |EX_USER |Elastic pool not found for server: '%ls', elastic pool name: '%ls'. |name of server; elastic pool name |Specified elastic pool does not exist in the specified server. |Provide a valid elastic pool name. |
| 40858 |EX_USER |Elastic pool '%ls' already exists in server: '%ls' |elastic pool name, server name |Specified elastic pool already exists in the specified logical server. |Provide new elastic pool name. |
| 40859 |EX_USER |Elastic pool does not support service tier '%ls'. |elastic pool service tier |Specified service tier is not supported for elastic pool provisioning. |Provide the correct edition or leave service tier blank to use the default service tier. |
| 40860 |EX_USER |Elastic pool '%ls' and service objective '%ls' combination is invalid. |elastic pool name; service level objective name |Elastic pool and service objective can be specified together only if service objective is specified as 'ElasticPool'. |Specify correct combination of elastic pool and service objective. |
| 40861 |EX_USER |The database edition '%.*ls' cannot be different than the elastic pool service tier which is '%.*ls'. |database edition, elastic pool service tier |The database edition is different than the elastic pool service tier. |Do not specify a database edition which is different than the elastic pool service tier.  Note that the database edition does not need to be specified. |
| 40862 |EX_USER |Elastic pool name must be specified if the elastic pool service objective is specified. |None |Elastic pool service objective does not uniquely identify an elastic pool. |Specify the elastic pool name if using the elastic pool service objective. |
| 40864 |EX_USER |The DTUs for the elastic pool must be at least (%d) DTUs for service tier '%.*ls'. |DTUs for elastic pool; elastic pool service tier. |Attempting to set the DTUs for the elastic pool below the minimum limit. |Retry setting the DTUs for the elastic pool to at least the minimum limit. |
| 40865 |EX_USER |The DTUs for the elastic pool cannot exceed (%d) DTUs for service tier '%.*ls'. |DTUs for elastic pool; elastic pool service tier. |Attempting to set the DTUs for the elastic pool above the maximum limit. |Retry setting the DTUs for the elastic pool to no greater than the maximum limit. |
| 40867 |EX_USER |The DTU max per database must be at least (%d) for service tier '%.*ls'. |DTU max per database; elastic pool service tier |Attempting to set the DTU max per database below the supported limit. | onsider using the elastic pool service tier that supports the desired setting. |
| 40868 |EX_USER |The DTU max per database cannot exceed (%d) for service tier '%.*ls'. |DTU max per database; elastic pool service tier. |Attempting to set the DTU max per database beyond the supported limit. | Consider using the elastic pool service tier that supports the desired setting. |
| 40870 |EX_USER |The DTU min per database cannot exceed (%d) for service tier '%.*ls'. |DTU min per database; elastic pool service tier. |Attempting to set the DTU min per database beyond the supported limit. | Consider using the elastic pool service tier that supports the desired setting. |
| 40873 |EX_USER |The number of databases (%d) and DTU min per database (%d) cannot exceed the DTUs of the elastic pool (%d). |Number databases in elastic pool; DTU min per database; DTUs of elastic pool. |Attempting to specify DTU min for databases in the elastic pool that exceeds the DTUs of the elastic pool. | Consider increasing the DTUs of the elastic pool, or decrease the DTU min per database, or decrease the number of databases in the elastic pool. |
| 40877 |EX_USER |An elastic pool cannot be deleted unless it does not contain any databases. |None |The elastic pool contains one or more databases and therefore cannot be deleted. |Remove databases from the elastic pool in order to delete it. |
| 40881 |EX_USER |The elastic pool '%.*ls' has reached its database count limit.  The database count limit for the elastic pool cannot exceed (%d) for an elastic pool with (%d) DTUs. |Name of elastic pool; database count limit of elastic pool; eDTUs for resource pool. |Attempting to create or add database to elastic pool when the database count limit of the elastic pool has been reached. | Consider increasing the DTUs of the elastic pool if possible in order to increase its database limit, or remove databases from the elastic pool. |
| 40889 |EX_USER |The DTUs or storage limit for the elastic pool '%.*ls' cannot be decreased since that would not provide sufficient storage space for its databases. |Name of elastic pool. |Attempting to decrease the storage limit of the elastic pool below its storage usage. | Consider reducing the storage usage of individual databases in the elastic pool or remove databases from the pool in order to reduce its DTUs or storage limit. |
| 40891 |EX_USER |The DTU min per database (%d) cannot exceed the DTU max per database (%d). |DTU min per database; DTU max per database. |Attempting to set the DTU min per database higher than the DTU max per database. |Ensure the DTU min per databases does not exceed the DTU max per database. |
| TBD |EX_USER |The storage size for an individual database in an elastic pool cannot exceed the max size allowed by '%.*ls' service tier elastic pool. |elastic pool service tier |The max size for the database exceeds the max size allowed by the elastic pool service tier. |Set the max size of the database within the limits of the max size allowed by the elastic pool service tier. |

Related topics:

* [Create an elastic pool (C#)](sql-database-elastic-pool-manage-csharp.md) 
* [Manage an elastic pool (C#)](sql-database-elastic-pool-manage-csharp.md). 
* [Create an elastic pool (PowerShell)](sql-database-elastic-pool-manage-powershell.md) 
* [Monitor and manage an elastic pool (PowerShell)](sql-database-elastic-pool-manage-powershell.md).

## General errors
The following errors do not fall into any previous categories.

| Error code | Severity | Description |
| ---:| ---:|:--- |
| 15006 |16 |(AdministratorLogin) is not a valid name because it contains invalid characters. |
| 18452 |14 |Login failed. The login is from an untrusted domain and cannot be used with Windows authentication.%.&#x2a;ls (Windows logins are not supported in this version of SQL Server.) |
| 18456 |14 |Login failed for user '%.&#x2a;ls'.%.&#x2a;ls%.&#x2a;ls(The login failed for user "%.&#x2a;ls". The password change failed. Password change during login is not supported in this version of SQL Server.) |
| 18470 |14 |Login failed for user '%.&#x2a;ls'. Reason: The account is disabled.%.&#x2a;ls |
| 40014 |16 |Multiple databases cannot be used in the same transaction. |
| 40054 |16 |Tables without a clustered index are not supported in this version of SQL Server. Create a clustered index and try again. |
| 40133 |15 |This operation is not supported in this version of SQL Server. |
| 40506 |16 |Specified SID is invalid for this version of SQL Server. |
| 40507 |16 |'%.&#x2a;ls' cannot be invoked with parameters in this version of SQL Server. |
| 40508 |16 |USE statement is not supported to switch between databases. Use a new connection to connect to a different database. |
| 40510 |16 |Statement '%.&#x2a;ls' is not supported in this version of SQL Server |
| 40511 |16 |Built-in function '%.&#x2a;ls' is not supported in this version of SQL Server. |
| 40512 |16 |Deprecated feature '%ls' is not supported in this version of SQL Server. |
| 40513 |16 |Server variable '%.&#x2a;ls' is not supported in this version of SQL Server. |
| 40514 |16 |'%ls' is not supported in this version of SQL Server. |
| 40515 |16 |Reference to database and/or server name in '%.&#x2a;ls' is not supported in this version of SQL Server. |
| 40516 |16 |Global temp objects are not supported in this version of SQL Server. |
| 40517 |16 |Keyword or statement option '%.&#x2a;ls' is not supported in this version of SQL Server. |
| 40518 |16 |DBCC command '%.&#x2a;ls' is not supported in this version of SQL Server. |
| 40520 |16 |Securable class '%S_MSG' not supported in this version of SQL Server. |
| 40521 |16 |Securable class '%S_MSG' not supported in the server scope in this version of SQL Server. |
| 40522 |16 |Database principal '%.&#x2a;ls' type is not supported in this version of SQL Server. |
| 40523 |16 |Implicit user '%.&#x2a;ls' creation is not supported in this version of SQL Server. Explicitly create the user before using it. |
| 40524 |16 |Data type '%.&#x2a;ls' is not supported in this version of SQL Server. |
| 40525 |16 |WITH '%.ls' is not supported in this version of SQL Server. |
| 40526 |16 |'%.&#x2a;ls' rowset provider not supported in this version of SQL Server. |
| 40527 |16 |Linked servers are not supported in this version of SQL Server. |
| 40528 |16 |Users cannot be mapped to certificates, asymmetric keys, or Windows logins in this version of SQL Server. |
| 40529 |16 |Built-in function '%.&#x2a;ls' in impersonation context is not supported in this version of SQL Server. |
| 40532 |11 |Cannot open server "%.&#x2a;ls" requested by the login. The login failed. |
| 40553 |16 |The session has been terminated because of excessive memory usage. Try modifying your query to process fewer rows.<br/><br/> Reducing the number of `ORDER BY` and `GROUP BY` operations in your Transact-SQL code helps reduce the memory requirements of your query. |
| 40604 |16 |Could not CREATE/ALTER DATABASE because it would exceed the quota of the server. |
| 40606 |16 |Attaching databases is not supported in this version of SQL Server. |
| 40607 |16 |Windows logins are not supported in this version of SQL Server. |
| 40611 |16 |Servers can have at most 128 firewall rules defined. |
| 40614 |16 |Start IP address of firewall rule cannot exceed End IP address. |
| 40615 |16 |Cannot open server '{0}' requested by the login. Client with IP address '{1}' is not allowed to access the server.  To enable access, use the SQL Database Portal or run sp_set_firewall_rule on the master database to create a firewall rule for this IP address or address range.  It may take up to five minutes for this change to take effect. |
| 40617 |16 |The firewall rule name that starts with (rule name) is too long. Maximum length is 128. |
| 40618 |16 |The firewall rule name cannot be empty. |
| 40620 |16 |The login failed for user "%.&#x2a;ls". The password change failed. Password change during login is not supported in this version of SQL Server. |
| 40627 |20 |Operation on server '{0}' and database '{1}' is in progress. Please wait a few minutes before trying again. |
| 40630 |16 |Password validation failed. The password does not meet policy requirements because it is too short. |
| 40631 |16 |The password that you specified is too long. The password should have no more than 128 characters. |
| 40632 |16 |Password validation failed. The password does not meet policy requirements because it is not complex enough. |
| 40636 |16 |Cannot use a reserved database name '%.&#x2a;ls' in this operation. |
| 40638 |16 |Invalid subscription id (subscription-id). Subscription does not exist. |
| 40639 |16 |Request does not conform to schema: (schema error). |
| 40640 |20 |The server encountered an unexpected exception. |
| 40641 |16 |The specified location is invalid. |
| 40642 |17 |The server is currently too busy. Please try again later. |
| 40643 |16 |The specified x-ms-version header value is invalid. |
| 40644 |14 |Failed to authorize access to the specified subscription. |
| 40645 |16 |Servername (servername) cannot be empty or null. It can only be made up of lowercase letters 'a'-'z', the numbers 0-9 and the hyphen. The hyphen may not lead or trail in the name. |
| 40646 |16 |Subscription ID cannot be empty. |
| 40647 |16 |Subscription (subscription-id) does not have server (servername). |
| 40648 |17 |Too many requests have been performed. Please retry later. |
| 40649 |16 |Invalid content-type is specified. Only application/xml is supported. |
| 40650 |16 |Subscription (subscription-id) does not exist or is not ready for the operation. |
| 40651 |16 |Failed to create server because the subscription (subscription-id) is disabled. |
| 40652 |16 |Cannot move or create server. Subscription (subscription-id) will exceed server quota. |
| 40671 |17 |Communication failure between the gateway and the management service. Please retry later. |
| 40852 |16 |Cannot open database '%.*ls' on server '%.*ls' requested by the login. Access to the database is only allowed using a security-enabled connection string. To access this database, modify your connection strings to contain ‘secure’ in the server FQDN  -  'server name'.database.windows.net should be modified to 'server name'.database.`secure`.windows.net. |
| 45168 |16 |The SQL Azure system is under load, and is placing an upper limit on concurrent DB CRUD operations for a single server (e.g., create database). The server specified in the error message has exceeded the maximum number of concurrent connections. Try again later. |
| 45169 |16 |The SQL azure system is under load, and is placing an upper limit on the number of concurrent server CRUD operations for a single subscription (e.g., create server). The subscription specified in the error message has exceeded the maximum number of concurrent connections, and the request was denied. Try again later. |

## Next steps
* Read about [Azure SQL Database Features](sql-database-features.md).
* Read about [Service tiers](sql-database-service-tiers.md).
<|MERGE_RESOLUTION|>--- conflicted
+++ resolved
@@ -33,13 +33,8 @@
 
 Transient fault errors typically manifest as one of the following error messages from your client programs:
 
-<<<<<<< HEAD
-* Database (db_name) on server (Azure_instance) is not currently available. Please retry the connection later. If the problem persists, contact customer support, and provide them the session tracing ID of (session_id)
-* Database (db_name) on server (Azure_instance) is not currently available. Please retry the connection later. If the problem persists, contact customer support, and provide them the session tracing ID of (session_id). (Microsoft SQL Server, Error: 40613)
-=======
 * Database &lt;db_name&gt; on server &lt;Azure_instance&gt; is not currently available. Please retry the connection later. If the problem persists, contact customer support, and provide them the session tracing ID of &lt;session_id&gt;
 * Database &lt;db_name&gt; on server &lt;Azure_instance&gt; is not currently available. Please retry the connection later. If the problem persists, contact customer support, and provide them the session tracing ID of &lt;session_id&gt;. (Microsoft SQL Server, Error: 40613)
->>>>>>> c27dfa55
 * An existing connection was forcibly closed by the remote host.
 * System.Data.Entity.Core.EntityCommandExecutionException: An error occurred while executing the command definition. See the inner exception for details. ---> System.Data.SqlClient.SqlException: A transport-level error has occurred when receiving results from the server. (provider: Session Provider, error: 19 - Physical connection is not usable)
 * An connection attempt to a secondary database failed because the database is in the process of reconfguration and it is busy applying new pages while in the middle of an active transation on the primary database. 
@@ -62,12 +57,8 @@
 | 40613 |17 |Database '%.&#x2a;ls' on server '%.&#x2a;ls' is not currently available. Please retry the connection later. If the problem persists, contact customer support, and provide them the session tracing ID of '%.&#x2a;ls'. |
 | 49918 |16 |Cannot process request. Not enough resources to process request.<br/><br/>The service is currently busy. Please retry the request later. |
 | 49919 |16 |Cannot process create or update request. Too many create or update operations in progress for subscription "%ld".<br/><br/>The service is busy processing multiple create or update requests for your subscription or server. Requests are currently blocked for resource optimization. Query [sys.dm_operation_status](https://msdn.microsoft.com/library/dn270022.aspx) for pending operations. Wait till pending create or update requests are complete or delete one of your pending requests and retry your request later. |
-<<<<<<< HEAD
-| 49920 |16 |Cannot process request. Too many operations in progress for subscription "%Id".<br/><br/>The service is busy processing multiple requests for this subscription. Requests are currently blocked for resource optimization. Query [sys.dm_operation_status](https://msdn.microsoft.com/library/dn270022.aspx) for operation status. Wait until pending requests are complete or delete one of your pending requests and retry your request later. |
-=======
 | 49920 |16 |Cannot process request. Too many operations in progress for subscription "%ld".<br/><br/>The service is busy processing multiple requests for this subscription. Requests are currently blocked for resource optimization. Query [sys.dm_operation_status](https://msdn.microsoft.com/library/dn270022.aspx) for operation status. Wait until pending requests are complete or delete one of your pending requests and retry your request later. |
 | 4221 |16 |Login to read-secondary failed due to long wait on 'HADR_DATABASE_WAIT_FOR_TRANSITION_TO_VERSIONING'. The replica is not available for login because row versions are missing for transactions that were in-flight when the replica was recycled. The issue can be resolved by rolling back or committing the active transactions on the primary replica. Occurrences of this condition can be minimized by avoiding long write transactions on the primary. |
->>>>>>> c27dfa55
 
 ## Database copy errors
 The following errors can be encountered while copying a database in Azure SQL Database. For more information, see [Copy an Azure SQL Database](sql-database-copy.md).
