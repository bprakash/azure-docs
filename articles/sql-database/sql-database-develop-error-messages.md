--- conflicted
+++ resolved
@@ -1,276 +1,270 @@
-<properties 
-	pageTitle="Error messages for SQL Database client programs"
-	description="For each error, this gives the numeric ID and the textual message. Feel free to cross-reference your own preferred friendlier error message text if you see fit."
-	services="sql-database"
-	documentationCenter=""
-	authors="MightyPen"
-	manager="jeffreyg"
-	editor="" />
-
-
-<tags 
-	ms.service="sql-database" 
-	ms.workload="data-management" 
-	ms.tgt_pltfrm="na" 
-	ms.devlang="na" 
-	ms.topic="article" 
-<<<<<<< HEAD
-	ms.date="10/26/2015" 
-=======
-	ms.date="11/04/2015" 
->>>>>>> e21c384c
-	ms.author="genemi"/>
-
-
-# Error messages for SQL Database client programs
-
-
-<!--
-Old Title on MSDN:  Error Messages (Azure SQL Database)
-ShortId on MSDN:  ff394106.aspx
-Dx 4cff491e-9359-4454-bd7c-fb72c4c452ca
--->
-
-
-This topic lists several categories of error messages. Most categories are particular to Azure SQL Database, and do not apply to Microsoft SQL Server.
-
-
-In your client program you have the option of providing your user with an alternative message customized by you, for any given error.
-
-
-> [AZURE.TIP] Of extra importance is the following section about [*transient fault* errors](#bkmk_connection_errors).
-
-
-
-<a id="bkmk_connection_errors" name="bkmk_connection_errors">&nbsp;</a>
-
-
-## Transient faults, Connection-Loss, and other temporary errors
-
-The following table covers the connection-loss errors, and other transient errors, that you might encounter while working over the Internet with Azure SQL Database.
-
-
-### Most common transient faults
-
-
-Transient fault errors typically manifest as one of the following error messages from your client programs:
-
-- Database <db_name> on server <Azure_instance> is not currently available. Please retry the connection later. If the problem persists, contact customer support, and provide them the session tracing ID of <session_id>
-
-- Database <db_name> on server <Azure_instance> is not currently available. Please retry the connection later. If the problem persists, contact customer support, and provide them the session tracing ID of <session_id>. (Microsoft SQL Server, Error: 40613)
-
-- An existing connection was forcibly closed by the remote host.
-
-- System.Data.Entity.Core.EntityCommandExecutionException: An error occurred while executing the command definition. See the inner exception for details. ---> System.Data.SqlClient.SqlException: A transport-level error has occurred when receiving results from the server. (provider: Session Provider, error: 19 - Physical connection is not usable)
-
-Transient fault errors should prompt your client program to run *retry logic* that you design for retrying the operation. For code examples of retry logic, see:
-
-
-- [Client development and quick start code samples to SQL Database](sql-database-develop-quick-start-client-code-samples.md)
-
-- [Actions to fix connection errors and transient faults in SQL Database](sql-database-connectivity-issues.md)
-
-
-### Transient fault error numbers
-
-
-| Error number | Severity | Description |
-| ---: | ---: | :--- |
-| 4060 | 16 | Cannot open database "%.&#x2a;ls" requested by the login. The login failed. |
-|40197|17|The service has encountered an error processing your request. Please try again. Error code %d.<br/><br/>You will receive this error, when the service is down due to software or hardware upgrades, hardware failures, or any other failover problems. The error code (%d) embedded within the message of error 40197 provides additional information about the kind of failure or failover that occurred. Some examples of the error codes are embedded within the message of error 40197 are 40020, 40143, 40166, and 40540.<br/><br/>Reconnecting to your SQL Database server will automatically connect you to a healthy copy of your database. Your application must catch error 40197, log the embedded error code (%d) within the message for troubleshooting, and try reconnecting to SQL Database until the resources are available, and your connection is established again.|
-|40501|20|The service is currently busy. Retry the request after 10 seconds. Incident ID: %ls. Code: %d.<br/><br/>*Note:* For more information, see:<br/>• [Azure SQL Database resource limits](sql-database-resource-limits.md).
-|40613|17|Database '%.&#x2a;ls' on server '%.&#x2a;ls' is not currently available. Please retry the connection later. If the problem persists, contact customer support, and provide them the session tracing ID of '%.&#x2a;ls'.|
-|49918|16|Cannot process request. Not enough resources to process request.<br/><br/>The service is currently busy. Please retry the request later. |
-|49919|16|Cannot process create or update request. Too many create or update operations in progress for subscription "%ld".<br/><br/>The service is busy processing multiple create or update requests for your subscription or server. Requests are currently blocked for resource optimization. Query [sys.dm_operation_status](https://msdn.microsoft.com/library/dn270022.aspx) for pending operations. Wait till pending create or update requests are complete or delete one of your pending requests and retry your request later. |
-|49920|16|Cannot process request. Too many operations in progress for subscription "%ld".<br/><br/>The service is busy processing multiple requests for this subscription. Requests are currently blocked for resource optimization. Query [sys.dm_operation_status](https://msdn.microsoft.com/library/dn270022.aspx) for operation status. Wait until pending requests are complete or delete one of your pending requests and retry your request later. |
-
-**Note:** Federation errors 10053 and 10054 might also deserve inclusion in your retry logic.
-
-
-<a id="bkmk_b_database_copy_errors" name="bkmk_b_database_copy_errors">&nbsp;</a>
-
-## Database copy errors
-
-
-The following table covers the various errors you can encounter while copying a database in Azure SQL Database. For more information, see [Copy an Azure SQL Database](sql-database-copy.md).
-
-
-|Error number|Severity|Description|
-|---:|---:|:---|
-|40635|16|Client with IP address '%.&#x2a;ls' is temporarily disabled.|
-|40637|16|Create database copy is currently disabled.|
-|40561|16|Database copy failed. Either the source or target database does not exist.|
-|40562|16|Database copy failed. The source database has been dropped.|
-|40563|16|Database copy failed. The target database has been dropped.|
-|40564|16|Database copy failed due to an internal error. Please drop target database and try again.|
-|40565|16|Database copy failed. No more than 1 concurrent database copy from the same source is allowed. Please drop target database and try again later.|
-|40566|16|Database copy failed due to an internal error. Please drop target database and try again.|
-|40567|16|Database copy failed due to an internal error. Please drop target database and try again.|
-|40568|16|Database copy failed. Source database has become unavailable. Please drop target database and try again.|
-|40569|16|Database copy failed. Target database has become unavailable. Please drop target database and try again.|
-|40570|16|Database copy failed due to an internal error. Please drop target database and try again later.|
-|40571|16|Database copy failed due to an internal error. Please drop target database and try again later.|
-
-
-<a id="bkmk_c_resource_gov_errors" name="bkmk_c_resource_gov_errors">&nbsp;</a>
-
-## Resource governance errors
-
-
-The following table covers the errors caused by excessive use of resources while working with Azure SQL Database. For example:
-
-
-- Maybe your transaction has been open for too long.
-- Maybe your transaction is holding too many locks.
-- Maybe your program is consuming too much memory.
-- Maybe your program is consuming too much `TempDb` space.
-
-
-**Tip:** The following link provides more information that applies to most or all errors in this section:
-
-
-- [Azure SQL Database resource limits](sql-database-resource-limits.md)
-
-
-|Error number|Severity|Description|
-|---:|---:|:---|
-|10928|20|Resource ID: %d. The %s limit for the database is %d and has been reached. For more information, see [http://go.microsoft.com/fwlink/?LinkId=267637](http://go.microsoft.com/fwlink/?LinkId=267637).<br/><br/>The Resource ID indicates the resource that has reached the limit. For worker threads, the Resource ID = 1. For sessions, the Resource ID = 2.<br/><br/>*Note:* For more information about this error and how to resolve it, see:<br/>• [Azure SQL Database resource limits](sql-database-resource-limits.md). |
-|10929|20|Resource ID: %d. The %s minimum guarantee is %d, maximum limit is %d and the current usage for the database is %d. However, the server is currently too busy to support requests greater than %d for this database. For more information, see [http://go.microsoft.com/fwlink/?LinkId=267637](http://go.microsoft.com/fwlink/?LinkId=267637). Otherwise, please try again later.<br/><br/>The Resource ID indicates the resource that has reached the limit. For worker threads, the Resource ID = 1. For sessions, the Resource ID = 2.<br/><br/>*Note:* For more information about this error and how to resolve it, see:<br/>• [Azure SQL Database resource limits](sql-database-resource-limits.md).|
-|40544|20|The database has reached its size quota. Partition or delete data, drop indexes, or consult the documentation for possible resolutions.|
-|40549|16|Session is terminated because you have a long-running transaction. Try shortening your transaction.|
-|40550|16|The session has been terminated because it has acquired too many locks. Try reading or modifying fewer rows in a single transaction.|
-|40551|16|The session has been terminated because of excessive `TEMPDB` usage. Try modifying your query to reduce the temporary table space usage.<br/><br/>*Tip:* If you are using temporary objects, conserve space in the `TEMPDB` database by dropping temporary objects after they are no longer needed by the session.|
-|40552|16|The session has been terminated because of excessive transaction log space usage. Try modifying fewer rows in a single transaction.<br/><br/>*Tip:* If you perform bulk inserts using the `bcp.exe` utility or the `System.Data.SqlClient.SqlBulkCopy` class, try using the `-b batchsize` or `BatchSize` options to limit the number of rows copied to the server in each transaction. If you are rebuilding an index with the `ALTER INDEX` statement, try using the `REBUILD WITH ONLINE = ON` option.|
-|40553|16|The session has been terminated because of excessive memory usage. Try modifying your query to process fewer rows.<br/><br/>*Tip:* Reducing the number of `ORDER BY` and `GROUP BY` operations in your Transact-SQL code reduces the memory requirements of your query.|
-
-
-For additional discussion of resource governance and associated errors, see:
-
-
-- [Azure SQL Database resource limits](sql-database-resource-limits.md).
-
-
-<a id="bkmk_d_federation_errors" name="bkmk_d_federation_errors">&nbsp;</a>
-
-<a id="bkmk_d_federation_errors" name="bkmk_d_federation_errors">&nbsp;</a>
-
-## Federation errors
-
-
-The following table covers the errors that you might encounter while working with federations.
-
-
-> [AZURE.IMPORTANT] The current implementation of Federations will be retired with Web and Business service tiers. Version V12 of Azure SQL Database does not support the Web and Business service tiers.
-> 
-> The Elastic Scale feature is designed to create sharding applications with minimal effort.
-> 
-> For more information about Elastic Scale, see [Azure SQL Database Elastic Scale Topics](sql-database-elastic-scale-documentation-map.md). Consider deploying custom sharding solutions to maximize scalability, flexibility, and performance. For more information about custom sharding, see [Elastic Database features overview](sql-database-elastic-scale-introduction.md).
-
-
-|Error number|Severity|Description|Mitigation|
-|---:|---:|:---|:---|
-|266|16|<statement> statement not allowed within multi-statement transaction|Check that `@@trancount` is 0 on the connection before issuing the statement.|
-|2072|16|Database '%.&#x2a;ls' does not exist|Check `sys.databases` for the database state before issuing `USE FEDERATION`.|
-|2209|16|%s Syntax error near ‘%ls’|`FEDERATED ON` can only be used when creating tables in federation members.|
-|2714|16|There is already an object named ‘%.&#x2a;ls’ in the database|Federation name already exists.|
-|10054, 10053|20|A transport-level error has occurred when receiving results from the server. An established connection was aborted by the software in your host machine|Implement retry logic in your application.|
-|40530|15|<statement> needs to be the only statement in the batch|Ensure that no other statements are in the batch|
-|40604|16|Could not `CREATE DATABASE` because it would exceed the quota of the server|Expand the server db count quota|
-|45000|16|<statement> operation failed. Specified federation name <federation_name> is not valid|Federation_name does not comply with federation name rules or is not a valid identifier|
-|45001|16|<statement> operation failed. Specified federation name does not exist|Federation name does not exist|
-|45002|16|<statement> operation failed. Specified federation key name <distribution_name> is not valid|Non-existent or invalid federation key|
-|45004|16|<statement> operation failed. Specified value is not valid for federation key <distribution_name> and federation <federation_name>|`USE FEDERATION`: Use a boundary value that is in the domain of the federation key data type, or that is not NULL.<br/><br/>`ALTER FEDERATION SPLIT`: Use a valid value in the domain of the federation key that is not already an existing split point.<br/><br/>`ALTER FEDERATION DROP`: Use a valid value in the domain of the federation key that is already a split point.|
-|45005|16|<statement>  cannot be run while another federation operation is in progress on  federation <federation_name> and member with id <member_id>|Wait for the concurrent operation to finish.|
-|45006|16|<statement> operations failed. Foreign key relationships in reference tables referencing federated tables are not allowed in federation members|Unsupported.|
-|45007|16|<statement> operation failed. Foreign key relationships between federate tables must include the federation key column(s).|Unsupported|
-|45008|16|<statement> operation failed. Federation key data type does not match the column data type|Unsupported.|
-|45009|16|<statement> operation failed. The operation is not supported on filtering connections|Unsupported.|
-|45010|16|<statement> operation failed. Federation key cannot be updated|Unsupported.|
-|45011|16|<statement> operation failed. Federation key schema cannot be updated|Unsupported.|
-|45012|16|Value specified for the federation key is not valid|Value must be in the range that the connection is addressing.<br/><br/>If filtered, the federation key value specified.<br/><br/>If unfiltered, the range covered by the federation member.|
-|45013|16|The SID already exists under a different user name|The SID for a user in a federation member is copied from the SID of the same user account in the federation root. Under certain conditions, the SID may already be in use.|
-|45014|16|%ls is not supported on %ls|Unsupported operation.|
-|45022|16|<statement> operation failed. Specified boundary value already exists for federation key <distribution_name> and federation <federation_name>|Specify a value that is already a boundary value.|
-|45023|16|<statement> operation failed. Specified boundary value does not exists for federation key <distribution_name> and federation <federation_name>|Specify a value that is not already a boundary value.|
-
-
-<a id="bkmk_e_general_errors" name="bkmk_e_general_errors">&nbsp;</a>
-
-## General errors
-
-
-The following table lists all the general errors that do not fall into any previous category.
-
-
-|Error number|Severity|Description|
-|---:|---:|:---|
-|15006|16|<AdministratorLogin> is not a valid name because it contains invalid characters.|
-|18452|14|Login failed. The login is from an untrusted domain and cannot be used with Windows authentication.%.&#x2a;ls (Windows logins are not supported in this version of SQL Server.)|
-|18456|14|Login failed for user '%.&#x2a;ls'.%.&#x2a;ls%.&#x2a;ls(The login failed for user "%.&#x2a;ls". The password change failed. Password change during login is not supported in this version of SQL Server.)|
-|18470|14|Login failed for user '%.&#x2a;ls'. Reason: The account is disabled.%.&#x2a;ls|
-|40014|16|Multiple databases cannot be used in the same transaction.|
-|40054|16|Tables without a clustered index are not supported in this version of SQL Server. Create a clustered index and try again.|
-|40133|15|This operation is not supported in this version of SQL Server.|
-|40506|16|Specified SID is invalid for this version of SQL Server.|
-|40507|16|'%.&#x2a;ls' cannot be invoked with parameters in this version of SQL Server.|
-|40508|16|USE statement is not supported to switch between databases. Use a new connection to connect to a different database.|
-|40510|16|Statement '%.&#x2a;ls' is not supported in this version of SQL Server|
-|40511|16|Built-in function '%.&#x2a;ls' is not supported in this version of SQL Server.|
-|40512|16|Deprecated feature '%ls' is not supported in this version of SQL Server.|
-|40513|16|Server variable '%.&#x2a;ls' is not supported in this version of SQL Server.|
-|40514|16|'%ls' is not supported in this version of SQL Server.|
-|40515|16|Reference to database and/or server name in '%.&#x2a;ls' is not supported in this version of SQL Server.|
-|40516|16|Global temp objects are not supported in this version of SQL Server.|
-|40517|16|Keyword or statement option '%.&#x2a;ls' is not supported in this version of SQL Server.|
-|40518|16|DBCC command '%.&#x2a;ls' is not supported in this version of SQL Server.|
-|40520|16|Securable class '%S_MSG' not supported in this version of SQL Server.|
-|40521|16|Securable class '%S_MSG' not supported in the server scope in this version of SQL Server.|
-|40522|16|Database principal '%.&#x2a;ls' type is not supported in this version of SQL Server.|
-|40523|16|Implicit user '%.&#x2a;ls' creation is not supported in this version of SQL Server. Explicitly create the user before using it.|
-|40524|16|Data type '%.&#x2a;ls' is not supported in this version of SQL Server.|
-|40525|16|WITH '%.ls' is not supported in this version of SQL Server.|
-|40526|16|'%.&#x2a;ls' rowset provider not supported in this version of SQL Server.|
-|40527|16|Linked servers are not supported in this version of SQL Server.|
-|40528|16|Users cannot be mapped to certificates, asymmetric keys, or Windows logins in this version of SQL Server.|
-|40529|16|Built-in function '%.&#x2a;ls' in impersonation context is not supported in this version of SQL Server.|
-|40532|11|Cannot open server "%.&#x2a;ls" requested by the login. The login failed.|
-|40553|16|The session has been terminated because of excessive memory usage. Try modifying your query to process fewer rows.<br/><br/>*Note:* Reducing the number of `ORDER BY` and `GROUP BY` operations in your Transact-SQL code helps reduce the memory requirements of your query.|
-|40604|16|Could not CREATE/ALTER DATABASE because it would exceed the quota of the server.|
-|40606|16|Attaching databases is not supported in this version of SQL Server.|
-|40607|16|Windows logins are not supported in this version of SQL Server.|
-|40611|16|Servers can have at most 128 firewall rules defined.|
-|40614|16|Start IP address of firewall rule cannot exceed End IP address.|
-|40615|16|Cannot open server '{0}' requested by the login. Client with IP address '{1}' is not allowed to access the server.  To enable access, use the SQL Database Portal or run sp_set_firewall_rule on the master database to create a firewall rule for this IP address or address range.  It may take up to five minutes for this change to take effect.|
-|40617|16|The firewall rule name that starts with <rule name> is too long. Maximum length is 128.|
-|40618|16|The firewall rule name cannot be empty.|
-|40620|16|The login failed for user "%.&#x2a;ls". The password change failed. Password change during login is not supported in this version of SQL Server.|
-|40627|20|Operation on server '{0}' and database '{1}' is in progress. Please wait a few minutes before trying again.|
-|40630|16|Password validation failed. The password does not meet policy requirements because it is too short.|
-|40631|16|The password that you specified is too long. The password should have no more than 128 characters.|
-|40632|16|Password validation failed. The password does not meet policy requirements because it is not complex enough.|
-|40636|16|Cannot use a reserved database name '%.&#x2a;ls' in this operation.|
-|40638|16|Invalid subscription id <subscription-id>. Subscription does not exist.|
-|40639|16|Request does not conform to schema: <schema error>.|
-|40640|20|The server encountered an unexpected exception.|
-|40641|16|The specified location is invalid.|
-|40642|17|The server is currently too busy. Please try again later.|
-|40643|16|The specified x-ms-version header value is invalid.|
-|40644|14|Failed to authorize access to the specified subscription.|
-|40645|16|Servername <servername> cannot be empty or null. It can only be made up of lowercase letters 'a'-'z', the numbers 0-9 and the hyphen. The hyphen may not lead or trail in the name.|
-|40646|16|Subscription ID cannot be empty.|
-|40647|16|Subscription <subscription-id does not have server servername.|
-|40648|17|Too many requests have been performed. Please retry later.|
-|40649|16|Invalid content-type is specified. Only application/xml is supported.|
-|40650|16|Subscription <subscription-id> does not exist or is not ready for the operation.|
-|40651|16|Failed to create server because the subscription <subscription-id> is disabled.|
-|40652|16|Cannot move or create server. Subscription <subscription-id> will exceed server quota.|
-|40671|17|Communication failure between the gateway and the management service. Please retry later.|
-|45168|16|The SQL Azure system is under load, and is placing an upper limit on concurrent DB CRUD operations for a single server (e.g., create database). The server specified in the error message has exceeded the maximum number of concurrent connections. Try again later.|
-|45169|16|The SQL azure system is under load, and is placing an upper limit on the number of concurrent server CRUD operations for a single subscription (e.g., create server). The subscription specified in the error message has exceeded the maximum number of concurrent connections, and the request was denied. Try again later.|
-
-
-## Related links
-
-- [Azure SQL Database General Limitations and Guidelines](sql-database-general-limitations.md)
-- [Azure SQL Database resource limits](sql-database-resource-limits.md)
-
+<properties 
+	pageTitle="Error messages for SQL Database client programs"
+	description="For each error, this gives the numeric ID and the textual message. Feel free to cross-reference your own preferred friendlier error message text if you see fit."
+	services="sql-database"
+	documentationCenter=""
+	authors="MightyPen"
+	manager="jeffreyg"
+	editor="" />
+
+
+<tags 
+	ms.service="sql-database" 
+	ms.workload="data-management" 
+	ms.tgt_pltfrm="na" 
+	ms.devlang="na" 
+	ms.topic="article" 
+	ms.date="11/04/2015" 
+	ms.author="genemi"/>
+
+
+# Error messages for SQL Database client programs
+
+
+<!--
+Old Title on MSDN:  Error Messages (Azure SQL Database)
+ShortId on MSDN:  ff394106.aspx
+Dx 4cff491e-9359-4454-bd7c-fb72c4c452ca
+-->
+
+
+This topic lists several categories of error messages. Most categories are particular to Azure SQL Database, and do not apply to Microsoft SQL Server.
+
+
+In your client program you have the option of providing your user with an alternative message customized by you, for any given error.
+
+
+> [AZURE.TIP] Of extra importance is the following section about [*transient fault* errors](#bkmk_connection_errors).
+
+
+
+<a id="bkmk_connection_errors" name="bkmk_connection_errors">&nbsp;</a>
+
+
+## Transient faults, Connection-Loss, and other temporary errors
+
+The following table covers the connection-loss errors, and other transient errors, that you might encounter while working over the Internet with Azure SQL Database.
+
+
+### Most common transient faults
+
+
+Transient fault errors typically manifest as one of the following error messages from your client programs:
+
+- Database <db_name> on server <Azure_instance> is not currently available. Please retry the connection later. If the problem persists, contact customer support, and provide them the session tracing ID of <session_id>
+
+- Database <db_name> on server <Azure_instance> is not currently available. Please retry the connection later. If the problem persists, contact customer support, and provide them the session tracing ID of <session_id>. (Microsoft SQL Server, Error: 40613)
+
+- An existing connection was forcibly closed by the remote host.
+
+- System.Data.Entity.Core.EntityCommandExecutionException: An error occurred while executing the command definition. See the inner exception for details. ---> System.Data.SqlClient.SqlException: A transport-level error has occurred when receiving results from the server. (provider: Session Provider, error: 19 - Physical connection is not usable)
+
+Transient fault errors should prompt your client program to run *retry logic* that you design for retrying the operation. For code examples of retry logic, see:
+
+
+- [Client development and quick start code samples to SQL Database](sql-database-develop-quick-start-client-code-samples.md)
+
+- [Actions to fix connection errors and transient faults in SQL Database](sql-database-connectivity-issues.md)
+
+
+### Transient fault error numbers
+
+
+| Error number | Severity | Description |
+| ---: | ---: | :--- |
+| 4060 | 16 | Cannot open database "%.&#x2a;ls" requested by the login. The login failed. |
+|40197|17|The service has encountered an error processing your request. Please try again. Error code %d.<br/><br/>You will receive this error, when the service is down due to software or hardware upgrades, hardware failures, or any other failover problems. The error code (%d) embedded within the message of error 40197 provides additional information about the kind of failure or failover that occurred. Some examples of the error codes are embedded within the message of error 40197 are 40020, 40143, 40166, and 40540.<br/><br/>Reconnecting to your SQL Database server will automatically connect you to a healthy copy of your database. Your application must catch error 40197, log the embedded error code (%d) within the message for troubleshooting, and try reconnecting to SQL Database until the resources are available, and your connection is established again.|
+|40501|20|The service is currently busy. Retry the request after 10 seconds. Incident ID: %ls. Code: %d.<br/><br/>*Note:* For more information, see:<br/>• [Azure SQL Database resource limits](sql-database-resource-limits.md).
+|40613|17|Database '%.&#x2a;ls' on server '%.&#x2a;ls' is not currently available. Please retry the connection later. If the problem persists, contact customer support, and provide them the session tracing ID of '%.&#x2a;ls'.|
+|49918|16|Cannot process request. Not enough resources to process request.<br/><br/>The service is currently busy. Please retry the request later. |
+|49919|16|Cannot process create or update request. Too many create or update operations in progress for subscription "%ld".<br/><br/>The service is busy processing multiple create or update requests for your subscription or server. Requests are currently blocked for resource optimization. Query [sys.dm_operation_status](https://msdn.microsoft.com/library/dn270022.aspx) for pending operations. Wait till pending create or update requests are complete or delete one of your pending requests and retry your request later. |
+|49920|16|Cannot process request. Too many operations in progress for subscription "%ld".<br/><br/>The service is busy processing multiple requests for this subscription. Requests are currently blocked for resource optimization. Query [sys.dm_operation_status](https://msdn.microsoft.com/library/dn270022.aspx) for operation status. Wait until pending requests are complete or delete one of your pending requests and retry your request later. |
+
+**Note:** Federation errors 10053 and 10054 might also deserve inclusion in your retry logic.
+
+
+<a id="bkmk_b_database_copy_errors" name="bkmk_b_database_copy_errors">&nbsp;</a>
+
+## Database copy errors
+
+
+The following table covers the various errors you can encounter while copying a database in Azure SQL Database. For more information, see [Copy an Azure SQL Database](sql-database-copy.md).
+
+
+|Error number|Severity|Description|
+|---:|---:|:---|
+|40635|16|Client with IP address '%.&#x2a;ls' is temporarily disabled.|
+|40637|16|Create database copy is currently disabled.|
+|40561|16|Database copy failed. Either the source or target database does not exist.|
+|40562|16|Database copy failed. The source database has been dropped.|
+|40563|16|Database copy failed. The target database has been dropped.|
+|40564|16|Database copy failed due to an internal error. Please drop target database and try again.|
+|40565|16|Database copy failed. No more than 1 concurrent database copy from the same source is allowed. Please drop target database and try again later.|
+|40566|16|Database copy failed due to an internal error. Please drop target database and try again.|
+|40567|16|Database copy failed due to an internal error. Please drop target database and try again.|
+|40568|16|Database copy failed. Source database has become unavailable. Please drop target database and try again.|
+|40569|16|Database copy failed. Target database has become unavailable. Please drop target database and try again.|
+|40570|16|Database copy failed due to an internal error. Please drop target database and try again later.|
+|40571|16|Database copy failed due to an internal error. Please drop target database and try again later.|
+
+
+<a id="bkmk_c_resource_gov_errors" name="bkmk_c_resource_gov_errors">&nbsp;</a>
+
+## Resource governance errors
+
+
+The following table covers the errors caused by excessive use of resources while working with Azure SQL Database. For example:
+
+
+- Maybe your transaction has been open for too long.
+- Maybe your transaction is holding too many locks.
+- Maybe your program is consuming too much memory.
+- Maybe your program is consuming too much `TempDb` space.
+
+
+**Tip:** The following link provides more information that applies to most or all errors in this section:
+
+
+- [Azure SQL Database resource limits](sql-database-resource-limits.md)
+
+
+|Error number|Severity|Description|
+|---:|---:|:---|
+|10928|20|Resource ID: %d. The %s limit for the database is %d and has been reached. For more information, see [http://go.microsoft.com/fwlink/?LinkId=267637](http://go.microsoft.com/fwlink/?LinkId=267637).<br/><br/>The Resource ID indicates the resource that has reached the limit. For worker threads, the Resource ID = 1. For sessions, the Resource ID = 2.<br/><br/>*Note:* For more information about this error and how to resolve it, see:<br/>• [Azure SQL Database resource limits](sql-database-resource-limits.md). |
+|10929|20|Resource ID: %d. The %s minimum guarantee is %d, maximum limit is %d and the current usage for the database is %d. However, the server is currently too busy to support requests greater than %d for this database. For more information, see [http://go.microsoft.com/fwlink/?LinkId=267637](http://go.microsoft.com/fwlink/?LinkId=267637). Otherwise, please try again later.<br/><br/>The Resource ID indicates the resource that has reached the limit. For worker threads, the Resource ID = 1. For sessions, the Resource ID = 2.<br/><br/>*Note:* For more information about this error and how to resolve it, see:<br/>• [Azure SQL Database resource limits](sql-database-resource-limits.md).|
+|40544|20|The database has reached its size quota. Partition or delete data, drop indexes, or consult the documentation for possible resolutions.|
+|40549|16|Session is terminated because you have a long-running transaction. Try shortening your transaction.|
+|40550|16|The session has been terminated because it has acquired too many locks. Try reading or modifying fewer rows in a single transaction.|
+|40551|16|The session has been terminated because of excessive `TEMPDB` usage. Try modifying your query to reduce the temporary table space usage.<br/><br/>*Tip:* If you are using temporary objects, conserve space in the `TEMPDB` database by dropping temporary objects after they are no longer needed by the session.|
+|40552|16|The session has been terminated because of excessive transaction log space usage. Try modifying fewer rows in a single transaction.<br/><br/>*Tip:* If you perform bulk inserts using the `bcp.exe` utility or the `System.Data.SqlClient.SqlBulkCopy` class, try using the `-b batchsize` or `BatchSize` options to limit the number of rows copied to the server in each transaction. If you are rebuilding an index with the `ALTER INDEX` statement, try using the `REBUILD WITH ONLINE = ON` option.|
+|40553|16|The session has been terminated because of excessive memory usage. Try modifying your query to process fewer rows.<br/><br/>*Tip:* Reducing the number of `ORDER BY` and `GROUP BY` operations in your Transact-SQL code reduces the memory requirements of your query.|
+
+
+For additional discussion of resource governance and associated errors, see:
+
+
+- [Azure SQL Database resource limits](sql-database-resource-limits.md).
+
+
+<a id="bkmk_d_federation_errors" name="bkmk_d_federation_errors">&nbsp;</a>
+
+## Federation errors
+
+
+The following table covers the errors that you might encounter while working with federations.
+
+
+> [AZURE.IMPORTANT] The current implementation of Federations will be retired with Web and Business service tiers. Version V12 of Azure SQL Database does not support the Web and Business service tiers.
+> 
+> The Elastic Scale feature is designed to create sharding applications with minimal effort.
+> 
+> For more information about Elastic Scale, see [Azure SQL Database Elastic Scale Topics](sql-database-elastic-scale-documentation-map.md). Consider deploying custom sharding solutions to maximize scalability, flexibility, and performance. For more information about custom sharding, see [Elastic Database features overview](sql-database-elastic-scale-introduction.md).
+
+
+|Error number|Severity|Description|Mitigation|
+|---:|---:|:---|:---|
+|266|16|<statement> statement not allowed within multi-statement transaction|Check that `@@trancount` is 0 on the connection before issuing the statement.|
+|2072|16|Database '%.&#x2a;ls' does not exist|Check `sys.databases` for the database state before issuing `USE FEDERATION`.|
+|2209|16|%s Syntax error near ‘%ls’|`FEDERATED ON` can only be used when creating tables in federation members.|
+|2714|16|There is already an object named ‘%.&#x2a;ls’ in the database|Federation name already exists.|
+|10054, 10053|20|A transport-level error has occurred when receiving results from the server. An established connection was aborted by the software in your host machine|Implement retry logic in your application.|
+|40530|15|<statement> needs to be the only statement in the batch|Ensure that no other statements are in the batch|
+|40604|16|Could not `CREATE DATABASE` because it would exceed the quota of the server|Expand the server db count quota|
+|45000|16|<statement> operation failed. Specified federation name <federation_name> is not valid|Federation_name does not comply with federation name rules or is not a valid identifier|
+|45001|16|<statement> operation failed. Specified federation name does not exist|Federation name does not exist|
+|45002|16|<statement> operation failed. Specified federation key name <distribution_name> is not valid|Non-existent or invalid federation key|
+|45004|16|<statement> operation failed. Specified value is not valid for federation key <distribution_name> and federation <federation_name>|`USE FEDERATION`: Use a boundary value that is in the domain of the federation key data type, or that is not NULL.<br/><br/>`ALTER FEDERATION SPLIT`: Use a valid value in the domain of the federation key that is not already an existing split point.<br/><br/>`ALTER FEDERATION DROP`: Use a valid value in the domain of the federation key that is already a split point.|
+|45005|16|<statement>  cannot be run while another federation operation is in progress on  federation <federation_name> and member with id <member_id>|Wait for the concurrent operation to finish.|
+|45006|16|<statement> operations failed. Foreign key relationships in reference tables referencing federated tables are not allowed in federation members|Unsupported.|
+|45007|16|<statement> operation failed. Foreign key relationships between federate tables must include the federation key column(s).|Unsupported|
+|45008|16|<statement> operation failed. Federation key data type does not match the column data type|Unsupported.|
+|45009|16|<statement> operation failed. The operation is not supported on filtering connections|Unsupported.|
+|45010|16|<statement> operation failed. Federation key cannot be updated|Unsupported.|
+|45011|16|<statement> operation failed. Federation key schema cannot be updated|Unsupported.|
+|45012|16|Value specified for the federation key is not valid|Value must be in the range that the connection is addressing.<br/><br/>If filtered, the federation key value specified.<br/><br/>If unfiltered, the range covered by the federation member.|
+|45013|16|The SID already exists under a different user name|The SID for a user in a federation member is copied from the SID of the same user account in the federation root. Under certain conditions, the SID may already be in use.|
+|45014|16|%ls is not supported on %ls|Unsupported operation.|
+|45022|16|<statement> operation failed. Specified boundary value already exists for federation key <distribution_name> and federation <federation_name>|Specify a value that is already a boundary value.|
+|45023|16|<statement> operation failed. Specified boundary value does not exists for federation key <distribution_name> and federation <federation_name>|Specify a value that is not already a boundary value.|
+
+
+<a id="bkmk_e_general_errors" name="bkmk_e_general_errors">&nbsp;</a>
+
+## General errors
+
+
+The following table lists all the general errors that do not fall into any previous category.
+
+
+|Error number|Severity|Description|
+|---:|---:|:---|
+|15006|16|<AdministratorLogin> is not a valid name because it contains invalid characters.|
+|18452|14|Login failed. The login is from an untrusted domain and cannot be used with Windows authentication.%.&#x2a;ls (Windows logins are not supported in this version of SQL Server.)|
+|18456|14|Login failed for user '%.&#x2a;ls'.%.&#x2a;ls%.&#x2a;ls(The login failed for user "%.&#x2a;ls". The password change failed. Password change during login is not supported in this version of SQL Server.)|
+|18470|14|Login failed for user '%.&#x2a;ls'. Reason: The account is disabled.%.&#x2a;ls|
+|40014|16|Multiple databases cannot be used in the same transaction.|
+|40054|16|Tables without a clustered index are not supported in this version of SQL Server. Create a clustered index and try again.|
+|40133|15|This operation is not supported in this version of SQL Server.|
+|40506|16|Specified SID is invalid for this version of SQL Server.|
+|40507|16|'%.&#x2a;ls' cannot be invoked with parameters in this version of SQL Server.|
+|40508|16|USE statement is not supported to switch between databases. Use a new connection to connect to a different database.|
+|40510|16|Statement '%.&#x2a;ls' is not supported in this version of SQL Server|
+|40511|16|Built-in function '%.&#x2a;ls' is not supported in this version of SQL Server.|
+|40512|16|Deprecated feature '%ls' is not supported in this version of SQL Server.|
+|40513|16|Server variable '%.&#x2a;ls' is not supported in this version of SQL Server.|
+|40514|16|'%ls' is not supported in this version of SQL Server.|
+|40515|16|Reference to database and/or server name in '%.&#x2a;ls' is not supported in this version of SQL Server.|
+|40516|16|Global temp objects are not supported in this version of SQL Server.|
+|40517|16|Keyword or statement option '%.&#x2a;ls' is not supported in this version of SQL Server.|
+|40518|16|DBCC command '%.&#x2a;ls' is not supported in this version of SQL Server.|
+|40520|16|Securable class '%S_MSG' not supported in this version of SQL Server.|
+|40521|16|Securable class '%S_MSG' not supported in the server scope in this version of SQL Server.|
+|40522|16|Database principal '%.&#x2a;ls' type is not supported in this version of SQL Server.|
+|40523|16|Implicit user '%.&#x2a;ls' creation is not supported in this version of SQL Server. Explicitly create the user before using it.|
+|40524|16|Data type '%.&#x2a;ls' is not supported in this version of SQL Server.|
+|40525|16|WITH '%.ls' is not supported in this version of SQL Server.|
+|40526|16|'%.&#x2a;ls' rowset provider not supported in this version of SQL Server.|
+|40527|16|Linked servers are not supported in this version of SQL Server.|
+|40528|16|Users cannot be mapped to certificates, asymmetric keys, or Windows logins in this version of SQL Server.|
+|40529|16|Built-in function '%.&#x2a;ls' in impersonation context is not supported in this version of SQL Server.|
+|40532|11|Cannot open server "%.&#x2a;ls" requested by the login. The login failed.|
+|40553|16|The session has been terminated because of excessive memory usage. Try modifying your query to process fewer rows.<br/><br/>*Note:* Reducing the number of `ORDER BY` and `GROUP BY` operations in your Transact-SQL code helps reduce the memory requirements of your query.|
+|40604|16|Could not CREATE/ALTER DATABASE because it would exceed the quota of the server.|
+|40606|16|Attaching databases is not supported in this version of SQL Server.|
+|40607|16|Windows logins are not supported in this version of SQL Server.|
+|40611|16|Servers can have at most 128 firewall rules defined.|
+|40614|16|Start IP address of firewall rule cannot exceed End IP address.|
+|40615|16|Cannot open server '{0}' requested by the login. Client with IP address '{1}' is not allowed to access the server.  To enable access, use the SQL Database Portal or run sp_set_firewall_rule on the master database to create a firewall rule for this IP address or address range.  It may take up to five minutes for this change to take effect.|
+|40617|16|The firewall rule name that starts with <rule name> is too long. Maximum length is 128.|
+|40618|16|The firewall rule name cannot be empty.|
+|40620|16|The login failed for user "%.&#x2a;ls". The password change failed. Password change during login is not supported in this version of SQL Server.|
+|40627|20|Operation on server '{0}' and database '{1}' is in progress. Please wait a few minutes before trying again.|
+|40630|16|Password validation failed. The password does not meet policy requirements because it is too short.|
+|40631|16|The password that you specified is too long. The password should have no more than 128 characters.|
+|40632|16|Password validation failed. The password does not meet policy requirements because it is not complex enough.|
+|40636|16|Cannot use a reserved database name '%.&#x2a;ls' in this operation.|
+|40638|16|Invalid subscription id <subscription-id>. Subscription does not exist.|
+|40639|16|Request does not conform to schema: <schema error>.|
+|40640|20|The server encountered an unexpected exception.|
+|40641|16|The specified location is invalid.|
+|40642|17|The server is currently too busy. Please try again later.|
+|40643|16|The specified x-ms-version header value is invalid.|
+|40644|14|Failed to authorize access to the specified subscription.|
+|40645|16|Servername <servername> cannot be empty or null. It can only be made up of lowercase letters 'a'-'z', the numbers 0-9 and the hyphen. The hyphen may not lead or trail in the name.|
+|40646|16|Subscription ID cannot be empty.|
+|40647|16|Subscription <subscription-id does not have server servername.|
+|40648|17|Too many requests have been performed. Please retry later.|
+|40649|16|Invalid content-type is specified. Only application/xml is supported.|
+|40650|16|Subscription <subscription-id> does not exist or is not ready for the operation.|
+|40651|16|Failed to create server because the subscription <subscription-id> is disabled.|
+|40652|16|Cannot move or create server. Subscription <subscription-id> will exceed server quota.|
+|40671|17|Communication failure between the gateway and the management service. Please retry later.|
+|45168|16|The SQL Azure system is under load, and is placing an upper limit on concurrent DB CRUD operations for a single server (e.g., create database). The server specified in the error message has exceeded the maximum number of concurrent connections. Try again later.|
+|45169|16|The SQL azure system is under load, and is placing an upper limit on the number of concurrent server CRUD operations for a single subscription (e.g., create server). The subscription specified in the error message has exceeded the maximum number of concurrent connections, and the request was denied. Try again later.|
+
+
+## Related links
+
+- [Azure SQL Database General Limitations and Guidelines](sql-database-general-limitations.md)
+- [Azure SQL Database resource limits](sql-database-resource-limits.md)
+