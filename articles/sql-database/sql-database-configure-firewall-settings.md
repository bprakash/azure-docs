---
title: 'Azure portal: Azure SQL Database server-level firewall rules | Microsoft Docs'
<<<<<<< HEAD
description: Learn how to configure server-level firewall rules for IP addresses that access Azure SQL server usinhg the Azure portal.
=======
description: Learn how to configure server-level firewall rules for IP addresses that access Azure SQL server using the Azure portal.
>>>>>>> e8cfaf0d
services: sql-database
documentationcenter: ''
author: BYHAM
manager: jhubbard
editor: ''

ms.assetid: c3b206b5-af6e-41af-8306-db12ecfc1b5d
ms.service: sql-database
ms.custom: authentication and authorization
ms.workload: data-management
ms.tgt_pltfrm: na
ms.devlang: dotnet
ms.topic: get-started-article
ms.date: 11/28/2016
ms.author: rickbyh

---
# Create and manage Azure SQL Database server-level firewall rules using the Azure portal
> [!div class="op_single_selector"]
> * [Overview](sql-database-firewall-configure.md)
> * [Azure portal](sql-database-configure-firewall-settings.md)
> * [TSQL](sql-database-configure-firewall-settings-tsql.md)
> * [PowerShell](sql-database-configure-firewall-settings-powershell.md)
> * [REST API](sql-database-configure-firewall-settings-rest.md)
> 

Server-level firewall rules enable administrators to access a SQL Database server from a specified IP address or range of IP addresses. You can also use server-level firewall rules for users when you have many databases that have the same access requirements, and you don't want to spend time configuring each database individually. Microsoft recommends using database-level firewall rules whenever possible, to enhance security and to make your database more portable. For an overview of SQL Database firewalls, see [Overview of SQL Database firewall rules](sql-database-firewall-configure.md).

> [!Note]
> For information about portable databases in the context of business continuity, see [Authentication requirements for disaster recovery](sql-database-geo-replication-security-config.md).
>

[!INCLUDE [Create SQL Database firewall rule](../../includes/sql-database-create-new-server-firewall-portal.md)]

## Manage existing server-level firewall rules through the Azure portal
Repeat the steps to manage the server-level firewall rules.

* To add the current computer, click Add client IP.
* To add additional IP addresses, type in the Rule Name, Start IP Address, and End IP Address.
* To modify an existing rule, click any of the fields in the rule and modify.
* To delete an existing rule, hover over the rule until the X appears at the end of the row. Click X to remove the rule.

Click **Save** to save the changes.

## Next steps

- For a tutorial provisioning and connecting to a server using server-level firewalls, see [Tutorial: Provision and access an Azure SQL database using the Azure portal and SQL Server Management Studio](sql-database-get-started.md).
- For a tutorial with SQL Server authentication and database-level firewalls, see [SQL authentication and authorization](sql-database-control-access-sql-authentication-get-started.md)
- For help in connecting to an Azure SQL database from open source or third-party applications, see [Client quick-start code samples to SQL Database](https://msdn.microsoft.com/library/azure/ee336282.aspx).
- To understand how to create additional users who can connect to databases, see [SQL Database Authentication and Authorization: Granting Access](https://msdn.microsoft.com/library/azure/ee336235.aspx).

## Additional resources
* [Securing your database](sql-database-security-overview.md)   
* [Security Center for SQL Server Database Engine and Azure SQL Database](https://msdn.microsoft.com/library/bb510589)   


<|MERGE_RESOLUTION|>--- conflicted
+++ resolved
@@ -1,10 +1,6 @@
 ---
 title: 'Azure portal: Azure SQL Database server-level firewall rules | Microsoft Docs'
-<<<<<<< HEAD
-description: Learn how to configure server-level firewall rules for IP addresses that access Azure SQL server usinhg the Azure portal.
-=======
 description: Learn how to configure server-level firewall rules for IP addresses that access Azure SQL server using the Azure portal.
->>>>>>> e8cfaf0d
 services: sql-database
 documentationcenter: ''
 author: BYHAM
