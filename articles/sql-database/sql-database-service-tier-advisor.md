--- conflicted
+++ resolved
@@ -1,83 +1,3 @@
 ---
-<<<<<<< HEAD
-title: Pricing tier recommendations for Azure SQL Database
-description: When changing pricing tiers in the Azure portal, pricing tier recommendations are provided that recommend the tier that is best suited for running an existing Azure SQL Database’s workload. Pricing tiers describe the service tier and performance level of a SQL database.
-services: sql-database
-documentationcenter: ''
-author: stevestein
-manager: jhubbard
-editor: monicar
-
-ms.assetid: 265beec9-7478-4abd-9ab5-4094e2e75fe4
-ms.service: sql-database
-ms.custom: v11
-ms.devlang: na
-ms.topic: article
-ms.tgt_pltfrm: na
-ms.workload: data-management
-ms.date: 08/08/2016
-ms.author: sstein
-
----
-# SQL Database pricing tier recommendations
- Pricing tier recommendations suggest the service tier and performance level that is best suited for running an existing Azure SQL database’s workload.
-
-> [!NOTE]
-> Pricing tier recommendations are only available for Web and Business databases and elastic pools -- and only available in the [Azure portal](https://portal.azure.com/).
->
->
-
-Get pricing tier recommendations during the following tasks:
-
-* [Change the service tier and performance level (pricing tier) of a SQL database](sql-database-scale-up.md)
-* [Upgrade Azure SQL server to V12](sql-database-upgrade-server-portal.md)
-* Browse to your V12 server. See [SQL Database pricing tier recommendations](sql-database-service-tier-advisor.md).
-* [Create an elastic pool](sql-database-elastic-pool.md#which-databases-go-in-a-pool)
-
-## Overview
-The SQL Database service analyzes current performance and feature requirements by assessing historical resource usage for a SQL database. In addition, the minimum acceptable service tier is determined based on the size of the database, and enabled [business continuity](sql-database-business-continuity.md) features.
-
-This information is analyzed and the service tier and performance level that is best suited for running the database’s typical workload and maintaining it's current feature set is recommended.
-
-* The service examines the previous 15 to 30 days of historical data (resource usage, database size, and database activity) and performs a comparison between the amount of resources consumed and the actual limitations of the currently available service tiers and performance levels.
-* Data is analyzed in 15 second intervals and each interval's resultset is categorized into the existing service tier and performance level that is best suited for handling that resultset's workload.
-* These 15 second samples are then aggregated into the larger 15-30 day analysis and the service tier and performance level that can optimally handle 95% of the historical workload is recommended.
-
-### Recommendations
-Based on your database's usage, there are currently 2 categories of recommendations that can be encountered:
-
-| Recommendation | Description |
-|:--- |:--- |
-| Upgrade |Upgrade to a new tier. |
-| Unavailable |A database requires a minimum workload or approximately 35 days of activity. There is not enough data to provide a valid recommendation. |
-
-## Getting pricing tier recommendations
-Get pricing tier recommendations by selecting an existing Web or Business database, click **All settings**, then click **Pricing tier (scale DTUs)**. (Pricing tier recommendations are also available when you [Upgrade Azure SQL server to V12](sql-database-upgrade-server-portal.md).)
-
-1. Sign in to the [Azure portal](https://portal.azure.com/).
-2. Click **BROWSE** > **SQL databases**.
-3. In the **SQL databases** blade, click the database that you want to see a recommendation for:
-
-    ![Select database][1]
-4. On the database blade, select **All settings** then select **Pricing tier (scale DTUs)**.
-5. The **Recommended pricing tiers** open where you can click the suggested tier and then click the **Select** button to change to that tier.
-
-    ![Sign up for the preview][4]
-6. Optionally, click **View usage details** to open the **Pricing Tier Recommendation Details** blade where you can view the recommended tier for the database, a feature comparison between current and recommended tiers, and a graph of the  historical resource usage analysis.
-
-    ![Sign up for the preview][5]
-
-## Summary
-Pricing tier recommendations provide an automated experience for gathering telemetry data for each SQL database and recommending the best service tier/performance level combination based on a database's actual performance needs and feature requirements. On the Settings blade click **Pricing tier (scale DTUs)** to see pricing tier recommendations for any Web and Business databases.
-
-## Next steps
-Depending on the details of your specific database, performing an upgrade or downgrade usually does not happen instantaneously. The portal will provide notifications as the database transitions to it's new tier, or you can monitor the upgrade status by querying the [sys.dm_operation_status (Azure SQL Database)](https://msdn.microsoft.com/library/dn270022.aspx) view in the SQL Database Server's master database.
-
-<!--Image references-->
-[1]: ./media/sql-database-service-tier-advisor/select-database.png
-[4]: ./media/sql-database-service-tier-advisor/choose-pricing-tier.png
-[5]: ./media/sql-database-service-tier-advisor/usage-details.png
-=======
 redirect_url: /azure/sql-database/sql-database-service-tiers
---- 
->>>>>>> e8cfaf0d
+--- 