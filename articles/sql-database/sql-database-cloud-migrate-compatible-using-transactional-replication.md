---
<<<<<<< HEAD
title: Use transacation replication to migrate to Azure SQL Database | Microsoft Docs
description: In this article, you learn to migrate a compatible SQL Server database to Azure SQL Database with minimal downtime using SQL Server transactional replication.
keywords: Microsoft Azure SQL Database, database migration, import database, transactional replication
services: sql-database
documentationcenter: ''
author: jognanay
manager: jhubbard
editor: ''

ms.assetid: eebdd725-833d-4151-9b2b-a0303f39e30f
ms.service: sql-database
ms.custom: migrate and move
ms.devlang: NA
ms.topic: article
ms.tgt_pltfrm: NA
ms.workload: sqldb-migrate
ms.date: 12/09/2016
ms.author: carlrab; jognanay;

---
# Migrate SQL Server database to Azure SQL Database using transactional replication
> [!div class="op_single_selector"]
> * [SSMS Migration Wizard](sql-database-cloud-migrate-compatible-using-ssms-migration-wizard.md)
> * [Export to BACPAC File](sql-database-cloud-migrate-compatible-export-bacpac-ssms.md)
> * [Import from BACPAC File](sql-database-cloud-migrate-compatible-import-bacpac-ssms.md)
> * [Transactional Replication](sql-database-cloud-migrate-compatible-using-transactional-replication.md)
> 
> 

In this article, you learn to migrate a compatible SQL Server database to Azure SQL Database with minimal downtime using SQL Server transactional replication.

## Understanding the Transactional Replication architecture
When you cannot afford to remove your SQL Server database from production while the migration is occurring, you can use SQL Server transactional replication as your migration solution. To use this solution, you configure your Azure SQL Database as a subscriber to the on-premises SQL Server instance that you wish to migrate. The on-premises transactional replication distributor synchronizes data from the on-premises database to be synchronized (the publisher) while new transactions continue occur. 

You can also use transactional replication to migrate a subset of your on-premises database. The publication that you replicate to Azure SQL Database can be limited to a subset of the tables in the database being replicated. For each table being replicated, you can limit the data to a subset of the rows and/or a subset of the columns.

With transactional replication, all changes to your data or schema show up in your Azure SQL Database. Once the synchronization is complete and you are ready to migrate, change the connection string of your applications to point them to your Azure SQL Database. Once transactional replication drains any changes left on your on-premises database and all your applications point to Azure DB, you can uninstall transactional replication. Your Azure SQL Database is now your production system.

 ![SeedCloudTR diagram](./media/sql-database-cloud-migrate/SeedCloudTR.png)

## How Transactional Replication works

Transactional replication involves 3 main components. They are the publisher, the distributor and the subscriber. Together these components carry out replication. 
The distributor is responsible for controlling the processes which move your data between servers. When you set up distribution SQL will create a distribution database. Each publisher needs to be tied to a distribution database. The distribution database holds the metadata for each associated publication and data on the progress of each replication. For transaction replication it will hold all the transactions than need to be executed in the subscriber.

The publisher is the database where all data for migration originates. Within the publisher there can be many publications. These publications contain articles which map to all the tables and data that need to be replicated. Depending on how you define the publication and articles you can replicate either all or part of your database. 

In replication the subscriber is the server which receives all the data and transactions from the publication. Each publication can have many replications.

## Transactional Replication requirements
[Go to this link for an updated list of requirements.](https://msdn.microsoft.com/en-US/library/mt589530.aspx)
> [!IMPORTANT]
> Use the latest version of SQL Server Management Studio to remain synchronized with updates to Microsoft Azure and SQL Database. Older versions of SQL Server Management Studio cannot set up SQL Database as a subscriber. [Update SQL Server Management Studio](https://msdn.microsoft.com/library/mt238290.aspx).
> 

## Migration to SQL Database using Transaction Replication workflow

1. Set up Distribution
   -  [Using SQL Server Management Studio (SSMS)](https://msdn.microsoft.com/library/ms151192.aspx#Anchor_1)
   -  [Using Transact-SQL](https://msdn.microsoft.com/library/ms151192.aspx#Anchor_2)
2. Create Publication
   -  [Using SQL Server Management Studio (SSMS)](https://msdn.microsoft.com/library/ms151160.aspx#Anchor_1)
   -  [Using Transact-SQL](https://msdn.microsoft.com/library/ms151160.aspx#Anchor_2)
3. Create Subscription
   -  [Using SQL Server Management Studio (SSMS)](https://msdn.microsoft.com/library/ms152566.aspx#Anchor_0)
   -  [Using Transact-SQL](https://msdn.microsoft.com/library/ms152566.aspx#Anchor_1)

## Some tips and differences for migrating to SQL Database

1. Use a local distributor 
   - This will cause a performance impact on the server. 
   - If the performance impact is unacceptable you can use another server but it will add complexity in management and administration.
2. When selecting a snapshot folder make sure the folder you select is large enough to hold a BCP of every table you want to replicate. 
3. Note that snapshot creation will lock the associated tables until it is complete, keep this in mind when scheduling your snapshot. 
4. Only push subscriptions are supported in Azure SQL Database
   - You can only add subscribers from the side of your on premise database.

## Next steps
* [Newest version of SQL Server Management Studio](https://msdn.microsoft.com/library/mt238290.aspx)
* [Newest version of SSDT](https://msdn.microsoft.com/library/mt204009.aspx)
* [SQL Server 2016 ](https://www.microsoft.com/sql-server/sql-server-2016)

## Additional resources
* To learn more about Transactional Replication, see [Transactional Replication](https://msdn.microsoft.com/library/mt589530.aspx).
* To learn about the overall migration process and options, see [SQL Server database migration to SQL Database in the cloud](sql-database-cloud-migrate.md).
=======
redirect_url: /azure/sql-database/sql-database-cloud-migrate
--- 
>>>>>>> e8cfaf0d
<|MERGE_RESOLUTION|>--- conflicted
+++ resolved
@@ -1,91 +1,3 @@
 ---
-<<<<<<< HEAD
-title: Use transacation replication to migrate to Azure SQL Database | Microsoft Docs
-description: In this article, you learn to migrate a compatible SQL Server database to Azure SQL Database with minimal downtime using SQL Server transactional replication.
-keywords: Microsoft Azure SQL Database, database migration, import database, transactional replication
-services: sql-database
-documentationcenter: ''
-author: jognanay
-manager: jhubbard
-editor: ''
-
-ms.assetid: eebdd725-833d-4151-9b2b-a0303f39e30f
-ms.service: sql-database
-ms.custom: migrate and move
-ms.devlang: NA
-ms.topic: article
-ms.tgt_pltfrm: NA
-ms.workload: sqldb-migrate
-ms.date: 12/09/2016
-ms.author: carlrab; jognanay;
-
----
-# Migrate SQL Server database to Azure SQL Database using transactional replication
-> [!div class="op_single_selector"]
-> * [SSMS Migration Wizard](sql-database-cloud-migrate-compatible-using-ssms-migration-wizard.md)
-> * [Export to BACPAC File](sql-database-cloud-migrate-compatible-export-bacpac-ssms.md)
-> * [Import from BACPAC File](sql-database-cloud-migrate-compatible-import-bacpac-ssms.md)
-> * [Transactional Replication](sql-database-cloud-migrate-compatible-using-transactional-replication.md)
-> 
-> 
-
-In this article, you learn to migrate a compatible SQL Server database to Azure SQL Database with minimal downtime using SQL Server transactional replication.
-
-## Understanding the Transactional Replication architecture
-When you cannot afford to remove your SQL Server database from production while the migration is occurring, you can use SQL Server transactional replication as your migration solution. To use this solution, you configure your Azure SQL Database as a subscriber to the on-premises SQL Server instance that you wish to migrate. The on-premises transactional replication distributor synchronizes data from the on-premises database to be synchronized (the publisher) while new transactions continue occur. 
-
-You can also use transactional replication to migrate a subset of your on-premises database. The publication that you replicate to Azure SQL Database can be limited to a subset of the tables in the database being replicated. For each table being replicated, you can limit the data to a subset of the rows and/or a subset of the columns.
-
-With transactional replication, all changes to your data or schema show up in your Azure SQL Database. Once the synchronization is complete and you are ready to migrate, change the connection string of your applications to point them to your Azure SQL Database. Once transactional replication drains any changes left on your on-premises database and all your applications point to Azure DB, you can uninstall transactional replication. Your Azure SQL Database is now your production system.
-
- ![SeedCloudTR diagram](./media/sql-database-cloud-migrate/SeedCloudTR.png)
-
-## How Transactional Replication works
-
-Transactional replication involves 3 main components. They are the publisher, the distributor and the subscriber. Together these components carry out replication. 
-The distributor is responsible for controlling the processes which move your data between servers. When you set up distribution SQL will create a distribution database. Each publisher needs to be tied to a distribution database. The distribution database holds the metadata for each associated publication and data on the progress of each replication. For transaction replication it will hold all the transactions than need to be executed in the subscriber.
-
-The publisher is the database where all data for migration originates. Within the publisher there can be many publications. These publications contain articles which map to all the tables and data that need to be replicated. Depending on how you define the publication and articles you can replicate either all or part of your database. 
-
-In replication the subscriber is the server which receives all the data and transactions from the publication. Each publication can have many replications.
-
-## Transactional Replication requirements
-[Go to this link for an updated list of requirements.](https://msdn.microsoft.com/en-US/library/mt589530.aspx)
-> [!IMPORTANT]
-> Use the latest version of SQL Server Management Studio to remain synchronized with updates to Microsoft Azure and SQL Database. Older versions of SQL Server Management Studio cannot set up SQL Database as a subscriber. [Update SQL Server Management Studio](https://msdn.microsoft.com/library/mt238290.aspx).
-> 
-
-## Migration to SQL Database using Transaction Replication workflow
-
-1. Set up Distribution
-   -  [Using SQL Server Management Studio (SSMS)](https://msdn.microsoft.com/library/ms151192.aspx#Anchor_1)
-   -  [Using Transact-SQL](https://msdn.microsoft.com/library/ms151192.aspx#Anchor_2)
-2. Create Publication
-   -  [Using SQL Server Management Studio (SSMS)](https://msdn.microsoft.com/library/ms151160.aspx#Anchor_1)
-   -  [Using Transact-SQL](https://msdn.microsoft.com/library/ms151160.aspx#Anchor_2)
-3. Create Subscription
-   -  [Using SQL Server Management Studio (SSMS)](https://msdn.microsoft.com/library/ms152566.aspx#Anchor_0)
-   -  [Using Transact-SQL](https://msdn.microsoft.com/library/ms152566.aspx#Anchor_1)
-
-## Some tips and differences for migrating to SQL Database
-
-1. Use a local distributor 
-   - This will cause a performance impact on the server. 
-   - If the performance impact is unacceptable you can use another server but it will add complexity in management and administration.
-2. When selecting a snapshot folder make sure the folder you select is large enough to hold a BCP of every table you want to replicate. 
-3. Note that snapshot creation will lock the associated tables until it is complete, keep this in mind when scheduling your snapshot. 
-4. Only push subscriptions are supported in Azure SQL Database
-   - You can only add subscribers from the side of your on premise database.
-
-## Next steps
-* [Newest version of SQL Server Management Studio](https://msdn.microsoft.com/library/mt238290.aspx)
-* [Newest version of SSDT](https://msdn.microsoft.com/library/mt204009.aspx)
-* [SQL Server 2016 ](https://www.microsoft.com/sql-server/sql-server-2016)
-
-## Additional resources
-* To learn more about Transactional Replication, see [Transactional Replication](https://msdn.microsoft.com/library/mt589530.aspx).
-* To learn about the overall migration process and options, see [SQL Server database migration to SQL Database in the cloud](sql-database-cloud-migrate.md).
-=======
 redirect_url: /azure/sql-database/sql-database-cloud-migrate
---- 
->>>>>>> e8cfaf0d
+--- 