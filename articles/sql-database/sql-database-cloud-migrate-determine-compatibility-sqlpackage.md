--- conflicted
+++ resolved
@@ -1,71 +1,3 @@
 ---
-<<<<<<< HEAD
-title: 'SQLPackage: Azure SQL Server database compatibility | Microsoft Docs'
-description: In this article, you learn to determine if a SQL Server database is compatible to migrate to SQL Database using the SqlPackage
-keywords: Microsoft Azure SQL Database, database migration, SQL Database compatibility, SqlPackage
-services: sql-database
-documentationcenter: ''
-author: CarlRabeler
-manager: jhubbard
-editor: ''
-
-ms.assetid: ebe2cf3e-9561-4ede-8fb9-f3e6ce3fb7a6
-ms.service: sql-database
-ms.custom: migrate and move
-ms.devlang: NA
-ms.topic: article
-ms.tgt_pltfrm: NA
-ms.workload: sqldb-migrate
-ms.date: 11/08/2016
-ms.author: carlrab
-
----
-# Determine SQL Database compatibility using SqlPackage.exe
-> [!div class="op_single_selector"]
-> * [SSDT](sql-database-cloud-migrate-fix-compatibility-issues-ssdt.md)
-> * [SqlPackage](sql-database-cloud-migrate-determine-compatibility-sqlpackage.md)
-> * [SSMS](sql-database-cloud-migrate-determine-compatibility-ssms.md)
-> * [SAMW](sql-database-cloud-migrate-fix-compatibility-issues.md)
-> 
-
-In this article, you learn to determine if a SQL Server database is compatible to migrate to SQL Database using the [SqlPackage](https://msdn.microsoft.com/library/hh550080.aspx) command-prompt utility.
-
-## Using SqlPackage.exe
-1. Open a command prompt and change a directory containing the newest version of sqlpackage.exe. This utility ships with the latest versions of [SQL Server Management Studio](https://msdn.microsoft.com/library/mt238290.aspx) and [SQL Server Data Tools for Visual Studio](https://msdn.microsoft.com/library/mt204009.aspx), or you can download the latest version of [SqlPackage](https://www.microsoft.com/en-us/download/details.aspx?id=53876) directly from the Microsoft download center.
-
-2. Execute the following SqlPackage command with the following arguments for your environment:
-
-   ```   
-    sqlpackage.exe /Action:Export /ssn:< server_name > /sdn:< database_name > /tf:< target_file > /p:TableData=< schema_name.table_name > > < output_file > 2>&1
-   ```   
-
-   | Argument | Description |
-   | --- | --- |
-   | < server_name > |source server name |
-   | < database_name > |source database name |
-   | < target_file > |file name and location for BACPAC file |
-   | < schema_name.table_name > |the tables for which data are output to the target file |
-   | < output_file > |the file name and location for the output file with errors, if any |
-   
-    The reason for the /p:TableName argument is that we only want to test for database compatibility for export to Azure SQL DB V12 rather than export the data from all tables. Unfortunately, the export argument for sqlpackage.exe does not support extracting zero tables. You need to specify at least one table, such as a single small table. The < output_file > contains the report of any errors. The "> 2>&1" string pipes both the standard output and the standard error resulting from the command execution to specified output file.
-   
-    ![Export a data-tier application from the Tasks menu](./media/sql-database-cloud-migrate/TestForCompatibilityUsingSQLPackage01.png)
-
-3. Open the output file and review the compatibility errors, if any. 
-   
-    ![Export a data-tier application from the Tasks menu](./media/sql-database-cloud-migrate/TestForCompatibilityUsingSQLPackage02.png)
-
-## Next steps
-* [Newest version of SSDT](https://msdn.microsoft.com/library/mt204009.aspx)
-  [Newest version of SQL Server Management Studio](https://msdn.microsoft.com/library/mt238290.aspx)
-* [Fix database migration compatibility issues](sql-database-cloud-migrate.md#fix-database-migration-compatibility-issues)
-* [Migrate a compatible SQL Server database to SQL Database](sql-database-cloud-migrate.md#migrate-a-compatible-sql-server-database-to-sql-database)
-
-## Additional resources
-* [SQL Database features](sql-database-features.md)
-* [Transact-SQL partially or unsupported functions](sql-database-transact-sql-information.md)
-* [Migrate non-SQL Server databases using SQL Server Migration Assistant](http://blogs.msdn.com/b/ssma/)
-=======
 redirect_url: /azure/sql-database/sql-database-cloud-migrate
---- 
->>>>>>> e8cfaf0d
+--- 