--- conflicted
+++ resolved
@@ -14,11 +14,7 @@
 ms.tgt_pltfrm: na
 ms.devlang: na
 ms.topic: get-started-article
-<<<<<<< HEAD
-ms.date: 11/15/2016
-=======
 ms.date: 02/08/2017
->>>>>>> e8cfaf0d
 ms.author: sstein
 
 ---
@@ -128,11 +124,7 @@
 ```
 
 For more information, see [SQL Database options and performance: Understand what's available in each service tier](sql-database-service-tiers.md). 
-<<<<<<< HEAD
-For a sample script, see [Sample PowerShell script to change the service tier and performance level of your SQL database](sql-database-scale-up-powershell.md#sample-powershell-script-to-change-the-service-tier-and-performance-level-of-your-sql-database).
-=======
 For a sample script, see [Sample PowerShell script to change the service tier and performance level of your SQL database](sql-database-manage-single-databases-powershell.md#change-the-service-tier-and-performance-level-of-a-single-database).
->>>>>>> e8cfaf0d
 
 ## How do I copy a SQL database to the same server?
 To copy a SQL database to the same server, use the [New-AzureRmSqlDatabaseCopy](https://msdn.microsoft.com/library/azure/mt603644\(v=azure.300\).aspx) cmdlet. Set the `-CopyServerName` and `-CopyResourceGroupName` to the same values as your source database server and resource group.
