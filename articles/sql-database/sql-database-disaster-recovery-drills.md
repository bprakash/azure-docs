--- conflicted
+++ resolved
@@ -13,13 +13,8 @@
 ms.devlang: NA
 ms.topic: article
 ms.tgt_pltfrm: NA
-<<<<<<< HEAD
-ms.workload: data-management
 ms.date: 10/20/2016
-=======
 ms.workload: "Inactive"
-ms.date: 07/31/2016
->>>>>>> 8e8f557a
 ms.author: sashan
 ms.reviewer: carlrab
 
