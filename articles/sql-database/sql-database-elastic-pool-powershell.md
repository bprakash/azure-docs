<properties 
    pageTitle="Create an Azure SQL Database elastic database pool with PowerShell | Microsoft Azure" 
    description="Create an elastic database pool to share resources across multiple Azure SQL Databases." 
    services="sql-database" 
    documentationCenter="" 
    authors="stevestein" 
    manager="jeffreyg" 
    editor=""/>

<tags
<<<<<<< HEAD
   ms.service="sql-database"
   ms.devlang="NA"
   ms.topic="get-started-article"
   ms.tgt_pltfrm="powershell"
   ms.workload="data-management" 
   ms.date="10/08/2015"
   ms.author="adamkr; sstein"/>
=======
    ms.service="sql-database"
    ms.devlang="NA"
    ms.topic="get-started-article"
    ms.tgt_pltfrm="powershell"
    ms.workload="data-management" 
    ms.date="11/06/2015"
    ms.author="adamkr; sstein"/>
>>>>>>> e21c384c

# Create an elastic database pool with PowerShell

> [AZURE.SELECTOR]
- [Azure portal](sql-database-elastic-pool-portal.md)
- [C#](sql-database-elastic-pool-csharp.md)
- [PowerShell](sql-database-elastic-pool-powershell.md)


This article shows you how to create an [elastic database pool](sql-database-elastic-pool.md) using PowerShell cmdlets. 

> [AZURE.NOTE] Elastic database pools are currently in preview and only available with SQL Database V12 servers. If you have a SQL Database V11 server you can [use PowerShell to upgrade to V12 and create a pool](sql-database-upgrade-server.md) in one step.

This article shows you how to create everything you need (including the V12 server) to create and configure an elastic database pool except for the Azure subscription. If you need an Azure subscription simply click **FREE TRIAL** at the top of this page, and then come back to finish this article.




The individual steps to create an elastic database pool with Azure PowerShell are broken out and explained for clarity. For those who simply want a concise list of commands, see the **Putting it all together** section at the bottom of this article.

> [AZURE.IMPORTANT] Starting with the release of Azure PowerShell 1.0 Preview, the Switch-AzureMode cmdlet is no longer available, and cmdlets that were in the Azure ResourceManger module have been renamed. The examples in this article use the new PowerShell 1.0 Preview naming convention. For detailed information, see [Deprecation of Switch-AzureMode in Azure PowerShell](https://github.com/Azure/azure-powershell/wiki/Deprecation-of-Switch-AzureMode-in-Azure-PowerShell).

To run PowerShell cmdlets, you need to have Azure PowerShell installed and running, and due to the removal of Switch-AzureMode, you should download and install the latest Azure PowerShell by running the [Microsoft Web Platform Installer](http://go.microsoft.com/fwlink/p/?linkid=320376&clcid=0x409). For detailed information, see [How to install and configure Azure PowerShell](../powershell-install-configure.md).




## Configure your credentials and select your subscription

Now that you are running the Azure Resource Manager module you have access to all the necessary cmdlets to create and configure an elastic database pool. First you must establish access to your Azure account. Run the following and you will be presented with a sign in screen to enter your credentials. Use the same email and password that you use to sign in to the Azure portal.

	Add-AzureRmAccount

After successfully signing in you should see some information on screen that includes the Id you signed in with and the Azure subscriptions you have access to.


### Select your Azure subscription

To select the subscription you need your subscription Id or subscription name (**-SubscriptionName**). You can copy it from the previous step, or if you have multiple subscriptions you can run the **Get-AzureSubscription** cmdlet and copy the desired subscription information from the resultset. Once you have your subscription run the following cmdlet:

	Select-AzureRmSubscription -SubscriptionId 4cac86b0-1e56-bbbb-aaaa-000000000000


## Create a resource group, server, and firewall rule

Now you have access to run cmdlets against your Azure subscription so the next step is establishing the resource group that contains the server where the elastic database pool will be created. You can edit the next command to use whatever valid location you choose. Run **(Get-AzureRMLocation | where-object {$_.Name -eq "Microsoft.Sql/servers" }).Locations** to get a list of valid locations.

If you already have a resource group you can go to the next step, or you can run the following command to create a new resource group:

	New-AzureRmResourceGroup -Name "resourcegroup1" -Location "West US"

### Create a server 

Elastic database pools are created inside Azure SQL Database servers. If you already have a server you can go to the next step, or you can run the [New-AzureRmSqlServer](https://msdn.microsoft.com/library/azure/mt603715.aspx) cmdlet to create a new V12 server. Replace the ServerName with the name for your server. It must be unique to Azure SQL Servers so you will get an error here if the server name is already taken. Also worth noting is that this command may take several minutes to complete. The server details and PowerShell prompt will appear after the server is successfully created. You can edit the  command to use whatever valid location you choose.

	New-AzureRmSqlServer -ResourceGroupName "resourcegroup1" -ServerName "server1" -Location "West US" -ServerVersion "12.0"

When you run this command a window opens asking for a **User name** and **Password**. This is  not your Azure credentials, enter the user name and password that will be the administrator credentials you want to create for the new server.  


### Configure a server firewall rule to allow access to the server

Establish a firewall rule to access the server. Run the [New-AzureRmSqlServerFirewallRule](https://msdn.microsoft.com/library/azure/mt603586.aspx) command replacing the start and end IP addresses with valid values for your computer.

If your server needs to allow access to other Azure services, add the **-AllowAllAzureIPs** switch that will add a special firewall rule and allow all azure traffic access to the server.

	New-AzureRmSqlServerFirewallRule -ResourceGroupName "resourcegroup1" -ServerName "server1" -FirewallRuleName "rule1" -StartIpAddress "192.168.0.198" -EndIpAddress "192.168.0.199"

For more information, see [Azure SQL Database Firewall](https://msdn.microsoft.com/library/azure/ee621782.aspx).


## Create an elastic database pool, and elastic databases

Now you have a resource group, a server, and a firewall rule configured so you can access the server. The [New-AzureRmSqlElasticPool](https://msdn.microsoft.com/library/azure/mt619378.aspx) cmdlet will create the elastic database pool. This command creates a pool that shares a total of 400 eDTUs. Each database in the pool is guaranteed to always have 10 eDTUs available (DatabaseDtuMin). Individual databases in the pool can consume a maximum of 100 eDTUs (DatabaseDtuMax). For detailed parameter explanations, see [Azure SQL Database elastic pools](sql-database-elastic-pool.md). 


	New-AzureRmSqlElasticPool -ResourceGroupName "resourcegroup1" -ServerName "server1" -ElasticPoolName "elasticpool1" -Edition "Standard" -Dtu 400 -DatabaseDtuMin 10 -DatabaseDtuMax 100


### Create or add elastic databases into an elastic database pool

The pool created in the previous step is empty, it has no elastic databases in it. The following sections show how to create new elastic databases inside of the pool, and also how to add existing databases into the pool.

*After creating a pool you can also use Transact-SQL for creating new elastic databases in the pool, and moving existing databases in and out of a pool. For details see, [Elastic database pool reference - Transact-SQL](sql-database-elastic-pool-reference.md#Transact-SQL).*

### Create a new elastic database inside an elastic database pool

To create a new database directly inside a pool, use the [New-AzureRmSqlDatabase](https://msdn.microsoft.com/library/azure/mt619339.aspx) cmdlet and set the **ElasticPoolName** parameter.


	New-AzureRmSqlDatabase -ResourceGroupName "resourcegroup1" -ServerName "server1" -DatabaseName "database1" -ElasticPoolName "elasticpool1"



### Move an existing database into an elastic database pool

To move an existing database into a pool, use the [Set-AzureRmSqlDatabase](https://msdn.microsoft.com/library/azure/mt619433.aspx) cmdlet and set the **ElasticPoolName** parameter. 


For demonstration, create a database that's not in an elastic database pool.

	New-AzureRmSqlDatabase -ResourceGroupName "resourcegroup1" -ServerName "server1" -DatabaseName "database1" -Edition "Standard"

Move the existing database into the elastic database pool.

	Set-AzureRmSqlDatabase -ResourceGroupName "resourcegroup1" -ServerName "server1" -DatabaseName "database1" -ElasticPoolName "elasticpool1"

## Change performance settings of an elastic database pool


    Set-AzureRmSqlElasticPool –ResourceGroupName “resourcegroup1” –ServerName “server1” –ElasticPoolName “elasticpool1” –Dtu 1200 –DatabaseDtuMax 100 –DatabaseDtuMin 50 


## Monitoring elastic databases and elastic database pools

### Get the status of elastic database pool operations

You can track the status of elastic database pool operations including creation and updates. 

	Get-AzureRmSqlElasticPoolActivity –ResourceGroupName “resourcegroup1” –ServerName “server1” –ElasticPoolName “elasticpool1” 


### Get the status of moving an elastic database into and out of an elastic database pool

	Get-AzureRmSqlElasticPoolDatabaseActivity -ResourceGroupName "resourcegroup1" -ServerName "server1" -DatabaseName "database1" -ElasticPoolName "elasticpool1"

### Get resource consumption metrics for an elastic database pool

Metrics that can be retrieved as a percentage of the resource pool limit:   

* Average CPU utilization  - cpu_percent 
* Average IO utilization - data_io_percent 
* Average Log utilization - log_write_percent 
* Average Memory utilization - memory_percent 
* Average eDTU utilization (as a max value of CPU/IO/Log utilization) – DTU_percent 
* Maximum number of concurrent user requests (workers) – max_concurrent_requests 
* Maximum number of concurrent user sessions – max_concurrent_sessions 
* Total storage size for the elastic pool – storage_in_megabytes 


Metrics granularity/retention periods:

* Data will be returned at 5 minute granularity.  
* Data retention is 14 days.  


This cmdlet and API limits the number of rows that can be retrieved in one call to 1000 rows (about 3 days of data at 5 minute granularity). But this command can be called multiple times with different start/end time intervals to retrieve more data 


Retrieve the metrics:

	$metrics = (Get-Metrics -ResourceId /subscriptions/d7c1d29a-ad13-4033-877e-8cc11d27ebfd/resourceGroups/FabrikamData01/providers/Microsoft.Sql/servers/fabrikamsqldb02/elasticPools/franchisepool -TimeGrain ([TimeSpan]::FromMinutes(5)) -StartTime "4/18/2015" -EndTime "4/21/2015") 

Get additional days by repeating the call and appending the data:

	$metrics = $metrics + (Get-Metrics -ResourceId /subscriptions/d7c1d29a-ad13-4033-877e-8cc11d27ebfd/resourceGroups/FabrikamData01/providers/Microsoft.Sql/servers/fabrikamsqldb02/elasticPools/franchisepool -TimeGrain ([TimeSpan]::FromMinutes(5)) -StartTime "4/21/2015" -EndTime "4/24/2015") 
 
Format the table:

    $table = Format-MetricsAsTable $metrics 

Export to a CSV file:

    foreach($e in $table) { Export-csv -Path c:\temp\metrics.csv -input $e -Append -NoTypeInformation} 

### Get resource consumption metrics for an elastic database

These APIs are the same as the current (V12) APIs used for monitoring the resource utilization of a standalone database, except for the following semantic difference 

* For this API metrics retrieved are expressed as a percentage of the per databaseDtuMax (or equivalent cap for the underlying metric like CPU, IO etc) set for that elastic database pool. For example, 50% utilization of any of these metrics indicates that the specific resource consumption is at 50% of the per DB cap limit for that resource in the parent elastic database pool. 

Get the metrics:
    $metrics = (Get-Metrics -ResourceId /subscriptions/d7c1d29a-ad13-4033-877e-8cc11d27ebfd/resourceGroups/FabrikamData01/providers/Microsoft.Sql/servers/fabrikamsqldb02/databases/myDB -TimeGrain ([TimeSpan]::FromMinutes(5)) -StartTime "4/18/2015" -EndTime "4/21/2015") 

Get additional days if needed by repeating the call and appending the data:

    $metrics = $metrics + (Get-Metrics -ResourceId /subscriptions/d7c1d29a-ad13-4033-877e-8cc11d27ebfd/resourceGroups/FabrikamData01/providers/Microsoft.Sql/servers/fabrikamsqldb02/databases/myDB -TimeGrain ([TimeSpan]::FromMinutes(5)) -StartTime "4/21/2015" -EndTime "4/24/2015") 

Format the table:

    $table = Format-MetricsAsTable $metrics 

Export to a CSV file:

    foreach($e in $table) { Export-csv -Path c:\temp\metrics.csv -input $e -Append -NoTypeInformation}


## Putting it all together


    Add-AzureRmAccount
    Select-AzureRmSubscription -SubscriptionId 4cac86b0-1e56-bbbb-aaaa-000000000000
    New-AzureRmResourceGroup -Name "resourcegroup1" -Location "West US"
    New-AzureRmSqlServer -ResourceGroupName "resourcegroup1" -ServerName "server1" -Location "West US" -ServerVersion "12.0"
    New-AzureRmSqlServerFirewallRule -ResourceGroupName "resourcegroup1" -ServerName "server1" -FirewallRuleName "rule1" -StartIpAddress "192.168.0.198" -EndIpAddress "192.168.0.199"
    New-AzureRmSqlElasticPool -ResourceGroupName "resourcegroup1" -ServerName "server1" -ElasticPoolName "elasticpool1" -Edition "Standard" -Dtu 400 -DatabaseDtuMin 10 -DatabaseDtuMax 100
    New-AzureRmSqlDatabase -ResourceGroupName "resourcegroup1" -ServerName "server1" -DatabaseName "database1" -ElasticPoolName "elasticpool1" -MaxSizeBytes 10GB
    Set-AzureRmSqlElasticPool –ResourceGroupName “resourcegroup1” –ServerName “server1” –ElasticPoolName “elasticpool1” –Dtu 1200 –DatabaseDtuMax 100 –DatabaseDtuMin 50 
    
    $metrics = (Get-Metrics -ResourceId /subscriptions/d7c1d29a-ad13-4033-877e-8cc11d27ebfd/resourceGroups/FabrikamData01/providers/Microsoft.Sql/servers/fabrikamsqldb02/elasticPools/franchisepool -TimeGrain ([TimeSpan]::FromMinutes(5)) -StartTime "4/18/2015" -EndTime "4/21/2015") 
    $metrics = $metrics + (Get-Metrics -ResourceId /subscriptions/d7c1d29a-ad13-4033-877e-8cc11d27ebfd/resourceGroups/FabrikamData01/providers/Microsoft.Sql/servers/fabrikamsqldb02/elasticPools/franchisepool -TimeGrain ([TimeSpan]::FromMinutes(5)) -StartTime "4/21/2015" -EndTime "4/24/2015")
    $table = Format-MetricsAsTable $metrics
    foreach($e in $table) { Export-csv -Path c:\temp\metrics.csv -input $e -Append -NoTypeInformation}

    $metrics = (Get-Metrics -ResourceId /subscriptions/d7c1d29a-ad13-4033-877e-8cc11d27ebfd/resourceGroups/FabrikamData01/providers/Microsoft.Sql/servers/fabrikamsqldb02/databases/myDB -TimeGrain ([TimeSpan]::FromMinutes(5)) -StartTime "4/18/2015" -EndTime "4/21/2015") 
    $metrics = $metrics + (Get-Metrics -ResourceId /subscriptions/d7c1d29a-ad13-4033-877e-8cc11d27ebfd/resourceGroups/FabrikamData01/providers/Microsoft.Sql/servers/fabrikamsqldb02/databases/myDB -TimeGrain ([TimeSpan]::FromMinutes(5)) -StartTime "4/21/2015" -EndTime "4/24/2015")
    $table = Format-MetricsAsTable $metrics
    foreach($e in $table) { Export-csv -Path c:\temp\metrics.csv -input $e -Append -NoTypeInformation}

## Next steps

After creating an elastic database pool, you can manage elastic databases in the pool by creating elastic jobs. Elastic jobs facilitate running T-SQL scripts against any number of databases in the pool. For more information, see [Elastic database jobs overview](sql-database-elastic-jobs-overview.md).


## Elastic database reference

For more information about elastic databases and elastic database pools, including API and error details, see [Elastic database pool reference](sql-database-elastic-pool-reference.md).<|MERGE_RESOLUTION|>--- conflicted
+++ resolved
@@ -1,244 +1,234 @@
-<properties 
-    pageTitle="Create an Azure SQL Database elastic database pool with PowerShell | Microsoft Azure" 
-    description="Create an elastic database pool to share resources across multiple Azure SQL Databases." 
-    services="sql-database" 
-    documentationCenter="" 
-    authors="stevestein" 
-    manager="jeffreyg" 
-    editor=""/>
-
-<tags
-<<<<<<< HEAD
-   ms.service="sql-database"
-   ms.devlang="NA"
-   ms.topic="get-started-article"
-   ms.tgt_pltfrm="powershell"
-   ms.workload="data-management" 
-   ms.date="10/08/2015"
-   ms.author="adamkr; sstein"/>
-=======
-    ms.service="sql-database"
-    ms.devlang="NA"
-    ms.topic="get-started-article"
-    ms.tgt_pltfrm="powershell"
-    ms.workload="data-management" 
-    ms.date="11/06/2015"
-    ms.author="adamkr; sstein"/>
->>>>>>> e21c384c
-
-# Create an elastic database pool with PowerShell
-
-> [AZURE.SELECTOR]
-- [Azure portal](sql-database-elastic-pool-portal.md)
-- [C#](sql-database-elastic-pool-csharp.md)
-- [PowerShell](sql-database-elastic-pool-powershell.md)
-
-
-This article shows you how to create an [elastic database pool](sql-database-elastic-pool.md) using PowerShell cmdlets. 
-
-> [AZURE.NOTE] Elastic database pools are currently in preview and only available with SQL Database V12 servers. If you have a SQL Database V11 server you can [use PowerShell to upgrade to V12 and create a pool](sql-database-upgrade-server.md) in one step.
-
-This article shows you how to create everything you need (including the V12 server) to create and configure an elastic database pool except for the Azure subscription. If you need an Azure subscription simply click **FREE TRIAL** at the top of this page, and then come back to finish this article.
-
-
-
-
-The individual steps to create an elastic database pool with Azure PowerShell are broken out and explained for clarity. For those who simply want a concise list of commands, see the **Putting it all together** section at the bottom of this article.
-
-> [AZURE.IMPORTANT] Starting with the release of Azure PowerShell 1.0 Preview, the Switch-AzureMode cmdlet is no longer available, and cmdlets that were in the Azure ResourceManger module have been renamed. The examples in this article use the new PowerShell 1.0 Preview naming convention. For detailed information, see [Deprecation of Switch-AzureMode in Azure PowerShell](https://github.com/Azure/azure-powershell/wiki/Deprecation-of-Switch-AzureMode-in-Azure-PowerShell).
-
-To run PowerShell cmdlets, you need to have Azure PowerShell installed and running, and due to the removal of Switch-AzureMode, you should download and install the latest Azure PowerShell by running the [Microsoft Web Platform Installer](http://go.microsoft.com/fwlink/p/?linkid=320376&clcid=0x409). For detailed information, see [How to install and configure Azure PowerShell](../powershell-install-configure.md).
-
-
-
-
-## Configure your credentials and select your subscription
-
-Now that you are running the Azure Resource Manager module you have access to all the necessary cmdlets to create and configure an elastic database pool. First you must establish access to your Azure account. Run the following and you will be presented with a sign in screen to enter your credentials. Use the same email and password that you use to sign in to the Azure portal.
-
-	Add-AzureRmAccount
-
-After successfully signing in you should see some information on screen that includes the Id you signed in with and the Azure subscriptions you have access to.
-
-
-### Select your Azure subscription
-
-To select the subscription you need your subscription Id or subscription name (**-SubscriptionName**). You can copy it from the previous step, or if you have multiple subscriptions you can run the **Get-AzureSubscription** cmdlet and copy the desired subscription information from the resultset. Once you have your subscription run the following cmdlet:
-
-	Select-AzureRmSubscription -SubscriptionId 4cac86b0-1e56-bbbb-aaaa-000000000000
-
-
-## Create a resource group, server, and firewall rule
-
-Now you have access to run cmdlets against your Azure subscription so the next step is establishing the resource group that contains the server where the elastic database pool will be created. You can edit the next command to use whatever valid location you choose. Run **(Get-AzureRMLocation | where-object {$_.Name -eq "Microsoft.Sql/servers" }).Locations** to get a list of valid locations.
-
-If you already have a resource group you can go to the next step, or you can run the following command to create a new resource group:
-
-	New-AzureRmResourceGroup -Name "resourcegroup1" -Location "West US"
-
-### Create a server 
-
-Elastic database pools are created inside Azure SQL Database servers. If you already have a server you can go to the next step, or you can run the [New-AzureRmSqlServer](https://msdn.microsoft.com/library/azure/mt603715.aspx) cmdlet to create a new V12 server. Replace the ServerName with the name for your server. It must be unique to Azure SQL Servers so you will get an error here if the server name is already taken. Also worth noting is that this command may take several minutes to complete. The server details and PowerShell prompt will appear after the server is successfully created. You can edit the  command to use whatever valid location you choose.
-
-	New-AzureRmSqlServer -ResourceGroupName "resourcegroup1" -ServerName "server1" -Location "West US" -ServerVersion "12.0"
-
-When you run this command a window opens asking for a **User name** and **Password**. This is  not your Azure credentials, enter the user name and password that will be the administrator credentials you want to create for the new server.  
-
-
-### Configure a server firewall rule to allow access to the server
-
-Establish a firewall rule to access the server. Run the [New-AzureRmSqlServerFirewallRule](https://msdn.microsoft.com/library/azure/mt603586.aspx) command replacing the start and end IP addresses with valid values for your computer.
-
-If your server needs to allow access to other Azure services, add the **-AllowAllAzureIPs** switch that will add a special firewall rule and allow all azure traffic access to the server.
-
-	New-AzureRmSqlServerFirewallRule -ResourceGroupName "resourcegroup1" -ServerName "server1" -FirewallRuleName "rule1" -StartIpAddress "192.168.0.198" -EndIpAddress "192.168.0.199"
-
-For more information, see [Azure SQL Database Firewall](https://msdn.microsoft.com/library/azure/ee621782.aspx).
-
-
-## Create an elastic database pool, and elastic databases
-
-Now you have a resource group, a server, and a firewall rule configured so you can access the server. The [New-AzureRmSqlElasticPool](https://msdn.microsoft.com/library/azure/mt619378.aspx) cmdlet will create the elastic database pool. This command creates a pool that shares a total of 400 eDTUs. Each database in the pool is guaranteed to always have 10 eDTUs available (DatabaseDtuMin). Individual databases in the pool can consume a maximum of 100 eDTUs (DatabaseDtuMax). For detailed parameter explanations, see [Azure SQL Database elastic pools](sql-database-elastic-pool.md). 
-
-
-	New-AzureRmSqlElasticPool -ResourceGroupName "resourcegroup1" -ServerName "server1" -ElasticPoolName "elasticpool1" -Edition "Standard" -Dtu 400 -DatabaseDtuMin 10 -DatabaseDtuMax 100
-
-
-### Create or add elastic databases into an elastic database pool
-
-The pool created in the previous step is empty, it has no elastic databases in it. The following sections show how to create new elastic databases inside of the pool, and also how to add existing databases into the pool.
-
-*After creating a pool you can also use Transact-SQL for creating new elastic databases in the pool, and moving existing databases in and out of a pool. For details see, [Elastic database pool reference - Transact-SQL](sql-database-elastic-pool-reference.md#Transact-SQL).*
-
-### Create a new elastic database inside an elastic database pool
-
-To create a new database directly inside a pool, use the [New-AzureRmSqlDatabase](https://msdn.microsoft.com/library/azure/mt619339.aspx) cmdlet and set the **ElasticPoolName** parameter.
-
-
-	New-AzureRmSqlDatabase -ResourceGroupName "resourcegroup1" -ServerName "server1" -DatabaseName "database1" -ElasticPoolName "elasticpool1"
-
-
-
-### Move an existing database into an elastic database pool
-
-To move an existing database into a pool, use the [Set-AzureRmSqlDatabase](https://msdn.microsoft.com/library/azure/mt619433.aspx) cmdlet and set the **ElasticPoolName** parameter. 
-
-
-For demonstration, create a database that's not in an elastic database pool.
-
-	New-AzureRmSqlDatabase -ResourceGroupName "resourcegroup1" -ServerName "server1" -DatabaseName "database1" -Edition "Standard"
-
-Move the existing database into the elastic database pool.
-
-	Set-AzureRmSqlDatabase -ResourceGroupName "resourcegroup1" -ServerName "server1" -DatabaseName "database1" -ElasticPoolName "elasticpool1"
-
-## Change performance settings of an elastic database pool
-
-
-    Set-AzureRmSqlElasticPool –ResourceGroupName “resourcegroup1” –ServerName “server1” –ElasticPoolName “elasticpool1” –Dtu 1200 –DatabaseDtuMax 100 –DatabaseDtuMin 50 
-
-
-## Monitoring elastic databases and elastic database pools
-
-### Get the status of elastic database pool operations
-
-You can track the status of elastic database pool operations including creation and updates. 
-
-	Get-AzureRmSqlElasticPoolActivity –ResourceGroupName “resourcegroup1” –ServerName “server1” –ElasticPoolName “elasticpool1” 
-
-
-### Get the status of moving an elastic database into and out of an elastic database pool
-
-	Get-AzureRmSqlElasticPoolDatabaseActivity -ResourceGroupName "resourcegroup1" -ServerName "server1" -DatabaseName "database1" -ElasticPoolName "elasticpool1"
-
-### Get resource consumption metrics for an elastic database pool
-
-Metrics that can be retrieved as a percentage of the resource pool limit:   
-
-* Average CPU utilization  - cpu_percent 
-* Average IO utilization - data_io_percent 
-* Average Log utilization - log_write_percent 
-* Average Memory utilization - memory_percent 
-* Average eDTU utilization (as a max value of CPU/IO/Log utilization) – DTU_percent 
-* Maximum number of concurrent user requests (workers) – max_concurrent_requests 
-* Maximum number of concurrent user sessions – max_concurrent_sessions 
-* Total storage size for the elastic pool – storage_in_megabytes 
-
-
-Metrics granularity/retention periods:
-
-* Data will be returned at 5 minute granularity.  
-* Data retention is 14 days.  
-
-
-This cmdlet and API limits the number of rows that can be retrieved in one call to 1000 rows (about 3 days of data at 5 minute granularity). But this command can be called multiple times with different start/end time intervals to retrieve more data 
-
-
-Retrieve the metrics:
-
-	$metrics = (Get-Metrics -ResourceId /subscriptions/d7c1d29a-ad13-4033-877e-8cc11d27ebfd/resourceGroups/FabrikamData01/providers/Microsoft.Sql/servers/fabrikamsqldb02/elasticPools/franchisepool -TimeGrain ([TimeSpan]::FromMinutes(5)) -StartTime "4/18/2015" -EndTime "4/21/2015") 
-
-Get additional days by repeating the call and appending the data:
-
-	$metrics = $metrics + (Get-Metrics -ResourceId /subscriptions/d7c1d29a-ad13-4033-877e-8cc11d27ebfd/resourceGroups/FabrikamData01/providers/Microsoft.Sql/servers/fabrikamsqldb02/elasticPools/franchisepool -TimeGrain ([TimeSpan]::FromMinutes(5)) -StartTime "4/21/2015" -EndTime "4/24/2015") 
- 
-Format the table:
-
-    $table = Format-MetricsAsTable $metrics 
-
-Export to a CSV file:
-
-    foreach($e in $table) { Export-csv -Path c:\temp\metrics.csv -input $e -Append -NoTypeInformation} 
-
-### Get resource consumption metrics for an elastic database
-
-These APIs are the same as the current (V12) APIs used for monitoring the resource utilization of a standalone database, except for the following semantic difference 
-
-* For this API metrics retrieved are expressed as a percentage of the per databaseDtuMax (or equivalent cap for the underlying metric like CPU, IO etc) set for that elastic database pool. For example, 50% utilization of any of these metrics indicates that the specific resource consumption is at 50% of the per DB cap limit for that resource in the parent elastic database pool. 
-
-Get the metrics:
-    $metrics = (Get-Metrics -ResourceId /subscriptions/d7c1d29a-ad13-4033-877e-8cc11d27ebfd/resourceGroups/FabrikamData01/providers/Microsoft.Sql/servers/fabrikamsqldb02/databases/myDB -TimeGrain ([TimeSpan]::FromMinutes(5)) -StartTime "4/18/2015" -EndTime "4/21/2015") 
-
-Get additional days if needed by repeating the call and appending the data:
-
-    $metrics = $metrics + (Get-Metrics -ResourceId /subscriptions/d7c1d29a-ad13-4033-877e-8cc11d27ebfd/resourceGroups/FabrikamData01/providers/Microsoft.Sql/servers/fabrikamsqldb02/databases/myDB -TimeGrain ([TimeSpan]::FromMinutes(5)) -StartTime "4/21/2015" -EndTime "4/24/2015") 
-
-Format the table:
-
-    $table = Format-MetricsAsTable $metrics 
-
-Export to a CSV file:
-
-    foreach($e in $table) { Export-csv -Path c:\temp\metrics.csv -input $e -Append -NoTypeInformation}
-
-
-## Putting it all together
-
-
-    Add-AzureRmAccount
-    Select-AzureRmSubscription -SubscriptionId 4cac86b0-1e56-bbbb-aaaa-000000000000
-    New-AzureRmResourceGroup -Name "resourcegroup1" -Location "West US"
-    New-AzureRmSqlServer -ResourceGroupName "resourcegroup1" -ServerName "server1" -Location "West US" -ServerVersion "12.0"
-    New-AzureRmSqlServerFirewallRule -ResourceGroupName "resourcegroup1" -ServerName "server1" -FirewallRuleName "rule1" -StartIpAddress "192.168.0.198" -EndIpAddress "192.168.0.199"
-    New-AzureRmSqlElasticPool -ResourceGroupName "resourcegroup1" -ServerName "server1" -ElasticPoolName "elasticpool1" -Edition "Standard" -Dtu 400 -DatabaseDtuMin 10 -DatabaseDtuMax 100
-    New-AzureRmSqlDatabase -ResourceGroupName "resourcegroup1" -ServerName "server1" -DatabaseName "database1" -ElasticPoolName "elasticpool1" -MaxSizeBytes 10GB
-    Set-AzureRmSqlElasticPool –ResourceGroupName “resourcegroup1” –ServerName “server1” –ElasticPoolName “elasticpool1” –Dtu 1200 –DatabaseDtuMax 100 –DatabaseDtuMin 50 
-    
-    $metrics = (Get-Metrics -ResourceId /subscriptions/d7c1d29a-ad13-4033-877e-8cc11d27ebfd/resourceGroups/FabrikamData01/providers/Microsoft.Sql/servers/fabrikamsqldb02/elasticPools/franchisepool -TimeGrain ([TimeSpan]::FromMinutes(5)) -StartTime "4/18/2015" -EndTime "4/21/2015") 
-    $metrics = $metrics + (Get-Metrics -ResourceId /subscriptions/d7c1d29a-ad13-4033-877e-8cc11d27ebfd/resourceGroups/FabrikamData01/providers/Microsoft.Sql/servers/fabrikamsqldb02/elasticPools/franchisepool -TimeGrain ([TimeSpan]::FromMinutes(5)) -StartTime "4/21/2015" -EndTime "4/24/2015")
-    $table = Format-MetricsAsTable $metrics
-    foreach($e in $table) { Export-csv -Path c:\temp\metrics.csv -input $e -Append -NoTypeInformation}
-
-    $metrics = (Get-Metrics -ResourceId /subscriptions/d7c1d29a-ad13-4033-877e-8cc11d27ebfd/resourceGroups/FabrikamData01/providers/Microsoft.Sql/servers/fabrikamsqldb02/databases/myDB -TimeGrain ([TimeSpan]::FromMinutes(5)) -StartTime "4/18/2015" -EndTime "4/21/2015") 
-    $metrics = $metrics + (Get-Metrics -ResourceId /subscriptions/d7c1d29a-ad13-4033-877e-8cc11d27ebfd/resourceGroups/FabrikamData01/providers/Microsoft.Sql/servers/fabrikamsqldb02/databases/myDB -TimeGrain ([TimeSpan]::FromMinutes(5)) -StartTime "4/21/2015" -EndTime "4/24/2015")
-    $table = Format-MetricsAsTable $metrics
-    foreach($e in $table) { Export-csv -Path c:\temp\metrics.csv -input $e -Append -NoTypeInformation}
-
-## Next steps
-
-After creating an elastic database pool, you can manage elastic databases in the pool by creating elastic jobs. Elastic jobs facilitate running T-SQL scripts against any number of databases in the pool. For more information, see [Elastic database jobs overview](sql-database-elastic-jobs-overview.md).
-
-
-## Elastic database reference
-
+<properties 
+    pageTitle="Create an Azure SQL Database elastic database pool with PowerShell | Microsoft Azure" 
+    description="Create an elastic database pool to share resources across multiple Azure SQL Databases." 
+    services="sql-database" 
+    documentationCenter="" 
+    authors="stevestein" 
+    manager="jeffreyg" 
+    editor=""/>
+
+<tags
+    ms.service="sql-database"
+    ms.devlang="NA"
+    ms.topic="get-started-article"
+    ms.tgt_pltfrm="powershell"
+    ms.workload="data-management" 
+    ms.date="11/06/2015"
+    ms.author="adamkr; sstein"/>
+
+# Create an elastic database pool with PowerShell
+
+> [AZURE.SELECTOR]
+- [Azure portal](sql-database-elastic-pool-portal.md)
+- [C#](sql-database-elastic-pool-csharp.md)
+- [PowerShell](sql-database-elastic-pool-powershell.md)
+
+
+This article shows you how to create an [elastic database pool](sql-database-elastic-pool.md) using PowerShell cmdlets. 
+
+> [AZURE.NOTE] Elastic database pools are currently in preview and only available with SQL Database V12 servers. If you have a SQL Database V11 server you can [use PowerShell to upgrade to V12 and create a pool](sql-database-upgrade-server.md) in one step.
+
+This article shows you how to create everything you need (including the V12 server) to create and configure an elastic database pool except for the Azure subscription. If you need an Azure subscription simply click **FREE TRIAL** at the top of this page, and then come back to finish this article.
+
+
+
+
+The individual steps to create an elastic database pool with Azure PowerShell are broken out and explained for clarity. For those who simply want a concise list of commands, see the **Putting it all together** section at the bottom of this article.
+
+> [AZURE.IMPORTANT] Starting with the release of Azure PowerShell 1.0 Preview, the Switch-AzureMode cmdlet is no longer available, and cmdlets that were in the Azure ResourceManger module have been renamed. The examples in this article use the new PowerShell 1.0 Preview naming convention. For detailed information, see [Deprecation of Switch-AzureMode in Azure PowerShell](https://github.com/Azure/azure-powershell/wiki/Deprecation-of-Switch-AzureMode-in-Azure-PowerShell).
+
+To run PowerShell cmdlets, you need to have Azure PowerShell installed and running, and due to the removal of Switch-AzureMode, you should download and install the latest Azure PowerShell by running the [Microsoft Web Platform Installer](http://go.microsoft.com/fwlink/p/?linkid=320376&clcid=0x409). For detailed information, see [How to install and configure Azure PowerShell](../powershell-install-configure.md).
+
+
+
+
+## Configure your credentials and select your subscription
+
+Now that you are running the Azure Resource Manager module you have access to all the necessary cmdlets to create and configure an elastic database pool. First you must establish access to your Azure account. Run the following and you will be presented with a sign in screen to enter your credentials. Use the same email and password that you use to sign in to the Azure portal.
+
+	Add-AzureRmAccount
+
+After successfully signing in you should see some information on screen that includes the Id you signed in with and the Azure subscriptions you have access to.
+
+
+### Select your Azure subscription
+
+To select the subscription you need your subscription Id or subscription name (**-SubscriptionName**). You can copy it from the previous step, or if you have multiple subscriptions you can run the **Get-AzureSubscription** cmdlet and copy the desired subscription information from the resultset. Once you have your subscription run the following cmdlet:
+
+	Select-AzureRmSubscription -SubscriptionId 4cac86b0-1e56-bbbb-aaaa-000000000000
+
+
+## Create a resource group, server, and firewall rule
+
+Now you have access to run cmdlets against your Azure subscription so the next step is establishing the resource group that contains the server where the elastic database pool will be created. You can edit the next command to use whatever valid location you choose. Run **(Get-AzureRMLocation | where-object {$_.Name -eq "Microsoft.Sql/servers" }).Locations** to get a list of valid locations.
+
+If you already have a resource group you can go to the next step, or you can run the following command to create a new resource group:
+
+	New-AzureRmResourceGroup -Name "resourcegroup1" -Location "West US"
+
+### Create a server 
+
+Elastic database pools are created inside Azure SQL Database servers. If you already have a server you can go to the next step, or you can run the [New-AzureRmSqlServer](https://msdn.microsoft.com/library/azure/mt603715.aspx) cmdlet to create a new V12 server. Replace the ServerName with the name for your server. It must be unique to Azure SQL Servers so you will get an error here if the server name is already taken. Also worth noting is that this command may take several minutes to complete. The server details and PowerShell prompt will appear after the server is successfully created. You can edit the  command to use whatever valid location you choose.
+
+	New-AzureRmSqlServer -ResourceGroupName "resourcegroup1" -ServerName "server1" -Location "West US" -ServerVersion "12.0"
+
+When you run this command a window opens asking for a **User name** and **Password**. This is  not your Azure credentials, enter the user name and password that will be the administrator credentials you want to create for the new server.  
+
+
+### Configure a server firewall rule to allow access to the server
+
+Establish a firewall rule to access the server. Run the [New-AzureRmSqlServerFirewallRule](https://msdn.microsoft.com/library/azure/mt603586.aspx) command replacing the start and end IP addresses with valid values for your computer.
+
+If your server needs to allow access to other Azure services, add the **-AllowAllAzureIPs** switch that will add a special firewall rule and allow all azure traffic access to the server.
+
+	New-AzureRmSqlServerFirewallRule -ResourceGroupName "resourcegroup1" -ServerName "server1" -FirewallRuleName "rule1" -StartIpAddress "192.168.0.198" -EndIpAddress "192.168.0.199"
+
+For more information, see [Azure SQL Database Firewall](https://msdn.microsoft.com/library/azure/ee621782.aspx).
+
+
+## Create an elastic database pool, and elastic databases
+
+Now you have a resource group, a server, and a firewall rule configured so you can access the server. The [New-AzureRmSqlElasticPool](https://msdn.microsoft.com/library/azure/mt619378.aspx) cmdlet will create the elastic database pool. This command creates a pool that shares a total of 400 eDTUs. Each database in the pool is guaranteed to always have 10 eDTUs available (DatabaseDtuMin). Individual databases in the pool can consume a maximum of 100 eDTUs (DatabaseDtuMax). For detailed parameter explanations, see [Azure SQL Database elastic pools](sql-database-elastic-pool.md). 
+
+
+	New-AzureRmSqlElasticPool -ResourceGroupName "resourcegroup1" -ServerName "server1" -ElasticPoolName "elasticpool1" -Edition "Standard" -Dtu 400 -DatabaseDtuMin 10 -DatabaseDtuMax 100
+
+
+### Create or add elastic databases into an elastic database pool
+
+The pool created in the previous step is empty, it has no elastic databases in it. The following sections show how to create new elastic databases inside of the pool, and also how to add existing databases into the pool.
+
+*After creating a pool you can also use Transact-SQL for creating new elastic databases in the pool, and moving existing databases in and out of a pool. For details see, [Elastic database pool reference - Transact-SQL](sql-database-elastic-pool-reference.md#Transact-SQL).*
+
+### Create a new elastic database inside an elastic database pool
+
+To create a new database directly inside a pool, use the [New-AzureRmSqlDatabase](https://msdn.microsoft.com/library/azure/mt619339.aspx) cmdlet and set the **ElasticPoolName** parameter.
+
+
+	New-AzureRmSqlDatabase -ResourceGroupName "resourcegroup1" -ServerName "server1" -DatabaseName "database1" -ElasticPoolName "elasticpool1"
+
+
+
+### Move an existing database into an elastic database pool
+
+To move an existing database into a pool, use the [Set-AzureRmSqlDatabase](https://msdn.microsoft.com/library/azure/mt619433.aspx) cmdlet and set the **ElasticPoolName** parameter. 
+
+
+For demonstration, create a database that's not in an elastic database pool.
+
+	New-AzureRmSqlDatabase -ResourceGroupName "resourcegroup1" -ServerName "server1" -DatabaseName "database1" -Edition "Standard"
+
+Move the existing database into the elastic database pool.
+
+	Set-AzureRmSqlDatabase -ResourceGroupName "resourcegroup1" -ServerName "server1" -DatabaseName "database1" -ElasticPoolName "elasticpool1"
+
+## Change performance settings of an elastic database pool
+
+
+    Set-AzureRmSqlElasticPool –ResourceGroupName “resourcegroup1” –ServerName “server1” –ElasticPoolName “elasticpool1” –Dtu 1200 –DatabaseDtuMax 100 –DatabaseDtuMin 50 
+
+
+## Monitoring elastic databases and elastic database pools
+
+### Get the status of elastic database pool operations
+
+You can track the status of elastic database pool operations including creation and updates. 
+
+	Get-AzureRmSqlElasticPoolActivity –ResourceGroupName “resourcegroup1” –ServerName “server1” –ElasticPoolName “elasticpool1” 
+
+
+### Get the status of moving an elastic database into and out of an elastic database pool
+
+	Get-AzureRmSqlElasticPoolDatabaseActivity -ResourceGroupName "resourcegroup1" -ServerName "server1" -DatabaseName "database1" -ElasticPoolName "elasticpool1"
+
+### Get resource consumption metrics for an elastic database pool
+
+Metrics that can be retrieved as a percentage of the resource pool limit:   
+
+* Average CPU utilization  - cpu_percent 
+* Average IO utilization - data_io_percent 
+* Average Log utilization - log_write_percent 
+* Average Memory utilization - memory_percent 
+* Average eDTU utilization (as a max value of CPU/IO/Log utilization) – DTU_percent 
+* Maximum number of concurrent user requests (workers) – max_concurrent_requests 
+* Maximum number of concurrent user sessions – max_concurrent_sessions 
+* Total storage size for the elastic pool – storage_in_megabytes 
+
+
+Metrics granularity/retention periods:
+
+* Data will be returned at 5 minute granularity.  
+* Data retention is 14 days.  
+
+
+This cmdlet and API limits the number of rows that can be retrieved in one call to 1000 rows (about 3 days of data at 5 minute granularity). But this command can be called multiple times with different start/end time intervals to retrieve more data 
+
+
+Retrieve the metrics:
+
+	$metrics = (Get-Metrics -ResourceId /subscriptions/d7c1d29a-ad13-4033-877e-8cc11d27ebfd/resourceGroups/FabrikamData01/providers/Microsoft.Sql/servers/fabrikamsqldb02/elasticPools/franchisepool -TimeGrain ([TimeSpan]::FromMinutes(5)) -StartTime "4/18/2015" -EndTime "4/21/2015") 
+
+Get additional days by repeating the call and appending the data:
+
+	$metrics = $metrics + (Get-Metrics -ResourceId /subscriptions/d7c1d29a-ad13-4033-877e-8cc11d27ebfd/resourceGroups/FabrikamData01/providers/Microsoft.Sql/servers/fabrikamsqldb02/elasticPools/franchisepool -TimeGrain ([TimeSpan]::FromMinutes(5)) -StartTime "4/21/2015" -EndTime "4/24/2015") 
+ 
+Format the table:
+
+    $table = Format-MetricsAsTable $metrics 
+
+Export to a CSV file:
+
+    foreach($e in $table) { Export-csv -Path c:\temp\metrics.csv -input $e -Append -NoTypeInformation} 
+
+### Get resource consumption metrics for an elastic database
+
+These APIs are the same as the current (V12) APIs used for monitoring the resource utilization of a standalone database, except for the following semantic difference 
+
+* For this API metrics retrieved are expressed as a percentage of the per databaseDtuMax (or equivalent cap for the underlying metric like CPU, IO etc) set for that elastic database pool. For example, 50% utilization of any of these metrics indicates that the specific resource consumption is at 50% of the per DB cap limit for that resource in the parent elastic database pool. 
+
+Get the metrics:
+    $metrics = (Get-Metrics -ResourceId /subscriptions/d7c1d29a-ad13-4033-877e-8cc11d27ebfd/resourceGroups/FabrikamData01/providers/Microsoft.Sql/servers/fabrikamsqldb02/databases/myDB -TimeGrain ([TimeSpan]::FromMinutes(5)) -StartTime "4/18/2015" -EndTime "4/21/2015") 
+
+Get additional days if needed by repeating the call and appending the data:
+
+    $metrics = $metrics + (Get-Metrics -ResourceId /subscriptions/d7c1d29a-ad13-4033-877e-8cc11d27ebfd/resourceGroups/FabrikamData01/providers/Microsoft.Sql/servers/fabrikamsqldb02/databases/myDB -TimeGrain ([TimeSpan]::FromMinutes(5)) -StartTime "4/21/2015" -EndTime "4/24/2015") 
+
+Format the table:
+
+    $table = Format-MetricsAsTable $metrics 
+
+Export to a CSV file:
+
+    foreach($e in $table) { Export-csv -Path c:\temp\metrics.csv -input $e -Append -NoTypeInformation}
+
+
+## Putting it all together
+
+
+    Add-AzureRmAccount
+    Select-AzureRmSubscription -SubscriptionId 4cac86b0-1e56-bbbb-aaaa-000000000000
+    New-AzureRmResourceGroup -Name "resourcegroup1" -Location "West US"
+    New-AzureRmSqlServer -ResourceGroupName "resourcegroup1" -ServerName "server1" -Location "West US" -ServerVersion "12.0"
+    New-AzureRmSqlServerFirewallRule -ResourceGroupName "resourcegroup1" -ServerName "server1" -FirewallRuleName "rule1" -StartIpAddress "192.168.0.198" -EndIpAddress "192.168.0.199"
+    New-AzureRmSqlElasticPool -ResourceGroupName "resourcegroup1" -ServerName "server1" -ElasticPoolName "elasticpool1" -Edition "Standard" -Dtu 400 -DatabaseDtuMin 10 -DatabaseDtuMax 100
+    New-AzureRmSqlDatabase -ResourceGroupName "resourcegroup1" -ServerName "server1" -DatabaseName "database1" -ElasticPoolName "elasticpool1" -MaxSizeBytes 10GB
+    Set-AzureRmSqlElasticPool –ResourceGroupName “resourcegroup1” –ServerName “server1” –ElasticPoolName “elasticpool1” –Dtu 1200 –DatabaseDtuMax 100 –DatabaseDtuMin 50 
+    
+    $metrics = (Get-Metrics -ResourceId /subscriptions/d7c1d29a-ad13-4033-877e-8cc11d27ebfd/resourceGroups/FabrikamData01/providers/Microsoft.Sql/servers/fabrikamsqldb02/elasticPools/franchisepool -TimeGrain ([TimeSpan]::FromMinutes(5)) -StartTime "4/18/2015" -EndTime "4/21/2015") 
+    $metrics = $metrics + (Get-Metrics -ResourceId /subscriptions/d7c1d29a-ad13-4033-877e-8cc11d27ebfd/resourceGroups/FabrikamData01/providers/Microsoft.Sql/servers/fabrikamsqldb02/elasticPools/franchisepool -TimeGrain ([TimeSpan]::FromMinutes(5)) -StartTime "4/21/2015" -EndTime "4/24/2015")
+    $table = Format-MetricsAsTable $metrics
+    foreach($e in $table) { Export-csv -Path c:\temp\metrics.csv -input $e -Append -NoTypeInformation}
+
+    $metrics = (Get-Metrics -ResourceId /subscriptions/d7c1d29a-ad13-4033-877e-8cc11d27ebfd/resourceGroups/FabrikamData01/providers/Microsoft.Sql/servers/fabrikamsqldb02/databases/myDB -TimeGrain ([TimeSpan]::FromMinutes(5)) -StartTime "4/18/2015" -EndTime "4/21/2015") 
+    $metrics = $metrics + (Get-Metrics -ResourceId /subscriptions/d7c1d29a-ad13-4033-877e-8cc11d27ebfd/resourceGroups/FabrikamData01/providers/Microsoft.Sql/servers/fabrikamsqldb02/databases/myDB -TimeGrain ([TimeSpan]::FromMinutes(5)) -StartTime "4/21/2015" -EndTime "4/24/2015")
+    $table = Format-MetricsAsTable $metrics
+    foreach($e in $table) { Export-csv -Path c:\temp\metrics.csv -input $e -Append -NoTypeInformation}
+
+## Next steps
+
+After creating an elastic database pool, you can manage elastic databases in the pool by creating elastic jobs. Elastic jobs facilitate running T-SQL scripts against any number of databases in the pool. For more information, see [Elastic database jobs overview](sql-database-elastic-jobs-overview.md).
+
+
+## Elastic database reference
+
 For more information about elastic databases and elastic database pools, including API and error details, see [Elastic database pool reference](sql-database-elastic-pool-reference.md).