--- conflicted
+++ resolved
@@ -3,11 +3,7 @@
    description="Microsoft Azure SQL Database, database deploy, database migration, import database, export database, migration wizard"
    services="sql-database"
    documentationCenter=""
-<<<<<<< HEAD
-   authors="carlrabeler"
-=======
    authors="CarlRabeler"
->>>>>>> c186bb0b
    manager="jhubbard"
    editor=""/>
 
@@ -16,13 +12,8 @@
    ms.devlang="NA"
    ms.topic="article"
    ms.tgt_pltfrm="NA"
-<<<<<<< HEAD
-   ms.workload="data-management"
-   ms.date="04/06/2016"
-=======
    ms.workload="sqldb-migrate"
    ms.date="06/07/2016"
->>>>>>> c186bb0b
    ms.author="carlrab"/>
 
 # Import from BACPAC to SQL Database using SSMS
@@ -41,16 +32,6 @@
 
 	 > [AZURE.IMPORTANT] It is recommended that you always use the latest version of Management Studio to remain synchronized with updates to Microsoft Azure and SQL Database. [Update SQL Server Management Studio](https://msdn.microsoft.com/library/mt238290.aspx).
 
-<<<<<<< HEAD
-2. Once the BACPAC has been created, connect to your Azure SQL Database server, right-click the **Databases** folder and click **Import Data-tier Application...**
-
-    ![Import data-tier application menu item](./media/sql-database-cloud-migrate/MigrateUsingBACPAC03.png)
-
-3.	In the import wizard, choose the BACPAC file you just exported to create the new database in Azure SQL Database.
-
-    ![Import settings](./media/sql-database-cloud-migrate/MigrateUsingBACPAC04.png)
-
-=======
 2. Connect to your Azure SQL Database server, right-click the **Databases** folder and click **Import Data-tier Application...**
 
     ![Import data-tier application menu item](./media/sql-database-cloud-migrate/MigrateUsingBACPAC03.png)
@@ -61,18 +42,11 @@
 
     ***Important:*** When importing a BACPAC from Azure blob storage, use standard storage. Importing a BACPAC from premium storage is not supported.
 
->>>>>>> c186bb0b
 4.	Provide the **New database name** for the database on Azure SQL DB, set the **Edition of Microsoft Azure SQL Database** (service tier), **Maximum database size** and **Service Objective** (performance level).
 
     ![Database settings](./media/sql-database-cloud-migrate/MigrateUsingBACPAC05.png)
 
 5.	Click **Next** and then click **Finish** to import the BACPAC file into a new database in the Azure SQL Database server.
-<<<<<<< HEAD
-
-6. Using Object Explorer, connect to your migrated database in your Azure SQL Database server.
-
-6.	Using the Azure Portal, view your database and its properties.
-=======
 
 6. Using Object Explorer, connect to your migrated database in your Azure SQL Database server.
 
@@ -87,5 +61,4 @@
 
 - [SQL Database V12](sql-database-v12-whats-new.md)
 - [Transact-SQL partially or unsupported functions](sql-database-transact-sql-information.md)
-- [Migrate non-SQL Server databases using SQL Server Migration Assistant](http://blogs.msdn.com/b/ssma/)
->>>>>>> c186bb0b
+- [Migrate non-SQL Server databases using SQL Server Migration Assistant](http://blogs.msdn.com/b/ssma/)