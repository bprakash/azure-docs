<properties 
   pageTitle="SQL Database User Error Recovery" 
   description="Learn how to recover from user error, accidental data corruption, or a deleted database using the Point-in-time Restore (PITR) feature of Azure SQL Database." 
   services="sql-database" 
   documentationCenter="" 
   authors="elfisher" 
   manager="jeffreyg" 
   editor="monicar"/>

<tags
   ms.service="sql-database"
   ms.devlang="NA"
   ms.topic="article"
   ms.tgt_pltfrm="NA"
   ms.workload="data-management" 
<<<<<<< HEAD
   ms.date="10/20/2015"
=======
   ms.date="11/09/2015"
>>>>>>> e21c384c
   ms.author="elfish"/>

# Recover an Azure SQL Database from a user error

Azure SQL Database offers two core capabilities for recovering from user error or unintended data modification.

- Point In Time Restore 
- Restore deleted database

You can learn more about these capabilities in this [blog post](http://azure.microsoft.com/blog/2014/10/01/azure-sql-database-point-in-time-restore/).

Azure SQL Database always restores to a new database. These restore capabilities are offered to all Basic, Standard, and Premium databases.

##Point In Time Restore
In the event of a user error or unintended data modification, Point In Time Restore can be used to restore your database to any point in time within your databases retention period. 

Basic databases have 7 days of retention, Standard databases have 14 days of retention, and Premium databases have 35 days of retention. To learn more about database retention, please see [Business continuity overview](sql-database-business-continuity.md).

> [AZURE.NOTE] Restoring a database creates a new database. It is important to make sure the server you are restoring to has enough DTU capacity for the new database. You can request an increase of this quota by [contacting support](http://azure.microsoft.com/blog/azure-limits-quotas-increase-requests/).

###Azure Portal
<<<<<<< HEAD
To use Point In Time Restore in the Azure Portal, use the following steps or [watch a video of this procedure](https://azure.microsoft.com/documentation/videos/restore-a-sql-database-using-point-in-time-restore/): 
=======
To use Point In Time Restore in the Azure Portal, use the following steps.
>>>>>>> e21c384c

1. Log in to the [Azure Portal](https://portal.Azure.com)
2. On the left side of the screen select **BROWSE** and then select **SQL Databases**.
3. Navigate to your database and select it.
4. At the top of your database's blade, select **Restore**.
5. Specify a database name, point in time and then click **Create**.
6. The database restore process will begin and can be monitored using **NOTIFICATIONS** on the left side of the screen.

<<<<<<< HEAD
After the restore has completed, you can configure your recovered database to be used by following the [Finalize a Recovered Database](sql-database-recovered-finalize.md) guide.

=======
>>>>>>> e21c384c
###PowerShell
Use PowerShell to programmatically perform a Point In Time Restore with the [Start-AzureSqlDatabaseRestore](https://msdn.microsoft.com/library/dn720218.aspx?f=255&MSPPError=-2147217396) cmdlet. For a detailed walk through, please [watch the video of this procedure](http://azure.microsoft.com/documentation/videos/restore-a-sql-database-using-point-in-time-restore-with-microsoft-azure-powershell/).

> [AZURE.IMPORTANT] This article contains commands for versions of Azure PowerShell up to *but not including* versions 1.0 and later. You can check your version of Azure PowerShell with the **Get-Module azure | format-table version** command.

		$Database = Get-AzureSqlDatabase -ServerName "YourServerName" –DatabaseName “YourDatabaseName”
		$RestoreRequest = Start-AzureSqlDatabaseRestore -SourceDatabase $Database –TargetDatabaseName “NewDatabaseName” –PointInTime “2015-01-01 06:00:00”
		Get-AzureSqlDatabaseOperation –ServerName "YourServerName" –OperationGuid $RestoreRequest.RequestID
		 

###REST API 
Use REST to programmatically perform database restore.

1. Get the database you want to restore using the [Get Database](http://msdn.microsoft.com/library/azure/dn505708.aspx) operation.

2.	Create the restore request using the [Create Database Restore Request](http://msdn.microsoft.com/library/azure/dn509571.aspx) operation.
	
3.	Track the restore request using the [Database Operation Status](http://msdn.microsoft.com/library/azure/dn720371.aspx) operation.

<<<<<<< HEAD
After the restore has completed, you can configure your recovered database to be used by following the [Finalize a Recovered Database](sql-database-recovered-finalize.md) guide.

=======
>>>>>>> e21c384c
##Restore a deleted database
In the event a database is deleted, Azure SQL Database allows you to restore the deleted database to the point in time of deletion. Azure SQL Database stores the deleted database backup for the retention period of the database.

The retention period of a deleted database is determined by the service tier of the database while it existed or the number of days where the database exists, whichever is less. To learn more about database retention read our [business continuity overview](sql-database-business-continuity.md).

> [AZURE.NOTE] Restoring a database creates a new database. It is important to make sure the server you are restoring to has enough DTU capacity for the new database. You can request an increase of this quota by [contacting support](http://azure.microsoft.com/blog/azure-limits-quotas-increase-requests/).

###Azure Portal
<<<<<<< HEAD
To restore a deleted database using the Azure Portal, use the following steps or [watch a video of this procedure](https://azure.microsoft.com/documentation/videos/restore-a-deleted-sql-database/): 
=======
To restore a deleted database using the Azure Portal, use the following steps.
>>>>>>> e21c384c

1. Log in to the [Azure Portal](https://portal.Azure.com)
2. On the left side of the screen select **BROWSE** and then select **SQL Servers**.
3. Navigate to your sever and select it.
4. Under **Operations** on you server's blade, select **Deleted Databases**.
5. Select the deleted database you want to restore.
6. Specify a database name and click **Create**.
7. The database restore process will begin and can be monitored using **NOTIFICATIONS** on the left side of the screen.

###PowerShell
To restore a deleted database using PowerShell, use the [Start-AzureSqlDatabaseRestore](https://msdn.microsoft.com/library/dn720218.aspx?f=255&MSPPError=-2147217396) cmdlet.  For a detailed walk through, please [watch a video of this procedure](http://azure.microsoft.com/documentation/videos/restore-a-deleted-sql-database-with-microsoft-azure-powershell/).

1. Find the deleted database and its deletion date from the list of deleted databases.
		
		Get-AzureSqlDatabase -RestorableDropped -ServerName "YourServerName"

2. Get the specific deleted database and start the restore.

		$Database = Get-AzureSqlDatabase -RestorableDropped -ServerName "YourServerName" –DatabaseName “YourDatabaseName” -DeletionDate "1/01/2015 12:00:00 AM""
		$RestoreRequest = Start-AzureSqlDatabaseRestore -SourceRestorableDroppedDatabase $Database –TargetDatabaseName “NewDatabaseName”
		Get-AzureSqlDatabaseOperation –ServerName "YourServerName" –OperationGuid $RestoreRequest.RequestID
		 

###REST API 
Use REST to programmatically perform database restore.

1.	List all of your restorable deleted databases by using the [List Restorable Dropped Databases](http://msdn.microsoft.com/library/azure/dn509562.aspx) operation.
	
2.	Get the details for the deleted database you want to restore by using the [Get Restorable Dropped Database](http://msdn.microsoft.com/library/azure/dn509574.aspx) operation.

3.	Begin your restore by using the [Create Database Restore Request](http://msdn.microsoft.com/library/azure/dn509571.aspx) operation.
	
4.	Track the status of your restore by using the [Database Operation Status](http://msdn.microsoft.com/library/azure/dn720371.aspx) operation.<|MERGE_RESOLUTION|>--- conflicted
+++ resolved
@@ -13,11 +13,7 @@
    ms.topic="article"
    ms.tgt_pltfrm="NA"
    ms.workload="data-management" 
-<<<<<<< HEAD
-   ms.date="10/20/2015"
-=======
    ms.date="11/09/2015"
->>>>>>> e21c384c
    ms.author="elfish"/>
 
 # Recover an Azure SQL Database from a user error
@@ -39,11 +35,7 @@
 > [AZURE.NOTE] Restoring a database creates a new database. It is important to make sure the server you are restoring to has enough DTU capacity for the new database. You can request an increase of this quota by [contacting support](http://azure.microsoft.com/blog/azure-limits-quotas-increase-requests/).
 
 ###Azure Portal
-<<<<<<< HEAD
-To use Point In Time Restore in the Azure Portal, use the following steps or [watch a video of this procedure](https://azure.microsoft.com/documentation/videos/restore-a-sql-database-using-point-in-time-restore/): 
-=======
 To use Point In Time Restore in the Azure Portal, use the following steps.
->>>>>>> e21c384c
 
 1. Log in to the [Azure Portal](https://portal.Azure.com)
 2. On the left side of the screen select **BROWSE** and then select **SQL Databases**.
@@ -52,11 +44,6 @@
 5. Specify a database name, point in time and then click **Create**.
 6. The database restore process will begin and can be monitored using **NOTIFICATIONS** on the left side of the screen.
 
-<<<<<<< HEAD
-After the restore has completed, you can configure your recovered database to be used by following the [Finalize a Recovered Database](sql-database-recovered-finalize.md) guide.
-
-=======
->>>>>>> e21c384c
 ###PowerShell
 Use PowerShell to programmatically perform a Point In Time Restore with the [Start-AzureSqlDatabaseRestore](https://msdn.microsoft.com/library/dn720218.aspx?f=255&MSPPError=-2147217396) cmdlet. For a detailed walk through, please [watch the video of this procedure](http://azure.microsoft.com/documentation/videos/restore-a-sql-database-using-point-in-time-restore-with-microsoft-azure-powershell/).
 
@@ -76,11 +63,6 @@
 	
 3.	Track the restore request using the [Database Operation Status](http://msdn.microsoft.com/library/azure/dn720371.aspx) operation.
 
-<<<<<<< HEAD
-After the restore has completed, you can configure your recovered database to be used by following the [Finalize a Recovered Database](sql-database-recovered-finalize.md) guide.
-
-=======
->>>>>>> e21c384c
 ##Restore a deleted database
 In the event a database is deleted, Azure SQL Database allows you to restore the deleted database to the point in time of deletion. Azure SQL Database stores the deleted database backup for the retention period of the database.
 
@@ -89,11 +71,7 @@
 > [AZURE.NOTE] Restoring a database creates a new database. It is important to make sure the server you are restoring to has enough DTU capacity for the new database. You can request an increase of this quota by [contacting support](http://azure.microsoft.com/blog/azure-limits-quotas-increase-requests/).
 
 ###Azure Portal
-<<<<<<< HEAD
-To restore a deleted database using the Azure Portal, use the following steps or [watch a video of this procedure](https://azure.microsoft.com/documentation/videos/restore-a-deleted-sql-database/): 
-=======
 To restore a deleted database using the Azure Portal, use the following steps.
->>>>>>> e21c384c
 
 1. Log in to the [Azure Portal](https://portal.Azure.com)
 2. On the left side of the screen select **BROWSE** and then select **SQL Servers**.
