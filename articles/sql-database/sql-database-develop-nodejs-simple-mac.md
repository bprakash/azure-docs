<properties
	pageTitle="Connect to SQL Database by using Node.js with Tedious on Mac OS X"
	description="Presents a Node.js code sample you can use to connect to Azure SQL Database. The sample uses the Tedious driver to connect."
	services="sql-database"
	documentationCenter=""
	authors="meet-bhagdev"
	manager="jeffreyg"
	editor=""/>


<tags
	ms.service="sql-database"
	ms.workload="data-management"
	ms.tgt_pltfrm="na"
	ms.devlang="nodejs"
	ms.topic="article"
<<<<<<< HEAD
	ms.date="12/08/2015"
=======
	ms.date="12/17/2015"
>>>>>>> a3c102f7
	ms.author="meetb"/>


# Connect to SQL Database by using Node.js with Tedious on Mac OS X


> [AZURE.SELECTOR]
- [Node.js](sql-database-develop-nodejs-simple-mac.md)
- [Python](sql-database-develop-python-simple-mac-osx.md)
- [Ruby](sql-database-develop-ruby-simple-mac-osx.md)


This topic presents a Node.js code sample that runs on Mac OS X. The sample connects to Azure SQL Database by using the Tedious driver.


## Prerequisites


Install **node**, unless it is already installed on your machine.


To install node.js on OSX 10.10 Yosemite  you can download a pre-compiled binary package which makes a nice and easy installation. [Head over to nodejs.org](http://nodejs.org/) and click the install button to download the latest package.

Install the package from the .dmg by following along the install wizard which will install both **node** and **npm**, npm is Node Package Manager which facilitates installs of additional packages for node.js.


After your machine is configured with **node** and **npm**, navigate to a directory where you plan to create your Node.js project, and enter the following commands.


	npm init
	npm install tedious


**npm init** creates a node project. To retain the defaults during your project creation, press enter until the project is created. Now you see a **package.json** file in your project directory.

### A SQL database

See the [getting started page](sql-database-get-started.md) to learn how to create a sample database.  It is important you follow the guide to create an **AdventureWorks database template**. The samples shown below only work with the **AdventureWorks schema**.

## Step 1: Get Connection Details

[AZURE.INCLUDE [sql-database-include-connection-string-details-20-portalshots](../../includes/sql-database-include-connection-string-details-20-portalshots.md)]

## Step 2:  Connect

The [new Connection](http://pekim.github.io/tedious/api-connection.html) function is used to connect to SQL Database.

	var Connection = require('tedious').Connection;
	var config = {
		userName: 'yourusername',
		password: 'yourpassword',
		server: 'yourserver.database.windows.net',
		// If you are on Microsoft Azure, you need this:
		options: {encrypt: true, database: 'AdventureWorks'}
	};
	var connection = new Connection(config);
	connection.on('connect', function(err) {
	// If no error, then good to proceed.
		console.log("Connected");
	});


## Step 3:  Execute a query


All SQL statements are executed using the [new Request()](http://pekim.github.io/tedious/api-request.html) function. If the statement returns rows, such as a select statement, you can retreive them using the [request.on()](http://pekim.github.io/tedious/api-request.html) function. If there are no rows, [request.on()](http://pekim.github.io/tedious/api-request.html) function returns empty lists.


	var Connection = require('tedious').Connection;
	var Request = require('tedious').Request;
	var TYPES = require('tedious').TYPES;
	var config = {
		userName: 'yourusername',
		password: 'yourpassword',
		server: 'yourserver.database.windows.net',
		// When you connect to Azure SQL Database, you need these next options.
		options: {encrypt: true, database: 'AdventureWorks'}
	};
	var connection = new Connection(config);
	connection.on('connect', function(err) {
		// If no error, then good to proceed.
		console.log("Connected");
		executeStatement();
	});


	function executeStatement() {
		request = new Request("SELECT c.CustomerID, c.CompanyName,COUNT(soh.SalesOrderID) AS OrderCount FROM SalesLT.Customer AS c LEFT OUTER JOIN SalesLT.SalesOrderHeader AS soh ON c.CustomerID = soh.CustomerID GROUP BY c.CustomerID, c.CompanyName ORDER BY OrderCount DESC;", function(err) {
	  	if (err) {
	   		console.log(err);}
		});
		var result = "";
		request.on('row', function(columns) {
		    columns.forEach(function(column) {
		      if (column.value === null) {
		        console.log('NULL');
		      } else {
		        result+= column.value + " ";
		      }
		    });
		    console.log(result);
		    result ="";
		});

		request.on('done', function(rowCount, more) {
		console.log(rowCount + ' rows returned');
		});
		connection.execSql(request);
	}


## Step 4:  Insert a row

In this example you will see how to execute an [INSERT](https://msdn.microsoft.com/library/ms174335.aspx) statement safely, pass parameters which protect your application from [SQL injection](https://technet.microsoft.com/library/ms161953(v=sql.105).aspx) vulnerability, and retrieve the auto-generated [Primary Key](https://msdn.microsoft.com/library/ms179610.aspx) value.  


	var Connection = require('tedious').Connection;
	var Request = require('tedious').Request
	var TYPES = require('tedious').TYPES;
	var config = {
		userName: 'yourusername',
		password: 'yourpassword',
		server: 'yourserver.database.windows.net',
		// If you are on Azure SQL Database, you need these next options.
		options: {encrypt: true, database: 'AdventureWorks'}
	};
	var connection = new Connection(config);
	connection.on('connect', function(err) {
		// If no error, then good to proceed.
		console.log("Connected");
		executeStatement1();
	});


	function executeStatement1() {
		request = new Request("INSERT SalesLT.Product (Name, ProductNumber, StandardCost, ListPrice, SellStartDate) OUTPUT INSERTED.ProductID VALUES (@Name, @Number, @Cost, @Price, CURRENT_TIMESTAMP);", function(err) {
		 if (err) {
		 	console.log(err);}
		});
		request.addParameter('Name', TYPES.NVarChar,'SQL Server Express 2014');
		request.addParameter('Number', TYPES.NVarChar , 'SQLEXPRESS2014');
		request.addParameter('Cost', TYPES.Int, 11);
		request.addParameter('Price', TYPES.Int,11);
		request.on('row', function(columns) {
		    columns.forEach(function(column) {
		      if (column.value === null) {
		        console.log('NULL');
		      } else {
		        console.log("Product id of inserted item is " + column.value);
		      }
		    });
		});		
		connection.execSql(request);
	}


## Next steps

For more information, see the [Node.js Developer Center](/develop/nodejs/).<|MERGE_RESOLUTION|>--- conflicted
+++ resolved
@@ -14,11 +14,7 @@
 	ms.tgt_pltfrm="na"
 	ms.devlang="nodejs"
 	ms.topic="article"
-<<<<<<< HEAD
-	ms.date="12/08/2015"
-=======
 	ms.date="12/17/2015"
->>>>>>> a3c102f7
 	ms.author="meetb"/>
 
 
