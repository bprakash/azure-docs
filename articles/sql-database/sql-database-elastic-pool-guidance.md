--- conflicted
+++ resolved
@@ -3,11 +3,7 @@
 description: An elastic pool is a collection of available resources that are shared by a group of elastic databases. This document provides guidance to help assess the suitability of using an elastic pool for a group of databases.
 services: sql-database
 documentationcenter: ''
-<<<<<<< HEAD
-author: CarlRabeler
-=======
 author: ddove
->>>>>>> e8cfaf0d
 manager: jhubbard
 editor: ''
 
@@ -16,11 +12,7 @@
 ms.custom: multiple databases
 ms.devlang: NA
 ms.date: 12/19/2016
-<<<<<<< HEAD
-ms.author: sstein;carlrab
-=======
 ms.author: ddove
->>>>>>> e8cfaf0d
 ms.workload: data-management
 ms.topic: get-started-article
 ms.tgt_pltfrm: NA
@@ -105,20 +97,6 @@
 
 SQL Database automatically evaluates the historical resource usage of databases in an existing SQL Database server and recommends the appropriate pool configuration in the Azure portal. In addition to the recommendations, a built-in experience estimates the eDTU usage for a custom group of databases on the server. This enables you to do a "what-if" analysis by interactively adding databases to the pool and removing them to get resource usage analysis and sizing advice before committing your changes. For a how-to, see [Monitor, manage, and size an elastic pool](sql-database-elastic-pool-manage-portal.md).
 
-<<<<<<< HEAD
-For more flexible resource usage assessments that allow ad hoc sizing estimates for servers earlier than V12, and sizing estimates for databases in different servers, see the [Powershell script for identifying databases suitable for an elastic pool](sql-database-elastic-pool-database-assessment-powershell.md).
-
-| Capability | Portal experience | PowerShell script |
-|:--- |:--- |:--- |
-| Granularity |15 seconds |15 seconds |
-| Considers pricing differences between a pool and performance levels for single databases |Yes |No |
-| Allows customizing the list of the databases analyzed |Yes |Yes |
-| Allows customizing the period of time used in the analysis |No |Yes |
-| Allows customizing the list of databases analyzed across different servers |No |Yes |
-| Allows customizing the list of databases analyzed on v11 servers |No |Yes |
-
-=======
->>>>>>> e8cfaf0d
 In cases where you can't use tooling, the following step-by-step can help you estimate whether a pool is more cost-effective than single databases:
 
 1. Estimate the eDTUs needed for the pool as follows:
