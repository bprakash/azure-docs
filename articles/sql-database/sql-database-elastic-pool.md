--- conflicted
+++ resolved
@@ -80,12 +80,9 @@
 
 The following rules of thumb related to database count and database utilization help to ensure that a pool delivers reduced cost compared to using performance levels for single databases.
 
-<<<<<<< HEAD
+
 ### Minimum number of databases
 If the sum of the DTUs of performance levels for single databases is more than 1.5x the eDTUs needed for the pool, then an elastic pool is more cost effective. For available sizes, see [eDTU and storage limits for elastic pools and elastic databases](sql-database-elastic-pool.md#edtu-and-storage-limits-for-elastic-pools).
-=======
-Databases that are great candidates for elastic pools typically have periods of activity and other periods of inactivity. In the example above you see the activity of a single database, 4 databases, and finally an elastic pool with 20 databases. Databases with varying activity over time are great candidates for elastic pools because they are not all active at the same time and can share eDTUs. Not all databases fit this pattern. Databases that have a more constant resource demand are better suited to the Basic, Standard, Premium, and Premium RS service tiers where resources are individually assigned.
->>>>>>> 11134296
 
 ***Example***<br>
 At least two S3 databases or at least 15 S0 databases are needed for a 100 eDTU pool to be more cost-effective than using performance levels for single databases.
@@ -135,21 +132,8 @@
 
 ## Database properties for pooled databases
 
-<<<<<<< HEAD
+
 The following table describes the properties for pooled databases.
-=======
-### Limits for elastic pools
-| Property | Description |
-|:--- |:--- |
-| Service tier |Basic, Standard, Premium, or Premium RS. The service tier determines the range in performance and storage limits that can be configured as well as business continuity choices. Every database within a pool has the same service tier as the pool. “Service tier” is also referred to as “edition.” |
-| eDTUs per pool |The maximum number of eDTUs that can be shared by databases in the pool. The total eDTUs used by databases in the pool cannot exceed this limit at the same point in time. |
-| Max storage per pool (GB) |The maximum amount of storage in GBs that can be shared by databases in the pool. The total storage used by databases in the pool cannot exceed this limit. This limit is determined by the eDTUs per pool. If this limit is exceeded, all databases become read-only. Max storage per pool refers to the maximum storage of the data files in the pool and does not include space used by log files. |
-| Max number of databases per pool |The maximum number of databases allowed per pool. |
-| Max concurrent workers per pool |The maximum number of concurrent workers (requests) available for all databases in the pool. |
-| Max concurrent logins per pool |The maximum number of concurrent logins for all databases in the pool. |
-| Max concurrent sessions per pool |The maximum number of sessions available for all databases in the pool. |
-|||
->>>>>>> 11134296
 
 | Property | Description |
 |:--- |:--- |
