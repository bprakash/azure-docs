---
title: Manage multiple SQL databases with elastic pools- Azure | Microsoft Docs
description: Manage and scale multiple SQL databases - hundreds and thousands - using elastic pools. One price for resources you can distribute where needed.
keywords: multiple databases, database resources, database performance
services: sql-database
documentationcenter: ''
author: CarlRabeler
manager: jhubbard
editor: ''
ms.assetid: b46e7fdc-2238-4b3b-a944-8ab36c5bdb8e
ms.service: sql-database
ms.custom: DBs & servers
ms.devlang: NA
<<<<<<< HEAD
ms.date: 07/20/2017
=======
ms.date: 07/31/2017
>>>>>>> c858a01c
ms.author: carlrab
ms.workload: data-management
ms.topic: article
ms.tgt_pltfrm: NA
---

# Elastic pools help you manage and scale multiple Azure SQL databases

SQL Database elastic pools are a simple, cost-effective solution for managing and scaling multiple databases that have varying and unpredictable usage demands. The databases in an elastic pool are on a single Azure SQL Database server and share a set number of resources ([elastic Database Transaction Units](sql-database-what-is-a-dtu.md) (eDTUs)) at a set price. Elastic pools in Azure SQL Database enable SaaS developers to optimize the price performance for a group of databases within a prescribed budget while delivering performance elasticity for each database. 

> [!NOTE]
> Elastic pools are generally available (GA) in all Azure regions except West India where it is currently in preview. GA of elastic pools in this region will occur as soon as possible.
>

## What are SQL elastic pools? 

SaaS developers build applications on top of large scale data-tiers consisting of multiple databases. A common application pattern is to provision a single database for each customer. But different customers often have varying and unpredictable usage patterns, and it is difficult to predict the resource requirements of each individual database user. Traditionally, you had two options: 

- Over-provision resources based on peak usage and over pay, or
- Under-provision to save cost, at the expense of performance and customer satisfaction during peaks. 

Elastic pools solve this problem by ensuring that databases get the performance resources they need when they need it. They provide a simple resource allocation mechanism within a predictable budget. To learn more about design patterns for SaaS applications using elastic pools, see [Design Patterns for Multi-tenant SaaS Applications with Azure SQL Database](sql-database-design-patterns-multi-tenancy-saas-applications.md).

> [!VIDEO https://channel9.msdn.com/Blogs/Azure/Elastic-databases-helps-SaaS-developers-tame-explosive-growth/player]
>

Elastic pools enable the developer to purchase [elastic Database Transaction Units](sql-database-what-is-a-dtu.md) (eDTUs) for a pool shared by multiple databases to accommodate unpredictable periods of usage by individual databases. The eDTU requirement for a pool is determined by the aggregate utilization of its databases. The number of eDTUs available to the pool is controlled by the developer budget. The developer simply adds databases to the pool, sets the minimum and maximum eDTUs for the databases, and then sets the eDTU of the pool based on their budget. A developer can use pools to seamlessly grow their service from a lean startup to a mature business at ever-increasing scale.

Within the pool, individual databases are given the flexibility to auto-scale within set parameters. Under heavy load, a database can consume more eDTUs to meet demand. Databases under light loads consume less, and databases under no load consume no eDTUs. Provisioning resources for the entire pool rather than for single databases simplifies your management tasks. Plus you have a predictable budget for the pool. Additional eDTUs can be added to an existing pool with no database downtime, except that the databases may need to be moved to provide the additional compute resources for the new eDTU reservation. Similarly, if extra eDTUs are no longer needed they can be removed from an existing pool at any point in time. And you can add or subtract databases to the pool. If a database is predictably under-utilizing resources, move it out.

## When should you consider a SQL Database elastic pool?

Pools are well suited for a large number of databases with specific utilization patterns. For a given database, this pattern is characterized by low average utilization with relatively infrequent utilization spikes.

The more databases you can add to a pool the greater your savings become. Depending on your application utilization pattern, it is possible to see savings with as few as two S3 databases. 

The following sections help you understand how to assess if your specific collection of databases can benefit from being in a pool. The examples use Standard pools but the same principles also apply to Basic and Premium pools.

### Assessing database utilization patterns

The following figure shows an example of a database that spends much time idle, but also periodically spikes with activity. This is a utilization pattern that is suited for a pool:

   ![a single database suitable for a pool](./media/sql-database-elastic-pool/one-database.png)

For the five-minute period illustrated, DB1 peaks up to 90 DTUs, but its overall average usage is less than five DTUs. An S3 performance level is required to run this workload in a single database, but this leaves most of the resources unused during periods of low activity.

A pool allows these unused DTUs to be shared across multiple databases, and so reduces the DTUs needed and overall cost.

Building on the previous example, suppose there are additional databases with similar utilization patterns as DB1. In the next two figures below, the utilization of four databases and 20 databases are layered onto the same graph to illustrate the non-overlapping nature of their utilization over time:

   ![four databases with a utilization pattern suitable for a pool](./media/sql-database-elastic-pool/four-databases.png)

   ![twenty databases with a utilization pattern suitable for a pool](./media/sql-database-elastic-pool/twenty-databases.png)

The aggregate DTU utilization across all 20 databases is illustrated by the black line in the preceding figure. This shows that the aggregate DTU utilization never exceeds 100 DTUs, and indicates that the 20 databases can share 100 eDTUs over this time period. This results in a 20x reduction in DTUs and a 13x price reduction compared to placing each of the databases in S3 performance levels for single databases.

This example is ideal for the following reasons:

* There are large differences between peak utilization and average utilization per database. 
* The peak utilization for each database occurs at different points in time.
* eDTUs are shared between many databases.

The price of a pool is a function of the pool eDTUs. While the eDTU unit price for a pool is 1.5x greater than the DTU unit price for a single database, **pool eDTUs can be shared by many databases and fewer total eDTUs are needed**. These distinctions in pricing and eDTU sharing are the basis of the price savings potential that pools can provide. 

The following rules of thumb related to database count and database utilization help to ensure that a pool delivers reduced cost compared to using performance levels for single databases.

### Minimum number of databases

If the sum of the DTUs of performance levels for single databases is more than 1.5x the eDTUs needed for the pool, then an elastic pool is more cost effective. For available sizes, see [eDTU and storage limits for elastic pools and elastic databases](sql-database-elastic-pool.md#edtu-and-storage-limits-for-elastic-pools).

***Example***<br>
At least two S3 databases or at least 15 S0 databases are needed for a 100 eDTU pool to be more cost-effective than using performance levels for single databases.

### Maximum number of concurrently peaking databases

By sharing eDTUs, not all databases in a pool can simultaneously use eDTUs up to the limit available when using performance levels for single databases. The fewer databases that concurrently peak, the lower the pool eDTU can be set and the more cost-effective the pool becomes. In general, not more than 2/3 (or 67%) of the databases in the pool should simultaneously peak to their eDTU limit.

***Example***<br>
To reduce costs for three S3 databases in a 200 eDTU pool, at most two of these databases can simultaneously peak in their utilization. Otherwise, if more than two of these four S3 databases simultaneously peak, the pool would have to be sized to more than 200 eDTUs. If the pool is resized to more than 200 eDTUs, more S3 databases would need to be added to the pool to keep costs lower than performance levels for single databases.

Note this example does not consider utilization of other databases in the pool. If all databases have some utilization at any given point in time, then less than 2/3 (or 67%) of the databases can peak simultaneously.

### DTU utilization per database
A large difference between the peak and average utilization of a database indicates prolonged periods of low utilization and short periods of high utilization. This utilization pattern is ideal for sharing resources across databases. A database should be considered for a pool when its peak utilization is about 1.5 times greater than its average utilization.

***Example***<br>
An S3 database that peaks to 100 DTUs and on average uses 67 DTUs or less is a good candidate for sharing eDTUs in a pool. Alternatively, an S1 database that peaks to 20 DTUs and on average uses 13 DTUs or less is a good candidate for a pool.

## How do I choose the correct pool size?

The best size for a pool depends on the aggregate eDTUs and storage resources needed for all databases in the pool. This involves determining the larger of the following:

* Maximum DTUs utilized by all databases in the pool.
* Maximum storage bytes utilized by all databases in the pool.

For available sizes, see [eDTU and storage limits for elastic pools and elastic databases](#what-are-the-resource-limits-for-elastic-pools).

SQL Database automatically evaluates the historical resource usage of databases in an existing SQL Database server and recommends the appropriate pool configuration in the Azure portal. In addition to the recommendations, a built-in experience estimates the eDTU usage for a custom group of databases on the server. This enables you to do a "what-if" analysis by interactively adding databases to the pool and removing them to get resource usage analysis and sizing advice before committing your changes. For a how-to, see [Monitor, manage, and size an elastic pool](sql-database-elastic-pool-manage-portal.md).

In cases where you can't use tooling, the following step-by-step can help you estimate whether a pool is more cost-effective than single databases:

1. Estimate the eDTUs needed for the pool as follows:

   MAX(<*Total number of DBs* X *average DTU utilization per DB*>,<br>
   <*Number of concurrently peaking DBs* X *Peak DTU utilization per DB*)
2. Estimate the storage space needed for the pool by adding the number of bytes needed for all the databases in the pool. Then determine the eDTU pool size that provides this amount of storage. For pool storage limits based on eDTU pool size, see [eDTU and storage limits for elastic pools and elastic databases](sql-database-elastic-pool.md#edtu-and-storage-limits-for-elastic-pools).
3. Take the larger of the eDTU estimates from Step 1 and Step 2.
4. See the [SQL Database pricing page](https://azure.microsoft.com/pricing/details/sql-database/) and find the smallest eDTU pool size that is greater than the estimate from Step 3.
5. Compare the pool price from Step 5 to the price of using the appropriate performance levels for single databases.

## Elastic pool service tiers, performance levels, and storage amounts

For SQL Database elastic pools, the following tables show the resources available at each service tier and performance level. You can set the service tier, performance level, and storage amount using the [Azure portal](#manage-sql-database-elastic-pools-using-the-azure-portal), [PowerShell](#manage-sql-database-elastic-pools-using-powershell), the [Azure CLI](#manage-sql-database-elastic-pools-using-the-azure-cli), or the [REST API](#manage-single-databases-elastic-pools-using-the-rest-api).

> [!NOTE]
> The resource limits of individual databases in elastic pools are generally the same as for single databases outside of pools based on DTUs and the service tier. For example, the max concurrent workers for an S2 database is 120 workers. So, the max concurrent workers for a database in a Standard pool is also 120 workers if the max DTU per database in the pool is 50 DTUs (which is equivalent to S2).
>

[!INCLUDE [SQL DB service tiers table for elastic pools](../../includes/sql-database-service-tiers-table-elastic-pools.md)]

If all DTUs of an elastic pool are used, then each database in the pool receives an equal amount of resources to process queries. The SQL Database service provides resource sharing fairness between databases by ensuring equal slices of compute time. Elastic pool resource sharing fairness is in addition to any amount of resource otherwise guaranteed to each database when the DTU min per database is set to a non-zero value.

### Database properties for pooled databases

The following table describes the properties for pooled databases.

| Property | Description |
|:--- |:--- |
| Max eDTUs per database |The maximum number of eDTUs that any database in the pool may use, if available based on utilization by other databases in the pool. Max eDTU per database is not a resource guarantee for a database. This setting is a global setting that applies to all databases in the pool. Set max eDTUs per database high enough to handle peaks in database utilization. Some degree of overcommitting is expected since the pool generally assumes hot and cold usage patterns for databases where all databases are not simultaneously peaking. For example, suppose the peak utilization per database is 20 eDTUs and only 20% of the 100 databases in the pool are peak at the same time. If the eDTU max per database is set to 20 eDTUs, then it is reasonable to overcommit the pool by 5 times, and set the eDTUs per pool to 400. |
| Min eDTUs per database |The minimum number of eDTUs that any database in the pool is guaranteed. This setting is a global setting that applies to all databases in the pool. The min eDTU per database may be set to 0, and is also the default value. This property is set to anywhere between 0 and the average eDTU utilization per database. The product of the number of databases in the pool and the min eDTUs per database cannot exceed the eDTUs per pool. For example, if a pool has 20 databases and the eDTU min per database set to 10 eDTUs, then the eDTUs per pool must be at least as large as 200 eDTUs. |
| Max storage per database |The maximum storage for a database in a pool. Pooled databases share pool storage, so database storage is limited to the smaller of remaining pool storage and max storage per database. Max storage per database refers to the maximum size of the data files and does not include the space used by log files. |
|||
 
## Rescaling eDTUs for an elastic pool

You can increase or decrease the resources available to an elastic pool based on resource needs using the [Azure portal](#manage-sql-database-elastic-pools-using-the-azure-portal), [PowerShell](#manage-sql-database-elastic-pools-using-powershell), the [Azure CLI](#manage-sql-database-elastic-pools-using-the-azure-cli), or the [REST API](#manage-single-databases-elastic-pools-using-the-rest-api).

- When rescaling pool eDTUs, database connections are briefly dropped. This is the same behavior as occurs when rescaling DTUs for a single database (not in a pool). For details on the duration and impact of dropped connections for a database during rescaling operations, see [Rescaling DTUs for a single database](sql-database-single-database-resources.md#rescaling-dtus-for-a-single-database). 
- The duration to rescale pool eDTUs can depend on the total amount of storage space used by all databases in the pool. In general, the rescaling latency averages 90 minutes or less per 100 GB. For example, if the total space used by all databases in the pool is 200 GB, then the expected latency for rescaling the pool is 3 hours or less. In some cases within the Standard or Basic tier, the rescaling latency can be under 5 minutes regardless of the amount of space used.
- In general, the duration to change the min eDTUs per database or max eDTUs per database is 5 minutes or less.
- When downsizing pool eDTUs, the pool used space must be smaller than the maximum allowed size of the target service tier and pool eDTUs.
- When rescaling pool eDTUs, an extra storage cost applies if (1) the storage max size of the pool is supported by the target pool, and (2) the storage max size exceeds the included storage amount of the target pool. For example, if a 100 eDTU Standard pool with a max size of 100 GB is downsized to a 50 eDTU Standard pool, then an extra storage cost applies since target pool supports a max size of 100 GB and its included storage amount is only 50 GB. So, the extra storage amount is 100 GB – 50 GB = 50 GB. For pricing of extra storage please see [SQL Database pricing](https://azure.microsoft.com/pricing/details/sql-database/). If the actual amount of space used is less than the included storage amount, then this extra cost can be avoided by reducing the database max size to the included amount. 


## Using other SQL Database features with elastic pools

### Elastic jobs and elastic pools

With a pool, management tasks are simplified by running scripts in **[elastic jobs](sql-database-elastic-jobs-overview.md)**. An elastic job eliminates most of tedium associated with large numbers of databases. To begin, see [Getting started with Elastic jobs](sql-database-elastic-jobs-getting-started.md).

For more information about other database tools for working with multiple databases, see [Scaling out with Azure SQL Database](sql-database-elastic-scale-introduction.md).

### Business continuity options for databases in an elastic pool
Pooled databases generally support the same [business continuity features](sql-database-business-continuity.md) that are available to single databases.

- **Point-in-time restore**: Point-in-time restore uses automatic database backups to recover a database in a pool to a specific point in time. See [Point-In-Time Restore](sql-database-recovery-using-backups.md#point-in-time-restore)

- **Geo-restore**: Geo-restore provides the default recovery option when a database is unavailable because of an incident in the region where the database is hosted. See [Restore an Azure SQL Database or failover to a secondary](sql-database-disaster-recovery.md)

- **Active geo-replication**: For applications that have more aggressive recovery requirements than geo-restore can offer, configure [active geo-replication](sql-database-geo-replication-overview.md).

## Manage SQL Database elastic pools using the Azure portal

### Creating a new SQL Database elastic pool using the Azure portal

There are two ways you can create an elastic pool in the Azure portal. You can do it from scratch if you know the pool setup you want, or start with a recommendation from the service. SQL Database has built-in intelligence that recommends an elastic pool setup if it's more cost-efficient for you based on the past usage telemetry for your databases. 

Creating an elastic pool from an existing **server** blade in the portal is the easiest way to move existing databases into an elastic pool. You can also create an elastic pool by searching **SQL elastic pool** in the **Marketplace** or clicking **+Add** in the **SQL elastic pools** browse blade. You are able to specify a new or existing server through this pool provisioning workflow.

> [!NOTE]
> You can create multiple pools on a server, but you can't add databases from different servers into the same pool.
> 

The pool's pricing tier determines the features available to the elastics in the pool, and the maximum number of eDTUs (eDTU MAX), and storage (GBs) available to each database. For details, see [Service Tiers](#edtu-and-storage-limits-for-elastic-pools).

To change the pricing tier for the pool, click **Pricing tier**, click the pricing tier you want, and then click **Select**.

> [!IMPORTANT]
> After you choose the pricing tier and commit your changes by clicking **OK** in the last step, you won't be able to change the pricing tier of the pool. To change the pricing tier for an existing elastic pool, create an elastic pool in the desired pricing tier and migrate the databases to this new pool.
>

If the databases you're working with have enough historical usage telemetry, the **Estimated eDTU and GB usage** graph and the **Actual eDTU usage** bar chart update to help you make configuration decisions. Also, the service may give you a recommendation message to help you right-size the pool.

The SQL Database service evaluates usage history and recommends one or more pools when it is more cost-effective than using single databases. Each recommendation is configured with a unique subset of the server's databases that best fit the pool.

![recommended pool](./media/sql-database-elastic-pool-create-portal/recommended-pool.png) 

The pool recommendation comprises:

- A pricing tier for the pool (Basic, Standard, Premium, or Premium RS)
- Appropriate **POOL eDTUs** (also called Max eDTUs per pool)
- The **eDTU MAX** and **eDTU Min** per database
- The list of recommended databases for the pool

> [!IMPORTANT]
> The service takes the last 30 days of telemetry into account when recommending pools. For a database to be considered as a candidate for an elastic pool, it must exist for at least 7 days. Databases that are already in an elastic pool are not considered as candidates for elastic pool recommendations.
>

The service evaluates resource needs and cost effectiveness of moving the single databases in each service tier into pools of the same tier. For example, all Standard databases on a server are assessed for their fit into a Standard Elastic Pool. This means the service does not make cross-tier recommendations such as moving a Standard database into a Premium pool.

After adding databases to the pool, recommendations are dynamically generated based on the historical usage of the databases you have selected. These recommendations are shown in the eDTU and GB usage chart and in a recommendation banner at the top of the **Configure pool** blade. These recommendations are intended to assist you in creating an elastic pool optimized for your specific databases.

![dynamic recommendations](./media/sql-database-elastic-pool-create-portal/dynamic-recommendation.png)

### Manage and monitor an elastic pool

In the Azure portal, you can monitor the utilization of an elastic pool and the databases within that pool. You can also make a set of changes to your elastic pool and submit all changes at the same time. These changes include adding or removing databases, changing your elastic pool settings, or changing your database settings.

The following graphic shows an example elastic pool. The view includes:

* Charts for monitoring resource usage of both the elastic pool and the databases contained in the pool.
* The **Configure** pool button to make changes to the elastic pool.
* The **Create database** button that creates a database and adds it to the current elastic pool.
* Elastic jobs that help you manage large numbers of databases by running Transact SQL scripts against all databases in a list.

![Pool view](./media/sql-database-elastic-pool-manage-portal/basic.png)

You can go to a particular pool to see its resource utilization. By default, the pool is configured to show storage and eDTU usage for the last hour. The chart can be configured to show different metrics over various time windows. Click the **Resource utilization** chart under **Elastic pool monitoring** to show a detailed view of the specified metrics over the specified time window.

![Elastic pool monitoring](./media/sql-database-elastic-pool-manage-portal/basic-2.png)

![Metric blade](./media/sql-database-elastic-pool-manage-portal/metric.png)

### To customize the chart display

You can edit the chart and the metric blade to display other metrics such as CPU percentage, data IO percentage, and log IO percentage used.

![Click edit](./media/sql-database-elastic-pool-manage-portal/edit-metric.png)

On the **Edit Chart** form, you can select a time range (past hour, today, or past week), or click **custom** to select any date range in the last two weeks. You can choose between a bar or a line chart, and then select the resources to monitor.

> [!Note]
> Only metrics with the same unit of measure can be displayed in the chart at the same time. For example, if you select "eDTU percentage" then you can only select other metrics with percentage as the unit of measure.
>

[Click edit](./media/sql-database-elastic-pool-manage-portal/edit-chart.png)

### Manage and monitor databases in an elastic pool

Individual databases can also be monitored for potential trouble. Under **Elastic Database Monitoring**, there is a chart that displays metrics for five databases. By default, the chart displays the top 5 databases in the pool by average eDTU usage in the past hour. 

![Elastic pool monitoring](./media/sql-database-elastic-pool-manage-portal/basic-3.png)

Click the **eDTU usage for databases for the past hour** under **Elastic database monitoring**. This opens **Database Resource Utilization** and provides a detailed view of the database usage in the pool. Using the grid in the lower part of the blade, you can select any databases in the pool to display its usage in the chart (up to 5 databases). You can also customize the metrics and time window displayed in the chart by clicking **Edit chart**.

![Database resource utilization blade](./media/sql-database-elastic-pool-manage-portal/db-utilization.png)

### To customize the view

You can edit the chart to select a time range (past hour or past 24 hours), or click **custom** to select a different day in the past 2 weeks to display.

![Click Edit chart](./media/sql-database-elastic-pool-manage-portal/db-utilization-blade.png)

![Click Custom](./media/sql-database-elastic-pool-manage-portal/editchart-date-time.png)

You can also click the **Compare databases by** dropdown to select a different metric to use when comparing databases.

![Edit the chart](./media/sql-database-elastic-pool-manage-portal/edit-comparison-metric.png)

### To select databases to monitor

In the database list in the **Database Resource Utilization** blade, you can find particular databases by looking through the pages in the list or by typing in the name of a database. Use the checkbox to select the database.

![Search for databases to monitor](./media/sql-database-elastic-pool-manage-portal/select-dbs.png)


### Add an alert to an elastic pool resource

You can add rules to an elastic pool that send email to people or alert strings to URL endpoints when the elastic pool hits a utilization threshold that you set up.

**To add an alert to any resource:**

1. Click the **Resource utilization** chart to open the **Metric** blade, click **Add alert**, and then fill out the information in the **Add an alert rule** blade (**Resource** is automatically set up to be the pool you're working with).
2. Type a **Name** and **Description** that identifies the alert to you and the recipients.
3. Choose a **Metric** that you want to alert from the list.

   The chart dynamically shows resource utilization for that metric to help you choose a threshold.

4. Choose a **Condition** (greater than, less than, etc.) and a **Threshold**.
5. Choose a **Period** of time that the metric rule must be satisfied before the alert triggers.
6. Click **OK**.

For more information, see [create SQL Database alerts in Azure portal](sql-database-insights-alerts-portal.md).

### Move a database into an elastic pool

You can add or remove databases from an existing pool. The databases can be in other pools. However, you can only add databases that are on the same logical server.

 ![Click Configure pool](./media/sql-database-elastic-pool-manage-portal/configure-pool.png)

![Click Add to pool](./media/sql-database-elastic-pool-manage-portal/add-to-pool.png)

![Select databases to add](./media/sql-database-elastic-pool-manage-portal/add-databases-pool.png)

![Pending pool additions](./media/sql-database-elastic-pool-manage-portal/pending-additions.png)

![Click Save](./media/sql-database-elastic-pool-manage-portal/click-save.png)

### Move a database out of an elastic pool

![databases listing](./media/sql-database-elastic-pool-manage-portal/select-pools-removal.png)

![databases listing](./media/sql-database-elastic-pool-manage-portal/click-remove.png)

![preview database addition and removal](./media/sql-database-elastic-pool-manage-portal/pending-removal.png)

![Click Save](./media/sql-database-elastic-pool-manage-portal/click-save.png)

### Change performance settings of an elastic pool

As you monitor the resource utilization of an elastic pool, you may discover that some adjustments are needed. Maybe the pool needs a change in the performance or storage limits. Possibly you want to change the database settings in the pool. You can change the setup of the pool at any time to get the best balance of performance and cost. See [When should an elastic pool be used?](sql-database-elastic-pool.md) for more information.

To change the eDTUs or storage limits per pool, and eDTUs per database:

![Elastic pool resource utilization](./media/sql-database-elastic-pool-manage-portal/resize-pool.png)

![Updating an elastic pool and new monthly cost](./media/sql-database-elastic-pool-manage-portal/pool-change-edtu.png)

## Manage SQL Database elastic pools using PowerShell

To create and manage SQL Database elastic pools with Azure PowerShell, use the following PowerShell cmdlets. If you need to install or upgrade PowerShell, see [Install Azure PowerShell module](/powershell/azure/install-azurerm-ps). To create and manage databases, servers, and firewall rules, see [Create and manage Azure SQL Database servers and databases using PowerShell](sql-database-servers-databases.md#manage-azure-sql-servers-databases-and-firewalls-using-powershell). 

> [!TIP]
> For PowerShell example scripts, see [Create elastic pools and move databases between pools and out of a pool using PowerShell](scripts/sql-database-move-database-between-pools-powershell.md) and [Use PowerShell to monitor and scale a SQL elastic pool in Azure SQL Database](scripts/sql-database-monitor-and-scale-pool-powershell.md).
>

| Cmdlet | Description |
| --- | --- |
|[New-​Azure​Rm​Sql​Elastic​Pool](/powershell/module/azurerm.sql/new-azurermsqlelasticpool)|Creates an elastic database pool on a logical SQL server.|
|[Get-​Azure​Rm​Sql​Elastic​Pool](/powershell/module/azurerm.sql/get-azurermsqlelasticpool)|Gets elastic pools and their property values on a logical SQL server.|
|[Set-​Azure​Rm​Sql​Elastic​Pool](/powershell/module/azurerm.sql/set-azurermsqlelasticpool)|Modifies properties of an elastic database pool on a logical SQL server. For example, use the **StorageMB** property to modify the max storage of an elastic pool.|
|[Remove-​Azure​Rm​Sql​Elastic​Pool](/powershell/module/azurerm.sql/remove-azurermsqlelasticpool)|Deletes an elastic database pool on a logical SQL server.|
|[Get-​Azure​Rm​Sql​Elastic​Pool​Activity](/powershell/module/azurerm.sql/get-azurermsqlelasticpoolactivity)|Gets the status of operations on an elastic pool on a logical SQL server.|
|[New-AzureRmSqlDatabase](/powershell/module/azurerm.sql/new-azurermsqldatabase)|Creates a new database in an existing pool or as a single database. |
|[Get-AzureRmSqlDatabase](/powershell/module/azurerm.sql/get-azurermsqldatabase)|Gets one or more databases.|
|[Set-​Azure​Rm​Sql​Database](/powershell/module/azurerm.sql/set-azurermsqldatabase)|Sets properties for a database, or moves an existing database into, out of, or between elastic pools.|
|[Remove-​Azure​Rm​Sql​Database](/powershell/module/azurerm.sql/remove-azurermsqldatabase)|Removes a database.|


> [!TIP]
> Creation of many databases in an elastic pool can take time when done using the portal or PowerShell cmdlets that create only a single database at a time. To automate creation into an elastic pool, see [CreateOrUpdateElasticPoolAndPopulate](https://gist.github.com/billgib/d80c7687b17355d3c2ec8042323819ae).
>

## Manage SQL Database elastic pools using the Azure CLI

To create and manage SQL Database elastic pools with the [Azure CLI](/cli/azure/overview), use the following [Azure CLI SQL Database](/cli/azure/sql/db) commands. Use the [Cloud Shell](/azure/cloud-shell/overview) to run the CLI in your browser, or [install](/cli/azure/install-azure-cli) it on macOS, Linux, or Windows. 

> [!TIP]
> For Azure CLI example scripts, see [Use CLI to move an Azure SQL database in a SQL elastic pool](scripts/sql-database-move-database-between-pools-cli.md) and [Use Azure CLI to scale a SQL elastic pool in Azure SQL Database](scripts/sql-database-scale-pool-cli.md).
>

| Cmdlet | Description |
| --- | --- |
|[az sql elastic-pool create](/cli/azure/sql/elastic-pool#create)|Creates an elastic pool.|
|[az sql elastic-pool list](/cli/azure/sql/elastic-pool#list)|Returns a list of elastic pools in a server.|
|[az sql elastic-pool list-dbs](/cli/azure/sql/elastic-pool#list-dbs)|Returns a list of databases in an elastic pool.|
|[az sql elastic-pool list-editions](/cli/azure/sql/elastic-pool#list-editions)|Also includes available pool DTU settings, storage limits, and per database settings. In order to reduce verbosity, additional storage limits and per database settings are hidden by default.|
|[az sql elastic-pool update](/cli/azure/sql/elastic-pool#update)|Updates an elastic pool.|
|[az sql elastic-pool delete](/cli/azure/sql/elastic-pool#delete)|Deletes the elastic pool.|

## Manage SQL databases in elastic pools using Transact-SQL

To create and move databases within existing elastic pools or to return information about an SQL Database elastic pool with Transact-SQL, use the following T-SQL commands. You can issue these commands using the Azure portal, [SQL Server Management Studio](/sql/ssms/use-sql-server-management-studio), [Visual Studio Code](https://code.visualstudio.com/docs), or any other program that can connect to an Azure SQL Database server and pass Transact-SQL commands. To create and manage databases, servers, and firewall rules, see [Create and manage Azure SQL Database servers and databases using Transact-SQL](sql-database-servers-databases.md#manage-azure-sql-servers-databases-and-firewalls-using-transact-sql).

> [!IMPORTANT]
> You cannot create, update, or delete an Azure SQL Database elastic pool using Transact-SQL. You can add or remove databases from an elastic pool, and you can use DMVs to return information about existing elastic pools.
>

| Command | Description |
| --- | --- |
|[CREATE DATABASE (Azure SQL Database)](/sql/t-sql/statements/create-database-azure-sql-database)|Creates a new database in an existing pool or as a single database. You must be connected to the master database to create a new database.|
| [ALTER DATABASE (Azure SQL Database)](/sql/t-sql/statements/alter-database-azure-sql-database) |Move a database into, out of, or between elastic pools.|
|[DROP DATABASE (Transact-SQL)](/sql/t-sql/statements/drop-database-transact-sql)|Deletes a database.|
|[sys.elastic_pool_resource_stats (Azure SQL Database)](/sql/relational-databases/system-catalog-views/sys-elastic-pool-resource-stats-azure-sql-database)|Returns resource usage statistics for all the elastic database pools in a logical server. For each elastic database pool, there is one row for each 15 second reporting window (four rows per minute). This includes CPU, IO, Log, storage consumption and concurrent request/session utilization by all databases in the pool.|
|[sys.database_service_objectives (Azure SQL Database)](/sql/relational-databases/system-catalog-views/sys-database-service-objectives-azure-sql-database)|Returns the edition (service tier), service objective (pricing tier), and elastic pool name, if any, for an Azure SQL database or an Azure SQL Data Warehouse. If logged on to the master database in an Azure SQL Database server, returns information on all databases. For Azure SQL Data Warehouse, you must be connected to the master database.|

## Manage SQL Database elastic pools using the REST API

To create and manage SQL Database elastic pools using the REST API, see [Azure SQL Database REST API](/rest/api/sql/).

## Next steps

* For a video, see [Microsoft Virtual Academy video course on Azure SQL Database elastic capabilities](https://mva.microsoft.com/training-courses/elastic-database-capabilities-with-azure-sql-db-16554)
* To learn more about design patterns for SaaS applications using elastic pools, see [Design Patterns for Multi-tenant SaaS Applications with Azure SQL Database](sql-database-design-patterns-multi-tenancy-saas-applications.md).
* For a SaaS tutorial using elastic pools, see [Introduction to the Wingtip SaaS application](sql-database-wtp-overview.md).<|MERGE_RESOLUTION|>--- conflicted
+++ resolved
@@ -11,11 +11,7 @@
 ms.service: sql-database
 ms.custom: DBs & servers
 ms.devlang: NA
-<<<<<<< HEAD
-ms.date: 07/20/2017
-=======
 ms.date: 07/31/2017
->>>>>>> c858a01c
 ms.author: carlrab
 ms.workload: data-management
 ms.topic: article
