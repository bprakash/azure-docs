--- conflicted
+++ resolved
@@ -1,124 +1,107 @@
-<properties
-<<<<<<< HEAD
-	pageTitle="Elastic database pool for SQL databases | Microsoft Azure"
-=======
-	pageTitle="What is an Azure elastic database pool? | Microsoft Azure"
->>>>>>> c186bb0b
-	description="Manage hundreds or thousands of databases using a pool. One price for a set of performance units can be distributed over the pool. Move databases in or out at will."
-	keywords="elastic database,sql databases"
-	services="sql-database"
-	documentationCenter=""
-	authors="CarlRabeler"
-	manager="jhubbard"
-	editor="cgronlun"/>
-
-<tags
-	ms.service="sql-database"
-	ms.devlang="NA"
-<<<<<<< HEAD
-	ms.date="04/04/2016"
-	ms.author="sidneyh"
-=======
-	ms.date="07/12/2016"
-	ms.author="CarlRabeler"
->>>>>>> c186bb0b
-	ms.workload="data-management"
-	ms.topic="article"
-	ms.tgt_pltfrm="NA"/>
-
-
-# What is an Azure elastic database pool?
-
-<<<<<<< HEAD
-A SaaS developer must create and manage tens, hundreds, or even thousands of SQL databases. An elastic database pool simplifies the creation, maintenance, and performance management across many databases. Add or subtract databases from the pool at will. See [Create a scalable elastic database pool for SQL databases in Azure portal](sql-database-elastic-pool-create-portal.md), or [using PowerShell](sql-database-elastic-pool-create-powershell.md), or [C#](sql-database-elastic-pool-csharp.md).
-=======
-Elastic pools provide a simple cost effective solution to manage the performance goals for multiple databases that have widely varying and unpredictable usage patterns.
->>>>>>> c186bb0b
-
-> [AZURE.NOTE] Elastic pools are generally available (GA) in all Azure regions except North Central US and West India where it is currently in preview.  GA of elastic pools in these regions will be provided as soon as possible. Also, elastic pools do not currently support databases using [in-memory OLTP or in-memory analytics](sql-database-in-memory.md).
-
-## How it works
-
-<<<<<<< HEAD
-A common SaaS application pattern is the single-tenant database model: each customer is given a database. Each customer (database) has unpredictable resource requirements for memory, IO, and CPU. With these peaks and valleys of demand, how do you allocate resources? Traditionally, you had two options: (1) over-provision resources based on peak usage and over pay, or (2) under-provision to save cost, at the expense of performance and customer satisfaction during peaks. Elastic database pools solve this problem by ensuring that databases get the performance resources they need, when they need it, while  providing a simple resource allocation mechanism within a predictable budget.
-=======
-A common SaaS application pattern is the single-tenant database model: each customer is given their own database. Each customer (database) has unpredictable resource requirements for memory, IO, and CPU. With these peaks and valleys of demand, how do you allocate resources efficiently and cost-effectively? Traditionally, you had two options: (1) over-provision resources based on peak usage and over pay, or (2) under-provision to save cost, at the expense of performance and customer satisfaction during peaks. Elastic database pools solve this problem by ensuring that databases get the performance resources they need and when they need it. They provide a simple resource allocation mechanism within a predictable budget. To learn more about design patterns for SaaS applications using elastic pools, see [Design Patterns for Multi-tenant SaaS Applications with Azure SQL Database](sql-database-design-patterns-multi-tenancy-saas-applications.md).
->>>>>>> c186bb0b
-
-> [AZURE.VIDEO elastic-databases-helps-saas-developers-tame-explosive-growth]
-
-In SQL Database, the relative measure of a database's ability to handle resource demands is expressed in Database Transaction Units (DTUs) for single databases and elastic DTUs (eDTUs) for elastic database pools. See the [Introduction to SQL Database](sql-database-technical-overview.md#understand-dtus) to learn more about DTUs and eDTUs.
-
-A pool is given a set number of eDTUs, for a set price. Within the pool, individual databases are given the flexibility to auto-scale within set parameters. Under heavy load, a database can consume more eDTUs to meet demand. Databases under light loads consume less, and databases under no load consume no eDTUs. Provisioning resources for the entire pool rather than for single databases simplifies your management tasks. Plus you have a predictable budget for the pool.
-
-Additional eDTUs can be added to an existing pool with no database downtime or no impact on the databases in the elastic pool. Similarly, if extra eDTUs are no longer needed they can be removed from an existing pool at any point in time.
-
-And you can add or subtract databases to the pool. If a database is predictably under-utilizing resources, move it out.
-
-## Which databases go in a pool?
-
-![SQL databases sharing eDTUs in an elastic database pool.][1]
-
-Databases that are great candidates for elastic database pools typically have periods of activity and other periods of inactivity. In the example above you see the activity of a single database, 4 databases, and finally an elastic database pool with 20 databases. Databases with varying activity over time are great candidates for elastic pools because they are not all active at the same time and can share eDTUs. Not all databases fit this pattern. Databases that have a more constant resource demand are better suited to the Basic, Standard, and Premium service tiers where resources are individually assigned.
-
-[Price and performance considerations for an elastic database pool](sql-database-elastic-pool-guidance.md).
-
-
-> [AZURE.NOTE] Elastic database pools are currently in preview and only available with SQL Database V12 servers.
-
-## eDTU and storage limits for elastic pools and elastic databases
-
-[AZURE.INCLUDE [SQL DB service tiers table for elastic databases](../../includes/sql-database-service-tiers-table-elastic-db-pools.md)]
-
-If all DTUs of an elastic pool are used, then each database in the pool receives an equal amount of resources to process queries.  The SQL Database service provides resource sharing fairness between databases by ensuring equal slices of compute time. Elastic pool resource sharing fairness is in addition to any amount of resource otherwise guaranteed to each database when the DTU min per database is set to a non-zero value.
-
-## Elastic database pool properties
-
-### Limits for elastic pools
-
-| Property | Description |
-| :-- | :-- |
-| Service tier | Basic, Standard, or Premium. The service tier determines the range in performance and storage limits that can be configured as well as business continuity choices. Every database within a pool has the same service tier as the pool. “Service tier” is also referred to as “edition.” |
-| eDTUs per pool | The maximum number of eDTUs that can be shared by databases in the pool. The total eDTUs used by databases in the pool cannot exceed this limit at the same point in time. |
-| Max storage per pool (GB) | The maximum amount of storage in GBs that can be shared by databases in the pool. The total storage used by databases in the pool cannot exceed this limit. This limit is determined by the eDTUs per pool. If this limit is exceeded, all databases become read-only. |
-| Max number of databases per pool | The maximum number of databases allowed per pool. |
-| Max concurrent workers per pool | The maximum number of concurrent workers (requests) available for all databases in the pool. |
-| Max concurrent logins per pool | The maximum number of concurrent logins for all databases in the pool. |
-| Max concurrent sessions per pool | The maximum number of sessions available for all databases in the pool. |
-
-
-### Limits for elastic databases
-
-| Property | Description |
-| :-- | :-- |
-| Max eDTUs per database | The maximum number of eDTUs that any database in the pool may use, if available based on utilization by other databases in the pool.  Max eDTU per database is not a resource guarantee for a database.  This setting is a global setting that applies to all databases in the pool. Set max eDTUs per database high enough to handle peaks in database utilization. Some degree of overcommitting is expected since the pool generally assumes hot and cold usage patterns for databases where all databases are not simultaneously peaking. For example, suppose the peak utilization per database is 20 eDTUs and only 20% of the 100 databases in the pool are peak at the same time.  If the eDTU max per database is set to 20 eDTUs, then it is reasonable to overcommit the pool by 5 times, and set the eDTUs per pool to 400. |
-| Min eDTUs per database | The minimum number of eDTUs that any database in the pool is guaranteed.  This setting is a global setting that applies to all databases in the pool. The min eDTU per database may be set to 0, and is also the default value. This property is set to anywhere between 0 and the average eDTU utilization per database. The product of the number of databases in the pool and the min eDTUs per database cannot exceed the eDTUs per pool.  For example, if a pool has 20 databases and the eDTU min per database set to 10 eDTUs, then the eDTUs per pool must be at least as large as 200 eDTUs. |
-| Max storage per database (GB) | The maximum storage for a database in a pool. Elastic databases share pool storage, so database storage is limited to the smaller of remaining pool storage and max storage per database.|
-
-
-## Elastic database jobs
-
-With a pool, management tasks are simplified by running scripts in **[elastic jobs](sql-database-elastic-jobs-overview.md)**. An elastic database job eliminates most of tedium associated with large numbers of databases. To begin, see [Getting started with Elastic Database jobs](sql-database-elastic-jobs-getting-started.md).
-
-For more information about other tools, see the [Elastic database tools learning map](https://azure.microsoft.com/documentation/learning-paths/sql-database-elastic-scale/).
-
-## Business continuity features for databases in a pool
-
-Elastic databases generally support the same [business continuity features](sql-database-business-continuity.md) that are available to single databases in V12 servers.
-
-
-### Point in time restore
-
-Point-in-time-restore uses automatic database backups to recover a database in a pool to a specific point in time. See [Point-In-Time Restore](sql-database-recovery-using-backups.md#point-in-time-restore)
-
-### Geo-Restore
-
-Geo-Restore provides the default recovery option when a database is unavailable because of an incident in the region where the database is hosted. See [Restore an Azure SQL Database or failover to a secondary](sql-database-disaster-recovery.md) 
-
-### Active Geo-Replication
-
-For applications that have more aggressive recovery requirements than Geo-Restore can offer, configure Active Geo-Replication using the [Azure portal](sql-database-geo-replication-portal.md), [PowerShell](sql-database-geo-replication-powershell.md), or [Transact-SQL](sql-database-geo-replication-transact-sql.md).
-
-
-<!--Image references-->
-[1]: ./media/sql-database-elastic-pool/databases.png
+<properties
+	pageTitle="What is an Azure elastic database pool? | Microsoft Azure"
+	description="Manage hundreds or thousands of databases using a pool. One price for a set of performance units can be distributed over the pool. Move databases in or out at will."
+	keywords="elastic database,sql databases"
+	services="sql-database"
+	documentationCenter=""
+	authors="CarlRabeler"
+	manager="jhubbard"
+	editor="cgronlun"/>
+
+<tags
+	ms.service="sql-database"
+	ms.devlang="NA"
+	ms.date="07/12/2016"
+	ms.author="CarlRabeler"
+	ms.workload="data-management"
+	ms.topic="article"
+	ms.tgt_pltfrm="NA"/>
+
+
+# What is an Azure elastic database pool?
+
+Elastic pools provide a simple cost effective solution to manage the performance goals for multiple databases that have widely varying and unpredictable usage patterns.
+
+> [AZURE.NOTE] Elastic pools are generally available (GA) in all Azure regions except North Central US and West India where it is currently in preview.  GA of elastic pools in these regions will be provided as soon as possible. Also, elastic pools do not currently support databases using [in-memory OLTP or in-memory analytics](sql-database-in-memory.md).
+
+## How it works
+
+A common SaaS application pattern is the single-tenant database model: each customer is given their own database. Each customer (database) has unpredictable resource requirements for memory, IO, and CPU. With these peaks and valleys of demand, how do you allocate resources efficiently and cost-effectively? Traditionally, you had two options: (1) over-provision resources based on peak usage and over pay, or (2) under-provision to save cost, at the expense of performance and customer satisfaction during peaks. Elastic database pools solve this problem by ensuring that databases get the performance resources they need and when they need it. They provide a simple resource allocation mechanism within a predictable budget. To learn more about design patterns for SaaS applications using elastic pools, see [Design Patterns for Multi-tenant SaaS Applications with Azure SQL Database](sql-database-design-patterns-multi-tenancy-saas-applications.md).
+
+> [AZURE.VIDEO elastic-databases-helps-saas-developers-tame-explosive-growth]
+
+In SQL Database, the relative measure of a database's ability to handle resource demands is expressed in Database Transaction Units (DTUs) for single databases and elastic DTUs (eDTUs) for elastic database pools. See the [Introduction to SQL Database](sql-database-technical-overview.md#understand-dtus) to learn more about DTUs and eDTUs.
+
+A pool is given a set number of eDTUs, for a set price. Within the pool, individual databases are given the flexibility to auto-scale within set parameters. Under heavy load, a database can consume more eDTUs to meet demand. Databases under light loads consume less, and databases under no load consume no eDTUs. Provisioning resources for the entire pool rather than for single databases simplifies your management tasks. Plus you have a predictable budget for the pool.
+
+Additional eDTUs can be added to an existing pool with no database downtime or no impact on the databases in the elastic pool. Similarly, if extra eDTUs are no longer needed they can be removed from an existing pool at any point in time.
+
+And you can add or subtract databases to the pool. If a database is predictably under-utilizing resources, move it out.
+
+## Which databases go in a pool?
+
+![SQL databases sharing eDTUs in an elastic database pool.][1]
+
+Databases that are great candidates for elastic database pools typically have periods of activity and other periods of inactivity. In the example above you see the activity of a single database, 4 databases, and finally an elastic database pool with 20 databases. Databases with varying activity over time are great candidates for elastic pools because they are not all active at the same time and can share eDTUs. Not all databases fit this pattern. Databases that have a more constant resource demand are better suited to the Basic, Standard, and Premium service tiers where resources are individually assigned.
+
+[Price and performance considerations for an elastic database pool](sql-database-elastic-pool-guidance.md).
+
+
+> [AZURE.NOTE] Elastic database pools are currently in preview and only available with SQL Database V12 servers.
+
+## eDTU and storage limits for elastic pools and elastic databases
+
+[AZURE.INCLUDE [SQL DB service tiers table for elastic databases](../../includes/sql-database-service-tiers-table-elastic-db-pools.md)]
+
+If all DTUs of an elastic pool are used, then each database in the pool receives an equal amount of resources to process queries.  The SQL Database service provides resource sharing fairness between databases by ensuring equal slices of compute time. Elastic pool resource sharing fairness is in addition to any amount of resource otherwise guaranteed to each database when the DTU min per database is set to a non-zero value.
+
+## Elastic database pool properties
+
+### Limits for elastic pools
+
+| Property | Description |
+| :-- | :-- |
+| Service tier | Basic, Standard, or Premium. The service tier determines the range in performance and storage limits that can be configured as well as business continuity choices. Every database within a pool has the same service tier as the pool. “Service tier” is also referred to as “edition.” |
+| eDTUs per pool | The maximum number of eDTUs that can be shared by databases in the pool. The total eDTUs used by databases in the pool cannot exceed this limit at the same point in time. |
+| Max storage per pool (GB) | The maximum amount of storage in GBs that can be shared by databases in the pool. The total storage used by databases in the pool cannot exceed this limit. This limit is determined by the eDTUs per pool. If this limit is exceeded, all databases become read-only. |
+| Max number of databases per pool | The maximum number of databases allowed per pool. |
+| Max concurrent workers per pool | The maximum number of concurrent workers (requests) available for all databases in the pool. |
+| Max concurrent logins per pool | The maximum number of concurrent logins for all databases in the pool. |
+| Max concurrent sessions per pool | The maximum number of sessions available for all databases in the pool. |
+
+
+### Limits for elastic databases
+
+| Property | Description |
+| :-- | :-- |
+| Max eDTUs per database | The maximum number of eDTUs that any database in the pool may use, if available based on utilization by other databases in the pool.  Max eDTU per database is not a resource guarantee for a database.  This setting is a global setting that applies to all databases in the pool. Set max eDTUs per database high enough to handle peaks in database utilization. Some degree of overcommitting is expected since the pool generally assumes hot and cold usage patterns for databases where all databases are not simultaneously peaking. For example, suppose the peak utilization per database is 20 eDTUs and only 20% of the 100 databases in the pool are peak at the same time.  If the eDTU max per database is set to 20 eDTUs, then it is reasonable to overcommit the pool by 5 times, and set the eDTUs per pool to 400. |
+| Min eDTUs per database | The minimum number of eDTUs that any database in the pool is guaranteed.  This setting is a global setting that applies to all databases in the pool. The min eDTU per database may be set to 0, and is also the default value. This property is set to anywhere between 0 and the average eDTU utilization per database. The product of the number of databases in the pool and the min eDTUs per database cannot exceed the eDTUs per pool.  For example, if a pool has 20 databases and the eDTU min per database set to 10 eDTUs, then the eDTUs per pool must be at least as large as 200 eDTUs. |
+| Max storage per database (GB) | The maximum storage for a database in a pool. Elastic databases share pool storage, so database storage is limited to the smaller of remaining pool storage and max storage per database.|
+
+
+## Elastic database jobs
+
+With a pool, management tasks are simplified by running scripts in **[elastic jobs](sql-database-elastic-jobs-overview.md)**. An elastic database job eliminates most of tedium associated with large numbers of databases. To begin, see [Getting started with Elastic Database jobs](sql-database-elastic-jobs-getting-started.md).
+
+For more information about other tools, see the [Elastic database tools learning map](https://azure.microsoft.com/documentation/learning-paths/sql-database-elastic-scale/).
+
+## Business continuity features for databases in a pool
+
+Elastic databases generally support the same [business continuity features](sql-database-business-continuity.md) that are available to single databases in V12 servers.
+
+
+### Point in time restore
+
+Point-in-time-restore uses automatic database backups to recover a database in a pool to a specific point in time. See [Point-In-Time Restore](sql-database-recovery-using-backups.md#point-in-time-restore)
+
+### Geo-Restore
+
+Geo-Restore provides the default recovery option when a database is unavailable because of an incident in the region where the database is hosted. See [Restore an Azure SQL Database or failover to a secondary](sql-database-disaster-recovery.md) 
+
+### Active Geo-Replication
+
+For applications that have more aggressive recovery requirements than Geo-Restore can offer, configure Active Geo-Replication using the [Azure portal](sql-database-geo-replication-portal.md), [PowerShell](sql-database-geo-replication-powershell.md), or [Transact-SQL](sql-database-geo-replication-transact-sql.md).
+
+
+<!--Image references-->
+[1]: ./media/sql-database-elastic-pool/databases.png