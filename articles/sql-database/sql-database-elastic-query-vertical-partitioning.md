--- conflicted
+++ resolved
@@ -12,13 +12,8 @@
     ms.tgt_pltfrm="na"
     ms.devlang="na"
     ms.topic="article"
-<<<<<<< HEAD
-    ms.date="10/19/2015"
-    ms.author="torsteng" />
-=======
     ms.date="11/09/2015"
     ms.author="torsteng;sidneyh" />
->>>>>>> e21c384c
 
 # Elastic database query for cross-database queries (vertical partitioning)
 
@@ -49,11 +44,7 @@
     SECRET = ‘<password>’
     [;]
     
-<<<<<<< HEAD
-or to drop:
-=======
 To delete the credential:
->>>>>>> e21c384c
     
     DROP DATABASE SCOPED CREDENTIAL <credential_name>;  
     DROP MASTER KEY;   
