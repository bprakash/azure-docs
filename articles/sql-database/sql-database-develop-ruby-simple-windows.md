<properties
	pageTitle="Connect to SQL Database by using Ruby with TinyTDS on Windows"
	description="Give a Ruby code sample you can run on Windows to connect to Azure SQL Database."
	services="sql-database"
	documentationCenter=""
	authors="meet-bhagdev"
	manager="jeffreyg"
	editor=""/>


<tags
	ms.service="sql-database"
	ms.workload="sql-database"
	ms.tgt_pltfrm="na"
	ms.devlang="ruby"
	ms.topic="article"
<<<<<<< HEAD
	ms.date="12/08/2015"
	ms.author="mebha"/>
=======
	ms.date="12/17/2015"
	ms.author="meetb"/>
>>>>>>> a3c102f7


# Connect to SQL Database by using Ruby on Windows


<!--
Older Selector technique, with dynamic drop-down lists.
 [ A ZURE . I NCLUDE [s ql-database-develop-includes-selector-language-platform-depth](../../inclu des/sql-database-develop-includes-selector-language-platform-depth.m d)]
-->


> [AZURE.SELECTOR]
- [C#](sql-database-develop-dotnet-simple.md)
- [PHP](sql-database-develop-php-simple-windows.md)
- [Python](sql-database-develop-python-simple-windows.md)
- [Ruby](sql-database-develop-ruby-simple-windows.md)
- [Java](sql-database-develop-java-simple-windows.md)
- [Node.js](sql-database-develop-nodejs-simple-windows.md)


This topic presents a Ruby code sample that runs on a Windows computer running Windows 8.1 to connect to an Azure SQL Database database.

## Prerequisites

###Install the required modules

Open your terminal and install the following:

**1) Ruby:** If your machine does not have Ruby please install it. For new ruby users, we recommend you use Ruby 2.1.X installers. These provide a stable language and a extensive list of packages (gems) that are compatible and updated. [Go the Ruby download page](http://rubyinstaller.org/downloads/) and download the appropriate 2.1.x installer. For example if you are on a 64 bit machine, download the **Ruby 2.1.6 (x64)** installer.
<br/><br/>Once the installer is downloaded, do the following:


- Double-click the file to start the installer.

- Select your language, and agree to the terms.

- On the install settings screen, select the check boxes next to both *Add Ruby executables to your PATH* and *Associate .rb and .rbw files with this Ruby installation*.


**2) DevKit:** Download DevKit from the [RubyInstaller page](http://rubyinstaller.org/downloads/)

After the download is finished, do the following:


- Double-click the file. You will be asked where to extract the files.

- Click the "..." button, and select "C:\DevKit". You will probably need to create this folder first by clicking "Make New Folder".

- Click "OK", and then "Extract", to extract the files.


Now open the Command Prompt and enter the following commands:

	> chdir C:\DevKit
	> ruby dk.rb init
	> ruby dk.rb install

You now have a fully functional Ruby and RubyGems!


**3) TinyTDS:** Navigate to C:\DevKit and run the following command from your terminal. This will install TinyTDS on your machine.

	gem inst tiny_tds --pre

### A SQL database
<<<<<<< HEAD

See the [getting started page](sql-database-get-started.md) to learn how to create a sample database.  It is important you follow the guide to create an **AdventureWorks database template**. The samples shown below only work with the **AdventureWorks schema**.


## Step 1: Get Connection Details

[AZURE.INCLUDE [sql-database-include-connection-string-details-20-portalshots](../../includes/sql-database-include-connection-string-details-20-portalshots.md)]

=======

See the [getting started page](sql-database-get-started.md) to learn how to create a sample database.  It is important you follow the guide to create an **AdventureWorks database template**. The samples shown below only work with the **AdventureWorks schema**.


## Step 1: Get Connection Details

[AZURE.INCLUDE [sql-database-include-connection-string-details-20-portalshots](../../includes/sql-database-include-connection-string-details-20-portalshots.md)]

>>>>>>> a3c102f7
## Step 2:  Connect

The [TinyTDS::Client](https://github.com/rails-sqlserver/tiny_tds) function is used to connect to SQL Database.

    require 'tiny_tds'
    client = TinyTds::Client.new username: 'yourusername@yourserver', password: 'yourpassword',
    host: 'yourserver.database.windows.net', port: 1433,
    database: 'AdventureWorks', azure:true

## Step 3:  Execute a query

Copy and paste the following code in an empty file. Call it test.rb. Then execute it by entering the following command from your command prompt:

	ruby test.rb

In the code sample, the [TinyTds::Result](https://github.com/rails-sqlserver/tiny_tds) function is used to retrieve a result set from a query against SQL Database. This function accepts a query and returns a result set. The results set is iterated over by using [result.each do |row|](https://github.com/rails-sqlserver/tiny_tds).

    require 'tiny_tds'  
    print 'test'     
    client = TinyTds::Client.new username: 'yourusername@yourserver', password: 'yourpassword',
    host: 'yourserver.database.windows.net', port: 1433,
    database: 'AdventureWorks', azure:true
    results = client.execute("SELECT c.CustomerID, c.CompanyName,COUNT(soh.SalesOrderID) AS OrderCount FROM SalesLT.Customer AS c LEFT OUTER JOIN SalesLT.SalesOrderHeader AS soh ON c.CustomerID = soh.CustomerID GROUP BY c.CustomerID, c.CompanyName ORDER BY OrderCount DESC")
    results.each do |row|
    puts row
    end

## Step 4:  Insert a row

In this example you will see how to execute an [INSERT](https://msdn.microsoft.com/library/ms174335.aspx) statement safely, pass parameters which protect your application from [SQL injection](https://technet.microsoft.com/library/ms161953(v=sql.105).aspx) vulnerability, and retrieve the auto-generated [Primary Key](https://msdn.microsoft.com/library/ms179610.aspx) value.  

To use TinyTDS with Azure, it is recommended that you execute several `SET` statements to change how the current session handles specific information. Recommended `SET` statements are provided in the code sample. For example, `SET ANSI_NULL_DFLT_ON` will allow new columns created to allow null values even if the nullability status of the column is not explicitly stated.

To align with the Microsoft SQL Server [datetime](http://msdn.microsoft.com/library/ms187819.aspx) format, use the [strftime](http://ruby-doc.org/core-2.2.0/Time.html#method-i-strftime) function to cast to the corresponding datetime format.

    require 'tiny_tds'
    client = TinyTds::Client.new username: 'yourusername@yourserver', password: 'yourpassword',
    host: 'yourserver.database.windows.net', port: 1433,
    database: 'AdventureWorks', azure:true
    results = client.execute("SET ANSI_NULLS ON")
    results = client.execute("SET CURSOR_CLOSE_ON_COMMIT OFF")
    results = client.execute("SET ANSI_NULL_DFLT_ON ON")
    results = client.execute("SET IMPLICIT_TRANSACTIONS OFF")
    results = client.execute("SET ANSI_PADDING ON")
    results = client.execute("SET QUOTED_IDENTIFIER ON")
    results = client.execute("SET ANSI_WARNINGS ON")
    results = client.execute("SET CONCAT_NULL_YIELDS_NULL ON")
    require 'date'
    t = Time.now
    curr_date = t.strftime("%Y-%m-%d %H:%M:%S.%L")
    results = client.execute("INSERT SalesLT.Product (Name, ProductNumber, StandardCost, ListPrice, SellStartDate)
    OUTPUT INSERTED.ProductID VALUES ('SQL Server Express New', 'SQLEXPRESS New', 0, 0, '#{curr_date}' )")
    results.each do |row|
    puts row
    end<|MERGE_RESOLUTION|>--- conflicted
+++ resolved
@@ -14,13 +14,8 @@
 	ms.tgt_pltfrm="na"
 	ms.devlang="ruby"
 	ms.topic="article"
-<<<<<<< HEAD
-	ms.date="12/08/2015"
-	ms.author="mebha"/>
-=======
 	ms.date="12/17/2015"
 	ms.author="meetb"/>
->>>>>>> a3c102f7
 
 
 # Connect to SQL Database by using Ruby on Windows
@@ -86,7 +81,6 @@
 	gem inst tiny_tds --pre
 
 ### A SQL database
-<<<<<<< HEAD
 
 See the [getting started page](sql-database-get-started.md) to learn how to create a sample database.  It is important you follow the guide to create an **AdventureWorks database template**. The samples shown below only work with the **AdventureWorks schema**.
 
@@ -95,16 +89,6 @@
 
 [AZURE.INCLUDE [sql-database-include-connection-string-details-20-portalshots](../../includes/sql-database-include-connection-string-details-20-portalshots.md)]
 
-=======
-
-See the [getting started page](sql-database-get-started.md) to learn how to create a sample database.  It is important you follow the guide to create an **AdventureWorks database template**. The samples shown below only work with the **AdventureWorks schema**.
-
-
-## Step 1: Get Connection Details
-
-[AZURE.INCLUDE [sql-database-include-connection-string-details-20-portalshots](../../includes/sql-database-include-connection-string-details-20-portalshots.md)]
-
->>>>>>> a3c102f7
 ## Step 2:  Connect
 
 The [TinyTDS::Client](https://github.com/rails-sqlserver/tiny_tds) function is used to connect to SQL Database.
