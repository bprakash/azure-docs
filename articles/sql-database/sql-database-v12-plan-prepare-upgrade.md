--- conflicted
+++ resolved
@@ -1,518 +1,256 @@
-<<<<<<< HEAD
-<properties
-	pageTitle="Plan your upgrade to SQL Database V12 | Microsoft Azure"
-	description="Describes the preparations and limitations involved in upgrading to version V12 of Azure SQL Database."
-	services="sql-database"
-	documentationCenter=""
-	authors="MightyPen"
-	manager="jeffreyg"
-	editor=""/>
-
-
-<tags
-	ms.service="sql-database"
-	ms.workload="data-management" 
-	ms.tgt_pltfrm="na"
-	ms.devlang="na"
-	ms.topic="article"
-	ms.date="09/16/2015"
-	ms.author="genemi"/>
-
-
-# Plan and prepare to upgrade to SQL Database V12
-
-
-This topic describes the planning and preparations you must perform to upgrade your Azure SQL databases from version V11 to V12.
-
-
-A new [Azure preview portal](http://portal.azure.com/) is available to support your upgrade to V12.
-
-
-The following table lists other Help topics for V12.
-
-
-| Title and link | Description of content |
-| :--- | :--- |
-| [What's new in SQL Database V12](sql-database-v12-whats-new.md) | Describes the details of how V12 brings Azure SQL Database closer to full parity with Microsoft SQL Server. |
-| [Walkthrough: sign up for the Latest SQL Database Update V12](sql-database-v12-sign-up.md) | Describes the steps you must perform if you want to upgrade your Azure SQL databases to V12. |
-| [Create a database in SQL Database Update V12](sql-database-create.md) | Describes how you can create a new Azure SQL database at version V12. It describes various options beyond just an empty database. |
-
-
-## Plan ahead
-
-
-The following subsections describe the learning and decision making you must address before you take an actions toward upgrading your Azure SQL database to V12.
-
-### Version clarification
-
-
-This document concerns the upgrade of Microsoft Azure SQL Database from version V11 to V12. More formally the version numbers are close to the following two values, as reported by the Transact-SQL statement **SELECT @@version;** :
-
-
-- 12.0.2000.8 *(or a bit higher, V12)*
-- 11.0.9228.18 *(V11)*
- - Sometimes V11 was also referred to as SAWA v2.
-
-### Service tier planning
-
-
-Starting with V12, Azure SQL Database will support only the service tiers named Basic, Standard, and Premium. The Web and Business service tier is not supported on V12. Therefore, if you plan to upgrade your Azure SQL database that is currently at the Web or Business service tier, you must decide what its new service tier should be.
-
-
-For detailed information about the Basic, Standard, and Premium service tiers, see:
-
-
-- [Upgrade SQL Database Web/Business Databases to New Service Tiers](sql-database-upgrade-new-service-tiers.md)
-- [Azure SQL Database Pricing](http://azure.microsoft.com/pricing/details/sql-database/)
-
-
-### Review the geo-replication configuration
-
-
-If your Azure SQL database is configured for geo-replication, you should document its current configuration, and stop the geo-replication, before you start the upgrade preparation actions. After upgrade completes you must reconfigure your database for geo-replication.
-
-
-The strategy is to leave the source intact and test on a copy of the database.
-
-
-## Preparation actions
-
-
-After you have completed your planning, you can perform the action steps described in the following subsections to prepare for the final upgrade phase.
-
-
-Detailed descriptions of the final upgrade phase are available in the Help topics that are linked to at the top of this Help topic.
-
-
-### Service tier actions
-
-
-The Web and Business service pricing tier is not supported on V12.
-
-
-If your V11 Azure SQL database is a Web or Business database, the upgrade process offers to switch your database to a supported tier. The upgrade recommends a tier that fits the workload history of your database. However, you can choose any supported tier you like.
-
-
-You can reduce the steps necessary during upgrade by switching your V11 database away from the Web-and-Business tier before you start the upgrade. You can do this by using the new [Azure preview portal](http://portal.azure.com/).
-
-
-If you are unsure which service tier to switch to, the S2 level of the Standard tier might be a sensible initial choice. Any lesser tier will have fewer resources than the Web and Business tier had.
-
-
-### Suspend geo-replication during upgrade
-
-
-The upgrade to V12 cannot run if geo-replication is active on your database. You must first reconfigure your database to stop using geo-replication.
-
-
-After the upgrade completes you can configure your database to again use geo-replication.
-
-
-### Client on an Azure VM
-
-
-If your client program connects to SQL Database V12 while your client runs on an Azure virtual machine (VM), you must open the following port ranges on the VM:
-
-- 11000-11999
-- 14000-14999
-
-
-Click [here](sql-database-develop-direct-route-ports-adonet-v12.md) for details about the ports for SQL Database V12. The ports are needed by performance enhancements in SQL Database V12.
-
-
-##<a id="limitations"></a>Limitations during and after upgrade to V12
-
-
-### Portals for V12
-
-
-There are three portals for Azure, and each has different abilities regarding SQL Database V12.
-
-
-- [http://portal.azure.com/](http://portal.azure.com/)<br/>This Azure preview portal is new and is still at preview status. This portal is not quite yet at full General Availability (GA). This portal:
- - Can manage your V12 server and database.
- - Can upgrade your V11 database to V12.
-
-
-- [http://manage.windowsazure.com/](http://manage.windowsazure.com/)<br/>This Azure portal might eventually be phased out. This portal:
- - Can manage your V12 server and database.
- - Can *not* upgrade your V11 database to V12.
-
-
-- (http://*yourservername*.database.windows.net)<br/>
-Azure SQL Database Management portal:
- - Can*not* manage V12 servers.
-
-
-We encourage you to connect to your Azure SQL databases with Visual Studio 2013 (VS2013). VS2013 can be used for tasks such as the following:
-
-
-- To run a Transact-SQL statement.
-- To design a schema.
-- To develop a database, either online or offline.
-
-
-You can instead connect with [Visual Studio Community 2013](https://www.visualstudio.com/en-us/news/vs2013-community-vs.aspx/), which is a free and full-featured version of VS2013.
-
-
-In the older Azure portal, on the database page, you can click **Open in Visual Studio** to launch VS2013 on your computer for connection to your Azure SQL Database.
-
-
-For another alternative, you can use SQL Server Management Studio (SSMS) 2014 with [CU6](http://support.microsoft.com/kb/3031047/) to connect to Azure SQL Database. More details are on this blog post:<br/>[Client tooling updates for Azure SQL Database](http://azure.microsoft.com/blog/2014/12/22/client-tooling-updates-for-azure-sql-database/).
-
-
-### Limitation *during* upgrade to V12
-
-
-The V11 database remains available for data access during the upgrade to V12. Yet there are a couple limitations to consider.
-
-
-| Limitation | Description |
-| :--- | :--- |
-| Duration of upgrade | The duration of upgrade depends on the size, edition and number of databases in the server. The upgrade process can run for hours to days for servers especially for servers that has databases:<br/><br/>* Larger than 50 GB, or<br/>* At a non-premium service tier<br/><br/>Creation of new databases on the server during the upgrade can also increase the upgrade duration. |
-| No geo-replication | Geo-replication is not supported on a V12 server that is currently involved in an upgrade from V11. |
-
-
-### Limitation *after* upgrade to V12
-
-
-| Limitation | Description |
-| :--- | :--- |
-| Cannot revert to V11 | After an upgrade in-place, the result cannot be reverted or undone. |
-| Web or Business tier | Once the upgrade starts, the server for the new V12 database can no longer recognize or accept the Web or Business service tier. |
-
-
-
-### Export and import *after* upgrade to V12
-
-
-You can export or import a V12 database by using the [Azure preview portal](http://portal.azure.com/). Or you can export or import by using any of the following tools:
-
-
-- SQL Server Management Studio (SSMS)
-- Visual Studio 2013
-- Data-Tier Application Framework (DacFx)
-
-
-However, to use the tools, you must first install their latest updates to ensure they support the new V12 features:
-
-
-- [Cumulative Update 6 for SQL Server Management Studio 2014](http://support2.microsoft.com/kb/3031047)
-- [February 2015 Update for SQL Server Database Tooling in Visual Studio 2013](https://msdn.microsoft.com/data/hh297027)
-- [February 2015 Data-Tier Application Framework (DacFx) for Azure SQL Database V12](http://www.microsoft.com/download/details.aspx?id=45886)
-
-
-> [AZURE.NOTE] The preceding tool links were updated on or after March 2, 2015. We recommend that you use these newer updates of these tools.
-
-
-#### Automated Export
-
-
-Automated Export continues to be available as preview.  No client tool updates are required when using Automated Export.  If you choose to take the resulting file and import to an on-premise server, the tooling updates listed above are needed to import successfully.
-
-
-### Restore to V12 of a deleted V11 database
-
-The following scenario explains that a deleted V11 Azure SQL database can be restored onto a V12 Azure SQL Database server.
-
-1. Suppose you have a V11 Azure SQL Database server. <br/> On the server you have a database at the obsolete Web-and-Business service tier.
-2. You delete the database.
-3. You upgrade the server to V12.
-4. Next you restore the database to the server. <br/> The database is thereby upgraded to V12, at the S0 level of the Standard service tier.
-5. You can switch the database to any supported service tier, if S0 is not your preference.
-
-
-### Powershell cmdlets
-
-
-Powershell cmdlets are available to start, stop, or monitor an upgrade to Azure SQL Database V12 from V11 or any other pre-V12 version.
-
-
-For reference documentation about these Powershell cmdlets, see:
-
-
-- [Get-AzureSqlServerUpgrade](http://msdn.microsoft.com/library/mt143621.aspx)
-- [Start-AzureSqlServerUpgrade](http://msdn.microsoft.com/library/mt143623.aspx)
-- [Stop-AzureSqlServerUpgrade](http://msdn.microsoft.com/library/mt143622.aspx)
-
-
-The Stop- cmdlet means cancel, not pause. There is no way to resume an upgrade, other than starting again from the beginning. The Stop- cmdlet cleans up and releases all appropriate resources.
-
-
-## Failure resolution
-
-
-If the upgrade fails for any odd reason, your V11 database remains active and available as normal.
-
-
-> [AZURE.NOTE]
-> The pre-V12 database *remains available* for data access during the upgrade to V12.
-
-
-## Related links
-
-
-- Microsoft Azure [Preview features](http://azure.microsoft.com/services/preview/)
-
-
-<!--Anchors-->
-[Subheading 1]: #subheading-1
- 
-=======
-<properties
-	pageTitle="Plan your upgrade to SQL Database V12 | Microsoft Azure"
-	description="Describes the preparations and limitations involved in upgrading to version V12 of Azure SQL Database."
-	services="sql-database"
-	documentationCenter=""
-	authors="MightyPen"
-	manager="jeffreyg"
-	editor=""/>
-
-
-<tags
-	ms.service="sql-database"
-	ms.workload="data-management" 
-	ms.tgt_pltfrm="na"
-	ms.devlang="na"
-	ms.topic="article"
-	ms.date="10/08/2015"
-	ms.author="genemi"/>
-
-
-# Plan and prepare to upgrade to SQL Database V12
-
-
-This topic describes the planning and preparations you must perform to upgrade your Azure SQL databases from version V11 to V12.
-
-
-A new [Azure Portal](http://portal.azure.com/) is available to support your upgrade to V12.
-
-
-The following table lists other Help topics for V12.
-
-
-| Title and link | Description of content |
-| :--- | :--- |
-| [What's new in SQL Database V12](sql-database-v12-whats-new.md) | Describes the details of how V12 brings Azure SQL Database closer to full parity with Microsoft SQL Server. |
-| [Create a database in SQL Database V12](sql-database-get-started.md) | Describes how you can create a new Azure SQL database at version V12. It describes various options beyond just an empty database. |
-
-
-## Plan ahead
-
-
-The following subsections describe the learning and decision making you must address before you take an actions toward upgrading your Azure SQL database to V12.
-
-### Version clarification
-
-
-This document concerns the upgrade of Microsoft Azure SQL Database from version V11 to V12. More formally the version numbers are close to the following two values, as reported by the Transact-SQL statement **SELECT @@version;** :
-
-
-- 12.0.2000.8 *(or a bit higher, V12)*
-- 11.0.9228.18 *(V11)*
- - Sometimes V11 was also referred to as SAWA v2.
-
-### Service tier planning
-
-
-Starting with V12, Azure SQL Database will support only the service tiers named Basic, Standard, and Premium. The Web and Business service tier is not supported on V12. Therefore, if you plan to upgrade your Azure SQL database that is currently at the Web or Business service tier, you must decide what its new service tier should be.
-
-
-For detailed information about the Basic, Standard, and Premium service tiers, see:
-
-- [SQL Database service tiers](sql-database-service-tiers.md)
-- [Upgrade SQL Database Web/Business Databases to New Service Tiers](sql-database-upgrade-new-service-tiers.md)
-
-
-
-### Review the geo-replication configuration
-
-
-If your Azure SQL database is configured for geo-replication, you should document its current configuration, and stop geo-replication, before you start the upgrade preparation actions. After upgrade completes you must reconfigure your database for geo-replication.
-
-
-The strategy is to leave the source intact and test on a copy of the database.
-
-
-## Preparation actions
-
-
-After you have completed your planning, you can perform the action steps described in the following subsections to prepare for the final upgrade phase.
-
-
-Detailed descriptions of the final upgrade phase are available in the Help topics that are linked to at the top of this Help topic.
-
-
-### Service tier actions
-
-
-The Web and Business service pricing tier is not supported on V12.
-
-
-If your V11 Azure SQL database is a Web or Business database, the upgrade process offers to switch your database to a supported tier. The upgrade recommends a tier that fits the workload history of your database. However, you can choose any supported tier you like.
-
-
-You can reduce the steps necessary during upgrade by switching your V11 database away from the Web-and-Business tier before you start the upgrade. You can do this by using the new [Azure Portal](http://portal.azure.com/).
-
-
-If you are unsure which service tier to switch to, the S2 level of the Standard tier might be a sensible initial choice. Any lesser tier will have fewer resources than the Web and Business tier had.
-
-
-### Suspend geo-replication during upgrade
-
-
-The upgrade to V12 cannot run if geo-replication is active on your database. You must first reconfigure your database to stop using geo-replication.
-
-
-After the upgrade completes you can configure your database to again use geo-replication.
-
-
-### Client on an Azure VM
-
-
-If your client program connects to SQL Database V12 while your client runs on an Azure virtual machine (VM), you must open the following port ranges on the VM:
-
-- 11000-11999
-- 14000-14999
-
-
-Click [here](sql-database-develop-direct-route-ports-adonet-v12.md) for details about the ports for SQL Database V12. The ports are needed by performance enhancements in SQL Database V12.
-
-
-##<a id="limitations"></a>Limitations during and after upgrade to V12
-
-
-### Portals for V12
-
-
-There are three portals for Azure, and each has different abilities regarding SQL Database V12.
-
-
-- [http://portal.azure.com/](http://portal.azure.com/)<br/>This Azure Portal is new and is still at preview status. This portal is not quite yet at full General Availability (GA). This portal:
- - Can manage your V12 server and database.
- - Can upgrade your V11 database to V12.
-
-
-- [http://manage.windowsazure.com/](http://manage.windowsazure.com/)<br/>This Azure Classic Portal might eventually be phased out. This portal:
- - Can manage your V12 server and database.
- - Can *not* upgrade your V11 database to V12.
-
-
-- (http://*yourservername*.database.windows.net)<br/>
-Azure SQL Database Classic Portal:
- - Can*not* manage V12 servers.
-
-
-We encourage you to connect to your Azure SQL databases with Visual Studio 2013 (VS2013). VS2013 can be used for tasks such as the following:
-
-
-- To run a Transact-SQL statement.
-- To design a schema.
-- To develop a database, either online or offline.
-
-
-You can instead connect with [Visual Studio Community 2013](https://www.visualstudio.com/en-us/news/vs2013-community-vs.aspx/), which is a free and full-featured version of VS2013.
-
-
-In the older Azure Classic Portal, on the database page, you can click **Open in Visual Studio** to launch VS2013 on your computer for connection to your Azure SQL Database.
-
-
-For another alternative, you can use SQL Server Management Studio (SSMS) 2014 with [CU6](http://support.microsoft.com/kb/3031047/) to connect to Azure SQL Database. More details are on this blog post:<br/>[Client tooling updates for Azure SQL Database](http://azure.microsoft.com/blog/2014/12/22/client-tooling-updates-for-azure-sql-database/).
-
-
-### Limitation *during* upgrade to V12
-
-
-The V11 database remains available for data access during the upgrade to V12. Yet there are a couple limitations to consider.
-
-
-| Limitation | Description |
-| :--- | :--- |
-| Duration of upgrade | The duration of upgrade depends on the size, edition and number of databases in the server. The upgrade process can run for hours to days for servers especially for servers that has databases:<br/><br/>* Larger than 50 GB, or<br/>* At a non-premium service tier<br/><br/>Creation of new databases on the server during the upgrade can also increase the upgrade duration. |
-| No geo-replication | Geo-replication is not supported on a V12 server that is currently involved in an upgrade from V11. |
-| Database is briefly unavailable in final phase of upgrade to V12 | The databases belonging to your V11 server remain available during the upgrade process. However, the connection to the server and databases is briefly unavailable in the final phase, when the switch over begins from V11 to the ready V12.<br/><br/>The switch over period can range from 40 seconds to 5 minutes. For most servers, switch over is expected to complete within 90 seconds. Switch over time increases for servers that have a large number of databases, or when the databases have heavy write workloads. |
-
-
-### Limitation *after* upgrade to V12
-
-
-| Limitation | Description |
-| :--- | :--- |
-| Cannot revert to V11 | After an upgrade in-place, the result cannot be reverted or undone. |
-| Web or Business tier | Once the upgrade starts, the server for the new V12 database can no longer recognize or accept the Web or Business service tier. |
-
-
-
-### Export and import *after* upgrade to V12
-
-
-You can export or import a V12 database by using the [Azure Portal](http://portal.azure.com/). Or you can export or import by using any of the following tools:
-
-
-- SQL Server Management Studio (SSMS)
-- Visual Studio 2013
-- Data-Tier Application Framework (DacFx)
-
-
-However, to use the tools, you must first install their latest updates to ensure they support the new V12 features:
-
-
-- [Cumulative Update 6 for SQL Server Management Studio 2014](http://support2.microsoft.com/kb/3031047)
-- [February 2015 Update for SQL Server Database Tooling in Visual Studio 2013](https://msdn.microsoft.com/data/hh297027)
-- [February 2015 Data-Tier Application Framework (DacFx) for Azure SQL Database V12](http://www.microsoft.com/download/details.aspx?id=45886)
-
-
-> [AZURE.NOTE] The preceding tool links were updated on or after March 2, 2015. We recommend that you use these newer updates of these tools.
-
-
-#### Automated Export
-
-
-Automated Export continues to be available as preview.  No client tool updates are required when using Automated Export.  If you choose to take the resulting file and import to an on-premise server, the tooling updates listed above are needed to import successfully.
-
-
-### Restore to V12 of a deleted V11 database
-
-The following scenario explains that a deleted V11 Azure SQL database can be restored onto a V12 Azure SQL Database server.
-
-1. Suppose you have a V11 Azure SQL Database server. <br/> On the server you have a database at the obsolete Web-and-Business service tier.
-2. You delete the database.
-3. You upgrade the server to V12.
-4. Next you restore the database to the server. <br/> The database is thereby upgraded to V12, at the S0 level of the Standard service tier.
-5. You can switch the database to any supported service tier, if S0 is not your preference.
-
-
-### PowerShell cmdlets
-
-
-PowerShell cmdlets are available to start, stop, or monitor an upgrade to Azure SQL Database V12 from V11 or any other pre-V12 version.
-
-- [Upgrade to SQL Database V12 using PowerShell](sql-database-upgrade-server.md)
-
-For reference documentation about these PowerShell cmdlets, see:
-
-
-- [Get-AzureRMSqlServerUpgrade](https://msdn.microsoft.com/library/azure/mt603582.aspx)
-- [Start-AzureRMSqlServerUpgrade](https://msdn.microsoft.com/library/azure/mt619403.aspx)
-- [Stop-AzureRMSqlServerUpgrade](https://msdn.microsoft.com/library/azure/mt603589.aspx)
-
-
-The Stop- cmdlet means cancel, not pause. There is no way to resume an upgrade, other than starting again from the beginning. The Stop- cmdlet cleans up and releases all appropriate resources.
-
-
-## Failure resolution
-
-
-If the upgrade fails for any odd reason, your V11 database remains active and available as normal.
-
-
-## Related links
-
-
-- Microsoft Azure [Preview features](http://azure.microsoft.com/services/preview/)
-
-
-<!--Anchors-->
-[Subheading 1]: #subheading-1
- 
->>>>>>> 08be3281
+<properties
+	pageTitle="Plan your upgrade to SQL Database V12 | Microsoft Azure"
+	description="Describes the preparations and limitations involved in upgrading to version V12 of Azure SQL Database."
+	services="sql-database"
+	documentationCenter=""
+	authors="MightyPen"
+	manager="jeffreyg"
+	editor=""/>
+
+
+<tags
+	ms.service="sql-database"
+	ms.workload="data-management" 
+	ms.tgt_pltfrm="na"
+	ms.devlang="na"
+	ms.topic="article"
+	ms.date="10/08/2015"
+	ms.author="genemi"/>
+
+
+# Plan and prepare to upgrade to SQL Database V12
+
+
+This topic describes the planning and preparations you must perform to upgrade your Azure SQL databases from version V11 to V12.
+
+
+A new [Azure Portal](http://portal.azure.com/) is available to support your upgrade to V12.
+
+
+The following table lists other Help topics for V12.
+
+
+| Title and link | Description of content |
+| :--- | :--- |
+| [What's new in SQL Database V12](sql-database-v12-whats-new.md) | Describes the details of how V12 brings Azure SQL Database closer to full parity with Microsoft SQL Server. |
+| [Create a database in SQL Database V12](sql-database-get-started.md) | Describes how you can create a new Azure SQL database at version V12. It describes various options beyond just an empty database. |
+
+
+## Plan ahead
+
+
+The following subsections describe the learning and decision making you must address before you take an actions toward upgrading your Azure SQL database to V12.
+
+### Version clarification
+
+
+This document concerns the upgrade of Microsoft Azure SQL Database from version V11 to V12. More formally the version numbers are close to the following two values, as reported by the Transact-SQL statement **SELECT @@version;** :
+
+
+- 12.0.2000.8 *(or a bit higher, V12)*
+- 11.0.9228.18 *(V11)*
+ - Sometimes V11 was also referred to as SAWA v2.
+
+### Service tier planning
+
+
+Starting with V12, Azure SQL Database will support only the service tiers named Basic, Standard, and Premium. The Web and Business service tier is not supported on V12. Therefore, if you plan to upgrade your Azure SQL database that is currently at the Web or Business service tier, you must decide what its new service tier should be.
+
+
+For detailed information about the Basic, Standard, and Premium service tiers, see:
+
+- [SQL Database service tiers](sql-database-service-tiers.md)
+- [Upgrade SQL Database Web/Business Databases to New Service Tiers](sql-database-upgrade-new-service-tiers.md)
+
+
+
+### Review the geo-replication configuration
+
+
+If your Azure SQL database is configured for geo-replication, you should document its current configuration, and stop geo-replication, before you start the upgrade preparation actions. After upgrade completes you must reconfigure your database for geo-replication.
+
+
+The strategy is to leave the source intact and test on a copy of the database.
+
+
+## Preparation actions
+
+
+After you have completed your planning, you can perform the action steps described in the following subsections to prepare for the final upgrade phase.
+
+
+Detailed descriptions of the final upgrade phase are available in the Help topics that are linked to at the top of this Help topic.
+
+
+### Service tier actions
+
+
+The Web and Business service pricing tier is not supported on V12.
+
+
+If your V11 Azure SQL database is a Web or Business database, the upgrade process offers to switch your database to a supported tier. The upgrade recommends a tier that fits the workload history of your database. However, you can choose any supported tier you like.
+
+
+You can reduce the steps necessary during upgrade by switching your V11 database away from the Web-and-Business tier before you start the upgrade. You can do this by using the new [Azure Portal](http://portal.azure.com/).
+
+
+If you are unsure which service tier to switch to, the S2 level of the Standard tier might be a sensible initial choice. Any lesser tier will have fewer resources than the Web and Business tier had.
+
+
+### Suspend geo-replication during upgrade
+
+
+The upgrade to V12 cannot run if geo-replication is active on your database. You must first reconfigure your database to stop using geo-replication.
+
+
+After the upgrade completes you can configure your database to again use geo-replication.
+
+
+### Client on an Azure VM
+
+
+If your client program connects to SQL Database V12 while your client runs on an Azure virtual machine (VM), you must open the following port ranges on the VM:
+
+- 11000-11999
+- 14000-14999
+
+
+Click [here](sql-database-develop-direct-route-ports-adonet-v12.md) for details about the ports for SQL Database V12. The ports are needed by performance enhancements in SQL Database V12.
+
+
+##<a id="limitations"></a>Limitations during and after upgrade to V12
+
+
+### Portals for V12
+
+
+There are three portals for Azure, and each has different abilities regarding SQL Database V12.
+
+
+- [http://portal.azure.com/](http://portal.azure.com/)<br/>This Azure Portal is new and is still at preview status. This portal is not quite yet at full General Availability (GA). This portal:
+ - Can manage your V12 server and database.
+ - Can upgrade your V11 database to V12.
+
+
+- [http://manage.windowsazure.com/](http://manage.windowsazure.com/)<br/>This Azure Classic Portal might eventually be phased out. This portal:
+ - Can manage your V12 server and database.
+ - Can *not* upgrade your V11 database to V12.
+
+
+- (http://*yourservername*.database.windows.net)<br/>
+Azure SQL Database Classic Portal:
+ - Can*not* manage V12 servers.
+
+
+We encourage you to connect to your Azure SQL databases with Visual Studio 2013 (VS2013). VS2013 can be used for tasks such as the following:
+
+
+- To run a Transact-SQL statement.
+- To design a schema.
+- To develop a database, either online or offline.
+
+
+You can instead connect with [Visual Studio Community 2013](https://www.visualstudio.com/en-us/news/vs2013-community-vs.aspx/), which is a free and full-featured version of VS2013.
+
+
+In the older Azure Classic Portal, on the database page, you can click **Open in Visual Studio** to launch VS2013 on your computer for connection to your Azure SQL Database.
+
+
+For another alternative, you can use SQL Server Management Studio (SSMS) 2014 with [CU6](http://support.microsoft.com/kb/3031047/) to connect to Azure SQL Database. More details are on this blog post:<br/>[Client tooling updates for Azure SQL Database](http://azure.microsoft.com/blog/2014/12/22/client-tooling-updates-for-azure-sql-database/).
+
+
+### Limitation *during* upgrade to V12
+
+
+The V11 database remains available for data access during the upgrade to V12. Yet there are a couple limitations to consider.
+
+
+| Limitation | Description |
+| :--- | :--- |
+| Duration of upgrade | The duration of upgrade depends on the size, edition and number of databases in the server. The upgrade process can run for hours to days for servers especially for servers that has databases:<br/><br/>* Larger than 50 GB, or<br/>* At a non-premium service tier<br/><br/>Creation of new databases on the server during the upgrade can also increase the upgrade duration. |
+| No geo-replication | Geo-replication is not supported on a V12 server that is currently involved in an upgrade from V11. |
+| Database is briefly unavailable in final phase of upgrade to V12 | The databases belonging to your V11 server remain available during the upgrade process. However, the connection to the server and databases is briefly unavailable in the final phase, when the switch over begins from V11 to the ready V12.<br/><br/>The switch over period can range from 40 seconds to 5 minutes. For most servers, switch over is expected to complete within 90 seconds. Switch over time increases for servers that have a large number of databases, or when the databases have heavy write workloads. |
+
+
+### Limitation *after* upgrade to V12
+
+
+| Limitation | Description |
+| :--- | :--- |
+| Cannot revert to V11 | After an upgrade in-place, the result cannot be reverted or undone. |
+| Web or Business tier | Once the upgrade starts, the server for the new V12 database can no longer recognize or accept the Web or Business service tier. |
+
+
+
+### Export and import *after* upgrade to V12
+
+
+You can export or import a V12 database by using the [Azure Portal](http://portal.azure.com/). Or you can export or import by using any of the following tools:
+
+
+- SQL Server Management Studio (SSMS)
+- Visual Studio 2013
+- Data-Tier Application Framework (DacFx)
+
+
+However, to use the tools, you must first install their latest updates to ensure they support the new V12 features:
+
+
+- [Cumulative Update 6 for SQL Server Management Studio 2014](http://support2.microsoft.com/kb/3031047)
+- [February 2015 Update for SQL Server Database Tooling in Visual Studio 2013](https://msdn.microsoft.com/data/hh297027)
+- [February 2015 Data-Tier Application Framework (DacFx) for Azure SQL Database V12](http://www.microsoft.com/download/details.aspx?id=45886)
+
+
+> [AZURE.NOTE] The preceding tool links were updated on or after March 2, 2015. We recommend that you use these newer updates of these tools.
+
+
+#### Automated Export
+
+
+Automated Export continues to be available as preview.  No client tool updates are required when using Automated Export.  If you choose to take the resulting file and import to an on-premise server, the tooling updates listed above are needed to import successfully.
+
+
+### Restore to V12 of a deleted V11 database
+
+The following scenario explains that a deleted V11 Azure SQL database can be restored onto a V12 Azure SQL Database server.
+
+1. Suppose you have a V11 Azure SQL Database server. <br/> On the server you have a database at the obsolete Web-and-Business service tier.
+2. You delete the database.
+3. You upgrade the server to V12.
+4. Next you restore the database to the server. <br/> The database is thereby upgraded to V12, at the S0 level of the Standard service tier.
+5. You can switch the database to any supported service tier, if S0 is not your preference.
+
+
+### PowerShell cmdlets
+
+
+PowerShell cmdlets are available to start, stop, or monitor an upgrade to Azure SQL Database V12 from V11 or any other pre-V12 version.
+
+- [Upgrade to SQL Database V12 using PowerShell](sql-database-upgrade-server.md)
+
+For reference documentation about these PowerShell cmdlets, see:
+
+
+- [Get-AzureRMSqlServerUpgrade](https://msdn.microsoft.com/library/azure/mt603582.aspx)
+- [Start-AzureRMSqlServerUpgrade](https://msdn.microsoft.com/library/azure/mt619403.aspx)
+- [Stop-AzureRMSqlServerUpgrade](https://msdn.microsoft.com/library/azure/mt603589.aspx)
+
+
+The Stop- cmdlet means cancel, not pause. There is no way to resume an upgrade, other than starting again from the beginning. The Stop- cmdlet cleans up and releases all appropriate resources.
+
+
+## Failure resolution
+
+
+If the upgrade fails for any odd reason, your V11 database remains active and available as normal.
+
+
+## Related links
+
+
+- Microsoft Azure [Preview features](http://azure.microsoft.com/services/preview/)
+
+
+<!--Anchors-->
+[Subheading 1]: #subheading-1
+ 