--- conflicted
+++ resolved
@@ -19,37 +19,12 @@
 ms.author: carlrab		
 		
 ---
-<<<<<<< HEAD
-title: Explore Azure SQL Database Tutorials | Microsoft Docs
-description: Learn about SQL Database features and capabilities
-keywords: ''
-services: sql-database
-documentationcenter: ''
-author: CarlRabeler
-manager: jhubbard
-editor: ''
-
-ms.assetid: 04c0fd7f-d260-4e43-a4f0-41cdcd5e3786
-ms.service: sql-database
-ms.custom: overview
-ms.devlang: NA
-ms.topic: article
-ms.tgt_pltfrm: NA
-ms.workload: data-management
-ms.date: 12/08/2016
-ms.author: carlrab
-
----
-# Explore Azure SQL Database tutorials
-The links below take you to an overview of each listed feature area and a simple step-by-start tutorial for each area. For solution-scoped quick starts that demonstrate the use of SQL Database in a complete solution based on real world scenarios, see [Azure SQL Database Solution Quick Starts](sql-database-solution-quick-starts.md).
-=======
  
 # Explore Azure SQL Database tutorials
 The links in the following tables take you to an overview of each listed feature area and a simple step-by-start tutorial for each area. For solution-scoped quick starts that demonstrate the use of SQL Database in a complete solution based on real world scenarios, see [Azure SQL Database Solution Quick Starts](sql-database-solution-quick-starts.md).
 
 ## Create servers, databases and server-level firewall rules
 In the following tutorials, you create servers, databases, and server-level firewall rules - and learn to connect and query servers and databases.
->>>>>>> e8cfaf0d
 
 | Tutorial | Description |
 | --- | --- | 
@@ -58,37 +33,6 @@
 | [Use C# to create a SQL database with the SQL Database Library for .NET](sql-database-get-started-csharp.md)| In this tutorial, you use the C# to create a SQL Database server, firewall rule, and SQL database. You also create an Active Directory (AD) application and the service principal needed to authenticate the C# app. |
 |  | |
 
-<<<<<<< HEAD
-> [!IMPORTANT]
-> It is recommended that you always use the latest version of Management Studio to remain synchronized with updates to Microsoft Azure and SQL Database. [Update SQL Server Management Studio](https://msdn.microsoft.com/library/mt238290.aspx).
->
-
-| Tutorial | Description |
-| --- | --- | --- |
-| [Connect to Azure SQL Database using a server-level principal login](sql-database-get-started-security.md#connect-to-azure-sql-database-using-sql-server-authentication) |In this tutorial, you learn how to connect to Azure SQL Database using a SQL server-level principal login. |
-| [Connect to Azure SQL Database as a user](sql-database-get-started-security.md#connect-to-azure-sql-database-as-a-user) |In this tutorial, you will learn how to connect to an Azure SQL database using a database-level user account. |
-|  | |
-
-## Create servers, databases and server-level firewall rules
-In the following tutorials, you create servers, databases and server-level firewall rules - and learn to connect and query servers and databases.
-
-| Tutorial | Description |
-| --- | --- | --- |
-| [Get started with Azure SQL Database servers, databases, and firewall rules by using the Azure portal and SQL Server Management Studio](sql-database-get-started.md) | In this tutorial, you use the Azure portal and SQL Server Management Studio to create an Azure SQL Database logical server, view its properties, create a server-level firewall, connect to the master database, create a sample database, view its properties, connect to the sample database, and create a blank database. |
-| [Get started with Azure SQL Database servers, databases, and firewall rules by using Azure PowerShell](sql-database-get-started-powershell.md) | In this tutorial, you use PowerShell to create an Azure SQL Database logical server, view its properties, create a server-level firewall, connect to the master database, create a sample database, view its properties, connect to the sample database, and create a blank database. |
-| [Use C# to create a SQL database with the SQL Database Library for .NET](sql-database-get-started-csharp.md)| In this tutorial, you use the C# to create a SQL Database server, firewall rule, and SQL database. You also create an Active Directory (AD) application and the service principal needed to authenticate the C# app. |
-
-## Backup and recovery
-In the following tutorial, you restore a database to a point in time, configure long-term backup retention, and restore a database from retention in the Azure Recovery Services vault. 
-
-| Tutorial | Description |
-| --- | --- | --- |
-| [Get Started with Backup and Restore for Data Protection and Recovery](sql-database-get-started-backup-recovery.md) | In this tutorial, you use the Azure portal to restore a database to a point in time, configure long-term backup retention, and restore a database from retention in the Azure Recovery Services vault. |
-
-
-## Elastic pools
-In the following tutorials, you will learn about using [elastic pools](sql-database-elastic-pool.md) to manage the performance goals for multiple databases that have widely varying and unpredictable usage patterns.
-=======
 ## Backups, long-term retention, and database recovery
 In the following tutorials, you learn about using [database backups](sql-database-automated-backups.md), [long-term backup retention](sql-database-long-term-retention.md), and [database recovery using backups](sql-database-recovery-using-backups.md).
 
@@ -100,7 +44,6 @@
 
 ## Sharded databases
 In the following tutorials, you learn how to [Scale out databases with the shard map manager](sql-database-elastic-scale-shard-map-management.md).
->>>>>>> e8cfaf0d
 
 | Tutorial | Description |
 | --- | --- | 
@@ -127,13 +70,8 @@
 | [Reporting across scaled-out cloud databases](sql-database-elastic-query-horizontal-partitioning.md) |In this tutorial, you learn to create reports that span all databases in a sharded database. |
 |  | |
 
-<<<<<<< HEAD
-## Performance optimization
-In the following tutorials, you will learn about optimizing the [performance of standalone databases](sql-database-performance-guidance.md). For optimizing the performance of multiple databases, see [Elastic pools](#elastic-pools).
-=======
 ## Database authentication and authorization
 In the following tutorials, you learn about [creating and managing logins and users](sql-database-manage-logins.md).
->>>>>>> e8cfaf0d
 
 | Tutorial | Description |
 | --- | --- | --- |
@@ -141,13 +79,8 @@
 | [Azure AD authentication and authorization](sql-database-control-access-aad-authentication-get-started.md) | In this tutorial, you learn about creating logins and users using Azure Active Directory authentication |
 |  | |
 
-<<<<<<< HEAD
-## SQL Database migration and archive
-In the following tutorials, you will learn about [migrating an existing SQL Server database to Azure SQL Database](sql-database-cloud-migrate.md).
-=======
 ## Secure and protect data
 In the following tutorials, you learn about [securing Azure SQL Database data](sql-database-security-overview.md).
->>>>>>> e8cfaf0d
 
 | Tutorial | Description |
 | --- | --- | 
@@ -165,65 +98,11 @@
 | [Adopt in-memory OLTP](sql-database-in-memory-oltp-migration.md) | In this tutorial, you learn how to use [in-memory OLTP](sql-database-in-memory.md) to improve the performance of transaction processing. |
 |  | |
 
-<<<<<<< HEAD
-## Database authentication and authorization
-In the following tutorials, you will learn about [creating and managing logins and users](sql-database-manage-logins.md).
-
-| Tutorial | Description |
-| --- | --- | --- |
-| [Create an Azure SQL Database server-level firewall rule using the Azure portal](sql-database-configure-firewall-settings.md) |In this tutorial, you learn how to configure a SQL Database server-level firewall using the Azure portal. |
-| [Create a database-level firewall rule using Transact-SQL](sql-database-configure-firewall-settings-tsql.md#database-level-firewall-rules) |In this tutorial, you will learn how to create a database-level firewall rule using Transact-SQL. |
-| [Manage server-level firewall rules using Transact-SQL](sql-database-configure-firewall-settings-tsql.md#server-level-firewall-rules) |In this tutorial, you will learn how to manage an Azure SQL Database server-level firewall using Transact-SQL. |
-| [Manage server-level firewall rules using PowerShell](sql-database-configure-firewall-settings-powershell.md#manage-firewall-rules-by-using-powershell) |In this tutorial, you will learn how to manage an Azure SQL Database server-level firewall using PowerShell. |
-| [Manage server-level firewall rules using the REST API](sql-database-configure-firewall-settings-rest.md#manage-firewall-rules-using-the-rest-api) |In this tutorial, you will learn how to manage an Azure SQL Database server-level firewall using the RESET API. |
-| [Connect to Azure SQL Database using a server-level principal login](sql-database-get-started-security.md#connect-to-azure-sql-database-using-sql-server-authentication) |In this tutorial, you learn how to connect to Azure SQL Database using a server-level principal login. |
-| [Granting database access to a login](sql-database-manage-logins.md#granting-database-access-to-a-login() |In this tutorial, you learn how to grant database access to a server-level login. |
-| [Create new database user using SSMS](sql-database-get-started-security.md#create-new-database-user-using-ssms) |In this tutorial, you learn how to create a new database user in an existing database using SSMS. |
-| [Grant new database user db_owner permissions](sql-database-get-started-security.md#grant-new-database-user-dbowner-permissions) |In this tutorial, you learn how to grant an existing database user db_owner permissions. |
-| [Connect to Azure SQL Database as a user](sql-database-get-started-security.md#connect-to-azure-sql-database-as-a-user) |In this tutorial, you learn how to connect to an Azure SQL database using a database-level user account. |
-|  | |
-
-## Secure and protect data
-In the following tutorials, you will learn about [securing Azure SQL Database data](sql-database-security-overview.md).
-
-| Tutorial | Description |
-| --- | --- | --- |
-| [Enable threat detection for your database using the Azure portal](sql-database-threat-detection-get-started.md#set-up-threat-detection-for-your-database) |In this tutorial, you learn how to set up threat detection in the Azure portal for your database. |
-| [Secure sensitive data uisng Always Encrypted ](sql-database-always-encrypted-azure-key-vault.md) |In this tutorial, you will use the Always Encrypted wizard to secure sensitive data in an Azure SQL database. |
-| [Secure senstive data using transparent data encryption](https://msdn.microsoft.com/library/dn948096.aspx) |In this tutorial, you learn how to use transparent data encryption to secure senstive data. |
-| [Encrypt a column of data](https://msdn.microsoft.com/library/ms179331.aspx) |In this tutorial, you learn how to encrypt a column of data using Transact-SQL. |
-| [Set up dynamic data masking](sql-database-dynamic-data-masking-get-started.md#set-up-dynamic-data-masking-for-your-database-using-the-azure-portal) |In this tutorial, you learn how to set up dynamic data masking for your Azure SQL database. |
-|  | |
-
-## Business continuity
-In the following tutorials, you will learn about using [Geo-Restore and Active Geo-Replication](sql-database-business-continuity.md) to reccover from errors, for business continuity and for query scale-out.
-
-| Tutorial | Description |
-| --- | --- | --- |
-| [Restore an Azure SQL Database to a previous point in time with the Azure Portal](sql-database-point-in-time-restore.md) |In this tutorial, you learn how to restore your database to an earlier point in time using the Azure portal. |
-| [Restore an Azure SQL Database to a previous point in time with PowerShell](sql-database-point-in-time-restore.md) |In this tutorial, you learn how to restore your database to an earlier point in time using PowerShell |
-| [Restore a deleted Azure SQL database using the Azure Portal](sql-database-restore-deleted-database-portal.md) |In this tutorial, you learn how to restore a deleted database using the Azure portal. |
-| [Restore a deleted Azure SQL database using the PowerShell](sql-database-restore-deleted-database-powershell.md) |In this tutorial, you learn how to restore a deleted database using PowerShell. |
-| [Configure Geo-Replication for Azure SQL Database using the Azure portal](sql-database-geo-replication-portal.md) |In this tutorial, you learn how to configure Active Geo-Replication using the Azure portal. |
-| [Configure Geo-Replication for Azure SQL Database using PowerShell](sql-database-geo-replication-powershell.md) |In this tutorial, you learn how to configure Active Geo-Replication using PowerShell. |
-| [Configure Geo-Replication for Azure SQL Database using Transact-SQL](sql-database-geo-replication-transact-sql.md) |In this tutorial, you learn how to configure Active Geo-Replication using Transact-SQL. |
-| [Initiate a planned or unplanned failover for Azure SQL Database using the Azure portal](sql-database-geo-replication-failover-portal.md) |In this tutorial, you learn how to failover to a geo-replicated secondary replica using the Azure portal. |
-| [Initiate a planned or unplanned failover for Azure SQL Database using PowerShell](sql-database-geo-replication-failover-powershell.md) |In this tutorial, you learn how to failover to a geo-replicated secondary replica using PowerShell. |
-| [Initiate a planned or unplanned failover for Azure SQL Database using Transact-SQL](sql-database-geo-replication-failover-transact-sql.md) |In this tutorial, you learn how to failover to a geo-replicated secondary replica using Transact-SQL. |
-|  | |
-
-## Data sync
-In this tutorial, you will learn about [Data Sync](http://download.microsoft.com/download/4/E/3/4E394315-A4CB-4C59-9696-B25215A19CEF/SQL_Data_Sync_Preview.pdf).
-
-| Tutorial | Description |
-| --- | --- | --- |
-=======
 ## Data sync
 In this tutorial, you learn about [Data Sync](http://download.microsoft.com/download/4/E/3/4E394315-A4CB-4C59-9696-B25215A19CEF/SQL_Data_Sync_Preview.pdf).
 
 | Tutorial | Description |
 | --- | --- | 
->>>>>>> e8cfaf0d
 | [Getting Started with Azure SQL Data Sync (Preview)](sql-database-get-started-sql-data-sync.md) |In this tutorial, you learn the fundamentals of Azure SQL Data Sync using the Azure Classic Portal. |
 |  | |
 
