--- conflicted
+++ resolved
@@ -14,13 +14,8 @@
 ms.devlang: na
 ms.topic: overview
 ms.tgt_pltfrm: na
-<<<<<<< HEAD
-ms.workload: data-management
 ms.date: 10/20/2017
-=======
 ms.workload: "Active"
-ms.date: 09/20/2017
->>>>>>> 8e8f557a
 ms.author: carlrab
 ms.reviewer: carlrab
 ---
