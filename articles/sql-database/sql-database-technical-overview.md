---
title: What is the Azure SQL Database service? | Microsoft Docs
description: 'Get an introduction to SQL Database: technical details and capabilities of Microsoft''s relational database management system (RDBMS) in the cloud.'
keywords: introduction to sql,intro to sql,what is sql database
services: sql-database
documentationcenter: ''
author: CarlRabeler
manager: jhubbard
editor: cgronlun

ms.assetid: c561f600-a292-4e3b-b1d4-8ab89b81db48
ms.service: sql-database
ms.custom: overview, mvc
ms.devlang: na
ms.topic: overview
ms.tgt_pltfrm: na
ms.workload: data-management
<<<<<<< HEAD
ms.date: 09/20/2017
=======
ms.date: 09/19/2017
>>>>>>> c702518e
ms.author: carlrab
---
# What is the Azure SQL Database service? 

SQL Database is a general-purpose relational database service in Microsoft Azure that supports structures such as relational data, JSON, spatial, and XML. It delivers [dynamically scalable performance](sql-database-service-tiers.md) and provides options such as [columnstore indexes](https://docs.microsoft.com/sql/relational-databases/indexes/columnstore-indexes-overview) for extreme analytic analysis and reporting, and [in-memory OLTP](sql-database-in-memory.md) for extreme transactional processing. Microsoft handles all patching and updating of the SQL code base seamlessly and abstracts away all management of the underlying infrastructure. 

SQL Database shares its code base with the [Microsoft SQL Server database engine](https://docs.microsoft.com/sql/sql-server/sql-server-technical-documentation). With Microsoft's cloud-first strategy, the newest capabilities of SQL Server are released first to SQL Database, and then to SQL Server itself. This approach provides you with the newest SQL Server capabilities with no overhead for patching or upgrading - and with these new features tested across millions of databases. For information about new capabilities as they are announced, see:

- **[Azure Roadmap for SQL Database](https://azure.microsoft.com/roadmap/?category=databases)**: A place to find out what’s new and what’s coming next. 
- **[Azure SQL Database blog](https://azure.microsoft.com/blog/topics/database)**: A place where SQL Server product team members blog about SQL Database news and features. 

SQL Database delivers predictable performance at multiple service levels that provides dynamic scalability with no downtime, built-in intelligent optimization, global scalability and availability, and advanced security options — all with near-zero administration. These capabilities allow you to focus on rapid app development and accelerating your time to market, rather than allocating precious time and resources to managing virtual machines and infrastructure. The SQL Database service is currently in 38 data centers around the world, with more data centers coming online regularly, which enables you to run your database in a data center near you.

> [!NOTE]
> See [Azure Trust Center](https://azure.microsoft.com/support/trust-center/security/) for information about Azure's platform security.
>

## Scalable performance and pools

With SQL Database, each database is isolated from each other and portable, each with its own [service tier](sql-database-service-tiers.md) with a guaranteed performance level. SQL Database provides different performance levels for different needs, and enables databases to be pooled to maximize the use of resources and save money.

### Adjust performance and scale without downtime

SQL Database offers four service tiers to support lightweight to heavyweight database workloads: Basic, Standard, Premium, and Premium RS. You can build your first app on a small, single database at a low cost per month and then change its service tier manually or programmatically at any time to meet the needs of your solution. You can adjust performance without downtime to your app or to your customers. Dynamic scalability enables your database to transparently respond to rapidly changing resource requirements and enables you to only pay for the resources that you need when you need them.

   ![scaling](./media/sql-database-what-is-a-dtu/single_db_dtus.png)

### Elastic pools to maximize resource utilization

For many businesses and applications, being able to create single databases and dial performance up or down on demand is enough, especially if usage patterns are relatively predictable. But if you have unpredictable usage patterns, it can make it hard to manage costs and your business model. [Elastic pools](sql-database-elastic-pool.md) are designed to solve this problem. The concept is simple. You allocate performance resources to a pool rather than an individual database, and pay for the collective performance resources of the pool rather than for single database performance. 

   ![elastic pools](./media/sql-database-what-is-a-dtu/sqldb_elastic_pools.png)

With elastic pools, you don’t need to focus on dialing database performance up and down as demand for resources fluctuates. The pooled databases consume the performance resources of the elastic pool as needed. Pooled databases consume but don’t exceed the limits of the pool, so your cost remains predictable even if individual database usage doesn’t. What’s more, you can [add and remove databases to the pool](sql-database-elastic-pool-manage-portal.md), scaling your app from a handful of databases to thousands, all within a budget that you control. You can also control the minimum and maximum resources available to databases in the pool to ensure that no database in the pool uses all the pool resources and that every pooled database has a guaranteed minimum amount of resources. To learn more about design patterns for SaaS applications using elastic pools, see [Design Patterns for Multi-tenant SaaS Applications with SQL Database](sql-database-design-patterns-multi-tenancy-saas-applications.md).

### Blend single databases with pooled databases

Either way you go — single databases or elastic pools — you are not locked in. You can blend single databases with elastic pools, and change the service tiers of single databases and elastic pools quickly and easily to adapt to your situation. With the power and reach of Azure, you can mix-and-match other Azure services with SQL Database to meet your unique app design needs, drive cost and resource efficiencies, and unlock new business opportunities.

### Extensive monitoring and alerting capabilities

But how can you compare the relative performance of single databases and elastic pools? How do you know the right click-stop when you dial up and down? You use the [built-in performance monitoring](sql-database-performance.md) and [alerting](sql-database-insights-alerts-portal.md) tools, combined with the performance ratings based on [Database Transaction Units (DTUs) for single databases and elastic DTUs (eDTUs) for elastic pools](sql-database-what-is-a-dtu.md). Using these tools, you can quickly assess the impact of scaling up or down based on your current or project performance needs. See [SQL Database options and performance: Understand what's available in each service tier](sql-database-service-tiers.md) for details.

Additionally, SQL Database can [emit metrics and diagnostic logs](sql-database-metrics-diag-logging.md) for easier monitoring. You can configure SQL Database to store resource usage, workers and sessions, and connectivity into one of these Azure resources:

- **Azure Storage**: For archiving vast amounts of telemetry for a small price
- **Azure Event Hub**: For integrating SQL Database telemetry with your custom monitoring solution or hot pipelines
- **Azure Log Analytics**: For built-in monitoring solution with reporting, alerting, and mitigating capabilities

    ![architecture](./media/sql-database-metrics-diag-logging/architecture.png)

## Availability capabilities

Azure's industry leading 99.99% availability service level agreement [(SLA)](http://azure.microsoft.com/support/legal/sla/), powered by a global network of Microsoft-managed datacenters, helps keep your app running 24/7. In addition, SQL Database provides built-in [business continuity and global scalability](sql-database-business-continuity.md) features, including:

- **[Automatic backups](sql-database-automated-backups.md)**: SQL Database automatically performs full, differential, and transaction log backups.
- **[Point-in-time restores](sql-database-recovery-using-backups.md)**: SQL Database supports recovery to any point in time within the automatic backup retention period.
- **[Active geo-replication](sql-database-geo-replication-overview.md)**: SQL Database allows you to configure up to four readable secondary databases in either the same or globally distributed Azure data centers.  For example, if you have a SaaS application with a catalog database that has a high volume of concurrent read-only transactions, use active geo-replication to enable global read scale and remove bottlenecks on the primary that are due to read workloads. 
- **[Failover groups](sql-database-geo-replication-overview.md)**: SQL Database allows you to enable high availability and load balancing at global scale, including transparent geo-replication and failover of large sets of databases and elastic pools. Failover groups and active geo-replication enables creation of globally distributed SaaS applications with minimal administration overhead leaving all the complex monitoring, routing, and failover orchestration to SQL Database.

## Built-in intelligence

With SQL Database, you get built-in intelligence that helps you dramatically reduce the costs of running and managing databases and maximizes both performance and security of your application. Running millions of customer workloads around-the-clock, SQL Database collects and processes a massive amount of telemetry data, while also fully respecting customer privacy behind the scenes. Various algorithms are continuously evaluating the telemetry data so that the service can learn and adapt with your application. Based on this analysis, the service comes up with performance improving recommendations tailored to your specific workload. 

### Automatic performance monitoring and tuning

SQL Database provides detailed insight into the queries that you need to monitor. SQL Database's learns about your database patterns and enables you to adapt your database schema to your workload. SQL Database provides [performance tuning recommendations](sql-database-advisor.md), where you can review tuning actions and apply them. 

However, constantly monitoring database is a hard and tedious task, especially when dealing with many databases. [Intelligent Insights](sql-database-intelligent-insights) does this job for you by automatically monitoring SQL Database performance at scale and it informs you of performance degradation issues, it identifies the root cause of the issue and provides performance improvement recommendations when possible.

Managing a huge number of databases might be impossible to do efficiently even with all available tools and reports that SQL Database and Azure portal provide. Instead of monitoring and tuning your database manually, you might consider delegating some of the monitoring and tuning actions to SQL Database using [automatic tuning](sql-database-automatic-tuning.md). SQL Database automatically apply recommendations, tests, and verifies each of its tuning actions to ensure the performance keeps improving. This way, SQL Database automatically adapts to your workload in controlled and safe way. Automatic tuning means that the performance of your database is carefully monitored and compared before and after every tuning action, and if the performance doesn’t improve, the tuning action is reverted.

Today, many of our partners running [SaaS multi-tenant apps](sql-database-design-patterns-multi-tenancy-saas-applications.md) on top of SQL Database are relying on automatic performance tuning to make sure their applications always have stable and predictable performance. For them, this feature tremendously reduces the risk of having a performance incident in the middle of the night. In addition, since part of their customer base also uses SQL Server, they are using the same indexing recommendations provided by SQL Database to help their SQL Server customers.

There are two automatic tuning aspects that are [available in SQL Database](sql-database-automatic-tuning.md):

- **Automatic index management**: Identifies indexes that should be added in your database, and indexes that should be removed.
- **Automatic plan correction**: Identifies problematic plans and fixes SQL plan performance problems (coming soon, already available in SQL Server 2017).

### Adaptive query processing

We are also adding the [adaptive query processing](/sql/relational-databases/performance/adaptive-query-processing) family of features to SQL Database, including interleaved execution for multi-statement table-valued functions, batch mode memory grant feedback, and batch mode adaptive joins. Each of these adaptive query processing features applies similar “learn and adapt” techniques, helping further address performance issues related to historically intractable query optimization problems.

### Intelligent threat detection

 [SQL Threat Detection](sql-database-threat-detection.md) leverages [SQL Database auditing](sql-database-auditing.md) to continuously monitor Azure SQL databases for potentially harmful attempts to access sensitive data. SQL threat detection provides a new layer of security, which enables customers to detect and respond to potential threats as they occur by providing security alerts on anomalous activities. Users receive alerts upon suspicious database activities, potential vulnerabilities, and SQL injection attacks, and anomalous database access patterns. SQL threat detection alerts provide details of suspicious activity and recommend action on how to investigate and mitigate the threat. Users can explore the suspicious events to determine if the event results from an attempt to access, breach, or exploit data in the database. Threat detection makes it simple to address potential threats to the database without the need to be a security expert or manage advanced security monitoring systems.

## Advanced security and compliance

SQL Database provides a range of [built-in security and compliance features](sql-database-security-overview.md) to help your application meet various security and compliance requirements. 

### Auditing for compliance and security

[SQL Database Auditing](sql-database-auditing.md) tracks database events and writes them to an audit log in your Azure storage account. Auditing can help you maintain regulatory compliance, understand database activity, and gain insight into discrepancies and anomalies that could indicate business concerns or suspected security violations.

### Data encryption at rest

SQL Database [transparent data encryption](https://docs.microsoft.com/sql/relational-databases/security/encryption/transparent-data-encryption-with-azure-sql-database) helps protect against the threat of malicious activity by performing real-time encryption and decryption of the database, associated backups, and transaction log files at rest without requiring changes to the application. Starting in May 2017, all newly created Azure SQL databases are automatically protected with transparent data encryption (TDE). TDE is SQL’s proven encryption-at-rest technology that is required by many compliance standards to protect against theft of storage media. Customers can manage the TDE encryption keys and other secrets in a secure and compliant manner using Azure Key Vault.

### Data encryption in motion

SQL Database is the only database system to offer protection of sensitive data in flight, at rest and during query processing with [Always Encrypted](https://docs.microsoft.com/sql/relational-databases/security/encryption/always-encrypted-database-engine). Always Encrypted is an industry-first that offers unparalleled data security against breaches involving the theft of critical data. For example, with Always Encrypted, customers’ credit card numbers are stored encrypted in the database always, even during query processing, allowing decryption at the point of use by authorized staff or applications that need to process that data.

### Dynamic data masking

[SQL Database dynamic data masking](sql-database-dynamic-data-masking-get-started.md) limits sensitive data exposure by masking it to non-privileged users. Dynamic data masking helps prevent unauthorized access to sensitive data by enabling customers to designate how much of the sensitive data to reveal with minimal impact on the application layer. It’s a policy-based security feature that hides the sensitive data in the result set of a query over designated database fields, while the data in the database is not changed.

### Row-level security

[Row-level security](https://docs.microsoft.com/sql/relational-databases/security/row-level-security) enables customers to control access to rows in a database table based on the characteristics of the user executing a query (such as by group membership or execution context). Row-level security (RLS) simplifies the design and coding of security in your application. RLS enables you to implement restrictions on data row access. For example ensuring that workers can access only those data rows that are pertinent to their department, or restricting a customer's data access to only the data relevant to their company.

### Azure Active Directory integration and multi-factor authentication

SQL Database enables you to centrally manage identities of database user and other Microsoft services with [Azure Active Directory integration](sql-database-aad-authentication.md). This capability simplified permission management and enhances security. Azure Active Directory supports [multi-factor authentication](sql-database-ssms-mfa-authentication.md) (MFA) to increase data and application security while supporting a single sing-in process.

### Compliance certification

SQL Database participates in regular audits and has been certified against several compliance standards. For more information, see the [Microsoft Azure Trust Center](https://azure.microsoft.com/support/trust-center/), where you can find the most current list of [SQL Database compliance certifications](https://azure.microsoft.com/support/trust-center/services/).

## Easy-to-use tools

SQL Database makes building and maintaining applications easier and more productive. SQL Database allows you to focus on what you do best: building great apps. You can manage and develop in SQL Database using tools and skills you already have.

- **[The Azure portal](https://portal.azure.com/)**: A web-based application for managing all Azure services 
- **[SQL Server Management Studio](https://docs.microsoft.com/sql/ssms/download-sql-server-management-studio-ssms)**: A free, downloadable client application for managing any SQL infrastructure, from SQL Server to SQL Database
- **[SQL Server Data Tools in Visual Studio](https://docs.microsoft.com/sql/ssdt/download-sql-server-data-tools-ssdt)**: A free, downloadable client application for developing SQL Server relational databases, Azure SQL databases, Integration Services packages, Analysis Services data models, and Reporting Services reports.
- **[Visual Studio Code](https://code.visualstudio.com/docs)**: a free, downloadable, open source, code editor for Windows, macOS, and Linux that supports extensions, including the [mssql extension](https://aka.ms/mssql-marketplace) for querying Microsoft SQL Server, Azure SQL Database, and SQL Data Warehouse.

SQL Database supports building applications with Python, Java, Node.js, PHP, Ruby, and .NET on the MacOS, Linux, and Windows. SQL Database supports the same [connection libraries](sql-database-libraries.md) as SQL Server.

## Engage with the SQL Server engineering team

- [DBA Stack Exchange](https://dba.stackexchange.com/questions/tagged/sql-server): Ask database administration questions
- [Stack Overflow](http://stackoverflow.com/questions/tagged/sql-server): Ask development questions
- [MSDN Forums](https://social.msdn.microsoft.com/Forums/en-US/home?category=sqlserver): Ask technical questions
- [Microsoft Connect](https://connect.microsoft.com/SQLServer/Feedback): Report bugs and request feature
- [Reddit](https://www.reddit.com/r/SQLServer/): Discuss SQL Server

## Next steps

- See the [pricing page](https://azure.microsoft.com/pricing/details/sql-database/) for single database and elastic pools cost comparisons and calculators.

- See these quick starts to get you started:

  - [Create a SQL database in the Azure portal](sql-database-get-started-portal.md)  
  - [Create a SQL database with the Azure CLI](sql-database-get-started-cli.md)
  - [Create a SQL database using PowerShell](sql-database-get-started-powershell.md)

- For a set of Azure CLI and PowerShell samples, see:
  - [Azure CLI samples for SQL Database](sql-database-cli-samples.md)
  - [Azure PowerShell samples for SQL Database](sql-database-powershell-samples.md)<|MERGE_RESOLUTION|>--- conflicted
+++ resolved
@@ -15,11 +15,7 @@
 ms.topic: overview
 ms.tgt_pltfrm: na
 ms.workload: data-management
-<<<<<<< HEAD
 ms.date: 09/20/2017
-=======
-ms.date: 09/19/2017
->>>>>>> c702518e
 ms.author: carlrab
 ---
 # What is the Azure SQL Database service? 
