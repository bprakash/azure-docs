--- conflicted
+++ resolved
@@ -20,54 +20,6 @@
 
 SQL Database is a relational database service in the cloud based on the market leading Microsoft SQL Server engine, with mission-critical capabilities. SQL Database delivers predictable performance, scalability with no downtime, business continuity and data protection—all with near-zero administration. You can focus on rapid app development and accelerating your time to market, rather than managing virtual machines and infrastructure. Because it’s based on the [SQL Server](https://msdn.microsoft.com/library/bb545450.aspx) engine, SQL Database supports existing SQL Server tools, libraries and APIs, which makes it easier for you to move and extend to the cloud.
 
-<<<<<<< HEAD
-This article introduces the core concepts and features of SQL Database related to performance, scalability, and manageability, with links to explore details. If you’re ready to jump in, you can [Create your first SQL database](sql-database-get-started.md) or [Create an elastic database pool](sql-database-elastic-pool-portal.md) in minutes.
-
-## Adjust performance and scale without downtime
-SQL databases is available in Basic, Standard, and Premium *service tiers*. Each service tier offers [different levels of performance and capabilities](sql-database-service-tiers.md) to support lightweight to heavyweight database workloads. You can build your first app on a small database for a few bucks a month, then [change the service tier](sql-database-scale-up.md) manually or programmatically at any time as your app goes viral worldwide, without downtime to your app or your customers.
-
-For many businesses and apps, being able to create databases and dial single database performance up or down on demand is enough, especially if usage patterns are relatively predictable. But if you have unpredictable usage patterns, it can make it hard to manage costs and your business model. 
-
-[Elastic database pools](sql-database-elastic-pool.md) in SQL Database solve this problem. The concept is simple. You allocate performance to a pool, and pay for the collective performance of the pool rather than single database performance. You don’t need to dial database performance up or down. The databases in the pool, called *elastic databases*, automatically scale up and down to meet demand. Elastic databases consume but don’t exceed the limits of the pool, so your cost remains predictable even if database usage doesn’t. What’s more, you can [add and remove databases to the pool](sql-database-elastic-pool-portal.md), scaling your app from a handful of databases to thousands, all within a budget that you control.
-
-Either way you go—single or elastic—you’re not locked in. You can blend single databases with elastic database pools, and change the service tiers of single databases and pools to create innovate designs. Moreover, with the power and reach of Azure, you can mix-and-match Azure services with SQL Database to meet your unique modern app design needs, drive cost and resource efficiencies, and unlock new business opportunities.
-
-But how can you compare the relative performance of databases and database pools? How do you know the right click-stop when you dial up and down? The answer is the database transaction unit (DTU) for single databases and the elastic DTU (eDTU) for elastic databases and database pools.
-
-## Understand DTUs
-
-The Database Transaction Unit (DTU) is the unit of measure in SQL Database that represents the relative power of databases based on a real-world measure: the database transaction. We took a set of operations that are typical for an online transaction processing (OLTP) request, and then measured how many transactions could be completed per second under fully loaded conditions (that’s the short version, you can read the gory details in the [Benchmark overview](https://msdn.microsoft.com/library/azure/dn741327.aspx)).
-
-A Basic database has 5 DTUs, which means it can complete 5 transactions per second, while a Premium P11 database has 1750 DTUs.
-
-![Single database DTUs](./media/sql-database-technical-overview/single_db_dtus.png)
-
-The DTU for single databases translates directly to the eDTU for elastic databases. For example, a database in a Basic elastic database pool offers up to 5 eDTUs. That’s the same performance as a single Basic database. The difference is that the elastic database won’t consume any eDTUs from the pool until it has to. 
-
-![Elastic pools and eDTUs](./media/sql-database-technical-overview/sqldb_elastic_pools.png)
-
-A simple example helps. Take a Basic elastic database pool with 1000 DTUs and drop 800 databases in it. As long as only 200 of the 800 databases are being used at any point in time (5DTU X 200 = 1000), you won’t hit capacity of the pool, and database performance won’t degrade. This example is simplified for clarity. The real math is a bit more involved. The portal does the math for you, and makes a recommendation based on historical database usage. See [Price and performance considerations for an elastic database pool](sql-database-elastic-pool-guidance.md) to learn how the recommendations work, or to do the math yourself.
-
-## Keep your app and business running
-
-Azure's industry leading 99.99% availability service level agreement [(SLA)](http://azure.microsoft.com/support/legal/sla/), powered by a global network of Microsoft-managed datacenters, helps keep your app running 24/7. With every SQL database, you take advantage of built-in data protection, fault tolerance, and data protection that you would otherwise have to design, buy, build, and manage. Even so, depending on the demands of your business, you may demand additional layers of protection to ensure your app and your business can recover quickly in the event of a disaster, an error, or something else. With SQL Database, each service tier offers a different menu of features you can use to get up and running. You can use point-in-time restore to return a database to an earlier state, as far back as 35 days. In addition, if the datacenter hosting your databases experiences an outage, you can failover to database replicas in a different region. Or you can use replicas for upgrades or relocation to different regions.
-
-![SQL Database geo-replication](./media/sql-database-technical-overview/azure_sqldb_map.png)
-
-
-See [Business Continuity](sql-database-business-continuity.md) for details about the different business continuity features available for different service tiers.
-
-## Secure your data
-SQL Server has a tradition of solid  data security that SQL Database upholds  with features that limit access, protect data, and help you monitor activity. See [Securing your SQL database](sql-database-security.md) for a quick rundown of security options you have in SQL Database. See the [Security Center for SQL Server Database Engine and SQL Database](https://msdn.microsoft.com/library/bb510589) for a more comprehensive view of security features. And visit the [Azure Trust Center](http://azure.microsoft.com/support/trust-center/security/) for information about Azure's platform security.
-
-## Next steps
-
-- See the [pricing page](http://azure.microsoft.com/pricing/details/sql-database/) for single database and elastic database pricing and calculators.
-
-- Get started by [creating your first database](sql-database-get-started.md). Then build your first app in [C#](sql-database-connect-query.md), [Java](sql-database-develop-java-simple-windows.md), [Node.js](sql-database-develop-nodejs-simple-windows.md), [PHP](sql-database-develop-php-retry-windows.md), [Python](sql-database-develop-python-simple-windows.md), or [Ruby](sql-database-develop-ruby-simple-linux). 
-
-
-=======
 This article introduces the core concepts and features of SQL Database related to performance, scalability, and manageability, with links to explore details. If you’re ready to jump in, you can [Create your first SQL database](sql-database-get-started.md) or [Create an elastic database pool](sql-database-elastic-pool-portal.md) in minutes. If you want a deeper dive, watch this 30 minute video.
 
 
@@ -116,4 +68,3 @@
 - See the [pricing page](http://azure.microsoft.com/pricing/details/sql-database/) for single database and elastic database pricing and calculators.
 
 - Get started by [creating your first database](sql-database-get-started.md). Then build your first app in [C#](sql-database-connect-query.md), [Java](sql-database-develop-java-simple-windows.md), [Node.js](sql-database-develop-nodejs-simple-windows.md), [PHP](sql-database-develop-php-retry-windows.md), [Python](sql-database-develop-python-simple-windows.md), or [Ruby](sql-database-develop-ruby-simple-linux). 
->>>>>>> a3835ed1
