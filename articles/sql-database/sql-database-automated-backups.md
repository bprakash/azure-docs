---
title: Azure SQL Database backups-automatic, geo-redundant | Microsoft Docs
description: SQL Database automatically creates a local database backup every few minutes and uses Azure read-access geo-redundant storage for geo-redundancy.
services: sql-database
documentationcenter: ''
author: anosov1960
manager: jhubbard
editor: ''

ms.assetid: 3ee3d49d-16fa-47cf-a3ab-7b22aa491a8d
ms.service: sql-database
ms.custom: business continuity
ms.devlang: NA
ms.topic: article
ms.tgt_pltfrm: NA
ms.workload: NA
ms.date: 11/02/2016
ms.author: sashan

---
# Learn about SQL Database backups

SQL Database automatically creates a database backups and uses Azure read-access geo-redundant storage (RA-GRS) to provide geo-redundancy. These backups are created automatically and at no additional charge. You don't need to do anything to make them happen. Database backups are an essential part of any business continuity and disaster recovery strategy because they protect your data from accidental corruption or deletion. If you want to keep backups in your own storage container you can configure a long-term backup retention policy. For more information, see [Long-term retention](sql-database-long-term-retention.md).

## What is a SQL Database backup?

SQL Database uses SQL Server technology to create [full](https://msdn.microsoft.com/library/ms186289.aspx), [differential](https://msdn.microsoft.com/library/ms175526.aspx), and [transaction log](https://msdn.microsoft.com/library/ms191429.aspx) backups. The transaction log backups generally happen every 5 - 10 minutes, with the frequency based on the performance level and amount of database activity. Transaction log backups, with full and differential backups, allow you to restore a database to a specific point-in-time to the same server that hosts the database. When you restore a database, the service figures out which full, differential, and transaction log backups need to be restored.


You can use these backups to:

* Restore a database to a point-in-time within the retention period. This operation will create a new database in the same server as the original database.
* Restore a deleted database to the time it was deleted or any time within the retention period. The deleted database can only be restored in the same server where the original database was created.
* Restore a database to another geographical region. This allows you to recover from a geographic disaster when you cannot access your server and database. It creates a new database in any existing server anywhere in the world. 
* Restore a database from a specific backup stored in your Azure Recovery Services vault. This allows you to restore an old version of the database to satisfy a compliance request or to run an old version of the application. See [Long-term retention](sql-database-long-term-retention.md).
* To perform a restore, see [restore database from backups](sql-database-recovery-using-backups.md).

> [!NOTE]
> In Azure storage, the term *replication* refers to copying files from one location to another. SQL's *database replication* refers to keeping to multiple secondary databases synchronized with a primary database. 
> 
> 

## How much backup storage is included at no cost?
SQL Database provides up to 200% of your maximum provisioned database storage as backup storage at no additional cost. For example, if you have a Standard DB instance with a provisioned DB size of 250 GB, you have 500 GB of backup storage at no additional charge. If your database exceeds the provided backup storage, you can choose to reduce the retention period by contacting Azure Support. Another option is to pay for extra backup storage that is billed at the standard Read-Access Geographically Redundant Storage (RA-GRS) rate. 

## How often do backups happen?
Full database backups happen weekly, differential database backups generally happen every few hours, and transaction log backups generally happen every 5 - 10 minutes. The first full backup is scheduled immediately after a database is created. It usually completes within 30 minutes, but it can take longer when the database is of a significant size. For example, the initial backup can take longer on a restored database or a database copy. After the first full backup, all further backups are scheduled automatically and managed silently in the background. The exact timing of all database backups is determined by the SQL Database service as it balances the overall system workload. 

The backup storage geo-replication occurs based on the Azure Storage replication schedule.

## How long do you keep my backups?
Each SQL Database backup has a retention period that is based on the [service-tier](sql-database-service-tiers.md) of the database. The retention period for a database in the:


* Basic service tier is 7 days.
* Standard service tier is 35 days.
* Premium service tier is 35 days.

If you downgrade your database from the Standard or Premium service tiers to Basic, the backups are saved for seven days. All existing backups older than seven days are no longer available. 

If you upgrade your database from the Basic service tier to Standard or Premium, SQL Database keeps existing backups until they are 35 days old. It keeps new backups as they occur for 35 days.

If you delete a database, SQL Database keeps the backups in the same way it would for an online database. For example, suppose you delete a Basic database that has a retention period of seven days. A backup that is four days old is saved for three more days.

> [!IMPORTANT]
> If you delete the Azure SQL server that hosts SQL Databases, all databases that belong to the server are also deleted and cannot be recovered. You cannot restore a deleted server.
> 
> 

## How to extend the backup retention period?
If your application requires that the backups are available for longer period of time you can extend the built-in retention period by configuring the Long-term backup retention policy for individual databases (LTR policy). This allows you to extend the built-it retention period from 35 days to up to 10 years. For more information, see [Long-term retention](sql-database-long-term-retention.md).

Once you add the LTR policy to a database using Azure portal or API, the weekly full database backups will be automatically copied to your own Azure Backup Service Vault. If your database is encrypted with TDE the backups are automatically encrypted at rest.  The Services Vault will automatically delete your expired backups based on their timestamp and the LTR policy.  So you don't need to manage the backup schedule or worry about the cleanup of the old files. 
The restore API supports backups stored in the vault as long as the vault is in the same subscription as your SQL database. You can use the Azure portal or PowerShell to access these backups.

> [!TIP]
> For a How-to guide, see [Configure and restore from Azure SQL Database long-term backup retention](sql-database-long-term-backup-retention-configure.md)
>

## Next steps

- Database backups are an essential part of any business continuity and disaster recovery strategy because they protect your data from accidental corruption or deletion. To learn about the other Azure SQL Database business continuity solutions, see [Business continuity overview](sql-database-business-continuity.md).
<<<<<<< HEAD
- To restore to a point in time using the Azure portal, see [restore database to a point in time using the Azure portal](sql-database-point-in-time-restore-portal.md).
- To restore to a point in time using PowerShell, see [restore database to a point in time using PowerShell](scripts/sql-database-restore-database-powershell.md).
- To configure, manage, and restore from long-term retention of automated backups in an Azure Recovery Services vault using the Azure portal, see [Manage long-term backup retention usihg the Azure portal](sql-database-manage-long-term-backup-retention-portal.md).
- To configure, manage, and restore from long-term retention of automated backups in an Azure Recovery Services vault using PowerShell, see [Manage long-term backup retention usihg PowerShell](sql-database-manage-long-term-backup-retention-powershell.md).
=======
- To restore to a point in time using the Azure portal, see [restore database to a point in time using the Azure portal](sql-database-recovery-using-backups.md).
- To restore to a point in time using PowerShell, see [restore database to a point in time using PowerShell](scripts/sql-database-restore-database-powershell.md).
- To configure, manage, and restore from long-term retention of automated backups in an Azure Recovery Services vault using the Azure portal, see [Manage long-term backup retention using the Azure portal](sql-database-long-term-backup-retention-configure.md).
- To configure, manage, and restore from long-term retention of automated backups in an Azure Recovery Services vault using PowerShell, see [Manage long-term backup retention using PowerShell](sql-database-long-term-backup-retention-configure.md).
>>>>>>> a42dbad0
<|MERGE_RESOLUTION|>--- conflicted
+++ resolved
@@ -80,14 +80,7 @@
 ## Next steps
 
 - Database backups are an essential part of any business continuity and disaster recovery strategy because they protect your data from accidental corruption or deletion. To learn about the other Azure SQL Database business continuity solutions, see [Business continuity overview](sql-database-business-continuity.md).
-<<<<<<< HEAD
-- To restore to a point in time using the Azure portal, see [restore database to a point in time using the Azure portal](sql-database-point-in-time-restore-portal.md).
-- To restore to a point in time using PowerShell, see [restore database to a point in time using PowerShell](scripts/sql-database-restore-database-powershell.md).
-- To configure, manage, and restore from long-term retention of automated backups in an Azure Recovery Services vault using the Azure portal, see [Manage long-term backup retention usihg the Azure portal](sql-database-manage-long-term-backup-retention-portal.md).
-- To configure, manage, and restore from long-term retention of automated backups in an Azure Recovery Services vault using PowerShell, see [Manage long-term backup retention usihg PowerShell](sql-database-manage-long-term-backup-retention-powershell.md).
-=======
 - To restore to a point in time using the Azure portal, see [restore database to a point in time using the Azure portal](sql-database-recovery-using-backups.md).
 - To restore to a point in time using PowerShell, see [restore database to a point in time using PowerShell](scripts/sql-database-restore-database-powershell.md).
 - To configure, manage, and restore from long-term retention of automated backups in an Azure Recovery Services vault using the Azure portal, see [Manage long-term backup retention using the Azure portal](sql-database-long-term-backup-retention-configure.md).
-- To configure, manage, and restore from long-term retention of automated backups in an Azure Recovery Services vault using PowerShell, see [Manage long-term backup retention using PowerShell](sql-database-long-term-backup-retention-configure.md).
->>>>>>> a42dbad0
+- To configure, manage, and restore from long-term retention of automated backups in an Azure Recovery Services vault using PowerShell, see [Manage long-term backup retention using PowerShell](sql-database-long-term-backup-retention-configure.md).