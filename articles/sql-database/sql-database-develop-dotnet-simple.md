--- conflicted
+++ resolved
@@ -26,19 +26,12 @@
 
 ## Step 2: Create a SQL database
 
-<<<<<<< HEAD
-## Step 1:  Configure Development Environment
-=======
 See the [getting started page](sql-database-get-started.md) to learn how to create a sample database.  It is important you follow the guide to create an **AdventureWorks database template**. The samples shown below only work with the **AdventureWorks schema**.  
 
 ## Step 3:  Get Connection String
->>>>>>> c186bb0b
 
 [AZURE.INCLUDE [sql-database-include-connection-string-dotnet-20-portalshots](../../includes/sql-database-include-connection-string-dotnet-20-portalshots.md)]
 
-<<<<<<< HEAD
-## Step 2: Create a SQL database
-=======
 ## Step 4: Run sample code
 
 * [Proof of concept connecting to SQL using ADO.NET](https://msdn.microsoft.com/library/mt718320.aspx)
@@ -55,116 +48,7 @@
 
 * [Design Patterns for Multi-tenant SaaS Applications with Azure SQL Database](sql-database-design-patterns-multi-tenancy-saas-applications.md)
 * Explore all the [capabilities of SQL Database](https://azure.microsoft.com/services/sql-database/)
->>>>>>> c186bb0b
 
 
-<<<<<<< HEAD
-## Step 3:  Get Connection String
-=======
->>>>>>> c186bb0b
 
 
-<<<<<<< HEAD
-## Step 4:  Connect
-
-The [System.Data.SqlClient.SqlConnection class](https://msdn.microsoft.com/library/system.data.sqlclient.sqlconnection.aspx) is used to connect to SQL Database.
-
-
-```
-using System.Data.SqlClient;
-
-class Sample
-{
-  static void Main()
-  {
-	  using(var conn = new SqlConnection("Server=tcp:yourserver.database.windows.net,1433;Database=yourdatabase;User ID=yourlogin@yourserver;Password={yourpassword};Encrypt=True;TrustServerCertificate=False;Connection Timeout=30;"))
-	  {
-		  conn.Open();
-	  }
-  }
-}
-```
-
-## Step 5: Execute a query
-
-The [System.Data.SqlClient.SqlCommand](https://msdn.microsoft.com/library/system.data.sqlclient.sqlcommand.aspx) and [SqlDataReader](https://msdn.microsoft.com/library/system.data.sqlclient.sqldatareader.aspx) classes can be used to retrieve a result set from a query against SQL Database. Note that System.Data.SqlClient also supports retrieving data into an offline [System.Data.DataSet](https://msdn.microsoft.com/library/system.data.dataset.aspx).   
-
-```
-using System;
-using System.Data.SqlClient;
-
-class Sample
-{
-	static void Main()
-	{
-	  using(var conn = new SqlConnection("Server=tcp:yourserver.database.windows.net,1433;Database=yourdatabase;User ID=yourlogin@yourserver;Password={yourpassword};Encrypt=True;TrustServerCertificate=False;Connection Timeout=30;"))
-		{
-			var cmd = conn.CreateCommand();
-			cmd.CommandText = @"
-					SELECT
-						c.CustomerID
-						,c.CompanyName
-						,COUNT(soh.SalesOrderID) AS OrderCount
-					FROM SalesLT.Customer AS c
-					LEFT OUTER JOIN SalesLT.SalesOrderHeader AS soh ON c.CustomerID = soh.CustomerID
-					GROUP BY c.CustomerID, c.CompanyName
-					ORDER BY OrderCount DESC;";
-
-			conn.Open();
-
-			using(var reader = cmd.ExecuteReader())
-			{
-				while(reader.Read())
-				{
-					Console.WriteLine("ID: {0} Name: {1} Order Count: {2}", reader.GetInt32(0), reader.GetString(1), reader.GetInt32(2));
-				}
-			}					
-		}
-	}
-}
-
-```  
-
-## Step 6: Insert a row
-
-In this example you will see how to execute an [INSERT](https://msdn.microsoft.com/library/ms174335.aspx) statement safely, pass parameters which protect your application from [SQL injection](https://technet.microsoft.com/library/ms161953(v=sql.105).aspx) vulnerability, and retrieve the auto-generated [Primary Key](https://msdn.microsoft.com/library/ms179610.aspx) value.  
-
-```
-using System;
-using System.Data.SqlClient;
-
-class Sample
-{
-    static void Main()
-    {
-		using(var conn = new SqlConnection("Server=tcp:yourserver.database.windows.net,1433;Database=yourdatabase;User ID=yourlogin@yourserver;Password={yourpassword};Encrypt=True;TrustServerCertificate=False;Connection Timeout=30;"))
-        {
-            var cmd = conn.CreateCommand();
-            cmd.CommandText = @"
-                INSERT SalesLT.Product (Name, ProductNumber, StandardCost, ListPrice, SellStartDate)
-                OUTPUT INSERTED.ProductID
-                VALUES (@Name, @Number, @Cost, @Price, CURRENT_TIMESTAMP)";
-
-            cmd.Parameters.AddWithValue("@Name", "SQL Server Express");
-            cmd.Parameters.AddWithValue("@Number", "SQLEXPRESS1");
-            cmd.Parameters.AddWithValue("@Cost", 0);
-            cmd.Parameters.AddWithValue("@Price", 0);
-
-            conn.Open();
-
-            int insertedProductId = (int)cmd.ExecuteScalar();
-
-            Console.WriteLine("Product ID {0} inserted.", insertedProductId);
-        }
-    }
-}
-```
-
-
-## Next steps
-
-Learn how to use retry logic by handling transient error codes to make your code more resilient here:  [Code sample: Retry logic in C# for connecting to SQL Database](sql-database-develop-csharp-retry-windows.md)
-
-Learn more about possible error codes here:  [SQL error codes for SQL Database client applications: Database connection error and other issues](sql-database-develop-error-messages.md)
-=======
->>>>>>> c186bb0b
