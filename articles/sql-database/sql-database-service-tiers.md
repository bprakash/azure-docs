--- conflicted
+++ resolved
@@ -60,11 +60,7 @@
 Once you have determined the minimum service tier, you are ready to determine the performance level for the database (the number of DTUs). The standard S2 and S3 performance levels are often a good starting point. For databases with high CPU or IO requirements, the Premium performance levels are the right starting point. Premium offers more CPU and starts at 10x more IO compared to the highest Standard performance level.
 
 ## Single database service tiers and performance levels
-<<<<<<< HEAD
-For single databases, there are multiple performance levels within each service tier. You have the flexibility to choose the level that best meets your workload’s demands using the [Azure portal](sql-database-manage-single-databases-portal.md), [PowerShell](scripts/sql-database-monitor-and-scale-database-powershell.md), [Transact-SQL](sql-database-manage-single-databases-tsql.md), C#, and the REST API. 
-=======
 For single databases, there are multiple performance levels within each service tier. You have the flexibility to choose the level that best meets your workload’s demands using the Azure portal, [PowerShell](scripts/sql-database-monitor-and-scale-database-powershell.md), [Transact-SQL](https://docs.microsoft.com/sql/t-sql/statements/alter-database-azure-sql-database), C#, and the REST API.  
->>>>>>> a42dbad0
 
 Regardless of the number of databases hosted, your database gets a guaranteed set of resources and the expected performance characteristics of your database are not affected.
 
@@ -76,11 +72,7 @@
 
 ## Scaling up or scaling down a single database
 
-<<<<<<< HEAD
-After initially picking a service tier and performance level, you can scale a single database up or down dynamically based on actual experience. If you need to scale up or down, you can easily change the tiers of your database using the [Azure portal](sql-database-manage-single-databases-portal.md), [PowerShell](scripts/sql-database-monitor-and-scale-database-powershell.md), [Transact-SQL](sql-database-manage-single-databases-tsql.md), C#, and the REST API. 
-=======
 After initially picking a service tier and performance level, you can scale a single database up or down dynamically based on actual experience. If you need to scale up or down, you can easily change the tiers of your database using the Azure portal, [PowerShell](scripts/sql-database-monitor-and-scale-database-powershell.md), [Transact-SQL](https://docs.microsoft.com/sql/t-sql/statements/alter-database-azure-sql-database), C#, and the REST API. 
->>>>>>> a42dbad0
 
 > [!VIDEO https://channel9.msdn.com/Blogs/Azure/Azure-SQL-Database-dynamically-scale-up-or-scale-down/player]
 >
@@ -95,13 +87,6 @@
 * The restore service offerings are different for the various service tiers. If you are downgrading you may lose the ability to restore to a point in time, or have a lower backup retention period. For more information, see [Azure SQL Database Backup and Restore](sql-database-business-continuity.md).
 * The new properties for the database are not applied until the changes are complete.
 
-<<<<<<< HEAD
-> [!IMPORTANT]
-> For detailed steps, see [Manage a single database in the Azure portal](sql-database-manage-single-databases-portal.md), [Manage a single database with PowerShell](scripts/sql-database-monitor-and-scale-database-powershell.md), or [Manage a single database with Transact-SQL](sql-database-manage-single-databases-tsql.md).
->
-
-=======
->>>>>>> a42dbad0
 ## Elastic pool service tiers and performance in eDTUs
 
 Pools allow databases to share and consume eDTU resources without needing to assign a specific performance level to each database in the pool. For example, a single database in a Standard pool can go from using 0 eDTUs to the maximum database eDTU you set up when you configure the pool. Pools allow multiple databases with varying workloads to efficiently use eDTU resources available to the entire pool. See [Price and performance considerations for an elastic pool](sql-database-elastic-pool.md) for details.
@@ -135,17 +120,10 @@
 
 For existing P11 and P15 databases located in one of the supported regions, you can increase the maxsize storage to 4 TB. This can be done in the Azure portal, in PowerShell or with Transact-SQL. The following example shows the maxsize being changed using the ALTER DATABASE command:
 
-<<<<<<< HEAD
-    ```
-    ALTER DATABASE <DatabaseName> 
-    MODIFY (MAXSIZE = 4096 GB);
-    ```
-=======
  ```sql
 ALTER DATABASE <myDatabaseName> 
    MODIFY (MAXSIZE = 4096 GB);
 ```
->>>>>>> a42dbad0
 
 Upgrading an existing P11 or P15 database can only be performed by a server-level principal login or by members of the dbmanager database role. 
 If executed in a supported region the configuration is updated immediately. This can be checked using the [SELECT DATABASEPROPERTYEX](https://msdn.microsoft.com/library/ms186823.aspx) or by inspecting the database size in the Azure portal. The database remains online during the upgrade process. However, you cannot utilize the full 4 TB of storage until the actual database files have been upgraded to the new maxsize. The length of time required depends upon on the size of the database being upgraded.  
