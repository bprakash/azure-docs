---
title: 'SQL Database performance: Service tiers | Microsoft Docs'
description: Compare SQL Database service tiers.
keywords: database options,database performance
services: sql-database
documentationcenter: ''
author: janeng
manager: jhubbard
editor: ''

ms.assetid: f5c5c596-cd1e-451f-92a7-b70d4916e974
ms.service: sql-database
ms.custom: resources
ms.devlang: na
ms.topic: article
ms.tgt_pltfrm: na
ms.workload: data-management
<<<<<<< HEAD
wms.date: 04/19/2017
=======
wms.date: 04/26/2017
>>>>>>> b470cbae
ms.author: janeng

---
# SQL Database options and performance: Understand what's available in each service tier

[Azure SQL Database](sql-database-technical-overview.md) offers four service tiers: **Basic**, **Standard**, **Premium**, and **Premium RS**. Each service tier has multiple performance levels to handle different workloads. Higher performance levels provide additional resources designed to deliver increasingly higher throughput. You can change service tiers and performance levels dynamically without downtime. Basic, Standard, and Premium service tiers all have an uptime SLA of 99.99%, flexible business continuity options, security features, and hourly billing. The Premium RS tier provides the same performance levels, security features and business continuity features as the Premium tier albeit at a reduced SLA.

> [!IMPORTANT]
> Premium RS databases run with a lower number of redundant copies than Premium or Standard databases. So, in the event of a service failure, you may need to recover your database from a backup with up to a 5-minute lag.
>

You can create single databases with dedicated resources within a service tier at a specific [performance level](sql-database-service-tiers.md#single-database-service-tiers-and-performance-levels). You can also create databases within an [elastic pool](sql-database-service-tiers.md#elastic-pool-service-tiers-and-performance-in-edtus) in which the resources are shared across multiple databases. The resources available for single databases are expressed in terms of Database Transaction Units (DTUs) and for elastic pools in terms of elastic Database Transaction Units (eDTUs). For more on DTUs and eDTUs, see [What is a DTU?](sql-database-what-is-a-dtu.md) 

## Choosing a service tier
The following table provides examples of the tiers best suited for different application workloads.

| Service tier | Target workloads |
| :--- | --- |
| **Basic** | Best suited for a small database, supporting typically one single active operation at a given time. Examples include databases used for development or testing, or small-scale infrequently used applications. |
| **Standard** |The go-to option for cloud applications with low to medium IO performance requirements, supporting multiple concurrent queries. Examples include workgroup or web applications. |
| **Premium** | Designed for high transactional volume with high IO performance requirements, supporting many concurrent users. Examples are databases supporting mission critical applications. |
| **Premium RS** | Designed for IO-intensive workloads that do not require the highest availability guarantees. Examples include testing high-performance workloads, or an analytical workload where the database is not the system of record. |
|||

First decide if you want to run a single database with a defined amount of dedicated resource or if you want to share a pool of resources across a group of databases. Review the [elastic pool considerations](sql-database-elastic-pool.md). To decide on a service tier, start by determining the minimum database features that you need:

| **Service tier features** | **Basic** | **Standard** | **Premium** | **Premium RS**|
| :-- | --: | --: | --: | --: |
| Maximum single database size | 2 GB | 250 GB | 4 TB*  | 500 GB  |
| Maximum database size in an elastic pool | 156 GB | 2.9 TB | 500 GB | 500 GB |
| Maximum number of databases per pool | 500  | 500 | 100 | 100 |
| Database backup retention period | 7 days | 35 days | 35 days | 35 days |
||||||

> [!IMPORTANT]
> The additional storage options are currently available in the following regions: US East2, West US, West Europe, South East Asia, Japan East, Australia East, Canada Central, and Canada East. See [Current 4 TB limitations](sql-database-service-tiers.md#current-limitations-of-p11-and-p15-databases-with-4-tb-maxsize)
>

Once you have determined the minimum service tier, you are ready to determine the performance level for the database (the number of DTUs). The standard S2 and S3 performance levels are often a good starting point. For databases with high CPU or IO requirements, the Premium performance levels are the right starting point. Premium offers more CPU and starts at 10x more IO compared to the highest Standard performance level.

## Single database service tiers and performance levels
For single databases, there are multiple performance levels within each service tier. You have the flexibility to choose the level that best meets your workload’s demands using the Azure portal, [PowerShell](scripts/sql-database-monitor-and-scale-database-powershell.md), [Transact-SQL](https://docs.microsoft.com/sql/t-sql/statements/alter-database-azure-sql-database), C#, and the REST API.  

Regardless of the number of databases hosted, your database gets a guaranteed set of resources and the expected performance characteristics of your database are not affected.

[!INCLUDE [SQL DB service tiers table](../../includes/sql-database-service-tiers-table.md)]

> [!NOTE]
> For a detailed explanation of all other rows in this service tiers table, see [Service tier capabilities and limits](sql-database-performance-guidance.md#service-tier-capabilities-and-limits).
> 

## Scaling up or scaling down a single database

After initially picking a service tier and performance level, you can scale a single database up or down dynamically based on actual experience. If you need to scale up or down, you can easily change the tiers of your database using the Azure portal, [PowerShell](scripts/sql-database-monitor-and-scale-database-powershell.md), [Transact-SQL](https://docs.microsoft.com/sql/t-sql/statements/alter-database-azure-sql-database), C#, and the REST API. 

> [!VIDEO https://channel9.msdn.com/Blogs/Azure/Azure-SQL-Database-dynamically-scale-up-or-scale-down/player]
>

Changing the service tier and/or performance level of a database creates a replica of the original database at the new performance level, and then switches connections over to the replica. No data is lost during this process but during the brief moment when we switch over to the replica, connections to the database are disabled, so some transactions in flight may be rolled back. This window varies, but is on average under 4 seconds, and in more than 99% of cases is less than 30 seconds. If there are large numbers of transactions in flight at the moment connections are disabled, this window may be longer.  

The duration of the entire scale-up process depends on both the size and service tier of the database before and after the change. For example, a 250 GB database that is changing to, from, or within a Standard service tier, should complete within 6 hours. For a database of the same size that is changing performance levels within the Premium service tier, it should complete within 3 hours.

* To downgrade a database, the database should be smaller than the maximum allowed size of the target service tier. 
* When upgrading a database with [Geo-Replication](sql-database-geo-replication-portal.md) enabled, you must first upgrade its secondary databases to the desired performance tier before upgrading the primary database.
* When downgrading from a Premium service tier, you must first terminate all Geo-Replication relationships. You can follow the steps described in the [Recover from an outage](sql-database-disaster-recovery.md) topic to stop the replication process between the primary and the active secondary databases.
* The restore service offerings are different for the various service tiers. If you are downgrading you may lose the ability to restore to a point in time, or have a lower backup retention period. For more information, see [Azure SQL Database Backup and Restore](sql-database-business-continuity.md).
* The new properties for the database are not applied until the changes are complete.

## Elastic pool service tiers and performance in eDTUs

Pools allow databases to share and consume eDTU resources without needing to assign a specific performance level to each database in the pool. For example, a single database in a Standard pool can go from using 0 eDTUs to the maximum database eDTU you set up when you configure the pool. Pools allow multiple databases with varying workloads to efficiently use eDTU resources available to the entire pool. See [Price and performance considerations for an elastic pool](sql-database-elastic-pool.md) for details.

The following table describes the characteristics of pool service tiers.

[!INCLUDE [SQL DB service tiers table for elastic pools](../../includes/sql-database-service-tiers-table-elastic-pools.md)]

Each database within a pool also adheres to the single database characteristics for that tier. For example, the Basic pool has a limit for max sessions per pool of 4800 - 28800, but an individual database within a Basic pool has a database limit of 300 sessions.

## Scaling up or scaling down an elastic pool

After initially picking a service tier and performance level, you can scale the elastic pool up or down dynamically based on actual experience. 

* Changing the min eDTUs per database or max eDTUs per database typically completes in five minutes or less.
* Time to change the pool size (eDTUs) depends on the combined size of all databases in the pool. Changes average 90 minutes or less per 100 GB. For example, if the total space of all databases in the pool is 200 GB, then the expected latency for changing the pool eDTU per pool is 3 hours or less.

For detailed steps, see [Manage an elastic pool in the Azure portal](sql-database-elastic-pool-manage-portal.md), [Manage an elastic pool with Powershell](scripts/sql-database-monitor-and-scale-pool-powershell.md), [Manage an elastic pool with Transact-SQL](sql-database-elastic-pool-manage-tsql.md), or [Manage an elastic pool with C#](sql-database-elastic-pool-manage-csharp.md).

## Creating or upgrading to 4TB

The following sections discuss implementation details for the 4 TB option.

### Creating in the Azure portal

When creating a P11/P15, the default storage option of 1TB is pre-selected. For databases located in one of the supported regions, you can increase the storage maximum to 4TB. For all other regions, the storage slider cannot be changed. The price does not change when you select 4 TB of included storage.

### Creating using PowerShell or Transact-SQL

When creating a P11/P15 database, you can set the maxsize value to either 1 TB (default) or 4 TB. Values of ‘1024 GB’ and ‘4096 GB’ are also accepted. If you choose the 4 TB maxsize option, the create command will fail with an error if the database is provisioned in an unsupported region.

### Upgrading to 4TB 

For existing P11 and P15 databases located in one of the supported regions, you can increase the maxsize storage to 4 TB. This can be done in the Azure Portal, in PowerShell or with Transact-SQL. The following example shows the maxsize being changed using the ALTER DATABASE command:

 ```sql
ALTER DATABASE <myDatabaseName> 
   MODIFY (MAXSIZE = 4096 GB);
```

Upgrading an existing P11 or P15 database can only be performed by a server-level principal login or by members of the dbmanager database role. 
If executed in a supported region the configuration will be updated immediately. This can be checked using the [SELECT DATABASEPROPERTYEX](https://msdn.microsoft.com/library/ms186823.aspx) or by inspecting the database size in the Azure portal. The database will remain online during the upgrade process. However, you will not be able to utilize the full 4 TB of storage until the actual database files have been upgraded to the new maxsize. The length of time required depends upon on the size of the database being upgraded.  

### Error messages
When creating or upgrading an P11/P15 database in an unsupported region, the create or upgrade operation will fail with the following error message: **P11 and P15 database with up to 4TB of storage are available in US East 2, West US, South East Asia, West Europe, Canada East, Canada Central, Japan East, and Australia East.**

## Current limitations of P11 and P15 databases with 4 TB maxsize

- When creating or updating a P11 or P15 database, you can only chose between 1 TB and 4 TB maxsize. Intermediate storage sizes are not currently supported.
- The 4 TB database maxsize cannot be changed to 1 TB even if the actual storage used is below 1 TB. Thus, you cannot downgrade a P11-4TB/P15-4TB to a P11-1TB/P15-1TB or a lower performance tier (e.g., to P1-P6) until we are providing additional storage options for the rest of the performance tiers. This restriction also applies to the restore and copy scenarios including point-in-time, geo-restore, long-term-backup-retention, and database copy. Once a database is configured with the 4 TB option, all restore operations of this database must be into a P11/P15 with 4 TB maxsize.
- For Active Geo-Replication scenarios:
   - Setting up a geo-replication relationship: If the primary database is P11 or P15, the secondary(ies) must also be P11 or P15; lower performance tiers will be rejected as secondaries since they are not capable of supporting 4 TB.
   - Upgrading the primary database in a geo-replication relationship: Changing the maxsize to 4 TB on a primary database will trigger the same change on the secondary database. Both upgrades must be successful for the change on the primary to take effect. Region limitations for the 4TB option apply (see above). If the secondary is in a region that does not support 4 TB, the primary will not be upgraded.
- Using the Import/Export service for loading P11-4TB/P15-4TB databases is not supported. Use SqlPackage.exe to [import](sql-database-import.md) and [export](sql-database-export.md) data.

## Next steps

* Learn the details of [elastic pools](sql-database-elastic-pool.md) and [price and performance considerations for elastic pools](sql-database-elastic-pool.md).
* Learn how to [Monitor, manage, and resize elastic pools](sql-database-elastic-pool-manage-portal.md) and [Monitor the performance of single databases](sql-database-single-database-monitor.md).
* Now that you know about the SQL Database tiers, try them out with a [free account](https://azure.microsoft.com/pricing/free-trial/) and learn [how to create your first SQL database](sql-database-get-started-portal.md).
* For migration scenarios, use the [DTU Calculator](http://dtucalculator.azurewebsites.net/) to approximate the number of DTUs needed. 
<|MERGE_RESOLUTION|>--- conflicted
+++ resolved
@@ -15,11 +15,7 @@
 ms.topic: article
 ms.tgt_pltfrm: na
 ms.workload: data-management
-<<<<<<< HEAD
-wms.date: 04/19/2017
-=======
 wms.date: 04/26/2017
->>>>>>> b470cbae
 ms.author: janeng
 
 ---
