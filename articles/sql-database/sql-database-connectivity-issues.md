<properties
	pageTitle="Fix a SQL connection error, transient error | Microsoft Azure"
	description="Learn how to troubleshoot, diagnose, and prevent a SQL connection error or transient error in Azure SQL Database. "
	keywords="sql connection,connection string,connectivity issues,transient error,connection error"
	services="sql-database"
	documentationCenter=""
	authors="dalechen"
	manager="felixwu"
	editor=""/>

<tags
	ms.service="sql-database"
	ms.workload="sql-database"
	ms.tgt_pltfrm="na"
	ms.devlang="na"
	ms.topic="get-started-article"
<<<<<<< HEAD
	ms.date="02/02/2016"
=======
	ms.date="02/17/2016"
>>>>>>> abb96edc
	ms.author="daleche"/>


# Troubleshoot, diagnose, and prevent SQL connection errors and transient errors for SQL Database

This article describes how to prevent, troubleshoot, diagnose, and mitigate connection errors and transient errors that your client application encounters when it interacts with Azure SQL Database. Learn how to configure retry logic, build the connection string, and adjust other connection settings.

<a id="i-transient-faults" name="i-transient-faults"></a>

## Transient errors (transient faults)

A transient error - also, transient fault - has an underlying cause that will soon resolve itself. An occasional cause of transient errors is when the Azure system quickly shifts hardware resources to better load-balance various workloads. During this reconfiguration time span, you may have connectivity issues to Azure SQL Database.

If your client program is using ADO.NET, your program is told about the transient error by the throw of an **SqlException**. The **Number** property can be compared against the list of transient errors near the top of the topic:
[SQL error codes for SQL Database client applications](sql-database-develop-error-messages.md).

### Connection versus command

You'll retry the SQL connection or establish it again, depending on the following:

* **A transient error occurs during a connection try**: The connection should be retried after delaying for several seconds.

* **A transient error occurs during an SQL query command**: The command should not be immediately retried. Instead, after a delay, the connection should be freshly established. Then the command can be retried.


<a id="j-retry-logic-transient-faults" name="j-retry-logic-transient-faults"></a>

## Retry logic for transient errors


Client programs that occasionally encounter a transient error are more robust when they contain retry logic.


When your program communicates with Azure SQL Database through a 3rd party middleware, inquire with the vendor whether the middleware contains retry logic for transient errors.


### Principles for retry


- An attempt to open a connection should be retried if the error is transient.


- An SQL SELECT statement that fails with a transient error should not be retried directly.
 - Instead, establish a fresh connection, and then retry the SELECT.


- When an SQL UPDATE statement fails with a transient error, a fresh connection should be established before the UPDATE is retried.
 - The retry logic must ensure that either the entire database transaction completed, or that the entire transaction is rolled back.


#### Other considerations for retry


- A batch program that is automatically started after work hours, and which will complete before morning, can afford to very patient with long time intervals between its retry attempts.


- A user interface program should account for the human tendency to give up after too long a wait.
 - However, the solution must not be to retry every few seconds, because that policy can flood the system with requests.


### Interval increase between retries



We recommend that you delay for 5 seconds before your first retry. Retrying after a delay shorter than 5 seconds risks overwhelming the cloud service. For each subsequent retry the delay should grow exponentially, up to a maximum of 60 seconds.

A discussion of the *blocking period* for clients that use ADO.NET is available in [SQL Server Connection Pooling (ADO.NET)](http://msdn.microsoft.com/library/8xx3tyca.aspx).

You might also want to set a maximum number of retries before the program self-terminates.


### Code samples with retry logic


Code samples with retry logic, in a variety of programming languages, are available at:

- [Quick start code samples](sql-database-develop-quick-start-client-code-samples.md)


<a id="k-test-retry-logic" name="k-test-retry-logic"></a>

## Test your retry logic


To test your retry logic, you must simulate or cause an error than can be corrected while your program is still running.


### Test by disconnecting from the network


One way you can test your retry logic is to disconnect your client computer from the network while the program is running. The error will be:

- **SqlException.Number** = 11001
- Message: "No such host is known"


As part of the first retry attempt, your program can correct the misspelling, and then attempt to connect.


To make this practical, you unplug your computer from the network before you start your program. Then your program recognizes a run time parameter that causes the program to:

1. Temporarily add 11001 to its list of errors to consider as transient.
2. Attempt its first connection as usual.
3. After the error is caught, remove 11001 from the list.
4. Display a message telling the user to plug the computer into the network.
 - Pause further execution by using either the **Console.ReadLine** method or a dialog with an OK button. The user presses the Enter key after the computer plugged into the network.
5. Attempt again to connect, expecting success.


### Test by misspelling the database name when connecting


Your program can purposely misspell the user name before the first connection attempt. The error will be:

- **SqlException.Number** = 18456
- Message: "Login failed for user 'WRONG_MyUserName'."


As part of the first retry attempt, your program can correct the misspelling, and then attempt to connect.


To make this practical, your program could recognize a run time parameter that causes the program to:

1. Temporarily add 18456 to its list of errors to consider as transient.
2. Purposely add 'WRONG_' to the user name.
3. After the error is caught, remove 18456 from the list.
4. Remove 'WRONG_' from the user name.
5. Attempt again to connect, expecting success.


<a id="a-connection-connection-string" name="a-connection-connection-string"></a>

## Connection: Connection string


The connection string necessary for connecting to Azure SQL Database is slightly different from the string for connecting to Microsoft SQL Server. You can copy the connection string for your database from the [Azure Portal](https://portal.azure.com/).


[AZURE.INCLUDE [sql-database-include-connection-string-20-portalshots](../../includes/sql-database-include-connection-string-20-portalshots.md)]



### .NET SqlConnection parameters for connection retry


If your client program connects to to Azure SQL Database by using the .NET Framework class **System.Data.SqlClient.SqlConnection**, you should use .NET 4.6.1 or later so you can leverage its connection retry feature. Details of the feature are [here](http://go.microsoft.com/fwlink/?linkid=393996).


<!--
2015-11-30, FwLink 393996 points to dn632678.aspx, which links to a downloadable .docx related to SqlClient and SQL Server 2014.
-->


When you build the [connection string](http://msdn.microsoft.com/library/System.Data.SqlClient.SqlConnection.connectionstring.aspx) for your **SqlConnection** object, you should coordinate the values among the following parameters:

- ConnectRetryCount &nbsp;&nbsp;*(Default is 0. Range is 0 through 255.)*
- ConnectRetryInterval &nbsp;&nbsp;*(Default is 1 second. Range is 1 through 60.)*
- Connection Timeout &nbsp;&nbsp;*(Default is 15 seconds. Range is 0 through 2147483647)*


Specifically, your chosen values should make the following equality true:

- Connection Timeout = ConnectRetryCount * ConnectionRetryInterval

For example, if the count = 3, and interval = 10 seconds, a timeout of only 29 seconds would not quite give the system enough time for its 3rd and final retry at connecting: 29 < 3 * 10.


#### Connection versus command


The **ConnectRetryCount** and **ConnectRetryInterval** parameters let your **SqlConnection** object retry the connect operation without telling or bothering your program, such as returning control to your program. The retries can occur in the following situations:

- mySqlConnection.Open method call
- mySqlConnection.Execute method call

There is a subtlety. If a transient error occurs while your *query* is being executed, your **SqlConnection** object does not retry the connect operation, and it certainly does not retry your query. However, **SqlConnection** very quickly checks the connection before sending your query for execution. If the quick check detects a connection problem, **SqlConnection** retries the connect operation. If the retry succeeds, you query is sent for execution.


#### Should ConnectRetryCount be combined with application retry logic?

Suppose your application has robust custom retry logic. It might retry the connect operation 4 times. If you add **ConnectRetryInterval** and **ConnectRetryCount** =3 to your connection string, you will increase the retry count to 4 * 3 = 12 retries. You might not intend such a high number of retries.



<a id="b-connection-ip-address" name="b-connection-ip-address"></a>

## Connection: IP address


You must configure the SQL Database server to accept communication from the IP address of the computer that hosts your client program. You do this by editing the firewall settings through the [Azure Portal](https://portal.azure.com/).


If you forget to configure the IP address, your program will fail with a handy error message that states the necessary IP address.


[AZURE.INCLUDE [sql-database-include-ip-address-22-v12portal](../../includes/sql-database-include-ip-address-22-v12portal.md)]


For more information, see:
[How to: Configure firewall settings on SQL Database](sql-database-configure-firewall-settings.md)


<a id="c-connection-ports" name="c-connection-ports"></a>

## Connection: Ports


Typically you only need to ensure that port 1433 is open for outbound communication, on the computer that hosts you client program.


For example, when your client program is hosted on a Windows computer, the Windows Firewall on the host enables you to open port 1433:


1. Open the Control Panel
2. &gt; All Control Panel Items
3. &gt; Windows Firewall
4. &gt; Advanced Settings
5. &gt; Outbound Rules
6. &gt; Actions
7. &gt; New Rule


If your client program is hosted on an Azure virtual machine (VM), you should read:<br/>[Ports beyond 1433 for ADO.NET 4.5 and SQL Database V12](sql-database-develop-direct-route-ports-adonet-v12.md).


For background information about cofiguration of ports and IP address, see:
[Azure SQL Database firewall](sql-database-firewall-configure.md)


<a id="d-connection-ado-net-4-5" name="d-connection-ado-net-4-5"></a>

## Connection: ADO.NET 4.6.1


If your program uses ADO.NET classes like **System.Data.SqlClient.SqlConnection** to connect to Azure SQL Database, we recommend that you use .NET Framework version 4.6.1 or higher.


ADO.NET 4.6.1:

- For Azure SQL Database, there is improved reliability when you open a connection by using the **SqlConnection.Open** method. The **Open** method now incorporates best effort retry mechanisms in response to transient faults, for certain errors within the Connection Timeout period.
- Supports connection pooling. This includes an efficient verification that the connection object it gives your program is functioning.



When you use a connection object from a connection pool, we recommend that your program temporarily close the connection when not immediately using it. Re-opening a connection is not expensive the way creating a new connection is.


If you are using ADO.NET 4.0 or earlier, we recommend that you upgrade to the latest ADO.NET.

- As of November 2015, you can [download ADO.NET 4.6.1](http://blogs.msdn.com/b/dotnet/archive/2015/11/30/net-framework-4-6-1-is-now-available.aspx).


<a id="e-diagnostics-test-utilities-connect" name="e-diagnostics-test-utilities-connect"></a>

## Diagnostics: Test whether utilities can connect


If your program is failing to connect to Azure SQL Database, one diagnostic option is to try to connect with a utility program. Ideally the utility would connect by using the same library that your program uses.


On any Windows computer, you can try these utilities:

- SQL Server Management Studio (ssms.exe), which connects by using ADO.NET.
- sqlcmd.exe, which connects by using [ODBC](http://msdn.microsoft.com/library/jj730308.aspx).


Once connected, test whether a short SQL SELECT query works.


<a id="f-diagnostics-check-open-ports" name="f-diagnostics-check-open-ports"></a>

## Diagnostics: Check the open ports


Suppose you suspect that connection attempts are failing due to port issues. On your computer you can run a utility that reports on the port configurations.


On Linux the following utilities might be helpful:

- `netstat -nap`
- `nmap -sS -O 127.0.0.1`
 - (Change the example value to be your IP address.)


On Windows the [PortQry.exe](http://www.microsoft.com/download/details.aspx?id=17148) utility might be helpful. Here is an example execution that queried the port situation on an Azure SQL Database server, and which was run on a laptop computer:


```
[C:\Users\johndoe\]
>> portqry.exe -n johndoesvr9.database.windows.net -p tcp -e 1433

Querying target system called:
 johndoesvr9.database.windows.net

Attempting to resolve name to IP address...
Name resolved to 23.100.117.95

querying...
TCP port 1433 (ms-sql-s service): LISTENING

[C:\Users\johndoe\]
>>
```


<a id="g-diagnostics-log-your-errors" name="g-diagnostics-log-your-errors"></a>

## Diagnostics: Log your errors


An intermittent problem is sometimes best diagnosed by detection of a general pattern over days or weeks.


Your client can assist in a diagnosis by logging all errors it encounters. You might be able to correlate the log entries with error data that Azure SQL Database logs itself internally.


Enterprise Library 6 (EntLib60) offers .NET managed classes to assist with logging:

- [5 - As Easy As Falling Off a Log: Using the Logging Application Block](http://msdn.microsoft.com/library/dn440731.aspx)


<a id="h-diagnostics-examine-logs-errors" name="h-diagnostics-examine-logs-errors"></a>

## Diagnostics: Examine system logs for errors


Here are some Transact-SQL SELECT statements that query logs of error and other information.


| Query of log | Description |
| :-- | :-- |
| `SELECT e.*`<br/>`FROM sys.event_log AS e`<br/>`WHERE e.database_name = 'myDbName'`<br/>`AND e.event_category = 'connectivity'`<br/>`AND 2 >= DateDiff`<br/>&nbsp;&nbsp;`(hour, e.end_time, GetUtcDate())`<br/>`ORDER BY e.event_category,`<br/>&nbsp;&nbsp;`e.event_type, e.end_time;` | The [sys.event_log](http://msdn.microsoft.com/library/dn270018.aspx) view offers information about individual events, including some that can cause transient errors or connectivity failures.<br/><br/>Ideally you can correlate the **start_time** or **end_time** values with information about when your client program experienced problems.<br/><br/>**TIP:** You must connect to the **master** database to run this. |
| `SELECT c.*`<br/>`FROM sys.database_connection_stats AS c`<br/>`WHERE c.database_name = 'myDbName'`<br/>`AND 24 >= DateDiff`<br/>&nbsp;&nbsp;`(hour, c.end_time, GetUtcDate())`<br/>`ORDER BY c.end_time;` | The [sys.database_connection_stats](http://msdn.microsoft.com/library/dn269986.aspx) view offers aggregated counts of event types, for additional diagnostics.<br/><br/>**TIP:** You must connect to the **master** database to run this. |


### Diagnostics: Search for problem events in the SQL Database log


You can search for entries about problem events in the log of Azure SQL Database. Try the following Transact-SQL SELECT statement in the **master** database:


```
SELECT
   object_name
  ,CAST(f.event_data as XML).value
      ('(/event/@timestamp)[1]', 'datetime2')                      AS [timestamp]
  ,CAST(f.event_data as XML).value
      ('(/event/data[@name="error"]/value)[1]', 'int')             AS [error]
  ,CAST(f.event_data as XML).value
      ('(/event/data[@name="state"]/value)[1]', 'int')             AS [state]
  ,CAST(f.event_data as XML).value
      ('(/event/data[@name="is_success"]/value)[1]', 'bit')        AS [is_success]
  ,CAST(f.event_data as XML).value
      ('(/event/data[@name="database_name"]/value)[1]', 'sysname') AS [database_name]
FROM
  sys.fn_xe_telemetry_blob_target_read_file('el', null, null, null) AS f
WHERE
  object_name != 'login_event'  -- Login events are numerous.
  and
  '2015-06-21' < CAST(f.event_data as XML).value
        ('(/event/@timestamp)[1]', 'datetime2')
ORDER BY
  [timestamp] DESC
;
```


#### A few returned rows from sys.fn_xe_telemetry_blob_target_read_file


Next is what a returned row might look like. The null values shown are often not null in other rows.


```
object_name                   timestamp                    error  state  is_success  database_name

database_xml_deadlock_report  2015-10-16 20:28:01.0090000  NULL   NULL   NULL        AdventureWorks
```


<a id="l-enterprise-library-6" name="l-enterprise-library-6"></a>

## Enterprise Library 6


Enterprise Library 6 (EntLib60) is a framework of .NET classes that helps you implement robust clients of cloud services, one of which is the Azure SQL Database service. You can locate topics dedicated to each area in which EntLib60 can assist by first visiting:

- [Enterprise Library 6 – April 2013](http://msdn.microsoft.com/library/dn169621%28v=pandp.60%29.aspx)


Retry logic for handling transient errors is one area in which EntLib60 can assist:

- [4 - Perseverance, Secret of All Triumphs: Using the Transient Fault Handling Application Block](http://msdn.microsoft.com/library/dn440719%28v=pandp.60%29.aspx)


A short C# code sample that uses EntLib60 in its retry logic is available at:

- [Code sample: Retry logic from Enterprise Library 6, in C# for connecting to SQL Database](sql-database-develop-entlib-csharp-retry-windows.md)


> [AZURE.NOTE] The source code for EntLib60 is available for public [download](http://go.microsoft.com/fwlink/p/?LinkID=290898). Microsoft has no plans to make further feature updates or maintenance updates to EntLib.


### EntLib60 classes for transient errors and retry


The following EntLib60 classes are particularly useful for retry logic. All these  are in, or are further under, the namespace **Microsoft.Practices.EnterpriseLibrary.TransientFaultHandling**:

*In the namespace **Microsoft.Practices.EnterpriseLibrary.TransientFaultHandling**:*

- **RetryPolicy** class
 - **ExecuteAction** method


- **ExponentialBackoff** class


- **SqlDatabaseTransientErrorDetectionStrategy** class


- **ReliableSqlConnection** class
 - **ExecuteCommand** method


In the namespace **Microsoft.Practices.EnterpriseLibrary.TransientFaultHandling.TestSupport**:

- **AlwaysTransientErrorDetectionStrategy** class

- **NeverTransientErrorDetectionStrategy** class


Here are links to information about EntLib60:

- Free [Book Download: Developer's Guide to Microsoft Enterprise Library, 2nd Edition](http://www.microsoft.com/download/details.aspx?id=41145)

- Best practices: [Retry general guidance](../best-practices-retry-general.md) has an excellent in-depth discussion of retry logic.

- NuGet download of [Enterprise Library - Transient Fault Handling application block 6.0](http://www.nuget.org/packages/EnterpriseLibrary.TransientFaultHandling/)


### EntLib60: The logging block


- The Logging block is a highly flexible and configurable solution that allows you to:
 - Create and store log messages in a wide variety of locations.
 - Categorize and filter messages.
 - Collect contextual information that is useful for debugging and tracing, as well as for auditing and general logging requirements.


- The Logging block abstracts the logging functionality from the log destination so that the application code is consistent, irrespective of the location and type of the target logging store.


For details see:
[5 - As Easy As Falling Off a Log: Using the Logging Application Block](https://msdn.microsoft.com/library/dn440731%28v=pandp.60%29.aspx)


### EntLib60 IsTransient method source code


Next, from the **SqlDatabaseTransientErrorDetectionStrategy** class, is the C# source code for the **IsTransient** method. The source code clarifies which errors were considered to be transient and worthy of retry, as of April 2013.

Numerous **//comment** lines have been removed from this copy to emphasize readability.


```
public bool IsTransient(Exception ex)
{
  if (ex != null)
  {
    SqlException sqlException;
    if ((sqlException = ex as SqlException) != null)
    {
      // Enumerate through all errors found in the exception.
      foreach (SqlError err in sqlException.Errors)
      {
        switch (err.Number)
        {
            // SQL Error Code: 40501
            // The service is currently busy. Retry the request after 10 seconds.
            // Code: (reason code to be decoded).
          case ThrottlingCondition.ThrottlingErrorNumber:
            // Decode the reason code from the error message to
            // determine the grounds for throttling.
            var condition = ThrottlingCondition.FromError(err);

            // Attach the decoded values as additional attributes to
            // the original SQL exception.
            sqlException.Data[condition.ThrottlingMode.GetType().Name] =
              condition.ThrottlingMode.ToString();
            sqlException.Data[condition.GetType().Name] = condition;

            return true;

          case 10928:
          case 10929:
          case 10053:
          case 10054:
          case 10060:
          case 40197:
          case 40540:
          case 40613:
          case 40143:
          case 233:
          case 64:
            // DBNETLIB Error Code: 20
            // The instance of SQL Server you attempted to connect to
            // does not support encryption.
          case (int)ProcessNetLibErrorCode.EncryptionNotSupported:
            return true;
        }
      }
    }
    else if (ex is TimeoutException)
    {
      return true;
    }
    else
    {
      EntityException entityException;
      if ((entityException = ex as EntityException) != null)
      {
        return this.IsTransient(entityException.InnerException);
      }
    }
  }

  return false;
}
```


## More information


- [SQL Server Connection Pooling (ADO.NET)](http://msdn.microsoft.com/library/8xx3tyca.aspx)


- [*Retrying* is an Apache 2.0 licensed general-purpose retrying library, written in **Python**, to simplify the task of adding retry behavior to just about anything.](https://pypi.python.org/pypi/retrying)
<|MERGE_RESOLUTION|>--- conflicted
+++ resolved
@@ -1,559 +1,555 @@
-<properties
-	pageTitle="Fix a SQL connection error, transient error | Microsoft Azure"
-	description="Learn how to troubleshoot, diagnose, and prevent a SQL connection error or transient error in Azure SQL Database. "
-	keywords="sql connection,connection string,connectivity issues,transient error,connection error"
-	services="sql-database"
-	documentationCenter=""
-	authors="dalechen"
-	manager="felixwu"
-	editor=""/>
-
-<tags
-	ms.service="sql-database"
-	ms.workload="sql-database"
-	ms.tgt_pltfrm="na"
-	ms.devlang="na"
-	ms.topic="get-started-article"
-<<<<<<< HEAD
-	ms.date="02/02/2016"
-=======
-	ms.date="02/17/2016"
->>>>>>> abb96edc
-	ms.author="daleche"/>
-
-
-# Troubleshoot, diagnose, and prevent SQL connection errors and transient errors for SQL Database
-
-This article describes how to prevent, troubleshoot, diagnose, and mitigate connection errors and transient errors that your client application encounters when it interacts with Azure SQL Database. Learn how to configure retry logic, build the connection string, and adjust other connection settings.
-
-<a id="i-transient-faults" name="i-transient-faults"></a>
-
-## Transient errors (transient faults)
-
-A transient error - also, transient fault - has an underlying cause that will soon resolve itself. An occasional cause of transient errors is when the Azure system quickly shifts hardware resources to better load-balance various workloads. During this reconfiguration time span, you may have connectivity issues to Azure SQL Database.
-
-If your client program is using ADO.NET, your program is told about the transient error by the throw of an **SqlException**. The **Number** property can be compared against the list of transient errors near the top of the topic:
-[SQL error codes for SQL Database client applications](sql-database-develop-error-messages.md).
-
-### Connection versus command
-
-You'll retry the SQL connection or establish it again, depending on the following:
-
-* **A transient error occurs during a connection try**: The connection should be retried after delaying for several seconds.
-
-* **A transient error occurs during an SQL query command**: The command should not be immediately retried. Instead, after a delay, the connection should be freshly established. Then the command can be retried.
-
-
-<a id="j-retry-logic-transient-faults" name="j-retry-logic-transient-faults"></a>
-
-## Retry logic for transient errors
-
-
-Client programs that occasionally encounter a transient error are more robust when they contain retry logic.
-
-
-When your program communicates with Azure SQL Database through a 3rd party middleware, inquire with the vendor whether the middleware contains retry logic for transient errors.
-
-
-### Principles for retry
-
-
-- An attempt to open a connection should be retried if the error is transient.
-
-
-- An SQL SELECT statement that fails with a transient error should not be retried directly.
- - Instead, establish a fresh connection, and then retry the SELECT.
-
-
-- When an SQL UPDATE statement fails with a transient error, a fresh connection should be established before the UPDATE is retried.
- - The retry logic must ensure that either the entire database transaction completed, or that the entire transaction is rolled back.
-
-
-#### Other considerations for retry
-
-
-- A batch program that is automatically started after work hours, and which will complete before morning, can afford to very patient with long time intervals between its retry attempts.
-
-
-- A user interface program should account for the human tendency to give up after too long a wait.
- - However, the solution must not be to retry every few seconds, because that policy can flood the system with requests.
-
-
-### Interval increase between retries
-
-
-
-We recommend that you delay for 5 seconds before your first retry. Retrying after a delay shorter than 5 seconds risks overwhelming the cloud service. For each subsequent retry the delay should grow exponentially, up to a maximum of 60 seconds.
-
-A discussion of the *blocking period* for clients that use ADO.NET is available in [SQL Server Connection Pooling (ADO.NET)](http://msdn.microsoft.com/library/8xx3tyca.aspx).
-
-You might also want to set a maximum number of retries before the program self-terminates.
-
-
-### Code samples with retry logic
-
-
-Code samples with retry logic, in a variety of programming languages, are available at:
-
-- [Quick start code samples](sql-database-develop-quick-start-client-code-samples.md)
-
-
-<a id="k-test-retry-logic" name="k-test-retry-logic"></a>
-
-## Test your retry logic
-
-
-To test your retry logic, you must simulate or cause an error than can be corrected while your program is still running.
-
-
-### Test by disconnecting from the network
-
-
-One way you can test your retry logic is to disconnect your client computer from the network while the program is running. The error will be:
-
-- **SqlException.Number** = 11001
-- Message: "No such host is known"
-
-
-As part of the first retry attempt, your program can correct the misspelling, and then attempt to connect.
-
-
-To make this practical, you unplug your computer from the network before you start your program. Then your program recognizes a run time parameter that causes the program to:
-
-1. Temporarily add 11001 to its list of errors to consider as transient.
-2. Attempt its first connection as usual.
-3. After the error is caught, remove 11001 from the list.
-4. Display a message telling the user to plug the computer into the network.
- - Pause further execution by using either the **Console.ReadLine** method or a dialog with an OK button. The user presses the Enter key after the computer plugged into the network.
-5. Attempt again to connect, expecting success.
-
-
-### Test by misspelling the database name when connecting
-
-
-Your program can purposely misspell the user name before the first connection attempt. The error will be:
-
-- **SqlException.Number** = 18456
-- Message: "Login failed for user 'WRONG_MyUserName'."
-
-
-As part of the first retry attempt, your program can correct the misspelling, and then attempt to connect.
-
-
-To make this practical, your program could recognize a run time parameter that causes the program to:
-
-1. Temporarily add 18456 to its list of errors to consider as transient.
-2. Purposely add 'WRONG_' to the user name.
-3. After the error is caught, remove 18456 from the list.
-4. Remove 'WRONG_' from the user name.
-5. Attempt again to connect, expecting success.
-
-
-<a id="a-connection-connection-string" name="a-connection-connection-string"></a>
-
-## Connection: Connection string
-
-
-The connection string necessary for connecting to Azure SQL Database is slightly different from the string for connecting to Microsoft SQL Server. You can copy the connection string for your database from the [Azure Portal](https://portal.azure.com/).
-
-
-[AZURE.INCLUDE [sql-database-include-connection-string-20-portalshots](../../includes/sql-database-include-connection-string-20-portalshots.md)]
-
-
-
-### .NET SqlConnection parameters for connection retry
-
-
-If your client program connects to to Azure SQL Database by using the .NET Framework class **System.Data.SqlClient.SqlConnection**, you should use .NET 4.6.1 or later so you can leverage its connection retry feature. Details of the feature are [here](http://go.microsoft.com/fwlink/?linkid=393996).
-
-
-<!--
-2015-11-30, FwLink 393996 points to dn632678.aspx, which links to a downloadable .docx related to SqlClient and SQL Server 2014.
--->
-
-
-When you build the [connection string](http://msdn.microsoft.com/library/System.Data.SqlClient.SqlConnection.connectionstring.aspx) for your **SqlConnection** object, you should coordinate the values among the following parameters:
-
-- ConnectRetryCount &nbsp;&nbsp;*(Default is 0. Range is 0 through 255.)*
-- ConnectRetryInterval &nbsp;&nbsp;*(Default is 1 second. Range is 1 through 60.)*
-- Connection Timeout &nbsp;&nbsp;*(Default is 15 seconds. Range is 0 through 2147483647)*
-
-
-Specifically, your chosen values should make the following equality true:
-
-- Connection Timeout = ConnectRetryCount * ConnectionRetryInterval
-
-For example, if the count = 3, and interval = 10 seconds, a timeout of only 29 seconds would not quite give the system enough time for its 3rd and final retry at connecting: 29 < 3 * 10.
-
-
-#### Connection versus command
-
-
-The **ConnectRetryCount** and **ConnectRetryInterval** parameters let your **SqlConnection** object retry the connect operation without telling or bothering your program, such as returning control to your program. The retries can occur in the following situations:
-
-- mySqlConnection.Open method call
-- mySqlConnection.Execute method call
-
-There is a subtlety. If a transient error occurs while your *query* is being executed, your **SqlConnection** object does not retry the connect operation, and it certainly does not retry your query. However, **SqlConnection** very quickly checks the connection before sending your query for execution. If the quick check detects a connection problem, **SqlConnection** retries the connect operation. If the retry succeeds, you query is sent for execution.
-
-
-#### Should ConnectRetryCount be combined with application retry logic?
-
-Suppose your application has robust custom retry logic. It might retry the connect operation 4 times. If you add **ConnectRetryInterval** and **ConnectRetryCount** =3 to your connection string, you will increase the retry count to 4 * 3 = 12 retries. You might not intend such a high number of retries.
-
-
-
-<a id="b-connection-ip-address" name="b-connection-ip-address"></a>
-
-## Connection: IP address
-
-
-You must configure the SQL Database server to accept communication from the IP address of the computer that hosts your client program. You do this by editing the firewall settings through the [Azure Portal](https://portal.azure.com/).
-
-
-If you forget to configure the IP address, your program will fail with a handy error message that states the necessary IP address.
-
-
-[AZURE.INCLUDE [sql-database-include-ip-address-22-v12portal](../../includes/sql-database-include-ip-address-22-v12portal.md)]
-
-
-For more information, see:
-[How to: Configure firewall settings on SQL Database](sql-database-configure-firewall-settings.md)
-
-
-<a id="c-connection-ports" name="c-connection-ports"></a>
-
-## Connection: Ports
-
-
-Typically you only need to ensure that port 1433 is open for outbound communication, on the computer that hosts you client program.
-
-
-For example, when your client program is hosted on a Windows computer, the Windows Firewall on the host enables you to open port 1433:
-
-
-1. Open the Control Panel
-2. &gt; All Control Panel Items
-3. &gt; Windows Firewall
-4. &gt; Advanced Settings
-5. &gt; Outbound Rules
-6. &gt; Actions
-7. &gt; New Rule
-
-
-If your client program is hosted on an Azure virtual machine (VM), you should read:<br/>[Ports beyond 1433 for ADO.NET 4.5 and SQL Database V12](sql-database-develop-direct-route-ports-adonet-v12.md).
-
-
-For background information about cofiguration of ports and IP address, see:
-[Azure SQL Database firewall](sql-database-firewall-configure.md)
-
-
-<a id="d-connection-ado-net-4-5" name="d-connection-ado-net-4-5"></a>
-
-## Connection: ADO.NET 4.6.1
-
-
-If your program uses ADO.NET classes like **System.Data.SqlClient.SqlConnection** to connect to Azure SQL Database, we recommend that you use .NET Framework version 4.6.1 or higher.
-
-
-ADO.NET 4.6.1:
-
-- For Azure SQL Database, there is improved reliability when you open a connection by using the **SqlConnection.Open** method. The **Open** method now incorporates best effort retry mechanisms in response to transient faults, for certain errors within the Connection Timeout period.
-- Supports connection pooling. This includes an efficient verification that the connection object it gives your program is functioning.
-
-
-
-When you use a connection object from a connection pool, we recommend that your program temporarily close the connection when not immediately using it. Re-opening a connection is not expensive the way creating a new connection is.
-
-
-If you are using ADO.NET 4.0 or earlier, we recommend that you upgrade to the latest ADO.NET.
-
-- As of November 2015, you can [download ADO.NET 4.6.1](http://blogs.msdn.com/b/dotnet/archive/2015/11/30/net-framework-4-6-1-is-now-available.aspx).
-
-
-<a id="e-diagnostics-test-utilities-connect" name="e-diagnostics-test-utilities-connect"></a>
-
-## Diagnostics: Test whether utilities can connect
-
-
-If your program is failing to connect to Azure SQL Database, one diagnostic option is to try to connect with a utility program. Ideally the utility would connect by using the same library that your program uses.
-
-
-On any Windows computer, you can try these utilities:
-
-- SQL Server Management Studio (ssms.exe), which connects by using ADO.NET.
-- sqlcmd.exe, which connects by using [ODBC](http://msdn.microsoft.com/library/jj730308.aspx).
-
-
-Once connected, test whether a short SQL SELECT query works.
-
-
-<a id="f-diagnostics-check-open-ports" name="f-diagnostics-check-open-ports"></a>
-
-## Diagnostics: Check the open ports
-
-
-Suppose you suspect that connection attempts are failing due to port issues. On your computer you can run a utility that reports on the port configurations.
-
-
-On Linux the following utilities might be helpful:
-
-- `netstat -nap`
-- `nmap -sS -O 127.0.0.1`
- - (Change the example value to be your IP address.)
-
-
-On Windows the [PortQry.exe](http://www.microsoft.com/download/details.aspx?id=17148) utility might be helpful. Here is an example execution that queried the port situation on an Azure SQL Database server, and which was run on a laptop computer:
-
-
-```
-[C:\Users\johndoe\]
->> portqry.exe -n johndoesvr9.database.windows.net -p tcp -e 1433
-
-Querying target system called:
- johndoesvr9.database.windows.net
-
-Attempting to resolve name to IP address...
-Name resolved to 23.100.117.95
-
-querying...
-TCP port 1433 (ms-sql-s service): LISTENING
-
-[C:\Users\johndoe\]
->>
-```
-
-
-<a id="g-diagnostics-log-your-errors" name="g-diagnostics-log-your-errors"></a>
-
-## Diagnostics: Log your errors
-
-
-An intermittent problem is sometimes best diagnosed by detection of a general pattern over days or weeks.
-
-
-Your client can assist in a diagnosis by logging all errors it encounters. You might be able to correlate the log entries with error data that Azure SQL Database logs itself internally.
-
-
-Enterprise Library 6 (EntLib60) offers .NET managed classes to assist with logging:
-
-- [5 - As Easy As Falling Off a Log: Using the Logging Application Block](http://msdn.microsoft.com/library/dn440731.aspx)
-
-
-<a id="h-diagnostics-examine-logs-errors" name="h-diagnostics-examine-logs-errors"></a>
-
-## Diagnostics: Examine system logs for errors
-
-
-Here are some Transact-SQL SELECT statements that query logs of error and other information.
-
-
-| Query of log | Description |
-| :-- | :-- |
-| `SELECT e.*`<br/>`FROM sys.event_log AS e`<br/>`WHERE e.database_name = 'myDbName'`<br/>`AND e.event_category = 'connectivity'`<br/>`AND 2 >= DateDiff`<br/>&nbsp;&nbsp;`(hour, e.end_time, GetUtcDate())`<br/>`ORDER BY e.event_category,`<br/>&nbsp;&nbsp;`e.event_type, e.end_time;` | The [sys.event_log](http://msdn.microsoft.com/library/dn270018.aspx) view offers information about individual events, including some that can cause transient errors or connectivity failures.<br/><br/>Ideally you can correlate the **start_time** or **end_time** values with information about when your client program experienced problems.<br/><br/>**TIP:** You must connect to the **master** database to run this. |
-| `SELECT c.*`<br/>`FROM sys.database_connection_stats AS c`<br/>`WHERE c.database_name = 'myDbName'`<br/>`AND 24 >= DateDiff`<br/>&nbsp;&nbsp;`(hour, c.end_time, GetUtcDate())`<br/>`ORDER BY c.end_time;` | The [sys.database_connection_stats](http://msdn.microsoft.com/library/dn269986.aspx) view offers aggregated counts of event types, for additional diagnostics.<br/><br/>**TIP:** You must connect to the **master** database to run this. |
-
-
-### Diagnostics: Search for problem events in the SQL Database log
-
-
-You can search for entries about problem events in the log of Azure SQL Database. Try the following Transact-SQL SELECT statement in the **master** database:
-
-
-```
-SELECT
-   object_name
-  ,CAST(f.event_data as XML).value
-      ('(/event/@timestamp)[1]', 'datetime2')                      AS [timestamp]
-  ,CAST(f.event_data as XML).value
-      ('(/event/data[@name="error"]/value)[1]', 'int')             AS [error]
-  ,CAST(f.event_data as XML).value
-      ('(/event/data[@name="state"]/value)[1]', 'int')             AS [state]
-  ,CAST(f.event_data as XML).value
-      ('(/event/data[@name="is_success"]/value)[1]', 'bit')        AS [is_success]
-  ,CAST(f.event_data as XML).value
-      ('(/event/data[@name="database_name"]/value)[1]', 'sysname') AS [database_name]
-FROM
-  sys.fn_xe_telemetry_blob_target_read_file('el', null, null, null) AS f
-WHERE
-  object_name != 'login_event'  -- Login events are numerous.
-  and
-  '2015-06-21' < CAST(f.event_data as XML).value
-        ('(/event/@timestamp)[1]', 'datetime2')
-ORDER BY
-  [timestamp] DESC
-;
-```
-
-
-#### A few returned rows from sys.fn_xe_telemetry_blob_target_read_file
-
-
-Next is what a returned row might look like. The null values shown are often not null in other rows.
-
-
-```
-object_name                   timestamp                    error  state  is_success  database_name
-
-database_xml_deadlock_report  2015-10-16 20:28:01.0090000  NULL   NULL   NULL        AdventureWorks
-```
-
-
-<a id="l-enterprise-library-6" name="l-enterprise-library-6"></a>
-
-## Enterprise Library 6
-
-
-Enterprise Library 6 (EntLib60) is a framework of .NET classes that helps you implement robust clients of cloud services, one of which is the Azure SQL Database service. You can locate topics dedicated to each area in which EntLib60 can assist by first visiting:
-
-- [Enterprise Library 6 – April 2013](http://msdn.microsoft.com/library/dn169621%28v=pandp.60%29.aspx)
-
-
-Retry logic for handling transient errors is one area in which EntLib60 can assist:
-
-- [4 - Perseverance, Secret of All Triumphs: Using the Transient Fault Handling Application Block](http://msdn.microsoft.com/library/dn440719%28v=pandp.60%29.aspx)
-
-
-A short C# code sample that uses EntLib60 in its retry logic is available at:
-
-- [Code sample: Retry logic from Enterprise Library 6, in C# for connecting to SQL Database](sql-database-develop-entlib-csharp-retry-windows.md)
-
-
-> [AZURE.NOTE] The source code for EntLib60 is available for public [download](http://go.microsoft.com/fwlink/p/?LinkID=290898). Microsoft has no plans to make further feature updates or maintenance updates to EntLib.
-
-
-### EntLib60 classes for transient errors and retry
-
-
-The following EntLib60 classes are particularly useful for retry logic. All these  are in, or are further under, the namespace **Microsoft.Practices.EnterpriseLibrary.TransientFaultHandling**:
-
-*In the namespace **Microsoft.Practices.EnterpriseLibrary.TransientFaultHandling**:*
-
-- **RetryPolicy** class
- - **ExecuteAction** method
-
-
-- **ExponentialBackoff** class
-
-
-- **SqlDatabaseTransientErrorDetectionStrategy** class
-
-
-- **ReliableSqlConnection** class
- - **ExecuteCommand** method
-
-
-In the namespace **Microsoft.Practices.EnterpriseLibrary.TransientFaultHandling.TestSupport**:
-
-- **AlwaysTransientErrorDetectionStrategy** class
-
-- **NeverTransientErrorDetectionStrategy** class
-
-
-Here are links to information about EntLib60:
-
-- Free [Book Download: Developer's Guide to Microsoft Enterprise Library, 2nd Edition](http://www.microsoft.com/download/details.aspx?id=41145)
-
-- Best practices: [Retry general guidance](../best-practices-retry-general.md) has an excellent in-depth discussion of retry logic.
-
-- NuGet download of [Enterprise Library - Transient Fault Handling application block 6.0](http://www.nuget.org/packages/EnterpriseLibrary.TransientFaultHandling/)
-
-
-### EntLib60: The logging block
-
-
-- The Logging block is a highly flexible and configurable solution that allows you to:
- - Create and store log messages in a wide variety of locations.
- - Categorize and filter messages.
- - Collect contextual information that is useful for debugging and tracing, as well as for auditing and general logging requirements.
-
-
-- The Logging block abstracts the logging functionality from the log destination so that the application code is consistent, irrespective of the location and type of the target logging store.
-
-
-For details see:
-[5 - As Easy As Falling Off a Log: Using the Logging Application Block](https://msdn.microsoft.com/library/dn440731%28v=pandp.60%29.aspx)
-
-
-### EntLib60 IsTransient method source code
-
-
-Next, from the **SqlDatabaseTransientErrorDetectionStrategy** class, is the C# source code for the **IsTransient** method. The source code clarifies which errors were considered to be transient and worthy of retry, as of April 2013.
-
-Numerous **//comment** lines have been removed from this copy to emphasize readability.
-
-
-```
-public bool IsTransient(Exception ex)
-{
-  if (ex != null)
-  {
-    SqlException sqlException;
-    if ((sqlException = ex as SqlException) != null)
-    {
-      // Enumerate through all errors found in the exception.
-      foreach (SqlError err in sqlException.Errors)
-      {
-        switch (err.Number)
-        {
-            // SQL Error Code: 40501
-            // The service is currently busy. Retry the request after 10 seconds.
-            // Code: (reason code to be decoded).
-          case ThrottlingCondition.ThrottlingErrorNumber:
-            // Decode the reason code from the error message to
-            // determine the grounds for throttling.
-            var condition = ThrottlingCondition.FromError(err);
-
-            // Attach the decoded values as additional attributes to
-            // the original SQL exception.
-            sqlException.Data[condition.ThrottlingMode.GetType().Name] =
-              condition.ThrottlingMode.ToString();
-            sqlException.Data[condition.GetType().Name] = condition;
-
-            return true;
-
-          case 10928:
-          case 10929:
-          case 10053:
-          case 10054:
-          case 10060:
-          case 40197:
-          case 40540:
-          case 40613:
-          case 40143:
-          case 233:
-          case 64:
-            // DBNETLIB Error Code: 20
-            // The instance of SQL Server you attempted to connect to
-            // does not support encryption.
-          case (int)ProcessNetLibErrorCode.EncryptionNotSupported:
-            return true;
-        }
-      }
-    }
-    else if (ex is TimeoutException)
-    {
-      return true;
-    }
-    else
-    {
-      EntityException entityException;
-      if ((entityException = ex as EntityException) != null)
-      {
-        return this.IsTransient(entityException.InnerException);
-      }
-    }
-  }
-
-  return false;
-}
-```
-
-
-## More information
-
-
-- [SQL Server Connection Pooling (ADO.NET)](http://msdn.microsoft.com/library/8xx3tyca.aspx)
-
-
-- [*Retrying* is an Apache 2.0 licensed general-purpose retrying library, written in **Python**, to simplify the task of adding retry behavior to just about anything.](https://pypi.python.org/pypi/retrying)
+<properties
+	pageTitle="Fix a SQL connection error, transient error | Microsoft Azure"
+	description="Learn how to troubleshoot, diagnose, and prevent a SQL connection error or transient error in Azure SQL Database. "
+	keywords="sql connection,connection string,connectivity issues,transient error,connection error"
+	services="sql-database"
+	documentationCenter=""
+	authors="dalechen"
+	manager="felixwu"
+	editor=""/>
+
+<tags
+	ms.service="sql-database"
+	ms.workload="sql-database"
+	ms.tgt_pltfrm="na"
+	ms.devlang="na"
+	ms.topic="get-started-article"
+	ms.date="02/17/2016"
+	ms.author="daleche"/>
+
+
+# Troubleshoot, diagnose, and prevent SQL connection errors and transient errors for SQL Database
+
+This article describes how to prevent, troubleshoot, diagnose, and mitigate connection errors and transient errors that your client application encounters when it interacts with Azure SQL Database. Learn how to configure retry logic, build the connection string, and adjust other connection settings.
+
+<a id="i-transient-faults" name="i-transient-faults"></a>
+
+## Transient errors (transient faults)
+
+A transient error - also, transient fault - has an underlying cause that will soon resolve itself. An occasional cause of transient errors is when the Azure system quickly shifts hardware resources to better load-balance various workloads. During this reconfiguration time span, you may have connectivity issues to Azure SQL Database.
+
+If your client program is using ADO.NET, your program is told about the transient error by the throw of an **SqlException**. The **Number** property can be compared against the list of transient errors near the top of the topic:
+[SQL error codes for SQL Database client applications](sql-database-develop-error-messages.md).
+
+### Connection versus command
+
+You'll retry the SQL connection or establish it again, depending on the following:
+
+* **A transient error occurs during a connection try**: The connection should be retried after delaying for several seconds.
+
+* **A transient error occurs during an SQL query command**: The command should not be immediately retried. Instead, after a delay, the connection should be freshly established. Then the command can be retried.
+
+
+<a id="j-retry-logic-transient-faults" name="j-retry-logic-transient-faults"></a>
+
+## Retry logic for transient errors
+
+
+Client programs that occasionally encounter a transient error are more robust when they contain retry logic.
+
+
+When your program communicates with Azure SQL Database through a 3rd party middleware, inquire with the vendor whether the middleware contains retry logic for transient errors.
+
+
+### Principles for retry
+
+
+- An attempt to open a connection should be retried if the error is transient.
+
+
+- An SQL SELECT statement that fails with a transient error should not be retried directly.
+ - Instead, establish a fresh connection, and then retry the SELECT.
+
+
+- When an SQL UPDATE statement fails with a transient error, a fresh connection should be established before the UPDATE is retried.
+ - The retry logic must ensure that either the entire database transaction completed, or that the entire transaction is rolled back.
+
+
+#### Other considerations for retry
+
+
+- A batch program that is automatically started after work hours, and which will complete before morning, can afford to very patient with long time intervals between its retry attempts.
+
+
+- A user interface program should account for the human tendency to give up after too long a wait.
+ - However, the solution must not be to retry every few seconds, because that policy can flood the system with requests.
+
+
+### Interval increase between retries
+
+
+
+We recommend that you delay for 5 seconds before your first retry. Retrying after a delay shorter than 5 seconds risks overwhelming the cloud service. For each subsequent retry the delay should grow exponentially, up to a maximum of 60 seconds.
+
+A discussion of the *blocking period* for clients that use ADO.NET is available in [SQL Server Connection Pooling (ADO.NET)](http://msdn.microsoft.com/library/8xx3tyca.aspx).
+
+You might also want to set a maximum number of retries before the program self-terminates.
+
+
+### Code samples with retry logic
+
+
+Code samples with retry logic, in a variety of programming languages, are available at:
+
+- [Quick start code samples](sql-database-develop-quick-start-client-code-samples.md)
+
+
+<a id="k-test-retry-logic" name="k-test-retry-logic"></a>
+
+## Test your retry logic
+
+
+To test your retry logic, you must simulate or cause an error than can be corrected while your program is still running.
+
+
+### Test by disconnecting from the network
+
+
+One way you can test your retry logic is to disconnect your client computer from the network while the program is running. The error will be:
+
+- **SqlException.Number** = 11001
+- Message: "No such host is known"
+
+
+As part of the first retry attempt, your program can correct the misspelling, and then attempt to connect.
+
+
+To make this practical, you unplug your computer from the network before you start your program. Then your program recognizes a run time parameter that causes the program to:
+
+1. Temporarily add 11001 to its list of errors to consider as transient.
+2. Attempt its first connection as usual.
+3. After the error is caught, remove 11001 from the list.
+4. Display a message telling the user to plug the computer into the network.
+ - Pause further execution by using either the **Console.ReadLine** method or a dialog with an OK button. The user presses the Enter key after the computer plugged into the network.
+5. Attempt again to connect, expecting success.
+
+
+### Test by misspelling the database name when connecting
+
+
+Your program can purposely misspell the user name before the first connection attempt. The error will be:
+
+- **SqlException.Number** = 18456
+- Message: "Login failed for user 'WRONG_MyUserName'."
+
+
+As part of the first retry attempt, your program can correct the misspelling, and then attempt to connect.
+
+
+To make this practical, your program could recognize a run time parameter that causes the program to:
+
+1. Temporarily add 18456 to its list of errors to consider as transient.
+2. Purposely add 'WRONG_' to the user name.
+3. After the error is caught, remove 18456 from the list.
+4. Remove 'WRONG_' from the user name.
+5. Attempt again to connect, expecting success.
+
+
+<a id="a-connection-connection-string" name="a-connection-connection-string"></a>
+
+## Connection: Connection string
+
+
+The connection string necessary for connecting to Azure SQL Database is slightly different from the string for connecting to Microsoft SQL Server. You can copy the connection string for your database from the [Azure Portal](https://portal.azure.com/).
+
+
+[AZURE.INCLUDE [sql-database-include-connection-string-20-portalshots](../../includes/sql-database-include-connection-string-20-portalshots.md)]
+
+
+
+### .NET SqlConnection parameters for connection retry
+
+
+If your client program connects to to Azure SQL Database by using the .NET Framework class **System.Data.SqlClient.SqlConnection**, you should use .NET 4.6.1 or later so you can leverage its connection retry feature. Details of the feature are [here](http://go.microsoft.com/fwlink/?linkid=393996).
+
+
+<!--
+2015-11-30, FwLink 393996 points to dn632678.aspx, which links to a downloadable .docx related to SqlClient and SQL Server 2014.
+-->
+
+
+When you build the [connection string](http://msdn.microsoft.com/library/System.Data.SqlClient.SqlConnection.connectionstring.aspx) for your **SqlConnection** object, you should coordinate the values among the following parameters:
+
+- ConnectRetryCount &nbsp;&nbsp;*(Default is 0. Range is 0 through 255.)*
+- ConnectRetryInterval &nbsp;&nbsp;*(Default is 1 second. Range is 1 through 60.)*
+- Connection Timeout &nbsp;&nbsp;*(Default is 15 seconds. Range is 0 through 2147483647)*
+
+
+Specifically, your chosen values should make the following equality true:
+
+- Connection Timeout = ConnectRetryCount * ConnectionRetryInterval
+
+For example, if the count = 3, and interval = 10 seconds, a timeout of only 29 seconds would not quite give the system enough time for its 3rd and final retry at connecting: 29 < 3 * 10.
+
+
+#### Connection versus command
+
+
+The **ConnectRetryCount** and **ConnectRetryInterval** parameters let your **SqlConnection** object retry the connect operation without telling or bothering your program, such as returning control to your program. The retries can occur in the following situations:
+
+- mySqlConnection.Open method call
+- mySqlConnection.Execute method call
+
+There is a subtlety. If a transient error occurs while your *query* is being executed, your **SqlConnection** object does not retry the connect operation, and it certainly does not retry your query. However, **SqlConnection** very quickly checks the connection before sending your query for execution. If the quick check detects a connection problem, **SqlConnection** retries the connect operation. If the retry succeeds, you query is sent for execution.
+
+
+#### Should ConnectRetryCount be combined with application retry logic?
+
+Suppose your application has robust custom retry logic. It might retry the connect operation 4 times. If you add **ConnectRetryInterval** and **ConnectRetryCount** =3 to your connection string, you will increase the retry count to 4 * 3 = 12 retries. You might not intend such a high number of retries.
+
+
+
+<a id="b-connection-ip-address" name="b-connection-ip-address"></a>
+
+## Connection: IP address
+
+
+You must configure the SQL Database server to accept communication from the IP address of the computer that hosts your client program. You do this by editing the firewall settings through the [Azure Portal](https://portal.azure.com/).
+
+
+If you forget to configure the IP address, your program will fail with a handy error message that states the necessary IP address.
+
+
+[AZURE.INCLUDE [sql-database-include-ip-address-22-v12portal](../../includes/sql-database-include-ip-address-22-v12portal.md)]
+
+
+For more information, see:
+[How to: Configure firewall settings on SQL Database](sql-database-configure-firewall-settings.md)
+
+
+<a id="c-connection-ports" name="c-connection-ports"></a>
+
+## Connection: Ports
+
+
+Typically you only need to ensure that port 1433 is open for outbound communication, on the computer that hosts you client program.
+
+
+For example, when your client program is hosted on a Windows computer, the Windows Firewall on the host enables you to open port 1433:
+
+
+1. Open the Control Panel
+2. &gt; All Control Panel Items
+3. &gt; Windows Firewall
+4. &gt; Advanced Settings
+5. &gt; Outbound Rules
+6. &gt; Actions
+7. &gt; New Rule
+
+
+If your client program is hosted on an Azure virtual machine (VM), you should read:<br/>[Ports beyond 1433 for ADO.NET 4.5 and SQL Database V12](sql-database-develop-direct-route-ports-adonet-v12.md).
+
+
+For background information about cofiguration of ports and IP address, see:
+[Azure SQL Database firewall](sql-database-firewall-configure.md)
+
+
+<a id="d-connection-ado-net-4-5" name="d-connection-ado-net-4-5"></a>
+
+## Connection: ADO.NET 4.6.1
+
+
+If your program uses ADO.NET classes like **System.Data.SqlClient.SqlConnection** to connect to Azure SQL Database, we recommend that you use .NET Framework version 4.6.1 or higher.
+
+
+ADO.NET 4.6.1:
+
+- For Azure SQL Database, there is improved reliability when you open a connection by using the **SqlConnection.Open** method. The **Open** method now incorporates best effort retry mechanisms in response to transient faults, for certain errors within the Connection Timeout period.
+- Supports connection pooling. This includes an efficient verification that the connection object it gives your program is functioning.
+
+
+
+When you use a connection object from a connection pool, we recommend that your program temporarily close the connection when not immediately using it. Re-opening a connection is not expensive the way creating a new connection is.
+
+
+If you are using ADO.NET 4.0 or earlier, we recommend that you upgrade to the latest ADO.NET.
+
+- As of November 2015, you can [download ADO.NET 4.6.1](http://blogs.msdn.com/b/dotnet/archive/2015/11/30/net-framework-4-6-1-is-now-available.aspx).
+
+
+<a id="e-diagnostics-test-utilities-connect" name="e-diagnostics-test-utilities-connect"></a>
+
+## Diagnostics: Test whether utilities can connect
+
+
+If your program is failing to connect to Azure SQL Database, one diagnostic option is to try to connect with a utility program. Ideally the utility would connect by using the same library that your program uses.
+
+
+On any Windows computer, you can try these utilities:
+
+- SQL Server Management Studio (ssms.exe), which connects by using ADO.NET.
+- sqlcmd.exe, which connects by using [ODBC](http://msdn.microsoft.com/library/jj730308.aspx).
+
+
+Once connected, test whether a short SQL SELECT query works.
+
+
+<a id="f-diagnostics-check-open-ports" name="f-diagnostics-check-open-ports"></a>
+
+## Diagnostics: Check the open ports
+
+
+Suppose you suspect that connection attempts are failing due to port issues. On your computer you can run a utility that reports on the port configurations.
+
+
+On Linux the following utilities might be helpful:
+
+- `netstat -nap`
+- `nmap -sS -O 127.0.0.1`
+ - (Change the example value to be your IP address.)
+
+
+On Windows the [PortQry.exe](http://www.microsoft.com/download/details.aspx?id=17148) utility might be helpful. Here is an example execution that queried the port situation on an Azure SQL Database server, and which was run on a laptop computer:
+
+
+```
+[C:\Users\johndoe\]
+>> portqry.exe -n johndoesvr9.database.windows.net -p tcp -e 1433
+
+Querying target system called:
+ johndoesvr9.database.windows.net
+
+Attempting to resolve name to IP address...
+Name resolved to 23.100.117.95
+
+querying...
+TCP port 1433 (ms-sql-s service): LISTENING
+
+[C:\Users\johndoe\]
+>>
+```
+
+
+<a id="g-diagnostics-log-your-errors" name="g-diagnostics-log-your-errors"></a>
+
+## Diagnostics: Log your errors
+
+
+An intermittent problem is sometimes best diagnosed by detection of a general pattern over days or weeks.
+
+
+Your client can assist in a diagnosis by logging all errors it encounters. You might be able to correlate the log entries with error data that Azure SQL Database logs itself internally.
+
+
+Enterprise Library 6 (EntLib60) offers .NET managed classes to assist with logging:
+
+- [5 - As Easy As Falling Off a Log: Using the Logging Application Block](http://msdn.microsoft.com/library/dn440731.aspx)
+
+
+<a id="h-diagnostics-examine-logs-errors" name="h-diagnostics-examine-logs-errors"></a>
+
+## Diagnostics: Examine system logs for errors
+
+
+Here are some Transact-SQL SELECT statements that query logs of error and other information.
+
+
+| Query of log | Description |
+| :-- | :-- |
+| `SELECT e.*`<br/>`FROM sys.event_log AS e`<br/>`WHERE e.database_name = 'myDbName'`<br/>`AND e.event_category = 'connectivity'`<br/>`AND 2 >= DateDiff`<br/>&nbsp;&nbsp;`(hour, e.end_time, GetUtcDate())`<br/>`ORDER BY e.event_category,`<br/>&nbsp;&nbsp;`e.event_type, e.end_time;` | The [sys.event_log](http://msdn.microsoft.com/library/dn270018.aspx) view offers information about individual events, including some that can cause transient errors or connectivity failures.<br/><br/>Ideally you can correlate the **start_time** or **end_time** values with information about when your client program experienced problems.<br/><br/>**TIP:** You must connect to the **master** database to run this. |
+| `SELECT c.*`<br/>`FROM sys.database_connection_stats AS c`<br/>`WHERE c.database_name = 'myDbName'`<br/>`AND 24 >= DateDiff`<br/>&nbsp;&nbsp;`(hour, c.end_time, GetUtcDate())`<br/>`ORDER BY c.end_time;` | The [sys.database_connection_stats](http://msdn.microsoft.com/library/dn269986.aspx) view offers aggregated counts of event types, for additional diagnostics.<br/><br/>**TIP:** You must connect to the **master** database to run this. |
+
+
+### Diagnostics: Search for problem events in the SQL Database log
+
+
+You can search for entries about problem events in the log of Azure SQL Database. Try the following Transact-SQL SELECT statement in the **master** database:
+
+
+```
+SELECT
+   object_name
+  ,CAST(f.event_data as XML).value
+      ('(/event/@timestamp)[1]', 'datetime2')                      AS [timestamp]
+  ,CAST(f.event_data as XML).value
+      ('(/event/data[@name="error"]/value)[1]', 'int')             AS [error]
+  ,CAST(f.event_data as XML).value
+      ('(/event/data[@name="state"]/value)[1]', 'int')             AS [state]
+  ,CAST(f.event_data as XML).value
+      ('(/event/data[@name="is_success"]/value)[1]', 'bit')        AS [is_success]
+  ,CAST(f.event_data as XML).value
+      ('(/event/data[@name="database_name"]/value)[1]', 'sysname') AS [database_name]
+FROM
+  sys.fn_xe_telemetry_blob_target_read_file('el', null, null, null) AS f
+WHERE
+  object_name != 'login_event'  -- Login events are numerous.
+  and
+  '2015-06-21' < CAST(f.event_data as XML).value
+        ('(/event/@timestamp)[1]', 'datetime2')
+ORDER BY
+  [timestamp] DESC
+;
+```
+
+
+#### A few returned rows from sys.fn_xe_telemetry_blob_target_read_file
+
+
+Next is what a returned row might look like. The null values shown are often not null in other rows.
+
+
+```
+object_name                   timestamp                    error  state  is_success  database_name
+
+database_xml_deadlock_report  2015-10-16 20:28:01.0090000  NULL   NULL   NULL        AdventureWorks
+```
+
+
+<a id="l-enterprise-library-6" name="l-enterprise-library-6"></a>
+
+## Enterprise Library 6
+
+
+Enterprise Library 6 (EntLib60) is a framework of .NET classes that helps you implement robust clients of cloud services, one of which is the Azure SQL Database service. You can locate topics dedicated to each area in which EntLib60 can assist by first visiting:
+
+- [Enterprise Library 6 – April 2013](http://msdn.microsoft.com/library/dn169621%28v=pandp.60%29.aspx)
+
+
+Retry logic for handling transient errors is one area in which EntLib60 can assist:
+
+- [4 - Perseverance, Secret of All Triumphs: Using the Transient Fault Handling Application Block](http://msdn.microsoft.com/library/dn440719%28v=pandp.60%29.aspx)
+
+
+A short C# code sample that uses EntLib60 in its retry logic is available at:
+
+- [Code sample: Retry logic from Enterprise Library 6, in C# for connecting to SQL Database](sql-database-develop-entlib-csharp-retry-windows.md)
+
+
+> [AZURE.NOTE] The source code for EntLib60 is available for public [download](http://go.microsoft.com/fwlink/p/?LinkID=290898). Microsoft has no plans to make further feature updates or maintenance updates to EntLib.
+
+
+### EntLib60 classes for transient errors and retry
+
+
+The following EntLib60 classes are particularly useful for retry logic. All these  are in, or are further under, the namespace **Microsoft.Practices.EnterpriseLibrary.TransientFaultHandling**:
+
+*In the namespace **Microsoft.Practices.EnterpriseLibrary.TransientFaultHandling**:*
+
+- **RetryPolicy** class
+ - **ExecuteAction** method
+
+
+- **ExponentialBackoff** class
+
+
+- **SqlDatabaseTransientErrorDetectionStrategy** class
+
+
+- **ReliableSqlConnection** class
+ - **ExecuteCommand** method
+
+
+In the namespace **Microsoft.Practices.EnterpriseLibrary.TransientFaultHandling.TestSupport**:
+
+- **AlwaysTransientErrorDetectionStrategy** class
+
+- **NeverTransientErrorDetectionStrategy** class
+
+
+Here are links to information about EntLib60:
+
+- Free [Book Download: Developer's Guide to Microsoft Enterprise Library, 2nd Edition](http://www.microsoft.com/download/details.aspx?id=41145)
+
+- Best practices: [Retry general guidance](../best-practices-retry-general.md) has an excellent in-depth discussion of retry logic.
+
+- NuGet download of [Enterprise Library - Transient Fault Handling application block 6.0](http://www.nuget.org/packages/EnterpriseLibrary.TransientFaultHandling/)
+
+
+### EntLib60: The logging block
+
+
+- The Logging block is a highly flexible and configurable solution that allows you to:
+ - Create and store log messages in a wide variety of locations.
+ - Categorize and filter messages.
+ - Collect contextual information that is useful for debugging and tracing, as well as for auditing and general logging requirements.
+
+
+- The Logging block abstracts the logging functionality from the log destination so that the application code is consistent, irrespective of the location and type of the target logging store.
+
+
+For details see:
+[5 - As Easy As Falling Off a Log: Using the Logging Application Block](https://msdn.microsoft.com/library/dn440731%28v=pandp.60%29.aspx)
+
+
+### EntLib60 IsTransient method source code
+
+
+Next, from the **SqlDatabaseTransientErrorDetectionStrategy** class, is the C# source code for the **IsTransient** method. The source code clarifies which errors were considered to be transient and worthy of retry, as of April 2013.
+
+Numerous **//comment** lines have been removed from this copy to emphasize readability.
+
+
+```
+public bool IsTransient(Exception ex)
+{
+  if (ex != null)
+  {
+    SqlException sqlException;
+    if ((sqlException = ex as SqlException) != null)
+    {
+      // Enumerate through all errors found in the exception.
+      foreach (SqlError err in sqlException.Errors)
+      {
+        switch (err.Number)
+        {
+            // SQL Error Code: 40501
+            // The service is currently busy. Retry the request after 10 seconds.
+            // Code: (reason code to be decoded).
+          case ThrottlingCondition.ThrottlingErrorNumber:
+            // Decode the reason code from the error message to
+            // determine the grounds for throttling.
+            var condition = ThrottlingCondition.FromError(err);
+
+            // Attach the decoded values as additional attributes to
+            // the original SQL exception.
+            sqlException.Data[condition.ThrottlingMode.GetType().Name] =
+              condition.ThrottlingMode.ToString();
+            sqlException.Data[condition.GetType().Name] = condition;
+
+            return true;
+
+          case 10928:
+          case 10929:
+          case 10053:
+          case 10054:
+          case 10060:
+          case 40197:
+          case 40540:
+          case 40613:
+          case 40143:
+          case 233:
+          case 64:
+            // DBNETLIB Error Code: 20
+            // The instance of SQL Server you attempted to connect to
+            // does not support encryption.
+          case (int)ProcessNetLibErrorCode.EncryptionNotSupported:
+            return true;
+        }
+      }
+    }
+    else if (ex is TimeoutException)
+    {
+      return true;
+    }
+    else
+    {
+      EntityException entityException;
+      if ((entityException = ex as EntityException) != null)
+      {
+        return this.IsTransient(entityException.InnerException);
+      }
+    }
+  }
+
+  return false;
+}
+```
+
+
+## More information
+
+
+- [SQL Server Connection Pooling (ADO.NET)](http://msdn.microsoft.com/library/8xx3tyca.aspx)
+
+
+- [*Retrying* is an Apache 2.0 licensed general-purpose retrying library, written in **Python**, to simplify the task of adding retry behavior to just about anything.](https://pypi.python.org/pypi/retrying)