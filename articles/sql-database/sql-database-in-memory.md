--- conflicted
+++ resolved
@@ -18,11 +18,7 @@
 ms.author: jodebrui
 ---
 
-<<<<<<< HEAD
 # Optimize performance by using In-Memory technologies in SQL Database
-=======
-# Optimize performance using In-Memory technologies in SQL Database
->>>>>>> 571cfebc
 
 By using In-Memory technologies in Azure SQL Database, you can achieve performance improvements with various workloads: transactional (online transactional processing (OLTP)), analytics (online analytical processing (OLAP)), as well as mixed (hybrid transaction/analytical processing (HTAP)). Because of the more efficient query and transaction processing, In-Memory technologies also help you to reduce cost. You typically don't need to upgrade the pricing tier of the database to achieve performance gains. In some cases, you might even be able reduce the pricing tier, while still seeing performance improvements with In-Memory technologies.
 
