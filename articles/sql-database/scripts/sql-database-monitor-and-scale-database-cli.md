--- conflicted
+++ resolved
@@ -15,11 +15,7 @@
 ms.topic: article
 ms.tgt_pltfrm: sql-database
 ms.workload: database
-<<<<<<< HEAD
-ms.date: 04/04/2017
-=======
 ms.date: 04/24/2017
->>>>>>> a42dbad0
 ms.author: janeng
 ---
 
