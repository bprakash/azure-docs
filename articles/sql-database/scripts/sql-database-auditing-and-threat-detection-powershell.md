﻿---
title: Azure PowerShell Script-Configure database auditing & threat detection | Microsoft Docs
description: Azure PowerShell Script Sample - Configure SQL Database auditing & threat detection using PowerShell
services: sql-database
documentationcenter: sql-database
author: janeng
manager: jstrauss
editor: carlrab
tags: azure-service-management

ms.assetid:
ms.service: sql-database
ms.custom: sample
ms.devlang: PowerShell
ms.topic: article
ms.tgt_pltfrm: sql-database
ms.workload: database
ms.date: 05/19/2017
ms.author: janeng
---

# Configure SQL Database auditing and threat detection using PowerShell

<<<<<<< HEAD
This sample PowerShell script configures SQL Database auditing and threat detection. To run this sample, make sure you have installed the latest [Azure PowerShell](/powershell/azureps-cmdlets-docs).
=======
This sample PowerShell script configures SQL Database auditing and threat detection. To run this sample, make sure you have installed the latest [Azure PowerShell](/powershell/azure/overview).
>>>>>>> a42dbad0

[!INCLUDE [sample-powershell-install](../../../includes/sample-powershell-install-no-ssh.md)]

## Sample script

[!code-powershell[main](../../../powershell_scripts/sql-database/database-auditing-and-threat-detection/database-auditing-and-threat-detection.ps1 "Configure auditing and threat detection")]

## Clean up deployment

After the script sample has been run, the following command can be used to remove the resource group and all resources associated with it.

```powershell
Remove-AzureRmResourceGroup -ResourceGroupName "myResourceGroup"
```

## Script explanation

This script uses the following commands. Each command in the table links to command specific documentation.

| Command | Notes |
|---|---|
| [New-AzureRmResourceGroup](/powershell/module/azurerm.resources/new-azurermresourcegroup) | Creates a resource group in which all resources are stored. |
| [New-AzureRmSqlServer](/powershell/module/azurerm.sql/new-azurermsqlserver) | Creates a logical server that hosts a database or elastic pool. |
| [New-AzureRmSqlDatabase](/powershell/module/azurerm.sql/new-azurermsqldatabase) | Creates a database in a logical server as a single or a pooled database. |
| [New-AzureRmStorageAccount](/powershell/module/azurerm.storage/new-azurermstorageaccount) | Creates a Storage account. |
| [Set-AzureRmSqlDatabaseAuditingPolicy](/powershell/module/azurerm.sql/set-azurermsqldatabaseauditingpolicy) | Sets the auditing policy for a database. |
| [Set-AzureRmSqlDatabaseThreatDetectionPolicy](/powershell/module/azurerm.sql/set-azurermsqldatabasethreatdetectionpolicy) | Sets a threat detection policy on a database. |
| [Remove-AzureRmResourceGroup](/powershell/module/azurerm.resources/remove-azurermresourcegroup) | Deletes a resource group including all nested resources. |
|||

## Next steps

For more information on the Azure PowerShell, see [Azure PowerShell documentation](/powershell/azure/overview).

Additional SQL Database PowerShell script samples can be found in the [Azure SQL Database PowerShell scripts](../sql-database-powershell-samples.md).<|MERGE_RESOLUTION|>--- conflicted
+++ resolved
@@ -21,11 +21,7 @@
 
 # Configure SQL Database auditing and threat detection using PowerShell
 
-<<<<<<< HEAD
-This sample PowerShell script configures SQL Database auditing and threat detection. To run this sample, make sure you have installed the latest [Azure PowerShell](/powershell/azureps-cmdlets-docs).
-=======
 This sample PowerShell script configures SQL Database auditing and threat detection. To run this sample, make sure you have installed the latest [Azure PowerShell](/powershell/azure/overview).
->>>>>>> a42dbad0
 
 [!INCLUDE [sample-powershell-install](../../../includes/sample-powershell-install-no-ssh.md)]
 
