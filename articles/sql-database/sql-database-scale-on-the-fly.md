---
<<<<<<< HEAD
title: Azure SQL Database Scales on the Fly
description: Learn how SQL Database scales on the fly
keywords: ''
services: sql-database
documentationcenter: ''
author: CarlRabeler
manager: jhubbard
editor: ''

ms.assetid: 64e83b47-f16b-4aee-98b8-2d164f074c5e
ms.service: sql-database
ms.custom: benefits
ms.devlang: NA
ms.topic: article
ms.tgt_pltfrm: NA
ms.workload: data-management
ms.date: 10/13/2016
ms.author: carlrab

---
# Azure SQL Database Scales on the fly
## When your app grows from a small number of customers to just about everyone, Azure SQL Database can scale on the fly with minimal app downtime
One of the advantages of running SQL Database on Microsoft Azure is being able to scale performance up or down, and on the fly to quickly adapt to changing workload demands. SQL Database offers a broad spectrum of performance levels to meet the specific needs of your application. And each level guarantees performance, so your app users have a predictable performance experience.

![scale-on-the-fly](./media/sql-database-scale-on-the-fly/sql-database-scale-on-the-fly.png)

## When your app is an overnight success
SQL Database makes it easy to scale at a moment's notice. So if your app becomes an overnight success, it's just one click to accommodate the new performance needs. Plus, with minimal downtime, you won't have to worry about your app taking a hit when the time comes to scale up or down.

>
> [!VIDEO https://channel9.msdn.com/Blogs/Windows-Azure/Azure-SQL-Database-dynamically-scale-up-or-scale-down/player]
>

[Read the documentation](http://go.microsoft.com/fwlink/?LinkID=787569)

## Within your budget
The last thing you should think about when you're trying to create an app is how much your database is going to cost you. That's why SQL Database has a pay-what-you-need plan. With Basic, Standard, and Premium performance options, you can decide which performance option will fit your budget. And, if your app takes off, you can scale up at anytime.

[Read the documentation](http://go.microsoft.com/fwlink/?LinkID=787570)

## Get the fastest performance
SQL Database includes cutting edge in-memory technology to execute extremely fast transactions and perform real-time analytical queries at the same time. Built-in advisors help developers migrate to in-memory tables, indexes, or store procedures. As a result, end users can experience up to 30x faster transaction processing and 100x faster query processing.  

[Read the documentation](http://go.microsoft.com/fwlink/?LinkID=787580)

Go to the homepage to see what else SQL Database has to offer.
[Check it out](https://azure.microsoft.com/services/sql-database/) 

## Next steps
Get a [free Azure subscription](https://azure.microsoft.com/get-started/) and [create your first Azure SQL Database](sql-database-get-started.md).

## Additional resources
Explore all the [capabilities of SQL Database](https://azure.microsoft.com/services/sql-database/).

Review the [technical overview of SQL Database](sql-database-technical-overview.md).
=======
redirect_url: /azure/sql-database/sql-database-service-tiers
--- 
>>>>>>> e8cfaf0d
<|MERGE_RESOLUTION|>--- conflicted
+++ resolved
@@ -1,61 +1,3 @@
 ---
-<<<<<<< HEAD
-title: Azure SQL Database Scales on the Fly
-description: Learn how SQL Database scales on the fly
-keywords: ''
-services: sql-database
-documentationcenter: ''
-author: CarlRabeler
-manager: jhubbard
-editor: ''
-
-ms.assetid: 64e83b47-f16b-4aee-98b8-2d164f074c5e
-ms.service: sql-database
-ms.custom: benefits
-ms.devlang: NA
-ms.topic: article
-ms.tgt_pltfrm: NA
-ms.workload: data-management
-ms.date: 10/13/2016
-ms.author: carlrab
-
----
-# Azure SQL Database Scales on the fly
-## When your app grows from a small number of customers to just about everyone, Azure SQL Database can scale on the fly with minimal app downtime
-One of the advantages of running SQL Database on Microsoft Azure is being able to scale performance up or down, and on the fly to quickly adapt to changing workload demands. SQL Database offers a broad spectrum of performance levels to meet the specific needs of your application. And each level guarantees performance, so your app users have a predictable performance experience.
-
-![scale-on-the-fly](./media/sql-database-scale-on-the-fly/sql-database-scale-on-the-fly.png)
-
-## When your app is an overnight success
-SQL Database makes it easy to scale at a moment's notice. So if your app becomes an overnight success, it's just one click to accommodate the new performance needs. Plus, with minimal downtime, you won't have to worry about your app taking a hit when the time comes to scale up or down.
-
->
-> [!VIDEO https://channel9.msdn.com/Blogs/Windows-Azure/Azure-SQL-Database-dynamically-scale-up-or-scale-down/player]
->
-
-[Read the documentation](http://go.microsoft.com/fwlink/?LinkID=787569)
-
-## Within your budget
-The last thing you should think about when you're trying to create an app is how much your database is going to cost you. That's why SQL Database has a pay-what-you-need plan. With Basic, Standard, and Premium performance options, you can decide which performance option will fit your budget. And, if your app takes off, you can scale up at anytime.
-
-[Read the documentation](http://go.microsoft.com/fwlink/?LinkID=787570)
-
-## Get the fastest performance
-SQL Database includes cutting edge in-memory technology to execute extremely fast transactions and perform real-time analytical queries at the same time. Built-in advisors help developers migrate to in-memory tables, indexes, or store procedures. As a result, end users can experience up to 30x faster transaction processing and 100x faster query processing.  
-
-[Read the documentation](http://go.microsoft.com/fwlink/?LinkID=787580)
-
-Go to the homepage to see what else SQL Database has to offer.
-[Check it out](https://azure.microsoft.com/services/sql-database/) 
-
-## Next steps
-Get a [free Azure subscription](https://azure.microsoft.com/get-started/) and [create your first Azure SQL Database](sql-database-get-started.md).
-
-## Additional resources
-Explore all the [capabilities of SQL Database](https://azure.microsoft.com/services/sql-database/).
-
-Review the [technical overview of SQL Database](sql-database-technical-overview.md).
-=======
 redirect_url: /azure/sql-database/sql-database-service-tiers
---- 
->>>>>>> e8cfaf0d
+--- 