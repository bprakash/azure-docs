--- conflicted
+++ resolved
@@ -42,12 +42,7 @@
 
 Upgrading to SQL Database V12 cannot be undone. After an upgrade the server cannot be reverted to V11.
 
-<<<<<<< HEAD
-After upgrading to V12, [service tier recommendations](sql-database-service-tier-advisor.md) and [elastic pool recommendations](sql-database-elastic-pool-manage-portal.md) will not immediately be available until the service has time to evaluate your workloads on the new server. V11 server recommendation history does not apply to V12 servers so it is not retained.  
-=======
-After upgrading to V12, [service tier recommendations](sql-database-service-tier-advisor.md) and [elastic pool performance considerations](sql-database-elastic-pool-guidance.md) will not immediately be available until the service has time to evaluate your workloads on the new server. V11 server recommendation history does not apply to V12 servers so it is not retained.  
->>>>>>> 22042619
-
+After upgrading to V12, [service tier recommendations](sql-database-service-tier-advisor.md) and [elastic pool performance considerations](sql-database-elastic-pool-guidance.md) will not immediately be available until the service has time to evaluate your workloads on the new server. V11 server recommendation history does not apply to V12 servers so it is not retained.
 
 ## Prepare to upgrade
 
@@ -108,11 +103,7 @@
 
 -or-
 
-<<<<<<< HEAD
-If you see a message saying **Click here to view the recommended elastic database pools for this server**, click it to easily create a pool that is optimized for your server's databases. For details, see [Recommended elastic database pools](sql-database-elastic-pool-create-portal.md).
-=======
 If you see a message saying **Click here to view the recommended elastic database pools for this server**, click it to easily create a pool that is optimized for your server's databases. For details, see [Price and performance considerations for an elastic database pool](sql-database-elastic-pool-guidance.md).
->>>>>>> 22042619
 
 ![Add pool to a server][7]
 
@@ -122,13 +113,9 @@
 
 >[AZURE.IMPORTANT] Upgrade to the latest version of SQL Server Management Studio (SSMS) to take advantage of the new v12 capabilities. [Download SQL Server Management Studio] (https://msdn.microsoft.com/library/mt238290.aspx).
 
-<<<<<<< HEAD
-After upgrading, it is recommended to monitor the database actively to ensure applications are running at the desired performance and optimize usage as needed.
+After upgrading, actively monitor the database to ensure applications are running at the desired performance, and then optimize settings as required.
 
-In addition to monitoring individual databases you can monitor elastic database pools [using the portal](sql-database-elastic-pool-manage-portal.md) or with [PowerShell](sql-database-elastic-pool-manage-powershell.md)
-=======
-In addition to monitoring individual databases you can monitor elastic database pools [Monitor, manage, and size an elastic database pool with the Azure portal](sql-database-elastic-pool-manage-portal.md) or with [PowerShell](sql-database-elastic-pool-powershell.md#monitoring-elastic-databases-and-elastic-database-pools) 
->>>>>>> 22042619
+In addition to monitoring individual databases, you can monitor elastic database pools [Monitor, manage, and size an elastic database pool with the Azure portal](sql-database-elastic-pool-manage-portal.md) or with [PowerShell](sql-database-elastic-pool-powershell.md#monitoring-elastic-databases-and-elastic-database-pools).
 
 
 **Resource consumption data:** For Basic, Standard, and Premium databases resource consumption data is available through the [sys.dm_ db_ resource_stats](http://msdn.microsoft.com/library/azure/dn800981.aspx) DMV in the user database. This DMV provides near real time resource consumption information at 15 second granularity for the previous hour of operation. The DTU percentage consumption for an interval is computed as the maximum percentage consumption of the CPU, IO and log dimensions. Here is a query to compute the average DTU percentage consumption over the last hour:
@@ -161,12 +148,7 @@
 
 ## Next Steps
 
-<<<<<<< HEAD
 - [Check for pool recommendations and create a pool](sql-database-elastic-pool-create-portal.md).
-=======
-- [Check for elastic database pool recommendations](sql-database-elastic-pool-guidance.md).
-- [Create an elastic database pool](sql-database-elastic-pool-create-portal.md) and add some or all of your databases into a pool.
->>>>>>> 22042619
 - [Change the service tier and performance level of your database](sql-database-scale-up.md).
 
 
