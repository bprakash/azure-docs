--- conflicted
+++ resolved
@@ -14,14 +14,10 @@
 ms.topic: article
 ms.tgt_pltfrm: na
 ms.workload: data-management
-<<<<<<< HEAD
 ms.date: 09/22/2017
-=======
-ms.date: 09/19/2017
->>>>>>> 2db93fc3
 ms.author: carlrab
+---
 
----
 # Azure SQL Database features
 
 Azure SQL Database shares a common code base with SQL Server and, at the database level, supports most of the same features. The major feature differences between Azure SQL Database and SQL Server are at the instance level. 
