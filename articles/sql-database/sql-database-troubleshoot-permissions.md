<properties
	pageTitle="How to perform common administrative tasks in Azure SQL Database"
	description="Describes how to perform common administrative tasks"
	services="sql-database"
	documentationCenter=""
	authors="v-shysun"
	manager="felixwu"
	editor=""/>

<tags
	ms.service="sql-database"
	ms.workload="data-management"
	ms.tgt_pltfrm="na"
	ms.devlang="na"
	ms.topic="article"
	ms.date="06/03/2016"
	ms.author="v-shysun"/>

# How to perform common administrative tasks in Azure SQL Database
Use this topic for quick steps to grant and remove access to an Azure SQL database. For more comprehensive information, see:

- [Managing databases and logins in Azure SQL Database](sql-database-manage-logins.md)
- [Securing your SQL database](sql-database-security.md)
- [Security Center for SQL Server Database Engine and Azure SQL Database](https://msdn.microsoft.com/library/bb510589)

<<<<<<< HEAD
[AZURE.INCLUDE [support-disclaimer](../../includes/support-disclaimer.md)]

##To change the administrative password for a logical server
=======
## To change the administrative password for a logical server
>>>>>>> 2897753d
- In the [Azure Portal](https://portal.azure.com) click **SQL Servers**, select the server from the list, and then click **Reset Password**.

## To help make sure only authorized IP addresses are allowed to access the server
- See [How to: Configure firewall settings on SQL Database](sql-database-configure-firewall-settings.md).

## To create contained database users in the user database
- Use the [CREATE USER](https://msdn.microsoft.com/library/ms173463.aspx) statement and see [Contained Database Users - Making Your Database Portable](https://msdn.microsoft.com/library/ff929188.aspx).

## To authenticate contained database users by using your Azure Active Directory
- See [Connecting to SQL Database By Using Azure Active Directory Authentication](sql-database-aad-authentication.md).

## To create additional logins for high-privileged users in the virtual master database
- Use the [CREATE LOGIN](https://msdn.microsoft.com/library/ms189751.aspx) statement, and see the Managing Logins section of [Managing databases and logins in Azure SQL Database](sql-database-manage-logins.md) for more detail.<|MERGE_RESOLUTION|>--- conflicted
+++ resolved
@@ -23,13 +23,13 @@
 - [Securing your SQL database](sql-database-security.md)
 - [Security Center for SQL Server Database Engine and Azure SQL Database](https://msdn.microsoft.com/library/bb510589)
 
-<<<<<<< HEAD
+
 [AZURE.INCLUDE [support-disclaimer](../../includes/support-disclaimer.md)]
 
-##To change the administrative password for a logical server
-=======
+
 ## To change the administrative password for a logical server
->>>>>>> 2897753d
+
+
 - In the [Azure Portal](https://portal.azure.com) click **SQL Servers**, select the server from the list, and then click **Reset Password**.
 
 ## To help make sure only authorized IP addresses are allowed to access the server
