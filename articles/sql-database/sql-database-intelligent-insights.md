---
title: Monitor database usage with Intelligent Insights - Azure SQL Database | Microsoft Docs
description: Azure SQL Database Intelligent Insights uses built-in intelligence to continuously monitor database usage through artificial intelligence and detect disruptive events that cause poor performance.
services: sql-database
documentationcenter: ''
author: danimir
manager: drasumic
editor: carlrab

ms.assetid: 
ms.service: sql-database
ms.custom: monitor & tune
ms.devlang: NA
ms.topic: article
ms.tgt_pltfrm: na
ms.workload: NA
ms.date: 09/25/2017
ms.author: v-daljep

---
# Intelligent Insights

Intelligent Insights lets you know what is happening with your database performance.

<<<<<<< HEAD
Azure SQL Database built-in intelligence continuously monitors database usage through artificial intelligence and detects disruptive events that cause poor performance. A detailed analysis is performed on detected events, which generates a diagnostics log with an intelligent assessment of the issue. This assessment consists of a root cause analysis of the database performance issue and recommendations for performance improvements where possible.  
=======
Azure SQL Database Intelligent Insights uses built-in intelligence to continuously monitor database usage through artificial intelligence and detect disruptive events that cause poor performance. Once detected, a detailed analysis is performed generating a diagnostic log with intelligent assessment of the issue. This assessment consists of a root cause analysis of the database performance issue and where possible recommendations for performance improvements – that is ***&#8220;intelligent insights.&#8221;*** 
>>>>>>> a52fad17

## What can Intelligent Insights do for you?

Intelligent Insights is a unique capability of Azure's built-in intelligence that provides the following value:

- Proactive monitoring
- Tailored performance insights
- Early detection of database performance degradation
- Root cause analysis of issues detected
- Performance improvement recommendations
- Scale out capability on hundreds of thousands of databases
- Positive impact to DevOps resources and the total cost of ownership

## How does Intelligent Insights work?

Intelligent Insights analyzes SQL Database performance by comparing the database workload from the last hour with the past seven-day baseline workload. Database workload is composed of queries determined to be the most significant to the database performance, such as the most repeated and largest queries. Each database is unique based on its structure, data, usage, and application. Each workload baseline generated is specific and unique to an individual instance. Intelligent Insights, independent of the workload baseline, also monitors absolute operational thresholds and detects issues with:

* Excessive wait times.
* Critical exceptions.
* Issues with query parameterizations that might affect performance.

After a performance degradation issue is detected from multiple observed metrics by using artificial intelligence, analysis is performed. A diagnostics log is output with an intelligent insight on what is happening with your database. Intelligent Insights makes it easy to track the database performance issue from its first appearance until resolution. Each detected issue is tracked through its lifecycle from initial issue detection and verification of performance improvement to its completion. Updates are provided in the diagnostics log every 15 minutes. 

![Database performance analysis workflow](./media/sql-database-intelligent-insights/intelligent-insights-concept.png)

The metrics used to measure and detect database performance issues are based on query duration, time-out requests, excessive wait times, and errored requests. For more information on metrics, see the [Detection metrics](sql-database-intelligent-insights.md#detection-metrics) section of this document.

## Degradations detected

Identified SQL Database performance degradations are recorded in the diagnostics log with intelligent entries that consist of the following properties:

| Property             | Details              |
| :------------------- | ------------------- |
| Database information  | Metadata about a database on which an insight was detected, such as a resource URI. |
| Observed time range | Start and end time for the period of the detected insight. |
| Impacted metrics | Metrics that caused an insight to be generated: <ul><li>Query duration increase [seconds].</li><li>Excessive waiting [seconds].</li><li>Timed-out requests [percentage].</li><li>Errored-out requests [percentage].</li></ul>|
| Impact value | Value of a metric measured. |
| Impacted queries and error codes | Query hash or error code. These can be used to easily correlate to affected queries. Metrics that consist of either query duration increase, waiting time, time-out counts, or error codes are provided. |
| Detections | Detection identified at the database during the time of an event. There are 15 detection patterns. For more information, see [Troubleshoot database performance issues with Intelligent Insights](sql-database-intelligent-insights-troubleshoot-performance.md). |
| Root cause analysis | Root cause analysis of the issue identified in a human-readable format. Some insights might contain a performance improvement recommendation where possible. |
|||

## Issues state lifecycle: Active, Verifying, and Completed

Performance issues that are recorded in the diagnostics log are flagged with one of the three states of an issue lifecycle: Active, Verifying, and Completed. After a performance issue is detected, and as long it's deemed as present by SQL Database built-in intelligence, the issue is flagged as "Active". When the issue is considered mitigated, it's verified and the issue status is changed to "Verifying". After SQL Database built-in intelligence considers the issue resolved, the issue status is flagged as "Completed".

## Use Intelligent Insights

You can send the Intelligent Insights diagnostics log to Azure Log Analytics, Azure Event Hubs, and Azure Storage. For more information, see [Azure SQL Database metrics and diagnostics logging](sql-database-metrics-diag-logging.md). After you send the log to one of these targets, the log can be used for custom alerting and monitoring development by using Microsoft or third-party tools. 

For more information on SQL Database performance troubleshooting by using Intelligent Insights, see [Troubleshoot Azure SQL Database performance issues with Intelligent Insights](sql-database-intelligent-insights-troubleshoot-performance.md).

## Built-in Intelligent Insights analytics with Log Analytics 

A Log Analytics solution provides reporting and alerting capabilities on top of the Intelligent Insights diagnostics log data. The following example shows an Intelligent Insights report in Azure SQL Analytics:

![Intelligent Insights report](./media/sql-database-intelligent-insights/intelligent-insights-azure-sql-analytics.png)

After the Intelligent Insights diagnostics log is configured to stream data to SQL Analytics, you can [monitor the SQL Database by using SQL Analytics](../log-analytics/log-analytics-azure-sql.md).

## Custom integrations of Intelligent Insights log

For more information on custom alerting and monitoring development by using Microsoft or third-party tools, see [Use the Intelligent Insights database performance diagnostics log](sql-database-intelligent-insights-use-diagnostics-log.md).

## Set up Intelligent Insights with Event Hubs

- To configure Intelligent Insights to stream log events to Event Hubs, see [Stream Azure diagnostics logs to Event Hubs](../monitoring-and-diagnostics/monitoring-stream-diagnostic-logs-to-event-hubs.md).
- To use Event Hubs for custom monitoring and alerting, see [What to do with metrics and diagnostics logs in Event Hubs](sql-database-metrics-diag-logging.md#what-to-do-with-metrics-and-diagnostics-logs-in-event-hubs). 

## Set up Intelligent Insights with Storage

- To configure Intelligent Insights to be stored with Storage, see [Stream into Azure Storage](sql-database-metrics-diag-logging.md#stream-into-storage).

## Detection metrics

Metrics used for detection models that generate Intelligent Insights are based on monitoring:

- Query duration.
- time-out requests.
- Excessive wait time.
- Errored out requests.

Query duration and time-out requests are used as primary models in detecting issues with database workload performance. They're used because they directly measure what is happening with the workload. To detect all possible cases of workload performance degradation, excessive wait time and errored-out requests are used as additional models to indicate issues that affect the workload performance.

The system automatically considers changes to the workload and changes in the number of query requests made to the database to dynamically determine normal and abnormal database performance thresholds.

All of the metrics are considered together in various relationships through a scientifically derived data model that categorizes each performance issue detected. Information provided through an intelligent insight includes:

* Details of the performance issue detected. 
* A root cause analysis of the issue occurrence. 
* Recommendations on how to improve the performance of the monitored SQL Database, where possible.

## Query duration

The query duration degradation model analyzes individual queries and detects the increase in the time it takes to compile and execute a query compared to the performance baseline.

If SQL Database built-in intelligence detects a significant increase in query compile or query execution time that affects workload performance, these queries are flagged as query duration performance degradation issues. 

The Intelligent Insights diagnostics log outputs the query hash of the query degraded in performance. The query hash indicates whether the performance degradation was related to query compile or execution time increase, which increased query duration time.

## Time-out requests

The time-out requests degradation model analyzes individual queries and detects any increase in time-outs at the query execution level and the overall request time-outs at the database level compared to the performance baseline period.

Some of the queries might time out even before they reach the execution stage. Through the means of aborted workers vs. requests made, SQL Database built-in intelligence measures and analyzes all queries that reached the database whether they reached the execution stage or not. 

After the number of time-outs for executed queries or the number of aborted request workers crosses the system-managed threshold, a diagnostics log is populated with intelligent insights.

The insights generated contain the number of timed-out requests and the number of timed-out queries. They indicate whether the performance degradation was related to time-out increase at the execution stage or the overall database level. When the increase in time-outs is deemed significant to database performance, these queries are flagged as time-out performance degradation issues. 

## Excessive wait times

The excessive wait time model monitors individual database queries. It detects unusually high query wait stats that crossed the system-managed absolute thresholds. The following query excessive wait-time metrics are observed by using the new SQL Server feature, Query Store Wait Stats (sys.query_store_wait_stats):

- Reaching resource limits
- Reaching elastic pool resource limits
- Excessive number of worker or session threads
- Excessive database locking
- Memory pressure
- Other wait stats

Reaching resource limits or elastic pool resource limits denote that consumption of available resources on a subscription or in the elastic pool crossed absolute thresholds. These stats indicate workload performance degradation. An excessive number of worker or session threads denotes a condition in which the number of worker threads or sessions initiated crossed absolute thresholds. These stats indicate workload performance degradation.

Excessive database locking denotes a condition in which the count of locks on a database has crossed an absolute threshold. This stat indicates a workload performance degradation. Memory pressure is a condition in which the number of threads requesting memory grants crossed an absolute threshold. This stat indicates a workload performance degradation.

Other wait stats detection indicates a condition in which miscellaneous metrics measured through the Query Store Wait Stats crossed an absolute threshold. These stats indicate workload performance degradation.

After excessive wait times are detected, depending on the data available, the Intelligent Insights diagnostics log outputs:

* Hashes of the affecting and affected queries degraded in performance. 
* Details of the metrics that cause queries to wait in execution.
* Measured wait time.

## Errored requests

The errored requests degradation model monitors individual queries and detects an increase in the number of queries that errored out compared to the baseline period. This model also monitors critical exceptions that crossed absolute thresholds managed by SQL Database built-in intelligence. The system automatically considers the number of query requests made to the database and accounts for any workload changes in the monitored period.

When the measured increase in errored requests relative to the overall number of requests made is deemed significant to workload performance, affected queries are flagged as errored requests performance degradation issues.

The Intelligent Insights log outputs the count of errored requests. It indicates whether the performance degradation was related to an increase in errored requests or to crossing a monitored critical exception threshold and measured time of the performance degradation. 

If any of the monitored critical exceptions cross the absolute thresholds managed by the system, an intelligent insight is generated with critical exception details.

## Next steps
* Learn how to [troubleshoot SQL Database performance issues with Intelligent Insights](sql-database-intelligent-insights-troubleshoot-performance.md).
* Use the [Intelligent Insights SQL Database performance diagnostics log](sql-database-intelligent-insights-use-diagnostics-log.md).
* Learn how to [monitor SQL Database by using SQL Analytics](../log-analytics/log-analytics-azure-sql.md).
* Learn how to [collect and consume log data from your Azure resources](../monitoring-and-diagnostics/monitoring-overview-of-diagnostic-logs.md).

<|MERGE_RESOLUTION|>--- conflicted
+++ resolved
@@ -20,13 +20,9 @@
 ---
 # Intelligent Insights
 
-Intelligent Insights lets you know what is happening with your database performance.
+Azure SQL Database Intelligent Insights lets you know what is happening with your database performance.
 
-<<<<<<< HEAD
-Azure SQL Database built-in intelligence continuously monitors database usage through artificial intelligence and detects disruptive events that cause poor performance. A detailed analysis is performed on detected events, which generates a diagnostics log with an intelligent assessment of the issue. This assessment consists of a root cause analysis of the database performance issue and recommendations for performance improvements where possible.  
-=======
-Azure SQL Database Intelligent Insights uses built-in intelligence to continuously monitor database usage through artificial intelligence and detect disruptive events that cause poor performance. Once detected, a detailed analysis is performed generating a diagnostic log with intelligent assessment of the issue. This assessment consists of a root cause analysis of the database performance issue and where possible recommendations for performance improvements – that is ***&#8220;intelligent insights.&#8221;*** 
->>>>>>> a52fad17
+Intelligent Insights uses built-in intelligence to continuously monitor database usage through artificial intelligence and detect disruptive events that cause poor performance. Once detected, a detailed analysis is performed that generates a diagnostic log with intelligent assessment of the issue. This assessment consists of a root cause analysis of the database performance issue and, where possible, recommendations for performance improvements, that is, *&#8220;intelligent insights&#8221;*. 
 
 ## What can Intelligent Insights do for you?
 
