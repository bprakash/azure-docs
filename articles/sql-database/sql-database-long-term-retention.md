---
title: Storing Azure SQL Database Backups for up to 10 years | Microsoft Docs
description: Learn how Azure SQL Database supports storing backups for up to 10 years.
keywords: ''
services: sql-database
documentationcenter: ''
author: anosov1960
manager: jhubbard
editor: ''

ms.assetid: 66fdb8b8-5903-4d3a-802e-af08d204566e
ms.service: sql-database
ms.custom: business continuity
ms.devlang: NA
ms.topic: article
ms.tgt_pltfrm: NA
ms.workload: NA
ms.date: 12/22/2016
ms.author: sashan

---
# Storing Azure SQL Database Backups for up to 10 years
Many applications have regulatory, compliance, or other business purposes that require you to retain the automatic full database backups beyond the 7-35 days provided by SQL Database's [automatic backups](sql-database-automated-backups.md). The **Long-Term Backup Retention** feature enables you to store your Azure SQL Database backups in an Azure Recovery Services vault for up to 10 years. You can store up to 1000 databases per vault. You can select any backup in the vault to restore it as a new database.

> [!IMPORTANT]
> Long-Term Backup Retention is currently in preview and available in the following regions: Australia East, Australia Southeast, Brazil South, Central US, East Asia, East US, East US 2, India Central, India South, Japan East, Japan West, North Central US, North Europe, South Central US, Southeast Asia, West Europe, and West US.
>

> [!NOTE]
> You can enable up to 200 databases per vault during a 24-hour period. Therefore, we recommend that you use a separate vault for each server to minimize the impact of this limit. 
> 
> 
## How does SQL Database long-term backup retention work?

Long-term backup retention of backups allows you to associate an Azure SQL Database server with an Azure Recovery Services vault. 

* The vault must be created in the same Azure subscription that created the SQL server and in the same geographic region and resource group. 
* You then configure a retention policy for any database. The policy causes the weekly full database backups be copied to the Recovery Services vault and retained for the specified retention period (up to 10 years). 
* You can then restore from any of these backups to a new database in any server in the subscription. The copy is performed by Azure storage from existing backups and has no performance impact on the existing database.

> [!TIP]
> For a how-to guide, see [Configure and restore from Azure SQL Database long-term backup retention](sql-database-long-term-backup-retention-configure.md)

## How do I enable long-term backup retention?

To configure long-term backup retention for a database:

1. Create an Azure Recovery Services vault in the same region, subscription, and resource group as your SQL Database server. 
2. Register the server to the vault
3. Create an Azure Recovery Services Protection Policy
4. Apply the protection policy to the databases that require long-term backup retention

<<<<<<< HEAD
To configure, manage, and restore from long-term backup retention of automated backups in an Azure Recovery Services vault using the Azure portal, see [Manage long-term backup retention usihg the Azure portal](sql-database-manage-long-term-backup-retention-portal.md). To configure, manage, and restore from long-term backup retention of automated backups in an Azure Recovery Services vault using PowerShell, see [Manage long-term backup retention usihg PowerShell](sql-database-manage-long-term-backup-retention-powershell.md).
=======
### Azure portal

To configure, manage, and restore from long-term backup retention of automated backups in an Azure Recovery Services vault using the Azure portal, click **Long-term backup retention**, select a database, and then click **Configure**. 

   ![select database for long-term backup retention](./media/sql-database-get-started-backup-recovery/select-database-for-long-term-backup-retention.png)

To configure, manage, and restore from long-term backup retention of automated backups in an Azure Recovery Services vault using PowerShell, see [Configure and restore from Azure SQL Database long-term backup retention](sql-database-long-term-backup-retention-configure.md).
>>>>>>> ac039bf6

## How do I restore a database stored with the long-term backup retention feature?

To recover from a long-term backup retention backup:

1. List the vault where the backup is stored
2. List the container that is mapped to your logical server
3. List the data source within the vault that is mapped to your database
4. List the recovery points available to restore
5. Restore from the recovery point to the target server within your subscription

To configure, manage, and restore from long-term backup retention of automated backups in an Azure Recovery Services vault using the Azure portal, see [Manage long-term backup retention usihg the Azure portal](sql-database-manage-long-term-backup-retention-portal.md). To configure, manage, and restore from long-term backup retention of automated backups in an Azure Recovery Services vault using PowerShell, see [Manage long-term backup retention usihg PowerShell](sql-database-manage-long-term-backup-retention-powershell.md).

## How much does long-term backup retention cost?

Long-term backup retention of an Azure SQL database is charged according to the [Azure backup services pricing rates](https://azure.microsoft.com/pricing/details/backup/).

After the Azure SQL Database server is registered to the vault, you are charged for the total storage that is used by the weekly backups stored in the vault.

## View available backups stored in long-term backup retention

To configure, manage, and restore from long-term backup retention of automated backups in an Azure Recovery Services vault using the Azure portal, see [Manage long-term backup retention using the Azure portal](sql-database-manage-long-term-backup-retention-portal.md). To configure, manage, and restore from long-term backup retention of automated backups in an Azure Recovery Services vault using PowerShell, see [Manage long-term backup retention using PowerShell](sql-database-manage-long-term-backup-retention-powershell.md).

## Disabling Long-term Retention

The Recovery Service automatically handles cleanup of backups based on the provided retention policy. 

* To stop sending the backups for a specific database to the vault, remove the retention policy for that database.
  
    ```
    Set-AzureRmSqlDatabaseBackupLongTermRetentionPolicy -ResourceGroupName 'RG1' -ServerName 'Server1' -DatabaseName 'DB1' -State 'Disabled' -ResourceId $policy.Id
    ```

> [!NOTE]
> The backups already in the vault are not be impacted. They are automatically deleted by the Recovery Service when their retention period expires.

## Removing long-term backup retention backups from the Azure Recovery Services vault

To remove long-term backup retention backups from the vault, see [Delete long-term backup retention backups](sql-database-manage-long-term-backup-retention-powershell.md)

## Long-term backup retention FAQ:

1. Q: Can I manually delete specific backups in the vault?

    A: Not currently. The vault automatically cleans up backups when the retention period has expired.
2. Q: Can I register my server to store Backups to more than one vault?

    A: No, today you can only store backups to one vault at a time.
3. Q: Can I have a vault and server in different subscriptions?

    A: No, currently the vault and server must be in both the same subscription and resource group.
4. Q: Can I use a vault I created in a different region than my server’s region?

    A: No, the vault and server must be in the same region to minimize the copy time and avoid the traffic charges.
5. Q: How many databases can I store in one vault?

    A: Currently, we only support up to 1000 databases per vault. 
6. Q. How many vaults can I create per subscription?

    A. You can create up to 25 vaults per subscription.
7. Q. How many databases can I configure per day per vault?

    A. You can only set up 200 databases per day per vault.
8. Q: Does long-term backup retention work with elastic pools?

    A: Yes. Any database in the pool can be configured with the retention policy.
9. Q: Can I choose the time at which the backup is created?

    A: No, SQL Database controls the backups schedule to minimize the performance impact on your databases.
10. Q: I have TDE enabled for my database. Can I use TDE with the vault? 

    A. Yes, TDE is supported. You can restore the database from the vault even if the original database no longer exists.
11. Q. What happens with the backups in the vault if my subscription is suspended? 

    A. If your subscription is suspended, we retain the existing databases and backups. New backups are not being copied to the vault. After you reactivate the subscription, the service resumes copying backups to the vault. Your vault becomes accessible to the restore operations using the backups that had been copied there before the subscription was suspended. 
12. Q: Can I get access to the SQL Database backup files so I can download / restore to SQL Server?

    A: No, not currently.
13. Q: Is it possible to have multiple Schedules (Daily, Weekly, Monthly, Yearly) within a SQL Retention Policy.

    A: No, this is currently only available for virtual machine backups.
14. Q. What if we set up long-term backup retention on a database that is an active geo-replication secondary?

    A: Currently we don't take backups on replicas, and therefore, there is no option for long-term backup retention on secondaries. However, it is important for a customer to set up long-term backup retention on an active geo-replication secondary for these reasons:
    - When a failover happens and the database becomes a primary, we take a full backup and this full backup is uploaded to vault.
    - There is no extra cost to the customer for setting up long-term backup retention on a secondary.



## Next steps
Database backups are an essential part of any business continuity and disaster recovery strategy because they protect your data from accidental corruption or deletion. To learn about the other Azure SQL Database business continuity solutions, see [Business continuity overview](sql-database-business-continuity.md).
<|MERGE_RESOLUTION|>--- conflicted
+++ resolved
@@ -50,9 +50,6 @@
 3. Create an Azure Recovery Services Protection Policy
 4. Apply the protection policy to the databases that require long-term backup retention
 
-<<<<<<< HEAD
-To configure, manage, and restore from long-term backup retention of automated backups in an Azure Recovery Services vault using the Azure portal, see [Manage long-term backup retention usihg the Azure portal](sql-database-manage-long-term-backup-retention-portal.md). To configure, manage, and restore from long-term backup retention of automated backups in an Azure Recovery Services vault using PowerShell, see [Manage long-term backup retention usihg PowerShell](sql-database-manage-long-term-backup-retention-powershell.md).
-=======
 ### Azure portal
 
 To configure, manage, and restore from long-term backup retention of automated backups in an Azure Recovery Services vault using the Azure portal, click **Long-term backup retention**, select a database, and then click **Configure**. 
@@ -60,7 +57,6 @@
    ![select database for long-term backup retention](./media/sql-database-get-started-backup-recovery/select-database-for-long-term-backup-retention.png)
 
 To configure, manage, and restore from long-term backup retention of automated backups in an Azure Recovery Services vault using PowerShell, see [Configure and restore from Azure SQL Database long-term backup retention](sql-database-long-term-backup-retention-configure.md).
->>>>>>> ac039bf6
 
 ## How do I restore a database stored with the long-term backup retention feature?
 
