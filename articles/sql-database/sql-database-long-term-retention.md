--- conflicted
+++ resolved
@@ -16,11 +16,7 @@
 ms.tgt_pltfrm: NA
 ms.workload: NA
 ms.date: 12/21/2016
-<<<<<<< HEAD
-ms.author: carlrab; sashan
-=======
 ms.author: sashan
->>>>>>> e8cfaf0d
 
 ---
 # Storing Azure SQL Database Backups for up to 10 years
