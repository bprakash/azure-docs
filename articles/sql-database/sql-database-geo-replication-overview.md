---
title: Failover groups and active geo-replication - Azure SQL Database | Microsoft Docs
description: Auto-failover groups with active geo-replication enables you to setup 4 replicas of your database in any of the Azure datacenters and autoomatically failover in the event of an outage.
services: sql-database
documentationcenter: na
author: anosov1960
manager: jhubbard
editor: monicar

ms.assetid: 2a29f657-82fb-4283-9a83-e14a144bfd93
ms.service: sql-database
ms.custom: business continuity
ms.devlang: na
ms.topic: article
ms.tgt_pltfrm: na
ms.workload: NA
ms.date: 09/26/2016
ms.author: sashan

---
# Overview: Failover groups and active geo-replication
Active geo-replication enables you to configure up to four readable secondary databases in the same or different data center locations (regions). Secondary databases are available for querying and for failover in the case of a data center outage or the inability to connect to the primary database. The failover must be initiated manually by the application of the user. After failover, the new primary has a different connection end-point. 

> [!NOTE]
> Active geo-replication is available for all databases in all service tiers in all regions.
>  

Azure SQL Database auto-failover groups (in-preview) is a SQL Database feature designed to automatically manage geo-replication relationship, connectivity, and failover at scale. With it, the customers gain the ability to automatically recover multiple related databases in the secondary region after catastrophic regional failures or other unplanned events that result in full or partial loss of the SQL Database service’s availability in the primary region. Additionally, they can use the readable secondary databases to offload read-only workloads.  Because auto-failover groups involve multiple databases they must be configured on the primary server. Both primary and secondary servers must be in the same subscription. Auto-failover groups support replication of all databases in the group to only one secondary server in a different region. Active geo-replication, without auto-failover groups, allows up to 4 secondaries in any region.

If you are using active geo-replication and for any reason your primary database fails, or simply needs to be taken offline, you can initiate failover to any of your secondary databases. When failover is activated to one of the secondary databases, all other secondaries are automatically linked to the new primary. If you are using auto-failover groups (in-preview) to manage database recovery and any outage that impacts one or several of the databases in the group results in automatic failover. You can configure the auto-failover policy that best meets your application needs, or you can opt out and use manual activation. In addition, auto-failover groups (in-preview) provide read-write and read-only listener end-points that remain unchanged during failovers. Whether you use manual or automatic failover activation, failover switches all secondary databases in the group to primary. After the database failover is completed, the DNS record is automatically updated to redirect the end-points to the new region.

<<<<<<< HEAD
You can failover to a secondary using the [Azure portal](sql-database-geo-replication-failover-portal.md), [PowerShell](scripts/sql-database-setup-geodr-and-failover-database-powershell.md), [Transact-SQL](sql-database-geo-replication-failover-transact-sql.md), the [REST API - Planned Failover](https://msdn.microsoft.com/library/mt575007.aspx), or [REST API - Unplanned Failover](https://msdn.microsoft.com/library/mt582027.aspx).
=======
You can manage replication and failover of an individual database or a set of databases on a server or in an elastic pool using active geo-replication. You can do that using the [Azure portal](sql-database-geo-replication-portal.md), [PowerShell](sql-database-geo-replication-powershell.md), [Transact-SQL](sql-database-geo-replication-transact-sql.md), or the [REST API](https://msdn.microsoft.com/library/azure/mt163685.aspx). After failover, ensure the authentication requirements for your server and database are configured on the new primary. For details, see [SQL Database security after disaster recovery](sql-database-geo-replication-security-config.md). This applies both to active geo-replication and auto-failover groups (in-preview).
>>>>>>> a42dbad0

Active geo-replication leverages the [Always On](https://docs.microsoft.com/sql/database-engine/availability-groups/windows/overview-of-always-on-availability-groups-sql-server) technology of SQL Server to asynchronously replicate committed transactions on the primary database to a secondary database using read committed snapshot isolation (RCSI). Auto-failover groups provide the group semantics on top of active geo-replication but the same asynchronous replication mechanism is used. While at any given point, the secondary database might be slightly behind the primary database, the secondary data is guaranteed to never have partial transactions. Cross-region redundancy enables applications to quickly recover from a permanent loss of an entire datacenter or parts of a datacenter caused by natural disasters, catastrophic human errors, or malicious acts. The specific RPO data can be found at [Overview of Business Continuity](sql-database-business-continuity.md).

The following figure shows an example of active geo-replication configured with a primary in the North Central US region and secondary in the South Central US region.

![geo-replication relationship](./media/sql-database-active-geo-replication/geo-replication-relationship.png)

Because the secondary databases are readable, they can be used to offload read-only workloads such as reporting jobs. If you are using active geo-replication, it is possible to create the secondary database in the same region with the primary, but it does not increase the application's resilience to catastrophic failures. If you are using auto-failover groups (in-preview), your secondary database is always created in a different region.

In addition to disaster recovery active geo-replication can be used in the following scenarios:

* **Database migration**: You can use active geo-replication to migrate a database from one server to another online with minimum downtime.
* **Application upgrades**: You can create an extra secondary as a fail back copy during application upgrades.

To achieve real business continuity, adding database redundancy between datacenters is only part of the solution. Recovering an application (service) end-to-end after a catastrophic failure requires recovery of all components that constitute the service and any dependent services. Examples of these components include the client software (for example, a browser with a custom JavaScript), web front ends, storage, and DNS. It is critical that all components are resilient to the same failures and become available within the recovery time objective (RTO) of your application. Therefore, you need to identify all dependent services and understand the guarantees and capabilities they provide. Then, you must take adequate steps to ensure that your service functions during the failover of the services on which it depends. For more information about designing solutions for disaster recovery, see [Designing Cloud Solutions for Disaster Recovery Using active geo-replication](sql-database-designing-cloud-solutions-for-disaster-recovery.md).

## Active geo-replication capabilities
The active geo-replication feature provides the following essential capabilities:

* **Automatic Asynchronous Replication**: You can only create a secondary database by adding to an existing database. The secondary can be created in any Azure SQL Database server. Once created, the secondary database is populated with the data copied from the primary database. This process is known as seeding. After secondary database has been created and seeded, updates to the primary database are asynchronously replicated to the secondary database automatically. Asynchronous replication means that transactions are committed on the primary database before they are replicated to the secondary database. 
* **Readable secondary databases**: An application can access a secondary database for read-only operations using the same or different security principals used for accessing the primary database. The secondary databases operate in snapshot isolation mode to ensure replication of the updates of the primary (log replay) is not delayed by queries executed on the secondary.

   > [!NOTE]
   > The log replay is delayed on the secondary database if there are schema updates that it is receiving from the Primary that require a schema lock on the secondary database. 
   > 

* **Multiple readable secondaries**: Two or more secondary databases increase redundancy and level of protection for the primary database and application. If multiple secondary databases exist, the application remains protected even if one of the secondary databases fails. If there is only one secondary database, and it fails, the application is exposed to higher risk until a new secondary database is created.

   > [!NOTE]
   > If you are using active geo-replication to build a globally distributed application and need to provide read-only access to data in more than 4 regions, you can create secondary of a secondary (a process known as chaining). This way you can achieve virtually unlimited scale of database replication. In addition, chaining reduces the overhead of replication from the primary database. The trade-off is the increased replication lag on the leaf-most secondary databases. . 
   >

* **Support of elastic pool databases**: Active geo-replication can be configured for any database in any elastic pool. The secondary database can be in another elastic pool. For regular databases, the secondary can be an elastic pool and vice versa as long as the service tiers are the same. 
* **Configurable performance level of the secondary database**: A secondary database can be created with lower performance level than the primary. Both primary and secondary databases are required to have the same service tier. This option is not recommended for applications with high database write activity because the increased replication lag increases the risk of substantial data loss after a failover. In addition, after failover the application’s performance is impacted until the new primary is upgraded to a higher performance level. The log IO percentage chart on Azure portal provides a good way to estimate the minimal performance level of the secondary that is required to sustain the replication load. For example, if your Primary database is P6 (1000 DTU) and its log IO percent is 50% the secondary needs to be at least P4 (500 DTU). You can also retrieve the log IO data using [sys.resource_stats](https://msdn.microsoft.com/library/dn269979.aspx) or [sys.dm_db_resource_stats](https://msdn.microsoft.com/library/dn800981.aspx) database views.  For more information on the SQL Database performance levels, see [SQL Database options and performance](sql-database-service-tiers.md). 
* **User-controlled failover and failback**: A secondary database can explicitly be switched to the primary role at any time by the application or the user. During a real outage the “unplanned” option should be used, which immediately promotes a secondary to be the primary. When the failed primary recovers and is available again, the system automatically marks the recovered primary as a secondary and bring it up-to-date with the new primary. Due to the asynchronous nature of replication, a small amount of data can be lost during unplanned failovers if a primary fails before it replicates the most recent changes to the secondary. When a primary with multiple secondaries fails over, the system automatically reconfigures the replication relationships and links the remaining secondaries to the newly promoted primary without requiring any user intervention. After the outage that caused the failover is mitigated, it may be desirable to return the application to the primary region. To do that, the failover command should be invoked with the “planned” option. 
* **Keeping credentials and firewall rules in sync**: We recommend using [database firewall rules](sql-database-firewall-configure.md) for geo-replicated databases so these rules can be replicated with the database to ensure all secondary databases have the same firewall rules as the primary. This approach eliminates the need for customers to manually configure and maintain firewall rules on servers hosting both the primary and secondary databases. Similarly, using [contained database users](sql-database-manage-logins.md) for data access ensures both primary and secondary databases always have the same user credentials so during a failover, there is no disruptions due to mismatches with logins and passwords. With the addition of [Azure Active Directory](../active-directory/active-directory-whatis.md), customers can manage user access to both primary and secondary databases and eliminating the need for managing credentials in databases altogether.

## Auto-failover group capabilities

Auto-failover groups feature provides a powerful abstraction of active geo-replication by supporting group level replication and automatic failover. In addition, it removes the necessity to change the SQL connection string after failover by providing the additional listener end-points. 

* **Failover group**: One or many failover groups can be created between two servers in different regions (primary and secondary servers). Each group can include one or several databases that are recovered as unit in case all or some primary databases become unavailable due to an outage in the primary region.  
* **Primary server**: A server that hosts the primary databases in the failover group.
* **Secondary server**: A server that hosts the secondary databases in the failover group. The secondary server cannot be in the same region as the primary server.
* **Adding databases to failover group**: You can put several databases within a server or within an elastic pool into the same failover group. If you add a standalone database to the group, it automatically creates a secondary database using the same edition using the same edition and performance level. If the primary database is in an elastic pool, the secondary is automatically created in the elastic pool with the same name. If you add a database that already has a secondary database in the secondary server, that geo-replication is inherited by the group.

   > [!NOTE]
   > When adding a database that already has a secondary database in a server that is not part of the failover group, a new secondary is created in the secondary server. 
   >

* **Failover group read-write listener**: A DNS CNAME record that points to the current primary server URL. It allows the read-write SQL applications to transparently reconnect to the primary database when the primary changes after failover. 
* **Failover Group read-only listener**: A DNS CNAME record that points to the secondary server’s URL. It allows the read-only SQL applications to transparently connect to the secondary database using the specified load-balancing rules. Optionally you can specify if you want the read-only traffic to be automatically re-directed to the primary server when the secondary server is not available.
* **Automatic failover policy**: By default, the failover group is configured with an automatic failover policy. The system triggers failover as soon as the failure is detected. If you want to control the failover workflow from the application, you can turn off automatic failover. 
* **Manual failover**: You can initiate failover manually at any time regardless of the automatic failover configuration. If automatic failover policy is not configured manual failover is required to recover databases in the failover group. You can initiate forced or friendly failover (with full data synchronization). The latter could be used to relocate the active server to the primary region. When failover is completed the DNS records are automatically updated to ensure connectivity to the correct server.
* **Grace period with data loss**: Because the primary and secondary databases are synchronized using asynchronous replication the failover may result in data loss. You can customize the automatic failover policy to reflect your application’s tolerance to data loss. By configuring **GracePeriodWithDataLossHours**, you can control how long the system waits before initiating the failover that is likely to result data loss. 

   > [!NOTE]
   > When system detects that the databases in the group are still online (for example, the outage only impacted the service control plane), it immediately activates the failover with full data synchronization (friendly failover) regardless of the value set by **GracePeriodWithDataLossHours**. This behavior ensures that there is no data loss during the recovery. The grace period takes effect only when a friendly failover is not possible. If the outage is mitigated before the grace period expires, the failover is not activated.
   >

* **Multiple failover groups**: You can configure multiple failover groups for the same pair of servers to control the scale of failovers. Each group fails over independently. If your multi-tenant application uses elastic pools, you can use this capability to mix primary and secondary databases in each pool. This way you can reduce the impact of an outage to only half of the tenants.

## Best practices of building highly available service

To build a highly available service that uses Azure SQL database the customers should follow these guidelines:
- **Failover group**: One or many failover groups can be created between two servers in different regions (primary and secondary servers). Each group can include one or several databases that are recovered as unit in case all or some primary databases become unavailable due to an outage in the primary region.
- **Use auto-failover groups**: It creates geo-secondary database with the same service objective as the primary. If you add an existing geo-replication relationship to the failover group make sure the geo-secondary is configured with the same service level objective as the primary.
- Use **ApplicationIntent=ReadOnly**: If you have the read-only portions of the workload that is tolerant to certain staleness of data, indicate in connection string read intent by using **ApplicationIntent=ReadOnly** and the connection is automatically directed to the secondary. 
- If an outage is detected, SQL automatically triggers read-write failover if there is zero data loss to the best of our knowledge. Otherwise, it waits for the period you specified by **GracePeriodWithDataLossHours**. 
- **Be prepared for perf degradation**: SQL failover decision is independent from the rest of the application or other services used. The application may be “mixed” with some components in one region and some in another. To avoid the degradation, ensure the redundant application deployment in the DR region and follow the guidelines in this article. Note the application in the DR region does not have to use a different connection string. 
- **Prepare for data loss**: If you specified **GracePeriodWithDataLossHours**, be prepared for data loss. In general, during outages, Azure favors availability. If you cannot afford data loss, make sure to set **GracePeriodWithDataLossHours** to a sufficiently large number, such as 24 hours. 


## Upgrading or downgrading a primary database
You can upgrade or downgrade a primary database to a different performance level (within the same service tier) without disconnecting any secondary databases. When upgrading, we recommend that you upgrade the secondary database first, and then upgrade the primary. When downgrading, reverse the order: downgrade the primary first, and then downgrade the secondary. When you upgrade or downgrade the database to a different service tier this recommendation is enforced. 

> [!NOTE]
> If you created secondary database as part of the failover group configuration it is not recommended to downgrade the secondary database. This is to ensure your data tier has sufficient capacity to process your regular workload after failover is activated. 
>

## Preventing the loss of critical data
Due to the high latency of wide area networks, continuous copy uses an asynchronous replication mechanism. Asynchronous replication makes some data loss unavoidable if a failure occurs. However, some applications may require no data loss. To protect these critical updates, an application developer can call the [sp_wait_for_database_copy_sync](https://msdn.microsoft.com/library/dn467644.aspx) system procedure immediately after committing the transaction. Calling **sp_wait_for_database_copy_sync** blocks the calling thread until the last committed transaction has been replicated to the secondary database. The procedure waits until all queued transactions have been acknowledged by the secondary database. **sp_wait_for_database_copy_sync** is scoped to a specific continuous copy link. Any user with the connection rights to the primary database can call this procedure.

> [!NOTE]
> The delay caused by a **sp_wait_for_database_copy_sync** procedure call can be significant. The delay depends on the size of the transaction log length at the moment and this call does not return until the entire log is replicated. Avoid calling this procedure unless it becomes necessary.
> 

## Programmatically managing active geo-replication
As discussed previously, auto-failover groups (in-preview) and active geo-replication can also be managed programmatically using Azure PowerShell and the REST API. The following tables describe the set of commands available.

**Azure Resource Manager API and role-based security**: Active geo-replication includes a set of Azure Resource Manager APIs for management, including the [Azure SQL Database REST API](https://docs.microsoft.com/rest/api/sql/) and [Azure PowerShell cmdlets](https://docs.microsoft.com/powershell/azure/overview). These APIs require the use of resource groups and support role-based security (RBAC). For more information on how to implement access roles, see [Azure Role-Based Access Control](../active-directory/role-based-access-control-configure.md).

> [!NOTE]
> Many new features of active geo-replication are only supported using [Azure Resource Manager](../azure-resource-manager/resource-group-overview.md) based [Azure SQL REST API](https://msdn.microsoft.com/library/azure/mt163571.aspx) and [Azure SQL Database PowerShell cmdlets](https://msdn.microsoft.com/library/azure/mt574084.aspx). The [(classic) REST API](https://msdn.microsoft.com/library/azure/dn505719.aspx) and [Azure SQL Database (classic) cmdlets](https://msdn.microsoft.com/library/azure/dn546723.aspx) are supported for backward compatibility so using the Azure Resource Manager-based APIs are recommended. 
> 

### Transact-SQL
| Command | Description |
| --- | --- |
| [ALTER DATABASE (Azure SQL Database)](https://msdn.microsoft.com/library/mt574871.aspx) |Use ADD SECONDARY ON SERVER argument to create a secondary database for an existing database and starts data replication |
| [ALTER DATABASE (Azure SQL Database)](https://msdn.microsoft.com/library/mt574871.aspx) |Use FAILOVER or FORCE_FAILOVER_ALLOW_DATA_LOSS to switch a secondary database to be primary to initiate failover |
| [ALTER DATABASE (Azure SQL Database)](https://msdn.microsoft.com/library/mt574871.aspx) |Use REMOVE SECONDARY ON SERVER to terminate a data replication between a SQL Database and the specified secondary database. |
| [sys.geo_replication_links (Azure SQL Database)](https://msdn.microsoft.com/library/mt575501.aspx) |Returns information about all existing replication links for each database on the Azure SQL Database logical server. |
| [sys.dm_geo_replication_link_status (Azure SQL Database)](https://msdn.microsoft.com/library/mt575504.aspx) |Gets the last replication time, last replication lag, and other information about the replication link for a given SQL database. |
| [sys.dm_operation_status (Azure SQL Database)](https://msdn.microsoft.com/library/dn270022.aspx) |Shows the status for all database operations including the status of the replication links. |
| [sp_wait_for_database_copy_sync (Azure SQL Database)](https://msdn.microsoft.com/library/dn467644.aspx) |causes the application to wait until all committed transactions are replicated and acknowledged by the active secondary database. |
|  | |

### PowerShell
| Cmdlet | Description |
| --- | --- |
<<<<<<< HEAD
| [Get-AzureRmSqlDatabase](https://msdn.microsoft.com/library/azure/mt603648.aspx) |Gets one or more databases. |
| [New-AzureRmSqlDatabaseSecondary](https://msdn.microsoft.com/library/mt603689.aspx) |Creates a secondary database for an existing database and starts data replication. |
| [Set-AzureRmSqlDatabaseSecondary](https://msdn.microsoft.com/library/mt619393.aspx) |Switches a secondary database to be primary to initiate failover. |
| [Remove-AzureRmSqlDatabaseSecondary](https://msdn.microsoft.com/library/mt603457.aspx) |Terminates data replication between a SQL Database and the specified secondary database. |
| [Get-AzureRmSqlDatabaseReplicationLink](https://msdn.microsoft.com/library/mt619330.aspx) |Gets the geo-replication links between an Azure SQL Database and a resource group or SQL Server. |
=======
| [Get-AzureRmSqlDatabase](https://docs.microsoft.com/powershell/module/azurerm.sql/get-azurermsqldatabase?view=azurermps-3.7.0) |Gets one or more databases. |
| [New-AzureRmSqlDatabaseSecondary](https://docs.microsoft.com/powershell/module/azurerm.sql/new-azurermsqldatabasesecondary?view=azurermps-3.7.0) |Creates a secondary database for an existing database and starts data replication. |
| [Set-AzureRmSqlDatabaseSecondary](https://docs.microsoft.com/powershell/module/azurerm.sql/set-azurermsqldatabasesecondary?view=azurermps-3.7.0) |Switches a secondary database to be primary to initiate failover. |
| [Remove-AzureRmSqlDatabaseSecondary](https://docs.microsoft.com/powershell/module/azurerm.sql/remove-azurermsqldatabasesecondary?view=azurermps-3.7.0) |Terminates data replication between a SQL Database and the specified secondary database. |
| [Get-AzureRmSqlDatabaseReplicationLink](https://docs.microsoft.com/powershell/module/azurerm.sql/get-azurermsqldatabasereplicationlink?view=azurermps-3.7.0) |Gets the geo-replication links between an Azure SQL Database and a resource group or SQL Server. |
| [New-AzureRmSqlDatabaseFailoverGroup](https://docs.microsoft.com/powershell/module/azurerm.sql/set-azurermsqldatabasefailovergroup?view=azurermps-3.7.0) |	This command creates a failover group and registers it on both primary and secondary servers|
| [Remove-AzureRmSqlDatabaseFailoverGroup](https://docs.microsoft.com/powershell/module/azurerm.sql/remove-azurermsqldatabasefailovergroup?view=azurermps-3.7.0) | Removes the failover group from the server and deletes all secondary databases included the group |
| [Get-AzureRmSqlDatabaseFailoverGroup](https://docs.microsoft.com/powershell/module/azurerm.sql/get-azurermsqldatabasefailovergroup?view=azurermps-3.7.0) | Retrieves the failover group configuration |
| [Set-AzureRmSqlDatabaseFailoverGroup](https://docs.microsoft.com/powershell/module/azurerm.sql/set-azurermsqldatabasefailovergroup?view=azurermps-3.7.0) |	Modifies the configuration of the failover group |
| [Switch-AzureRMSqlDatabaseFailoverGroup](https://docs.microsoft.com/powershell/module/azurerm.sql/switch-azurermsqldatabasefailovergroup?view=azurermps-3.7.0) | Triggers failover of the failover group to the secondary server |
>>>>>>> a42dbad0
|  | |

> [!IMPORTANT]
> For sample scripts, see [Configure and failover a single database using active geo-replication](scripts/sql-database-setup-geodr-and-failover-database-powershell.md), [Configure and failover a pooled database using active geo-replication](scripts/sql-database-setup-geodr-and-failover-pool-powershell.md), and  [Configure and failover a failover group for a single database (preview)](scripts/sql-database-setup-geodr-failover-database-failover-group-powershell.md.
>

### REST API
| API | Description |
| --- | --- |
<<<<<<< HEAD
| [Create or Update Database (createMode=Restore)](https://msdn.microsoft.com/library/azure/mt163685.aspx) |Creates, updates, or restores a primary or a secondary database. |
| [Get Create or Update Database Status](https://msdn.microsoft.com/library/azure/mt643934.aspx) |Returns the status during a create operation. |
| [Set Secondary Database as Primary (Planned Failover)](https://msdn.microsoft.com/library/azure/mt575007.aspx) |Promote a secondary database in a Geo-Replication partnership to become the new primary database. |
| [Set Secondary Database as Primary (Unplanned Failover)](https://msdn.microsoft.com/library/azure/mt582027.aspx) |To force a failover to the secondary database and set the secondary as the primary. |
| [Get Replication Links](https://msdn.microsoft.com/library/azure/mt600929.aspx) |Gets all replication links for a given SQL database in a geo-replication partnership. It retrieves the information visible in the sys.geo_replication_links catalog view. |
| [Get Replication Link](https://msdn.microsoft.com/library/azure/mt600778.aspx) |Gets a specific replication link for a given SQL database in a geo-replication partnership. It retrieves the information visible in the sys.geo_replication_links catalog view. |
=======
| [Create or Update Database (createMode=Restore)](https://docs.microsoft.com/rest/api/sql/databases#Databases_CreateOrUpdate) |Creates, updates, or restores a primary or a secondary database. |
| [Get Create or Update Database Status](https://docs.microsoft.com/rest/api/sql/databases#Databases) |Returns the status during a create operation. |
| [Set Secondary Database as Primary (Planned Failover)](https://docs.microsoft.com/rest/api/sql/databases%20-%20replicationlinks#Databases_FailoverReplicationLink) |Sets which replica database is primary by failing over from the current primary replica database. |
| [Set Secondary Database as Primary (Unplanned Failover)](https://docs.microsoft.com/rest/api/sql/databases%20-%20replicationlinks#Databases_FailoverReplicationLinkAllowDataLoss) |Sets which replica database is primary by failing over from the current primary replica database. This operation might result in data loss. |
| [Get Replication Link](https://docs.microsoft.com/rest/api/sql/databases%20-%20replicationlinks#Databases_GetReplicationLink) |Gets a specific replication link for a given SQL database in a geo-replication partnership. It retrieves the information visible in the sys.geo_replication_links catalog view. |
| [List Replication Links](https://docs.microsoft.com/rest/api/sql/databasereplicationlinks#Databases_GetReplicationLink) | Gets all replication links for a given SQL database in a geo-replication partnership. It retrieves the information visible in the sys.geo_replication_links catalog view. |
| [Delete Replication Link](https://docs.microsoft.com/rest/api/sql/databases%20-%20replicationlinks#Databases_DeleteReplicationLink) | Deletes a database replication link. Cannot be done during failover. |
| [Create or Update Failover Group](https://docs.microsoft.com/rest/api/sql/failovergroups#FailoverGroups_CreateOrUpdate) | Creates or updates a failover group |
| [Delete Failover Group](https://docs.microsoft.com/rest/api/sql/failovergroups#FailoverGroups_Delete) | Removes the failover group from the server |
| [Failover (Planned)](https://docs.microsoft.com/rest/api/sql/failovergroups#FailoverGroups_Failover) | Fails over from the current primary server to this server. |
| [Force Failover Allow Data Loss](https://docs.microsoft.com/rest/api/sql/failovergroups#FailoverGroups_ForceFailoverAllowDataLoss) |ails over from the current primary server to this server. This operation might result in data loss. |
| [Get Failover Group](https://docs.microsoft.com/rest/api/sql/failovergroups#FailoverGroups_Get) | Gets a failover group. |
| [List Failover Groups By Server](https://docs.microsoft.com/rest/api/sql/failovergroups#FailoverGroups_ListByServer) | Lists the failover groups in a server. |
| [Update Failover Group](https://docs.microsoft.com/rest/api/sql/failovergroups#FailoverGroups_Update) | Updates a failover group. |
>>>>>>> a42dbad0
|  | |

## Next steps
* For sample scripts, see [Configure and failover a single database using active geo-replication](scripts/sql-database-setup-geodr-and-failover-database-powershell.md), [Configure and failover a pooled database using active geo-replication](scripts/sql-database-setup-geodr-and-failover-pool-powershell.md), and  [Configure and failover a failover group for a single database (preview)](scripts/sql-database-setup-geodr-failover-database-failover-group-powershell.md.
* For a business continuity overview and scenarios, see [Business continuity overview](sql-database-business-continuity.md)
* To learn about Azure SQL Database automated backups, see [SQL Database automated backups](sql-database-automated-backups.md).
* To learn about using automated backups for recovery, see [Restore a database from the service-initiated backups](sql-database-recovery-using-backups.md).
* To learn about authentication requirements for a new primary server and database, see [SQL Database security after disaster recovery](sql-database-geo-replication-security-config.md).
<|MERGE_RESOLUTION|>--- conflicted
+++ resolved
@@ -29,11 +29,7 @@
 
 If you are using active geo-replication and for any reason your primary database fails, or simply needs to be taken offline, you can initiate failover to any of your secondary databases. When failover is activated to one of the secondary databases, all other secondaries are automatically linked to the new primary. If you are using auto-failover groups (in-preview) to manage database recovery and any outage that impacts one or several of the databases in the group results in automatic failover. You can configure the auto-failover policy that best meets your application needs, or you can opt out and use manual activation. In addition, auto-failover groups (in-preview) provide read-write and read-only listener end-points that remain unchanged during failovers. Whether you use manual or automatic failover activation, failover switches all secondary databases in the group to primary. After the database failover is completed, the DNS record is automatically updated to redirect the end-points to the new region.
 
-<<<<<<< HEAD
-You can failover to a secondary using the [Azure portal](sql-database-geo-replication-failover-portal.md), [PowerShell](scripts/sql-database-setup-geodr-and-failover-database-powershell.md), [Transact-SQL](sql-database-geo-replication-failover-transact-sql.md), the [REST API - Planned Failover](https://msdn.microsoft.com/library/mt575007.aspx), or [REST API - Unplanned Failover](https://msdn.microsoft.com/library/mt582027.aspx).
-=======
 You can manage replication and failover of an individual database or a set of databases on a server or in an elastic pool using active geo-replication. You can do that using the [Azure portal](sql-database-geo-replication-portal.md), [PowerShell](sql-database-geo-replication-powershell.md), [Transact-SQL](sql-database-geo-replication-transact-sql.md), or the [REST API](https://msdn.microsoft.com/library/azure/mt163685.aspx). After failover, ensure the authentication requirements for your server and database are configured on the new primary. For details, see [SQL Database security after disaster recovery](sql-database-geo-replication-security-config.md). This applies both to active geo-replication and auto-failover groups (in-preview).
->>>>>>> a42dbad0
 
 Active geo-replication leverages the [Always On](https://docs.microsoft.com/sql/database-engine/availability-groups/windows/overview-of-always-on-availability-groups-sql-server) technology of SQL Server to asynchronously replicate committed transactions on the primary database to a secondary database using read committed snapshot isolation (RCSI). Auto-failover groups provide the group semantics on top of active geo-replication but the same asynchronous replication mechanism is used. While at any given point, the secondary database might be slightly behind the primary database, the secondary data is guaranteed to never have partial transactions. Cross-region redundancy enables applications to quickly recover from a permanent loss of an entire datacenter or parts of a datacenter caused by natural disasters, catastrophic human errors, or malicious acts. The specific RPO data can be found at [Overview of Business Continuity](sql-database-business-continuity.md).
 
@@ -145,13 +141,6 @@
 ### PowerShell
 | Cmdlet | Description |
 | --- | --- |
-<<<<<<< HEAD
-| [Get-AzureRmSqlDatabase](https://msdn.microsoft.com/library/azure/mt603648.aspx) |Gets one or more databases. |
-| [New-AzureRmSqlDatabaseSecondary](https://msdn.microsoft.com/library/mt603689.aspx) |Creates a secondary database for an existing database and starts data replication. |
-| [Set-AzureRmSqlDatabaseSecondary](https://msdn.microsoft.com/library/mt619393.aspx) |Switches a secondary database to be primary to initiate failover. |
-| [Remove-AzureRmSqlDatabaseSecondary](https://msdn.microsoft.com/library/mt603457.aspx) |Terminates data replication between a SQL Database and the specified secondary database. |
-| [Get-AzureRmSqlDatabaseReplicationLink](https://msdn.microsoft.com/library/mt619330.aspx) |Gets the geo-replication links between an Azure SQL Database and a resource group or SQL Server. |
-=======
 | [Get-AzureRmSqlDatabase](https://docs.microsoft.com/powershell/module/azurerm.sql/get-azurermsqldatabase?view=azurermps-3.7.0) |Gets one or more databases. |
 | [New-AzureRmSqlDatabaseSecondary](https://docs.microsoft.com/powershell/module/azurerm.sql/new-azurermsqldatabasesecondary?view=azurermps-3.7.0) |Creates a secondary database for an existing database and starts data replication. |
 | [Set-AzureRmSqlDatabaseSecondary](https://docs.microsoft.com/powershell/module/azurerm.sql/set-azurermsqldatabasesecondary?view=azurermps-3.7.0) |Switches a secondary database to be primary to initiate failover. |
@@ -162,7 +151,6 @@
 | [Get-AzureRmSqlDatabaseFailoverGroup](https://docs.microsoft.com/powershell/module/azurerm.sql/get-azurermsqldatabasefailovergroup?view=azurermps-3.7.0) | Retrieves the failover group configuration |
 | [Set-AzureRmSqlDatabaseFailoverGroup](https://docs.microsoft.com/powershell/module/azurerm.sql/set-azurermsqldatabasefailovergroup?view=azurermps-3.7.0) |	Modifies the configuration of the failover group |
 | [Switch-AzureRMSqlDatabaseFailoverGroup](https://docs.microsoft.com/powershell/module/azurerm.sql/switch-azurermsqldatabasefailovergroup?view=azurermps-3.7.0) | Triggers failover of the failover group to the secondary server |
->>>>>>> a42dbad0
 |  | |
 
 > [!IMPORTANT]
@@ -172,14 +160,6 @@
 ### REST API
 | API | Description |
 | --- | --- |
-<<<<<<< HEAD
-| [Create or Update Database (createMode=Restore)](https://msdn.microsoft.com/library/azure/mt163685.aspx) |Creates, updates, or restores a primary or a secondary database. |
-| [Get Create or Update Database Status](https://msdn.microsoft.com/library/azure/mt643934.aspx) |Returns the status during a create operation. |
-| [Set Secondary Database as Primary (Planned Failover)](https://msdn.microsoft.com/library/azure/mt575007.aspx) |Promote a secondary database in a Geo-Replication partnership to become the new primary database. |
-| [Set Secondary Database as Primary (Unplanned Failover)](https://msdn.microsoft.com/library/azure/mt582027.aspx) |To force a failover to the secondary database and set the secondary as the primary. |
-| [Get Replication Links](https://msdn.microsoft.com/library/azure/mt600929.aspx) |Gets all replication links for a given SQL database in a geo-replication partnership. It retrieves the information visible in the sys.geo_replication_links catalog view. |
-| [Get Replication Link](https://msdn.microsoft.com/library/azure/mt600778.aspx) |Gets a specific replication link for a given SQL database in a geo-replication partnership. It retrieves the information visible in the sys.geo_replication_links catalog view. |
-=======
 | [Create or Update Database (createMode=Restore)](https://docs.microsoft.com/rest/api/sql/databases#Databases_CreateOrUpdate) |Creates, updates, or restores a primary or a secondary database. |
 | [Get Create or Update Database Status](https://docs.microsoft.com/rest/api/sql/databases#Databases) |Returns the status during a create operation. |
 | [Set Secondary Database as Primary (Planned Failover)](https://docs.microsoft.com/rest/api/sql/databases%20-%20replicationlinks#Databases_FailoverReplicationLink) |Sets which replica database is primary by failing over from the current primary replica database. |
@@ -194,7 +174,6 @@
 | [Get Failover Group](https://docs.microsoft.com/rest/api/sql/failovergroups#FailoverGroups_Get) | Gets a failover group. |
 | [List Failover Groups By Server](https://docs.microsoft.com/rest/api/sql/failovergroups#FailoverGroups_ListByServer) | Lists the failover groups in a server. |
 | [Update Failover Group](https://docs.microsoft.com/rest/api/sql/failovergroups#FailoverGroups_Update) | Updates a failover group. |
->>>>>>> a42dbad0
 |  | |
 
 ## Next steps
