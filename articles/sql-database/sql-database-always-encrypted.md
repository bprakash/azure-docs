--- conflicted
+++ resolved
@@ -18,14 +18,14 @@
 	ms.date="07/18/2016"
 	ms.author="sstein"/>
 
-# Always Encrypted--Protect sensitive data in a SQL Database and store your encryption keys in the Windows certificate store
+# Always Encrypted--Protect sensitive data in SQL Database and store your encryption keys in the Windows certificate store
 
 > [AZURE.SELECTOR]
 - [Azure Key Vault](sql-database-always-encrypted-azure-key-vault.md)
 - [Windows certificate store](sql-database-always-encrypted.md)
 
 
-This article shows you how to secure sensitive data in a SQL database with database encryption by using the [Always Encrypted Wizard](https://msdn.microsoft.com/library/mt459280.aspx) in [SQL Server Management Studio (SSMS)](https://msdn.microsoft.com/library/hh213248.aspx). It also shows you how to store your encryption keys in the Windows certificate store.
+This article shows you how to secure sensitive data in SQL Database with database encryption by using the [Always Encrypted Wizard](https://msdn.microsoft.com/library/mt459280.aspx) in [SQL Server Management Studio (SSMS)](https://msdn.microsoft.com/library/hh213248.aspx). It also shows you how to store your encryption keys in the Windows certificate store.
 
 Always Encrypted is a new data encryption technology in Azure SQL Database and SQL Server that protects sensitive data at rest on the server, during movement between client and server, and while the data is in use, ensuring that sensitive data never appears as plaintext inside the database system. After you encrypt data, only client applications or app servers that have access to the keys can access plaintext data. For detailed information, see [Always Encrypted (Database Engine)](https://msdn.microsoft.com/library/mt163865.aspx).
 
@@ -52,14 +52,14 @@
 
 ## Create a blank SQL database
 1. Sign in to the [Azure portal](https://portal.azure.com/).
-2. Go to **New** > **Data + Storage** > **SQL Database**.
+2. Click **New** > **Data + Storage** > **SQL Database**.
 3. Create a **Blank** database named **Clinic** on a new or existing server. For detailed instructions about creating a database in the Azure portal, see [Create a SQL database in minutes](sql-database-get-started.md).
 
 	![create a blank database](./media/sql-database-always-encrypted/create-database.png)
 
 You will need the connection string later in the tutorial. After the database is created, go to the new Clinic database and copy the connection string. You can get the connection string at any time, but it's easy to copy it when you're in the Azure portal.
 
-1. Go to **SQL databases** > **Clinic** > **Show database connection strings**.
+1. Click **SQL databases** > **Clinic** > **Show database connection strings**.
 2. Copy the connection string for **ADO.NET**.
 
 	![copy the connection string](./media/sql-database-always-encrypted/connection-strings.png)
@@ -70,7 +70,7 @@
 Open SSMS and connect to the server with the Clinic database.
 
 
-1. Open SSMS (Go to **Connect** > **Database Engine** to open the **Connect to Server** window if it is not open).
+1. Open SSMS (Click **Connect** > **Database Engine** to open the **Connect to Server** window if it is not open).
 2. Enter your server name and credentials. The server name can be found on the SQL database blade and in the connection string you copied earlier. Type the complete server name including *database.windows.net*.
 
 	![copy the connection string](./media/sql-database-always-encrypted/ssms-connect.png)
@@ -106,7 +106,7 @@
 
 SSMS provides a wizard to easily configure Always Encrypted by setting up the CMK, CEK, and encrypted columns for you.
 
-1. Go to **Databases** > **Clinic** > **Tables**.
+1. Expand **Databases** > **Clinic** > **Tables**.
 2. Right-click the **Patients** table and select **Encrypt Columns** to open the Always Encrypted wizard:
 
     ![encrypt columns](./media/sql-database-always-encrypted/encrypt-columns.png)
@@ -125,7 +125,7 @@
 
 ### Master Key Configuration###
 
-The **Master Key Configuration** page is where you set up your CMK and select the key store provider where the CMK will be stored. Currently, you can store a CMK in the Windows certificate store, the Azure Key Vault, or a hardware security module (HSM). This tutorial shows how to store your keys in the Windows certificate store.
+The **Master Key Configuration** page is where you set up your CMK and select the key store provider where the CMK will be stored. Currently, you can store a CMK in the Windows certificate store, Azure Key Vault, or a hardware security module (HSM). This tutorial shows how to store your keys in the Windows certificate store.
 
 Verify that **Windows certificate store** is selected and click **Next**.
 
@@ -509,7 +509,7 @@
 To use SSMS to access the plaintext data, you can add the **Column Encryption Setting=enabled** parameter to the connection.
 
 1. In SSMS, right-click your server in **Object Explorer**, then click **Disconnect**.
-2. Go to **Connect** > **Database Engine** to open the **Connect to Server** window, then click **Options**.
+2. Click **Connect** > **Database Engine** to open the **Connect to Server** window, then click **Options**.
 3. Click **Additional Connection Parameters** and type **Column Encryption Setting=enabled**.
 
 	![new console application](./media/sql-database-always-encrypted/ssms-connection-parameter.png)
@@ -534,14 +534,8 @@
 
 - Run this sample from a different computer. It won't have access to the encryption keys, so it will not have access to the plaintext data and will not run successfully.
 - [Rotate and cleanup your Keys](https://msdn.microsoft.com/library/mt607048.aspx).
-<<<<<<< HEAD
-- [Migrate data that is already encrypted with Always Encrypted](https://msdn.microsoft.com/library/mt621539.aspx).
-- Deploy Always Encrypted certificates to other client machines.
-=======
 - [Migrate data that is already encrypted with Always Encrypted](https://msdn.microsoft.com/library/mt621539.aspx)
 - [Deploy Always Encrypted certificates to other client machines](https://msdn.microsoft.com/library/mt723359.aspx#Anchor_1) (see the section titled *Making Certificates Available to Applications and Users*).
->>>>>>> 1692cd39
-
 
 ## Related Information
 
