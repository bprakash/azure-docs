﻿---
title: Manage Azure SQL Databases using Azure Automation | Microsoft Docs
description: Learn about how the Azure Automation service can be used to manage Azure SQL databases at scale.
services: sql-database, automation
documentationcenter: ''
author: jodoglevy
manager: jhubbard
editor: monicar

ms.assetid: 77c262a1-9b93-456d-b3c7-b2f23bdfcd61
ms.service: sql-database
ms.custom: manage-how-to
ms.workload: data-management
ms.tgt_pltfrm: na
ms.devlang: na
ms.topic: article
ms.date: 02/03/2017
ms.author: jhubbard

---
# Managing Azure SQL Databases using Azure Automation
This guide will introduce you to the Azure Automation service, and how it can be used to simplify management of your Azure SQL databases.

## What is Azure Automation?
[Azure Automation](https://azure.microsoft.com/services/automation/) is an Azure service for simplifying cloud management through process automation. Using Azure Automation, long-running, manual, error-prone, and frequently repeated tasks can be automated to increase reliability, efficiency, and time to value for your organization.

Azure Automation provides a highly-reliable and highly-available workflow execution engine that scales to meet your needs as your organization grows. In Azure Automation, processes can be kicked off manually, by 3rd-party systems, or at scheduled intervals so that tasks happen exactly when needed.

Lower operational overhead and free up IT / DevOps staff to focus on work that adds business value by moving your cloud management tasks to be run automatically by Azure Automation.

## How can Azure Automation help manage Azure SQL databases?
<<<<<<< HEAD
Azure SQL Database can be managed in Azure Automation by using the [Azure SQL Database PowerShell cmdlets](https://docs.microsoft.com/powershell/servicemanagement/azure.sqldatabase/v1.6.1/azure.sqldatabase/) that are available in the [Azure PowerShell tools](https://docs.microsoft.com/powershell/). Azure Automation has these Azure SQL Database PowerShell cmdlets available out of the box, so that you can perform all of your SQL DB management tasks within the service. You can also pair these cmdlets in Azure Automation with the cmdlets for other Azure services, to automate complex tasks across Azure services and 3rd party systems.
=======
Azure SQL Database can be managed in Azure Automation by using the [Azure SQL Database PowerShell cmdlets](https://docs.microsoft.com/powershell/servicemanagement/azure.sqldatabase/v1.6.1/azure.sqldatabase/) that are available in the [Azure PowerShell tools](/powershell/azure/overview). Azure Automation has these Azure SQL Database PowerShell cmdlets available out of the box, so that you can perform all of your SQL DB management tasks within the service. You can also pair these cmdlets in Azure Automation with the cmdlets for other Azure services, to automate complex tasks across Azure services and 3rd party systems.
>>>>>>> a42dbad0

Azure Automation also has the ability to communicate with SQL servers directly, by issuing SQL commands using PowerShell.

The [Azure Automation runbook gallery](https://azure.microsoft.com/blog/2014/10/07/introducing-the-azure-automation-runbook-gallery/) contains a variety of product team and community runbooks to get started automating management of Azure SQL Databases, other Azure services, and 3rd party systems. Gallery runbooks include:

* [Run SQL queries against a SQL Server database](https://gallery.technet.microsoft.com/scriptcenter/How-to-use-a-SQL-Command-be77f9d2)
* [Vertically scale (up or down) an Azure SQL Database on a schedule](https://gallery.technet.microsoft.com/scriptcenter/Azure-SQL-Database-e957354f)
* [Truncate a SQL table if its database approaches its maximum size](https://gallery.technet.microsoft.com/scriptcenter/Azure-Automation-Your-SQL-30f8736b)
* [Index tables in an Azure SQL Database if they are highly fragmented](https://gallery.technet.microsoft.com/scriptcenter/Indexes-tables-in-an-Azure-73a2a8ea)

## Next steps
Now that you've learned the basics of Azure Automation and how it can be used to manage Azure SQL databases, follow these links to learn more about Azure Automation.

* [Azure Automation Overview](../automation/automation-intro.md)
* [My first runbook](../automation/automation-first-runbook-graphical.md)
* [Azure Automation learning map](https://azure.microsoft.com/documentation/learning-paths/automation/)
* [Azure Automation: Your SQL Agent in the Cloud](https://azure.microsoft.com/blog/2014/06/26/azure-automation-your-sql-agent-in-the-cloud/) 
<|MERGE_RESOLUTION|>--- conflicted
+++ resolved
@@ -29,11 +29,7 @@
 Lower operational overhead and free up IT / DevOps staff to focus on work that adds business value by moving your cloud management tasks to be run automatically by Azure Automation.
 
 ## How can Azure Automation help manage Azure SQL databases?
-<<<<<<< HEAD
-Azure SQL Database can be managed in Azure Automation by using the [Azure SQL Database PowerShell cmdlets](https://docs.microsoft.com/powershell/servicemanagement/azure.sqldatabase/v1.6.1/azure.sqldatabase/) that are available in the [Azure PowerShell tools](https://docs.microsoft.com/powershell/). Azure Automation has these Azure SQL Database PowerShell cmdlets available out of the box, so that you can perform all of your SQL DB management tasks within the service. You can also pair these cmdlets in Azure Automation with the cmdlets for other Azure services, to automate complex tasks across Azure services and 3rd party systems.
-=======
 Azure SQL Database can be managed in Azure Automation by using the [Azure SQL Database PowerShell cmdlets](https://docs.microsoft.com/powershell/servicemanagement/azure.sqldatabase/v1.6.1/azure.sqldatabase/) that are available in the [Azure PowerShell tools](/powershell/azure/overview). Azure Automation has these Azure SQL Database PowerShell cmdlets available out of the box, so that you can perform all of your SQL DB management tasks within the service. You can also pair these cmdlets in Azure Automation with the cmdlets for other Azure services, to automate complex tasks across Azure services and 3rd party systems.
->>>>>>> a42dbad0
 
 Azure Automation also has the ability to communicate with SQL servers directly, by issuing SQL commands using PowerShell.
 
