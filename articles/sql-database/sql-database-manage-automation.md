--- conflicted
+++ resolved
@@ -6,14 +6,9 @@
 author: jodoglevy
 manager: jhubbard
 editor: monicar
-
 ms.assetid: 77c262a1-9b93-456d-b3c7-b2f23bdfcd61
 ms.service: sql-database
-<<<<<<< HEAD
 ms.custom: monitor & manage
-=======
-ms.custom: manage & monitor
->>>>>>> d0e2d455
 ms.workload: data-management
 ms.tgt_pltfrm: na
 ms.devlang: na
