- name: SQL DB Documentation
  href: index.md
- name: Overview
  items:
  - name: About SQL DB
    href: sql-database-technical-overview.md
- name: Quickstart
  expanded: true
  items:
  - name: Create DB - Portal
    href: sql-database-get-started-portal.md
  - name: Create DB - Azure CLI
    href: sql-database-get-started-cli.md
  - name: Create DB - PowerShell
    href: sql-database-get-started-powershell.md
  - name: Manage
    items:
    - name: SSMS
      href: sql-database-connect-query-ssms.md
    - name: VS Code
      href: sql-database-connect-query-vscode.md
  - name: Connect
    items:
    - name: .NET
      href: sql-database-connect-query-dotnet.md
    - name: PHP
      href: sql-database-connect-query-php.md
    - name: Node.js
      href: sql-database-connect-query-nodejs.md
    - name: Java
      href: sql-database-connect-query-java.md
    - name: Python
      href: sql-database-connect-query-python.md
    - name: Ruby
      href: sql-database-connect-query-ruby.md
- name: Samples
  items:
  - name: Azure CLI
    href: sql-database-cli-samples.md
  - name: PowerShell
    href: sql-database-powershell-samples.md
- name: Tutorials
  items:
  - name: Design a database
    href: sql-database-design-first-database.md
  - name: Migrate a database
    href: sql-database-migrate-your-sql-server-database.md  
- name: Concepts
  items:
  - name: DBs and servers
    items:
    - name: Databases
      href: sql-database-overview.md
    - name: Servers
      href: sql-database-server-overview.md
    - name: Elastic pools
      href: sql-database-elastic-pool.md
    - name: Use elastic pool?
      href: sql-database-elastic-pool-guidance.md
  - name: Resources
    items:
    - name: Service tiers
      href: sql-database-service-tiers.md
    - name: DTUs and eDTUs
      href: sql-database-what-is-a-dtu.md
    - name: DTU benchmark
      href: sql-database-benchmark-overview.md
    - name: Limits
      href: sql-database-resource-limits.md
<<<<<<< HEAD
    - name: PaaS or IaaS
      href: sql-database-paas-vs-sql-server-iaas.md  
=======
  - name: Features
    href: sql-database-features.md
>>>>>>> 61b2d766
  - name: Tools
    href: sql-database-manage-overview.md
  - name: Partition data
    items:
    - name: Sharded databases
      href: sql-database-elastic-scale-introduction.md
    - name: Elastic client library
      href: sql-database-elastic-database-client-library.md
    - name: Shard maps
      href: sql-database-elastic-scale-shard-map-management.md
    - name: Query routing
      href: sql-database-elastic-scale-data-dependent-routing.md
    - name: Manage credentials
      href: sql-database-elastic-scale-manage-credentials.md
    - name: Shard querying
      href: sql-database-elastic-scale-multishard-querying.md
    - name: Elastic tools
      href: sql-database-elastic-scale-glossary.md
    - name: Move sharded data
      href: sql-database-elastic-scale-overview-split-and-merge.md
    - name: Elastic tools FAQ
      href: sql-database-elastic-scale-faq.md
  - name: Manage multiple DBs
    items:
    - name: Elastic queries
      href: sql-database-elastic-query-overview.md
    - name: Horizontal data
      href: sql-database-elastic-query-horizontal-partitioning.md
    - name: Vertical data
      href: sql-database-elastic-query-vertical-partitioning.md
    - name: Transactions
      href: sql-database-elastic-transactions-overview.md
    - name: Elastic jobs
      href: sql-database-elastic-jobs-overview.md
  - name: Security
    items:
    - name: Overview
      href: sql-database-security-overview.md
    - name: Access control
      href: sql-database-control-access.md
    - name: Firewall rules
      href: sql-database-firewall-configure.md
    - name: Azure AD
      href: sql-database-aad-authentication.md
    - name: Logins and users
      href: sql-database-manage-logins.md
    - name: Multi-factor auth
      href: sql-database-ssms-mfa-authentication.md
    - name: Auditing
      href: sql-database-auditing.md
    - name: Auditing and TDS
      href: sql-database-auditing-and-dynamic-data-masking-downlevel-clients.md
    - name: Threat detection
      href: sql-database-threat-detection.md
    - name: TDE with SQL DB
      href: https://msdn.microsoft.com/library/dn948096
    - name: Always encrypted
      href: https://msdn.microsoft.com/library/mt163865.aspx
    - name: Data masking
      href: sql-database-dynamic-data-masking-get-started.md
  - name: Business continuity
    items:
    - name: Overview
      href: sql-database-business-continuity.md
    - name: Database backups
      href: sql-database-automated-backups.md
    - name: Backup retention
      href: sql-database-long-term-retention.md
    - name: Database recovery
      href: sql-database-recovery-using-backups.md
    - name: Geo-replication
      href: sql-database-geo-replication-overview.md
    - name: Logins
      href: sql-database-geo-replication-security-config.md
    - name: App design
      href: sql-database-designing-cloud-solutions-for-disaster-recovery.md
    - name: Elastic pools
      href: sql-database-disaster-recovery-strategies-for-applications-with-elastic-pool.md
    - name: App upgrades
      href: sql-database-manage-application-rolling-upgrade.md
  - name: Development
    items:
    - name: Overview
      href: sql-database-develop-overview.md
    - name: Connectivity
      href: sql-database-libraries.md
    - name: App design - SaaS
      href: sql-database-design-patterns-multi-tenancy-saas-applications.md
    - name: Security - SaaS
      href: sql-database-elastic-tools-multi-tenant-row-level-security.md
    - name: Ports - ADO.NET
      href: sql-database-develop-direct-route-ports-adonet-v12.md
    - name: Authenticate App 
      href: sql-database-client-id-keys.md
    - name: Error messages
      href: sql-database-develop-error-messages.md
    - name: Dapper
      href: sql-database-elastic-scale-working-with-dapper.md
    - name: JSON data
      href: sql-database-json-features.md
    - name: In-memory
      href: sql-database-in-memory.md
    - name: Temporal tables 
      href: sql-database-temporal-tables.md
    - name: Retention policies
      href: sql-database-temporal-tables-retention-policy.md
  - name: Database migration
    items:
    - name: SQL Server DB
      href: sql-database-cloud-migrate.md
    - name: T-SQL changes
      href: sql-database-transact-sql-information.md
  - name: Data movement
    items:
    - name: Copy a DB
      href: sql-database-copy.md
    - name: Import a DB
      href: sql-database-import.md
    - name: Export a DB
      href: sql-database-export.md
  - name: Monitor and tune
    items:
    - name: Single databases
      href: sql-database-single-database-monitor.md
    - name: Database advisor
      href: sql-database-advisor.md
    - name: Query insight
      href: sql-database-query-performance.md
    - name: Operate query store
      href: sql-database-operate-query-store.md
    - name: DMVs
      href: sql-database-monitoring-with-dmvs.md
    - name: Perf guidance
      href: sql-database-performance-guidance.md
    - name: Batching
      href: sql-database-use-batching-to-improve-performance.md
    - name: Extended events
      href: sql-database-xevent-db-diff-from-svr.md
    - name: Compatibility levels
      href: sql-database-compatibility-level-query-performance-130.md
- name: How-to guides
  items:
  - name: Manage elastic pools
    items:
    - name: Portal
      href: sql-database-elastic-pool-manage-portal.md
    - name: PowerShell
      href: sql-database-elastic-pool-manage-powershell.md
    - name: Transact-SQL
      href: sql-database-elastic-pool-manage-tsql.md
    - name: C #
      href: sql-database-elastic-pool-manage-csharp.md
  - name: DB Access
    items:
    - name: SQL Server
      href: sql-database-control-access-sql-authentication-get-started.md
    - name: Azure AD
      href: sql-database-control-access-aad-authentication-get-started.md
  - name: Secure data
    items:
    - name: Azure AD auth
      href: sql-database-aad-authentication-configure.md
    - name: Encrypt - cert store
      href: sql-database-always-encrypted.md
    - name: Encrypt - key vault
      href: sql-database-always-encrypted-azure-key-vault.md
    - name: Configure masking
      href: sql-database-dynamic-data-masking-get-started-portal.md
  - name: Recover single table
    href: sql-database-cloud-migrate-restore-single-table-azure-backup.md
  - name: Configure vault for backups
    href: sql-database-long-term-backup-retention-configure.md
  - name: Geo-replicate data
    items:
    - name: Portal
      href: sql-database-geo-replication-portal.md
    - name: T-SQL - Configure
      href: sql-database-geo-replication-transact-sql.md
    - name: T-SQL - Failover
      href: sql-database-geo-replication-failover-transact-sql.md
    - name: Recover - outage
      href: sql-database-disaster-recovery.md
    - name: Perform drills
      href: sql-database-disaster-recovery-drills.md
  - name: Move data
    items:
    - name: Load data with BCP
      href: sql-database-load-from-csv-with-bcp.md
    - name: Load data with ADF
      href: ../data-factory/data-factory-copy-data-from-azure-blob-storage-to-sql-database.md
    - name: Sync data
      href: sql-database-get-started-sql-data-sync.md
  - name: Connect applications
    items:
    - name: C and C ++
      href: sql-database-develop-cplusplus-simple.md
    - name: Excel
      href: sql-database-connect-excel.md
    - name: Guidance
      href: sql-database-connectivity-issues.md
    - name: Issues
      href: sql-database-troubleshoot-common-connection-issues.md
    - name: Create DB with C #
      href: sql-database-get-started-csharp.md
  - name: Configure In-Memory
    href: sql-database-in-memory-oltp-migration.md
  - name: Manage multiple DBs
    items:
    - name: Create sharded app
      href: sql-database-elastic-scale-get-started.md
    - name: Move sharded data
      href: sql-database-elastic-scale-configure-deploy-split-and-merge.md
    - name: Security configuration
      href: sql-database-elastic-scale-split-merge-security-configuration.md
    - name: Add a shard
      href: sql-database-elastic-scale-add-a-shard.md
    - name: Fix shard map problems
      href: sql-database-elastic-database-recovery-manager.md
    - name: Migrate sharded DB
      href: sql-database-elastic-convert-to-use-elastic-tools.md
    - name: Create counters
      href: sql-database-elastic-database-perf-counters.md
    - name: Use entity framework
      href: sql-database-elastic-scale-use-entity-framework-applications-visual-studio.md
    - name: Upgrade clients
      href: sql-database-elastic-scale-upgrade-client-library.md
    - name: Install elastic job
      href: sql-database-elastic-jobs-service-installation.md
    - name: Create job - Portal
      href: sql-database-elastic-jobs-create-and-manage.md
    - name: Create job - PowerShell
      href: sql-database-elastic-jobs-powershell.md
    - name: Create job - Sample app
      href: sql-database-elastic-jobs-getting-started.md
    - name: Uninstall elastic job
      href: sql-database-elastic-jobs-uninstall.md
    - name: Query horizontal data
      href: sql-database-elastic-query-getting-started.md
    - name: Query vertical data
      href: sql-database-elastic-query-getting-started-vertical.md
  - name: Monitor and tune
    items:
    - name: Use Database Advisor
      href: sql-database-advisor-portal.md
    - name: Use QPI
      href: sql-database-performance.md
    - name: Evaluate and tune
      href: sql-database-troubleshoot-performance.md
    - name: Create alerts
      href: sql-database-insights-alerts-portal.md
    - name: Monitor in-memory
      href: sql-database-in-memory-oltp-monitoring.md
    - name: Extended events - event file
      href: sql-database-xevent-code-event-file.md
    - name: Extended events - ring buffer
      href: sql-database-xevent-code-ring-buffer.md
  - name: Manage
    items:
    - name: Azure Automation
      href: sql-database-manage-automation.md
    - name: Azure RemoteApp
      href: sql-database-ssms-remoteapp.md
    - name: SSMS - MFA
      href: sql-database-ssms-mfa-authentication-configure.md
- name: Reference
  items:
  - name: PowerShell
    href: /powershell/resourcemanager/azurerm.sql/v2.3.0/azurerm.sql
  - name: PowerShell (Elastic DB)
    href: /powershell/elasticdatabasejobs/v0.8.33/elasticdatabasejobs
  - name: Azure CLI 2.0
    href: /cli/azure/sql
  - name: .NET
    href: /dotnet/api/microsoft.azure.management.sql.models
  - name: Java
    href: /java/api/com.microsoft.azure.management.sql
  - name: Node.js
    href: https://msdn.microsoft.com/library/mt652093.aspx
  - name: Python
    href: https://msdn.microsoft.com/library/mt652092.aspx
  - name: Ruby
    href: https://msdn.microsoft.com/library/mt691981.aspx
  - name: PHP
    href: https://msdn.microsoft.com/library/dn865013.aspx
  - name: T-SQL
    href: https://msdn.microsoft.com/library/bb510741.aspx
  - name: REST
    href: https://msdn.microsoft.com/library/mt163571.aspx
  - name: SQL Server tools
    href: https://msdn.microsoft.com/library/mt238365.aspx
  - name: SQL Server Management Studio (SSMS)
    href: https://msdn.microsoft.com/library/mt238290.aspx
  - name: SQL Server Data Tools (SSDT)
    href: https://msdn.microsoft.com/library/mt204009.aspx
  - name: BCP
    href: https://msdn.microsoft.com/library/ms162802.aspx
  - name: SQLCMD
    href: https://msdn.microsoft.com/library/ms162773.aspx
  - name: SqlPackage
    href: https://msdn.microsoft.com/hh550080.aspx
  - name: SQL Database Management Library package
    href: https://www.nuget.org/packages/Microsoft.Azure.Management.Sql
  - name: SQL Server drivers
    href: https://msdn.microsoft.com/library/mt654049.aspx
    items:
    - name: ADO.NET
      href: https://msdn.microsoft.com/library/mt657768.aspx
    - name: JDBC
      href: https://msdn.microsoft.com/library/mt484311.aspx
    - name: ODBC
      href: https://msdn.microsoft.com/library/mt654048.aspx
- name: Resources
  items:
  - name: FAQ
    href: sql-database-faq.md
  - name: Public data sets
    href: sql-database-public-data-sets.md  
  - name: Troubleshoot connectivity
    href: https://support.microsoft.com/help/10085/troubleshooting-connectivity-issues-with-microsoft-azure-sql-database
  - name: Pricing
    href: https://azure.microsoft.com/pricing/details/sql-database/
  - name: MSDN forum
    href: https://social.msdn.microsoft.com/Forums/home?forum=ssdsgetstarted
  - name: Stack Overflow
    href: http://stackoverflow.com/questions/tagged/sql-azure
  - name: Videos
    href: https://azure.microsoft.com/documentation/videos/index/?services=sql-database
  - name: Service updates
    href: https://azure.microsoft.com/updates/?service=sql-database
  - name: Architecture guidance
    href: https://docs.microsoft.com/sql/#pivot=architecture
  - name: Customer implementations
    href: sql-database-customer-implementations.md
  - name: Sample applications
    items:
    - name: Tailspin Surveys
      href: https://github.com/Azure-Samples/guidance-identity-management-for-multitenant-apps/blob/master/docs/running-the-app.md
    - name: Contoso Clinic
      href: https://github.com/Microsoft/azure-sql-security-sample
    - name: Elastic pool telemetry
      href: https://github.com/Microsoft/sql-server-samples/tree/master/samples/manage/azure-sql-db-elastic-pools
    - name: Elastic pool custom dashboard
      href: https://github.com/Microsoft/sql-server-samples/tree/master/samples/manage/azure-sql-db-elastic-pools-custom-dashboard

<|MERGE_RESOLUTION|>--- conflicted
+++ resolved
@@ -67,15 +67,12 @@
       href: sql-database-benchmark-overview.md
     - name: Limits
       href: sql-database-resource-limits.md
-<<<<<<< HEAD
     - name: PaaS or IaaS
       href: sql-database-paas-vs-sql-server-iaas.md  
-=======
-  - name: Features
-    href: sql-database-features.md
->>>>>>> 61b2d766
-  - name: Tools
-    href: sql-database-manage-overview.md
+    - name: Features
+      href: sql-database-features.md
+    - name: Tools
+      href: sql-database-manage-overview.md
   - name: Partition data
     items:
     - name: Sharded databases
