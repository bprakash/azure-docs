---
title: 'T-SQL: Manage an Azure SQL Database elastic pool | Microsoft Docs'
description: Use T-SQL to manage an Azure SQL Database elastic pool. 
services: sql-database
documentationcenter: ''
author: srinia
manager: jhubbard
editor: ''

ms.assetid: 4e288e17-bc3e-4255-9fbe-0a2ac0dbd7dd
ms.service: sql-database
ms.custom: multiple databases
ms.devlang: NA
ms.topic: article
ms.tgt_pltfrm: NA
ms.workload: data-management
ms.date: 05/27/2016
ms.author: srinia

---
# Monitor and manage an elastic pool with Transact-SQL
<<<<<<< HEAD
> [!div class="op_single_selector"]
> * [Azure portal](sql-database-elastic-pool-manage-portal.md)
> * [PowerShell](sql-database-elastic-pool-manage-powershell.md)
> * [C#](sql-database-elastic-pool-manage-csharp.md)
> * [T-SQL](sql-database-elastic-pool-manage-tsql.md)
>  
=======
This topic shows you how to manage scalable [elastic pools](sql-database-elastic-pool.md) with Transact-SQL.  You can also create and manage an Azure elastic pool the [Azure portal](https://portal.azure.com/), [PowerShell](sql-database-elastic-pool-manage-powershell.md), the REST API, or [C#][Create and manage an elastic pool with C#](sql-database-elastic-pool-manage-csharp.md). You can also create and move databases into and out of elastic pools using [Transact-SQL](sql-database-elastic-pool-manage-tsql.md).

>>>>>>> e8cfaf0d

Use the [Create Database (Azure SQL Database)](https://msdn.microsoft.com/library/dn268335.aspx) and [Alter Database(Azure SQL Database)](https://msdn.microsoft.com/library/mt574871.aspx) commands to create and move databases into and out of elastic pools. The elastic pool must exist before you can use these commands. These commands affect only databases. Creation of new pools and the setting of pool properties (such as min and max eDTUs) cannot be changed with T-SQL commands.

## Create a pooled database in an elastic pool
Use the CREATE DATABASE command with the SERVICE_OBJECTIVE option.   

    CREATE DATABASE db1 ( SERVICE_OBJECTIVE = ELASTIC_POOL (name = [S3M100] ));
    -- Create a database named db1 in an elastic named S3M100.

All databases in an elastic pool inherit the service tier of the elastic pool (Basic, Standard, Premium). 

## Move a database between elastic pools
Use the ALTER DATABASE command with the MODIFY and set SERVICE\_OBJECTIVE option as ELASTIC\_POOL. Set the name to the name of the target pool.

    ALTER DATABASE db1 MODIFY ( SERVICE_OBJECTIVE = ELASTIC_POOL (name = [PM125] ));
    -- Move the database named db1 to an elastic named P1M125  

## Move a database into an elastic pool
Use the ALTER DATABASE command with the MODIFY and set SERVICE\_OBJECTIVE option as ELASTIC_POOL. Set the name to the name of the target pool.

    ALTER DATABASE db1 MODIFY ( SERVICE_OBJECTIVE = ELASTIC_POOL (name = [S3100] ));
    -- Move the database named db1 to an elastic named S3100.

## Move a database out of an elastic pool
Use the ALTER DATABASE command and set the SERVICE_OBJECTIVE to one of the performance levels (such as S0 or S1).

    ALTER DATABASE db1 MODIFY ( SERVICE_OBJECTIVE = 'S1');
    -- Changes the database into a stand-alone database with the service objective S1.

## List databases in an elastic pool
Use the [sys.database\_service \_objectives view](https://msdn.microsoft.com/library/mt712619) to list all the databases in an elastic pool. Log in to the master database to query the view.

    SELECT d.name, slo.*  
    FROM sys.databases d 
    JOIN sys.database_service_objectives slo  
    ON d.database_id = slo.database_id
    WHERE elastic_pool_name = 'MyElasticPool'; 

## Get resource usage data for an elastic pool
Use the [sys.elastic\_pool \_resource \_stats view](https://msdn.microsoft.com/library/mt280062.aspx) to examine the resource usage statistics of an elastic pool on a logical server. Log in to the master database to query the view.

    SELECT * FROM sys.elastic_pool_resource_stats 
    WHERE elastic_pool_name = 'MyElasticPool'
    ORDER BY end_time DESC;

<<<<<<< HEAD
## Get resource usage for an elastic database
=======
## Get resource usage for a pooled database
>>>>>>> e8cfaf0d
Use the [sys.dm\_ db\_ resource\_stats view](https://msdn.microsoft.com/library/dn800981.aspx) or [sys.resource \_stats view](https://msdn.microsoft.com/library/dn269979.aspx) to examine the resource usage statistics of a database in an elastic pool. This process is similar to querying resource usage for a single database.

## Next steps
After creating an elastic pool, you can manage elastic databases in the pool by creating elastic jobs. Elastic jobs facilitate running T-SQL scripts against any number of databases in the pool. For more information, see [Elastic database jobs overview](sql-database-elastic-jobs-overview.md). 

See [Scaling out with Azure SQL Database](sql-database-elastic-scale-introduction.md): use elastic database tools to scale out, move data, query, or create transactions.
<|MERGE_RESOLUTION|>--- conflicted
+++ resolved
@@ -19,17 +19,8 @@
 
 ---
 # Monitor and manage an elastic pool with Transact-SQL
-<<<<<<< HEAD
-> [!div class="op_single_selector"]
-> * [Azure portal](sql-database-elastic-pool-manage-portal.md)
-> * [PowerShell](sql-database-elastic-pool-manage-powershell.md)
-> * [C#](sql-database-elastic-pool-manage-csharp.md)
-> * [T-SQL](sql-database-elastic-pool-manage-tsql.md)
->  
-=======
 This topic shows you how to manage scalable [elastic pools](sql-database-elastic-pool.md) with Transact-SQL.  You can also create and manage an Azure elastic pool the [Azure portal](https://portal.azure.com/), [PowerShell](sql-database-elastic-pool-manage-powershell.md), the REST API, or [C#][Create and manage an elastic pool with C#](sql-database-elastic-pool-manage-csharp.md). You can also create and move databases into and out of elastic pools using [Transact-SQL](sql-database-elastic-pool-manage-tsql.md).
 
->>>>>>> e8cfaf0d
 
 Use the [Create Database (Azure SQL Database)](https://msdn.microsoft.com/library/dn268335.aspx) and [Alter Database(Azure SQL Database)](https://msdn.microsoft.com/library/mt574871.aspx) commands to create and move databases into and out of elastic pools. The elastic pool must exist before you can use these commands. These commands affect only databases. Creation of new pools and the setting of pool properties (such as min and max eDTUs) cannot be changed with T-SQL commands.
 
@@ -75,11 +66,7 @@
     WHERE elastic_pool_name = 'MyElasticPool'
     ORDER BY end_time DESC;
 
-<<<<<<< HEAD
-## Get resource usage for an elastic database
-=======
 ## Get resource usage for a pooled database
->>>>>>> e8cfaf0d
 Use the [sys.dm\_ db\_ resource\_stats view](https://msdn.microsoft.com/library/dn800981.aspx) or [sys.resource \_stats view](https://msdn.microsoft.com/library/dn269979.aspx) to examine the resource usage statistics of a database in an elastic pool. This process is similar to querying resource usage for a single database.
 
 ## Next steps
