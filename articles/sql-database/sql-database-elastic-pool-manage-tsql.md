---
title: 'T-SQL: Manage an Azure SQL Database elastic pool | Microsoft Docs'
description: Use T-SQL to manage an Azure SQL Database elastic pool. 
services: sql-database
documentationcenter: ''
author: srinia
manager: jhubbard
editor: ''

ms.assetid: 4e288e17-bc3e-4255-9fbe-0a2ac0dbd7dd
ms.service: sql-database
ms.custom: multiple databases
ms.devlang: NA
ms.topic: article
ms.tgt_pltfrm: NA
ms.workload: data-management
ms.date: 05/27/2016
ms.author: srinia

---
# Monitor and manage an elastic pool with Transact-SQL
This topic shows you how to manage scalable [elastic pools](sql-database-elastic-pool.md) with Transact-SQL.  You can also create and manage an Azure elastic pool the [Azure portal](https://portal.azure.com/), [PowerShell](sql-database-elastic-pool-manage-powershell.md), the REST API, or [C#][Create and manage an elastic pool with C#](sql-database-elastic-pool-manage-csharp.md). You can also create and move databases into and out of elastic pools using [Transact-SQL](sql-database-elastic-pool-manage-tsql.md).


Use the [Create Database (Azure SQL Database)](https://msdn.microsoft.com/library/dn268335.aspx) and [Alter Database(Azure SQL Database)](https://msdn.microsoft.com/library/mt574871.aspx) commands to create and move databases into and out of elastic pools. The elastic pool must exist before you can use these commands. These commands affect only databases. Creation of new pools and the setting of pool properties (such as min and max eDTUs) cannot be changed with T-SQL commands.

## Create a pooled database in an elastic pool
Use the CREATE DATABASE command with the SERVICE_OBJECTIVE option.   

    CREATE DATABASE db1 ( SERVICE_OBJECTIVE = ELASTIC_POOL (name = [S3M100] ));
    -- Create a database named db1 in an elastic named S3M100.

All databases in an elastic pool inherit the service tier of the elastic pool (Basic, Standard, Premium). 

## Move a database between elastic pools
Use the ALTER DATABASE command with the MODIFY and set SERVICE\_OBJECTIVE option as ELASTIC\_POOL. Set the name to the name of the target pool.

    ALTER DATABASE db1 MODIFY ( SERVICE_OBJECTIVE = ELASTIC_POOL (name = [PM125] ));
    -- Move the database named db1 to an elastic named P1M125  

## Move a database into an elastic pool
Use the ALTER DATABASE command with the MODIFY and set SERVICE\_OBJECTIVE option as ELASTIC_POOL. Set the name to the name of the target pool.

    ALTER DATABASE db1 MODIFY ( SERVICE_OBJECTIVE = ELASTIC_POOL (name = [S3100] ));
    -- Move the database named db1 to an elastic named S3100.

## Move a database out of an elastic pool
Use the ALTER DATABASE command and set the SERVICE_OBJECTIVE to one of the performance levels (such as S0 or S1).

    ALTER DATABASE db1 MODIFY ( SERVICE_OBJECTIVE = 'S1');
    -- Changes the database into a stand-alone database with the service objective S1.

## List databases in an elastic pool
Use the [sys.database\_service \_objectives view](https://msdn.microsoft.com/library/mt712619) to list all the databases in an elastic pool. Log in to the master database to query the view.

    SELECT d.name, slo.*  
    FROM sys.databases d 
    JOIN sys.database_service_objectives slo  
    ON d.database_id = slo.database_id
    WHERE elastic_pool_name = 'MyElasticPool'; 

<<<<<<< HEAD
## Get resource usage data for an elastic
=======
## Get resource usage data for an elastic pool
>>>>>>> 518000d5
Use the [sys.elastic\_pool \_resource \_stats view](https://msdn.microsoft.com/library/mt280062.aspx) to examine the resource usage statistics of an elastic pool on a logical server. Log in to the master database to query the view.

    SELECT * FROM sys.elastic_pool_resource_stats 
    WHERE elastic_pool_name = 'MyElasticPool'
    ORDER BY end_time DESC;

## Get resource usage for a pooled database
Use the [sys.dm\_ db\_ resource\_stats view](https://msdn.microsoft.com/library/dn800981.aspx) or [sys.resource \_stats view](https://msdn.microsoft.com/library/dn269979.aspx) to examine the resource usage statistics of a database in an elastic pool. This process is similar to querying resource usage for a single database.

## Next steps
After creating an elastic pool, you can manage elastic databases in the pool by creating elastic jobs. Elastic jobs facilitate running T-SQL scripts against any number of databases in the pool. For more information, see [Elastic database jobs overview](sql-database-elastic-jobs-overview.md). 

See [Scaling out with Azure SQL Database](sql-database-elastic-scale-introduction.md): use elastic database tools to scale out, move data, query, or create transactions.
<|MERGE_RESOLUTION|>--- conflicted
+++ resolved
@@ -59,11 +59,7 @@
     ON d.database_id = slo.database_id
     WHERE elastic_pool_name = 'MyElasticPool'; 
 
-<<<<<<< HEAD
-## Get resource usage data for an elastic
-=======
 ## Get resource usage data for an elastic pool
->>>>>>> 518000d5
 Use the [sys.elastic\_pool \_resource \_stats view](https://msdn.microsoft.com/library/mt280062.aspx) to examine the resource usage statistics of an elastic pool on a logical server. Log in to the master database to query the view.
 
     SELECT * FROM sys.elastic_pool_resource_stats 
