---
title: Azure SQL Database Resource Limits | Microsoft Docs
description: This page describes some common resource limits for Azure SQL Database.
services: sql-database
documentationcenter: na
author: CarlRabeler
manager: jhubbard
editor: ''

ms.assetid: 884e519f-23bb-4b73-a718-00658629646a
ms.service: sql-database
ms.custom: DBs & servers
ms.devlang: na
ms.topic: article
ms.tgt_pltfrm: na
ms.workload: data-management
ms.date: 08/25/2017
ms.author: carlrab

---
# Azure SQL Database resource limits

## Single database: Storage sizes and performance levels

For single databases, the following tables show the resources available for a single database at each service tier and performance level. You can set the service tier, performance level, and storage amount for a single database using the [Azure portal](#manage-single-database-resources-using-the-azure-portal), [Transact-SQL](sql-database-single-database-resources.md#manage-single-database-resources-using-transact-sql), [PowerShell](sql-database-single-database-resources.md#manage-single-database-resources-using-powershell), the [Azure CLI](sql-database-single-database-resources.md#manage-single-database-resources-using-the-azure-cli), or the [REST API](sql-database-single-database-resources.md#manage-single-database-resources-using-the-rest-api).

[!INCLUDE [SQL DB service tiers table](../../includes/sql-database-service-tiers-table.md)]

## Single database: change storage size

- The DTU price for a single database includes a certain amount of storage at no additional cost. Extra storage beyond the included amount can be provisioned for an additional cost up to the max size limit in increments of 250 GB up to 1 TB, and then in increments of 256 GB beyond 1 TB. For included storage amounts and max size limits, see [Single database: Storage sizes and performance levels](#single-database-storage-sizes-and-performance-levels).
- Extra storage for a single database can be provisioned by increasing its max size using the [Azure portal](#manage-single-database-resources-using-the-azure-portal), [Transact-SQL](/sql/t-sql/statements/alter-database-azure-sql-database#examples), [PowerShell](/powershell/module/azurerm.sql/set-azurermsqldatabase), the [Azure CLI](/cli/azure/sql/db#update), or the [REST API](/rest/api/sql/databases/update).
- The price of extra storage for a single database is the extra storage amount multiplied by the extra storage unit price of the service tier. For details on the price of extra storage, see [SQL Database pricing](https://azure.microsoft.com/pricing/details/sql-database/).

## Single database: change DTUs

After initially picking a service tier, performance level, and storage amount, you can scale a single database up or down dynamically based on actual experience using the [Azure portal](#manage-single-database-resources-using-the-azure-portal), [Transact-SQL](/sql/t-sql/statements/alter-database-azure-sql-database#examples), [PowerShell](/powershell/module/azurerm.sql/set-azurermsqldatabase), the [Azure CLI](/cli/azure/sql/db#update), or the [REST API](/rest/api/sql/databases/update). 

The following video shows dynamically changing the performance tier to increase available DTUs for a single database.

> [!VIDEO https://channel9.msdn.com/Blogs/Azure/Azure-SQL-Database-dynamically-scale-up-or-scale-down/player]
>

Changing the service tier and/or performance level of a database creates a replica of the original database at the new performance level, and then switches connections over to the replica. No data is lost during this process but during the brief moment when we switch over to the replica, connections to the database are disabled, so some transactions in flight may be rolled back. The length of time for the switch-over varies, but is generally under 4 seconds is less than 30 seconds 99% of the time. If there are large numbers of transactions in flight at the moment connections are disabled, the length of time for the switch-over may be longer. 

The duration of the entire scale-up process depends on both the size and service tier of the database before and after the change. For example, a 250-GB database that is changing to, from, or within a Standard service tier, should complete within six hours. For a database the same size that is changing performance levels within the Premium service tier, the scale-up should complete within three hours.

> [!TIP]
> To check on the status of an ongoing SQL database scaling operation, you can use the following query: ```select * from sys.dm_operation_status```.
>

* If you are upgrading to a higher service tier or performance level, the database max size does not increase unless you explicitly specify a larger size (maxsize).
* To downgrade a database, the database used space must be smaller than the maximum allowed size of the target service tier and performance level. 
* When downgrading from **Premium** or **Premium RS** to the **Standard** tier, an extra storage cost applies if both (1) the max size of the database is supported in the target performance level, and (2) the max size exceeds the included storage amount of the target performance level. For example, if a P1 database with a max size of 500 GB is downsized to S3, then an extra storage cost applies since S3 supports a max size of 500 GB and its included storage amount is only 250 GB. So, the extra storage amount is 500 GB – 250 GB = 250 GB. For pricing of extra storage, see [SQL Database pricing](https://azure.microsoft.com/pricing/details/sql-database/). If the actual amount of space used is less than the included storage amount, then this extra cost can be avoided by reducing the database max size to the included amount. 
* When upgrading a database with [geo-replication](sql-database-geo-replication-portal.md) enabled, upgrade its secondary databases to the desired performance tier before upgrading the primary database (general guidance). When upgrading to a different, upgrading the secondary database first is required.
* When downgrading a database with [geo-replication](sql-database-geo-replication-portal.md) enabled, downgrade its primary databases to the desired performance tier before downgrading the secondary database (general guidance). When downgrading to a different edition, downgrading the primary database first is required.
* The restore service offerings are different for the various service tiers. If you are downgrading to the **Basic** tier, there is a lower backup retention period - see [Azure SQL Database Backups](sql-database-automated-backups.md).
* The new properties for the database are not applied until the changes are complete.

## Single database: limitations of P11 and P15 when the maximum size greater than 1 TB

A maximum size greater than 1 TB for P11 and P15 database is supported in the following regions: US East2, West US, US Gov Virginia, West Europe, Germany Central, South East Asia, Japan East, Australia East, Canada Central, and Canada East. The following considerations and limitations apply to P11 and P15 databases with a maximum size greater than 1 TB:

- If you choose a maximum size greater than 1 TB when creating a database (using a value of 4 TB or 4096 GB), the create command fails with an error if the database is provisioned in an unsupported region.
- For existing P11 and P15 databases located in one of the supported regions, you can increase the maximum storage to beyond 1 TB in increments of 256 GB up to 4 TB. To see if a larger size is supported in your region, use the [DATABASEPROPERTYEX](/t-sql/functions/databasepropertyex-transact-sql) function or inspect the database size in the Azure portal. Upgrading an existing P11 or P15 database can only be performed by a server-level principal login or by members of the dbmanager database role. 
- If an upgrade operation is executed in a supported region the configuration is updated immediately. The database remains online during the upgrade process. However, you cannot utilize the full amount of storage beyond 1 TB of storage until the actual database files have been upgraded to the new maximum size. The length of time required depends upon on the size of the database being upgraded. 
- When creating or updating a P11 or P15 database, you can only choose between 1-TB and 4-TB maximum size in increments of 256 GB. When creating a P11/P15, the default storage option of 1 TB is pre-selected. For databases located in one of the supported regions, you can increase the storage maximum to up to a maximum of 4 TB for a new or existing single database. For all other regions, the maximum size cannot be increased above 1 TB. The price does not change when you select 4 TB of included storage.
- If the maximum size of a database is set to greater than 1 TB, then it cannot be changed to 1 TB even if the actual storage used is below 1 TB. Thus, you cannot downgrade a P11 or P15 with a maximum size larger than 1 TB to a 1 TB P11 or 1 TB P15 or lower performance tier, such as P1-P6). This restriction also applies to the restore and copy scenarios including point-in-time, geo-restore, long-term-backup-retention, and database copy. Once a database is configured with a maximum size greater than 1 TB, all restore operations of this database must be run into a P11/P15 with a maximum size greater than 1 TB.
- For active geo-replication scenarios:
   - Setting up a geo-replication relationship: If the primary database is P11 or P15, the secondary(ies) must also be P11 or P15; lower performance tiers are rejected as secondaries since they are not capable of supporting more than 1 TB.
   - Upgrading the primary database in a geo-replication relationship: Changing the maximum size to more than 1 TB on a primary database triggers the same change on the secondary database. Both upgrades must be successful for the change on the primary to take effect. Region limitations for the more than 1-TB option apply. If the secondary is in a region that does not support more than 1 TB, the primary is not upgraded.
- Using the Import/Export service for loading P11/P15 databases with more than 1 TB is not supported. Use SqlPackage.exe to [import](sql-database-import.md) and [export](sql-database-export.md) data.

## Elastic pool: storage sizes and performance levels

For SQL Database elastic pools, the following tables show the resources available at each service tier and performance level. You can set the service tier, performance level, and storage amount using the [Azure portal](sql-database-elastic-pool.md#manage-elastic-pools-and-databases-using-the-azure-portal), [PowerShell](sql-database-elastic-pool.md#manage-elastic-pools-and-databases-using-powershell), the [Azure CLI](sql-database-elastic-pool.md#manage-elastic-pools-and-databases-using-the-azure-cli), or the [REST API](sql-database-elastic-pool.md#manage-elastic-pools-and-databases-using-the-rest-api).

> [!NOTE]
> The resource limits of individual databases in elastic pools are generally the same as for single databases outside of pools based on DTUs and the service tier. For example, the max concurrent workers for an S2 database is 120 workers. So, the max concurrent workers for a database in a Standard pool is also 120 workers if the max DTU per database in the pool is 50 DTUs (which is equivalent to S2).
>

[!INCLUDE [SQL DB service tiers table for elastic pools](../../includes/sql-database-service-tiers-table-elastic-pools.md)]

If all DTUs of an elastic pool are used, then each database in the pool receives an equal amount of resources to process queries. The SQL Database service provides resource sharing fairness between databases by ensuring equal slices of compute time. Elastic pool resource sharing fairness is in addition to any amount of resource otherwise guaranteed to each database when the DTU min per database is set to a non-zero value.

### Database properties for pooled databases

The following table describes the properties for pooled databases.

| Property | Description |
|:--- |:--- |
| Max eDTUs per database |The maximum number of eDTUs that any database in the pool may use, if available based on utilization by other databases in the pool. Max eDTU per database is not a resource guarantee for a database. This setting is a global setting that applies to all databases in the pool. Set max eDTUs per database high enough to handle peaks in database utilization. Some degree of overcommitting is expected since the pool generally assumes hot and cold usage patterns for databases where all databases are not simultaneously peaking. For example, suppose the peak utilization per database is 20 eDTUs and only 20% of the 100 databases in the pool are peak at the same time. If the eDTU max per database is set to 20 eDTUs, then it is reasonable to overcommit the pool by 5 times, and set the eDTUs per pool to 400. |
| Min eDTUs per database |The minimum number of eDTUs that any database in the pool is guaranteed. This setting is a global setting that applies to all databases in the pool. The min eDTU per database may be set to 0, and is also the default value. This property is set to anywhere between 0 and the average eDTU utilization per database. The product of the number of databases in the pool and the min eDTUs per database cannot exceed the eDTUs per pool. For example, if a pool has 20 databases and the eDTU min per database set to 10 eDTUs, then the eDTUs per pool must be at least as large as 200 eDTUs. |
| Max storage per database |The maximum storage for a database in a pool. Pooled databases share pool storage, so database storage is limited to the smaller of remaining pool storage and max storage per database. Max storage per database refers to the maximum size of the data files and does not include the space used by log files. |
|||
 
## Elastic pool: change storage size

- The eDTU price for an elastic pool includes a certain amount of storage at no additional cost. Extra storage beyond the included amount can be provisioned for an additional cost up to the max size limit in increments of 250 GB up to 1 TB, and then in increments of 256 GB beyond 1 TB. For included storage amounts and max size limits, see [Elastic pool: storage sizes and performance levels](#elastic-pool-storage-sizes-and-performance-levels).
- Extra storage for an elastic pool can be provisioned by increasing its max size using the [Azure portal](sql-database-elastic-pool.md#manage-elastic-pools-and-databases-using-the-azure-portal), [PowerShell](/powershell/module/azurerm.sql/set-azurermsqlelasticpool), the [Azure CLI](/cli/azure/sql/elastic-pool#update), or the [REST API](/rest/api/sql/elasticpools#Update).
- The price of extra storage for an elastic pool is the extra storage amount multiplied by the extra storage unit price of the service tier. For details on the price of extra storage, see [SQL Database pricing](https://azure.microsoft.com/pricing/details/sql-database/).

## Elastic pool: change eDTUs

You can increase or decrease the resources available to an elastic pool based on resource needs using the [Azure portal](sql-database-elastic-pool.md#manage-elastic-pools-and-databases-using-the-azure-portal), [PowerShell](/powershell/module/azurerm.sql/set-azurermsqlelasticpool), the [Azure CLI](/cli/azure/sql/elastic-pool#update), or the [REST API](/rest/api/sql/elasticpools#Update).

- When rescaling pool eDTUs, database connections are briefly dropped. This is the same behavior as occurs when rescaling DTUs for a single database (not in a pool). For details on the duration and impact of dropped connections for a database during rescaling operations, see [Rescaling DTUs for a single database](#single-database-change-storage-size). 
- The duration to rescale pool eDTUs can depend on the total amount of storage space used by all databases in the pool. In general, the rescaling latency averages 90 minutes or less per 100 GB. For example, if the total space used by all databases in the pool is 200 GB, then the expected latency for rescaling the pool is 3 hours or less. In some cases within the Standard or Basic tier, the rescaling latency can be under five minutes regardless of the amount of space used.
- In general, the duration to change the min eDTUs per database or max eDTUs per database is five minutes or less.
- When downsizing pool eDTUs, the pool used space must be smaller than the maximum allowed size of the target service tier and pool eDTUs.
- When rescaling pool eDTUs, an extra storage cost applies if (1) the storage max size of the pool is supported by the target pool, and (2) the storage max size exceeds the included storage amount of the target pool. For example, if a 100 eDTU Standard pool with a max size of 100 GB is downsized to a 50 eDTU Standard pool, then an extra storage cost applies since target pool supports a max size of 100 GB and its included storage amount is only 50 GB. So, the extra storage amount is 100 GB – 50 GB = 50 GB. For pricing of extra storage, see [SQL Database pricing](https://azure.microsoft.com/pricing/details/sql-database/). If the actual amount of space used is less than the included storage amount, then this extra cost can be avoided by reducing the database max size to the included amount. 

## What happens when database and elastic pool resource limits are reached?

### Compute (DTUs and eDTUs)

When database compute utilization (measured by DTUs and eDTUs) becomes high, query latency increases and can even time out. Under these conditions, queries may be queued by the service and are provided resources for execution as resource become free.
When encountering high compute utilization, mitigation options include:

- Increasing the performance level of the database or elastic pool to provide the database with more DTUs or eDTUs. See [Single database: change DTUs](#single-database-change-dtus) and [Elastic pool: change eDTUs](#elastic-pool-change-edtus).
- Optimizing queries to reduce the resource utilization of each query. For more information, see [Query Tuning/Hinting](sql-database-performance-guidance.md#query-tuning-and-hinting).

### Storage

When database space used reaches the max size limit, database inserts and updates that increase the data size fail and clients receive an [error message](sql-database-develop-error-messages.md). Database SELECTS and DELETES continue to succeed.

When encountering high space utilization, mitigation options include:

- Increasing the max size of the database or elastic pool, or change the performance level to obtain more included storage. See [SQL Database Resource Limits](sql-database-resource-limits.md).
- If the database is in an elastic pool, then alternatively the database can be moved outside of the pool so that its storage space is not shared with other databases.

### Sessions and workers (requests) 

The maximum number of concurrent sessions and workers are determined by the service tier and performance level (DTUs and eDTUs).  New requests are rejected when session or worker limits are reached, and clients receive an error message. While the number of connections available can be controlled by the application, the number of concurrent workers is often harder to estimate and control. This is especially true during peak load periods when database resource limits are reached and workers pile up due to longer running queries. 

When encountering high session or worker utilization, mitigation options include:
- Increasing the service tier or performance level of the database or elastic pool. See [Single database: change storage size](#single-database-change-storage-size), [Single database: change DTUs](#single-database-change-dtus), [Elastic pool: change storage size](#elastic-pool-change-storage-size), and [Elastic pool: change eDTUs](#elastic-pool-change-edtus).
- Optimizing queries to reduce the resource utilization of each query if the cause of increased worker utilization is due to contention for compute resources. For more information, see [Query Tuning/Hinting](sql-database-performance-guidance.md#query-tuning-and-hinting).

## Next steps

- For information about service tiers, see [Service tiers](sql-database-service-tiers.md).
- For information about single databases, see [Single database resources](sql-database-resource-limits.md).
- For information about elastic pools, see [Elastic pools](sql-database-elastic-pool.md).
<<<<<<< HEAD
- For information about general Azure limits, see [Azure subscription and service limits, quotas, and constraints](/azure/azure-subscription-service-limits.md).
=======
- For information about general Azure limits, see [Azure subscription and service limits, quotas, and constraints](../azure-subscription-service-limits.md).
>>>>>>> 701dfc34
- For information about DTUs and eDTUs, see [DTUs and eDTUs](sql-database-what-is-a-dtu.md).<|MERGE_RESOLUTION|>--- conflicted
+++ resolved
@@ -142,9 +142,5 @@
 - For information about service tiers, see [Service tiers](sql-database-service-tiers.md).
 - For information about single databases, see [Single database resources](sql-database-resource-limits.md).
 - For information about elastic pools, see [Elastic pools](sql-database-elastic-pool.md).
-<<<<<<< HEAD
-- For information about general Azure limits, see [Azure subscription and service limits, quotas, and constraints](/azure/azure-subscription-service-limits.md).
-=======
 - For information about general Azure limits, see [Azure subscription and service limits, quotas, and constraints](../azure-subscription-service-limits.md).
->>>>>>> 701dfc34
 - For information about DTUs and eDTUs, see [DTUs and eDTUs](sql-database-what-is-a-dtu.md).