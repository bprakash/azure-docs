--- conflicted
+++ resolved
@@ -185,8 +185,4 @@
 3. Click **OK** to restore the database to a point in time before the *Students* table was added.
 
 ## Next Steps 
-<<<<<<< HEAD
- For PowerShell samples for common tasks, see [SQL Database PowerShell samples](sql-database-powershell-samples.md)
-=======
-For PowerShell samples for common tasks, see [SQL Database PowerShell samples](sql-database-powershell-samples.md).
->>>>>>> 214c7a2a
+For PowerShell samples for common tasks, see [SQL Database PowerShell samples](sql-database-powershell-samples.md)