--- conflicted
+++ resolved
@@ -72,22 +72,14 @@
    | ------------ | ------------------ | ------------------------------------------------- | 
    | **Server name** | Any globally unique name | For valid server names, see [Naming rules and restrictions](https://docs.microsoft.com/azure/architecture/best-practices/naming-conventions). | 
    | **Server admin login** | Any valid name | For valid login names, see [Database Identifiers](https://docs.microsoft.com/sql/relational-databases/databases/database-identifiers).|
-<<<<<<< HEAD
-   | **Password** | Any valid password | Your password must have at least 8 characters and must contain characters from three of the following categories: upper case characters, lower case characters, numbers, and non-alphanumeric characters. |
-=======
    | **Password** | Any valid password | Your password must have at least eight characters and must contain characters from three of the following categories: upper case characters, lower case characters, numbers, and non-alphanumeric characters. |
->>>>>>> 701dfc34
    | **Location** | Any valid location | For information about regions, see [Azure Regions](https://azure.microsoft.com/regions/). |
 
    ![create database-server](./media/sql-database-design-first-database/create-database-server.png)
 
 5. Click **Select**.
 
-<<<<<<< HEAD
-6. Click **Pricing tier** to specify the service tier, the number of DTUs, and the amount of storage. Explore the options for the amount of DTUs and storage that is available to you for each service tier. 
-=======
 6. Click **Pricing tier** to specify the service tier, the number of DTUs, and the amount of storage. Explore the options for the number of DTUs and storage that is available to you for each service tier. 
->>>>>>> 701dfc34
 
 7. For this tutorial, select the **Standard** service tier and then use the slider to select **100 DTUs (S3)** and **400** GB of storage.
 
