--- conflicted
+++ resolved
@@ -15,11 +15,7 @@
 ms.topic: article
 ms.tgt_pltfrm: na
 ms.workload: ''
-<<<<<<< HEAD
-ms.date: 05/24/2017
-=======
 ms.date: 05/30/2017
->>>>>>> ced78c66
 ms.author: janeng
 
 ---
@@ -54,7 +50,6 @@
 2. Select **Databases** from the **New** page, and select **SQL Database** from the **Databases** page. 
 
    ![create empty-database](./media/sql-database-design-first-database/create-empty-database.png)
-<<<<<<< HEAD
 
 3. Fill out the SQL Database form with the following information, as shown on the preceding image:   
 
@@ -67,20 +62,6 @@
 
 4. Click **Server** to create and configure a new server for your new database. Fill out the **New server form** with the following information: 
 
-=======
-
-3. Fill out the SQL Database form with the following information, as shown on the preceding image:   
-
-   | Setting       | Suggested value | Description | 
-   | ------------ | ------------------ | ------------------------------------------------- | 
-   | **Database name** | mySampleDatabase | For valid database names, see [Database Identifiers](https://docs.microsoft.com/sql/relational-databases/databases/database-identifiers). | 
-   | **Subscription** | Your subscription  | For details about your subscriptions, see [Subscriptions](https://account.windowsazure.com/Subscriptions). |
-   | **Resource group** | myResourceGroup | For valid resource group names, see [Naming rules and restrictions](https://docs.microsoft.com/azure/architecture/best-practices/naming-conventions). |
-   | **Select source** | Blank database | Specifies that a blank database should be created. |
-
-4. Click **Server** to create and configure a new server for your new database. Fill out the **New server form** with the following information: 
-
->>>>>>> ced78c66
    | Setting       | Suggested value | Description | 
    | ------------ | ------------------ | ------------------------------------------------- | 
    | **Server name** | Any globally unique name | For valid server names, see [Naming rules and restrictions](https://docs.microsoft.com/azure/architecture/best-practices/naming-conventions). | 
@@ -120,20 +101,12 @@
    > You need this fully qualified server name to connect to your server and its databases in subsequent quick starts.
    > 
 
-<<<<<<< HEAD
-   ![server firewall rule](./media/sql-database-design-first-database/server-firewall-rule.png) 
-=======
    ![server name](./media/sql-database-get-started-portal/server-name.png) 
->>>>>>> ced78c66
 
 2. Click **Set server firewall** on the toolbar as shown in the previous image. The **Firewall settings** page for the SQL Database server opens. 
 
    ![server firewall rule](./media/sql-database-get-started-portal/server-firewall-rule.png) 
 
-<<<<<<< HEAD
-   ![set server firewall rule](./media/sql-database-design-first-database/server-firewall-rule-set.png) 
-=======
->>>>>>> ced78c66
 
 3. Click **Add client IP** on the toolbar to add your current IP address to a new firewall rule. A firewall rule can open port 1433 for a single IP address or a range of IP addresses.
 
