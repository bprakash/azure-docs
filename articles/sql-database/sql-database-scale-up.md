--- conflicted
+++ resolved
@@ -1,89 +1,3 @@
 ---
-<<<<<<< HEAD
-title: 'Azure Portal: Change Azure SQL Database pricing tier | Microsoft Docs'
-description: Learn how to use the Azure portal to change the service tier and performance level of an Azure SQL database and scale the resources and pricing of your SQL database up or down.
-services: sql-database
-documentationcenter: ''
-author: stevestein
-manager: jhubbard
-editor: ''
-
-ms.assetid: cbd67e88-08d5-40e2-a223-0fb0c718a782
-ms.service: sql-database
-ms.custom: monitor and tune
-ms.devlang: NA
-ms.date: 10/12/2016
-ms.author: sstein
-ms.workload: data-management
-ms.topic: article
-ms.tgt_pltfrm: NA
-
----
-# Change the service tier and performance level (pricing tier) of a SQL database using the Azure portal
-> [!div class="op_single_selector"]
-> * [**Azure portal**](sql-database-scale-up.md)
-> * [PowerShell](sql-database-scale-up-powershell.md)> 
-> 
-
-Service tiers and performance levels describe the features and resources available for your SQL database and can be updated as the needs of your application change. For details, see [Service Tiers](sql-database-service-tiers.md).
-
-Note that changing the service tier and/or performance level of a database creates a replica of the original database at the new performance level, and then switches connections over to the replica. No data is lost during this process but during the brief moment when we switch over to the replica, connections to the database are disabled, so some transactions in flight may be rolled back. This window varies, but is on average under 4 seconds, and in more than 99% of cases is less than 30 seconds. Very infrequently, especially if there are large numbers of transactions in flight at the moment connections are disabled, this window may be longer.  
-
-The duration of the entire scale-up process will, in most cases, take less than 5 minutes. 
-
-Use the information in [Azure SQL Database Service Tiers and Performance Levels](sql-database-service-tiers.md) to determine the appropriate service tier and performance level for your Azure SQL Database.
-
-* To downgrade a database, the database should be smaller than the maximum allowed size of the target service tier. 
-* When upgrading a database with [Geo-Replication](sql-database-geo-replication-overview.md) enabled, you must first upgrade its secondary databases to the desired performance tier before upgrading the primary database.
-* When downgrading a service tier, you must first terminate all Geo-Replication relationships. 
-* The restore service offerings are different for the various service tiers. If you are downgrading you may lose the ability to restore to a point in time, or have a lower backup retention period. For more information, see [Azure SQL Database Backup and Restore](sql-database-business-continuity.md).
-* Changing your database pricing tier does not change the max database size. To change your database max size use [Transact-SQL (T-SQL)](https://msdn.microsoft.com/library/mt574871.aspx) or [PowerShell](https://msdn.microsoft.com/library/mt619433.aspx).
-* The new properties for the database are not applied until the changes are complete.
-
-**To complete this article you need the following:**
-
-* An Azure SQL database. If you do not have a SQL database, create one following the steps in this article: [Create your first Azure SQL Database](sql-database-get-started.md).
-
-## Change the service tier and performance level of your database
-Open the SQL Database blade for the database you want to scale up or down:
-
-1. In the [Azure portal](https://portal.azure.com), click **More services** > **SQL databases**.
-2. Click the database you want to change.
-3. On the **SQL database** blade click **Pricing tier (scale DTUs)**:
-   
-   ![pricing tier][1]
-4. Choose a new tier and click **Select**:
-   
-   Clicking **Select** submits a scale request to change the pricing tier. Depending on the size of your database the scale operation can take some time to complete (see the info at the top of this article).
-   
-   > [!NOTE]
-   > Changing your database pricing tier does not change the max database size. To change your database max size use [Transact-SQL (T-SQL)](https://msdn.microsoft.com/library/mt574871.aspx) or [PowerShell](https://msdn.microsoft.com/library/mt619433.aspx).
-   > 
-   > 
-   
-   ![select pricing tier][2]
-5. Click the notification icon (bell), in the upper right:
-   
-   ![notifications][3]
-   
-   Click the notification text to open the details pane where you can see the status of the request.
-
-## Next steps
-* Change your database max size using [Transact-SQL (T-SQL)](https://msdn.microsoft.com/library/mt574871.aspx) or [PowerShell](https://msdn.microsoft.com/library/mt619433.aspx).
-* [Scale out and in](sql-database-elastic-scale-get-started.md)
-* [Connect and query a SQL database with SSMS](sql-database-connect-query-ssms.md)
-* [Export an Azure SQL database](sql-database-export.md)
-
-## Additional resources
-* [Business Continuity Overview](sql-database-business-continuity.md)
-* [SQL Database documentation](https://azure.microsoft.com/documentation/services/sql-database/)
-
-<!--Image references-->
-[1]: ./media/sql-database-scale-up/new-tier.png
-[2]: ./media/sql-database-scale-up/choose-tier.png
-[3]: ./media/sql-database-scale-up/scale-notification.png
-[4]: ./media/sql-database-scale-up/new-tier.png
-=======
 redirect_url: /azure/sql-database/sql-database-manage-single-databases-portal
----
->>>>>>> e8cfaf0d
+---