--- conflicted
+++ resolved
@@ -10,11 +10,7 @@
 <tags
 	ms.service="sql-database"
 	ms.devlang="NA"
-<<<<<<< HEAD
-	ms.date="09/10/2015"
-=======
 	ms.date="12/01/2015"
->>>>>>> 08be3281
 	ms.author="sstein"
 	ms.workload="data-management"
 	ms.topic="article"
@@ -26,15 +22,6 @@
 **Single database**
 
 > [AZURE.SELECTOR]
-<<<<<<< HEAD
-- [Azure Preview Portal](sql-database-scale-up.md)
-- [PowerShell](sql-database-scale-up-powershell.md)
-
-This article shows how to change the service tier and performance level of your SQL database with the [Azure preview portal](https://portal.azure.com). 
-
-Use the information in [Upgrade SQL Database Web/Business Databases to New Service Tiers](sql-database-upgrade-new-service-tiers.md) and [Azure SQL Database Service Tiers and Performance Levels](https://msdn.microsoft.com/library/azure/dn741336.aspx) to determine the appropriate service tier and performance level for your Azure SQL Database.
-
-=======
 - [Azure Portal](sql-database-scale-up.md)
 - [PowerShell](sql-database-scale-up-powershell.md)
 
@@ -42,7 +29,6 @@
 
 Use the information in [Upgrade SQL Database Web/Business Databases to New Service Tiers](sql-database-upgrade-new-service-tiers.md) and [Azure SQL Database Service Tiers and Performance Levels](sql-database-service-tiers.md) to determine the appropriate service tier and performance level for your Azure SQL Database.
 
->>>>>>> 08be3281
 > [AZURE.IMPORTANT] Changing the service tier and performance level of a SQL database is an online operation. This means your database will remain online and available during the entire operation with no downtime.
 
 - To downgrade a database, the database should be smaller than the maximum allowed size of the target service tier. 
@@ -64,11 +50,7 @@
 
 Open the SQL Database blade for the database you want to scale up or down:
 
-<<<<<<< HEAD
-1.	Go to the [Azure Preview Portal](https://portal.azure.com).
-=======
 1.	Go to the [Azure portal](https://portal.azure.com).
->>>>>>> 08be3281
 2.	Click **BROWSE ALL**.
 3.	Click **SQL databases**.
 2.	Click the database you want to change.
