--- conflicted
+++ resolved
@@ -18,11 +18,7 @@
 	ms.tgt_pltfrm="NA"/>
 
 
-<<<<<<< HEAD
-# Create an elastic database pool with the Azure portal
-=======
 # Create a new elastic database pool with the Azure portal
->>>>>>> c186bb0b
 
 > [AZURE.SELECTOR]
 - [Azure portal](sql-database-elastic-pool-create-portal.md)
@@ -115,9 +111,5 @@
 
 - [Manage a SQL Database elastic pool with the portal](sql-database-elastic-pool-manage-portal.md)
 - [Manage a SQL Database elastic pool with PowerShell](sql-database-elastic-pool-manage-powershell.md)
-<<<<<<< HEAD
-- [Manage a SQL Database elastic pool with C#](sql-database-elastic-pool-manage-csharp.md)
-=======
 - [Manage a SQL Database elastic pool with C#](sql-database-elastic-pool-manage-csharp.md)
 - [Scaling out with Azure SQL Database](sql-database-elastic-scale-introduction.md) 
->>>>>>> c186bb0b
