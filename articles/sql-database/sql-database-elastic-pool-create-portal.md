--- conflicted
+++ resolved
@@ -1,130 +1,3 @@
 ---
-<<<<<<< HEAD
-title: Create a new elastic pool with the Azure portal | Microsoft Docs
-description: How to add a scalable elastic pool to your SQL database configuration for easier administration and resource sharing across many databases.
-keywords: scalable database,database configuration
-services: sql-database
-documentationcenter: ''
-author: ninarn
-manager: jhubbard
-editor: ''
-
-ms.assetid: bf12594b-d258-40e6-a9fc-d8a8710c2d65
-ms.service: sql-database
-ms.custom: multiple databases
-ms.devlang: NA
-ms.date: 11/17/2016
-ms.author: ninarn
-ms.workload: data-management
-ms.topic: get-started-article
-ms.tgt_pltfrm: NA
-
----
-# Create a new elastic pool with the Azure portal
-> [!div class="op_single_selector"]
-> * [Azure portal](sql-database-elastic-pool-create-portal.md)
-> * [PowerShell](sql-database-elastic-pool-create-powershell.md)
-> * [C#](sql-database-elastic-pool-create-csharp.md)
->
-
-This article shows you how to create a scalable [elastic pool](sql-database-elastic-pool.md) with the [Azure portal](https://portal.azure.com/). There are two ways you can create a pool. You can do it from scratch if you know the pool setup you want, or start with a recommendation from the service. SQL Database has built-in intelligence that recommends a pool setup if it's more cost-efficient for you based on the past usage telemetry for your databases.
-
-You can add multiple pools to a server, but you can't add databases from different servers into the same pool. To create a pool, you need at least one database in a V12 server. If you don't have one, see [Create your first Azure SQL database](sql-database-get-started.md). You can create a pool with only one database, but pools are only cost-efficient with multiple databases. See [Price and performance considerations for an elastic pool](sql-database-elastic-pool-guidance.md).
-
-> [!NOTE]
-> Elastic pools are generally available (GA) in all Azure regions except West India where it is currently in preview.  GA of elastic pools in this region will occur as soon as possible.
->
->
-
-## Step 1: Create a new pool
-
-This article shows how to create a new pool from an existing **server** blade in the portal, which is the easiest way to move existing databases into a pool.
-
-> [!NOTE]
-> You can also create a new pool by searching **SQL elastic pool** in the **Marketplace** or clicking **+Add** in the **SQL elastic pools** browse blade. You will be able to specify a new or existing server through this pool provisioning workflow.
->
->
-
-1. In the [Azure portal](http://portal.azure.com/) below the list on the left side, click **More services** **>** **SQL servers**, and then click the server that contains the databases you want to add to a pool.
-2. Click **New pool**.
-
-    ![Add pool to a server](./media/sql-database-elastic-pool-create-portal/new-pool.png)
-
-    **-OR-**
-
-    You may see a message saying there are recommended elastic pools for the server (V12 only). Click the message to see the recommended pools based on historical database usage telemetry, and then click the tier to see more details and customize the pool. See [Understand pool recommendations](#understand-pool-recommendations) later in this topic for how the recommendation is made.
-
-    ![recommended pool](./media/sql-database-elastic-pool-create-portal/recommended-pool.png)
-
-3. The **elastic pool** blade appears, which is where you will specify the settings for your pool. If you clicked **New pool** in the previous step, the pricing tier will be **Standard** by default and there will be no databases selected yet. You can create an empty pool, or specify a set of existing databases from that server to move into the pool. If you are creating a recommended pool, the recommended pricing tier, performance settings, and list of databases will be prepopulated, but you can still change them.
-
-    ![Configure elastic pool](./media/sql-database-elastic-pool-create-portal/configure-elastic-pool.png)
-
-4. Specify a name for the elastic pool, or leave it as the default.
-
-## Step 2: Choose a pricing tier
-
-The pool's pricing tier determines the features available to the elastic databases in the pool, and the maximum number of eDTUs (eDTU MAX), and storage (GBs) available to each database. For details, see Service Tiers.
-
-To change the pricing tier for the pool, click **Pricing tier**, click the pricing tier you want, and then click **Select**.
-
-> [!IMPORTANT]
-> After you choose the pricing tier and commit your changes by clicking **OK** in the last step, you won't be able to change the pricing tier of the pool. To change the pricing tier for an existing elastic pool create a new elastic pool in the desired pricing tier and migrate the elastic databases to this new pool.
->
->
-
-![Select a pricing tier](./media/sql-database-elastic-pool-create-portal/pricing-tier.png)
-
-## Step 3: Configure the pool
-
-After setting the pricing tier, click Configure pool where you add databases, set pool eDTUs and storage (pool GBs), and where you set the min and max eDTUs for the elastic databases in the pool.
-
-1. Click **Configure pool**
-2. Select the databases you want to add to the pool. This step is optional while creating the pool. Databases can be added after the pool has been created.
-    To add databases, click **Add database**, click the databases that you want to add, and then click the **Select** button.
-
-    ![Add databases](./media/sql-database-elastic-pool-create-portal/add-databases.png)
-
-    If the databases you're working with have enough historical usage telemetry, the **Estimated eDTU and GB usage** graph and the **Actual eDTU usage** bar chart update to help you make configuration decisions. Also, the service may give you a recommendation message to help you right-size the pool. See [Dynamic Recommendations](#dynamic-recommendations).
-
-3. Use the controls on the **Configure pool** page to explore settings and configure your pool. See [Elastic pools limits](sql-database-elastic-pool.md#edtu-and-storage-limits-for-elastic-pools) for more detail about limits for each service tier, and see [Price and performance considerations for elastic pools](sql-database-elastic-pool-guidance.md) for detailed guidance on right-sizing a pool. For more details about pool settings, see [Elastic pool properties](sql-database-elastic-pool.md#elastic-pool-properties).
-
-	![Configure Elastic Pool](./media/sql-database-elastic-pool-create-portal/configure-performance.png)
-
-4. Click **Select** in the **Configure Pool** blade after changing settings.
-5. Click **OK** to create the pool.
-
-
-## Understand pool recommendations
-
-The SQL Database service evaluates usage history and recommends one or more pools when it is more cost-effective than using single databases. Each recommendation is configured with a unique subset of the server's databases that best fit the pool.
-
-![recommended pool](./media/sql-database-elastic-pool-create-portal/recommended-pool.png)  
-
-The pool recommendation comprises:
-
-- A pricing tier for the pool (Basic, Standard, or Premium)
-- Appropriate **POOL eDTUs** (also called Max eDTUs per pool)
-- The **eDTU MAX** and **eDTU Min** per database
-- The list of recommended databases for the pool
-
-The service takes the last 30 days of telemetry into account when recommending pools. For a database to be considered as a candidate for an elastic pool it must exist for at least 7 days. Databases that are already in an elastic pool are not considered as candidates for elastic pool recommendations.
-
-The service evaluates resource needs and cost effectiveness of moving the single databases in each service tier into pools of the same tier. For example, all Standard databases on a server are assessed for their fit into a Standard Elastic Pool. This means the service does not make cross-tier recommendations such as moving a Standard database into a Premium pool.
-
-### Dynamic recommendations
-
-After adding databases to the pool, recommendations will be dynamically generated based on the historical usage of the databases you have selected. These recommendations will be shown in the eDTU and GB usage chart as well as in a recommendation banner at the top of the **Configure pool** blade. These recommendations are intended to assist you in creating a pool optimized for your specific databases.
-
-![dynamic recommendations](./media/sql-database-elastic-pool-create-portal/dynamic-recommendation.png)
-
-## Additional resources
-
-- [Manage a SQL Database elastic pool with the portal](sql-database-elastic-pool-manage-portal.md)
-- [Manage a SQL Database elastic pool with PowerShell](sql-database-elastic-pool-manage-powershell.md)
-- [Manage a SQL Database elastic pool with C#](sql-database-elastic-pool-manage-csharp.md)
-- [Scaling out with Azure SQL Database](sql-database-elastic-scale-introduction.md)
-=======
 redirect_url: /azure/sql-database/sql-database-elastic-pool-manage-portal
---- 
->>>>>>> e8cfaf0d
+--- 