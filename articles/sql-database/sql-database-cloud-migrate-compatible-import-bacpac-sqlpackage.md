---
<<<<<<< HEAD
title: 'SqlPackage: Import to Azure SQL Database from a BACPAC file | Microsoft Docs'
description: This article shows how to import to SQL database from a BACPAC file using the SqlPackage command-line utility.
keywords: Microsoft Azure SQL Database, database migration, import database, import BACPAC file, sqlpackage
services: sql-database
documentationcenter: ''
author: CarlRabeler
manager: jhubbard
editor: ''

ms.assetid: 424afa27-5f13-4ec3-98f6-99a511a6a2df
ms.service: sql-database
ms.custom: migrate and move
ms.devlang: NA
ms.topic: article
ms.tgt_pltfrm: NA
ms.workload: sqldb-migrate
ms.date: 11/08/2016
ms.author: carlrab

---
# Import to SQL Database from a BACPAC file using SqlPackage
> [!div class="op_single_selector"]
> * [SSMS](sql-database-cloud-migrate-compatible-import-bacpac-ssms.md)
> * [SqlPackage](sql-database-cloud-migrate-compatible-import-bacpac-sqlpackage.md)
> * [Azure portal](sql-database-import.md)
> * [PowerShell](sql-database-import-powershell.md)
> 
> 

This article shows how to import to SQL database from a [BACPAC](https://msdn.microsoft.com/library/ee210546.aspx#Anchor_4) file using the [SqlPackage](https://msdn.microsoft.com/library/hh550080.aspx) command-line utility. This utility ships with the latest versions of [SQL Server Management Studio](https://msdn.microsoft.com/library/mt238290.aspx) and [SQL Server Data Tools for Visual Studio](https://msdn.microsoft.com/library/mt204009.aspx), or you can download the latest version of [SqlPackage](https://www.microsoft.com/download/details.aspx?id=53876) directly from the Microsoft download center.

> [!NOTE]
> The following steps assume that you have already provisioned a SQL Database server, have the connection information on hand, and have verified that your source database is compatible.
> 
> 

## Import from a BACPAC file into Azure SQL Database using SqlPackage
Use the following steps to use the [SqlPackage.exe](https://msdn.microsoft.com/library/hh550080.aspx) command-line utility to import a compatible SQL Server database (or Azure SQL database) from a BACPAC file.

> [!NOTE]
> The following steps assume that you have already provisioned an Azure SQL Database server and have the connection information on hand.
> 
> 

1. Open a command prompt and change a directory containing the sqlpackage.exe command-line utility - this utility ships with both Visual Studio and SQL Server.
2. Execute the following sqlpackage.exe command with the following arguments for your environment:
   
    `sqlpackage.exe /Action:Import /tsn:< server_name > /tdn:< database_name > /tu:< user_name > /tp:< password > /sf:< source_file >`
   
   | Argument | Description |
   | --- | --- |
   | < server_name > |target server name |
   | < database_name > |target database name |
   | < user_name > |the user name in the target server |
   | < password > |the user's password |
   | < source_file > |the file name and location for the BACPAC file being imported |
   
    ![Export a data-tier application from the Tasks menu](./media/sql-database-cloud-migrate/TestForCompatibilityUsingSQLPackage01c.png)

## Next steps
* [Newest version of SSDT](https://msdn.microsoft.com/library/mt204009.aspx)
* [Newest version of SQL Server Management Studio](https://msdn.microsoft.com/library/mt238290.aspx)

## Additional resources
* [SQL Database features](sql-database-features.md)
* [Transact-SQL partially or unsupported functions](sql-database-transact-sql-information.md)
* [Migrate non-SQL Server databases using SQL Server Migration Assistant](http://blogs.msdn.com/b/ssma/)
=======
redirect_url: /azure/sql-database/sql-database-import-sqlpackage
--- 
>>>>>>> e8cfaf0d
<|MERGE_RESOLUTION|>--- conflicted
+++ resolved
@@ -1,73 +1,3 @@
 ---
-<<<<<<< HEAD
-title: 'SqlPackage: Import to Azure SQL Database from a BACPAC file | Microsoft Docs'
-description: This article shows how to import to SQL database from a BACPAC file using the SqlPackage command-line utility.
-keywords: Microsoft Azure SQL Database, database migration, import database, import BACPAC file, sqlpackage
-services: sql-database
-documentationcenter: ''
-author: CarlRabeler
-manager: jhubbard
-editor: ''
-
-ms.assetid: 424afa27-5f13-4ec3-98f6-99a511a6a2df
-ms.service: sql-database
-ms.custom: migrate and move
-ms.devlang: NA
-ms.topic: article
-ms.tgt_pltfrm: NA
-ms.workload: sqldb-migrate
-ms.date: 11/08/2016
-ms.author: carlrab
-
----
-# Import to SQL Database from a BACPAC file using SqlPackage
-> [!div class="op_single_selector"]
-> * [SSMS](sql-database-cloud-migrate-compatible-import-bacpac-ssms.md)
-> * [SqlPackage](sql-database-cloud-migrate-compatible-import-bacpac-sqlpackage.md)
-> * [Azure portal](sql-database-import.md)
-> * [PowerShell](sql-database-import-powershell.md)
-> 
-> 
-
-This article shows how to import to SQL database from a [BACPAC](https://msdn.microsoft.com/library/ee210546.aspx#Anchor_4) file using the [SqlPackage](https://msdn.microsoft.com/library/hh550080.aspx) command-line utility. This utility ships with the latest versions of [SQL Server Management Studio](https://msdn.microsoft.com/library/mt238290.aspx) and [SQL Server Data Tools for Visual Studio](https://msdn.microsoft.com/library/mt204009.aspx), or you can download the latest version of [SqlPackage](https://www.microsoft.com/download/details.aspx?id=53876) directly from the Microsoft download center.
-
-> [!NOTE]
-> The following steps assume that you have already provisioned a SQL Database server, have the connection information on hand, and have verified that your source database is compatible.
-> 
-> 
-
-## Import from a BACPAC file into Azure SQL Database using SqlPackage
-Use the following steps to use the [SqlPackage.exe](https://msdn.microsoft.com/library/hh550080.aspx) command-line utility to import a compatible SQL Server database (or Azure SQL database) from a BACPAC file.
-
-> [!NOTE]
-> The following steps assume that you have already provisioned an Azure SQL Database server and have the connection information on hand.
-> 
-> 
-
-1. Open a command prompt and change a directory containing the sqlpackage.exe command-line utility - this utility ships with both Visual Studio and SQL Server.
-2. Execute the following sqlpackage.exe command with the following arguments for your environment:
-   
-    `sqlpackage.exe /Action:Import /tsn:< server_name > /tdn:< database_name > /tu:< user_name > /tp:< password > /sf:< source_file >`
-   
-   | Argument | Description |
-   | --- | --- |
-   | < server_name > |target server name |
-   | < database_name > |target database name |
-   | < user_name > |the user name in the target server |
-   | < password > |the user's password |
-   | < source_file > |the file name and location for the BACPAC file being imported |
-   
-    ![Export a data-tier application from the Tasks menu](./media/sql-database-cloud-migrate/TestForCompatibilityUsingSQLPackage01c.png)
-
-## Next steps
-* [Newest version of SSDT](https://msdn.microsoft.com/library/mt204009.aspx)
-* [Newest version of SQL Server Management Studio](https://msdn.microsoft.com/library/mt238290.aspx)
-
-## Additional resources
-* [SQL Database features](sql-database-features.md)
-* [Transact-SQL partially or unsupported functions](sql-database-transact-sql-information.md)
-* [Migrate non-SQL Server databases using SQL Server Migration Assistant](http://blogs.msdn.com/b/ssma/)
-=======
 redirect_url: /azure/sql-database/sql-database-import-sqlpackage
---- 
->>>>>>> e8cfaf0d
+--- 