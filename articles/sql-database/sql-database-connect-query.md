--- conflicted
+++ resolved
@@ -15,11 +15,8 @@
 	ms.devlang="dotnet"
 	ms.topic="get-started-article"
 	ms.date="08/17/2016"
-<<<<<<< HEAD
 	ms.author="stevestein"/>
-=======
-	ms.author="annemill"/>
->>>>>>> 2909ce63
+
 
 
 # Connect to a SQL Database with Visual Studio
@@ -76,25 +73,13 @@
 
 9. After successfully connecting, the **SQL Server Object Explorer** window opens with a connection to your database.
 
-
-<<<<<<< HEAD
 	![New query. Connect to SQL Database server: SQL Server Management Studio](./media/sql-database-connect-query/sql-server-object-explorer.png)
-=======
-10. Visual Studio will prompt you to fill in connection string fields in a dialog.
- - Choose **SQL Server Authentication**, not **Windows Authentication**.
- - Remember to specify your **AdventureWorksLT** database (**Options** > **Connection Properties** in the dialog).
->>>>>>> 2909ce63
-
 
 
 ## Run a sample query
 
 Now that we're connected to the database, the following steps show how to run a simple query:
 
-<<<<<<< HEAD
-=======
-1. In **Object Explorer**, navigate to a database on the server to which you have permission, such as the **AdventureWorks** sample database.
->>>>>>> 2909ce63
 2. Right-click the database and then select **New Query**.
 
 	![New query. Connect to SQL Database server: SQL Server Management Studio](./media/sql-database-connect-query/new-query.png)
