--- conflicted
+++ resolved
@@ -6,24 +6,7 @@
 	manager="jhubbard"
 	authors="ddove"
 	editor=""/>
-
-<<<<<<< HEAD
-<tags
-	ms.service="sql-database"
-	ms.workload="sql-database"
-	ms.tgt_pltfrm="na"
-	ms.devlang="na"
-	ms.topic="article"
-	ms.date="02/02/2016"
-=======
-<tags 
-	ms.service="sql-database" 
-	ms.workload="sql-database" 
-	ms.tgt_pltfrm="na" 
-	ms.devlang="na" 
-	ms.topic="article" 
-	ms.date="03/24/2016" 
->>>>>>> 22042619
+    ms.date="03/24/2016" 
 	ms.author="ddove;sidneyh"/>
 
 # Installing Elastic Database jobs overview
