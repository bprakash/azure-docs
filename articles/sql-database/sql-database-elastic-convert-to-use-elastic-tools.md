<properties
   pageTitle="Convert existing databases to use elastic database tools"
   description="Convert sharded databases to use elastic database tools by creating a shard map manager"
   services="sql-database"
   documentationCenter=""
   authors="SilviaDoomra"
   manager="jhubbard"
   editor=""/>

<tags
   ms.service="sql-database"
   ms.devlang="NA"
   ms.topic="article"
   ms.tgt_pltfrm="NA"
   ms.workload="data-management"
   ms.date="04/01/2016"
   ms.author="SilviaDoomra"/>

# Convert existing databases to use elastic database tools

<<<<<<< HEAD
If you have an existing scaled-out, sharded solution, you can take advantage of the Elastic database tools by using the techniques described here. After conversion, you can use the [Elastic Database client library](sql-database-elastic-database-client-library.md) and the [split-merge tool](sql-database-elastic-scale-overview-split-and-merge.md).
=======
If you have an existing scaled-out, sharded solution, you can take advantage of the Elastic database tools, like [Elastic Database client library](sql-database-elastic-database-client-library.md) and the [split-merge tool](sql-database-elastic-scale-overview-split-and-merge.md), by using the techniques described here. 
>>>>>>> a53902b0

These techniques can be implemented using either the [.NET Framework client library](http://www.nuget.org/packages/Microsoft.Azure.SqlDatabase.ElasticScale.Client/), or the PowerShell scripts found at [Azure SQL DB - Elastic Database tools scripts](https://gallery.technet.microsoft.com/scriptcenter/Azure-SQL-DB-Elastic-731883db). The examples here use the PowerShell scripts. 

Note that you must create the databases before executing the Add-Shard and New-ShardMapManager cmdlets. The cmdlets do not create databases for you.

There are four steps:

1. Prepare the shard map manager database.
2. Create the shard map.
3. Prepare the individual shards.  
2. Add the mappings to the shard map.

For more information about the ShardMapManager, see [Shard map management](sql-database-elastic-scale-shard-map-management.md). For an overview of the elastic database tools, see [Elastic Database features overview](sql-database-elastic-scale-introduction.md).

## Preparation of the shard map manager database
You can use a new or existing database as the shard map manager. 

## Step 1: create a shard map manager
Note that a database acting as shard map manager shouldn’t be the same database as a shard. 

	# Create a shard map manager. 
	New-ShardMapManager -UserName '<user_name>' 
	-Password '<password>' 
	-SqlServerName '<server_name>' 
	-SqlDatabaseName '<smm_db_name>' 
	#<server_name> and <smm_db_name> are the server name and database name 
	# for the new or existing database that should be used for storing 
	# tenant-database mapping information.

### To retrieve the shard map manager

After creation, you can retrieve the shard map manager with this cmdlet. This step is needed every time you need to use the ShardMapManager object.

	# Try to get a reference to the Shard Map Manager  
	$ShardMapManager = Get-ShardMapManager -UserName '<user_name>' 
	-Password '<password>' 
	-SqlServerName '<server_name>' 
	-SqlDatabaseName '<smm_db_name>' 

  
## Step 2: create a shard map

The choice is to create one of the following models: 

1. Single tenant per database 
2. Multiple tenants per database (two types):
	3. Range mapping
	4. List mapping
 

If you are using a single-tenant database model, use the list mapping. The single-tenant model assigns one database per tenant. This is an effective model for SaaS developers as it simplifies management.

![List mapping][1]

In contrast, the multi-tenant database model assigns several tenants to a single database (and you can distribute groups of tenants across multiple databases). This is a viable model when the amount of data per tenant is expected to be small. In this model, we assign a range of tenants to a database using *range mapping*. 
 

![Range mapping][2]

You can also implement a multi-tenant database model using a list mapping to assign multiple tenants to a single database. For example, DB1 is used to store information about tenant id 1 and 5, and DB2 stores data for tenant 7 and tenant 10. 

![Muliple tenants on single DB][3] 


## Step 2, option 1: create a shard map for a list mapping
Create a shard map using the ShardMapManager object. 

	# $ShardMapManager is the shard map manager object. 
	$ShardMap = New-ListShardMap -KeyType $([int]) 
	-ListShardMapName 'ListShardMap' 
	-ShardMapManager $ShardMapManager 
 
 
## Step 2, option 2: create a shard map for a range mapping

Note that to utilize this mapping pattern, tenant id values needs to be continuous ranges, and it is acceptable to have gap in the ranges by simply skipping the range when creating the databases.

	# $ShardMapManager is the shard map manager object 
	# 'RangeShardMap' is the unique identifier for the range shard map.  
	$ShardMap = New-RangeShardMap 
	-KeyType $([int]) 
	-RangeShardMapName 'RangeShardMap' 
	-ShardMapManager $ShardMapManager 

## Step 2, option 3: List mappings on a single database
Setting up this pattern also requires creation of a list map as shown in step 2, option 1.

## Step 3: Prepare individual shards

Add each shard (database) to the shard map manager. This prepares the individual databases for storing mapping information. Execute this method on each shard.
	 
	Add-Shard 
	-ShardMap $ShardMap 
	-SqlServerName '<shard_server_name>' 
	-SqlDatabaseName '<shard_database_name>'
	# The $ShardMap is the shard map created in step 2.
 

## Step 4: add mappings

The addition of mappings depends on the kind of shard map you created. If you created a list map, you add list mappings. If you created a range map, you add range mappings.

### Step 4 option 1: map the data for a list mapping

Map the data by adding a list mapping for each tenant.  

	# Create the mappings and associate it with the new shards 
	Add-ListMapping 
	-KeyType $([int]) 
	-ListPoint '<tenant_id>' 
	-ListShardMap $ShardMap 
	-SqlServerName '<shard_server_name>' 
	-SqlDatabaseName '<shard_database_name>' 

### Step 4 option 2: map the data for a range mapping

Add the range mappings for all the tenant id range – database associations:

	# Create the mappings and associate it with the new shards 
	Add-RangeMapping 
	-KeyType $([int]) 
	-RangeHigh '5' 
	-RangeLow '1' 
	-RangeShardMap $ShardMap 
	-SqlServerName '<shard_server_name>' 
	-SqlDatabaseName '<shard_database_name>' 


### Step 4 option 3: map the data for multiple tenants on a single database

For each tenant, run the Add-ListMapping (option 1, above). 


## Checking the mappings

Information about the existing shards and the mappings associated with them can be queried using following commands:  

	# List the shards and mappings 
	Get-Shards -ShardMap $ShardMap 
	Get-Mappings -ShardMap $ShardMap 

## Summary

Once you have completed the setup, you can begin to use the Elastic Database client library. You can also use [data dependent routing](sql-database-elastic-scale-data-dependent-routing.md) and [multi-shard query](sql-database-elastic-scale-multishard-querying.md).

## Next steps


Get the PowerShell scripts from [Azure SQL DB-Elastic Database tools sripts](https://gallery.technet.microsoft.com/scriptcenter/Azure-SQL-DB-Elastic-731883db).

The tools are also on GitHub: [Azure/elastic-db-tools](https://github.com/Azure/elastic-db-tools).

Use the split-merge tool to move data to or from a multi-tenant model to a single tenant model. See [Split merge tool](sql-database-elastic-scale-get-started.md).

[AZURE.INCLUDE [elastic-scale-include](../../includes/elastic-scale-include.md)]  

<!--Image references-->
[1]: ./media/sql-database-elastic-convert-to-use-elastic-tools/listmapping.png
[2]: ./media/sql-database-elastic-convert-to-use-elastic-tools/rangemapping.png
[3]: ./media/sql-database-elastic-convert-to-use-elastic-tools/multipleonsingledb.png
 <|MERGE_RESOLUTION|>--- conflicted
+++ resolved
@@ -18,13 +18,9 @@
 
 # Convert existing databases to use elastic database tools
 
-<<<<<<< HEAD
-If you have an existing scaled-out, sharded solution, you can take advantage of the Elastic database tools by using the techniques described here. After conversion, you can use the [Elastic Database client library](sql-database-elastic-database-client-library.md) and the [split-merge tool](sql-database-elastic-scale-overview-split-and-merge.md).
-=======
 If you have an existing scaled-out, sharded solution, you can take advantage of the Elastic database tools, like [Elastic Database client library](sql-database-elastic-database-client-library.md) and the [split-merge tool](sql-database-elastic-scale-overview-split-and-merge.md), by using the techniques described here. 
->>>>>>> a53902b0
 
-These techniques can be implemented using either the [.NET Framework client library](http://www.nuget.org/packages/Microsoft.Azure.SqlDatabase.ElasticScale.Client/), or the PowerShell scripts found at [Azure SQL DB - Elastic Database tools scripts](https://gallery.technet.microsoft.com/scriptcenter/Azure-SQL-DB-Elastic-731883db). The examples here use the PowerShell scripts. 
+These techniques can be implemented using either the [.NET Framework client library](http://www.nuget.org/packages/Microsoft.Azure.SqlDatabase.ElasticScale.Client/), or the PowerShell scripts found at [Azure SQL DB - Elastic Database tools scripts](https://gallery.technet.microsoft.com/scriptcenter/Azure-SQL-DB-Elastic-731883db). The examples here use the PowerShell scripts.
 
 Note that you must create the databases before executing the Add-Shard and New-ShardMapManager cmdlets. The cmdlets do not create databases for you.
 
