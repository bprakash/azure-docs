<properties
   pageTitle="Migrate existing databases to scale-out | Microsoft Azure"
   description="Convert sharded databases to use elastic database tools by creating a shard map manager"
   services="sql-database"
   documentationCenter=""
   authors="SilviaDoomra"
   manager="jhubbard"
   editor=""/>

<tags
   ms.service="sql-database"
   ms.devlang="NA"
   ms.topic="article"
   ms.tgt_pltfrm="NA"
   ms.workload="data-management"
<<<<<<< HEAD
   ms.date="04/25/2016"
=======
   ms.date="04/26/2016"
>>>>>>> e75a547e
   ms.author="SilviaDoomra"/>

# Migrate existing databases to scale-out

Easily manage your existing scaled-out sharded databases using Azure SQL Database database tools (such as the [Elastic Database client library](sql-database-elastic-database-client-library.md)). You must first convert an existing set of databases to use the [shard map manager](sql-database-elastic-scale-shard-map-management.md). 

## Overview
To migrate an existing sharded database: 

1. Prepare the [shard map manager database](sql-database-elastic-scale-shard-map-management.md).
2. Create the shard map.
3. Prepare the individual shards.  
2. Add mappings to the shard map.

These techniques can be implemented using either the [.NET Framework client library](http://www.nuget.org/packages/Microsoft.Azure.SqlDatabase.ElasticScale.Client/), or the PowerShell scripts found at [Azure SQL DB - Elastic Database tools scripts](https://gallery.technet.microsoft.com/scriptcenter/Azure-SQL-DB-Elastic-731883db). The examples here use the PowerShell scripts.

For more information about the ShardMapManager, see [Shard map management](sql-database-elastic-scale-shard-map-management.md). For an overview of the elastic database tools, see [Elastic Database features overview](sql-database-elastic-scale-introduction.md).

## Prepare the shard map manager database

The shard map manager is a special database that contains the data to manage scaled-out databases. You can use an existing database, or create a new database. Note that a database acting as shard map manager should not be the same database as a shard. Also note that the PowerShell script does not create the database for you. 

## Step 1: create a shard map manager

	# Create a shard map manager. 
	New-ShardMapManager -UserName '<user_name>' 
	-Password '<password>' 
	-SqlServerName '<server_name>' 
	-SqlDatabaseName '<smm_db_name>' 
	#<server_name> and <smm_db_name> are the server name and database name 
	# for the new or existing database that should be used for storing 
	# tenant-database mapping information.

### To retrieve the shard map manager

After creation, you can retrieve the shard map manager with this cmdlet. This step is needed every time you need to use the ShardMapManager object.

	# Try to get a reference to the Shard Map Manager  
	$ShardMapManager = Get-ShardMapManager -UserName '<user_name>' 
	-Password '<password>' 
	-SqlServerName '<server_name>' 
	-SqlDatabaseName '<smm_db_name>' 

  
## Step 2: create the shard map

You must select the type of shard map to create. The choice depends on the database architecture: 

1. Single tenant per database (For terms, see the [glossary](sql-database-elastic-scale-glossary.md).) 
2. Multiple tenants per database (two types):
	3. List mapping
	4. Range mapping
 

For a single-tenant model, create a **list mapping** shard map. The single-tenant model assigns one database per tenant. This is an effective model for SaaS developers as it simplifies management.

![List mapping][1]

The multi-tenant model assigns several tenants to a single database (and you can distribute groups of tenants across multiple databases). Use this model when you expect each tenant to have small data needs. In this model, we assign a range of tenants to a database using **range mapping**. 
 

![Range mapping][2]

Or you can implement a multi-tenant database model using a *list mapping* to assign multiple tenants to a single database. For example, DB1 is used to store information about tenant id 1 and 5, and DB2 stores data for tenant 7 and tenant 10. 

![Muliple tenants on single DB][3] 

**Based on your choice, choose one of these options:**

### Option 1: create a shard map for a list mapping
Create a shard map using the ShardMapManager object. 

	# $ShardMapManager is the shard map manager object. 
	$ShardMap = New-ListShardMap -KeyType $([int]) 
	-ListShardMapName 'ListShardMap' 
	-ShardMapManager $ShardMapManager 
 
 
### Option 2: create a shard map for a range mapping

Note that to utilize this mapping pattern, tenant id values needs to be continuous ranges, and it is acceptable to have gap in the ranges by simply skipping the range when creating the databases.

	# $ShardMapManager is the shard map manager object 
	# 'RangeShardMap' is the unique identifier for the range shard map.  
	$ShardMap = New-RangeShardMap 
	-KeyType $([int]) 
	-RangeShardMapName 'RangeShardMap' 
	-ShardMapManager $ShardMapManager 

### Option 3: List mappings on a single database
Setting up this pattern also requires creation of a list map as shown in step 2, option 1.

## Step 3: Prepare individual shards

Add each shard (database) to the shard map manager. This prepares the individual databases for storing mapping information. Execute this method on each shard.
	 
	Add-Shard 
	-ShardMap $ShardMap 
	-SqlServerName '<shard_server_name>' 
	-SqlDatabaseName '<shard_database_name>'
	# The $ShardMap is the shard map created in step 2.
 

## Step 4: Add mappings

The addition of mappings depends on the kind of shard map you created. If you created a list map, you add list mappings. If you created a range map, you add range mappings.

### Option 1: map the data for a list mapping

Map the data by adding a list mapping for each tenant.  

	# Create the mappings and associate it with the new shards 
	Add-ListMapping 
	-KeyType $([int]) 
	-ListPoint '<tenant_id>' 
	-ListShardMap $ShardMap 
	-SqlServerName '<shard_server_name>' 
	-SqlDatabaseName '<shard_database_name>' 

### Option 2: map the data for a range mapping

Add the range mappings for all the tenant id range – database associations:

	# Create the mappings and associate it with the new shards 
	Add-RangeMapping 
	-KeyType $([int]) 
	-RangeHigh '5' 
	-RangeLow '1' 
	-RangeShardMap $ShardMap 
	-SqlServerName '<shard_server_name>' 
	-SqlDatabaseName '<shard_database_name>' 


### Step 4 option 3: map the data for multiple tenants on a single database

For each tenant, run the Add-ListMapping (option 1, above). 


## Checking the mappings

Information about the existing shards and the mappings associated with them can be queried using following commands:  

	# List the shards and mappings 
	Get-Shards -ShardMap $ShardMap 
	Get-Mappings -ShardMap $ShardMap 

## Summary

Once you have completed the setup, you can begin to use the Elastic Database client library. You can also use [data dependent routing](sql-database-elastic-scale-data-dependent-routing.md) and [multi-shard query](sql-database-elastic-scale-multishard-querying.md).

## Next steps


Get the PowerShell scripts from [Azure SQL DB-Elastic Database tools sripts](https://gallery.technet.microsoft.com/scriptcenter/Azure-SQL-DB-Elastic-731883db).

The tools are also on GitHub: [Azure/elastic-db-tools](https://github.com/Azure/elastic-db-tools).

Use the split-merge tool to move data to or from a multi-tenant model to a single tenant model. See [Split merge tool](sql-database-elastic-scale-get-started.md).

[AZURE.INCLUDE [elastic-scale-include](../../includes/elastic-scale-include.md)]  

<!--Image references-->
[1]: ./media/sql-database-elastic-convert-to-use-elastic-tools/listmapping.png
[2]: ./media/sql-database-elastic-convert-to-use-elastic-tools/rangemapping.png
[3]: ./media/sql-database-elastic-convert-to-use-elastic-tools/multipleonsingledb.png
 <|MERGE_RESOLUTION|>--- conflicted
+++ resolved
@@ -13,11 +13,7 @@
    ms.topic="article"
    ms.tgt_pltfrm="NA"
    ms.workload="data-management"
-<<<<<<< HEAD
-   ms.date="04/25/2016"
-=======
    ms.date="04/26/2016"
->>>>>>> e75a547e
    ms.author="SilviaDoomra"/>
 
 # Migrate existing databases to scale-out
