<properties
    pageTitle="Azure SQL Database elastic database query overview | Microsoft Azure"
    description="Overview of the elastic query feature"    
    services="sql-database"
    documentationCenter=""  
    manager="jeffreyg"
    authors="sidneyh"/>

<tags
    ms.service="sql-database"
    ms.workload="sql-database"
    ms.tgt_pltfrm="na"
    ms.devlang="na"
    ms.topic="article"
    ms.date="10/15/2015"
    ms.author="torsteng" />

# Azure SQL Database elastic database query overview (preview)

The elastic database query feature (in preview) enables you to run a Transact-SQL query that spans multiple databases in Azure SQL Database (SQLDB). It allows you to perform cross-database queries to access remote tables, and to connect Microsoft and third party tools (Excel, PowerBI, Tableau, etc.) to query across data tiers with multiple databases. Using this feature, you can scale out queries to large data tiers in SQL Database and visualize the results in business intelligence (BI) reports.
To begin building an elastic database query application, see [Getting started with elastic database query](sql-database-elastic-query-getting-started.md).

## What’s new in elastic database query

* Cross-database querying scenarios with single remote databases can now be defined completely in T-SQL. This allows for read-only querying of remote databases. This provides an option for current on-premises SQL Server customers to migrate applications using three- and four-part names or linked server to SQL DB. 
* Elastic query is now supported on the Standard performance tier in addition to the Premium performance tier. Please see the section on Preview Limitations below on performance limitations for lower performance tiers.
* Elastic queries can now push SQL parameters to the remote databases for execution.
* Remote stored procedure calls or remote functions invocations that use sp_execute_fanout can now use parameters similar to [sp_executesql](https://msdn.microsoft.com/library/ms188001.aspx).
* Performance for retrieving large result sets from remote database has been improved.
* External tables with elastic query can now refer to remote tables with a different schema or table name.

## Elastic database query scenarios

The goal is to facilitate querying scenarios where multiple databases contribute rows into a single overall result. The query can either be composed by the user or application directly, or indirectly through tools that are connected to the database. This is especially useful when creating reports, using commercial BI or data integration tools—or any application that cannot be changed. With an elastic query, you can query across several databases using the familiar SQL Server connectivity experience in tools such as Excel, PowerBI, Tableau, or Cognos.
An elastic query allows easy access to an entire collection of databases through queries issued by SQL Server Management Studio or Visual Studio, and facilitates cross-database querying from Entity Framework or other ORM environments. Figure 1 shows a scenario where an existing cloud application (which uses the [elastic database client library](sql-database-elastic-database-client-library.md) builds on a scaled-out data tier, and an elastic query is used for cross-database reporting.

**Figure 1** Elastic database query used on scaled-out data tier

![Elastic database query used on scaled-out data tier][1]

Customer scenarios for elastic query are characterized by the following topologies:
<<<<<<< HEAD

* **Vertical partitioning – Cross-database queries** (Topology 1): The data is partitioned vertically between a number of databases in a data tier. Typically, different sets of tables reside on different databases. That means that the schema is different on different databases. For instance, all tables for inventory are on one database while all accounting-related tables are on a second database. Common use cases with this topology require one to query across or to compile reports across tables in several databases.
* **Horizontal Partitioning – Sharding** (Topology 2): Data is partitioned horizontally to distribute rows across a scaled out data tier. With this approach, the schema is identical on all participating databases. This approach is also called “sharding”. Sharding can be performed and managed using (1) the elastic database tools libraries or (2) self-sharding. An elastic query is used to query or compile reports across many shards. 

> [AZURE.NOTE] Elastic database query works best for occasional reporting scenarios where most of the processing can be performed on the data tier. For heavy reporting workloads or data warehousing scenarios with more complex queries, also consider using [Azure SQL Data Warehouse](http://azure.microsoft.com/services/sql-data-warehouse/).


## Elastic Database query topologies

### Topology 1: Vertical partitioning – cross-database queries

To begin coding, see [Getting started with cross-database query (vertical partitioning)](sql-database-elastic-query-getting-started-vertical.md).

An elastic query can be used to make data located in a SQLDB database available to other SQLDB databases. This allows queries from one database to refer to tables in any other remote SQLDB database. To first step is to define an external data source for each remote database. The external data source is defined in the local database from which you want to gain access to tables located on the remote database. No changes are necessary on the remote database. For typical vertical partitioning scenarios where different databases have different schemas, elastic queries can be used to implement common use cases such as access to reference data and cross-database querying. 

**Reference data**: Topology 1 is used for reference data management. In the figure below, two tables (T1 and T2) with reference data are kept on a dedicated database. Using an elastic query, you can now access tables T1 and T2 remotely from other databases, as shown in the figure. Use topology 1 if reference tables are small or remote queries into reference table have selective predicates.

**Figure 2** Vertical partitioning - Using elastic query to query reference data

![Vertical partitioning - Using elastic query to query reference data][3]

**Cross-database querying**: Elastic queries enable use cases that require querying across several SQLDB databases. Figure 3 shows four different databases: CRM, Inventory, HR and Products. Queries performed in one of the databases also need access to one or all the other databases. Using an elastic query, you can configure your database for this case by running a few simple DDL statements on each of the four databases. After this one-time configuration, access to a remote table is as simple as referring to a local table from your T-SQL queries or from your BI tools. This approach is recommended if the remote queries do not return large results.

**Figure 3** Vertical partitioning - Using elastic query to query across various databases

![Vertical partitioning - Using elastic query to query across various databases][4]

### Topology 2: Horizontal partitioning – Sharding
=======

* **Vertical partitioning – Cross-database queries** (Topology 1): The data is partitioned vertically between a number of databases in a data tier. Typically, different sets of tables reside on different databases. That means that the schema is different on different databases. For instance, all tables for inventory are on one database while all accounting-related tables are on a second database. Common use cases with this topology require one to query across or to compile reports across tables in several databases.
* **Horizontal Partitioning – Sharding** (Topology 2): Data is partitioned horizontally to distribute rows across a scaled out data tier. With this approach, the schema is identical on all participating databases. This approach is also called “sharding”. Sharding can be performed and managed using (1) the elastic database tools libraries or (2) self-sharding. An elastic query is used to query or compile reports across many shards. 

> [AZURE.NOTE] Elastic database query works best for occasional reporting scenarios where most of the processing can be performed on the data tier. For heavy reporting workloads or data warehousing scenarios with more complex queries, also consider using [Azure SQL Data Warehouse](http://azure.microsoft.com/services/sql-data-warehouse/).


## Elastic Database query topologies

### Topology 1: Vertical partitioning – cross-database queries

To begin coding, see [Getting started with cross-database query (vertical partitioning)](sql-database-elastic-query-getting-started-vertical.md).

An elastic query can be used to make data located in a SQLDB database available to other SQLDB databases. This allows queries from one database to refer to tables in any other remote SQLDB database. To first step is to define an external data source for each remote database. The external data source is defined in the local database from which you want to gain access to tables located on the remote database. No changes are necessary on the remote database. For typical vertical partitioning scenarios where different databases have different schemas, elastic queries can be used to implement common use cases such as access to reference data and cross-database querying. 

**Reference data**: Topology 1 is used for reference data management. In the figure below, two tables (T1 and T2) with reference data are kept on a dedicated database. Using an elastic query, you can now access tables T1 and T2 remotely from other databases, as shown in the figure. Use topology 1 if reference tables are small or remote queries into reference table have selective predicates.

**Figure 2** Vertical partitioning - Using elastic query to query reference data

![Vertical partitioning - Using elastic query to query reference data][3]

**Cross-database querying**: Elastic queries enable use cases that require querying across several SQLDB databases. Figure 3 shows four different databases: CRM, Inventory, HR and Products. Queries performed in one of the databases also need access to one or all the other databases. Using an elastic query, you can configure your database for this case by running a few simple DDL statements on each of the four databases. After this one-time configuration, access to a remote table is as simple as referring to a local table from your T-SQL queries or from your BI tools. This approach is recommended if the remote queries do not return large results.

**Figure 3** Vertical partitioning - Using elastic query to query across various databases

![Vertical partitioning - Using elastic query to query across various databases][4]

### Topology 2: Horizontal partitioning – sharding

To begin coding, see [Getting started with elastic database query for horizontal partitioning (sharding)](sql-database-elastic-query-getting-started.md)
>>>>>>> 4a44d759

Using elastic query to perform reporting tasks over a sharded, i.e., horizontally partitioned, data tier requires an [elastic database shard map](sql-database-elastic-scale-shard-map-management.md) to represent the databases of the data tier . Typically, only a single shard map is used in this scenario and a dedicated database with elastic query capabilities serves as the entry point for reporting queries. Only this dedicated database needs access to the shard map. Figure 2 illustrates this topology and its configuration with the elastic query database and shard map. Note that only the elastic query database needs to be a Azure SQL Database v12 database. The databases in the data tier can be of any Azure SQL Database version or edition. For more information about the elastic database client library and creating shard maps, see [Shard map management](sql-database-elastic-scale-shard-map-management.md).

**Figure 4** Horizontal partitioning - Using elastic query for reporting over sharded data tiers

![Horizontal partitioning - Using elastic query for reporting over sharded data tiers][5]

> [AZURE.NOTE] The dedicated elastic database query database must be a SQL DB v12 database. There are no restrictions on the shards themselves.


## Implementing elastic database queries

The steps to implement elastic query for the vertical and horizontal partitioning scenarios are discussed in the following sections. They also refer to more detailed documentation for the different partitioning scenarios.

<<<<<<< HEAD
### Creating elastic database query database objects
=======
### Vertical partitioning - cross-database queries
>>>>>>> 4a44d759

The following steps configure elastic database queries for vertical partitioning scenarios that require access to a table located on a remote SQLDB database:

*    [CREATE MASTER KEY](https://msdn.microsoft.com/library/ms174382.aspx) mymasterkey 
*    [CREATE DATABASE SCOPED CREDENTIAL](https://msdn.microsoft.com/library/mt270260.aspx) mycredential
*    [CREATE/DROP EXTERNAL DATA SOURCE](https://msdn.microsoft.com/library/dn935022.aspx) mydatasource of type **RDBMS**
*    [CREATE/DROP EXTERNAL TABLE](https://msdn.microsoft.com/library/dn935021.aspx) mytable

After running the DDL statements, you can access the remote table “mytable” as though it were a local table. Azure SQL Database automatically opens a connection to the remote database, processes your request on the remote database, and returns the results.
More information on the steps required for the vertical partitioning scenario can be found in [elastic query for vertical partitioning](sql-database-elastic-query-vertical-partitioning.md).  

<<<<<<< HEAD
### Horizontal partitioning - Sharding 
=======
### Horizontal partitioning - sharding 
>>>>>>> 4a44d759

The following steps configure elastic database queries for horizontal partitioning scenarios that require access to a set of table that are located on (typically) several remote SQLDB databases:

*    [CREATE MASTER KEY](https://msdn.microsoft.com/library/ms174382.aspx) mymasterkey
*    [CREATE DATABASE SCOPED CREDENTIAL](https://msdn.microsoft.com/library/mt270260.aspx) mycredential 
*    Create a [shard map](sql-database-elastic-scale-shard-map-management.md) representing your data tier using the elastic database client library.   
*    [CREATE/DROP EXTERNAL DATA SOURCE](https://msdn.microsoft.com/library/dn935022.aspx) mydatasource of type **SHARD_MAP_MANAGER**
*    [CREATE/DROP EXTERNAL TABLE](https://msdn.microsoft.com/library/dn935021.aspx) mytable

Once you have performed these steps, you can access the horizontally partitioned table “mytable” as though it were a local table. Azure SQL Database automatically opens multiple parallel connections to the remote databases where the tables are physically stored, processes the requests on the remote databases, and returns the results.
More information on the steps required for the horizontal partitioning scenario can be found in [elastic query for horizontal partitioning](sql-database-elastic-query-horizontal-partitioning.md). 

## T-SQL querying
Once you have defined your external data sources and your external tables, you can use regular SQL Server connection strings to connect to the databases where you defined your external tables. You can then run T-SQL statements over your external tables on that connection with the limitations outlined below. You can find more information and examples of T-SQL queries in the documentation topics for [horizontal partitioning](sql-database-elastic-query-horizontal-partitioning.md) and [vertical partitioning](sql-database-elastic-query-vertical-partitioning.md).

## Connectivity for tools
You can use regular SQL Server connection strings to connect your applications and BI or data integration tools to databases that have external tables. Make sure that SQL Server is supported as a data source for your tool. Once connected, refer to the elastic query database and the external tables in that database just like you would do with any other SQL Server database that you connect to with your tool.

## Cost

Elastic query is included into the cost of Azure SQL Database databases. Note that topologies where your remote databases are in a different data center than the elastic query endpoint are supported, but data egress from remote databases are charged regular [Azure rates](https://azure.microsoft.com/pricing/details/data-transfers/). 

## Preview limitations
* Running your first elastic query can take up to a few minutes on the Standard performance tier. This time is necessary to load the elastic query functionality; loading performance improves with higher performance tiers.
* Scripting of external data sources or external tables from SSMS or SSDT is not yet supported.
* Import/Export for SQL DB does not yet support external data sources and external tables. If you need to use Import/Export, drop these objects before exporting and then re-create them after importing. 
* Elastic database query currently only supports read-only access to external tables. You can, however, use full T-SQL functionality on the database where the external table is defined. This can be useful to, e.g., persist temporary results using, e.g., SELECT <column_list> INTO <local_table>, or to define stored procedures on the elastic query database which refer to external tables.
* Except for nvarchar(max), LOB types are not supported in external table definitions. As a workaround, you can create a view on the remote database that casts the LOB type into nvarchar(max), define your external table over the view instead of the base table and then cast it back into the original LOB type in your queries.
* Column statistics over external tables are currently not supported. Tables statistics are supported, but need to be created manually.

## Feedback
Please share feedback on your experience with elastic queries with us on Disqus below, the MSDN forums, or on Stackoverflow. We are interested in all kinds of feedback about the service (defects, rough edges, feature gaps).

## More information

You can find more information on the cross-database querying and vertical partitioning scenarios in the following documents:

* [Cross-database querying and vertical partitioning overview](sql-database-elastic-query-vertical-partitioning.md)
<<<<<<< HEAD
* A step-by-step tutorial to have a full working example running in minutes: [Getting started with cross-database query](sql-database-elastic-query-getting-started.md).
* * [Getting started with cross-database query (vertical partitioning)](sql-database-elastic-query-getting-started-vertical.md).
=======
* Try our step-by-step tutorial to have a full working example running in minutes: [Getting started with cross-database query (vertical partitioning)](sql-database-elastic-query-getting-started-vertical.md).
>>>>>>> 4a44d759


More information on horizontal partitioning and sharding scenarios is available here:

* [Horizontal partitioning and sharding overview](sql-database-elastic-query-horizontal-partitioning.md) 
<<<<<<< HEAD
* Try our step-by-step tutorial to have a full working example running in minutes: [Getting started with Elastic Database query](sql-database-elastic-query-getting-started.md).
=======
* Try our step-by-step tutorial to have a full working example running in minutes: [Getting started with elastic database query for horizontal partitioning (sharding)](sql-database-elastic-query-getting-started.md).
>>>>>>> 4a44d759


[AZURE.INCLUDE [elastic-scale-include](../../includes/elastic-scale-include.md)]

<!--Image references-->
[1]: ./media/sql-database-elastic-query-overview/overview.png
[2]: ./media/sql-database-elastic-query-overview/topology1.png
[3]: ./media/sql-database-elastic-query-overview/vertpartrrefdata.png
[4]: ./media/sql-database-elastic-query-overview/verticalpartitioning.png
[5]: ./media/sql-database-elastic-query-overview/horizontalpartitioning.png

<!--anchors--><|MERGE_RESOLUTION|>--- conflicted
+++ resolved
@@ -39,36 +39,6 @@
 ![Elastic database query used on scaled-out data tier][1]
 
 Customer scenarios for elastic query are characterized by the following topologies:
-<<<<<<< HEAD
-
-* **Vertical partitioning – Cross-database queries** (Topology 1): The data is partitioned vertically between a number of databases in a data tier. Typically, different sets of tables reside on different databases. That means that the schema is different on different databases. For instance, all tables for inventory are on one database while all accounting-related tables are on a second database. Common use cases with this topology require one to query across or to compile reports across tables in several databases.
-* **Horizontal Partitioning – Sharding** (Topology 2): Data is partitioned horizontally to distribute rows across a scaled out data tier. With this approach, the schema is identical on all participating databases. This approach is also called “sharding”. Sharding can be performed and managed using (1) the elastic database tools libraries or (2) self-sharding. An elastic query is used to query or compile reports across many shards. 
-
-> [AZURE.NOTE] Elastic database query works best for occasional reporting scenarios where most of the processing can be performed on the data tier. For heavy reporting workloads or data warehousing scenarios with more complex queries, also consider using [Azure SQL Data Warehouse](http://azure.microsoft.com/services/sql-data-warehouse/).
-
-
-## Elastic Database query topologies
-
-### Topology 1: Vertical partitioning – cross-database queries
-
-To begin coding, see [Getting started with cross-database query (vertical partitioning)](sql-database-elastic-query-getting-started-vertical.md).
-
-An elastic query can be used to make data located in a SQLDB database available to other SQLDB databases. This allows queries from one database to refer to tables in any other remote SQLDB database. To first step is to define an external data source for each remote database. The external data source is defined in the local database from which you want to gain access to tables located on the remote database. No changes are necessary on the remote database. For typical vertical partitioning scenarios where different databases have different schemas, elastic queries can be used to implement common use cases such as access to reference data and cross-database querying. 
-
-**Reference data**: Topology 1 is used for reference data management. In the figure below, two tables (T1 and T2) with reference data are kept on a dedicated database. Using an elastic query, you can now access tables T1 and T2 remotely from other databases, as shown in the figure. Use topology 1 if reference tables are small or remote queries into reference table have selective predicates.
-
-**Figure 2** Vertical partitioning - Using elastic query to query reference data
-
-![Vertical partitioning - Using elastic query to query reference data][3]
-
-**Cross-database querying**: Elastic queries enable use cases that require querying across several SQLDB databases. Figure 3 shows four different databases: CRM, Inventory, HR and Products. Queries performed in one of the databases also need access to one or all the other databases. Using an elastic query, you can configure your database for this case by running a few simple DDL statements on each of the four databases. After this one-time configuration, access to a remote table is as simple as referring to a local table from your T-SQL queries or from your BI tools. This approach is recommended if the remote queries do not return large results.
-
-**Figure 3** Vertical partitioning - Using elastic query to query across various databases
-
-![Vertical partitioning - Using elastic query to query across various databases][4]
-
-### Topology 2: Horizontal partitioning – Sharding
-=======
 
 * **Vertical partitioning – Cross-database queries** (Topology 1): The data is partitioned vertically between a number of databases in a data tier. Typically, different sets of tables reside on different databases. That means that the schema is different on different databases. For instance, all tables for inventory are on one database while all accounting-related tables are on a second database. Common use cases with this topology require one to query across or to compile reports across tables in several databases.
 * **Horizontal Partitioning – Sharding** (Topology 2): Data is partitioned horizontally to distribute rows across a scaled out data tier. With this approach, the schema is identical on all participating databases. This approach is also called “sharding”. Sharding can be performed and managed using (1) the elastic database tools libraries or (2) self-sharding. An elastic query is used to query or compile reports across many shards. 
@@ -99,7 +69,6 @@
 ### Topology 2: Horizontal partitioning – sharding
 
 To begin coding, see [Getting started with elastic database query for horizontal partitioning (sharding)](sql-database-elastic-query-getting-started.md)
->>>>>>> 4a44d759
 
 Using elastic query to perform reporting tasks over a sharded, i.e., horizontally partitioned, data tier requires an [elastic database shard map](sql-database-elastic-scale-shard-map-management.md) to represent the databases of the data tier . Typically, only a single shard map is used in this scenario and a dedicated database with elastic query capabilities serves as the entry point for reporting queries. Only this dedicated database needs access to the shard map. Figure 2 illustrates this topology and its configuration with the elastic query database and shard map. Note that only the elastic query database needs to be a Azure SQL Database v12 database. The databases in the data tier can be of any Azure SQL Database version or edition. For more information about the elastic database client library and creating shard maps, see [Shard map management](sql-database-elastic-scale-shard-map-management.md).
 
@@ -114,11 +83,7 @@
 
 The steps to implement elastic query for the vertical and horizontal partitioning scenarios are discussed in the following sections. They also refer to more detailed documentation for the different partitioning scenarios.
 
-<<<<<<< HEAD
-### Creating elastic database query database objects
-=======
 ### Vertical partitioning - cross-database queries
->>>>>>> 4a44d759
 
 The following steps configure elastic database queries for vertical partitioning scenarios that require access to a table located on a remote SQLDB database:
 
@@ -130,11 +95,7 @@
 After running the DDL statements, you can access the remote table “mytable” as though it were a local table. Azure SQL Database automatically opens a connection to the remote database, processes your request on the remote database, and returns the results.
 More information on the steps required for the vertical partitioning scenario can be found in [elastic query for vertical partitioning](sql-database-elastic-query-vertical-partitioning.md).  
 
-<<<<<<< HEAD
-### Horizontal partitioning - Sharding 
-=======
 ### Horizontal partitioning - sharding 
->>>>>>> 4a44d759
 
 The following steps configure elastic database queries for horizontal partitioning scenarios that require access to a set of table that are located on (typically) several remote SQLDB databases:
 
@@ -173,22 +134,13 @@
 You can find more information on the cross-database querying and vertical partitioning scenarios in the following documents:
 
 * [Cross-database querying and vertical partitioning overview](sql-database-elastic-query-vertical-partitioning.md)
-<<<<<<< HEAD
-* A step-by-step tutorial to have a full working example running in minutes: [Getting started with cross-database query](sql-database-elastic-query-getting-started.md).
-* * [Getting started with cross-database query (vertical partitioning)](sql-database-elastic-query-getting-started-vertical.md).
-=======
 * Try our step-by-step tutorial to have a full working example running in minutes: [Getting started with cross-database query (vertical partitioning)](sql-database-elastic-query-getting-started-vertical.md).
->>>>>>> 4a44d759
 
 
 More information on horizontal partitioning and sharding scenarios is available here:
 
 * [Horizontal partitioning and sharding overview](sql-database-elastic-query-horizontal-partitioning.md) 
-<<<<<<< HEAD
-* Try our step-by-step tutorial to have a full working example running in minutes: [Getting started with Elastic Database query](sql-database-elastic-query-getting-started.md).
-=======
 * Try our step-by-step tutorial to have a full working example running in minutes: [Getting started with elastic database query for horizontal partitioning (sharding)](sql-database-elastic-query-getting-started.md).
->>>>>>> 4a44d759
 
 
 [AZURE.INCLUDE [elastic-scale-include](../../includes/elastic-scale-include.md)]
