--- conflicted
+++ resolved
@@ -22,11 +22,7 @@
 ---
 # Azure SQL Database: Use Visual Studio Code to connect and query data
 
-<<<<<<< HEAD
-[Visual Studio Code](https://code.visualstudio.com/docs) is a graphical code editor for Linux, macOS, and Windows that supports extensions. Use Visual Studio Code With the [mssql extension](https://aka.ms/mssql-marketplace) to connect to and query an Azure SQL database. This quick start details using Visual Studio Code to connect to an Azure SQL database, and then execute query, insert, update, and delete statements.
-=======
 [Visual Studio Code](https://code.visualstudio.com/docs) is a graphical code editor for Linux, macOS, and Windows that supports extensions, including the [mssql extension](https://aka.ms/mssql-marketplace) for querying Microsoft SQL Server, Azure SQL Database, and SQL Data Warehouse. This quick start demonstrates how to use Visual Studio Code to connect to an Azure SQL database, and then use Transact-SQL statements to query, insert, update, and delete data in the database.
->>>>>>> a42dbad0
 
 This quick start uses as its starting point the resources created in one of these quick starts:
 
