---
title: Azure SQL database metrics and diagnostics logging | Microsoft Docs
description: Learn about how to configure Azure SQL Database to store resource usage, connectivity, and query execution statistics.
services: sql-database
documentationcenter: ''
author: veljko-msft 
manager: jhubbard
editor: 

ms.assetid: 89c2a155-c2fb-4b67-bc19-9b4e03c6d3bc
ms.service: sql-database
ms.custom: monitor & tune
ms.workload: data-management
ms.tgt_pltfrm: na
ms.devlang: na
ms.topic: article
ms.date: 09/16/2017
ms.author: veljko-msft 

---
# Azure SQL Database metrics and diagnostics logging 
Azure SQL Database can emit metrics and diagnostics logs for easier monitoring. You can configure SQL Database to store resource usage, workers and sessions, and connectivity into one of these Azure resources:

* **Azure Storage**: Used for archiving vast amounts of telemetry for a small price.
* **Azure Event Hubs**: Used for integrating SQL Database telemetry with your custom monitoring solution or hot pipelines.
* **Azure Log Analytics**: Used for an out-of-the-box monitoring solution with reporting, alerting, and mitigating capabilities.

    ![Architecture](./media/sql-database-metrics-diag-logging/architecture.png)

## Enable logging

Metrics and diagnostics logging is not enabled by default. You can enable and manage metrics and diagnostics logging by using one of the following methods:

- Azure portal
- PowerShell
- Azure CLI
- Azure Monitor REST API 
- Azure Resource Manager template

When you enable metrics and diagnostics logging, you need to specify the Azure resource where selected data is collected. Options available include:

- Log Analytics
- Event Hubs
- Storage 

You can provision a new Azure resource or select an existing resource. After selecting the storage resource, you need to specify which data to collect. Options available include:

- [1-minute metrics](sql-database-metrics-diag-logging.md#1-minute-metrics): Contains DTU percentage, DTU limit, CPU percentage, physical data read percentage, log write percentage, Successful/Failed/Blocked by firewall connections, sessions percentage, workers percentage, storage, storage percentage, and XTP storage percentage.
- [QueryStoreRuntimeStatistics](sql-database-metrics-diag-logging.md#query-store-runtime-statistics): Contains information about the query runtime statistics, such as CPU usage and query duration.
- [QueryStoreWaitStatistics](sql-database-metrics-diag-logging.md#query-store-wait-statistics): Contains information about the query wait statistics, which tells you what your queries waited on, such as CPU, LOG, and LOCKING.
- [Errors](sql-database-metrics-diag-logging.md#errors-dataset): Contains information about SQL errors that happened on this database.
- [DatabaseWaitStatistics](sql-database-metrics-diag-logging.md#database-waits-dataset): Contains information about how much time a database spent waiting on different waiting types.
- [Time-outs](sql-database-metrics-diag-logging.md#timeouts-dataset): Contains information about how much time a database spent waiting on different waiting types.
- [Blockings](sql-database-metrics-diag-logging.md#blockings-dataset): Contains information about blocking events that happened on a database.
- [SQLInsights](sql-database-metrics-diag-logging.md#intelligent-insights-dataset): Contains Intelligent Insights. [Learn more about Intelligent Insights](sql-database-intelligent-insights.md).

If you specify Event Hubs or a storage account, you can specify a retention policy that deletes data that is older than a selected time period. If you specify Log Analytics, the retention policy depends on the selected pricing tier. For more information, see [Log Analytics pricing](https://azure.microsoft.com/pricing/details/log-analytics/). 

To learn how to enable logging and understand the metrics and log categories that are supported by the various Azure services, we recommend that you read: 

* [Overview of metrics in Microsoft Azure](../monitoring-and-diagnostics/monitoring-overview-metrics.md)
* [Overview of Azure diagnostics logs](../monitoring-and-diagnostics/monitoring-overview-of-diagnostic-logs.md) 

### Azure portal

1. To enable metrics and diagnostics logs collection in the portal, go to your SQL Database or elastic pool page, and then select **Diagnostics settings**.

   ![Enable in the Azure portal](./media/sql-database-metrics-diag-logging/enable-portal.png)

2. Create new or edit existing diagnostics settings by selecting the target and the telemetry.

   ![Diagnostics settings](./media/sql-database-metrics-diag-logging/diagnostics-portal.png)

### PowerShell

To enable metrics and diagnostics logging by using PowerShell, use the following commands:

- To enable storage of diagnostics logs in a storage account, use this command:

   ```powershell
   Set-AzureRmDiagnosticSetting -ResourceId [your resource id] -StorageAccountId [your storage account id] -Enabled $true
   ```

   The storage account ID is the resource ID for the storage account where you want to send the logs.

- To enable streaming of diagnostics logs to an event hub, use this command:

   ```powershell
   Set-AzureRmDiagnosticSetting -ResourceId [your resource id] -ServiceBusRuleId [your service bus rule id] -Enabled $true
   ```

   The Azure Service Bus rule ID is a string with this format:

   ```powershell
   {service bus resource ID}/authorizationrules/{key name}
   ``` 

- To enable sending diagnostics logs to a Log Analytics workspace, use this command:

   ```powershell
   Set-AzureRmDiagnosticSetting -ResourceId [your resource id] -WorkspaceId [resource id of the log analytics workspace] -Enabled $true
   ```

- You can obtain the resource ID of your Log Analytics workspace by using the following command:

   ```powershell
   (Get-AzureRmOperationalInsightsWorkspace).ResourceId
   ```

You can combine these parameters to enable multiple output options.

### To configure multiple Azure subscriptions

To support multiple subscriptions, use the PowerShell script from [Enable Azure resource metrics logging using PowerShell](https://blogs.technet.microsoft.com/msoms/2017/01/17/enable-azure-resource-metrics-logging-using-powershell/). Provide the workspace resource ID as a parameter when executing the script to send diagnostic data from resources in one Azure subscription to a workspace in another Azure subscription.

- To configure multiple Azure subscriptions, use the following commands:

    ```powershell
    PS C:\> $WSID = "/subscriptions/<subID>/resourcegroups/oms/providers/microsoft.operationalinsights/workspaces/omsws"
    PS C:\> .\Enable-AzureRMDiagnostics.ps1 -WSID $WSID
    ```

### Azure CLI

To enable metrics and diagnostics logging by using the Azure CLI, use the following commands:

- To enable storage of diagnostics logs in a storage account, use this command:

   ```azurecli-interactive
   azure insights diagnostic set --resourceId <resourceId> --storageId <storageAccountId> --enabled true
   ```

   The storage account ID is the resource ID for the storage account where you want to send the logs.

- To enable streaming of diagnostics logs to an event hub, use this command:

   ```azurecli-interactive
   azure insights diagnostic set --resourceId <resourceId> --serviceBusRuleId <serviceBusRuleId> --enabled true
   ```

   The Service Bus rule ID is a string with this format:

   ```azurecli-interactive
   {service bus resource ID}/authorizationrules/{key name}
   ```

- To enable sending diagnostics logs to a Log Analytics workspace, use this command:

   ```azurecli-interactive
   azure insights diagnostic set --resourceId <resourceId> --workspaceId <resource id of the log analytics workspace> --enabled true
   ```

You can combine these parameters to enable multiple output options.

### REST API

Read about how to [change diagnostics settings by using the Azure Monitor REST API](https://msdn.microsoft.com/library/azure/dn931931.aspx). 

### Resource Manager template

Read about how to [enable diagnostics settings at resource creation by using a Resource Manager template](../monitoring-and-diagnostics/monitoring-enable-diagnostic-logs-using-template.md). 

## Stream into Log Analytics 
SQL Database metrics and diagnostics logs can be streamed into Log Analytics by using the built-in **Send to Log Analytics** option in the portal. You also can enable Log Analytics by using a diagnostics setting via PowerShell cmdlets, the Azure CLI, or the Azure Monitor REST API.

### Installation overview

Monitoring a SQL Database fleet is simple with Log Analytics. Three steps are required:

1. Create a Log Analytics resource.

2. Configure databases to record metrics and diagnostics logs into the Log Analytics resource you created.

3. Install the **Azure SQL Analytics** solution from the gallery in Log Analytics.

### Create a Log Analytics resource

1. Select **New** in the menu on the left.

2. Select **Monitoring + Management**.

3. Select **Log Analytics**.

4. Fill in the Log Analytics form with the additional information that is required: workspace name, subscription, resource group, location, and pricing tier.

   ![Log Analytics](./media/sql-database-metrics-diag-logging/log-analytics.png)

### Configure databases to record metrics and diagnostics logs

The easiest way to configure where databases record their metrics is through the Azure portal. In the portal, go to your SQL Database resource and select **Diagnostics settings**. 

### Install the SQL Analytics solution from the gallery

1. After you create the Log Analytics resource and your data is flowing into it, install the SQL Analytics solution. On the Operations Management Suite home page, on the side menu, select **Solutions Gallery**. In the gallery, select the **Azure SQL Analytics** solution, and select **Add**.

   ![Monitoring solution](./media/sql-database-metrics-diag-logging/monitoring-solution.png)

2. On your Operations Management Suite home page, the **Azure SQL Analytics** tile appears. Select this tile to open the SQL Analytics dashboard.

### Use the SQL Analytics solution

SQL Analytics is a hierarchical dashboard that allows you to move through the hierarchy of SQL Database resources. To learn how to use the SQL Analytics solution, see [Monitor SQL Database by using the SQL Analytics solution](../log-analytics/log-analytics-azure-sql.md).

## Stream into Event Hubs

SQL Database metrics and diagnostics logs can be streamed into Event Hubs by using the built-in **Stream to an event hub** option in the portal. You also can enable the Service Bus rule ID by using a diagnostics setting via PowerShell cmdlets, the Azure CLI, or the Azure Monitor REST API. 

### What to do with metrics and diagnostics logs in Event Hubs
After the selected data is streamed into Event Hubs, you're one step closer to enabling advanced monitoring scenarios. Event Hubs acts as the front door for an event pipeline. After data is collected into an event hub, it can be transformed and stored by using any real-time analytics provider or batching/storage adapters. Event Hubs decouples the production of a stream of events from the consumption of those events. In this way, event consumers can access the events on their own schedule. For more information on Event Hubs, see:

- [What are Azure Event Hubs?](../event-hubs/event-hubs-what-is-event-hubs.md)
- [Get started with Event Hubs](../event-hubs/event-hubs-csharp-ephcs-getstarted.md)


Here are a few ways that you might use the streaming capability:

* **View service health by streaming hot-path data to Power BI**. By using Event Hubs, Stream Analytics, and Power BI, you can easily transform your metrics and diagnostics data into near real-time insights on your Azure services. For an overview of how to set up an event hub, process data with Stream Analytics, and use Power BI as an output, see [Stream Analytics and Power BI](../stream-analytics/stream-analytics-power-bi-dashboard.md).

* **Stream logs to third-party logging and telemetry streams**. By using Event Hubs streaming, you can get your metrics and diagnostics logs into different third-party monitoring and log analytics solutions. 

* **Build a custom telemetry and logging platform**. If you already have a custom-built telemetry platform or are considering building one, the highly scalable publish-subscribe nature of Event Hubs allows you to flexibly ingest diagnostics logs. See [Dan Rosanova's guide to using Event Hubs in a global-scale telemetry platform](https://azure.microsoft.com/documentation/videos/build-2015-designing-and-sizing-a-global-scale-telemetry-platform-on-azure-event-Hubs/).

## Stream into Storage

SQL Database metrics and diagnostics logs can be stored in Storage by using the built-in **Archive to a storage account** option in the portal. You also can enable Storage by using a diagnostics setting via PowerShell cmdlets, the Azure CLI, or the Azure Monitor REST API.

### Schema of metrics and diagnostics logs in the storage account

After you set up metrics and diagnostics logs collection, a storage container is created in the storage account you selected when the first rows of data are available. The structure of these blobs is:

```powershell
insights-{metrics|logs}-{category name}/resourceId=/SUBSCRIPTIONS/{subscription ID}/ RESOURCEGROUPS/{resource group name}/PROVIDERS/Microsoft.SQL/servers/{resource_server}/ databases/{database_name}/y={four-digit numeric year}/m={two-digit numeric month}/d={two-digit numeric day}/h={two-digit 24-hour clock hour}/m=00/PT1H.json
```
    
Or, more simply:

```powershell
insights-{metrics|logs}-{category name}/resourceId=/{resource Id}/y={four-digit numeric year}/m={two-digit numeric month}/d={two-digit numeric day}/h={two-digit 24-hour clock hour}/m=00/PT1H.json
```

For example, a blob name for 1-minute metrics might be:

```powershell
insights-metrics-minute/resourceId=/SUBSCRIPTIONS/s1id1234-5679-0123-4567-890123456789/RESOURCEGROUPS/TESTRESOURCEGROUP/PROVIDERS/MICROSOFT.SQL/ servers/Server1/databases/database1/y=2016/m=08/d=22/h=18/m=00/PT1H.json
```

If you want to record the data from the elastic pool, the blob name is a bit different:

```powershell
insights-{metrics|logs}-{category name}/resourceId=/SUBSCRIPTIONS/{subscription ID}/ RESOURCEGROUPS/{resource group name}/PROVIDERS/Microsoft.SQL/servers/{resource_server}/ elasticPools/{elastic_pool_name}/y={four-digit numeric year}/m={two-digit numeric month}/d={two-digit numeric day}/h={two-digit 24-hour clock hour}/m=00/PT1H.json
```

### Download metrics and logs from Storage

Learn how to [download metrics and diagnostics logs from Storage](../storage/blobs/storage-dotnet-how-to-use-blobs.md#download-blobs).

## Metrics and logs available

### 1-minute metrics

|**Resource**|**Metrics**|
|---|---|
|Database|DTU percentage, DTU used, DTU limit, CPU percentage, physical data read percentage, log write percentage, Successful/Failed/Blocked by firewall connections, sessions percentage, workers percentage, storage, storage percentage, XTP storage percentage, and deadlocks |
|Elastic pool|eDTU percentage, eDTU used, eDTU limit, CPU percentage, physical data read percentage, log write percentage, sessions percentage, workers percentage, storage, storage percentage, storage limit, XTP storage percentage |
|||

### Query Store runtime statistics

|Property|Description|
|---|---|
|TenantId|Your tenant ID.|
|SourceSystem|Always: Azure|
|TimeGenerated [UTC]|Time stamp when the log was recorded.|
|Type|Always: AzureDiagnostics|
|ResourceProvider|Name of the resource provider. Always: MICROSOFT.SQL|
|Category|Name of the category. Always: QueryStoreRuntimeStatistics|
|OperationName|Name of the operation. Always: QueryStoreRuntimeStatisticsEvent|
|Resource|Name of the resource.|
|ResourceType|Name of the resource type. Always: SERVERS/DATABASES|
|SubscriptionId|Subscription GUID that the database belongs to.|
|ResourceGroup|Name of the resource group that the database belongs to.|
|LogicalServerName_s|Name of the server that the database belongs to.|
|ElasticPoolName_s|Name of the elastic pool that the database belongs to, if any.|
|DatabaseName_s|Name of the database.|
|ResourceId|Resource URI.|
|query_hash_s|Query hash.|
|query_plan_hash_s|Query plan hash.|
|statement_sql_handle_s|Statement sql handle.|
|interval_start_time_d|Start datetimeoffset of the interval in number of ticks from 1900-1-1.|
|interval_end_time_d|End datetimeoffset of the interval in number of ticks from 1900-1-1.|
|logical_io_writes_d|Total number of logical IO writes.|
|max_logical_io_writes_d|Max number of logical IO writes per execution.|
|physical_io_reads_d|Total number of physical IO reads.|
|max_physical_io_reads_d|Max number of logical IO reads per execution.|
|logical_io_reads_d|Total number of logical IO reads.|
|max_logical_io_reads_d|Max number of logical IO reads per execution.|
|execution_type_d|Execution type.|
|count_executions_d|Number of executions of the query.|
|cpu_time_d|Total CPU time consumed by the query in microseconds.|
|max_cpu_time_d|Max CPU time consumer by a single execution in microseconds.|
|dop_d|Sum of degrees of parallelism.|
|max_dop_d|Max degree of parallelism used for single execution.|
|rowcount_d|Total number of rows returned.|
|max_rowcount_d|Max number of rows returned in single execution.|
|query_max_used_memory_d|Total amount of memory used in KB.|
|max_query_max_used_memory_d|Max amount of memory used by a single execution in KB.|
|duration_d|Total execution time in microseconds.|
|max_duration_d|Max execution time of a single execution.|
|num_physical_io_reads_d|Total number of physical reads.|
|max_num_physical_io_reads_d|Max number of physical reads per execution.|
|log_bytes_used_d|Total amount of log bytes used.|
|max_log_bytes_used_d|Max amount of log bytes used per execution.|
|query_id_d|ID of the query in Query Store.|
|plan_id_d|ID of the plan in Query Store.|

Learn more about [Query Store runtime statistics data](https://docs.microsoft.com/en-us/sql/relational-databases/system-catalog-views/sys-query-store-runtime-stats-transact-sql).

### Query Store wait statistics

|Property|Description|
|---|---|
|TenantId|Your tenant ID.|
|SourceSystem|Always: Azure|
|TimeGenerated [UTC]|Time stamp when the log was recorded.|
|Type|Always: AzureDiagnostics|
|ResourceProvider|Name of the resource provider. Always: MICROSOFT.SQL|
<<<<<<< HEAD
|Category|Name of the category. Always: QueryStoreWaitStatistics|
|OperationName|Name of the operation. Always: QueryStoreWaitStatisticsEvent|
|Resource|Name of the resource|
=======
|Category|Name of the category. Always: QueryStoreRuntimeStatistics|
|OperationName|Name of the operation. Always: QueryStoreRuntimeStatisticsEvent|
|Resource|Name of the resource.|
>>>>>>> 25411a51
|ResourceType|Name of the resource type. Always: SERVERS/DATABASES|
|SubscriptionId|Subscription GUID that the database belongs to.|
|ResourceGroup|Name of the resource group that the database belongs to.|
|LogicalServerName_s|Name of the server that the database belongs to.|
|ElasticPoolName_s|Name of the elastic pool that the database belongs to, if any.|
|DatabaseName_s|Name of the database.|
|ResourceId|Resource URI.|
|wait_category_s|Category of the wait.|
|is_parameterizable_s|Is the query parameterizable.|
|statement_type_s|Type of the statement.|
|statement_key_hash_s|Statement key hash.|
|exec_type_d|Type of execution.|
|total_query_wait_time_ms_d|Total wait time of the query on the specific wait category.|
|max_query_wait_time_ms_d|Max wait time of the query in individual execution on the specific wait category.|
|query_param_type_d|0|
|query_hash_s|Query hash in Query Store.|
|query_plan_hash_s|Query plan hash in Query Store.|
|statement_sql_handle_s|Statement handle in Query Store.|
|interval_start_time_d|Start datetimeoffset of the interval in number of ticks from 1900-1-1.|
|interval_end_time_d|End datetimeoffset of the interval in number of ticks from 1900-1-1.|
|count_executions_d|Count of executions of the query.|
|query_id_d|ID of the query in Query Store.|
|plan_id_d|ID of the plan in Query Store.|

Learn more about [Query Store wait statistics data](https://docs.microsoft.com/en-us/sql/relational-databases/system-catalog-views/sys-query-store-wait-stats-transact-sql).

### Errors dataset

|Property|Description|
|---|---|
|TenantId|Your tenant ID.|
|SourceSystem|Always: Azure|
|TimeGenerated [UTC]|Time stamp when the log was recorded.|
|Type|Always: AzureDiagnostics|
|ResourceProvider|Name of the resource provider. Always: MICROSOFT.SQL|
<<<<<<< HEAD
|Category|Name of the category. Always: Errors|
|OperationName|Name of the operation. Always: ErrorEvent|
|Resource|Name of the resource|
=======
|Category|Name of the category. Always: QueryStoreRuntimeStatistics|
|OperationName|Name of the operation. Always: QueryStoreRuntimeStatisticsEvent|
|Resource|Name of the resource.|
>>>>>>> 25411a51
|ResourceType|Name of the resource type. Always: SERVERS/DATABASES|
|SubscriptionId|Subscription GUID that the database belongs to.|
|ResourceGroup|Name of the resource group that the database belongs to.|
|LogicalServerName_s|Name of the server that the database belongs to.|
|ElasticPoolName_s|Name of the elastic pool that the database belongs to, if any.|
|DatabaseName_s|Name of the database.|
|ResourceId|Resource URI.|
|Message|Error message in plain text.|
|user_defined_b|Is the error user defined bit.|
|error_number_d|Error code.|
|Severity|Severity of the error.|
|state_d|State of the error.|
|query_hash_s|Query hash of the failed query, if available.|
|query_plan_hash_s|Query plan hash of the failed query, if available.|

Learn more about [SQL Server error messages](https://msdn.microsoft.com/en-us/library/cc645603.aspx).

### Database wait statistics dataset

|Property|Description|
|---|---|
|TenantId|Your tenant ID.|
|SourceSystem|Always: Azure|
|TimeGenerated [UTC]|Time stamp when the log was recorded.|
|Type|Always: AzureDiagnostics|
|ResourceProvider|Name of the resource provider. Always: MICROSOFT.SQL|
<<<<<<< HEAD
|Category|Name of the category. Always: DatabaseWaitStatistics|
|OperationName|Name of the operation. Always: DatabaseWaitStatisticsEvent|
|Resource|Name of the resource|
=======
|Category|Name of the category. Always: QueryStoreRuntimeStatistics|
|OperationName|Name of the operation. Always: QueryStoreRuntimeStatisticsEvent|
|Resource|Name of the resource.|
>>>>>>> 25411a51
|ResourceType|Name of the resource type. Always: SERVERS/DATABASES|
|SubscriptionId|Subscription GUID that the database belongs to.|
|ResourceGroup|Name of the resource group that the database belongs to.|
|LogicalServerName_s|Name of the server that the database belongs to.|
|ElasticPoolName_s|Name of the elastic pool that the database belongs to, if any.|
|DatabaseName_s|Name of the database.|
|ResourceId|Resource URI.|
|wait_type_s|Name of the wait type.|
|start_utc_date_t [UTC]|Measured period start time.|
|end_utc_date_t [UTC]|Measured period end time.|
|delta_max_wait_time_ms_d|Max waited time per execution|
|delta_signal_wait_time_ms_d|Total signal wait time.|
|delta_wait_time_ms_d|Total wait time in the period.|
|delta_waiting_tasks_count_d|Number of waiting tasks.|

Learn more about [database wait statistics](https://docs.microsoft.com/en-us/sql/relational-databases/system-dynamic-management-views/sys-dm-os-wait-stats-transact-sql).

### Time-outs dataset

|Property|Description|
|---|---|
|TenantId|Your tenant ID.|
|SourceSystem|Always: Azure|
|TimeGenerated [UTC]|Time stamp when the log was recorded.|
|Type|Always: AzureDiagnostics|
|ResourceProvider|Name of the resource provider. Always: MICROSOFT.SQL|
<<<<<<< HEAD
|Category|Name of the category. Always: Timeouts|
|OperationName|Name of the operation. Always: TimeoutEvent|
|Resource|Name of the resource|
=======
|Category|Name of the category. Always: QueryStoreRuntimeStatistics|
|OperationName|Name of the operation. Always: QueryStoreRuntimeStatisticsEvent|
|Resource|Name of the resource.|
>>>>>>> 25411a51
|ResourceType|Name of the resource type. Always: SERVERS/DATABASES|
|SubscriptionId|Subscription GUID that the database belongs to.|
|ResourceGroup|Name of the resource group that the database belongs to.|
|LogicalServerName_s|Name of the server that the database belongs to.|
|ElasticPoolName_s|Name of the elastic pool that the database belongs to, if any.|
|DatabaseName_s|Name of the database.|
|ResourceId|Resource URI.|
|error_state_d|Error state code.|
|query_hash_s|Query hash, if available.|
|query_plan_hash_s|Query plan hash, if available.|

### Blockings dataset

|Property|Description|
|---|---|
|TenantId|Your tenant ID.|
|SourceSystem|Always: Azure|
|TimeGenerated [UTC]|Time stamp when the log was recorded.|
|Type|Always: AzureDiagnostics|
|ResourceProvider|Name of the resource provider. Always: MICROSOFT.SQL|
<<<<<<< HEAD
|Category|Name of the category. Always: Blocks|
|OperationName|Name of the operation. Always: BlockEvent|
|Resource|Name of the resource|
=======
|Category|Name of the category. Always: QueryStoreRuntimeStatistics|
|OperationName|Name of the operation. Always: QueryStoreRuntimeStatisticsEvent|
|Resource|Name of the resource.|
>>>>>>> 25411a51
|ResourceType|Name of the resource type. Always: SERVERS/DATABASES|
|SubscriptionId|Subscription GUID that the database belongs to.|
|ResourceGroup|Name of the resource group that the database belongs to.|
|LogicalServerName_s|Name of the server that the database belongs to.|
|ElasticPoolName_s|Name of the elastic pool that the database belongs to, if any.|
|DatabaseName_s|Name of the database.|
|ResourceId|Resource URI.|
|lock_mode_s|Lock mode used by the query.|
|resource_owner_type_s|Owner of the lock.|
|blocked_process_filtered_s|Blocked process report XML.|
|duration_d|Duration of the lock in milliseconds.|

### Intelligent Insights dataset
Learn more about the [Intelligent Insights log format](sql-database-intelligent-insights-use-diagnostics-log.md).

## Next steps

To learn how to enable logging and understand the metrics and log categories supported by the various Azure services, read:

 * [Overview of metrics in Microsoft Azure](../monitoring-and-diagnostics/monitoring-overview-metrics.md)
 * [Overview of Azure diagnostics logs](../monitoring-and-diagnostics/monitoring-overview-of-diagnostic-logs.md)

To learn about Event Hubs, read:

* [What is Azure Event Hubs?](../event-hubs/event-hubs-what-is-event-hubs.md)
* [Get started with Event Hubs](../event-hubs/event-hubs-csharp-ephcs-getstarted.md)

To learn more about Storage, see how to [download metrics and diagnostics logs from Storage](../storage/blobs/storage-dotnet-how-to-use-blobs.md#download-blobs).<|MERGE_RESOLUTION|>--- conflicted
+++ resolved
@@ -324,15 +324,9 @@
 |TimeGenerated [UTC]|Time stamp when the log was recorded.|
 |Type|Always: AzureDiagnostics|
 |ResourceProvider|Name of the resource provider. Always: MICROSOFT.SQL|
-<<<<<<< HEAD
 |Category|Name of the category. Always: QueryStoreWaitStatistics|
 |OperationName|Name of the operation. Always: QueryStoreWaitStatisticsEvent|
 |Resource|Name of the resource|
-=======
-|Category|Name of the category. Always: QueryStoreRuntimeStatistics|
-|OperationName|Name of the operation. Always: QueryStoreRuntimeStatisticsEvent|
-|Resource|Name of the resource.|
->>>>>>> 25411a51
 |ResourceType|Name of the resource type. Always: SERVERS/DATABASES|
 |SubscriptionId|Subscription GUID that the database belongs to.|
 |ResourceGroup|Name of the resource group that the database belongs to.|
@@ -368,15 +362,9 @@
 |TimeGenerated [UTC]|Time stamp when the log was recorded.|
 |Type|Always: AzureDiagnostics|
 |ResourceProvider|Name of the resource provider. Always: MICROSOFT.SQL|
-<<<<<<< HEAD
 |Category|Name of the category. Always: Errors|
 |OperationName|Name of the operation. Always: ErrorEvent|
 |Resource|Name of the resource|
-=======
-|Category|Name of the category. Always: QueryStoreRuntimeStatistics|
-|OperationName|Name of the operation. Always: QueryStoreRuntimeStatisticsEvent|
-|Resource|Name of the resource.|
->>>>>>> 25411a51
 |ResourceType|Name of the resource type. Always: SERVERS/DATABASES|
 |SubscriptionId|Subscription GUID that the database belongs to.|
 |ResourceGroup|Name of the resource group that the database belongs to.|
@@ -403,15 +391,9 @@
 |TimeGenerated [UTC]|Time stamp when the log was recorded.|
 |Type|Always: AzureDiagnostics|
 |ResourceProvider|Name of the resource provider. Always: MICROSOFT.SQL|
-<<<<<<< HEAD
 |Category|Name of the category. Always: DatabaseWaitStatistics|
 |OperationName|Name of the operation. Always: DatabaseWaitStatisticsEvent|
 |Resource|Name of the resource|
-=======
-|Category|Name of the category. Always: QueryStoreRuntimeStatistics|
-|OperationName|Name of the operation. Always: QueryStoreRuntimeStatisticsEvent|
-|Resource|Name of the resource.|
->>>>>>> 25411a51
 |ResourceType|Name of the resource type. Always: SERVERS/DATABASES|
 |SubscriptionId|Subscription GUID that the database belongs to.|
 |ResourceGroup|Name of the resource group that the database belongs to.|
@@ -438,15 +420,9 @@
 |TimeGenerated [UTC]|Time stamp when the log was recorded.|
 |Type|Always: AzureDiagnostics|
 |ResourceProvider|Name of the resource provider. Always: MICROSOFT.SQL|
-<<<<<<< HEAD
 |Category|Name of the category. Always: Timeouts|
 |OperationName|Name of the operation. Always: TimeoutEvent|
 |Resource|Name of the resource|
-=======
-|Category|Name of the category. Always: QueryStoreRuntimeStatistics|
-|OperationName|Name of the operation. Always: QueryStoreRuntimeStatisticsEvent|
-|Resource|Name of the resource.|
->>>>>>> 25411a51
 |ResourceType|Name of the resource type. Always: SERVERS/DATABASES|
 |SubscriptionId|Subscription GUID that the database belongs to.|
 |ResourceGroup|Name of the resource group that the database belongs to.|
@@ -467,15 +443,9 @@
 |TimeGenerated [UTC]|Time stamp when the log was recorded.|
 |Type|Always: AzureDiagnostics|
 |ResourceProvider|Name of the resource provider. Always: MICROSOFT.SQL|
-<<<<<<< HEAD
 |Category|Name of the category. Always: Blocks|
 |OperationName|Name of the operation. Always: BlockEvent|
 |Resource|Name of the resource|
-=======
-|Category|Name of the category. Always: QueryStoreRuntimeStatistics|
-|OperationName|Name of the operation. Always: QueryStoreRuntimeStatisticsEvent|
-|Resource|Name of the resource.|
->>>>>>> 25411a51
 |ResourceType|Name of the resource type. Always: SERVERS/DATABASES|
 |SubscriptionId|Subscription GUID that the database belongs to.|
 |ResourceGroup|Name of the resource group that the database belongs to.|
