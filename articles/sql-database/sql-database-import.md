---
<<<<<<< HEAD
title: Import a BACPAC file to create an Azure SQL database | Microsoft Docs
description: Create an Azure SQL database by importing an existing BACPAC file.
services: sql-database
documentationcenter: ''
author: stevestein
manager: jhubbard
editor: ''

ms.assetid: cf9a9631-56aa-4985-a565-1cacc297871d
ms.service: sql-database
ms.custom: migrate and move
ms.devlang: NA
ms.date: 08/31/2016
ms.author: sstein
ms.workload: data-management
ms.topic: article
ms.tgt_pltfrm: NA

---
# Import a BACPAC file to create an Azure SQL database

> [!div class="op_single_selector"]
> * [Azure portal](sql-database-import.md)
> * [PowerShell](sql-database-import-powershell.md)
> * [SSMS](sql-database-cloud-migrate-compatible-import-bacpac-ssms.md)
> * [SqlPackage](sql-database-cloud-migrate-compatible-import-bacpac-sqlpackage.md)
> 
> 

This article provides directions for creating an Azure SQL database from a BACPAC file using the [Azure portal](https://portal.azure.com).

A BACPAC is a .bacpac file that contains a database schema and data. The database is created from a BACPAC imported from an Azure storage blob container. If you don't have a .bacpac file in Azure storage you can create one by following the steps in [Create and export a BACPAC of an Azure SQL Database](sql-database-export.md).

> [!NOTE]
> Azure SQL Database automatically creates and maintains backups for every user database that you can restore. For details, see [Business Continuity Overview](sql-database-business-continuity.md).
> 
> 

To import a SQL database from a .bacpac you need the following:

* An Azure subscription. 
* An Azure SQL Database V12 server. If you do not have a V12 server, create one following the steps in this article: [Create your first Azure SQL Database](sql-database-get-started.md).
* A .bacpac file of the database you want to import in an [Azure Storage account (standard)](../storage/storage-create-storage-account.md) blob container.

> [!IMPORTANT]
> When importing a BACPAC from Azure blob storage, use standard storage. Importing a BACPAC from 
> premium storage is not supported.
> 
> 

## Select the server to host the database
Open the SQL Server blade:

1. Go to the [Azure portal](https://portal.azure.com).
2. Click **SQL servers**.
3. Click the server to restore the database into.
4. In the SQL Server blade click **Import database** to open the **Import database** blade:
   
   ![import database][1]
5. Click **Storage** and select your storage account, blob container, and .bacpac file and click **OK**.
   
   ![configure storage options][2]
6. Select the pricing tier for the new database and click **Select**. Importing a database directly into an elastic pool is not supported, but you can first import as a standalone database and then move the database into a pool.
   
   ![select pricing tier][3]
7. Enter a **DATABASE NAME** for the database you are creating from the BACPAC file.
8. Choose the authentication type and then provide the authentication information for the server. 
9. Click **Create** to create the database from the BACPAC.
   
   ![create database][4]

Clicking **Create** submits an import database request to the service. Depending on the size of your database, the import operation may take some time to complete.

## Monitor the progress of the import operation
1. Click **SQL servers**.
2. Click the server you are restoring to.
3. In the SQL server blade, in the Operations area, click **Import/Export history**:
   
   ![import export history][5]
   ![import export history][6]

4. To verify the database is live on the server, click **SQL databases** and verify the new database is **Online**.

## Next steps
* To learn how to connect to and query an imported SQL Database, see [Connect to SQL Database with SQL Server Management Studio and perform a sample T-SQL query](sql-database-connect-query-ssms.md)

<!--Image references-->
[1]: ./media/sql-database-import/import-database.png
[2]: ./media/sql-database-import/storage-options.png
[3]: ./media/sql-database-import/pricing-tier.png
[4]: ./media/sql-database-import/create.png
[5]: ./media/sql-database-import/import-history.png
[6]: ./media/sql-database-import/import-status.png
=======
redirect_url: /azure/sql-database/sql-database-import-portal
--- 
>>>>>>> e8cfaf0d
<|MERGE_RESOLUTION|>--- conflicted
+++ resolved
@@ -1,99 +1,3 @@
 ---
-<<<<<<< HEAD
-title: Import a BACPAC file to create an Azure SQL database | Microsoft Docs
-description: Create an Azure SQL database by importing an existing BACPAC file.
-services: sql-database
-documentationcenter: ''
-author: stevestein
-manager: jhubbard
-editor: ''
-
-ms.assetid: cf9a9631-56aa-4985-a565-1cacc297871d
-ms.service: sql-database
-ms.custom: migrate and move
-ms.devlang: NA
-ms.date: 08/31/2016
-ms.author: sstein
-ms.workload: data-management
-ms.topic: article
-ms.tgt_pltfrm: NA
-
----
-# Import a BACPAC file to create an Azure SQL database
-
-> [!div class="op_single_selector"]
-> * [Azure portal](sql-database-import.md)
-> * [PowerShell](sql-database-import-powershell.md)
-> * [SSMS](sql-database-cloud-migrate-compatible-import-bacpac-ssms.md)
-> * [SqlPackage](sql-database-cloud-migrate-compatible-import-bacpac-sqlpackage.md)
-> 
-> 
-
-This article provides directions for creating an Azure SQL database from a BACPAC file using the [Azure portal](https://portal.azure.com).
-
-A BACPAC is a .bacpac file that contains a database schema and data. The database is created from a BACPAC imported from an Azure storage blob container. If you don't have a .bacpac file in Azure storage you can create one by following the steps in [Create and export a BACPAC of an Azure SQL Database](sql-database-export.md).
-
-> [!NOTE]
-> Azure SQL Database automatically creates and maintains backups for every user database that you can restore. For details, see [Business Continuity Overview](sql-database-business-continuity.md).
-> 
-> 
-
-To import a SQL database from a .bacpac you need the following:
-
-* An Azure subscription. 
-* An Azure SQL Database V12 server. If you do not have a V12 server, create one following the steps in this article: [Create your first Azure SQL Database](sql-database-get-started.md).
-* A .bacpac file of the database you want to import in an [Azure Storage account (standard)](../storage/storage-create-storage-account.md) blob container.
-
-> [!IMPORTANT]
-> When importing a BACPAC from Azure blob storage, use standard storage. Importing a BACPAC from 
-> premium storage is not supported.
-> 
-> 
-
-## Select the server to host the database
-Open the SQL Server blade:
-
-1. Go to the [Azure portal](https://portal.azure.com).
-2. Click **SQL servers**.
-3. Click the server to restore the database into.
-4. In the SQL Server blade click **Import database** to open the **Import database** blade:
-   
-   ![import database][1]
-5. Click **Storage** and select your storage account, blob container, and .bacpac file and click **OK**.
-   
-   ![configure storage options][2]
-6. Select the pricing tier for the new database and click **Select**. Importing a database directly into an elastic pool is not supported, but you can first import as a standalone database and then move the database into a pool.
-   
-   ![select pricing tier][3]
-7. Enter a **DATABASE NAME** for the database you are creating from the BACPAC file.
-8. Choose the authentication type and then provide the authentication information for the server. 
-9. Click **Create** to create the database from the BACPAC.
-   
-   ![create database][4]
-
-Clicking **Create** submits an import database request to the service. Depending on the size of your database, the import operation may take some time to complete.
-
-## Monitor the progress of the import operation
-1. Click **SQL servers**.
-2. Click the server you are restoring to.
-3. In the SQL server blade, in the Operations area, click **Import/Export history**:
-   
-   ![import export history][5]
-   ![import export history][6]
-
-4. To verify the database is live on the server, click **SQL databases** and verify the new database is **Online**.
-
-## Next steps
-* To learn how to connect to and query an imported SQL Database, see [Connect to SQL Database with SQL Server Management Studio and perform a sample T-SQL query](sql-database-connect-query-ssms.md)
-
-<!--Image references-->
-[1]: ./media/sql-database-import/import-database.png
-[2]: ./media/sql-database-import/storage-options.png
-[3]: ./media/sql-database-import/pricing-tier.png
-[4]: ./media/sql-database-import/create.png
-[5]: ./media/sql-database-import/import-history.png
-[6]: ./media/sql-database-import/import-status.png
-=======
 redirect_url: /azure/sql-database/sql-database-import-portal
---- 
->>>>>>> e8cfaf0d
+--- 