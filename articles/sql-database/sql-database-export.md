--- conflicted
+++ resolved
@@ -87,14 +87,8 @@
 
 ## Next steps
 
-<<<<<<< HEAD
-- [Import an Azure SQL database][5]
-
-
-=======
 - [Import a BACPCAC to an Azure SQL database](sql-database-import.md)
 - [Import a BACPCAC to a SQL Server database](https://msdn.microsoft.com/library/hh710052.aspx)
->>>>>>> 1b69fc6d
 
 ## Additional resources
 
