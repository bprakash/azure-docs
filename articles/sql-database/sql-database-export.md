--- conflicted
+++ resolved
@@ -73,11 +73,7 @@
    ![export database][2]
 6. Select your authentication type. 
 7. Enter the appropriate authentication credentials for the Azure SQL server containing the database you are exporting.
-<<<<<<< HEAD
-8. Click **OK** to archive the database. Clicking **OK** creates an export database request and submits it to the service. The length of time the export takes depends on the size and complexity of your database, and your service level. View the notification you recieve.
-=======
 8. Click **OK** to archive the database. Clicking **OK** creates an export database request and submits it to the service. The length of time the export takes depends on the size and complexity of your database, and your service level. View the notification you receive.
->>>>>>> d6177c19
    
    ![export notification][3]
 
