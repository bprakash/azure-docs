---
title: Export an Azure SQL database to a BACPAC file | Microsoft Docs
description: Export an Azure SQL database to a BACPAC file  using the Azure Portal
services: sql-database
documentationcenter: ''
author: CarlRabeler
manager: jhubbard
editor: ''

ms.assetid: 41d63a97-37db-4e40-b652-77c2fd1c09b7
ms.service: sql-database
ms.custom: migrate and move
ms.devlang: NA
<<<<<<< HEAD
ms.date: 12/20/2016
ms.author: sstein;carlrab
=======
ms.date: 02/07/2017
ms.author: carlrab
>>>>>>> e8cfaf0d
ms.workload: data-management
ms.topic: article
ms.tgt_pltfrm: NA

---
<<<<<<< HEAD
# Archive an Azure SQL database to a BACPAC file using the Azure portal
> [!div class="op_single_selector"]
> * [Azure portal](sql-database-export.md)
> * [SSMS](sql-database-cloud-migrate-compatible-export-bacpac-ssms.md)
> * [SqlPackage](sql-database-cloud-migrate-compatible-export-bacpac-sqlpackage.md)
> * [PowerShell](sql-database-export-powershell.md)
> 

This article provides directions for archiving your Azure SQL database to a BACPAC file (stored in Azure blob storage) using the [Azure portal](https://portal.azure.com).

When you need to create an archive of an Azure SQL database, you can export the database schema and data to a BACPAC file. A BACPAC file is simply a ZIP file with an extension of BACPAC. A BACPAC file can later be stored in Azure blob storage or in local storage in an on-premises location and later imported back into Azure SQL Database or into a SQL Server on-premises installation. 

> [!IMPORTANT]
> Azure SQL Database Automated Export is now in preview and will be retired on March 1, 2017. Starting December 1, 2016, you will no longer be able to configure automated export on any SQL database. All your existing automated export jobs will continue to work until March 1, 2017. After December 1, 2016, you can use [long-term backup retention](sql-database-long-term-retention.md) or [Azure Automation](../automation/automation-intro.md) to archive SQL databases periodically using PowerShell periodically according to a schedule of your choice. For a sample script, you can download the [sample script from Github](https://github.com/Microsoft/sql-server-samples/tree/master/samples/manage/azure-automation-automated-export). 
>

## Considerations

* For an archive to be transactionally consistent, you must ensure either that no write activity is occurring during the export, or that you are exporting from a [transactionally consistent copy](sql-database-copy.md) of your Azure SQL database.
* The maximum size of a BACPAC file archived to Azure Blob storage is 200 GB. To archive a larger BACPAC file to local storage, use the [SqlPackage](https://msdn.microsoft.com/library/hh550080.aspx) command-prompt utility. This utility ships with both Visual Studio and SQL Server. You can also [download](https://msdn.microsoft.com/library/mt204009.aspx) the latest version of SQL Server Data Tools to get this utility.
* Archiving to Azure premium storage by using a BACPAC file is not supported.
* If the export operation exceeds 20 hours, it may be canceled. To increase performance during export, you can:
  * Temporarily increase your service level.
  * Cease all read and write activity during the export.
  * Use a [clustered index](https://msdn.microsoft.com/library/ms190457.aspx) with non-null values on all large tables. Without clustered indexes, an export may fail if it takes longer than 6-12 hours. This is because the export service needs to complete a table scan to try to export entire table. A good way to determine if your tables are optimized for export is to run **DBCC SHOW_STATISTICS** and make sure that the *RANGE_HI_KEY* is not null and its value has good distribution. For details, see [DBCC SHOW_STATISTICS](https://msdn.microsoft.com/library/ms174384.aspx).

> [!NOTE]
> BACPACs are not intended to be used for backup and restore operations. Azure SQL Database automatically creates backups for every user database. For details, see [Business Continuity Overview](sql-database-business-continuity.md).  
> 

To complete this article, you need the following:
=======
# Export an Azure SQL database or a SQL Server database to a BACPAC file

This article discusses exporting either your Azure SQL database or a SQL Server database to a BACPAC file. 

> [!IMPORTANT]
> Azure SQL Database Automated Export is now in preview and will be retired on March 1, 2017. Starting December 1, 2016, you will no longer be able to configure automated export on any SQL database. All your existing automated export jobs will continue to work until March 1, 2017. After December 1, 2016, you can use [long-term backup retention](sql-database-long-term-retention.md) or [Azure Automation](../automation/automation-intro.md) to archive SQL databases periodically using PowerShell periodically according to a schedule of your choice. For a sample script, you can download the [sample script from Github](https://github.com/Microsoft/sql-server-samples/tree/master/samples/manage/azure-automation-automated-export). 
>

## Overview
>>>>>>> e8cfaf0d

When you need to export a database for archiving or for moving to another platform, you can export the database schema and data to a BACPAC file. A BACPAC file is simply a ZIP file with an extension of BACPAC. A BACPAC file can later be stored in Azure blob storage or in local storage in an on-premises location and later imported back into Azure SQL Database or into a SQL Server on-premises installation. 

* You can export your Azure SQL database using the [Azure portal](sql-database-export-portal.md), [PowerShell](sql-database-export-powershell.md), [SQLPackage](sql-database-export-sqlpackage.md), or [SQL Server Management Studio](sql-database-export-ssms.md).
* YOu can export a SQL Server databvse using [PowerShell](sql-database-export-powershell.md), [SQLPackage](sql-database-export-sqlpackage.md), or [SQL Server Management Studio](sql-database-export-ssms.md).

> [!IMPORTANT]
<<<<<<< HEAD
> To guarantee a transactionally consistent BACPAC file, you should first [create a copy of your database](sql-database-copy.md) and then export the database copy. 
> 
> 

1. Go to the [Azure portal](https://portal.azure.com).
2. Click **SQL databases**.
3. Click the database to archive.
4. In the SQL Database blade, click **Export** to open the **Export database** blade:
   
   ![export button][1]
5. Click **Storage** and select your storage account and blob container to store the BACPAC:
   
   ![export database][2]
6. Select your authentication type. 
7. Enter the appropriate authentication credentials for the Azure SQL server containing the database you are exporting.
8. Click **OK** to archive the database. Clicking **OK** creates an export database request and submits it to the service. The length of time the export takes depends on the size and complexity of your database, and your service level. View the notification you receive.
   
   ![export notification][3]

## Monitor the progress of the export operation
1. Click **SQL servers**.
2. Click the server containing the original (source) database you archived.
3. Scroll down to Operations.
4. In the SQL server blade click **Import/Export history**:
   
   ![import export history][4]
=======
> If you are exporting from SQL Server as a prelude to migration to Azure SQL Database, see [Migrate a SQL Server database to Azure SQL Database](sql-database-cloud-migrate.md).
> 

## Considerations

* For an export to be transactionally consistent, you must ensure either that no write activity is occurring during the export, or that you are exporting from a [transactionally consistent copy](sql-database-copy.md) of your Azure SQL database.
* If you are exporting to blob storage, the maximum size of a BACPAC file is 200 GB. To archive a larger BACPAC file, export to local storage.
* Exporting a BACPAC file to in Azure premium storage using the methods discussed in this article is not supported.
* If the export operation from Azure SQL Database exceeds 20 hours, it may be canceled. To increase performance during export, you can:
  * Temporarily increase your service level.
  * Cease all read and write activity during the export.
  * Use a [clustered index](https://msdn.microsoft.com/library/ms190457.aspx) with non-null values on all large tables. Without clustered indexes, an export may fail if it takes longer than 6-12 hours. This is because the export service needs to complete a table scan to try to export entire table. A good way to determine if your tables are optimized for export is to run **DBCC SHOW_STATISTICS** and make sure that the *RANGE_HI_KEY* is not null and its value has good distribution. For details, see [DBCC SHOW_STATISTICS](https://msdn.microsoft.com/library/ms174384.aspx).

> [!NOTE]
> BACPACs are not intended to be used for backup and restore operations. Azure SQL Database automatically creates backups for every user database. For details, see [Business Continuity Overview](sql-database-business-continuity.md) and [SQL Database backups](sql-database-automated-backups.md).  
> 
>>>>>>> e8cfaf0d


## Next steps

* For a discussion of the entire SQL Server database migration process, see [Migrate a SQL Server database to Azure SQL Database](sql-database-cloud-migrate.md).
* For an overview of copying a database within Azure, see also [Copying an Azure SQL database](sql-database-copy.md).
* You can copy your Azure SQL database within Azure using the [Azure portal](sql-database-copy-portal.md), [PowerShell](sql-database-copy-powershell.md), or [Transact-SQL](sql-database-copy-transact-sql.md). <|MERGE_RESOLUTION|>--- conflicted
+++ resolved
@@ -11,51 +11,13 @@
 ms.service: sql-database
 ms.custom: migrate and move
 ms.devlang: NA
-<<<<<<< HEAD
-ms.date: 12/20/2016
-ms.author: sstein;carlrab
-=======
 ms.date: 02/07/2017
 ms.author: carlrab
->>>>>>> e8cfaf0d
 ms.workload: data-management
 ms.topic: article
 ms.tgt_pltfrm: NA
 
 ---
-<<<<<<< HEAD
-# Archive an Azure SQL database to a BACPAC file using the Azure portal
-> [!div class="op_single_selector"]
-> * [Azure portal](sql-database-export.md)
-> * [SSMS](sql-database-cloud-migrate-compatible-export-bacpac-ssms.md)
-> * [SqlPackage](sql-database-cloud-migrate-compatible-export-bacpac-sqlpackage.md)
-> * [PowerShell](sql-database-export-powershell.md)
-> 
-
-This article provides directions for archiving your Azure SQL database to a BACPAC file (stored in Azure blob storage) using the [Azure portal](https://portal.azure.com).
-
-When you need to create an archive of an Azure SQL database, you can export the database schema and data to a BACPAC file. A BACPAC file is simply a ZIP file with an extension of BACPAC. A BACPAC file can later be stored in Azure blob storage or in local storage in an on-premises location and later imported back into Azure SQL Database or into a SQL Server on-premises installation. 
-
-> [!IMPORTANT]
-> Azure SQL Database Automated Export is now in preview and will be retired on March 1, 2017. Starting December 1, 2016, you will no longer be able to configure automated export on any SQL database. All your existing automated export jobs will continue to work until March 1, 2017. After December 1, 2016, you can use [long-term backup retention](sql-database-long-term-retention.md) or [Azure Automation](../automation/automation-intro.md) to archive SQL databases periodically using PowerShell periodically according to a schedule of your choice. For a sample script, you can download the [sample script from Github](https://github.com/Microsoft/sql-server-samples/tree/master/samples/manage/azure-automation-automated-export). 
->
-
-## Considerations
-
-* For an archive to be transactionally consistent, you must ensure either that no write activity is occurring during the export, or that you are exporting from a [transactionally consistent copy](sql-database-copy.md) of your Azure SQL database.
-* The maximum size of a BACPAC file archived to Azure Blob storage is 200 GB. To archive a larger BACPAC file to local storage, use the [SqlPackage](https://msdn.microsoft.com/library/hh550080.aspx) command-prompt utility. This utility ships with both Visual Studio and SQL Server. You can also [download](https://msdn.microsoft.com/library/mt204009.aspx) the latest version of SQL Server Data Tools to get this utility.
-* Archiving to Azure premium storage by using a BACPAC file is not supported.
-* If the export operation exceeds 20 hours, it may be canceled. To increase performance during export, you can:
-  * Temporarily increase your service level.
-  * Cease all read and write activity during the export.
-  * Use a [clustered index](https://msdn.microsoft.com/library/ms190457.aspx) with non-null values on all large tables. Without clustered indexes, an export may fail if it takes longer than 6-12 hours. This is because the export service needs to complete a table scan to try to export entire table. A good way to determine if your tables are optimized for export is to run **DBCC SHOW_STATISTICS** and make sure that the *RANGE_HI_KEY* is not null and its value has good distribution. For details, see [DBCC SHOW_STATISTICS](https://msdn.microsoft.com/library/ms174384.aspx).
-
-> [!NOTE]
-> BACPACs are not intended to be used for backup and restore operations. Azure SQL Database automatically creates backups for every user database. For details, see [Business Continuity Overview](sql-database-business-continuity.md).  
-> 
-
-To complete this article, you need the following:
-=======
 # Export an Azure SQL database or a SQL Server database to a BACPAC file
 
 This article discusses exporting either your Azure SQL database or a SQL Server database to a BACPAC file. 
@@ -65,7 +27,6 @@
 >
 
 ## Overview
->>>>>>> e8cfaf0d
 
 When you need to export a database for archiving or for moving to another platform, you can export the database schema and data to a BACPAC file. A BACPAC file is simply a ZIP file with an extension of BACPAC. A BACPAC file can later be stored in Azure blob storage or in local storage in an on-premises location and later imported back into Azure SQL Database or into a SQL Server on-premises installation. 
 
@@ -73,34 +34,6 @@
 * YOu can export a SQL Server databvse using [PowerShell](sql-database-export-powershell.md), [SQLPackage](sql-database-export-sqlpackage.md), or [SQL Server Management Studio](sql-database-export-ssms.md).
 
 > [!IMPORTANT]
-<<<<<<< HEAD
-> To guarantee a transactionally consistent BACPAC file, you should first [create a copy of your database](sql-database-copy.md) and then export the database copy. 
-> 
-> 
-
-1. Go to the [Azure portal](https://portal.azure.com).
-2. Click **SQL databases**.
-3. Click the database to archive.
-4. In the SQL Database blade, click **Export** to open the **Export database** blade:
-   
-   ![export button][1]
-5. Click **Storage** and select your storage account and blob container to store the BACPAC:
-   
-   ![export database][2]
-6. Select your authentication type. 
-7. Enter the appropriate authentication credentials for the Azure SQL server containing the database you are exporting.
-8. Click **OK** to archive the database. Clicking **OK** creates an export database request and submits it to the service. The length of time the export takes depends on the size and complexity of your database, and your service level. View the notification you receive.
-   
-   ![export notification][3]
-
-## Monitor the progress of the export operation
-1. Click **SQL servers**.
-2. Click the server containing the original (source) database you archived.
-3. Scroll down to Operations.
-4. In the SQL server blade click **Import/Export history**:
-   
-   ![import export history][4]
-=======
 > If you are exporting from SQL Server as a prelude to migration to Azure SQL Database, see [Migrate a SQL Server database to Azure SQL Database](sql-database-cloud-migrate.md).
 > 
 
@@ -117,7 +50,6 @@
 > [!NOTE]
 > BACPACs are not intended to be used for backup and restore operations. Azure SQL Database automatically creates backups for every user database. For details, see [Business Continuity Overview](sql-database-business-continuity.md) and [SQL Database backups](sql-database-automated-backups.md).  
 > 
->>>>>>> e8cfaf0d
 
 
 ## Next steps
