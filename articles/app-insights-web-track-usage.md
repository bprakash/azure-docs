--- conflicted
+++ resolved
@@ -1,475 +1,300 @@
-<<<<<<< HEAD
-<properties 
-	pageTitle="Add Application Insights to web pages to track usage and performance" 
-	description="Get page view and session counts, web client data, and track usage patterns. Detect exceptions and performance issues in web page scripts." 
-	services="application-insights" 
-    documentationCenter=""
-	authors="alancameronwills" 
-	manager="keboyd"/>
-
-<tags 
-	ms.service="application-insights" 
-	ms.workload="tbd" 
-	ms.tgt_pltfrm="ibiza" 
-	ms.devlang="na" 
-	ms.topic="article" 
-	ms.date="04/13/2015" 
-	ms.author="awills"/>
- 
-# Add Application Insights to web pages to track usage and performance
-
-Find out how your web application is being used. Add Visual Studio Application Insights to your web pages, and you'll find out how many users experience your service, how many of them come back,  how often they visit your site, and which pages they look at most. Add a few [custom events and metrics][track], and you can analyse in detail the most popular features, the most common mistakes, and tune your app to success with your users.
-
-Here you'll learn about collecting telemetry from the page running in the browser. If you also set up server telemetry (for [ASP.NET][greenbrown] or [Java][java] servers), the two streams will be integrated in the Application Insights portal. 
-
-
-## Install the web client SDK
-
-*If you chose to add Application Insights when you were creating your web app in Visual Studio, you can skip this step. A script will already have been inserted in your web client code. [Skip to the next step](#run).*
-
-#### Get an Application Insights resource in Microsoft Azure
-
-If you haven't already configured your project for Application Insights, either: 
-
-* [Add Application Insights to your Visual Studio project][start], and then in Solution Explorer, right-click your project and choose **Open Application Insights**.
-
-or get one directly:
-
-* Sign up to [Microsoft Azure](http://azure.com), go to the [Preview portal](https://portal.azure.com), and add an Application Insights ASP.NET or Java Web resource:
-
-
-![](./media/app-insights-web-track-usage/01-create.png)    
-
-
-
-#### Add our script to your web pages
-
-In Quick Start, get the script for web pages:
-
-![](./media/app-insights-web-track-usage/02-monitor-web-page.png)
-
-Insert the script just before the &lt;/head&gt; tag of every page you want to track. If your website has a master page, you can put the script there. For example, in an ASP.NET MVC project, you'd put it in View\Shared\_Layout.cshtml
-
-The script contains your instrumentation key.
-
-*(If you're using a well-known web page framework, look around for Application Insights adaptors. For example, there's [an AngularJS module](http://ngmodules.org/modules/angular-appinsights).)*
-
-## <a name="run"></a>Run your app
-
-Run your web app, use it a bit to generate telemetry, and wait a few seconds. You can either run it with F5 on your development machine, or deploy it to your server.
-
-If you want to check the telemetry that's being sent to Application Insights, use your browser's debugging tools (F12 on many browsers). Data is sent to dc.services.visualstudio.com.
-
-## Explore your data
-
-In the application overview blade, there's a chart near the top that shows average time to load pages into the browser:
-
-
-![](./media/app-insights-web-track-usage/05-browser-page-load.png)
-
-
-*No data yet? Click **Refresh** at the top of the page. Still nothing? See [Troubleshooting][qna].*
-
-Click on that chart, and you get a more detailed version:
-
-![](./media/app-insights-web-track-usage/07-client-perf.png)
-
-This is a stacked chart which breaks the total page load time into the [standard timings defined by W3C](http://www.w3.org/TR/navigation-timing/#processing-model). 
-
-![](./media/app-insights-web-track-usage/08-client-split.png)
-
-Note that the *network connect* time is usually lower than you might expect, because it's an average over all requests from the browser to the server. Many individual requests have a connect time of 0 because there is already an active connection to the server.
-
-
-### Performance by page
-
-Further down in the details blade, there's a grid segmented by page URL:
-
-
-![](./media/app-insights-web-track-usage/09-page-perf.png)
-
-If you'd like to see the performance of the pages over time, double-click the grid and change its chart type:
-
-![](./media/app-insights-web-track-usage/10-page-perf-area.png)
-
-## Client usage overview
-
-Back on the overview blade (pan left), scroll down to see the Usage analytics lens:
-
-![](./media/appinsights/appinsights-47usage-2.png)
-
-* **Users:** The count of distinct users over the time range of the chart. (Cookies are used to identify returning users.)
-* **Sessions:** A session is counted when a user has not made any requests for 30 minutes.
-* **Page views** Counts the number of calls to trackPageView(), typically called once in each web page.
-
-### Click through to more detail
-
-Click any of the charts to see more detail. Notice that you can change the time range of the charts.
-
-![](./media/appinsights/appinsights-49usage.png)
-
-
-Click a chart to see other metrics that you can display, or add a new chart and select the metrics it displays.
-
-![](./media/appinsights/appinsights-63usermetrics.png)
-
-> [AZURE.NOTE] Metrics can only be displayed in some combinations. When you select a metric, the incompatible ones are disabled.
-
-
-
-## Custom page counts
-
-By default, a page count occurs each time a new page loads into the client browser.  But you might want to count additional page views. For example, a page might display its content in tabs and you want to count a page when the user switches tabs. Or JavaScript code in the page might load new content without changing the browser's URL. 
-
-Insert a JavaScript call like this at the appropriate point in your client code:
-
-    appInsights.trackPageView(myPageName);
-
-The page name can contain the same characters as a URL, but anything after "#" or "?" will be ignored.
-
-
-## Inspect individual page view events
-
-Usually page view telemetry is analysed by Application Insights and you see only cumulative reports, averaged over all your users. But for debugging purposes, you can also look at individual page view events.
-
-In the Diagnostic Search blade, set Filters to Page View.
-
-![](./media/app-insights-web-track-usage/12-search-pages.png)
-
-Select any event to see more detail.
-
-> [AZURE.NOTE] If you use [Search][diagnostic], notice that you have to match whole words: "Abou" and "bout" do not match "About", but "Abou* " does. And you cannot begin a search term with a wildcard. For example, searching for "*bou" would not match "About". 
-
-> [Learn more about diagnostic search][diagnostic]
-
-## Custom usage tracking
-
-Want to find out what your users do with your app? By inserting calls in your client and server code, you can send your own telemetry to Application Insights. For example, you could find out the numbers of users who create orders without completing them, or which validation errors are hit most often, or the average score in a game.
-
-[Learn about the custom events and metrics API][track].
-
-## Server telemetry
-
-If you haven't done this yet, you can get insights from your server and display the data along with your client-side data, enabling you to assess performance at the server and diagnose any issues.
-
-* [Add Application Insights to an ASP.NET app][greenbrown]
-* [Add Application Insights to a Java web app][java]
-
-
-## <a name="video"></a> Video: Tracking Usage
-
-> [AZURE.VIDEO tracking-usage-with-application-insights]
-
-## <a name="next"></a> Next steps
-
-[Track usage with custom events and metrics][track]
-
-
-
-
-[AZURE.INCLUDE [app-insights-learn-more](../includes/app-insights-learn-more.md)]
-
-
-
-=======
-<properties 
-	pageTitle="Usage analysis for web applications with Application Insights" 
-	description="Overview of usage analytics with Application Insights" 
-	services="application-insights" 
-    documentationCenter=""
-	authors="alancameronwills" 
-	manager="ronmart"/>
-
-<tags 
-	ms.service="application-insights" 
-	ms.workload="tbd" 
-	ms.tgt_pltfrm="ibiza" 
-	ms.devlang="na" 
-	ms.topic="article" 
-	ms.date="04/27/2015" 
-	ms.author="awills"/>
- 
-# Usage analysis for web applications with Application Insights
-
-Knowing how people use your application lets you focus your development work on the scenarios that are most important to them, and gain insights into the goals that they find easier or more difficult to achieve. 
-
-Visual Studio Application Insights can provide a clear view of your application's usage, helping you to improve your users' experience, and meet your business goals. 
-
-You can plan usage analysis into your devOps lifecycle, so that whenever you design a new user story, you also plan what telemetry you will need to assess its success.
-
-## Setting up
-
-Usage data from a web application can come from both the server and client ends. The best data is obtained by installing the Application Insights SDK at both ends, but you can use just one.
-
-Follow these links to set up server and client ends:
-
-* [Server-side SDK][greenbrown] provides user and session data. You can write custom telemetry to log business events such as a user placing an order. 
-* Client-side SDK in a [web page][client] or [device][windows] provides page view and platform data. You can also write custom telemetry to track more detailed user actions. 
-
-Use the same application resource for both client and server data. You should have the same instrumentation key in the ApplicationInsights.config file and the script in the web pages. The data from the two sources will be integrated in the portal.
-
-## How popular is my web application?
-
-Sign in to the [Azure portal][portal], Browse to your application resource, and click Usage:
-
-![](./media/app-insights-web-track-usage/14-usage.png)
-
-* **Users:** The count of distinct users over the time range of the chart. (Cookies are used to identify returning users.)
-* **Sessions:** A session is counted when a user has not made any requests for 30 minutes.
-* **Page views** Counts the number of calls to trackPageView(), typically called once in each web page.
-
-Click any of the charts to see more detail. Notice that you can change the time range of the charts.
-
-### Which pages are read most?
-
-Click the page views chart to see more detail.
-
-![](./media/appinsights/appinsights-49usage.png)
-
-
-Click a chart to see other metrics that you can display, or add a new chart and select the metrics it displays.
-
-![](./media/appinsights/appinsights-63usermetrics.png)
-
-> [AZURE.NOTE] Metrics can only be displayed in some combinations. When you select a metric, the incompatible ones are disabled.
-
-
-
-### Where do my users live?
-
-From the usage blade, click the Users chart to see more detail:
-
-![On the overview blade, click the Sessions chart](./media/app-insights-overview-usage/02-sessions.png)
- 
-(This example is from a website, but the charts look similar for apps that run on devices.)
-
-### Is this the same as last week?
-
-Compare with the previous week to see if things are changing:
-
-![Select a chart that shows a single metric, switch on Prior Week](./media/app-insights-overview-usage/021-prior.png)
-
-
-### What proportion of my users are new?
-
-Compare two metrics, for example users and new users:
-
-![Select a chart, search for and check or uncheck metrics.](./media/app-insights-overview-usage/031-dual.png)
-
-
-### What browsers or operating systems do they use?
-
-Group (segment) data by a property such as Browser, Operating System, or City:
-
-![Select a chart that shows a single metric, switch on Grouping, and choose a property](./media/app-insights-overview-usage/03-browsers.png)
-
- 
-## Page usage
-
-Click through the page views chart to get a more zoomed-in version together with a breakdown of your most popular pages:
-
-
-![From the Overview blade, click the Page views chart](./media/app-insights-overview-usage/05-games.png)
- 
-The example above is from a games website. From it we can instantly see:
-
-* Usage hasn't improved in the past week. Maybe we should think about search engine optimization?
-* Many fewer people see the games pages than the Home page. Why doesn't our Home page attract people to play games?
-* 'Crossword' is the most popular game. We should give priority to new ideas and improvements there.
-
-## Custom tracking
-
-Let's suppose that instead of implementing each game in a separate web page, you decide to refactor them all into the same single-page app, with most of the functionality coded as Javascript in the web page. This allows the user to switch quickly between one game and another, or even have several games on one page. 
-
-But you'd still like Application Insights to log the number of times each game is opened, in exactly the same way as when they were on separate web pages. That's easy: just insert a call to the telemetry module into your JavaScript where you want to record that a new 'page' has opened:
-
-	telemetryClient.trackPageView(game.Name);
-
-## Custom events
-
-Use custom events to . You can send them from device apps, web pages or a web server:
-
-(JavaScript)
-
-    telemetryClient.trackEvent("GameEnd");
-
-(C#)
-
-    var tc = new Microsoft.ApplicationInsights.TelemetryClient(); 
-    tc.TrackEvent("GameEnd");
-
-(VB)
-
-    Dim tc = New Microsoft.ApplicationInsights.TelemetryClient()
-    tc.TrackEvent("GameEnd")
-
-
-The most frequent custom events are listed on the overview blade.
-
-![On the Overview blade, scroll down to and click Custom Events.](./media/app-insights-overview-usage/04-events.png)
-
-Click the head of the table to see total numbers of events. You can segment the chart by various attributes such as the event name: 
-
-![Select a chart that shows just one metric. Switch on Grouping. Choose a property. Not all properties are available.](./media/app-insights-overview-usage/06-eventsSegment.png)
-
-The particularly useful feature of timelines is that you can correlate changes with other metrics and events. For example, at times when more games are played, you'd expect to see a rise in abandoned games as well. But the rise in abandoned games is disproportionate, you'd want to find out whether the high load is causing problems that users find unacceptable.
-
-## Drill into specific events
-
-To get a better understanding of how a typical session goes, you might want to focus on a specific user session that contains a particular type of event. 
-
-In this example, we coded a custom event "NoGame" that is called if the user logs out without actually starting a game. Why would a user do that? Maybe if we drill into some specific occurrences, we'll get a clue. 
-
-The custom events received from the app are listed by name on the overview blade:
-
-
-![On the Overview blade, click one of the custom event types.](./media/app-insights-overview-usage/07-clickEvent.png)
- 
-Click through the event of interest, and select a recent specific occurrence:
-
-
-![In the list under the summary chart, click an event](./media/app-insights-overview-usage/08-searchEvents.png)
- 
-Let's look at all the telemetry for the session in which that particular NoGame event occurred. 
-
-
-![Click 'all telemetry for session'](./media/app-insights-overview-usage/09-relatedTelemetry.png)
- 
-There were no exceptions, so the user wasn't prevented from playing by some failure.
- 
-We can filter out all types of telemetry except page views for this session:
-
-
-![](./media/app-insights-overview-usage/10-filter.png)
- 
-And now we can see that this user logged in simply to check the latest scores. Maybe we should consider developing a user story that makes it easier to do that. (And we should implement a custom event to report when this specific story occurs.)
-
-## Filter, search and segment your data with properties
-You can attach arbitrary tags and numeric values to events.
- 
-
-JavaScript at client
-
-    appInsights.trackEvent("WinGame",
-        // String properties:
-        {Game: currentGame.name, Difficulty: currentGame.difficulty},
-        // Numeric measurements:
-        {Score: currentGame.score, Opponents: currentGame.opponentCount}
-    );
-
-C# at server
-
-    // Set up some properties:
-    var properties = new Dictionary <string, string> 
-        {{"game", currentGame.Name}, {"difficulty", currentGame.Difficulty}};
-    var measurements = new Dictionary <string, double>
-        {{"Score", currentGame.Score}, {"Opponents", currentGame.OpponentCount}};
-
-    // Send the event:
-    telemetry.TrackEvent("WinGame", properties, measurements);
-
-VB at server
-
-    ' Set up some properties:
-    Dim properties = New Dictionary (Of String, String)
-    properties.Add("game", currentGame.Name)
-    properties.Add("difficulty", currentGame.Difficulty)
-
-    Dim measurements = New Dictionary (Of String, Double)
-    measurements.Add("Score", currentGame.Score)
-    measurements.Add("Opponents", currentGame.OpponentCount)
-
-    ' Send the event:
-    telemetry.TrackEvent("WinGame", properties, measurements)
-
-Attach properties to page views in the same way:
-
-JavaScript at client
-
-    appInsights.trackPageView("Win", 
-        {Game: currentGame.Name}, 
-        {Score: currentGame.Score});
-
-In Diagnostic Search, view the properties by clicking through an individual occurrence of an event.
-
-
-![In the list of events, open an event, and then click '...' to see more properties](./media/app-insights-overview-usage/11-details.png)
- 
-Use the Search field to see event occurrences with a particular property value.
-
-
-![Type a value into the Search field](./media/app-insights-overview-usage/12-searchEvents.png)
-
-
-## A | B Testing
-
-If you don't know which variant of a feature will be more successful, release both of them, making each accessible to different users. Measure the success of each, and then move to a unified version.
-
-For this technique, you attach distinct tags to all the telemetry that is sent by each version of your app. You can do that by defining properties in the active TelemetryContext. These default properties are added to every telemetry message that the application sends - not just your custom messages, but the standard telemetry as well. 
-
-In the Application Insights portal, you'll then be able to filter and group (segment) your data on the tags, so as to compare the different versions.
-
-C# at server
-
-    using Microsoft.ApplicationInsights.DataContracts;
-
-    var context = new TelemetryContext();
-    context.Properties["Game"] = currentGame.Name;
-    var telemetry = new TelemetryClient(context);
-    // Now all telemetry will automatically be sent with the context property:
-    telemetry.TrackEvent("WinGame");
-
-VB at server
-
-    Dim context = New TelemetryContext
-    context.Properties("Game") = currentGame.Name
-    Dim telemetry = New TelemetryClient(context)
-    ' Now all telemetry will automatically be sent with the context property:
-    telemetry.TrackEvent("WinGame")
-
-Individual telemetry can override the default values.
-
-You can set up a universal initializer so that all new TelemetryClients automatically use your context.
-
-    // Telemetry initializer class
-    public class MyTelemetryInitializer : IContextInitializer
-    {
-        public void Initialize (TelemetryContext context)
-        {
-            context.Properties["AppVersion"] = "v2.1";
-        }
-    }
-
-In the app initializer such as Global.asax.cs:
-
-    protected void Application_Start()
-    {
-        // ...
-        TelemetryConfiguration.Active.ContextInitializers
-        .Add(new MyTelemetryInitializer());
-    }
-
-
-## Build - Measure - Learn
-
-When you use analytics, it becomes an integrated part of your development cycle - not just something you think about to help solve problems. Here are some tips:
-
-* Determine the key metric of your application. Do you want as many users as possible, or would you prefer a small set of very happy users? Do you want to maximize visits or sales?
-* Plan to measure each story. When you sketch a new user story or feature, or plan to update an existing one, always think about how you will measure the success of the change. Before coding starts, ask "What effect will this have on our metrics, if it works? Should we track any new events?"
-And of course, when the feature is live, make sure you look at the analytics and act on the results. 
-* Relate other metrics to the key metric. For example, if you add a "favorites" feature, you'd like to know how often users add favorites. But it's perhaps more interesting to know how often they come back to their favorites. And, most importantly, do customers who use favorites ultimately buy more of your product?
-* Canary testing. Set up a feature switch that allows you to make a new feature visible only to some users. Use Application Insights to see whether the new feature is being used in the way you envisaged. Make adjustments, then release it to a wider audience.
-* Talk to your users! Analytics is not enough on its own, but complementary to maintaining a good customer relationship.
-
-
-
-
-
-<!--Link references-->
-
-[client]: app-insights-javascript.md
-[greenbrown]: app-insights-start-monitoring-app-health-usage.md
-[portal]: http://portal.azure.com/
-[windows]: app-insights-windows-get-started.md
-
->>>>>>> 692c0fec
+<properties 
+	pageTitle="Usage analysis for web applications with Application Insights" 
+	description="Overview of usage analytics with Application Insights" 
+	services="application-insights" 
+    documentationCenter=""
+	authors="alancameronwills" 
+	manager="ronmart"/>
+
+<tags 
+	ms.service="application-insights" 
+	ms.workload="tbd" 
+	ms.tgt_pltfrm="ibiza" 
+	ms.devlang="na" 
+	ms.topic="article" 
+	ms.date="04/27/2015" 
+	ms.author="awills"/>
+ 
+# Usage analysis for web applications with Application Insights
+
+Knowing how people use your application lets you focus your development work on the scenarios that are most important to them, and gain insights into the goals that they find easier or more difficult to achieve. 
+
+Visual Studio Application Insights can provide a clear view of your application's usage, helping you to improve your users' experience, and meet your business goals. 
+
+You can plan usage analysis into your devOps lifecycle, so that whenever you design a new user story, you also plan what telemetry you will need to assess its success.
+
+## Setting up
+
+Usage data from a web application can come from both the server and client ends. The best data is obtained by installing the Application Insights SDK at both ends, but you can use just one.
+
+Follow these links to set up server and client ends:
+
+* [Server-side SDK][greenbrown] provides user and session data. You can write custom telemetry to log business events such as a user placing an order. 
+* Client-side SDK in a [web page][client] or [device][windows] provides page view and platform data. You can also write custom telemetry to track more detailed user actions. 
+
+Use the same application resource for both client and server data. You should have the same instrumentation key in the ApplicationInsights.config file and the script in the web pages. The data from the two sources will be integrated in the portal.
+
+## How popular is my web application?
+
+Sign in to the [Azure portal][portal], Browse to your application resource, and click Usage:
+
+![](./media/app-insights-web-track-usage/14-usage.png)
+
+* **Users:** The count of distinct users over the time range of the chart. (Cookies are used to identify returning users.)
+* **Sessions:** A session is counted when a user has not made any requests for 30 minutes.
+* **Page views** Counts the number of calls to trackPageView(), typically called once in each web page.
+
+Click any of the charts to see more detail. Notice that you can change the time range of the charts.
+
+### Which pages are read most?
+
+Click the page views chart to see more detail.
+
+![](./media/appinsights/appinsights-49usage.png)
+
+
+Click a chart to see other metrics that you can display, or add a new chart and select the metrics it displays.
+
+![](./media/appinsights/appinsights-63usermetrics.png)
+
+> [AZURE.NOTE] Metrics can only be displayed in some combinations. When you select a metric, the incompatible ones are disabled.
+
+
+
+### Where do my users live?
+
+From the usage blade, click the Users chart to see more detail:
+
+![On the overview blade, click the Sessions chart](./media/app-insights-overview-usage/02-sessions.png)
+ 
+(This example is from a website, but the charts look similar for apps that run on devices.)
+
+### Is this the same as last week?
+
+Compare with the previous week to see if things are changing:
+
+![Select a chart that shows a single metric, switch on Prior Week](./media/app-insights-overview-usage/021-prior.png)
+
+
+### What proportion of my users are new?
+
+Compare two metrics, for example users and new users:
+
+![Select a chart, search for and check or uncheck metrics.](./media/app-insights-overview-usage/031-dual.png)
+
+
+### What browsers or operating systems do they use?
+
+Group (segment) data by a property such as Browser, Operating System, or City:
+
+![Select a chart that shows a single metric, switch on Grouping, and choose a property](./media/app-insights-overview-usage/03-browsers.png)
+
+ 
+## Page usage
+
+Click through the page views chart to get a more zoomed-in version together with a breakdown of your most popular pages:
+
+
+![From the Overview blade, click the Page views chart](./media/app-insights-overview-usage/05-games.png)
+ 
+The example above is from a games website. From it we can instantly see:
+
+* Usage hasn't improved in the past week. Maybe we should think about search engine optimization?
+* Many fewer people see the games pages than the Home page. Why doesn't our Home page attract people to play games?
+* 'Crossword' is the most popular game. We should give priority to new ideas and improvements there.
+
+## Custom tracking
+
+Let's suppose that instead of implementing each game in a separate web page, you decide to refactor them all into the same single-page app, with most of the functionality coded as Javascript in the web page. This allows the user to switch quickly between one game and another, or even have several games on one page. 
+
+But you'd still like Application Insights to log the number of times each game is opened, in exactly the same way as when they were on separate web pages. That's easy: just insert a call to the telemetry module into your JavaScript where you want to record that a new 'page' has opened:
+
+	telemetryClient.trackPageView(game.Name);
+
+## Custom events
+
+Use custom events to . You can send them from device apps, web pages or a web server:
+
+(JavaScript)
+
+    telemetryClient.trackEvent("GameEnd");
+
+(C#)
+
+    var tc = new Microsoft.ApplicationInsights.TelemetryClient(); 
+    tc.TrackEvent("GameEnd");
+
+(VB)
+
+    Dim tc = New Microsoft.ApplicationInsights.TelemetryClient()
+    tc.TrackEvent("GameEnd")
+
+
+The most frequent custom events are listed on the overview blade.
+
+![On the Overview blade, scroll down to and click Custom Events.](./media/app-insights-overview-usage/04-events.png)
+
+Click the head of the table to see total numbers of events. You can segment the chart by various attributes such as the event name: 
+
+![Select a chart that shows just one metric. Switch on Grouping. Choose a property. Not all properties are available.](./media/app-insights-overview-usage/06-eventsSegment.png)
+
+The particularly useful feature of timelines is that you can correlate changes with other metrics and events. For example, at times when more games are played, you'd expect to see a rise in abandoned games as well. But the rise in abandoned games is disproportionate, you'd want to find out whether the high load is causing problems that users find unacceptable.
+
+## Drill into specific events
+
+To get a better understanding of how a typical session goes, you might want to focus on a specific user session that contains a particular type of event. 
+
+In this example, we coded a custom event "NoGame" that is called if the user logs out without actually starting a game. Why would a user do that? Maybe if we drill into some specific occurrences, we'll get a clue. 
+
+The custom events received from the app are listed by name on the overview blade:
+
+
+![On the Overview blade, click one of the custom event types.](./media/app-insights-overview-usage/07-clickEvent.png)
+ 
+Click through the event of interest, and select a recent specific occurrence:
+
+
+![In the list under the summary chart, click an event](./media/app-insights-overview-usage/08-searchEvents.png)
+ 
+Let's look at all the telemetry for the session in which that particular NoGame event occurred. 
+
+
+![Click 'all telemetry for session'](./media/app-insights-overview-usage/09-relatedTelemetry.png)
+ 
+There were no exceptions, so the user wasn't prevented from playing by some failure.
+ 
+We can filter out all types of telemetry except page views for this session:
+
+
+![](./media/app-insights-overview-usage/10-filter.png)
+ 
+And now we can see that this user logged in simply to check the latest scores. Maybe we should consider developing a user story that makes it easier to do that. (And we should implement a custom event to report when this specific story occurs.)
+
+## Filter, search and segment your data with properties
+You can attach arbitrary tags and numeric values to events.
+ 
+
+JavaScript at client
+
+    appInsights.trackEvent("WinGame",
+        // String properties:
+        {Game: currentGame.name, Difficulty: currentGame.difficulty},
+        // Numeric measurements:
+        {Score: currentGame.score, Opponents: currentGame.opponentCount}
+    );
+
+C# at server
+
+    // Set up some properties:
+    var properties = new Dictionary <string, string> 
+        {{"game", currentGame.Name}, {"difficulty", currentGame.Difficulty}};
+    var measurements = new Dictionary <string, double>
+        {{"Score", currentGame.Score}, {"Opponents", currentGame.OpponentCount}};
+
+    // Send the event:
+    telemetry.TrackEvent("WinGame", properties, measurements);
+
+VB at server
+
+    ' Set up some properties:
+    Dim properties = New Dictionary (Of String, String)
+    properties.Add("game", currentGame.Name)
+    properties.Add("difficulty", currentGame.Difficulty)
+
+    Dim measurements = New Dictionary (Of String, Double)
+    measurements.Add("Score", currentGame.Score)
+    measurements.Add("Opponents", currentGame.OpponentCount)
+
+    ' Send the event:
+    telemetry.TrackEvent("WinGame", properties, measurements)
+
+Attach properties to page views in the same way:
+
+JavaScript at client
+
+    appInsights.trackPageView("Win", 
+        {Game: currentGame.Name}, 
+        {Score: currentGame.Score});
+
+In Diagnostic Search, view the properties by clicking through an individual occurrence of an event.
+
+
+![In the list of events, open an event, and then click '...' to see more properties](./media/app-insights-overview-usage/11-details.png)
+ 
+Use the Search field to see event occurrences with a particular property value.
+
+
+![Type a value into the Search field](./media/app-insights-overview-usage/12-searchEvents.png)
+
+
+## A | B Testing
+
+If you don't know which variant of a feature will be more successful, release both of them, making each accessible to different users. Measure the success of each, and then move to a unified version.
+
+For this technique, you attach distinct tags to all the telemetry that is sent by each version of your app. You can do that by defining properties in the active TelemetryContext. These default properties are added to every telemetry message that the application sends - not just your custom messages, but the standard telemetry as well. 
+
+In the Application Insights portal, you'll then be able to filter and group (segment) your data on the tags, so as to compare the different versions.
+
+C# at server
+
+    using Microsoft.ApplicationInsights.DataContracts;
+
+    var context = new TelemetryContext();
+    context.Properties["Game"] = currentGame.Name;
+    var telemetry = new TelemetryClient(context);
+    // Now all telemetry will automatically be sent with the context property:
+    telemetry.TrackEvent("WinGame");
+
+VB at server
+
+    Dim context = New TelemetryContext
+    context.Properties("Game") = currentGame.Name
+    Dim telemetry = New TelemetryClient(context)
+    ' Now all telemetry will automatically be sent with the context property:
+    telemetry.TrackEvent("WinGame")
+
+Individual telemetry can override the default values.
+
+You can set up a universal initializer so that all new TelemetryClients automatically use your context.
+
+    // Telemetry initializer class
+    public class MyTelemetryInitializer : IContextInitializer
+    {
+        public void Initialize (TelemetryContext context)
+        {
+            context.Properties["AppVersion"] = "v2.1";
+        }
+    }
+
+In the app initializer such as Global.asax.cs:
+
+    protected void Application_Start()
+    {
+        // ...
+        TelemetryConfiguration.Active.ContextInitializers
+        .Add(new MyTelemetryInitializer());
+    }
+
+
+## Build - Measure - Learn
+
+When you use analytics, it becomes an integrated part of your development cycle - not just something you think about to help solve problems. Here are some tips:
+
+* Determine the key metric of your application. Do you want as many users as possible, or would you prefer a small set of very happy users? Do you want to maximize visits or sales?
+* Plan to measure each story. When you sketch a new user story or feature, or plan to update an existing one, always think about how you will measure the success of the change. Before coding starts, ask "What effect will this have on our metrics, if it works? Should we track any new events?"
+And of course, when the feature is live, make sure you look at the analytics and act on the results. 
+* Relate other metrics to the key metric. For example, if you add a "favorites" feature, you'd like to know how often users add favorites. But it's perhaps more interesting to know how often they come back to their favorites. And, most importantly, do customers who use favorites ultimately buy more of your product?
+* Canary testing. Set up a feature switch that allows you to make a new feature visible only to some users. Use Application Insights to see whether the new feature is being used in the way you envisaged. Make adjustments, then release it to a wider audience.
+* Talk to your users! Analytics is not enough on its own, but complementary to maintaining a good customer relationship.
+
+
+
+
+
+<!--Link references-->
+
+[client]: app-insights-javascript.md
+[greenbrown]: app-insights-start-monitoring-app-health-usage.md
+[portal]: http://portal.azure.com/
+[windows]: app-insights-windows-get-started.md
+