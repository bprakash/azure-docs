<<<<<<< HEAD
<properties linkid="manage-services-storage-SQL-Server-backup" urlDisplayName="Storage for SQL Server backups" pageTitle="How to Use Windows Azure Storage for SQL Server Backup and Restore" metaKeywords="" description="" metaCanonical="" services="storage" documentationCenter="" title="How to Use Windows Azure Storage for SQL Server Backup and Restore" authors="karaman" solutions="" manager="clairt" editor="tysonn" />
=======
<properties linkid="manage-services-storage-SQL-Server-backup" urlDisplayName="Storage for SQL Server backups" pageTitle="How to use Azure storage for SQL Server backup and restore | Microsoft Azure" metaKeywords="" description="" metaCanonical="" services="storage" documentationCenter="" title="How to Use Windows Azure Storage for SQL Server Backup and Restore" authors="karaman" solutions="" manager="clairt" editor="tysonn" />
>>>>>>> a39b7789



<h1 id="SQLServerBackupandRestoretostorage">  How to Use Windows Azure Storage for SQL Server Backup and Restore</h1>

The feature that provides the ability to write SQL Server backups to the Windows Azure Blob storage service was released in SQL Server 2012 SP1 CU2. You can use this functionality to back up to and restore from the Windows Azure Blob service from a on-premises SQL Server database or a SQL Server database in a Windows Azure Virtual Machine. Backup to cloud offers benefits of availability, limitless geo-replicated off-site storage, and ease of migration of data to and from the cloud.   In this release, you can issue BACKUP or RESTORE statements by using T-SQL or SMO. Back up to or restore from the Windows Azure Blob storage service by using SQL Server Management Studio Backup or Restore Wizard is not available.

<h2> Benefits of Using the Windows Azure Blob Service for SQL Server Backups</h2>

Storage management, risk of storage failure, access to off-site storage, and configuring devices are some of the general backup challenges.  For SQL Server running in a Windows Azure Virtual Machine, there are additional challenges of configuring and backing up a VHD, or configuring attached drives. The following lists some of the key benefits of using the Windows Azure Blob storage service storage for SQL Server backups:

* Flexible, reliable, and limitless off-site storage: Storing your backups on Windows Azure Blob service can be a convenient, flexible, and easy to access off-site option. Creating off-site storage for your SQL Server backups can be as easy as modifying your existing scripts/jobs. Off-site storage should typically be far enough from the production database location to prevent a single disaster that might impact both the off-site and production database locations. By choosing to geo replicate the Blob storage you have an extra layer of protection in the event of a disaster that could affect the whole region. In addition, backups are available from anywhere and at any time and can easily be accessed for restores.
* Backup Archive: The Windows Azure Blob Storage service offers a better alternative to the often used tape option to archive backups. Tape storage might require physical transportation to an off-site facility and measures to protect the media. Storing your backups in Windows Azure Blob Storage provides an instant, highly available, and a durable archiving option.
* No overhead of hardware management: There is no overhead of hardware management with Windows Azure services. Windows Azure services manage the hardware and provide geo-replication for redundancy and protection against hardware failures.
* Currently for instances of SQL Server running in a Windows Azure Virtual Machine, backing up to Windows Azure Blob storage services can be done by creating attached disks. However, there is a limit to the number of disks you can attach to a Windows Azure Virtual Machine. This limit is 16 disks for an extra large instance and fewer for smaller instances. By enabling a direct backup to Windows Azure Blob Storage, you can bypass the 16 disk limit.
* In addition, the backup file which now is stored in the Windows Azure Blob storage service is directly available to either an on-premises SQL Server or another SQL Server running in a Windows Azure Virtual Machine, without the need for database attach/detach or downloading and attaching the VHD.
* Cost Benefits: Pay only for the service that is used. Can be cost-effective as an off-site and backup archive option. See the [Windows Azure pricing calculator](http://go.microsoft.com/fwlink/?LinkId=277060 "Pricing Calculator"), and the [Windows Azure Pricing article](http://go.microsoft.com/fwlink/?LinkId=277059 "Pricing article") for more information.

For more details, see [SQL Server Backup and Restore with Windows Azure Blob Storage Service](http://go.microsoft.com/fwlink/?LinkId=271617).

The following two sections introduce the Windows Azure Blob storage service, and the SQL Server components used when backing up to or restoring from the Windows Azure Blob storage service. It is important to understand the components and the interaction between them to do a backup to or restore from the Windows Azure Blob storage service. 

Creating a Windows Azure account is the first step to this process. SQL Server uses the Windows Azure storage account name and its access key values to authenticate and write and read blobs to the storage service. The SQL Server Credential stores this authentication information and is used during the backup or restore operations. 

For a complete walkthrough of creating a storage account and performing a simple restore, see [Getting Started withWindows Azure Storage Service for SQL Server Backup and Restore](http://go.microsoft.com/fwlink/?LinkId=271615) 

## Windows Azure Blob Storage Service Components 

* Storage Account: The storage account is the starting point for all storage services. To access a Windows Azure Blob Storage service, first create a Windows Azure Storage account. The storage account name and its access key properties are required to authenticate to the Windows Azure Blob Storage service and its components. 
For more information about Windows Azure Blob storage service, see [How to use the Windows Azure Blob Storage Service](http://www.windowsazure.com/en-us/develop/net/how-to-guides/blob-storage/)

* Container: A container provides a grouping of a set of Blobs, and can store an unlimited number of Blobs. To write a SQL Server backup to a Windows Azure Blob service, you must have at least the root container created. 

* Blob: A file of any type and size. There are two types of blobs that can be stored in the Windows Azure Blob storage service: block and page blobs.  SQL Server backup uses page Blobs as the Blob type. Blobs are addressable using the following URL format: `https://<storage account>.blob.core.windows.net/<container>/<blob>`
For more information about page Blobs, see [Understanding Block and Page Blobs](http://msdn.microsoft.com/en-us/library/windowsazure/ee691964.aspx)

## SQL Server Components

* URL: A URL specifies a Uniform Resource Identifier (URI) to a unique backup file. The URL is used to provide the location and name of the SQL Server backup file. In this implementation, the only valid URL is one that points to a page Blob in a Windows Azure Storage account. The URL must point to an actual Blob, not just a container. If the Blob does not exist, it is created. If an existing Blob is specified, BACKUP fails, unless the > WITH FORMAT option is specified. 
Following is an example of the URL you would specifiy in the BACKUP command: 
**`http[s]://ACCOUNTNAME.Blob.core.windows.net/<CONTAINER>/<FILENAME.bak>`

<b>Note:</b> HTTPS is not required, but is recommended.
<b>Important</b>
If you choose to copy and upload a backup file to the Windows Azure Blob storage service, you must use a page blob type as your storage option if you are planning to use this file for restore operations. RESTORE from a block blob type will fail with an error. 

* Credential: The information that is required to connect and authenticate to Windows Azure Blob storage service is stored as a Credential.  In order for SQL Server to write backups to a Windows Azure Blob or restore from it, a SQL Server credential must be created. The Credential stores the name of the storage account and the storage account access key.  Once the credential is created, it must be specified in the WITH CREDENTIAL option when issuing the BACKUP/RESTORE statements. For more information about how to view, copy or regenerate storage account access keys, see [Storage Account Access Keys](http://msdn.microsoft.com/en-us/library/windowsazure/hh531566.aspx).
For step by step instructions about how to create a SQL Server Credential, see [Getting Started with Windows Azure Storage Service for SQL Server Backup and Restore](http://go.microsoft.com/fwlink/?LinkId=271615).

## SQL Server Database Backups and Restore with Windows Azure Blobs- Concepts and Tasks:

**Concepts, Considerations, and Code samples:**

[SQL Server Backup and Restore with Windows Azure Blob Storage Service](http://go.microsoft.com/fwlink/?LinkId=271617)

**Getting Started Tutorial:**

[Getting Started with SQL Server Backup and Restore to Windows Azure Blob Storage Service](http://go.microsoft.com/fwlink/?LinkID=271615 "Tutorial")

**Best Practices, Troubleshooting:**
	
[Back and Restore Best Practices (Windows Azure Blob Storage Service)](http://go.microsoft.com/fwlink/?LinkId=272394)




	



<|MERGE_RESOLUTION|>--- conflicted
+++ resolved
@@ -1,8 +1,4 @@
-<<<<<<< HEAD
-<properties linkid="manage-services-storage-SQL-Server-backup" urlDisplayName="Storage for SQL Server backups" pageTitle="How to Use Windows Azure Storage for SQL Server Backup and Restore" metaKeywords="" description="" metaCanonical="" services="storage" documentationCenter="" title="How to Use Windows Azure Storage for SQL Server Backup and Restore" authors="karaman" solutions="" manager="clairt" editor="tysonn" />
-=======
 <properties linkid="manage-services-storage-SQL-Server-backup" urlDisplayName="Storage for SQL Server backups" pageTitle="How to use Azure storage for SQL Server backup and restore | Microsoft Azure" metaKeywords="" description="" metaCanonical="" services="storage" documentationCenter="" title="How to Use Windows Azure Storage for SQL Server Backup and Restore" authors="karaman" solutions="" manager="clairt" editor="tysonn" />
->>>>>>> a39b7789
 
 
 
