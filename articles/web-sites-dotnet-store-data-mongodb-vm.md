<properties linkid="develop-dotnet-website-with-mongodb-vm" urlDisplayName="Website with MongoDB VM" pageTitle=".NET web site with MongoDB on a virtual machine - Windows Azure" metaKeywords="Azure Git ASP.NET MongoDB, Git .NET, Git MongoDB, ASP.NET MongoDB, Azure MongoDB, Azure ASP.NET, Azure tutorial" description="A tutorial that teaches you how to use Git to deploy an ASP.NET app to a Windows Azure web site connected to MongoDB on a virtual machine." metaCanonical="" services="web-sites,virtual-machines" documentationCenter=".NET" title="Create a Windows Azure web site that connects to MongoDB running on a virtual machine in Windows Azure" authors=""  solutions="" writer="" manager="" editor=""  />


# Create a Windows Azure web site that connects to MongoDB running on a virtual machine in Windows Azure

Using Git, you can deploy an ASP.NET application to a Windows Azure web site. In this tutorial, you will build a simple front-end ASP.NET MVC task list application that connects to a MongoDB database running in a virtual machine in Windows Azure.  [MongoDB][MongoDB] is a popular open source, high performance NoSQL database. After running and testing the ASP.NET application on your development computer, you will upload the application to a Windows Azure web site using Git.

	[WACOM.INCLUDE [create-account-and-websites-and-vms-note](../includes/create-account-and-websites-and-vms-note.md)]



##Overview##

In this tutorial you will:

- [Create a virtual machine and install MongoDB](#virtualmachine)
- [Create and run the My Task List ASP.NET application on your development computer](#createapp)
- [Create a Windows Azure web site](#createwebsite)
- [Deploy the ASP.NET application to the web site using Git](#deployapp)


##Background knowledge##

Knowledge of the following is useful for this tutorial, though not required:

* The C# driver for MongoDB. For more information on developing C# applications against MongoDB, see the MongoDB [CSharp Language Center][MongoC#LangCenter]. 
* The ASP .NET web application framework. You can learn all about it at the [ASP.net web site][ASP.NET].
* The ASP .NET MVC web application framework. You can learn all about it at the [ASP.NET MVC web site][MVCWebSite].
* Windows Azure. You can get started reading at [Windows Azure][WindowsAzure].


##Preparation##

In this section you will learn how to create a virtual machine in Windows Azure and install MongoDB, and set up your development environment.

<a id="virtualmachine"></a> 
###Create a virtual machine and install MongoDB###

This tutorial assumes you have created a virtual machine in Windows Azure. After creating the virtual machine you need to install MongoDB on the virtual machine:

* To create a Windows virtual machine and install MongoDB, see [Install MongoDB on a virtual machine running Windows Server in Windows Azure][InstallMongoOnWindowsVM].
* Alternatively, to create a Linux virtual machine and install MongoDB, see [Install MongoDB on a virtual machine running CentOS Linux in Windows Azure][InstallMongoOnCentOSLinuxVM].

After you have created the virtual machine in Windows Azure and installed MongoDB, be sure to remember the DNS name of the virtual machine ("testlinuxvm.cloudapp.net", for example) and the external port for MongoDB that you specified in the endpoint.  You will need this information later in the tutorial.

### Install Visual Studio###

Start by installing and running  [Visual Studio Express 2013 for Web] [VSEWeb] or [Visual Studio 2013] [VSUlt].

Visual Studio is an IDE, or integrated development environment. Just like you use Microsoft Word to write documents, you'll use an IDE to create applications. This tutorial uses Microsoft Visual Studio 2013, but you can use Microsoft Visual Studio Express 2013, which is a free version of Microsoft Visual Studio.

<a id="createapp"></a>
##Create and run the My Task List ASP.NET application on your development computer##

In this section you will create an ASP.NET application called "My Task List" by using Visual Studio.  You will run the application locally, but it will connect to your virtual machine on Windows Azure and use the MongoDB instance that you created there.

###Create the application###
In Visual Studio, click **New Project**.

![Start Page New Project][StartPageNewProject]

In the **New Project** window, in the left pane, select **Visual C#**, and then select **Web**. In the middle pane, select **ASP.NET  Web Application**. At the bottom, name your project "MyTaskListApp," and then click **OK**.

![New Project Dialog][NewProjectMyTaskListApp]

In the **New ASP.NET Project** dialog box, select **MVC**, and then click **OK**.

![Select MVC Template][VS2013SelectMVCTemplate]

After the project completes, the default page created by the template appears.

![Default ASP.NET MVC Application][VS2013DefaultMVCApplication]

###Install the MongoDB C# driver

MongoDB offers client-side support for C# applications through a driver, which you need to install on your local development computer. The C# driver is available through NuGet.

To install the MongoDB C# driver:

1. In **Solution Explorer**, under the **MyTaskListApp** project, right-click **References** and select **Manage NuGetPackages**.
	
	![Manage NuGet Packages][VS2013ManageNuGetPackages]
	
2. In the **Manage NuGet Packages** window, in the left pane, click **Online**. In the **Search Online** box on the right, type "mongocsharpdriver".  Click **Install** to install the driver.
	
	![Search for MongoDB C# Driver][SearchforMongoDBCSharpDriver]
	
3. Click **I Accept** to accept the 10gen, Inc. license terms.
	
4. Click **Close** after the driver has installed.
	![MongoDB C# Driver Installed][MongoDBCsharpDriverInstalled]
	
	
The MongoDB C# driver is now installed.  References to the **MongoDB.Driver.dll** and **MongoDB.Bson.dll** libraries have been added to the project.

![MongoDB C# Driver References][MongoDBCSharpDriverReferences]

###Add a model###
In **Solution Explorer**, right-click the *Models* folder and **Add** a new **Class** and name it *TaskModel.cs*.  In *TaskModel.cs*, replace the existing code with the following code:

	using System;
	using System.Collections.Generic;
	using System.Linq;
	using System.Web;
	using MongoDB.Bson.Serialization.Attributes;
	using MongoDB.Bson.Serialization.IdGenerators;
	using MongoDB.Bson;
	
	namespace MyTaskListApp.Models
	{
	    public class MyTask
	    {
	        [BsonId(IdGenerator = typeof(CombGuidGenerator))]
	        public Guid Id { get; set; }
	
	        [BsonElement("Name")]
	        public string Name { get; set; }
	
	        [BsonElement("Category")]
	        public string Category { get; set; }
	
	        [BsonElement("Date")]
	        public DateTime Date { get; set; }
	
	        [BsonElement("CreatedDate")]
	        public DateTime CreatedDate { get; set; }
	
	    }
	}

###Add the data access layer###
In **Solution Explorer**, right-click the *MyTaskListApp* project and **Add** a **New Folder** named *DAL*.  Right-click the *DAL* folder and **Add** a new **Class**. Name the class file *Dal.cs*.  In *Dal.cs*, replace the existing code with the following code:

	using System;
	using System.Collections.Generic;
	using System.Linq;
	using System.Web;
	using MyTaskListApp.Models;
	using MongoDB.Driver;
	using System.Configuration;
	
	namespace MyTaskListApp
	{
	    public class Dal : IDisposable
	    {
	        private MongoServer mongoServer = null;
	        private bool disposed = false;
	
	        // To do: update the connection string with the DNS name
			// or IP address of your server. 
			//For example, "mongodb://testlinux.cloudapp.net"
	        private string connectionString = "mongodb://<vm-dns-name>";
	
	        // This sample uses a database named "Tasks" and a 
			//collection named "TasksList".  The database and collection 
			//will be automatically created if they don't already exist.
	        private string dbName = "Tasks";
	        private string collectionName = "TasksList";
	
	        // Default constructor.        
	        public Dal()
	        {
	        }        
	
	        // Gets all Task items from the MongoDB server.        
	        public List<MyTask> GetAllTasks()
	        {
	            try
	            {
	                MongoCollection<MyTask> collection = GetTasksCollection();
	                return collection.FindAll().ToList<MyTask>();
	            }
	            catch (MongoConnectionException)
	            {
	                return new List<MyTask >();
	            }
	        }
	
	        // Creates a Task and inserts it into the collection in MongoDB.
	        public void CreateTask(MyTask task)
	        {
	            MongoCollection<MyTask> collection = GetTasksCollectionForEdit();
	            try
	            {
	                collection.Insert(task, SafeMode.True);
	            }
	            catch (MongoCommandException ex)
	            {
	                string msg = ex.Message;
	            }
	        }
	
	        private MongoCollection<MyTask> GetTasksCollection()
	        {
	            MongoServer server = MongoServer.Create(connectionString);
	            MongoDatabase database = server[dbName];
	            MongoCollection<MyTask> todoTaskCollection = database.GetCollection<MyTask>(collectionName);
	            return todoTaskCollection;
	        }
	
	        private MongoCollection<MyTask> GetTasksCollectionForEdit()
	        {
	            MongoServer server = MongoServer.Create(connectionString);
	            MongoDatabase database = server[dbName];
	            MongoCollection<MyTask> todoTaskCollection = database.GetCollection<MyTask>(collectionName);
	            return todoTaskCollection;
	        }
	
	        # region IDisposable
	
	        public void Dispose()
	        {
	            this.Dispose(true);
	            GC.SuppressFinalize(this);
	        }
	
	        protected virtual void Dispose(bool disposing)
	        {
	            if (!this.disposed)
	            {
	                if (disposing)
	                {
	                    if (mongoServer != null)
	                    {
	                        this.mongoServer.Disconnect();
	                    }
	                }
	            }
	
	            this.disposed = true;
	        }
	
	        # endregion
	    }
	}

###Add a controller###
Open the *Controllers\HomeController.cs* file in **Solution Explorer** and replace the existing code with the following:

	using System;
	using System.Collections.Generic;
	using System.Linq;
	using System.Web;
	using System.Web.Mvc;
	using MyTaskListApp.Models;
	using System.Configuration;
	
	namespace MyTaskListApp.Controllers
	{
	    public class HomeController : Controller, IDisposable
	    {
	        private Dal dal = new Dal();
	        private bool disposed = false;
	        //
	        // GET: /MyTask/
	
	        public ActionResult Index()
	        {
	            return View(dal.GetAllTasks());
	        }
	
	        //
	        // GET: /MyTask/Create
	
	        public ActionResult Create()
	        {
	            return View();
	        }
	
	        //
	        // POST: /MyTask/Create
	
	        [HttpPost]
	        public ActionResult Create(MyTask task)
	        {
	            try
	            {
	                dal.CreateTask(task);
	                return RedirectToAction("Index");
	            }
	            catch
	            {
	                return View();
	            }
	        }
	
	        public ActionResult About()
	        {
	            return View();
	        }
	
	        # region IDisposable
	
	        new protected void Dispose()
	        {
	            this.Dispose(true);
	            GC.SuppressFinalize(this);
	        }
	
	        new protected virtual void Dispose(bool disposing)
	        {
	            if (!this.disposed)
	            {
	                if (disposing)
	                {
	                    this.dal.Dispose();
	                }
	            }
	
	            this.disposed = true;
	        }
	
	        # endregion
	
	    }
	}

###Set up the site style###
To change the title at the top of the page, open the *Views\Shared\\_Layout.cshtml* file in **Solution Explorer** and replace "Application name" in the navbar header with "My Task List Application" so that it looks like this:

 	@Html.ActionLink("My Task List Application", "Index", "Home", null, new { @class = "navbar-brand" })

In order to set up the Task List menu, open the *\Views\Home\Index.cshtml* file and replace the existing code with the following code:
	
	@model IEnumerable<MyTaskListApp.Models.MyTask>
	
	@{
	    ViewBag.Title = "My Task List";
	}
	
	<h2>My Task List</h2>
	
	<table border="1">
	    <tr>
	        <th>Task</th>
	        <th>Category</th>
	        <th>Date</th>
	        
	    </tr>
	
	@foreach (var item in Model) {
	    <tr>
	        <td>
	            @Html.DisplayFor(modelItem => item.Name)
	        </td>
	        <td>
	            @Html.DisplayFor(modelItem => item.Category)
	        </td>
	        <td>
	            @Html.DisplayFor(modelItem => item.Date)
	        </td>
	        
	    </tr>
	}
	
	</table>
	<div>  @Html.Partial("Create", new MyTaskListApp.Models.MyTask())</div>


To add the ability to create a new task, right-click the *Views\Home\\* folder and **Add** a **View**.  Name the view *Create*. Replace the code with the following:

	@model MyTaskListApp.Models.MyTask
	
	<script src="@Url.Content("~/Scripts/jquery-1.10.2.min.js")" type="text/javascript"></script>
	<script src="@Url.Content("~/Scripts/jquery.validate.min.js")" type="text/javascript"></script>
	<script src="@Url.Content("~/Scripts/jquery.validate.unobtrusive.min.js")" type="text/javascript"></script>
	
	@using (Html.BeginForm("Create", "Home")) {
	    @Html.ValidationSummary(true)
	    <fieldset>
	        <legend>New Task</legend>
	
	        <div class="editor-label">
	            @Html.LabelFor(model => model.Name)
	        </div>
	        <div class="editor-field">
	            @Html.EditorFor(model => model.Name)
	            @Html.ValidationMessageFor(model => model.Name)
	        </div>
	
	        <div class="editor-label">
	            @Html.LabelFor(model => model.Category)
	        </div>
	        <div class="editor-field">
	            @Html.EditorFor(model => model.Category)
	            @Html.ValidationMessageFor(model => model.Category)
	        </div>
	
	        <div class="editor-label">
	            @Html.LabelFor(model => model.Date)
	        </div>
	        <div class="editor-field">
	            @Html.EditorFor(model => model.Date)
	            @Html.ValidationMessageFor(model => model.Date)
	        </div>
	
	        <p>
	            <input type="submit" value="Create" />
	        </p>
	    </fieldset>
	}

**Solution Explorer** should look like this:

![Solution Explorer][SolutionExplorerMyTaskListApp]

###Set the MongoDB connection string###
In **Solution Explorer**, open the *DAL/Dal.cs* file. Find the following line of code:

	private string connectionString = "mongodb://<vm-dns-name>";

Replace `<vm-dns-name>` with the DNS name of the virtual machine running MongoDB you created in the [Create a virtual machine and install MongoDB][] step of this tutorial.  To find the DNS name of your virtual machine, go to the Windows Azure Management Portal, select **Virtual Machines**, and find **DNS Name**.

If the DNS name of the virtual machine is "testlinuxvm.cloudapp.net" and MongoDB is listening on the default port 27017, the connection string line of code will look like:

	private string connectionString = "mongodb://testlinuxvm.cloudapp.net";

If the virtual machine endpoint specifies a different external port for MongoDB, you can specifiy the port in the connection string:

 	private string connectionString = "mongodb://testlinuxvm.cloudapp.net:12345";

For more information on MongoDB connection strings, see [Connections][MongoConnectionStrings].

###Test the local deployment###

To run your application on your development computer, select **Start Debugging** from the **Debug** menu or hit **F5**. IIS Express starts and a browser opens and launches the application's home page.  You can add a new task, which will be added to the MongoDB database running on your virtual machine in Windows Azure.

![My Task List Application][TaskListAppBlank]

<h2><span class="short-header">Deploy the application to a Windows Azure web site</span>Deploy the ASP.NET application to a Windows Azure web site</h2>

In this section you will create a web site and deploy the My Task List ASP.NET application using Git.

<a id="createwebsite"></a> 
###Create a Windows Azure web site###
In this section you will create a Windows Azure web site.

1. Open a web browser and browse to the [Windows Azure Management Portal][AzurePortal]. Sign in with your Windows Azure account. 
2. At the bottom of the page, click **+New**, then **Web Site**, and finally **Quick Create**.
3. Enter a unique prefix for the application's URL.
4. Select a region.
5. Click **Create Web Site**.
<<<<<<< HEAD
	
	![Create a new web site][WAWSCreateWebSite]
	
6. Your web site will be created quickly and will be listed in **Web sites**.
=======

	![Create a new web site][WAWSCreateWebSite]

6. Your web site will be created quickly and will be listed in **Web sites**.

	![WAWSDashboardMyTaskListApp][WAWSDashboardMyTaskListApp]
>>>>>>> 913b20cd

	![WAWSDashboardMyTaskListApp][WAWSDashboardMyTaskListApp]

<a id="deployapp"></a> 
###Deploy the ASP.NET application to the web site using Git
In this section you will deploy the My Task List application using Git.

1. Click your web site name in **Web sites**, then click **Dashboard**.  On the right side, under Quick Glance, click **Set up deployment from source control**.
2. On the **Where is your source code?** page, choose **Local Git repository**, and the click the **Next** arrow. 
3. The Git repository should be created quickly. Make note of the instructions on the resulting page as they will be used in the next section.
	
	![Git Repository is Ready][Image9]
	
4. Under **Push my local files to Windows Azure** there are instructions for pushing your code to Windows Azure. The instructions will look similar to the following:
	
	![Push local files to Windows Azure][Image10]
	
5. If you do not have Git installed, install it using the **Get it here** link in step 1.
6. Following the instructions in step 2, commit your local files.  
7. Add the remote Windows Azure repository and push your files to the Windows Azure web site by following the instructions in step 3.
8. When the deployment has completed you will see the following confirmation:

	![Deployment Complete][Image11]

9. Your Windows Azure web site is now available.  Check the **Dashboard** page for your site and the **Site URL** field to find the URL for your site. Following the procedures in this tutorial, your site would be available at this URL: http://mytasklistapp.azurewebsites.net.

##Summary##

You have now successfully deployed your ASP.NET application to a Windows Azure web site.  To view the site, click the link in the **Site URL** field of the **Dashboard** page. For more information on developing C# applications against MongoDB, see [CSharp Language Center][MongoC#LangCenter]. 


<!-- HYPERLINKS -->

[AzurePortal]: http://manage.windowsazure.com
[WindowsAzure]: http://www.windowsazure.com
[MongoC#LangCenter]: http://docs.mongodb.org/ecosystem/drivers/csharp/
[MVCWebSite]: http://www.asp.net/mvc
[ASP.NET]: http://www.asp.net/
[MongoConnectionStrings]: http://www.mongodb.org/display/DOCS/Connections
[MongoDB]: http://www.mongodb.org
[InstallMongoOnCentOSLinuxVM]: /en-us/manage/linux/common-tasks/mongodb-on-a-linux-vm/
[InstallMongoOnWindowsVM]: /en-us/manage/windows/common-tasks/install-mongodb/
[VSEWeb]: http://www.microsoft.com/visualstudio/eng/2013-downloads#d-2013-express
[VSUlt]: http://www.microsoft.com/visualstudio/eng/2013-downloads

<!-- IMAGES -->


[StartPageNewProject]: ./media/web-sites-dotnet-store-data-mongodb-vm/NewProject.png
[NewProjectMyTaskListApp]: ./media/web-sites-dotnet-store-data-mongodb-vm/NewProjectMyTaskListApp.png
[VS2013SelectMVCTemplate]: ./media/web-sites-dotnet-store-data-mongodb-vm/VS2013SelectMVCTemplate.png
[VS2013DefaultMVCApplication]: ./media/web-sites-dotnet-store-data-mongodb-vm/VS2013DefaultMVCApplication.png
[VS2013ManageNuGetPackages]: ./media/web-sites-dotnet-store-data-mongodb-vm/VS2013ManageNuGetPackages.png
[SearchforMongoDBCSharpDriver]: ./media/web-sites-dotnet-store-data-mongodb-vm/SearchforMongoDBCSharpDriver.png
[MongoDBCsharpDriverInstalled]: ./media/web-sites-dotnet-store-data-mongodb-vm/MongoDBCsharpDriverInstalled.png
[MongoDBCSharpDriverReferences]: ./media/web-sites-dotnet-store-data-mongodb-vm/MongoDBCSharpDriverReferences.png
[SolutionExplorerMyTaskListApp]: ./media/web-sites-dotnet-store-data-mongodb-vm/SolutionExplorerMyTaskListApp.png
[TaskListAppBlank]: ./media/web-sites-dotnet-store-data-mongodb-vm/TaskListAppBlank.png
[WAWSCreateWebSite]: ./media/web-sites-dotnet-store-data-mongodb-vm/WAWSCreateWebSite.png
[WAWSDashboardMyTaskListApp]: ./media/web-sites-dotnet-store-data-mongodb-vm/WAWSDashboardMyTaskListApp.png
[Image9]: ./media/web-sites-dotnet-store-data-mongodb-vm/RepoReady.png
[Image10]: ./media/web-sites-dotnet-store-data-mongodb-vm/GitInstructions.png
[Image11]: ./media/web-sites-dotnet-store-data-mongodb-vm/GitDeploymentComplete.png

<!-- TOC BOOKMARKS -->
[Create a virtual machine and install MongoDB]: #virtualmachine
[Create and run the My Task List ASP.NET application on your development computer]: #createapp
[Create a Windows Azure web site]: #createwebsite
[Deploy the ASP.NET application to the web site using Git]: #deployapp<|MERGE_RESOLUTION|>--- conflicted
+++ resolved
@@ -5,7 +5,7 @@
 
 Using Git, you can deploy an ASP.NET application to a Windows Azure web site. In this tutorial, you will build a simple front-end ASP.NET MVC task list application that connects to a MongoDB database running in a virtual machine in Windows Azure.  [MongoDB][MongoDB] is a popular open source, high performance NoSQL database. After running and testing the ASP.NET application on your development computer, you will upload the application to a Windows Azure web site using Git.
 
-	[WACOM.INCLUDE [create-account-and-websites-and-vms-note](../includes/create-account-and-websites-and-vms-note.md)]
+[WACOM.INCLUDE [create-account-and-websites-and-vms-note](../includes/create-account-and-websites-and-vms-note.md)]
 
 
 
@@ -78,19 +78,19 @@
 To install the MongoDB C# driver:
 
 1. In **Solution Explorer**, under the **MyTaskListApp** project, right-click **References** and select **Manage NuGetPackages**.
-	
+
 	![Manage NuGet Packages][VS2013ManageNuGetPackages]
-	
+
 2. In the **Manage NuGet Packages** window, in the left pane, click **Online**. In the **Search Online** box on the right, type "mongocsharpdriver".  Click **Install** to install the driver.
-	
+
 	![Search for MongoDB C# Driver][SearchforMongoDBCSharpDriver]
-	
+
 3. Click **I Accept** to accept the 10gen, Inc. license terms.
-	
+
 4. Click **Close** after the driver has installed.
 	![MongoDB C# Driver Installed][MongoDBCsharpDriverInstalled]
-	
-	
+
+
 The MongoDB C# driver is now installed.  References to the **MongoDB.Driver.dll** and **MongoDB.Bson.dll** libraries have been added to the project.
 
 ![MongoDB C# Driver References][MongoDBCSharpDriverReferences]
@@ -440,21 +440,12 @@
 3. Enter a unique prefix for the application's URL.
 4. Select a region.
 5. Click **Create Web Site**.
-<<<<<<< HEAD
-	
-	![Create a new web site][WAWSCreateWebSite]
-	
+
+![Create a new web site][WAWSCreateWebSite]
+
 6. Your web site will be created quickly and will be listed in **Web sites**.
-=======
-
-	![Create a new web site][WAWSCreateWebSite]
-
-6. Your web site will be created quickly and will be listed in **Web sites**.
-
-	![WAWSDashboardMyTaskListApp][WAWSDashboardMyTaskListApp]
->>>>>>> 913b20cd
-
-	![WAWSDashboardMyTaskListApp][WAWSDashboardMyTaskListApp]
+
+![WAWSDashboardMyTaskListApp][WAWSDashboardMyTaskListApp]
 
 <a id="deployapp"></a> 
 ###Deploy the ASP.NET application to the web site using Git
@@ -463,11 +454,11 @@
 1. Click your web site name in **Web sites**, then click **Dashboard**.  On the right side, under Quick Glance, click **Set up deployment from source control**.
 2. On the **Where is your source code?** page, choose **Local Git repository**, and the click the **Next** arrow. 
 3. The Git repository should be created quickly. Make note of the instructions on the resulting page as they will be used in the next section.
-	
+
 	![Git Repository is Ready][Image9]
-	
+
 4. Under **Push my local files to Windows Azure** there are instructions for pushing your code to Windows Azure. The instructions will look similar to the following:
-	
+
 	![Push local files to Windows Azure][Image10]
 	
 5. If you do not have Git installed, install it using the **Get it here** link in step 1.
