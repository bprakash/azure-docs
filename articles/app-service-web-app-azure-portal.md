<properties
	pageTitle="Reference for navigating the Azure portal"
	description="Learn the different user experiences for App Service Web between the management portal and the Azure Portal"
	services="app-service\web"
	documentationCenter=""
	authors="jaime-espinosa"
	manager="wpickett"
	editor="jimbe"/>

<tags
	ms.service="app-service-web"
	ms.workload="web"
	ms.tgt_pltfrm="na"
	ms.devlang="na"
	ms.topic="article"
	ms.date="03/24/2015"
	ms.author="jaime-espinosa"/>

# Reference for navigating the Azure portal

Azure Websites is now called [App Service Web Apps](http://go.microsoft.com/fwlink/?LinkId=529714). We're updating all of our documentation to reflect this name change and to provide instructions for the New Azure Portal. Until that process is done, you can use this document as a guide for working with Web Apps in the new Azure portal.
 
## The future of the old portal

While you will notice the branding changes on the old portal, that portal is in the process of being replaced by the new Azure portal. As the old portal is being phased out, the focus for new development is shifting to the new portal. All upcoming new features for Web Apps will come in the new portal. Start using the new portal to take advantage of the latest and greatest that Web Apps have to offer.

## Layout differences between the old portal and Azure Portal

In the old portal, all the Azure services are listed on the left hand side. Navigation in the old portal follows a tree structure, where you start from the service and navigate into each element. This structure works well when managing independent components. However, applications built on Azure are a collection of interconnected services, and this tree structure isn't ideal for working with collections of services. 

The new portal makes it easy to build applications end-to-end with components from multiple services. The new Azure Portal is organized as *journeys*. A *journey* is a series of *blades*, which are containers for the different components. For example, setting up auto-scaling for a web app is a *journey* which takes you several blades as shown in the following example: the **web-site** blade (that blade title has not yet been updated to use the new terminology), the **Settings** blade, and the **Scale** blade. In the example, auto scaling is being set up to depend on CPU usage, so there is also a **CPU Percentage** blade. The components within the *blades* are called *parts*, which look like tiles. 

![](./media/app-service-web-app-preview-portal/AutoScaling.png)

## Navigation example: create a web app

Creating new web apps is still as easy as 1-2-3. The following image shows the old portal and the new portal side-by-side to demonstrate that not much has changed in the number of steps needed to get a web app up and running. 

![](./media/app-service-web-app-preview-portal/CreateWebApp.png)

In the new portal you can choose from the most common types of web apps, including popular gallery applications like WordPress. For a full list of available applications, visit the [Azure Marketplace].

When you create a web app, you specify URL, App Service plan, and location in the new portal just as you do in the old portal. 

![](./media/app-service-web-app-preview-portal/CreateWebAppSettings.png)

<<<<<<< HEAD
In addition, the new portal lets you define other common settings. For example, [resource groups](azure-preview-portal-using-resource-groups.md) make it simple to see and manage related Azure resources. 
=======
In addition, the new portal lets you define other common settings. For example, [resource groups](resource-group-overview.md) make it simple to see and manage related Azure resources. 
>>>>>>> 692c0fec

## Navigation example: settings and features

All the settings and features are now logically grouped in a single blade, from which you can navigate.

![](./media/app-service-web-app-preview-portal/WebAppSettings.png)

For example, you can create custom domains by clicking **Custom domains and SSL** in the **Settings** blade.

![](./media/app-service-web-app-preview-portal/ConfigureWebApp.png)

To set up a monitoring alert, click **Requests and errors** and then **Add Alert**.

![](./media/app-service-web-app-preview-portal/Monitoring.png)

To enable diagnostics, click **Diagnostics logs** in the **Settings** blade.

![](./media/app-service-web-app-preview-portal/Diagnostics.png)
 
To configure application settings, click **Application settings** in the **Settings** blade. 

![](./media/app-service-web-app-preview-portal/AppSettingsPreview.png)

Other than the brand name, a few things in the portal have been renamed or grouped differently to make it easier to find them. For example, below is a screenshot of the corresponding page for app settings (**Configure**) in the old portal.

![](./media/app-service-web-app-preview-portal/AppSettings.png)

## More Resources

[The Azure cloud application platform](app-service-cloud-app-platform.md)

[New portal]: https://portal.azure.com
[Azure Marketplace]: /marketplace/

>[AZURE.NOTE] If you want to get started with Azure App Service before signing up for an Azure account, go to [Try App Service](http://go.microsoft.com/fwlink/?LinkId=523751), where you can immediately create a short-lived starter web app in App Service. No credit cards required; no commitments.

## What's changed
* For a guide to the change from Websites to App Service see: [Azure App Service and Its Impact on Existing Azure Services](http://go.microsoft.com/fwlink/?LinkId=529714)
* For a guide to the change of the old portal to the new portal see: [Reference for navigating the new portal](http://go.microsoft.com/fwlink/?LinkId=529715)<|MERGE_RESOLUTION|>--- conflicted
+++ resolved
@@ -44,11 +44,7 @@
 
 ![](./media/app-service-web-app-preview-portal/CreateWebAppSettings.png)
 
-<<<<<<< HEAD
-In addition, the new portal lets you define other common settings. For example, [resource groups](azure-preview-portal-using-resource-groups.md) make it simple to see and manage related Azure resources. 
-=======
 In addition, the new portal lets you define other common settings. For example, [resource groups](resource-group-overview.md) make it simple to see and manage related Azure resources. 
->>>>>>> 692c0fec
 
 ## Navigation example: settings and features
 
