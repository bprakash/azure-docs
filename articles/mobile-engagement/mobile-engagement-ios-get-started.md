--- conflicted
+++ resolved
@@ -1,316 +1,310 @@
-<properties
-	pageTitle="Get Started with Azure Mobile Engagement for iOS in Objective C"
-	description="Learn how to use Azure Mobile Engagement with Analytics and Push Notifications for iOS Apps."
-	services="mobile-engagement"
-	documentationCenter="Mobile"
-	authors="MehrdadMzfr"
-	manager="dwrede"
-	editor="" />
-
-<tags
-	ms.service="mobile-engagement"
-	ms.workload="mobile"
-	ms.tgt_pltfrm="mobile-ios"
+<properties
+	pageTitle="Get Started with Azure Mobile Engagement for iOS in Objective C"
+	description="Learn how to use Azure Mobile Engagement with Analytics and Push Notifications for iOS Apps."
+	services="mobile-engagement"
+	documentationCenter="Mobile"
+	authors="MehrdadMzfr"
+	manager="dwrede"
+	editor="" />
+
+<tags
+	ms.service="mobile-engagement"
+	ms.workload="mobile"
+	ms.tgt_pltfrm="mobile-ios"
 	ms.devlang="objective-c"
-<<<<<<< HEAD
-	ms.topic="get-started-article"
-	ms.date="08/05/2015"
+	ms.topic="get-started-article"
+	ms.date="08/05/2015"
 	ms.author="MehrdadMzfr" />
-=======
-	ms.topic="hero-article"
-	ms.date="04/30/2015"
-	ms.author="piyushjo" />
->>>>>>> 7e83dfea
-
-# Get Started with Azure Mobile Engagement for iOS Apps in Objective C
-
-> [AZURE.SELECTOR]
-- [Universal Windows](mobile-engagement-windows-store-dotnet-get-started.md)
-- [Windows Phone Silverlight](mobile-engagement-windows-phone-get-started.md)
-- [iOS | Obj C](mobile-engagement-ios-get-started.md)
-- [iOS | Swift](mobile-engagement-ios-swift-get-started.md)
-- [Android](mobile-engagement-android-get-started.md)
-- [Cordova](mobile-engagement-cordova-get-started.md)
-
-This topic shows you how to use Azure Mobile Engagement to understand your app usage and send push notifications to segmented users to an iOS application.
-In this tutorial, you create a blank iOS app that collects basic data and receives push notifications using Apple Push Notification System (APNS). When complete, you will be able to broadcast push notifications to all the devices or target specific users based on their devices properties.
-
-This tutorial demonstrates the simple broadcast scenario using Mobile Engagement. Be sure to follow along with the next tutorial to see how to use Mobile Engagement to address specific users and groups of devices.
-
-This tutorial requires the following:
-
-+ XCode, which you can install from your MAC App Store
-+ the [Mobile Engagement iOS SDK]
-+ Push notification certificate (.p12) that you can obtain on your Apple Dev Center
-
-Completing this tutorial is a prerequisite for all other Mobile Engagement tutorials for iOS apps.
-
-> [AZURE.IMPORTANT] Completing this tutorial is a prerequisite for all other Mobile Engagement tutorials for iOS apps, and to complete it, you must have an active Azure account. If you don't have an account, you can create a free trial account in just a couple of minutes. For details, see <a href="http://azure.microsoft.com/pricing/free-trial/?WT.mc_id=A0E0E5C02&amp;returnurl=http%3A%2F%2Fwww.windowsazure.com%2Fen-us%2Fdevelop%2Fmobile%2Ftutorials%2Fget-started%2F" target="_blank">Azure Free Trial</a>.
-
-<!--
-##<a id="register"></a>Enable Apple Push Notification Service
-
-[WACOM.INCLUDE [Enable Apple Push Notifications](../../includes/enable-apple-push-notifications.md)]
--->
-
-##<a id="setup-azme"></a>Setup Mobile Engagement for your app
-
-1. Log on to the Azure Management Portal, and then click **+NEW** at the bottom of the screen.
-
-2. Click on **App Services**, then **Mobile Engagement**, and then **Create**.
-
-	![][7]
-
-3. In the popup that appears, enter the following information:
-
-   ![][8]
-
-   - **Application Name**: type the name of your application. Feel free to use any character.
-   - **Platform**: Select the target platform (**iOS**) for the app (if your app targets multiple platforms, repeat this tutorial for each platform).
-   - **Application Resource Name**: This is the name by which this application will be accessible via APIs and URLs. You must only use conventional URL characters. The auto generated name should provide you a strong basis. You should also append the platform name to avoid any name clash as this name must be unique.
-   - **Location**: Select the data center where this app (and more importantly its Collection) will be hosted.
-   - **Collection**: If you have already created an application, select a previously created Collection, otherwise select New Collection.
-   - **Collection Name**: This represents your group of applications. It will also ensure all your apps are in a group that will allow aggregated calculations of metrics. You should use your company name or department here if applicable.
-
-4. Select the app you just created in the **Applications** tab.
-
-5. Click on **Connection Info** in order to display the connection settings to put into your SDK integration in your mobile app.
-
-	![][10]
-
-6. Copy the **Connection String** - this is what you will need to identify this app in your Application code and connect with Mobile Engagement from your Phone App.
-
-	![][11]
-
-##<a id="connecting-app"></a>Connecting your app to the Mobile Engagement backend
-
-This tutorial presents a "basic integration" which is the minimal set required to collect data and send a push notification. The complete integration documentation can be found in the [Mobile Engagement iOS SDK documentation]
-
-We will create a basic app with XCode to demonstrate the integration:
-
-###Create a new iOS project
-
-You may skip this step if you already have an app and are familiar with iOS development
-
-1. Launch Xcode and in the popup, select **Create a new Xcode project**
-
-	![][12]
-
-2. Select **Single View Application** and click Next
-
-	![][14]
-
-3. Fill in the **Product Name**, **Organization Name** and **Organization Identifier**. Make sure that you have selected **Objective-C** in the language.
-
-	![][13]
-
-Xcode will create the demo app to which we will integrate Mobile Engagement
-
-###Connect your app to Mobile Engagement backend
-
-1. Download the [Mobile Engagement iOS SDK]
-2. Extract the .tar.gz file to a folder in your computer
-3. Right click the project and select "Add files to ..."
-
-	![][17]
-
-4. Navigate to the folder where you extracted the SDK and select the `EngagementSDK` folder then press OK.
-
-	![][18]
-
-5. Open the `Build Phases` tab and in the `Link Binary With Libraries` menu add the frameworks as shown below:
-
-	![][19]
-
-6. Go back to the Azure portal in your app's *Connection Info* page and copy the Connection String
-
-	![][11]
-
-7. Open up your your Application Delegate implementation file and add the following line of code.
-
-		#import "EngagementAgent.h"
-
-8. Now paste the connection string in the `didFinishLaunchingWithOptions` delegate
-
-		- (BOOL)application:(UIApplication *)application didFinishLaunchingWithOptions:(NSDictionary *)launchOptions
-		{
-  			[...]
-  			[EngagementAgent init:@"Endpoint={YOUR_APP_COLLECTION.DOMAIN};SdkKey={YOUR_SDK_KEY};AppId={YOUR_APPID}"];
-  			[...]
-		}
-
-##<a id="monitor"></a>Enabling real-time monitoring
-
-In order to start sending data and ensuring the users are active, you must send at least one screen (Activity) to the Mobile Engagement backend.
-
-- Open the `ViewController.h` file, import `EngagementViewController.h` and replace the super class of the `ViewController` interface by `EngagementViewController`, as shown below:
-
-![][22]
-
-###Ensure your app is connected with realtime monitoring
-
-This section shows you how to make sure your app connects to the Mobile Engagement backend by using Mobile Engagement's realtime monitoring feature.
-
-1. Navigate to your Mobile Engagement portal
-
-	From your Azure portal, ensure you're in the app we're using for this project and then click on the "Engage" button at the bottom:
-
-	![][26]
-
-2. You will land in the settings page in your Engagement Portal for your app. From there click on the "Monitor" tab:
-
-	![][30]
-
-3. The monitor is ready to show you any device, in realtime, that will launch your app:
-
-	![][31]
-
-4. Back in Xcode, launch your app either in the simulator or in a connected device
-
-5. If it worked, you should now see one session in the monitor!
-
-**Congratulations!** You suceeded the first step of this tutorial and have an app that connects to the Mobile Engagement backend, and that is already sending data
-
-6. Clicking the Home button of the simulator will bring back the number of sessions in the monitor back to 0 as shown above
-
-	![][33]
-
-##<a id="integrate-push"></a>Enabling Push Notifications and in-app messaging
-
-Mobile Engagement allows you to interact and REACH with your users with Push Notifications and In-app Messaging in the context of campaigns. This module is called REACH in the Mobile Engagement portal.
-The following sections will setup your app to receive them.
-
-### Enable your app to receive Silent Push Notifications
-
-[AZURE.INCLUDE [mobile-engagement-ios-silent-push](../../includes/mobile-engagement-ios-silent-push.md)]  
-
-
-### Add the Reach library to your project
-
-1. Right click your project
-2. Select `Add file to ...`
-3. Navigate to the folder where you extracted the SDK
-4. Select the `EngagementReach` folder
-5. Click Add
-
-### Modify your Application Delegate
-
-1. At the top of your implementation file, import the Engagement Reach module
-
-		#import "AEReachModule.h"
-
-2. Inside the `application:didFinishLaunchingWithOptions` create a reach module and pass it to your existing Engagement initialization line:
-
-		- (BOOL)application:(UIApplication *)application didFinishLaunchingWithOptions:(NSDictionary *)launchOptions {
-			AEReachModule * reach = [AEReachModule moduleWithNotificationIcon:[UIImage imageNamed:@"icon.png"]];
-			[EngagementAgent init:@"Endpoint={YOUR_APP_COLLECTION.DOMAIN};SdkKey={YOUR_SDK_KEY};AppId={YOUR_APPID}" modules:reach, nil];
-			[...]
-			return YES;
-		}
-
-###Enable your app to receive APNS Push Notifications
-
-1. Add the following line to the `application:didFinishLaunchingWithOptions` method:
-
-		if ([application respondsToSelector:@selector(registerUserNotificationSettings:)]) {
-			[application registerUserNotificationSettings:[UIUserNotificationSettings settingsForTypes:(UIUserNotificationTypeBadge | UIUserNotificationTypeSound | UIUserNotificationTypeAlert) categories:nil]];
-			[application registerForRemoteNotifications];
-		}
-		else {
-
-			[application registerForRemoteNotificationTypes:(UIRemoteNotificationTypeBadge | UIRemoteNotificationTypeSound | UIRemoteNotificationTypeAlert)];
-		}
-
-2. Add the `application:didRegisterForRemoteNotificationsWithDeviceToken` method as follows:
-
-		- (void)application:(UIApplication *)application didRegisterForRemoteNotificationsWithDeviceToken:(NSData *)deviceToken
-		{
- 			[[EngagementAgent shared] registerDeviceToken:deviceToken];
-		}
-
-3. Add the `didReceiveRemoteNotification:fetchCompletionHandler` method as follows:
-
-		- (void)application:(UIApplication *)application didReceiveRemoteNotification:(NSDictionary *)userInfo fetchCompletionHandler:(void (^)(UIBackgroundFetchResult result))handler
-		{
-			[[EngagementAgent shared] applicationDidReceiveRemoteNotification:userInfo fetchCompletionHandler:handler];
-		}
-
-###Grant access to your Push Certificate to Mobile Engagement
-
-To allow Mobile Engagement to send Push Notifications on your behalf, you need to grant it access to your certificate. This is done by configuring and entering your certificate into the Mobile Engagement portal. Make sure you obtain your .p12 certificate as explained in Apple's documentation.
-
-1. Navigate to your Mobile Engagement portal. Ensure you're in the app we're using for this project and then click on the "Engage" button at the bottom:
-
-	![][26]
-
-2. You will land in the settings page in your Engagement Portal. From there click on the "Native Push" section to upload your p12 certificate:
-
-	![][27]
-
-3. Select your p12, upload it and type your password:
-
-	![][28]
-
-4. Now add your provisioning profile and build your app for a target device
-
-You're all set, now we will verify that you have correctly done this basic integration
-
-##<a id="send"></a>Send a notification to your app
-
-We will now create a simple Push Notification campaign that will send a push to our app:
-
-1. Navigate to the Reach tab in your Mobile Engagement portal
-
-2. click **New Announcement** to create your push campaign
-
-	![][35]
-
-3. Setup the first field of your campaign:
-
-	![][36]
-
-	- 	Name your campaign with any name you wish
-	- 	Select the Delivery time as "Out of app only": this is the simple Apple push notification type that features some text.
-	- 	In the notification text, type first the Title which will be the first line in the push
-	- 	Then type your message which will be the second line
-
-
-4. Scroll down, and in the content section select "Notification only"
-
-	![][37]
-
-5. You're done setting the most basic campaign possible, now scroll down again and create your campaign to save it!
-![][38]
-
-6. Last step, Activate your campaign
-![][39]
-
-7. You should see a push notification in your device!
-
-<!-- URLs. -->
-[Mobile Engagement iOS SDK]: http://go.microsoft.com/?linkid=9864553
-[Mobile Engagement Android SDK documentation]: http://go.microsoft.com/?linkid=9874682
-
-<!-- Images. -->
-[7]: ./media/mobile-engagement-ios-get-started/create-mobile-engagement-app.png
-[8]: ./media/mobile-engagement-ios-get-started/create-azme-popup.png
-[10]: ./media/mobile-engagement-ios-get-started/app-main-page-select-connection-info.png
-[11]: ./media/mobile-engagement-ios-get-started/app-connection-info-page.png
-[12]: ./media/mobile-engagement-ios-get-started/xcode-new-project.png
-[13]: ./media/mobile-engagement-ios-get-started/xcode-project-props.png
-[14]: ./media/mobile-engagement-ios-get-started/xcode-simple-view.png
-[17]: ./media/mobile-engagement-ios-get-started/xcode-add-files.png
-[18]: ./media/mobile-engagement-ios-get-started/xcode-select-engagement-sdk.png
-[19]: ./media/mobile-engagement-ios-get-started/xcode-build-phases.png
-[22]: ./media/mobile-engagement-ios-get-started/xcode-view-controller.png
-[26]: ./media/mobile-engagement-ios-get-started/engage-button.png
-[27]: ./media/mobile-engagement-ios-get-started/engagement-portal.png
-[28]: ./media/mobile-engagement-ios-get-started/native-push-settings.png
-[30]: ./media/mobile-engagement-ios-get-started/clic-monitor-tab.png
-[31]: ./media/mobile-engagement-ios-get-started/monitor.png
-[33]: ./media/mobile-engagement-ios-get-started/monitor-0.png
-[35]: ./media/mobile-engagement-ios-get-started/new-announcement.png
-[36]: ./media/mobile-engagement-ios-get-started/campaign-first-params.png
-[37]: ./media/mobile-engagement-ios-get-started/campaign-content.png
-[38]: ./media/mobile-engagement-ios-get-started/campaign-create.png
-[39]: ./media/mobile-engagement-ios-get-started/campaign-activate.png
+
+# Get Started with Azure Mobile Engagement for iOS Apps in Objective C
+
+> [AZURE.SELECTOR]
+- [Universal Windows](mobile-engagement-windows-store-dotnet-get-started.md)
+- [Windows Phone Silverlight](mobile-engagement-windows-phone-get-started.md)
+- [iOS | Obj C](mobile-engagement-ios-get-started.md)
+- [iOS | Swift](mobile-engagement-ios-swift-get-started.md)
+- [Android](mobile-engagement-android-get-started.md)
+- [Cordova](mobile-engagement-cordova-get-started.md)
+
+This topic shows you how to use Azure Mobile Engagement to understand your app usage and send push notifications to segmented users to an iOS application.
+In this tutorial, you create a blank iOS app that collects basic data and receives push notifications using Apple Push Notification System (APNS). When complete, you will be able to broadcast push notifications to all the devices or target specific users based on their devices properties.
+
+This tutorial demonstrates the simple broadcast scenario using Mobile Engagement. Be sure to follow along with the next tutorial to see how to use Mobile Engagement to address specific users and groups of devices.
+
+This tutorial requires the following:
+
++ XCode, which you can install from your MAC App Store
++ the [Mobile Engagement iOS SDK]
++ Push notification certificate (.p12) that you can obtain on your Apple Dev Center
+
+Completing this tutorial is a prerequisite for all other Mobile Engagement tutorials for iOS apps.
+
+> [AZURE.IMPORTANT] Completing this tutorial is a prerequisite for all other Mobile Engagement tutorials for iOS apps, and to complete it, you must have an active Azure account. If you don't have an account, you can create a free trial account in just a couple of minutes. For details, see <a href="http://azure.microsoft.com/pricing/free-trial/?WT.mc_id=A0E0E5C02&amp;returnurl=http%3A%2F%2Fwww.windowsazure.com%2Fen-us%2Fdevelop%2Fmobile%2Ftutorials%2Fget-started%2F" target="_blank">Azure Free Trial</a>.
+
+<!--
+##<a id="register"></a>Enable Apple Push Notification Service
+
+[WACOM.INCLUDE [Enable Apple Push Notifications](../../includes/enable-apple-push-notifications.md)]
+-->
+
+##<a id="setup-azme"></a>Setup Mobile Engagement for your app
+
+1. Log on to the Azure Management Portal, and then click **+NEW** at the bottom of the screen.
+
+2. Click on **App Services**, then **Mobile Engagement**, and then **Create**.
+
+	![][7]
+
+3. In the popup that appears, enter the following information:
+
+   ![][8]
+
+   - **Application Name**: type the name of your application. Feel free to use any character.
+   - **Platform**: Select the target platform (**iOS**) for the app (if your app targets multiple platforms, repeat this tutorial for each platform).
+   - **Application Resource Name**: This is the name by which this application will be accessible via APIs and URLs. You must only use conventional URL characters. The auto generated name should provide you a strong basis. You should also append the platform name to avoid any name clash as this name must be unique.
+   - **Location**: Select the data center where this app (and more importantly its Collection) will be hosted.
+   - **Collection**: If you have already created an application, select a previously created Collection, otherwise select New Collection.
+   - **Collection Name**: This represents your group of applications. It will also ensure all your apps are in a group that will allow aggregated calculations of metrics. You should use your company name or department here if applicable.
+
+4. Select the app you just created in the **Applications** tab.
+
+5. Click on **Connection Info** in order to display the connection settings to put into your SDK integration in your mobile app.
+
+	![][10]
+
+6. Copy the **Connection String** - this is what you will need to identify this app in your Application code and connect with Mobile Engagement from your Phone App.
+
+	![][11]
+
+##<a id="connecting-app"></a>Connecting your app to the Mobile Engagement backend
+
+This tutorial presents a "basic integration" which is the minimal set required to collect data and send a push notification. The complete integration documentation can be found in the [Mobile Engagement iOS SDK documentation]
+
+We will create a basic app with XCode to demonstrate the integration:
+
+###Create a new iOS project
+
+You may skip this step if you already have an app and are familiar with iOS development
+
+1. Launch Xcode and in the popup, select **Create a new Xcode project**
+
+	![][12]
+
+2. Select **Single View Application** and click Next
+
+	![][14]
+
+3. Fill in the **Product Name**, **Organization Name** and **Organization Identifier**. Make sure that you have selected **Objective-C** in the language.
+
+	![][13]
+
+Xcode will create the demo app to which we will integrate Mobile Engagement
+
+###Connect your app to Mobile Engagement backend
+
+1. Download the [Mobile Engagement iOS SDK]
+2. Extract the .tar.gz file to a folder in your computer
+3. Right click the project and select "Add files to ..."
+
+	![][17]
+
+4. Navigate to the folder where you extracted the SDK and select the `EngagementSDK` folder then press OK.
+
+	![][18]
+
+5. Open the `Build Phases` tab and in the `Link Binary With Libraries` menu add the frameworks as shown below:
+
+	![][19]
+
+6. Go back to the Azure portal in your app's *Connection Info* page and copy the Connection String
+
+	![][11]
+
+7. Open up your your Application Delegate implementation file and add the following line of code.
+
+		#import "EngagementAgent.h"
+
+8. Now paste the connection string in the `didFinishLaunchingWithOptions` delegate
+
+		- (BOOL)application:(UIApplication *)application didFinishLaunchingWithOptions:(NSDictionary *)launchOptions
+		{
+  			[...]
+  			[EngagementAgent init:@"Endpoint={YOUR_APP_COLLECTION.DOMAIN};SdkKey={YOUR_SDK_KEY};AppId={YOUR_APPID}"];
+  			[...]
+		}
+
+##<a id="monitor"></a>Enabling real-time monitoring
+
+In order to start sending data and ensuring the users are active, you must send at least one screen (Activity) to the Mobile Engagement backend.
+
+- Open the `ViewController.h` file, import `EngagementViewController.h` and replace the super class of the `ViewController` interface by `EngagementViewController`, as shown below:
+
+![][22]
+
+###Ensure your app is connected with realtime monitoring
+
+This section shows you how to make sure your app connects to the Mobile Engagement backend by using Mobile Engagement's realtime monitoring feature.
+
+1. Navigate to your Mobile Engagement portal
+
+	From your Azure portal, ensure you're in the app we're using for this project and then click on the "Engage" button at the bottom:
+
+	![][26]
+
+2. You will land in the settings page in your Engagement Portal for your app. From there click on the "Monitor" tab:
+
+	![][30]
+
+3. The monitor is ready to show you any device, in realtime, that will launch your app:
+
+	![][31]
+
+4. Back in Xcode, launch your app either in the simulator or in a connected device
+
+5. If it worked, you should now see one session in the monitor!
+
+**Congratulations!** You suceeded the first step of this tutorial and have an app that connects to the Mobile Engagement backend, and that is already sending data
+
+6. Clicking the Home button of the simulator will bring back the number of sessions in the monitor back to 0 as shown above
+
+	![][33]
+
+##<a id="integrate-push"></a>Enabling Push Notifications and in-app messaging
+
+Mobile Engagement allows you to interact and REACH with your users with Push Notifications and In-app Messaging in the context of campaigns. This module is called REACH in the Mobile Engagement portal.
+The following sections will setup your app to receive them.
+
+### Enable your app to receive Silent Push Notifications
+
+[AZURE.INCLUDE [mobile-engagement-ios-silent-push](../../includes/mobile-engagement-ios-silent-push.md)]  
+
+
+### Add the Reach library to your project
+
+1. Right click your project
+2. Select `Add file to ...`
+3. Navigate to the folder where you extracted the SDK
+4. Select the `EngagementReach` folder
+5. Click Add
+
+### Modify your Application Delegate
+
+1. At the top of your implementation file, import the Engagement Reach module
+
+		#import "AEReachModule.h"
+
+2. Inside the `application:didFinishLaunchingWithOptions` create a reach module and pass it to your existing Engagement initialization line:
+
+		- (BOOL)application:(UIApplication *)application didFinishLaunchingWithOptions:(NSDictionary *)launchOptions {
+			AEReachModule * reach = [AEReachModule moduleWithNotificationIcon:[UIImage imageNamed:@"icon.png"]];
+			[EngagementAgent init:@"Endpoint={YOUR_APP_COLLECTION.DOMAIN};SdkKey={YOUR_SDK_KEY};AppId={YOUR_APPID}" modules:reach, nil];
+			[...]
+			return YES;
+		}
+
+###Enable your app to receive APNS Push Notifications
+
+1. Add the following line to the `application:didFinishLaunchingWithOptions` method:
+
+		if ([application respondsToSelector:@selector(registerUserNotificationSettings:)]) {
+			[application registerUserNotificationSettings:[UIUserNotificationSettings settingsForTypes:(UIUserNotificationTypeBadge | UIUserNotificationTypeSound | UIUserNotificationTypeAlert) categories:nil]];
+			[application registerForRemoteNotifications];
+		}
+		else {
+
+			[application registerForRemoteNotificationTypes:(UIRemoteNotificationTypeBadge | UIRemoteNotificationTypeSound | UIRemoteNotificationTypeAlert)];
+		}
+
+2. Add the `application:didRegisterForRemoteNotificationsWithDeviceToken` method as follows:
+
+		- (void)application:(UIApplication *)application didRegisterForRemoteNotificationsWithDeviceToken:(NSData *)deviceToken
+		{
+ 			[[EngagementAgent shared] registerDeviceToken:deviceToken];
+		}
+
+3. Add the `didReceiveRemoteNotification:fetchCompletionHandler` method as follows:
+
+		- (void)application:(UIApplication *)application didReceiveRemoteNotification:(NSDictionary *)userInfo fetchCompletionHandler:(void (^)(UIBackgroundFetchResult result))handler
+		{
+			[[EngagementAgent shared] applicationDidReceiveRemoteNotification:userInfo fetchCompletionHandler:handler];
+		}
+
+###Grant access to your Push Certificate to Mobile Engagement
+
+To allow Mobile Engagement to send Push Notifications on your behalf, you need to grant it access to your certificate. This is done by configuring and entering your certificate into the Mobile Engagement portal. Make sure you obtain your .p12 certificate as explained in Apple's documentation.
+
+1. Navigate to your Mobile Engagement portal. Ensure you're in the app we're using for this project and then click on the "Engage" button at the bottom:
+
+	![][26]
+
+2. You will land in the settings page in your Engagement Portal. From there click on the "Native Push" section to upload your p12 certificate:
+
+	![][27]
+
+3. Select your p12, upload it and type your password:
+
+	![][28]
+
+4. Now add your provisioning profile and build your app for a target device
+
+You're all set, now we will verify that you have correctly done this basic integration
+
+##<a id="send"></a>Send a notification to your app
+
+We will now create a simple Push Notification campaign that will send a push to our app:
+
+1. Navigate to the Reach tab in your Mobile Engagement portal
+
+2. click **New Announcement** to create your push campaign
+
+	![][35]
+
+3. Setup the first field of your campaign:
+
+	![][36]
+
+	- 	Name your campaign with any name you wish
+	- 	Select the Delivery time as "Out of app only": this is the simple Apple push notification type that features some text.
+	- 	In the notification text, type first the Title which will be the first line in the push
+	- 	Then type your message which will be the second line
+
+
+4. Scroll down, and in the content section select "Notification only"
+
+	![][37]
+
+5. You're done setting the most basic campaign possible, now scroll down again and create your campaign to save it!
+![][38]
+
+6. Last step, Activate your campaign
+![][39]
+
+7. You should see a push notification in your device!
+
+<!-- URLs. -->
+[Mobile Engagement iOS SDK]: http://go.microsoft.com/?linkid=9864553
+[Mobile Engagement Android SDK documentation]: http://go.microsoft.com/?linkid=9874682
+
+<!-- Images. -->
+[7]: ./media/mobile-engagement-ios-get-started/create-mobile-engagement-app.png
+[8]: ./media/mobile-engagement-ios-get-started/create-azme-popup.png
+[10]: ./media/mobile-engagement-ios-get-started/app-main-page-select-connection-info.png
+[11]: ./media/mobile-engagement-ios-get-started/app-connection-info-page.png
+[12]: ./media/mobile-engagement-ios-get-started/xcode-new-project.png
+[13]: ./media/mobile-engagement-ios-get-started/xcode-project-props.png
+[14]: ./media/mobile-engagement-ios-get-started/xcode-simple-view.png
+[17]: ./media/mobile-engagement-ios-get-started/xcode-add-files.png
+[18]: ./media/mobile-engagement-ios-get-started/xcode-select-engagement-sdk.png
+[19]: ./media/mobile-engagement-ios-get-started/xcode-build-phases.png
+[22]: ./media/mobile-engagement-ios-get-started/xcode-view-controller.png
+[26]: ./media/mobile-engagement-ios-get-started/engage-button.png
+[27]: ./media/mobile-engagement-ios-get-started/engagement-portal.png
+[28]: ./media/mobile-engagement-ios-get-started/native-push-settings.png
+[30]: ./media/mobile-engagement-ios-get-started/clic-monitor-tab.png
+[31]: ./media/mobile-engagement-ios-get-started/monitor.png
+[33]: ./media/mobile-engagement-ios-get-started/monitor-0.png
+[35]: ./media/mobile-engagement-ios-get-started/new-announcement.png
+[36]: ./media/mobile-engagement-ios-get-started/campaign-first-params.png
+[37]: ./media/mobile-engagement-ios-get-started/campaign-content.png
+[38]: ./media/mobile-engagement-ios-get-started/campaign-create.png
+[39]: ./media/mobile-engagement-ios-get-started/campaign-activate.png