<properties
	pageTitle="Azure Mobile Engagement iOS SDK Overview | Microsoft Azure"
	description="Latest updates and procedures for iOS SDK for Azure Mobile Engagement"
	services="mobile-engagement"
	documentationCenter="mobile"
	authors="piyushjo"
	manager="erikre"
	editor="" />

<tags
	ms.service="mobile-engagement"
	ms.workload="mobile"
	ms.tgt_pltfrm="mobile-ios"
	ms.devlang="objective-c"
	ms.topic="article"
	ms.date="06/30/2016"
	ms.author="piyushjo" />

#iOS SDK for Azure Mobile Engagement

Start here to get all the details on how to integrate Azure Mobile Engagement in an iOS App. If you'd like to give it a try first, make sure you do our [15 minutes tutorial](mobile-engagement-ios-get-started.md).

Click to see the [SDK Content](mobile-engagement-ios-sdk-content.md)

##Integration procedures
1. Start here: [How to integrate Mobile Engagement in your iOS app](mobile-engagement-ios-integrate-engagement.md)

2. For Notifications: [How to integrate Reach (Notifications) in your iOS app](mobile-engagement-ios-integrate-engagement-reach.md)

3. Tag plan implementation: [How to use the advanced Mobile Engagement tagging API in your iOS app](mobile-engagement-ios-use-engagement-api.md)


##Release notes

<<<<<<< HEAD
###3.2.2 (04/07/2016)

-   Fixed bug on HTTP request cancellation which sometimes leads to crash. 
=======
###3.2.4 (06/30/2016)

-   Fixed aggregation between technical logs and other logs.
>>>>>>> c186bb0b

For earlier version please see the [complete release notes](mobile-engagement-ios-release-notes.md)

##Upgrade procedures

If you already have integrated an older version of Engagement into your application, you have to consider the following points when upgrading the SDK.

You may have to follow several procedures if you missed several versions of the SDK see the complete [Upgrade Procedures](mobile-engagement-ios-upgrade-procedure.md).

For each new version of the SDK you must first replace (remove and re-import in xcode) the EngagementSDK and EngagementReach folders.

###From 2.0.0 to 3.0.0
Dropped support for iOS 4.X. Starting from this version the deployment target of your application must be at least iOS 6.

If you are using Reach in your application, you must add `remote-notification` value to the `UIBackgroundModes` array in your Info.plist file in order to receive remote notifications.

The method `application:didReceiveRemoteNotification:` needs to be replaced by `application:didReceiveRemoteNotification:fetchCompletionHandler:` in your application delegate.

"AEPushDelegate.h" is deprecated interface and you need to remove all references. This includes removing `[[EngagementAgent shared] setPushDelegate:self]` and the delegate methods from your application delegate:

	-(void)willRetrieveLaunchMessage;
	-(void)didFailToRetrieveLaunchMessage;
	-(void)didReceiveLaunchMessage:(AEPushMessage*)launchMessage;
<|MERGE_RESOLUTION|>--- conflicted
+++ resolved
@@ -1,66 +1,60 @@
-<properties
-	pageTitle="Azure Mobile Engagement iOS SDK Overview | Microsoft Azure"
-	description="Latest updates and procedures for iOS SDK for Azure Mobile Engagement"
-	services="mobile-engagement"
-	documentationCenter="mobile"
-	authors="piyushjo"
-	manager="erikre"
-	editor="" />
-
-<tags
-	ms.service="mobile-engagement"
-	ms.workload="mobile"
-	ms.tgt_pltfrm="mobile-ios"
-	ms.devlang="objective-c"
-	ms.topic="article"
-	ms.date="06/30/2016"
-	ms.author="piyushjo" />
-
-#iOS SDK for Azure Mobile Engagement
-
-Start here to get all the details on how to integrate Azure Mobile Engagement in an iOS App. If you'd like to give it a try first, make sure you do our [15 minutes tutorial](mobile-engagement-ios-get-started.md).
-
-Click to see the [SDK Content](mobile-engagement-ios-sdk-content.md)
-
-##Integration procedures
-1. Start here: [How to integrate Mobile Engagement in your iOS app](mobile-engagement-ios-integrate-engagement.md)
-
-2. For Notifications: [How to integrate Reach (Notifications) in your iOS app](mobile-engagement-ios-integrate-engagement-reach.md)
-
-3. Tag plan implementation: [How to use the advanced Mobile Engagement tagging API in your iOS app](mobile-engagement-ios-use-engagement-api.md)
-
-
-##Release notes
-
-<<<<<<< HEAD
-###3.2.2 (04/07/2016)
-
--   Fixed bug on HTTP request cancellation which sometimes leads to crash. 
-=======
-###3.2.4 (06/30/2016)
-
--   Fixed aggregation between technical logs and other logs.
->>>>>>> c186bb0b
-
-For earlier version please see the [complete release notes](mobile-engagement-ios-release-notes.md)
-
-##Upgrade procedures
-
-If you already have integrated an older version of Engagement into your application, you have to consider the following points when upgrading the SDK.
-
-You may have to follow several procedures if you missed several versions of the SDK see the complete [Upgrade Procedures](mobile-engagement-ios-upgrade-procedure.md).
-
-For each new version of the SDK you must first replace (remove and re-import in xcode) the EngagementSDK and EngagementReach folders.
-
-###From 2.0.0 to 3.0.0
-Dropped support for iOS 4.X. Starting from this version the deployment target of your application must be at least iOS 6.
-
-If you are using Reach in your application, you must add `remote-notification` value to the `UIBackgroundModes` array in your Info.plist file in order to receive remote notifications.
-
-The method `application:didReceiveRemoteNotification:` needs to be replaced by `application:didReceiveRemoteNotification:fetchCompletionHandler:` in your application delegate.
-
-"AEPushDelegate.h" is deprecated interface and you need to remove all references. This includes removing `[[EngagementAgent shared] setPushDelegate:self]` and the delegate methods from your application delegate:
-
-	-(void)willRetrieveLaunchMessage;
-	-(void)didFailToRetrieveLaunchMessage;
-	-(void)didReceiveLaunchMessage:(AEPushMessage*)launchMessage;
+<properties
+	pageTitle="Azure Mobile Engagement iOS SDK Overview | Microsoft Azure"
+	description="Latest updates and procedures for iOS SDK for Azure Mobile Engagement"
+	services="mobile-engagement"
+	documentationCenter="mobile"
+	authors="piyushjo"
+	manager="erikre"
+	editor="" />
+
+<tags
+	ms.service="mobile-engagement"
+	ms.workload="mobile"
+	ms.tgt_pltfrm="mobile-ios"
+	ms.devlang="objective-c"
+	ms.topic="article"
+	ms.date="06/30/2016"
+	ms.author="piyushjo" />
+
+#iOS SDK for Azure Mobile Engagement
+
+Start here to get all the details on how to integrate Azure Mobile Engagement in an iOS App. If you'd like to give it a try first, make sure you do our [15 minutes tutorial](mobile-engagement-ios-get-started.md).
+
+Click to see the [SDK Content](mobile-engagement-ios-sdk-content.md)
+
+##Integration procedures
+1. Start here: [How to integrate Mobile Engagement in your iOS app](mobile-engagement-ios-integrate-engagement.md)
+
+2. For Notifications: [How to integrate Reach (Notifications) in your iOS app](mobile-engagement-ios-integrate-engagement-reach.md)
+
+3. Tag plan implementation: [How to use the advanced Mobile Engagement tagging API in your iOS app](mobile-engagement-ios-use-engagement-api.md)
+
+
+##Release notes
+
+###3.2.4 (06/30/2016)
+
+-   Fixed aggregation between technical logs and other logs.
+
+For earlier version please see the [complete release notes](mobile-engagement-ios-release-notes.md)
+
+##Upgrade procedures
+
+If you already have integrated an older version of Engagement into your application, you have to consider the following points when upgrading the SDK.
+
+You may have to follow several procedures if you missed several versions of the SDK see the complete [Upgrade Procedures](mobile-engagement-ios-upgrade-procedure.md).
+
+For each new version of the SDK you must first replace (remove and re-import in xcode) the EngagementSDK and EngagementReach folders.
+
+###From 2.0.0 to 3.0.0
+Dropped support for iOS 4.X. Starting from this version the deployment target of your application must be at least iOS 6.
+
+If you are using Reach in your application, you must add `remote-notification` value to the `UIBackgroundModes` array in your Info.plist file in order to receive remote notifications.
+
+The method `application:didReceiveRemoteNotification:` needs to be replaced by `application:didReceiveRemoteNotification:fetchCompletionHandler:` in your application delegate.
+
+"AEPushDelegate.h" is deprecated interface and you need to remove all references. This includes removing `[[EngagementAgent shared] setPushDelegate:self]` and the delegate methods from your application delegate:
+
+	-(void)willRetrieveLaunchMessage;
+	-(void)didFailToRetrieveLaunchMessage;
+	-(void)didReceiveLaunchMessage:(AEPushMessage*)launchMessage;