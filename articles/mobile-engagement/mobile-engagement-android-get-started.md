<properties
	pageTitle="Get started with Android Apps Azure Mobile Engagement"
	description="Learn how to use Azure Mobile Engagement with analytics and push notifications for Android apps."
	services="mobile-engagement"
	documentationCenter="android"
	authors="piyushjo"
	manager="erikre"
	editor="" />

<tags
	ms.service="mobile-engagement"
	ms.workload="mobile"
	ms.tgt_pltfrm="mobile-android"
	ms.devlang="Java"
	ms.topic="hero-article"
<<<<<<< HEAD
	ms.date="08/01/2016"
=======
	ms.date="08/10/2016"
>>>>>>> a4c40f4f
	ms.author="piyushjo;ricksal" />

# Get started with Azure Mobile Engagement for Android apps

[AZURE.INCLUDE [Hero tutorial switcher](../../includes/mobile-engagement-hero-tutorial-switcher.md)]

This topic shows you how to use Azure Mobile Engagement to understand your app usage and how to send push notifications to segmented users of an Android application.
This tutorial demonstrates the simple broadcast scenario using Mobile Engagement. In it, you create a blank Android app that collects basic data and receives push notifications using Google Cloud Messaging (GCM).

## Prerequisites

Completing this tutorial requires the [Android Developer Tools](https://developer.android.com/sdk/index.html), which includes the Android Studio integrated development environment, and the latest Android platform.

It also requires the [Mobile Engagement Android SDK](https://aka.ms/vq9mfn).

> [AZURE.IMPORTANT] To complete this tutorial, you need an active Azure account. If you don't have an account, you can create a free trial account in just a couple of minutes. For details, see [Azure Free Trial](https://azure.microsoft.com/pricing/free-trial/?WT.mc_id=A0E0E5C02&amp;returnurl=http%3A%2F%2Fazure.microsoft.com%2Fen-us%2Fdocumentation%2Farticles%2Fmobile-engagement-android-get-started).

## Set up Mobile Engagement for your Android app

[AZURE.INCLUDE [Create Mobile Engagement App in Portal](../../includes/mobile-engagement-create-app-in-portal.md)]

## Connect your app to the Mobile Engagement backend

This tutorial presents a "basic integration", which is the minimal set required to collect data and send a push notification. You create a basic app with Android Studio to demonstrate the integration. 

The complete integration documentation can be found in the [Mobile Engagement Android SDK integration](mobile-engagement-android-sdk-overview.md).

### Create an Android project

1. Start **Android Studio**, and in the pop-up, select **Start a new Android Studio project**.

    ![][1]

2. Provide an app name and company domain. Make a note of what you are filling, because you need it later. Click **Next**.

    ![][2]

3. Select the target form factor and API level, and click **Next**.

	>[AZURE.NOTE] Mobile Engagement requires API level 10 minimum (Android 2.3.3).

    ![][3]

4. Select **Blank Activity** here, which is the only screen for this app and click **Next**.

    ![][4]

5. Finally, leave the defaults as is and click **Finish**.

    ![][5]

Android Studio now creates the demo app into which we integrate Mobile Engagement.

### Include the SDK library in your project

1. Download the [Mobile Engagement Android SDK](https://aka.ms/vq9mfn).
2. Extract the archive file to a folder in your computer.
3. Identify the .jar library for the current version of this SDK and copy it to the Clipboard.

	  ![][6]

4. Navigate to the **Project** section (1) and paste the .jar in the libs folder (2).

	  ![][7]

5. Sync your project to load the library.

	  ![][8]

### Connect your app to Mobile Engagement backend with the Connection String

1. Copy the following lines of code into the activity creation (must be done only in one place of your application, usually the main activity). For this sample app, open up the MainActivity under src -> main -> java folder and add the following:

		EngagementConfiguration engagementConfiguration = new EngagementConfiguration();
		engagementConfiguration.setConnectionString("Endpoint={appCollection}.{domain};AppId={appId};SdkKey={sdkKey}");
		EngagementAgent.getInstance(this).init(engagementConfiguration);

2. Resolve the references by pressing Alt + Enter or adding the following import statements:

		import com.microsoft.azure.engagement.EngagementAgent;
		import com.microsoft.azure.engagement.EngagementConfiguration;

3. Go back to the Azure Classic Portal in your app's **Connection Info** page and copy the **Connection String**.

	  ![][9]

4. Paste it into the `setConnectionString` parameter, replacing the entire string shown in the following code:

		engagementConfiguration.setConnectionString("Endpoint=my-company-name.device.mobileengagement.windows.net;SdkKey=********************;AppId=*********");

### Add permissions and a service declaration

1. Add these permissions to the Manifest.xml of your project immediately before or after the `<application>` tag:

		<uses-permission android:name="android.permission.INTERNET"/>
		<uses-permission android:name="android.permission.ACCESS_NETWORK_STATE"/>
		<uses-permission android:name="android.permission.WRITE_EXTERNAL_STORAGE"/>
		<uses-permission android:name="android.permission.RECEIVE_BOOT_COMPLETED" />
		<uses-permission android:name="android.permission.VIBRATE" />
		<uses-permission android:name="android.permission.DOWNLOAD_WITHOUT_NOTIFICATION"/>

2. To declare the agent service, add this code between the `<application>` and `</application>` tags:

		<service
 			android:name="com.microsoft.azure.engagement.service.EngagementService"
 			android:exported="false"
 			android:label="<Your application name>"
 			android:process=":Engagement"/>

3. In the code you pasted, replace `"<Your application name>"` in the label, which is displayed in the **Settings** menu where you can see services running on the device. You can add the word "Service" in that label for example.

### Send a screen to Mobile Engagement

To start sending data and ensure that the users are active, you must send at least one screen (Activity) to the Mobile Engagement backend.

Go to **MainActivity.java** and add the following to replace the base class of **MainActivity** to **EngagementActivity**:

	public class MainActivity extends EngagementActivity {

> [AZURE.NOTE] If your base class is not *Activity*, consult
[Advanced Android Reporting](mobile-engagement-android-advanced-reporting.md#modifying-your-codeactivitycode-classes) for how to inherit from different classes.


Comment out the following line for this simple sample scenario:

    // setSupportActionBar(toolbar);

If you want to keep the `ActionBar` in your app, see [Advanced Android Reporting](mobile-engagement-android-advanced-reporting.md#modifying-your-codeactivitycode-classes).

## Connect app with real-time monitoring

[AZURE.INCLUDE [Connect app with real-time monitoring](../../includes/mobile-engagement-connect-app-with-monitor.md)]

## Enable push notifications and in-app messaging

During a campaign, Mobile Engagement lets you interact with and REACH your users with push notifications and in-app messaging. This module is called REACH in the Mobile Engagement portal.
The following section sets up your app to receive them.

### Copy SDK resources in your project

1. Navigate back to your SDK download content and copy the **res** folder.

	![][10]

2. Go back to Android Studio, select the **main** directory of your project files, and then paste it to add the resources to your project.

	![][11]

[AZURE.INCLUDE [Enable Google Cloud Messaging](../../includes/mobile-engagement-enable-google-cloud-messaging.md)]

[AZURE.INCLUDE [Enable in-app messaging](../../includes/mobile-engagement-android-send-push.md)]

[AZURE.INCLUDE [Send notification from portal](../../includes/mobile-engagement-android-send-push-from-portal.md)]

## Next steps

Go to [Android SDK](mobile-engagement-android-sdk-overview.md) to get detailed knowledge about the SDK integration.

<!-- Images. -->
[1]: ./media/mobile-engagement-android-get-started/android-studio-new-project.png
[2]: ./media/mobile-engagement-android-get-started/android-studio-project-props.png
[3]: ./media/mobile-engagement-android-get-started/android-studio-project-props2.png
[4]: ./media/mobile-engagement-android-get-started/android-studio-add-activity.png
[5]: ./media/mobile-engagement-android-get-started/android-studio-activity-name.png
[6]: ./media/mobile-engagement-android-get-started/sdk-content.png
[7]: ./media/mobile-engagement-android-get-started/paste-jar.png
[8]: ./media/mobile-engagement-android-get-started/sync-project.png
[9]: ./media/mobile-engagement-android-get-started/app-connection-info-page.png
[10]: ./media/mobile-engagement-android-get-started/copy-resources.png
[11]: ./media/mobile-engagement-android-get-started/paste-resources.png
<|MERGE_RESOLUTION|>--- conflicted
+++ resolved
@@ -1,190 +1,186 @@
-<properties
-	pageTitle="Get started with Android Apps Azure Mobile Engagement"
-	description="Learn how to use Azure Mobile Engagement with analytics and push notifications for Android apps."
-	services="mobile-engagement"
-	documentationCenter="android"
-	authors="piyushjo"
-	manager="erikre"
-	editor="" />
-
-<tags
-	ms.service="mobile-engagement"
-	ms.workload="mobile"
-	ms.tgt_pltfrm="mobile-android"
-	ms.devlang="Java"
-	ms.topic="hero-article"
-<<<<<<< HEAD
-	ms.date="08/01/2016"
-=======
-	ms.date="08/10/2016"
->>>>>>> a4c40f4f
-	ms.author="piyushjo;ricksal" />
-
-# Get started with Azure Mobile Engagement for Android apps
-
-[AZURE.INCLUDE [Hero tutorial switcher](../../includes/mobile-engagement-hero-tutorial-switcher.md)]
-
-This topic shows you how to use Azure Mobile Engagement to understand your app usage and how to send push notifications to segmented users of an Android application.
-This tutorial demonstrates the simple broadcast scenario using Mobile Engagement. In it, you create a blank Android app that collects basic data and receives push notifications using Google Cloud Messaging (GCM).
-
-## Prerequisites
-
-Completing this tutorial requires the [Android Developer Tools](https://developer.android.com/sdk/index.html), which includes the Android Studio integrated development environment, and the latest Android platform.
-
-It also requires the [Mobile Engagement Android SDK](https://aka.ms/vq9mfn).
-
-> [AZURE.IMPORTANT] To complete this tutorial, you need an active Azure account. If you don't have an account, you can create a free trial account in just a couple of minutes. For details, see [Azure Free Trial](https://azure.microsoft.com/pricing/free-trial/?WT.mc_id=A0E0E5C02&amp;returnurl=http%3A%2F%2Fazure.microsoft.com%2Fen-us%2Fdocumentation%2Farticles%2Fmobile-engagement-android-get-started).
-
-## Set up Mobile Engagement for your Android app
-
-[AZURE.INCLUDE [Create Mobile Engagement App in Portal](../../includes/mobile-engagement-create-app-in-portal.md)]
-
-## Connect your app to the Mobile Engagement backend
-
-This tutorial presents a "basic integration", which is the minimal set required to collect data and send a push notification. You create a basic app with Android Studio to demonstrate the integration. 
-
-The complete integration documentation can be found in the [Mobile Engagement Android SDK integration](mobile-engagement-android-sdk-overview.md).
-
-### Create an Android project
-
-1. Start **Android Studio**, and in the pop-up, select **Start a new Android Studio project**.
-
-    ![][1]
-
-2. Provide an app name and company domain. Make a note of what you are filling, because you need it later. Click **Next**.
-
-    ![][2]
-
-3. Select the target form factor and API level, and click **Next**.
-
-	>[AZURE.NOTE] Mobile Engagement requires API level 10 minimum (Android 2.3.3).
-
-    ![][3]
-
-4. Select **Blank Activity** here, which is the only screen for this app and click **Next**.
-
-    ![][4]
-
-5. Finally, leave the defaults as is and click **Finish**.
-
-    ![][5]
-
-Android Studio now creates the demo app into which we integrate Mobile Engagement.
-
-### Include the SDK library in your project
-
-1. Download the [Mobile Engagement Android SDK](https://aka.ms/vq9mfn).
-2. Extract the archive file to a folder in your computer.
-3. Identify the .jar library for the current version of this SDK and copy it to the Clipboard.
-
-	  ![][6]
-
-4. Navigate to the **Project** section (1) and paste the .jar in the libs folder (2).
-
-	  ![][7]
-
-5. Sync your project to load the library.
-
-	  ![][8]
-
-### Connect your app to Mobile Engagement backend with the Connection String
-
-1. Copy the following lines of code into the activity creation (must be done only in one place of your application, usually the main activity). For this sample app, open up the MainActivity under src -> main -> java folder and add the following:
-
-		EngagementConfiguration engagementConfiguration = new EngagementConfiguration();
-		engagementConfiguration.setConnectionString("Endpoint={appCollection}.{domain};AppId={appId};SdkKey={sdkKey}");
-		EngagementAgent.getInstance(this).init(engagementConfiguration);
-
-2. Resolve the references by pressing Alt + Enter or adding the following import statements:
-
-		import com.microsoft.azure.engagement.EngagementAgent;
-		import com.microsoft.azure.engagement.EngagementConfiguration;
-
-3. Go back to the Azure Classic Portal in your app's **Connection Info** page and copy the **Connection String**.
-
-	  ![][9]
-
-4. Paste it into the `setConnectionString` parameter, replacing the entire string shown in the following code:
-
-		engagementConfiguration.setConnectionString("Endpoint=my-company-name.device.mobileengagement.windows.net;SdkKey=********************;AppId=*********");
-
-### Add permissions and a service declaration
-
-1. Add these permissions to the Manifest.xml of your project immediately before or after the `<application>` tag:
-
-		<uses-permission android:name="android.permission.INTERNET"/>
-		<uses-permission android:name="android.permission.ACCESS_NETWORK_STATE"/>
-		<uses-permission android:name="android.permission.WRITE_EXTERNAL_STORAGE"/>
-		<uses-permission android:name="android.permission.RECEIVE_BOOT_COMPLETED" />
-		<uses-permission android:name="android.permission.VIBRATE" />
-		<uses-permission android:name="android.permission.DOWNLOAD_WITHOUT_NOTIFICATION"/>
-
-2. To declare the agent service, add this code between the `<application>` and `</application>` tags:
-
-		<service
- 			android:name="com.microsoft.azure.engagement.service.EngagementService"
- 			android:exported="false"
- 			android:label="<Your application name>"
- 			android:process=":Engagement"/>
-
-3. In the code you pasted, replace `"<Your application name>"` in the label, which is displayed in the **Settings** menu where you can see services running on the device. You can add the word "Service" in that label for example.
-
-### Send a screen to Mobile Engagement
-
-To start sending data and ensure that the users are active, you must send at least one screen (Activity) to the Mobile Engagement backend.
-
-Go to **MainActivity.java** and add the following to replace the base class of **MainActivity** to **EngagementActivity**:
-
-	public class MainActivity extends EngagementActivity {
-
-> [AZURE.NOTE] If your base class is not *Activity*, consult
-[Advanced Android Reporting](mobile-engagement-android-advanced-reporting.md#modifying-your-codeactivitycode-classes) for how to inherit from different classes.
-
-
-Comment out the following line for this simple sample scenario:
-
-    // setSupportActionBar(toolbar);
-
-If you want to keep the `ActionBar` in your app, see [Advanced Android Reporting](mobile-engagement-android-advanced-reporting.md#modifying-your-codeactivitycode-classes).
-
-## Connect app with real-time monitoring
-
-[AZURE.INCLUDE [Connect app with real-time monitoring](../../includes/mobile-engagement-connect-app-with-monitor.md)]
-
-## Enable push notifications and in-app messaging
-
-During a campaign, Mobile Engagement lets you interact with and REACH your users with push notifications and in-app messaging. This module is called REACH in the Mobile Engagement portal.
-The following section sets up your app to receive them.
-
-### Copy SDK resources in your project
-
-1. Navigate back to your SDK download content and copy the **res** folder.
-
-	![][10]
-
-2. Go back to Android Studio, select the **main** directory of your project files, and then paste it to add the resources to your project.
-
-	![][11]
-
-[AZURE.INCLUDE [Enable Google Cloud Messaging](../../includes/mobile-engagement-enable-google-cloud-messaging.md)]
-
-[AZURE.INCLUDE [Enable in-app messaging](../../includes/mobile-engagement-android-send-push.md)]
-
-[AZURE.INCLUDE [Send notification from portal](../../includes/mobile-engagement-android-send-push-from-portal.md)]
-
-## Next steps
-
-Go to [Android SDK](mobile-engagement-android-sdk-overview.md) to get detailed knowledge about the SDK integration.
-
-<!-- Images. -->
-[1]: ./media/mobile-engagement-android-get-started/android-studio-new-project.png
-[2]: ./media/mobile-engagement-android-get-started/android-studio-project-props.png
-[3]: ./media/mobile-engagement-android-get-started/android-studio-project-props2.png
-[4]: ./media/mobile-engagement-android-get-started/android-studio-add-activity.png
-[5]: ./media/mobile-engagement-android-get-started/android-studio-activity-name.png
-[6]: ./media/mobile-engagement-android-get-started/sdk-content.png
-[7]: ./media/mobile-engagement-android-get-started/paste-jar.png
-[8]: ./media/mobile-engagement-android-get-started/sync-project.png
-[9]: ./media/mobile-engagement-android-get-started/app-connection-info-page.png
-[10]: ./media/mobile-engagement-android-get-started/copy-resources.png
-[11]: ./media/mobile-engagement-android-get-started/paste-resources.png
+<properties
+	pageTitle="Get started with Android Apps Azure Mobile Engagement"
+	description="Learn how to use Azure Mobile Engagement with analytics and push notifications for Android apps."
+	services="mobile-engagement"
+	documentationCenter="android"
+	authors="piyushjo"
+	manager="erikre"
+	editor="" />
+
+<tags
+	ms.service="mobile-engagement"
+	ms.workload="mobile"
+	ms.tgt_pltfrm="mobile-android"
+	ms.devlang="Java"
+	ms.topic="hero-article"
+	ms.date="08/10/2016"
+	ms.author="piyushjo;ricksal" />
+
+# Get started with Azure Mobile Engagement for Android apps
+
+[AZURE.INCLUDE [Hero tutorial switcher](../../includes/mobile-engagement-hero-tutorial-switcher.md)]
+
+This topic shows you how to use Azure Mobile Engagement to understand your app usage and how to send push notifications to segmented users of an Android application.
+This tutorial demonstrates the simple broadcast scenario using Mobile Engagement. In it, you create a blank Android app that collects basic data and receives push notifications using Google Cloud Messaging (GCM).
+
+## Prerequisites
+
+Completing this tutorial requires the [Android Developer Tools](https://developer.android.com/sdk/index.html), which includes the Android Studio integrated development environment, and the latest Android platform.
+
+It also requires the [Mobile Engagement Android SDK](https://aka.ms/vq9mfn).
+
+> [AZURE.IMPORTANT] To complete this tutorial, you need an active Azure account. If you don't have an account, you can create a free trial account in just a couple of minutes. For details, see [Azure Free Trial](https://azure.microsoft.com/pricing/free-trial/?WT.mc_id=A0E0E5C02&amp;returnurl=http%3A%2F%2Fazure.microsoft.com%2Fen-us%2Fdocumentation%2Farticles%2Fmobile-engagement-android-get-started).
+
+## Set up Mobile Engagement for your Android app
+
+[AZURE.INCLUDE [Create Mobile Engagement App in Portal](../../includes/mobile-engagement-create-app-in-portal.md)]
+
+## Connect your app to the Mobile Engagement backend
+
+This tutorial presents a "basic integration", which is the minimal set required to collect data and send a push notification. You create a basic app with Android Studio to demonstrate the integration.
+
+The complete integration documentation can be found in the [Mobile Engagement Android SDK integration](mobile-engagement-android-sdk-overview.md).
+
+### Create an Android project
+
+1. Start **Android Studio**, and in the pop-up, select **Start a new Android Studio project**.
+
+    ![][1]
+
+2. Provide an app name and company domain. Make a note of what you are filling, because you need it later. Click **Next**.
+
+    ![][2]
+
+3. Select the target form factor and API level, and click **Next**.
+
+	>[AZURE.NOTE] Mobile Engagement requires API level 10 minimum (Android 2.3.3).
+
+    ![][3]
+
+4. Select **Blank Activity** here, which is the only screen for this app and click **Next**.
+
+    ![][4]
+
+5. Finally, leave the defaults as is and click **Finish**.
+
+    ![][5]
+
+Android Studio now creates the demo app into which we integrate Mobile Engagement.
+
+### Include the SDK library in your project
+
+1. Download the [Mobile Engagement Android SDK](https://aka.ms/vq9mfn).
+2. Extract the archive file to a folder in your computer.
+3. Identify the .jar library for the current version of this SDK and copy it to the Clipboard.
+
+	  ![][6]
+
+4. Navigate to the **Project** section (1) and paste the .jar in the libs folder (2).
+
+	  ![][7]
+
+5. Sync your project to load the library.
+
+	  ![][8]
+
+### Connect your app to Mobile Engagement backend with the Connection String
+
+1. Copy the following lines of code into the activity creation (must be done only in one place of your application, usually the main activity). For this sample app, open up the MainActivity under src -> main -> java folder and add the following:
+
+		EngagementConfiguration engagementConfiguration = new EngagementConfiguration();
+		engagementConfiguration.setConnectionString("Endpoint={appCollection}.{domain};AppId={appId};SdkKey={sdkKey}");
+		EngagementAgent.getInstance(this).init(engagementConfiguration);
+
+2. Resolve the references by pressing Alt + Enter or adding the following import statements:
+
+		import com.microsoft.azure.engagement.EngagementAgent;
+		import com.microsoft.azure.engagement.EngagementConfiguration;
+
+3. Go back to the Azure Classic Portal in your app's **Connection Info** page and copy the **Connection String**.
+
+	  ![][9]
+
+4. Paste it into the `setConnectionString` parameter, replacing the entire string shown in the following code:
+
+		engagementConfiguration.setConnectionString("Endpoint=my-company-name.device.mobileengagement.windows.net;SdkKey=********************;AppId=*********");
+
+### Add permissions and a service declaration
+
+1. Add these permissions to the Manifest.xml of your project immediately before or after the `<application>` tag:
+
+		<uses-permission android:name="android.permission.INTERNET"/>
+		<uses-permission android:name="android.permission.ACCESS_NETWORK_STATE"/>
+		<uses-permission android:name="android.permission.WRITE_EXTERNAL_STORAGE"/>
+		<uses-permission android:name="android.permission.RECEIVE_BOOT_COMPLETED" />
+		<uses-permission android:name="android.permission.VIBRATE" />
+		<uses-permission android:name="android.permission.DOWNLOAD_WITHOUT_NOTIFICATION"/>
+
+2. To declare the agent service, add this code between the `<application>` and `</application>` tags:
+
+		<service
+ 			android:name="com.microsoft.azure.engagement.service.EngagementService"
+ 			android:exported="false"
+ 			android:label="<Your application name>"
+ 			android:process=":Engagement"/>
+
+3. In the code you pasted, replace `"<Your application name>"` in the label, which is displayed in the **Settings** menu where you can see services running on the device. You can add the word "Service" in that label for example.
+
+### Send a screen to Mobile Engagement
+
+To start sending data and ensure that the users are active, you must send at least one screen (Activity) to the Mobile Engagement backend.
+
+Go to **MainActivity.java** and add the following to replace the base class of **MainActivity** to **EngagementActivity**:
+
+	public class MainActivity extends EngagementActivity {
+
+> [AZURE.NOTE] If your base class is not *Activity*, consult
+[Advanced Android Reporting](mobile-engagement-android-advanced-reporting.md#modifying-your-codeactivitycode-classes) for how to inherit from different classes.
+
+
+Comment out the following line for this simple sample scenario:
+
+    // setSupportActionBar(toolbar);
+
+If you want to keep the `ActionBar` in your app, see [Advanced Android Reporting](mobile-engagement-android-advanced-reporting.md#modifying-your-codeactivitycode-classes).
+
+## Connect app with real-time monitoring
+
+[AZURE.INCLUDE [Connect app with real-time monitoring](../../includes/mobile-engagement-connect-app-with-monitor.md)]
+
+## Enable push notifications and in-app messaging
+
+During a campaign, Mobile Engagement lets you interact with and REACH your users with push notifications and in-app messaging. This module is called REACH in the Mobile Engagement portal.
+The following section sets up your app to receive them.
+
+### Copy SDK resources in your project
+
+1. Navigate back to your SDK download content and copy the **res** folder.
+
+	![][10]
+
+2. Go back to Android Studio, select the **main** directory of your project files, and then paste it to add the resources to your project.
+
+	![][11]
+
+[AZURE.INCLUDE [Enable Google Cloud Messaging](../../includes/mobile-engagement-enable-google-cloud-messaging.md)]
+
+[AZURE.INCLUDE [Enable in-app messaging](../../includes/mobile-engagement-android-send-push.md)]
+
+[AZURE.INCLUDE [Send notification from portal](../../includes/mobile-engagement-android-send-push-from-portal.md)]
+
+## Next steps
+
+Go to [Android SDK](mobile-engagement-android-sdk-overview.md) to get detailed knowledge about the SDK integration.
+
+<!-- Images. -->
+[1]: ./media/mobile-engagement-android-get-started/android-studio-new-project.png
+[2]: ./media/mobile-engagement-android-get-started/android-studio-project-props.png
+[3]: ./media/mobile-engagement-android-get-started/android-studio-project-props2.png
+[4]: ./media/mobile-engagement-android-get-started/android-studio-add-activity.png
+[5]: ./media/mobile-engagement-android-get-started/android-studio-activity-name.png
+[6]: ./media/mobile-engagement-android-get-started/sdk-content.png
+[7]: ./media/mobile-engagement-android-get-started/paste-jar.png
+[8]: ./media/mobile-engagement-android-get-started/sync-project.png
+[9]: ./media/mobile-engagement-android-get-started/app-connection-info-page.png
+[10]: ./media/mobile-engagement-android-get-started/copy-resources.png
+[11]: ./media/mobile-engagement-android-get-started/paste-resources.png