--- conflicted
+++ resolved
@@ -1,141 +1,133 @@
-<properties 
-   pageTitle="Azure Load Balancer overview | Microsoft Azure"
-   description="Overview of Azure load balancer features, architecture and implementation. It helps to understand how load balancer works and leverage it for the cloud"
-   services="load-balancer"
-   documentationCenter="na"
-   authors="joaoma"
-   manager="adinah"
-   editor="tysonn" />
-<tags 
-   ms.service="load-balancer"
-   ms.devlang="na"
-   ms.topic="article"
-   ms.tgt_pltfrm="na"
-   ms.workload="infrastructure-services"
-   ms.date="12/09/2015"
-   ms.author="joaoma" />
-
-
-# What is Azure load balancer?
- 
-Azure load balancer delivers high availability and network performance to your applications. It is a Layer-4 (TCP, UDP) type load balancer that distributes incoming traffic among healthy service instances in cloud services or virtual machines defined in a load balancer set.
- 
-It can be configured to:
-
-- Load balance incoming Internet traffic to virtual machines. We refer it as [Internet facing load balancing](load-balancer-internet-overview.md).
-- Load balance traffic between virtual machines in a Virtual Network, between virtual machines in cloud services or between on-premises computers and virtual machines in a cross-premises virtual network. We refer it as [internal load balancing (ILB)](load-balancer-internal-overview.md).
-- 	Forward external traffic to a specific Virtual Machine instance
-
-## Understanding Azure load balancer in Azure classic and Azure Resource Manager (ARM)
-
-<<<<<<< HEAD
-All resources in the cloud need a public IP address to be reachable from Internet. The cloud infrastructure in Microsoft Azure will use non-routable IP addresses within its resources and will use network address translation(NAT) with public IP addresses to communicate to Internet.
-=======
-All resources in the cloud need a public IP address to be reachable from Internet. The cloud infrastructure in Microsoft Azure will use non-routable IP addresses within its resources and will use network address translation (NAT) with public IP addresses to communicate to Internet.
->>>>>>> a3c102f7
-
-There are 2 deployment models in Microsoft Azure and their load balancer implementations:
-
- 
-### Azure classic
-
-Azure classic is the first deployment model implemented in Microsoft Azure. In this model, a public IP address and a FQDN is assigned to a cloud service, and virtual machines deployed within a cloud service boundary can be grouped to use a load balancer. The load balancer will do port translation and load balance the network traffic, leveraging the public IP address for the cloud service.
-
-In a classic deployment model, port translation is done by using endpoints which are a one to one relationship between the public assigned port of the public IP address and the local port assigned to send traffic to a specific virtual machine.
-
-Load balancing is done by using load balancer set endpoints. Those endpoints are a one to many relationship between the public IP address to local ports assigned all virtual machines in the set which will respond for the load balanced network traffic. 
-
-The domain label for the public IP address which a load balancer would use in this deployment model would be `<cloud service name>.cloudapp.net`.
-
-This is a graphic representation of a load balancer in a classic deployment model:
-![hash based load balancer](./media/load-balancer-overview/asm-lb.png)
-
-### Azure Resource Manager
- 
-The concept of load balancer changes on Azure Resource Manager (ARM) because there is no need of a cloud service to create a load balancer.
-
-In ARM, a public IP address is its own resource and can be associated to a domain label or DNS name. The public IP in this case is associated to the load balancer resource so load balancer rules, inbound NAT rules will use the public IP address as its internet endpoint for the resources receiving load balanced network traffic. 
-
-A network Interface (NIC) resource holds the IP address configuration (private or public IP) for a virtual machine. Once a NIC is added to a load balancer back end IP address pool, the load balancer will start sending load balanced network traffic based on the load balanced rules created.
-
-An availability set is the grouping method used to add virtual machines to the load balancer. The availability set guarantees the virtual machines won't reside in the same physical hardware and in case of any failure related to the physical cloud infrastructure making sure the load balancer will always have a virtual machine receiving load balanced network traffic.
-
-<<<<<<< HEAD
-This is a graphic representation of a load balancer in Azure Resource Manager(ARM):
-=======
-This is a graphic representation of a load balancer in Azure Resource Manager (ARM):
->>>>>>> a3c102f7
-
-![hash based load balancer](./media/load-balancer-overview/arm-lb.png)
-
-## Load Balancer features
-
-### Layer-4 Load Balancer, Hash based distribution
-
-Azure Load Balancer uses a hash based distribution algorithm. By default it uses is a 5 tuple (source IP, source port, destination IP, destination port, protocol type) hash to map traffic to available servers. It provides stickiness only within a transport session. Packets in the same TCP or UDP session will be directed to the same datacenter IP (DIP) instance behind the load balanced endpoint. When the client closes and re-opens the connection or starts a new session from the same source IP, the source port changes. This may cause the traffic to go to a different DIP endpoint.
-
-
-For more details on [Load Balancing distribution mode](load-balancer-distribution-mode.md)
-
-![hash based load balancer](./media/load-balancer-overview/load-balancer-distribution.png)
-
-### Port Forwarding
-
-Azure Load Balancer provides you control over how inbound communication, such as traffic initiated from Internet hosts or virtual machines in other cloud services or virtual networks is managed. This control is represented by an endpoint (also referred as Input Endpoint).
-
-An endpoint listens on a public port and forwards traffic to an internal port.  You can map the same ports for an internal or external endpoint or use a different port for them. For example: you can have a web server configured listen to port 81 while the public endpoint mapping is port 80. The creation of a public endpoint triggers the creation of an Azure Load Balancer.
-
-The default use and configuration of endpoints on a virtual machine that you create with the Azure Management Portal are for the Remote Desktop Protocol (RDP) and remote Windows PowerShell session traffic. These endpoints allow you to remotely administer the virtual machine over the Internet.
-
-
-### Automatic reconfiguration on scale out/down
-
-Azure Load Balancer instantly reconfigure itself when you scale up or down instances (either due to increasing the instance count for web/worker role or due to putting additional virtual machines under the same load balanced set).
-
-
-### Service Monitoring
-Azure Load Balancer offers the capability to probe for health of the various server instances. When a probe fails to respond, Azure Load Balancer stops sending new connection to the unhealthy instances. Existing connections are not impacted. 
-
-There are three types of probes supported:
- 
-- Guest Agent probe (on PaaS VMs only). Azure Load Balancer utilizes the Guest Agent inside the virtual machine, listens and responds with an HTTP 200 OK response only when the instance is in the Ready state (ie. The instance is not in the Busy, Recycling, Stopping, etc states). If the Guest Agent fails to respond with HTTP 200 OK, the Azure Load Balancer marks the instance as unresponsive and stops sending traffic to that instance. The Azure Load Balancer will continue to ping the instance, and if the Guest Agent responds with an HTTP 200, the Azure Load Balancer will send traffic to that instance again.  When using a web role your website code typically runs in w3wp.exe which is not monitored by the Azure fabric or guest agent, which means failures in w3wp.exe (eg. HTTP 500 responses) will not be reported to the guest agent and the load balancer will not know to take that instance out of rotation.
-
-- HTTP custom probes. The custom load balancer probe overrides the default guest agent probe and allows you to create your own custom logic to determine the health of the role instance.  The load balancer will regularly probe your endpoint (every 15 seconds, by default) and the instance will be considered in rotation if it responds with a TCP ACK or HTTP 200 within the timeout period (default of 31 seconds).  This can be useful to implement your own logic to remove instances from load balancer rotation, for example returning a non-200 status if the instance is above 90% CPU.  For web roles using w3wp.exe this also means you get automatic monitoring of your website since failures in your website code will return a non-200 status to the load balancer probe.  
-
-- TCP custom probes. TCP probes rely on successful TCP session establishment to a defined probe port.
-
-For more information, see [load balancer health probe](https://msdn.microsoft.com/library/azure/jj151530.aspx).
-
-### Source NAT (SNAT)
-
-
-All outbound traffic to Internet originating from your service is Source NATed (SNAT) using the same VIP address as for incoming traffic. SNAT provides important benefits:
-
-- It enables easy upgrade and disaster recovery of services since the VIP can be dynamically mapped to another instance of the service,
-
-- It makes ACL management easier since the ACL can be expressed in terms of VIPs and hence do no change as services scale up or down or get redeployed
-
-Azure Load balancer configuration supports full cone NAT for UDP. Full cone NAT is a type of NAT where the port allows inbound connections from any external host (in response to an outbound request).
-
-
->[AZURE.NOTE]Note that for each new outbound connection initiated by a VM, an outbound port is also allocated by Azure Load Balancer. The external host will see traffic coming as VIP: allocated port.  If your scenarios require large number of outbound connections, it is recommended that the VMs uses Instance-Level public IPs so that it has dedicated outbound IP for Source Network Address Translation (SNAT). This will reduce the risk of port exhaustion. 
->
->The maximum number of ports that can be used by VIP or ILPIP is 64k. This is a TCP standard limitation.
-
-
-**Support for multiple load balanced IP for Virtual machines**
-
-You can get more than one load balanced public IP address assigned to a set of Virtual machines. With this ability you can host multiple SSL websites and/or multiple SQL Always on Availability group listeners on the same set of Virtual machines. See more at [multiple VIP's per cloud service](load-balancer-multivip.md)
-
-**Template-based deployments using Azure Resource Manager ** 
-Azure Resource Manager (ARM) is the new management framework for services in Azure. Azure Load Balancer can now be managed using Azure Resource Manager-based APIs and tools. To learn more about Azure Resource Manager, see [Iaas just got easier with Azure Resource Manager](http://azure.microsoft.com/blog/2015/04/29/iaas-just-got-easier-again/)
-
-
-## Next Steps
-
-[Internet facing load balancer overview](load-balancer-internet-overview.md)
-
-[Internal load balancer overview](load-balancer-internal-overview.md)
-
-[Get started - Internet facing load balancer](load-balancer-internet-getstarted.md)
- 
+<properties 
+   pageTitle="Azure Load Balancer overview | Microsoft Azure"
+   description="Overview of Azure load balancer features, architecture and implementation. It helps to understand how load balancer works and leverage it for the cloud"
+   services="load-balancer"
+   documentationCenter="na"
+   authors="joaoma"
+   manager="adinah"
+   editor="tysonn" />
+<tags 
+   ms.service="load-balancer"
+   ms.devlang="na"
+   ms.topic="article"
+   ms.tgt_pltfrm="na"
+   ms.workload="infrastructure-services"
+   ms.date="12/09/2015"
+   ms.author="joaoma" />
+
+
+# What is Azure load balancer?
+ 
+Azure load balancer delivers high availability and network performance to your applications. It is a Layer-4 (TCP, UDP) type load balancer that distributes incoming traffic among healthy service instances in cloud services or virtual machines defined in a load balancer set.
+ 
+It can be configured to:
+
+- Load balance incoming Internet traffic to virtual machines. We refer it as [Internet facing load balancing](load-balancer-internet-overview.md).
+- Load balance traffic between virtual machines in a Virtual Network, between virtual machines in cloud services or between on-premises computers and virtual machines in a cross-premises virtual network. We refer it as [internal load balancing (ILB)](load-balancer-internal-overview.md).
+- 	Forward external traffic to a specific Virtual Machine instance
+
+## Understanding Azure load balancer in Azure classic and Azure Resource Manager (ARM)
+
+All resources in the cloud need a public IP address to be reachable from Internet. The cloud infrastructure in Microsoft Azure will use non-routable IP addresses within its resources and will use network address translation (NAT) with public IP addresses to communicate to Internet.
+
+There are 2 deployment models in Microsoft Azure and their load balancer implementations:
+
+ 
+### Azure classic
+
+Azure classic is the first deployment model implemented in Microsoft Azure. In this model, a public IP address and a FQDN is assigned to a cloud service, and virtual machines deployed within a cloud service boundary can be grouped to use a load balancer. The load balancer will do port translation and load balance the network traffic, leveraging the public IP address for the cloud service.
+
+In a classic deployment model, port translation is done by using endpoints which are a one to one relationship between the public assigned port of the public IP address and the local port assigned to send traffic to a specific virtual machine.
+
+Load balancing is done by using load balancer set endpoints. Those endpoints are a one to many relationship between the public IP address to local ports assigned all virtual machines in the set which will respond for the load balanced network traffic. 
+
+The domain label for the public IP address which a load balancer would use in this deployment model would be `<cloud service name>.cloudapp.net`.
+
+This is a graphic representation of a load balancer in a classic deployment model:
+![hash based load balancer](./media/load-balancer-overview/asm-lb.png)
+
+### Azure Resource Manager
+ 
+The concept of load balancer changes on Azure Resource Manager (ARM) because there is no need of a cloud service to create a load balancer.
+
+In ARM, a public IP address is its own resource and can be associated to a domain label or DNS name. The public IP in this case is associated to the load balancer resource so load balancer rules, inbound NAT rules will use the public IP address as its internet endpoint for the resources receiving load balanced network traffic. 
+
+A network Interface (NIC) resource holds the IP address configuration (private or public IP) for a virtual machine. Once a NIC is added to a load balancer back end IP address pool, the load balancer will start sending load balanced network traffic based on the load balanced rules created.
+
+An availability set is the grouping method used to add virtual machines to the load balancer. The availability set guarantees the virtual machines won't reside in the same physical hardware and in case of any failure related to the physical cloud infrastructure making sure the load balancer will always have a virtual machine receiving load balanced network traffic.
+
+This is a graphic representation of a load balancer in Azure Resource Manager (ARM):
+
+![hash based load balancer](./media/load-balancer-overview/arm-lb.png)
+
+## Load Balancer features
+
+### Layer-4 Load Balancer, Hash based distribution
+
+Azure Load Balancer uses a hash based distribution algorithm. By default it uses is a 5 tuple (source IP, source port, destination IP, destination port, protocol type) hash to map traffic to available servers. It provides stickiness only within a transport session. Packets in the same TCP or UDP session will be directed to the same datacenter IP (DIP) instance behind the load balanced endpoint. When the client closes and re-opens the connection or starts a new session from the same source IP, the source port changes. This may cause the traffic to go to a different DIP endpoint.
+
+
+For more details on [Load Balancing distribution mode](load-balancer-distribution-mode.md)
+
+![hash based load balancer](./media/load-balancer-overview/load-balancer-distribution.png)
+
+### Port Forwarding
+
+Azure Load Balancer provides you control over how inbound communication, such as traffic initiated from Internet hosts or virtual machines in other cloud services or virtual networks is managed. This control is represented by an endpoint (also referred as Input Endpoint).
+
+An endpoint listens on a public port and forwards traffic to an internal port.  You can map the same ports for an internal or external endpoint or use a different port for them. For example: you can have a web server configured listen to port 81 while the public endpoint mapping is port 80. The creation of a public endpoint triggers the creation of an Azure Load Balancer.
+
+The default use and configuration of endpoints on a virtual machine that you create with the Azure Management Portal are for the Remote Desktop Protocol (RDP) and remote Windows PowerShell session traffic. These endpoints allow you to remotely administer the virtual machine over the Internet.
+
+
+### Automatic reconfiguration on scale out/down
+
+Azure Load Balancer instantly reconfigure itself when you scale up or down instances (either due to increasing the instance count for web/worker role or due to putting additional virtual machines under the same load balanced set).
+
+
+### Service Monitoring
+Azure Load Balancer offers the capability to probe for health of the various server instances. When a probe fails to respond, Azure Load Balancer stops sending new connection to the unhealthy instances. Existing connections are not impacted. 
+
+There are three types of probes supported:
+ 
+- Guest Agent probe (on PaaS VMs only). Azure Load Balancer utilizes the Guest Agent inside the virtual machine, listens and responds with an HTTP 200 OK response only when the instance is in the Ready state (ie. The instance is not in the Busy, Recycling, Stopping, etc states). If the Guest Agent fails to respond with HTTP 200 OK, the Azure Load Balancer marks the instance as unresponsive and stops sending traffic to that instance. The Azure Load Balancer will continue to ping the instance, and if the Guest Agent responds with an HTTP 200, the Azure Load Balancer will send traffic to that instance again.  When using a web role your website code typically runs in w3wp.exe which is not monitored by the Azure fabric or guest agent, which means failures in w3wp.exe (eg. HTTP 500 responses) will not be reported to the guest agent and the load balancer will not know to take that instance out of rotation.
+
+- HTTP custom probes. The custom load balancer probe overrides the default guest agent probe and allows you to create your own custom logic to determine the health of the role instance.  The load balancer will regularly probe your endpoint (every 15 seconds, by default) and the instance will be considered in rotation if it responds with a TCP ACK or HTTP 200 within the timeout period (default of 31 seconds).  This can be useful to implement your own logic to remove instances from load balancer rotation, for example returning a non-200 status if the instance is above 90% CPU.  For web roles using w3wp.exe this also means you get automatic monitoring of your website since failures in your website code will return a non-200 status to the load balancer probe.  
+
+- TCP custom probes. TCP probes rely on successful TCP session establishment to a defined probe port.
+
+For more information, see [load balancer health probe](https://msdn.microsoft.com/library/azure/jj151530.aspx).
+
+### Source NAT (SNAT)
+
+
+All outbound traffic to Internet originating from your service is Source NATed (SNAT) using the same VIP address as for incoming traffic. SNAT provides important benefits:
+
+- It enables easy upgrade and disaster recovery of services since the VIP can be dynamically mapped to another instance of the service,
+
+- It makes ACL management easier since the ACL can be expressed in terms of VIPs and hence do no change as services scale up or down or get redeployed
+
+Azure Load balancer configuration supports full cone NAT for UDP. Full cone NAT is a type of NAT where the port allows inbound connections from any external host (in response to an outbound request).
+
+
+>[AZURE.NOTE]Note that for each new outbound connection initiated by a VM, an outbound port is also allocated by Azure Load Balancer. The external host will see traffic coming as VIP: allocated port.  If your scenarios require large number of outbound connections, it is recommended that the VMs uses Instance-Level public IPs so that it has dedicated outbound IP for Source Network Address Translation (SNAT). This will reduce the risk of port exhaustion. 
+>
+>The maximum number of ports that can be used by VIP or ILPIP is 64k. This is a TCP standard limitation.
+
+
+**Support for multiple load balanced IP for Virtual machines**
+
+You can get more than one load balanced public IP address assigned to a set of Virtual machines. With this ability you can host multiple SSL websites and/or multiple SQL Always on Availability group listeners on the same set of Virtual machines. See more at [multiple VIP's per cloud service](load-balancer-multivip.md)
+
+**Template-based deployments using Azure Resource Manager ** 
+Azure Resource Manager (ARM) is the new management framework for services in Azure. Azure Load Balancer can now be managed using Azure Resource Manager-based APIs and tools. To learn more about Azure Resource Manager, see [Iaas just got easier with Azure Resource Manager](http://azure.microsoft.com/blog/2015/04/29/iaas-just-got-easier-again/)
+
+
+## Next Steps
+
+[Internet facing load balancer overview](load-balancer-internet-overview.md)
+
+[Internal load balancer overview](load-balancer-internal-overview.md)
+
+[Get started - Internet facing load balancer](load-balancer-internet-getstarted.md)
+ 