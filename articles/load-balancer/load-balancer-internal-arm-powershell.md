<<<<<<< HEAD
<properties
   pageTitle="Get started on Internal load balancer using Azure Resource Manager | Microsoft Azure "
   description="How to create a Internal load balancer rules, NAT rules, probe for Azure Resource Manager. Step by step showing end to end process to create an Internal load balancer (ILB) resource."
   services="load-balancer"
   documentationCenter="na"
   authors="joaoma"
   manager="adinah"
   editor="tysonn" />
<tags
   ms.service="load-balancer"
   ms.devlang="na"
   ms.topic="article"
   ms.tgt_pltfrm="na"
   ms.workload="infrastructure-services"
   ms.date="07/22/2015"
   ms.author="joaoma" />

# Get started configuring internal load balancer using Azure Resource Manager


> [AZURE.SELECTOR]
- [Azure Classic steps](load-balancer-internal-getstarted.md)
- [Resource Manager Powershell steps](load-balancer-internal-arm-powershell.md)


The steps below will show how to create an internal load balancer using Azure Resource Manager with PowerShell. With Azure Resource Manager, the items to create a Internal load balancer are configured individually and then put together to create a resource. 

We will cover in this page the sequence of individual tasks it has to be done to create an Internal load balancer and explain in detail what is being done to accomplish the goal to create a load balancer.


## What is required to create an internal load balancer?

The following items need to be configured before creating an internal load balancer:

- Front end IP configuration - will configure the private IP address for incoming network traffic 

- Backend address pool - will configure the network interfaces which will receive the load balanced traffic coming from front end IP pool 

- Load balancing rules - source and local port configuration for the load balancer.

- Probes - configures the health status probe for the Virtual Machine instances.

- Inbound NAT rules - configures the port rules to directly access one of the Virtual Machine instances.

You can get more information about load balancer components with Azure resource manager at [Azure Resource Manager support for load balancer](load-balancer-arm.md).

The following steps will show how to configure a load balancer to be load balanced between 2 virtual machines.


## Step by Step using powershell


### Create Resource Group for load balancer


### Step 1
Make sure you switch PowerShell mode to use the ARM cmdlets. More info is available at Using [Windows Powershell with Resource Manager](powershell-azure-resource-manager.md).


    PS C:\> Switch-AzureMode -Name AzureResourceManager

### Step 2

Log in to your Azure account.


    PS C:\> Add-AzureAccount

You will be prompted to Authenticate with your credentials.


### Step 3

Choose which of your Azure subscriptions to use. 

    PS C:\> Select-AzureSubscription -SubscriptionName "MySubscription"

To see a list of available subscriptions, use the ‘Get-AzureSubscription’ cmdlet.


### Step 4

Create a new resource group (skip this step if using an existing resource group)

    PS C:\> New-AzureResourceGroup -Name NRP-RG -location "West US"

Azure Resource Manager requires that all resource groups specify a location. This is used as the default location for resources in that resource group. Make sure all commands to create a load balancer will use the same resource group.

In the example above we created a resource group called "NRP-RG" and location "West US". 

## Create Virtual Network and a public IP address for front end IP pool


### Step 1

Creates a subnet for the virtual network and assigns to variable $backendSubnet

	$backendSubnet = New-AzureVirtualNetworkSubnetConfig -Name LB-Subnet-BE -AddressPrefix 10.0.2.0/24

Create a virtual network:

	$vnet= New-AzurevirtualNetwork -Name NRPVNet -ResourceGroupName NRP-RG -Location "West US" -AddressPrefix 10.0.0.0/16 -Subnet $backendSubnet

Creates the virtual network and adds the subnet lb-subnet-be to the virtual network NRPVNet and assigns to variable $vnet 



## Create Front end IP pool and backend address pool

Setting up a front end IP pool for the incoming load balancer network traffic and backend address pool to receive the load balanced traffic.

### Step 1 

Create a front end IP pool using the private IP address 10.0.2.5 for the subnet 10.0.2.0/24 which will be the incoming network traffic endpoint.

	$frontendIP = New-AzureLoadBalancerFrontendIpConfig -Name LB-Frontend -PrivateIpAddress 10.0.2.5 -SubnetId $backendSubnet.Id

### step 2 

Set up a back end address pool used to receive incoming traffic from front end IP pool:

	$beaddresspool= New-AzureLoadBalancerBackendAddressPoolConfig -Name "LB-backend"


## Create LB rules, NAT rules, probe and load balancer

After creating the front end IP pool and the backend address pool, you will need to create the rules which will belong to the load balancer resource:

### Step 1

	$inboundNATRule1= New-AzureLoadBalancerInboundNatRuleConfig -Name "RDP1" -FrontendIpConfiguration $frontendIP -Protocol TCP -FrontendPort 3441 -BackendPort 3389

	$inboundNATRule2= New-AzureLoadBalancerInboundNatRuleConfig -Name "RDP2" -FrontendIpConfiguration $frontendIP -Protocol TCP -FrontendPort 3442 -BackendPort 3389

	$healthProbe = New-AzureLoadBalancerProbeConfig -Name "HealthProbe" -RequestPath "HealthProbe.aspx" -Protocol http -Port 80 -IntervalInSeconds 15 -ProbeCount 2

 	$lbrule = New-AzureLoadBalancerRuleConfig -Name "HTTP" -FrontendIpConfiguration $frontendIP -BackendAddressPool $beAddressPool -Probe $healthProbe -Protocol Tcp -FrontendPort 80 -BackendPort 80


The example above is creating the following items:

- NAT rule which all incoming traffic to port 3441 will go to port 3389.
- a second NAT rule which all incoming traffic to port 3442 will go to port 3389.
- a load balancer rule which will load balance all incoming traffic on public port 80 to local port 80 in the back end address pool.
- a probe rule which will check the health status for path "HealthProbe.aspx"



### Step 2

Create the load balancer adding all objects (NAT rules, Load balancer rules, probe configurations) together:

	$NRPLB = New-AzureLoadBalancer -ResourceGroupName "NRP-RG" -Name "NRP-LB" -Location "West US" -FrontendIpConfiguration $frontendIP -InboundNatRule $inboundNATRule1,$inboundNatRule2 -LoadBalancingRule $lbrule -BackendAddressPool $beAddressPool -Probe $healthProbe 


## Create network interfaces

After creating the internal load balancer, you need define which network interfaces will be receiving the incoming load balanced network traffic, NAT rules and probe. The network interface in this case is configured individually and can be assigned to a virtual machine later on. 


### Step 1 


Get the resource virtual network and subnet to create network interfaces:

	$vnet = Get-AzureVirtualNetwork -Name NRPVNet -ResourceGroupName NRP-RG

	$backendSubnet = Get-AzureVirtualNetworkSubnetConfig -Name LB-Subnet-BE -VirtualNetwork $vnet 


In this step, we are creating a network interface which will belong to the load balancer back end pool and associate the first NAT rule for RDP for this network interface:
	
	$backendnic1= New-AzureNetworkInterface -ResourceGroupName "NRP-RG" -Name lb-nic1-be -Location "West US" -PrivateIpAddress 10.0.2.6 -Subnet $backendSubnet -LoadBalancerBackendAddressPool $nrplb.BackendAddressPools[0] -LoadBalancerInboundNatRule $nrplb.InboundNatRules[0]

### Step 2

Create a second network interface called LB-Nic2-BE:

In this step, we are creating a second network interface, assigning to the same load balancer back end pool and associating the second NAT rule created for RDP: 

 	$backendnic2= New-AzureNetworkInterface -ResourceGroupName "NRP-RG" -Name lb-nic2-be -Location "West US" -PrivateIpAddress 10.0.2.7 -Subnet $backendSubnet -LoadBalancerBackendAddressPool $nrplb.BackendAddressPools[0] -LoadBalancerInboundNatRule $nrplb.InboundNatRules[1]


The end result will show the following:


PS C:\> $backendnic1


	Name                 : lb-nic1-be
	ResourceGroupName    : NRP-RG
	Location             : westus
	Id                   : /subscriptions/f50504a2-1865-4541-823a-b32842e3e0ee/resourceGroups/NRP-RG/providers/Microsoft.Network/networkInterfaces/lb-nic1-be
	Etag                 : W/"d448256a-e1df-413a-9103-a137e07276d1"
	ProvisioningState    : Succeeded
	Tags                 :
	VirtualMachine       : null
	IpConfigurations     : [
                         {
                           "PrivateIpAddress": "10.0.2.6",
                           "PrivateIpAllocationMethod": "Static",
                           "Subnet": {
                             "Id": "/subscriptions/f50504a2-1865-4541-823a-b32842e3e0ee/resourceGroups/NRP-RG/providers/Microsoft.Network/virtualNetworks/NRPVNet/subnets/LB-Subnet-BE"
                           },
                           "PublicIpAddress": {
                             "Id": null
                           },
                           "LoadBalancerBackendAddressPools": [
                             {
                               "Id": "/subscriptions/f50504a2-1865-4541-823a-b32842e3e0ee/resourceGroups/NRP-RG/providers/Microsoft.Network/loadBalancers/NRPlb/backendAddressPools/LB-backend"
                             }
                           ],
                           "LoadBalancerInboundNatRules": [
                             {
                               "Id": "/subscriptions/f50504a2-1865-4541-823a-b32842e3e0ee/resourceGroups/NRP-RG/providers/Microsoft.Network/loadBalancers/NRPlb/inboundNatRules/RDP1"
                             }
                           ],
                           "ProvisioningState": "Succeeded",
                           "Name": "ipconfig1",
                           "Etag": "W/\"d448256a-e1df-413a-9103-a137e07276d1\"",
                           "Id": "/subscriptions/f50504a2-1865-4541-823a-b32842e3e0ee/resourceGroups/NRP-RG/providers/Microsoft.Network/networkInterfaces/lb-nic1-be/ipConfigurations/ipconfig1"
                         }
                       ]
	DnsSettings          : {
                         "DnsServers": [],
                         "AppliedDnsServers": []
                       }
	AppliedDnsSettings   :
	NetworkSecurityGroup : null
	Primary              : False



### Step 3 

Use the command Add-AzureVMNetworkInterface to assign the NIC to a virtual Machine.

You can find the step by step to create a virtual machine and assign to a NIC following the documentation [Create and preconfigure a Windows Virtual Machine with Resource Manager and Azure PowerShell](virtual-machines-ps-create-preconfigure-windows-resource-manager-vms.md#Example)


## See Also

[Configure a Load balancer distribution mode](load-balancer-distribution-mode.md)

[Configure idle TCP timeout settings for your load balancer](load-balancer-tcp-idle-timeout.md)
 
=======
<properties
   pageTitle="Get started on Internal load balancer using Azure Resource Manager | Microsoft Azure "
   description="How to create a Internal load balancer rules, NAT rules, probe for Azure Resource Manager. Step by step showing end to end process to create an Internal load balancer (ILB) resource."
   services="load-balancer"
   documentationCenter="na"
   authors="joaoma"
   manager="adinah"
   editor="tysonn" />
<tags
   ms.service="load-balancer"
   ms.devlang="na"
   ms.topic="article"
   ms.tgt_pltfrm="na"
   ms.workload="infrastructure-services"
   ms.date="11/24/2015"
   ms.author="joaoma" />

# Get started configuring internal load balancer using Azure Resource Manager


> [AZURE.SELECTOR]
- [Azure Classic steps](load-balancer-internal-getstarted.md)
- [Resource Manager Powershell steps](load-balancer-internal-arm-powershell.md)


The steps below will show how to create an internal load balancer using Azure Resource Manager with PowerShell. With Azure Resource Manager, the items to create a Internal load balancer are configured individually and then put together to create a resource. 

We will cover in this page the sequence of individual tasks it has to be done to create an Internal load balancer and explain in detail what is being done to accomplish the goal to create a load balancer.


## What is required to create an internal load balancer?


The following items need to be configured before creating an internal load balancer:

- Front end IP configuration - will configure the private IP address for incoming network traffic 

- Backend address pool - will configure the network interfaces which will receive the load balanced traffic coming from front end IP pool 

- Load balancing rules - source and local port configuration for the load balancer.

- Probes - configures the health status probe for the Virtual Machine instances.

- Inbound NAT rules - configures the port rules to directly access one of the Virtual Machine instances.

You can get more information about load balancer components with Azure resource manager at [Azure Resource Manager support for load balancer](load-balancer-arm.md).

The following steps will show you how to configure a load balancer between 2 virtual machines.


## Step by Step using PowerShell


### Create Resource Group for load balancer


### Step 1

		PS C:\> Login-AzureRmAccount



### Step 2

Check the subscriptions for the account 

		PS C:\> get-AzureRmSubscription 

You will be prompted to Authenticate with your credentials.<BR>

### Step 3 Choose which of your Azure subscriptions to use. <BR>


		PS C:\> Select-AzureRmSubscription -Subscriptionid "GUID of subscription"



### Step 4

Create a new resource group (skip this step if using an existing resource group)

    PS C:\> New-AzureRmResourceGroup -Name NRP-RG -location "West US"

Azure Resource Manager requires that all resource groups specify a location. This is used as the default location for resources in that resource group. Make sure all commands to create a load balancer will use the same resource group.

In the example above we created a resource group called "NRP-RG" and location "West US". 

## Create Virtual Network and a private IP address for front end IP pool


### Step 1

Creates a subnet for the virtual network and assigns to variable $backendSubnet

	$backendSubnet = New-AzureRmVirtualNetworkSubnetConfig -Name LB-Subnet-BE -AddressPrefix 10.0.2.0/24

Create a virtual network:

	$vnet= New-AzureRmVirtualNetwork -Name NRPVNet -ResourceGroupName NRP-RG -Location "West US" -AddressPrefix 10.0.0.0/16 -Subnet $backendSubnet

Creates the virtual network and adds the subnet lb-subnet-be to the virtual network NRPVNet and assigns to variable $vnet 



## Create Front end IP pool and backend address pool

Setting up a front end IP pool for the incoming load balancer network traffic and backend address pool to receive the load balanced traffic.

### Step 1 

Create a front end IP pool using the private IP address 10.0.2.5 for the subnet 10.0.2.0/24 which will be the incoming network traffic endpoint.

	$frontendIP = New-AzureRmLoadBalancerFrontendIpConfig -Name LB-Frontend -PrivateIpAddress 10.0.2.5 -SubnetId $vnet.Subnets.Id

### step 2 

Set up a back end address pool used to receive incoming traffic from front end IP pool:

	$beaddresspool= New-AzureRmLoadBalancerBackendAddressPoolConfig -Name "LB-backend"


## Create LB rules, NAT rules, probe and load balancer

After creating the front end IP pool and the backend address pool, you will need to create the rules which will belong to the load balancer resource:

### Step 1

	$inboundNATRule1= New-AzureRmLoadBalancerInboundNatRuleConfig -Name "RDP1" -FrontendIpConfiguration $frontendIP -Protocol TCP -FrontendPort 3441 -BackendPort 3389

	$inboundNATRule2= New-AzureRmLoadBalancerInboundNatRuleConfig -Name "RDP2" -FrontendIpConfiguration $frontendIP -Protocol TCP -FrontendPort 3442 -BackendPort 3389

	$healthProbe = New-AzureRmLoadBalancerProbeConfig -Name "HealthProbe" -RequestPath "HealthProbe.aspx" -Protocol http -Port 80 -IntervalInSeconds 15 -ProbeCount 2

 	$lbrule = New-AzureRmLoadBalancerRuleConfig -Name "HTTP" -FrontendIpConfiguration $frontendIP -BackendAddressPool $beAddressPool -Probe $healthProbe -Protocol Tcp -FrontendPort 80 -BackendPort 80


The example above is creating the following items:

- NAT rule which all incoming traffic to port 3441 will go to port 3389.
- a second NAT rule which all incoming traffic to port 3442 will go to port 3389.
- a load balancer rule which will load balance all incoming traffic on public port 80 to local port 80 in the back end address pool.
- a probe rule which will check the health status for path "HealthProbe.aspx"



### Step 2

Create the load balancer adding all objects (NAT rules, Load balancer rules, probe configurations) together:

	$NRPLB = New-AzureRmLoadBalancer -ResourceGroupName "NRP-RG" -Name "NRP-LB" -Location "West US" -FrontendIpConfiguration $frontendIP -InboundNatRule $inboundNATRule1,$inboundNatRule2 -LoadBalancingRule $lbrule -BackendAddressPool $beAddressPool -Probe $healthProbe 


## Create network interfaces

After creating the internal load balancer, you need define which network interfaces will be receiving the incoming load balanced network traffic, NAT rules and probe. The network interface in this case is configured individually and can be assigned to a virtual machine later on. 


### Step 1 


Get the resource virtual network and subnet to create network interfaces:

	$vnet = Get-AzureRmVirtualNetwork -Name NRPVNet -ResourceGroupName NRP-RG

	$backendSubnet = Get-AzureRmVirtualNetworkSubnetConfig -Name LB-Subnet-BE -VirtualNetwork $vnet 


In this step, we are creating a network interface which will belong to the load balancer back end pool and associate the first NAT rule for RDP for this network interface:
	
	$backendnic1= New-AzureRmNetworkInterface -ResourceGroupName "NRP-RG" -Name lb-nic1-be -Location "West US" -PrivateIpAddress 10.0.2.6 -Subnet $backendSubnet -LoadBalancerBackendAddressPool $nrplb.BackendAddressPools[0] -LoadBalancerInboundNatRule $nrplb.InboundNatRules[0]

### Step 2

Create a second network interface called LB-Nic2-BE:

In this step, we are creating a second network interface, assigning to the same load balancer back end pool and associating the second NAT rule created for RDP: 

 	$backendnic2= New-AzureRmNetworkInterface -ResourceGroupName "NRP-RG" -Name lb-nic2-be -Location "West US" -PrivateIpAddress 10.0.2.7 -Subnet $backendSubnet -LoadBalancerBackendAddressPool $nrplb.BackendAddressPools[0] -LoadBalancerInboundNatRule $nrplb.InboundNatRules[1]


The end result will show the following:


PS C:\> $backendnic1


	Name                 : lb-nic1-be
	ResourceGroupName    : NRP-RG
	Location             : westus
	Id                   : /subscriptions/f50504a2-1865-4541-823a-b32842e3e0ee/resourceGroups/NRP-RG/providers/Microsoft.Network/networkInterfaces/lb-nic1-be
	Etag                 : W/"d448256a-e1df-413a-9103-a137e07276d1"
	ProvisioningState    : Succeeded
	Tags                 :
	VirtualMachine       : null
	IpConfigurations     : [
                         {
                           "PrivateIpAddress": "10.0.2.6",
                           "PrivateIpAllocationMethod": "Static",
                           "Subnet": {
                             "Id": "/subscriptions/f50504a2-1865-4541-823a-b32842e3e0ee/resourceGroups/NRP-RG/providers/Microsoft.Network/virtualNetworks/NRPVNet/subnets/LB-Subnet-BE"
                           },
                           "PublicIpAddress": {
                             "Id": null
                           },
                           "LoadBalancerBackendAddressPools": [
                             {
                               "Id": "/subscriptions/f50504a2-1865-4541-823a-b32842e3e0ee/resourceGroups/NRP-RG/providers/Microsoft.Network/loadBalancers/NRPlb/backendAddressPools/LB-backend"
                             }
                           ],
                           "LoadBalancerInboundNatRules": [
                             {
                               "Id": "/subscriptions/f50504a2-1865-4541-823a-b32842e3e0ee/resourceGroups/NRP-RG/providers/Microsoft.Network/loadBalancers/NRPlb/inboundNatRules/RDP1"
                             }
                           ],
                           "ProvisioningState": "Succeeded",
                           "Name": "ipconfig1",
                           "Etag": "W/\"d448256a-e1df-413a-9103-a137e07276d1\"",
                           "Id": "/subscriptions/f50504a2-1865-4541-823a-b32842e3e0ee/resourceGroups/NRP-RG/providers/Microsoft.Network/networkInterfaces/lb-nic1-be/ipConfigurations/ipconfig1"
                         }
                       ]
	DnsSettings          : {
                         "DnsServers": [],
                         "AppliedDnsServers": []
                       }
	AppliedDnsSettings   :
	NetworkSecurityGroup : null
	Primary              : False



### Step 3 

Use the command Add-AzureRmVMNetworkInterface to assign the NIC to a virtual Machine.

You can find the step by step to create a virtual machine and assign to a NIC following the documentation [Create and preconfigure a Windows Virtual Machine with Resource Manager and Azure PowerShell](virtual-machines-ps-create-preconfigure-windows-resource-manager-vms.md#Example) option 4 or 5.


## Update an existing load balancer


### Step 1

Using the load balancer from the example above, assign load balancer object to variable $slb using Get-AzureLoadBalancer

	$slb=get-AzureRmLoadBalancer -Name NRPLB -ResourceGroupName NRP-RG

### Step 2

In the following example, you will add a new Inbound NAT rule using port 81 in the front end and port 8181 for the back end pool to an existing load balancer

	$slb | Add-AzureRmLoadBalancerInboundNatRuleConfig -Name NewRule -FrontendIpConfiguration $slb.FrontendIpConfigurations[0] -FrontendPort 81  -BackendPort 8181 -Protocol Tcp


### Step 3

Save the new configuration using Set-AzureLoadBalancer 

	$slb | Set-AzureRmLoadBalancer

## Remove a load balancer

Use the command Remove-AzureLoadBalancer to delete a previously created load balancer named "NRP-LB"  in a resource group called "NRP-RG" 

	Remove-AzureRmLoadBalancer -Name NRPLB -ResourceGroupName NRP-RG

>[AZURE.NOTE] You can use the optional switch -Force to avoid the prompt for deletion.



## See Also

[Configure a Load balancer distribution mode](load-balancer-distribution-mode.md)

[Configure idle TCP timeout settings for your load balancer](load-balancer-tcp-idle-timeout.md)
 
>>>>>>> 08be3281
<|MERGE_RESOLUTION|>--- conflicted
+++ resolved
@@ -1,524 +1,275 @@
-<<<<<<< HEAD
-<properties
-   pageTitle="Get started on Internal load balancer using Azure Resource Manager | Microsoft Azure "
-   description="How to create a Internal load balancer rules, NAT rules, probe for Azure Resource Manager. Step by step showing end to end process to create an Internal load balancer (ILB) resource."
-   services="load-balancer"
-   documentationCenter="na"
-   authors="joaoma"
-   manager="adinah"
-   editor="tysonn" />
-<tags
-   ms.service="load-balancer"
-   ms.devlang="na"
-   ms.topic="article"
-   ms.tgt_pltfrm="na"
-   ms.workload="infrastructure-services"
-   ms.date="07/22/2015"
-   ms.author="joaoma" />
-
-# Get started configuring internal load balancer using Azure Resource Manager
-
-
-> [AZURE.SELECTOR]
-- [Azure Classic steps](load-balancer-internal-getstarted.md)
-- [Resource Manager Powershell steps](load-balancer-internal-arm-powershell.md)
-
-
-The steps below will show how to create an internal load balancer using Azure Resource Manager with PowerShell. With Azure Resource Manager, the items to create a Internal load balancer are configured individually and then put together to create a resource. 
-
-We will cover in this page the sequence of individual tasks it has to be done to create an Internal load balancer and explain in detail what is being done to accomplish the goal to create a load balancer.
-
-
-## What is required to create an internal load balancer?
-
-The following items need to be configured before creating an internal load balancer:
-
-- Front end IP configuration - will configure the private IP address for incoming network traffic 
-
-- Backend address pool - will configure the network interfaces which will receive the load balanced traffic coming from front end IP pool 
-
-- Load balancing rules - source and local port configuration for the load balancer.
-
-- Probes - configures the health status probe for the Virtual Machine instances.
-
-- Inbound NAT rules - configures the port rules to directly access one of the Virtual Machine instances.
-
-You can get more information about load balancer components with Azure resource manager at [Azure Resource Manager support for load balancer](load-balancer-arm.md).
-
-The following steps will show how to configure a load balancer to be load balanced between 2 virtual machines.
-
-
-## Step by Step using powershell
-
-
-### Create Resource Group for load balancer
-
-
-### Step 1
-Make sure you switch PowerShell mode to use the ARM cmdlets. More info is available at Using [Windows Powershell with Resource Manager](powershell-azure-resource-manager.md).
-
-
-    PS C:\> Switch-AzureMode -Name AzureResourceManager
-
-### Step 2
-
-Log in to your Azure account.
-
-
-    PS C:\> Add-AzureAccount
-
-You will be prompted to Authenticate with your credentials.
-
-
-### Step 3
-
-Choose which of your Azure subscriptions to use. 
-
-    PS C:\> Select-AzureSubscription -SubscriptionName "MySubscription"
-
-To see a list of available subscriptions, use the ‘Get-AzureSubscription’ cmdlet.
-
-
-### Step 4
-
-Create a new resource group (skip this step if using an existing resource group)
-
-    PS C:\> New-AzureResourceGroup -Name NRP-RG -location "West US"
-
-Azure Resource Manager requires that all resource groups specify a location. This is used as the default location for resources in that resource group. Make sure all commands to create a load balancer will use the same resource group.
-
-In the example above we created a resource group called "NRP-RG" and location "West US". 
-
-## Create Virtual Network and a public IP address for front end IP pool
-
-
-### Step 1
-
-Creates a subnet for the virtual network and assigns to variable $backendSubnet
-
-	$backendSubnet = New-AzureVirtualNetworkSubnetConfig -Name LB-Subnet-BE -AddressPrefix 10.0.2.0/24
-
-Create a virtual network:
-
-	$vnet= New-AzurevirtualNetwork -Name NRPVNet -ResourceGroupName NRP-RG -Location "West US" -AddressPrefix 10.0.0.0/16 -Subnet $backendSubnet
-
-Creates the virtual network and adds the subnet lb-subnet-be to the virtual network NRPVNet and assigns to variable $vnet 
-
-
-
-## Create Front end IP pool and backend address pool
-
-Setting up a front end IP pool for the incoming load balancer network traffic and backend address pool to receive the load balanced traffic.
-
-### Step 1 
-
-Create a front end IP pool using the private IP address 10.0.2.5 for the subnet 10.0.2.0/24 which will be the incoming network traffic endpoint.
-
-	$frontendIP = New-AzureLoadBalancerFrontendIpConfig -Name LB-Frontend -PrivateIpAddress 10.0.2.5 -SubnetId $backendSubnet.Id
-
-### step 2 
-
-Set up a back end address pool used to receive incoming traffic from front end IP pool:
-
-	$beaddresspool= New-AzureLoadBalancerBackendAddressPoolConfig -Name "LB-backend"
-
-
-## Create LB rules, NAT rules, probe and load balancer
-
-After creating the front end IP pool and the backend address pool, you will need to create the rules which will belong to the load balancer resource:
-
-### Step 1
-
-	$inboundNATRule1= New-AzureLoadBalancerInboundNatRuleConfig -Name "RDP1" -FrontendIpConfiguration $frontendIP -Protocol TCP -FrontendPort 3441 -BackendPort 3389
-
-	$inboundNATRule2= New-AzureLoadBalancerInboundNatRuleConfig -Name "RDP2" -FrontendIpConfiguration $frontendIP -Protocol TCP -FrontendPort 3442 -BackendPort 3389
-
-	$healthProbe = New-AzureLoadBalancerProbeConfig -Name "HealthProbe" -RequestPath "HealthProbe.aspx" -Protocol http -Port 80 -IntervalInSeconds 15 -ProbeCount 2
-
- 	$lbrule = New-AzureLoadBalancerRuleConfig -Name "HTTP" -FrontendIpConfiguration $frontendIP -BackendAddressPool $beAddressPool -Probe $healthProbe -Protocol Tcp -FrontendPort 80 -BackendPort 80
-
-
-The example above is creating the following items:
-
-- NAT rule which all incoming traffic to port 3441 will go to port 3389.
-- a second NAT rule which all incoming traffic to port 3442 will go to port 3389.
-- a load balancer rule which will load balance all incoming traffic on public port 80 to local port 80 in the back end address pool.
-- a probe rule which will check the health status for path "HealthProbe.aspx"
-
-
-
-### Step 2
-
-Create the load balancer adding all objects (NAT rules, Load balancer rules, probe configurations) together:
-
-	$NRPLB = New-AzureLoadBalancer -ResourceGroupName "NRP-RG" -Name "NRP-LB" -Location "West US" -FrontendIpConfiguration $frontendIP -InboundNatRule $inboundNATRule1,$inboundNatRule2 -LoadBalancingRule $lbrule -BackendAddressPool $beAddressPool -Probe $healthProbe 
-
-
-## Create network interfaces
-
-After creating the internal load balancer, you need define which network interfaces will be receiving the incoming load balanced network traffic, NAT rules and probe. The network interface in this case is configured individually and can be assigned to a virtual machine later on. 
-
-
-### Step 1 
-
-
-Get the resource virtual network and subnet to create network interfaces:
-
-	$vnet = Get-AzureVirtualNetwork -Name NRPVNet -ResourceGroupName NRP-RG
-
-	$backendSubnet = Get-AzureVirtualNetworkSubnetConfig -Name LB-Subnet-BE -VirtualNetwork $vnet 
-
-
-In this step, we are creating a network interface which will belong to the load balancer back end pool and associate the first NAT rule for RDP for this network interface:
-	
-	$backendnic1= New-AzureNetworkInterface -ResourceGroupName "NRP-RG" -Name lb-nic1-be -Location "West US" -PrivateIpAddress 10.0.2.6 -Subnet $backendSubnet -LoadBalancerBackendAddressPool $nrplb.BackendAddressPools[0] -LoadBalancerInboundNatRule $nrplb.InboundNatRules[0]
-
-### Step 2
-
-Create a second network interface called LB-Nic2-BE:
-
-In this step, we are creating a second network interface, assigning to the same load balancer back end pool and associating the second NAT rule created for RDP: 
-
- 	$backendnic2= New-AzureNetworkInterface -ResourceGroupName "NRP-RG" -Name lb-nic2-be -Location "West US" -PrivateIpAddress 10.0.2.7 -Subnet $backendSubnet -LoadBalancerBackendAddressPool $nrplb.BackendAddressPools[0] -LoadBalancerInboundNatRule $nrplb.InboundNatRules[1]
-
-
-The end result will show the following:
-
-
-PS C:\> $backendnic1
-
-
-	Name                 : lb-nic1-be
-	ResourceGroupName    : NRP-RG
-	Location             : westus
-	Id                   : /subscriptions/f50504a2-1865-4541-823a-b32842e3e0ee/resourceGroups/NRP-RG/providers/Microsoft.Network/networkInterfaces/lb-nic1-be
-	Etag                 : W/"d448256a-e1df-413a-9103-a137e07276d1"
-	ProvisioningState    : Succeeded
-	Tags                 :
-	VirtualMachine       : null
-	IpConfigurations     : [
-                         {
-                           "PrivateIpAddress": "10.0.2.6",
-                           "PrivateIpAllocationMethod": "Static",
-                           "Subnet": {
-                             "Id": "/subscriptions/f50504a2-1865-4541-823a-b32842e3e0ee/resourceGroups/NRP-RG/providers/Microsoft.Network/virtualNetworks/NRPVNet/subnets/LB-Subnet-BE"
-                           },
-                           "PublicIpAddress": {
-                             "Id": null
-                           },
-                           "LoadBalancerBackendAddressPools": [
-                             {
-                               "Id": "/subscriptions/f50504a2-1865-4541-823a-b32842e3e0ee/resourceGroups/NRP-RG/providers/Microsoft.Network/loadBalancers/NRPlb/backendAddressPools/LB-backend"
-                             }
-                           ],
-                           "LoadBalancerInboundNatRules": [
-                             {
-                               "Id": "/subscriptions/f50504a2-1865-4541-823a-b32842e3e0ee/resourceGroups/NRP-RG/providers/Microsoft.Network/loadBalancers/NRPlb/inboundNatRules/RDP1"
-                             }
-                           ],
-                           "ProvisioningState": "Succeeded",
-                           "Name": "ipconfig1",
-                           "Etag": "W/\"d448256a-e1df-413a-9103-a137e07276d1\"",
-                           "Id": "/subscriptions/f50504a2-1865-4541-823a-b32842e3e0ee/resourceGroups/NRP-RG/providers/Microsoft.Network/networkInterfaces/lb-nic1-be/ipConfigurations/ipconfig1"
-                         }
-                       ]
-	DnsSettings          : {
-                         "DnsServers": [],
-                         "AppliedDnsServers": []
-                       }
-	AppliedDnsSettings   :
-	NetworkSecurityGroup : null
-	Primary              : False
-
-
-
-### Step 3 
-
-Use the command Add-AzureVMNetworkInterface to assign the NIC to a virtual Machine.
-
-You can find the step by step to create a virtual machine and assign to a NIC following the documentation [Create and preconfigure a Windows Virtual Machine with Resource Manager and Azure PowerShell](virtual-machines-ps-create-preconfigure-windows-resource-manager-vms.md#Example)
-
-
-## See Also
-
-[Configure a Load balancer distribution mode](load-balancer-distribution-mode.md)
-
-[Configure idle TCP timeout settings for your load balancer](load-balancer-tcp-idle-timeout.md)
- 
-=======
-<properties
-   pageTitle="Get started on Internal load balancer using Azure Resource Manager | Microsoft Azure "
-   description="How to create a Internal load balancer rules, NAT rules, probe for Azure Resource Manager. Step by step showing end to end process to create an Internal load balancer (ILB) resource."
-   services="load-balancer"
-   documentationCenter="na"
-   authors="joaoma"
-   manager="adinah"
-   editor="tysonn" />
-<tags
-   ms.service="load-balancer"
-   ms.devlang="na"
-   ms.topic="article"
-   ms.tgt_pltfrm="na"
-   ms.workload="infrastructure-services"
-   ms.date="11/24/2015"
-   ms.author="joaoma" />
-
-# Get started configuring internal load balancer using Azure Resource Manager
-
-
-> [AZURE.SELECTOR]
-- [Azure Classic steps](load-balancer-internal-getstarted.md)
-- [Resource Manager Powershell steps](load-balancer-internal-arm-powershell.md)
-
-
-The steps below will show how to create an internal load balancer using Azure Resource Manager with PowerShell. With Azure Resource Manager, the items to create a Internal load balancer are configured individually and then put together to create a resource. 
-
-We will cover in this page the sequence of individual tasks it has to be done to create an Internal load balancer and explain in detail what is being done to accomplish the goal to create a load balancer.
-
-
-## What is required to create an internal load balancer?
-
-
-The following items need to be configured before creating an internal load balancer:
-
-- Front end IP configuration - will configure the private IP address for incoming network traffic 
-
-- Backend address pool - will configure the network interfaces which will receive the load balanced traffic coming from front end IP pool 
-
-- Load balancing rules - source and local port configuration for the load balancer.
-
-- Probes - configures the health status probe for the Virtual Machine instances.
-
-- Inbound NAT rules - configures the port rules to directly access one of the Virtual Machine instances.
-
-You can get more information about load balancer components with Azure resource manager at [Azure Resource Manager support for load balancer](load-balancer-arm.md).
-
-The following steps will show you how to configure a load balancer between 2 virtual machines.
-
-
-## Step by Step using PowerShell
-
-
-### Create Resource Group for load balancer
-
-
-### Step 1
-
-		PS C:\> Login-AzureRmAccount
-
-
-
-### Step 2
-
-Check the subscriptions for the account 
-
-		PS C:\> get-AzureRmSubscription 
-
-You will be prompted to Authenticate with your credentials.<BR>
-
-### Step 3 Choose which of your Azure subscriptions to use. <BR>
-
-
-		PS C:\> Select-AzureRmSubscription -Subscriptionid "GUID of subscription"
-
-
-
-### Step 4
-
-Create a new resource group (skip this step if using an existing resource group)
-
-    PS C:\> New-AzureRmResourceGroup -Name NRP-RG -location "West US"
-
-Azure Resource Manager requires that all resource groups specify a location. This is used as the default location for resources in that resource group. Make sure all commands to create a load balancer will use the same resource group.
-
-In the example above we created a resource group called "NRP-RG" and location "West US". 
-
-## Create Virtual Network and a private IP address for front end IP pool
-
-
-### Step 1
-
-Creates a subnet for the virtual network and assigns to variable $backendSubnet
-
-	$backendSubnet = New-AzureRmVirtualNetworkSubnetConfig -Name LB-Subnet-BE -AddressPrefix 10.0.2.0/24
-
-Create a virtual network:
-
-	$vnet= New-AzureRmVirtualNetwork -Name NRPVNet -ResourceGroupName NRP-RG -Location "West US" -AddressPrefix 10.0.0.0/16 -Subnet $backendSubnet
-
-Creates the virtual network and adds the subnet lb-subnet-be to the virtual network NRPVNet and assigns to variable $vnet 
-
-
-
-## Create Front end IP pool and backend address pool
-
-Setting up a front end IP pool for the incoming load balancer network traffic and backend address pool to receive the load balanced traffic.
-
-### Step 1 
-
-Create a front end IP pool using the private IP address 10.0.2.5 for the subnet 10.0.2.0/24 which will be the incoming network traffic endpoint.
-
-	$frontendIP = New-AzureRmLoadBalancerFrontendIpConfig -Name LB-Frontend -PrivateIpAddress 10.0.2.5 -SubnetId $vnet.Subnets.Id
-
-### step 2 
-
-Set up a back end address pool used to receive incoming traffic from front end IP pool:
-
-	$beaddresspool= New-AzureRmLoadBalancerBackendAddressPoolConfig -Name "LB-backend"
-
-
-## Create LB rules, NAT rules, probe and load balancer
-
-After creating the front end IP pool and the backend address pool, you will need to create the rules which will belong to the load balancer resource:
-
-### Step 1
-
-	$inboundNATRule1= New-AzureRmLoadBalancerInboundNatRuleConfig -Name "RDP1" -FrontendIpConfiguration $frontendIP -Protocol TCP -FrontendPort 3441 -BackendPort 3389
-
-	$inboundNATRule2= New-AzureRmLoadBalancerInboundNatRuleConfig -Name "RDP2" -FrontendIpConfiguration $frontendIP -Protocol TCP -FrontendPort 3442 -BackendPort 3389
-
-	$healthProbe = New-AzureRmLoadBalancerProbeConfig -Name "HealthProbe" -RequestPath "HealthProbe.aspx" -Protocol http -Port 80 -IntervalInSeconds 15 -ProbeCount 2
-
- 	$lbrule = New-AzureRmLoadBalancerRuleConfig -Name "HTTP" -FrontendIpConfiguration $frontendIP -BackendAddressPool $beAddressPool -Probe $healthProbe -Protocol Tcp -FrontendPort 80 -BackendPort 80
-
-
-The example above is creating the following items:
-
-- NAT rule which all incoming traffic to port 3441 will go to port 3389.
-- a second NAT rule which all incoming traffic to port 3442 will go to port 3389.
-- a load balancer rule which will load balance all incoming traffic on public port 80 to local port 80 in the back end address pool.
-- a probe rule which will check the health status for path "HealthProbe.aspx"
-
-
-
-### Step 2
-
-Create the load balancer adding all objects (NAT rules, Load balancer rules, probe configurations) together:
-
-	$NRPLB = New-AzureRmLoadBalancer -ResourceGroupName "NRP-RG" -Name "NRP-LB" -Location "West US" -FrontendIpConfiguration $frontendIP -InboundNatRule $inboundNATRule1,$inboundNatRule2 -LoadBalancingRule $lbrule -BackendAddressPool $beAddressPool -Probe $healthProbe 
-
-
-## Create network interfaces
-
-After creating the internal load balancer, you need define which network interfaces will be receiving the incoming load balanced network traffic, NAT rules and probe. The network interface in this case is configured individually and can be assigned to a virtual machine later on. 
-
-
-### Step 1 
-
-
-Get the resource virtual network and subnet to create network interfaces:
-
-	$vnet = Get-AzureRmVirtualNetwork -Name NRPVNet -ResourceGroupName NRP-RG
-
-	$backendSubnet = Get-AzureRmVirtualNetworkSubnetConfig -Name LB-Subnet-BE -VirtualNetwork $vnet 
-
-
-In this step, we are creating a network interface which will belong to the load balancer back end pool and associate the first NAT rule for RDP for this network interface:
-	
-	$backendnic1= New-AzureRmNetworkInterface -ResourceGroupName "NRP-RG" -Name lb-nic1-be -Location "West US" -PrivateIpAddress 10.0.2.6 -Subnet $backendSubnet -LoadBalancerBackendAddressPool $nrplb.BackendAddressPools[0] -LoadBalancerInboundNatRule $nrplb.InboundNatRules[0]
-
-### Step 2
-
-Create a second network interface called LB-Nic2-BE:
-
-In this step, we are creating a second network interface, assigning to the same load balancer back end pool and associating the second NAT rule created for RDP: 
-
- 	$backendnic2= New-AzureRmNetworkInterface -ResourceGroupName "NRP-RG" -Name lb-nic2-be -Location "West US" -PrivateIpAddress 10.0.2.7 -Subnet $backendSubnet -LoadBalancerBackendAddressPool $nrplb.BackendAddressPools[0] -LoadBalancerInboundNatRule $nrplb.InboundNatRules[1]
-
-
-The end result will show the following:
-
-
-PS C:\> $backendnic1
-
-
-	Name                 : lb-nic1-be
-	ResourceGroupName    : NRP-RG
-	Location             : westus
-	Id                   : /subscriptions/f50504a2-1865-4541-823a-b32842e3e0ee/resourceGroups/NRP-RG/providers/Microsoft.Network/networkInterfaces/lb-nic1-be
-	Etag                 : W/"d448256a-e1df-413a-9103-a137e07276d1"
-	ProvisioningState    : Succeeded
-	Tags                 :
-	VirtualMachine       : null
-	IpConfigurations     : [
-                         {
-                           "PrivateIpAddress": "10.0.2.6",
-                           "PrivateIpAllocationMethod": "Static",
-                           "Subnet": {
-                             "Id": "/subscriptions/f50504a2-1865-4541-823a-b32842e3e0ee/resourceGroups/NRP-RG/providers/Microsoft.Network/virtualNetworks/NRPVNet/subnets/LB-Subnet-BE"
-                           },
-                           "PublicIpAddress": {
-                             "Id": null
-                           },
-                           "LoadBalancerBackendAddressPools": [
-                             {
-                               "Id": "/subscriptions/f50504a2-1865-4541-823a-b32842e3e0ee/resourceGroups/NRP-RG/providers/Microsoft.Network/loadBalancers/NRPlb/backendAddressPools/LB-backend"
-                             }
-                           ],
-                           "LoadBalancerInboundNatRules": [
-                             {
-                               "Id": "/subscriptions/f50504a2-1865-4541-823a-b32842e3e0ee/resourceGroups/NRP-RG/providers/Microsoft.Network/loadBalancers/NRPlb/inboundNatRules/RDP1"
-                             }
-                           ],
-                           "ProvisioningState": "Succeeded",
-                           "Name": "ipconfig1",
-                           "Etag": "W/\"d448256a-e1df-413a-9103-a137e07276d1\"",
-                           "Id": "/subscriptions/f50504a2-1865-4541-823a-b32842e3e0ee/resourceGroups/NRP-RG/providers/Microsoft.Network/networkInterfaces/lb-nic1-be/ipConfigurations/ipconfig1"
-                         }
-                       ]
-	DnsSettings          : {
-                         "DnsServers": [],
-                         "AppliedDnsServers": []
-                       }
-	AppliedDnsSettings   :
-	NetworkSecurityGroup : null
-	Primary              : False
-
-
-
-### Step 3 
-
-Use the command Add-AzureRmVMNetworkInterface to assign the NIC to a virtual Machine.
-
-You can find the step by step to create a virtual machine and assign to a NIC following the documentation [Create and preconfigure a Windows Virtual Machine with Resource Manager and Azure PowerShell](virtual-machines-ps-create-preconfigure-windows-resource-manager-vms.md#Example) option 4 or 5.
-
-
-## Update an existing load balancer
-
-
-### Step 1
-
-Using the load balancer from the example above, assign load balancer object to variable $slb using Get-AzureLoadBalancer
-
-	$slb=get-AzureRmLoadBalancer -Name NRPLB -ResourceGroupName NRP-RG
-
-### Step 2
-
-In the following example, you will add a new Inbound NAT rule using port 81 in the front end and port 8181 for the back end pool to an existing load balancer
-
-	$slb | Add-AzureRmLoadBalancerInboundNatRuleConfig -Name NewRule -FrontendIpConfiguration $slb.FrontendIpConfigurations[0] -FrontendPort 81  -BackendPort 8181 -Protocol Tcp
-
-
-### Step 3
-
-Save the new configuration using Set-AzureLoadBalancer 
-
-	$slb | Set-AzureRmLoadBalancer
-
-## Remove a load balancer
-
-Use the command Remove-AzureLoadBalancer to delete a previously created load balancer named "NRP-LB"  in a resource group called "NRP-RG" 
-
-	Remove-AzureRmLoadBalancer -Name NRPLB -ResourceGroupName NRP-RG
-
->[AZURE.NOTE] You can use the optional switch -Force to avoid the prompt for deletion.
-
-
-
-## See Also
-
-[Configure a Load balancer distribution mode](load-balancer-distribution-mode.md)
-
-[Configure idle TCP timeout settings for your load balancer](load-balancer-tcp-idle-timeout.md)
- 
->>>>>>> 08be3281
+<properties
+   pageTitle="Get started on Internal load balancer using Azure Resource Manager | Microsoft Azure "
+   description="How to create a Internal load balancer rules, NAT rules, probe for Azure Resource Manager. Step by step showing end to end process to create an Internal load balancer (ILB) resource."
+   services="load-balancer"
+   documentationCenter="na"
+   authors="joaoma"
+   manager="adinah"
+   editor="tysonn" />
+<tags
+   ms.service="load-balancer"
+   ms.devlang="na"
+   ms.topic="article"
+   ms.tgt_pltfrm="na"
+   ms.workload="infrastructure-services"
+   ms.date="11/24/2015"
+   ms.author="joaoma" />
+
+# Get started configuring internal load balancer using Azure Resource Manager
+
+
+> [AZURE.SELECTOR]
+- [Azure Classic steps](load-balancer-internal-getstarted.md)
+- [Resource Manager Powershell steps](load-balancer-internal-arm-powershell.md)
+
+
+The steps below will show how to create an internal load balancer using Azure Resource Manager with PowerShell. With Azure Resource Manager, the items to create a Internal load balancer are configured individually and then put together to create a resource. 
+
+We will cover in this page the sequence of individual tasks it has to be done to create an Internal load balancer and explain in detail what is being done to accomplish the goal to create a load balancer.
+
+
+## What is required to create an internal load balancer?
+
+
+The following items need to be configured before creating an internal load balancer:
+
+- Front end IP configuration - will configure the private IP address for incoming network traffic 
+
+- Backend address pool - will configure the network interfaces which will receive the load balanced traffic coming from front end IP pool 
+
+- Load balancing rules - source and local port configuration for the load balancer.
+
+- Probes - configures the health status probe for the Virtual Machine instances.
+
+- Inbound NAT rules - configures the port rules to directly access one of the Virtual Machine instances.
+
+You can get more information about load balancer components with Azure resource manager at [Azure Resource Manager support for load balancer](load-balancer-arm.md).
+
+The following steps will show you how to configure a load balancer between 2 virtual machines.
+
+
+## Step by Step using PowerShell
+
+
+### Create Resource Group for load balancer
+
+
+### Step 1
+
+		PS C:\> Login-AzureRmAccount
+
+
+
+### Step 2
+
+Check the subscriptions for the account 
+
+		PS C:\> get-AzureRmSubscription 
+
+You will be prompted to Authenticate with your credentials.<BR>
+
+### Step 3 Choose which of your Azure subscriptions to use. <BR>
+
+
+		PS C:\> Select-AzureRmSubscription -Subscriptionid "GUID of subscription"
+
+
+
+### Step 4
+
+Create a new resource group (skip this step if using an existing resource group)
+
+    PS C:\> New-AzureRmResourceGroup -Name NRP-RG -location "West US"
+
+Azure Resource Manager requires that all resource groups specify a location. This is used as the default location for resources in that resource group. Make sure all commands to create a load balancer will use the same resource group.
+
+In the example above we created a resource group called "NRP-RG" and location "West US". 
+
+## Create Virtual Network and a private IP address for front end IP pool
+
+
+### Step 1
+
+Creates a subnet for the virtual network and assigns to variable $backendSubnet
+
+	$backendSubnet = New-AzureRmVirtualNetworkSubnetConfig -Name LB-Subnet-BE -AddressPrefix 10.0.2.0/24
+
+Create a virtual network:
+
+	$vnet= New-AzureRmVirtualNetwork -Name NRPVNet -ResourceGroupName NRP-RG -Location "West US" -AddressPrefix 10.0.0.0/16 -Subnet $backendSubnet
+
+Creates the virtual network and adds the subnet lb-subnet-be to the virtual network NRPVNet and assigns to variable $vnet 
+
+
+
+## Create Front end IP pool and backend address pool
+
+Setting up a front end IP pool for the incoming load balancer network traffic and backend address pool to receive the load balanced traffic.
+
+### Step 1 
+
+Create a front end IP pool using the private IP address 10.0.2.5 for the subnet 10.0.2.0/24 which will be the incoming network traffic endpoint.
+
+	$frontendIP = New-AzureRmLoadBalancerFrontendIpConfig -Name LB-Frontend -PrivateIpAddress 10.0.2.5 -SubnetId $vnet.Subnets.Id
+
+### step 2 
+
+Set up a back end address pool used to receive incoming traffic from front end IP pool:
+
+	$beaddresspool= New-AzureRmLoadBalancerBackendAddressPoolConfig -Name "LB-backend"
+
+
+## Create LB rules, NAT rules, probe and load balancer
+
+After creating the front end IP pool and the backend address pool, you will need to create the rules which will belong to the load balancer resource:
+
+### Step 1
+
+	$inboundNATRule1= New-AzureRmLoadBalancerInboundNatRuleConfig -Name "RDP1" -FrontendIpConfiguration $frontendIP -Protocol TCP -FrontendPort 3441 -BackendPort 3389
+
+	$inboundNATRule2= New-AzureRmLoadBalancerInboundNatRuleConfig -Name "RDP2" -FrontendIpConfiguration $frontendIP -Protocol TCP -FrontendPort 3442 -BackendPort 3389
+
+	$healthProbe = New-AzureRmLoadBalancerProbeConfig -Name "HealthProbe" -RequestPath "HealthProbe.aspx" -Protocol http -Port 80 -IntervalInSeconds 15 -ProbeCount 2
+
+ 	$lbrule = New-AzureRmLoadBalancerRuleConfig -Name "HTTP" -FrontendIpConfiguration $frontendIP -BackendAddressPool $beAddressPool -Probe $healthProbe -Protocol Tcp -FrontendPort 80 -BackendPort 80
+
+
+The example above is creating the following items:
+
+- NAT rule which all incoming traffic to port 3441 will go to port 3389.
+- a second NAT rule which all incoming traffic to port 3442 will go to port 3389.
+- a load balancer rule which will load balance all incoming traffic on public port 80 to local port 80 in the back end address pool.
+- a probe rule which will check the health status for path "HealthProbe.aspx"
+
+
+
+### Step 2
+
+Create the load balancer adding all objects (NAT rules, Load balancer rules, probe configurations) together:
+
+	$NRPLB = New-AzureRmLoadBalancer -ResourceGroupName "NRP-RG" -Name "NRP-LB" -Location "West US" -FrontendIpConfiguration $frontendIP -InboundNatRule $inboundNATRule1,$inboundNatRule2 -LoadBalancingRule $lbrule -BackendAddressPool $beAddressPool -Probe $healthProbe 
+
+
+## Create network interfaces
+
+After creating the internal load balancer, you need define which network interfaces will be receiving the incoming load balanced network traffic, NAT rules and probe. The network interface in this case is configured individually and can be assigned to a virtual machine later on. 
+
+
+### Step 1 
+
+
+Get the resource virtual network and subnet to create network interfaces:
+
+	$vnet = Get-AzureRmVirtualNetwork -Name NRPVNet -ResourceGroupName NRP-RG
+
+	$backendSubnet = Get-AzureRmVirtualNetworkSubnetConfig -Name LB-Subnet-BE -VirtualNetwork $vnet 
+
+
+In this step, we are creating a network interface which will belong to the load balancer back end pool and associate the first NAT rule for RDP for this network interface:
+	
+	$backendnic1= New-AzureRmNetworkInterface -ResourceGroupName "NRP-RG" -Name lb-nic1-be -Location "West US" -PrivateIpAddress 10.0.2.6 -Subnet $backendSubnet -LoadBalancerBackendAddressPool $nrplb.BackendAddressPools[0] -LoadBalancerInboundNatRule $nrplb.InboundNatRules[0]
+
+### Step 2
+
+Create a second network interface called LB-Nic2-BE:
+
+In this step, we are creating a second network interface, assigning to the same load balancer back end pool and associating the second NAT rule created for RDP: 
+
+ 	$backendnic2= New-AzureRmNetworkInterface -ResourceGroupName "NRP-RG" -Name lb-nic2-be -Location "West US" -PrivateIpAddress 10.0.2.7 -Subnet $backendSubnet -LoadBalancerBackendAddressPool $nrplb.BackendAddressPools[0] -LoadBalancerInboundNatRule $nrplb.InboundNatRules[1]
+
+
+The end result will show the following:
+
+
+PS C:\> $backendnic1
+
+
+	Name                 : lb-nic1-be
+	ResourceGroupName    : NRP-RG
+	Location             : westus
+	Id                   : /subscriptions/f50504a2-1865-4541-823a-b32842e3e0ee/resourceGroups/NRP-RG/providers/Microsoft.Network/networkInterfaces/lb-nic1-be
+	Etag                 : W/"d448256a-e1df-413a-9103-a137e07276d1"
+	ProvisioningState    : Succeeded
+	Tags                 :
+	VirtualMachine       : null
+	IpConfigurations     : [
+                         {
+                           "PrivateIpAddress": "10.0.2.6",
+                           "PrivateIpAllocationMethod": "Static",
+                           "Subnet": {
+                             "Id": "/subscriptions/f50504a2-1865-4541-823a-b32842e3e0ee/resourceGroups/NRP-RG/providers/Microsoft.Network/virtualNetworks/NRPVNet/subnets/LB-Subnet-BE"
+                           },
+                           "PublicIpAddress": {
+                             "Id": null
+                           },
+                           "LoadBalancerBackendAddressPools": [
+                             {
+                               "Id": "/subscriptions/f50504a2-1865-4541-823a-b32842e3e0ee/resourceGroups/NRP-RG/providers/Microsoft.Network/loadBalancers/NRPlb/backendAddressPools/LB-backend"
+                             }
+                           ],
+                           "LoadBalancerInboundNatRules": [
+                             {
+                               "Id": "/subscriptions/f50504a2-1865-4541-823a-b32842e3e0ee/resourceGroups/NRP-RG/providers/Microsoft.Network/loadBalancers/NRPlb/inboundNatRules/RDP1"
+                             }
+                           ],
+                           "ProvisioningState": "Succeeded",
+                           "Name": "ipconfig1",
+                           "Etag": "W/\"d448256a-e1df-413a-9103-a137e07276d1\"",
+                           "Id": "/subscriptions/f50504a2-1865-4541-823a-b32842e3e0ee/resourceGroups/NRP-RG/providers/Microsoft.Network/networkInterfaces/lb-nic1-be/ipConfigurations/ipconfig1"
+                         }
+                       ]
+	DnsSettings          : {
+                         "DnsServers": [],
+                         "AppliedDnsServers": []
+                       }
+	AppliedDnsSettings   :
+	NetworkSecurityGroup : null
+	Primary              : False
+
+
+
+### Step 3 
+
+Use the command Add-AzureRmVMNetworkInterface to assign the NIC to a virtual Machine.
+
+You can find the step by step to create a virtual machine and assign to a NIC following the documentation [Create and preconfigure a Windows Virtual Machine with Resource Manager and Azure PowerShell](virtual-machines-ps-create-preconfigure-windows-resource-manager-vms.md#Example) option 4 or 5.
+
+
+## Update an existing load balancer
+
+
+### Step 1
+
+Using the load balancer from the example above, assign load balancer object to variable $slb using Get-AzureLoadBalancer
+
+	$slb=get-AzureRmLoadBalancer -Name NRPLB -ResourceGroupName NRP-RG
+
+### Step 2
+
+In the following example, you will add a new Inbound NAT rule using port 81 in the front end and port 8181 for the back end pool to an existing load balancer
+
+	$slb | Add-AzureRmLoadBalancerInboundNatRuleConfig -Name NewRule -FrontendIpConfiguration $slb.FrontendIpConfigurations[0] -FrontendPort 81  -BackendPort 8181 -Protocol Tcp
+
+
+### Step 3
+
+Save the new configuration using Set-AzureLoadBalancer 
+
+	$slb | Set-AzureRmLoadBalancer
+
+## Remove a load balancer
+
+Use the command Remove-AzureLoadBalancer to delete a previously created load balancer named "NRP-LB"  in a resource group called "NRP-RG" 
+
+	Remove-AzureRmLoadBalancer -Name NRPLB -ResourceGroupName NRP-RG
+
+>[AZURE.NOTE] You can use the optional switch -Force to avoid the prompt for deletion.
+
+
+
+## See Also
+
+[Configure a Load balancer distribution mode](load-balancer-distribution-mode.md)
+
+[Configure idle TCP timeout settings for your load balancer](load-balancer-tcp-idle-timeout.md)
+ 