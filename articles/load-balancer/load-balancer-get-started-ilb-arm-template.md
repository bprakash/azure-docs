--- conflicted
+++ resolved
@@ -1,83 +1,79 @@
-<properties 
-   pageTitle="Create an internal load balancer using a template in Resource Manager | Microsoft Azure"
-   description="Learn how to create an internal load balancer using a template in Resource Manager"
-   services="load-balancer"
-   documentationCenter="na"
-   authors="joaoma"
-   manager="carmonm"
-   editor=""
-   tags="azure-resource-manager"
-/>
-<tags  
-   ms.service="load-balancer"
-   ms.devlang="na"
-   ms.topic="article"
-   ms.tgt_pltfrm="na"
-   ms.workload="infrastructure-services"
-<<<<<<< HEAD
-   ms.date="03/04/2016"
-=======
-   ms.date="02/09/2016"
->>>>>>> abb96edc
-   ms.author="joaoma" />
-
-# Get stated creating an internal load balancer using a template
-
-[AZURE.INCLUDE [load-balancer-get-started-ilb-arm-selectors-include.md](../../includes/load-balancer-get-started-ilb-arm-selectors-include.md)]
-<BR>
-[AZURE.INCLUDE [load-balancer-get-started-ilb-intro-include.md](../../includes/load-balancer-get-started-ilb-intro-include.md)]
-
-[AZURE.INCLUDE [azure-arm-classic-important-include](../../includes/learn-about-deployment-models-rm-include.md)] [classic deployment model](load-balancer-get-started-ilb-classic-ps.md).
-
-[AZURE.INCLUDE [load-balancer-get-started-ilb-scenario-include.md](../../includes/load-balancer-get-started-ilb-scenario-include.md)]
-
-## Deploy the template by using click to deploy
-
-The sample template available in the public repository uses a parameter file containing the default values used to generate the scenario described above. To deploy this template using click to deploy, follow [this link](https://raw.githubusercontent.com/Azure/azure-quickstart-templates/master/201-2-vms-internal-load-balancer), click **Deploy to Azure**, replace the default parameter values if necessary, and follow the instructions in the portal.
-
-## Deploy the template by using PowerShell
-
-To deploy the template you downloaded by using PowerShell, follow the steps below.
-
-1. If you have never used Azure PowerShell, see [How to Install and Configure Azure PowerShell](powershell-install-configure.md) and follow the instructions all the way to the end to sign into Azure and select your subscription.
-
-
-2. Download the [parameters](https://raw.githubusercontent.com/Azure/azure-quickstart-templates/master/201-2-vms-internal-load-balancer/azuredeploy.parameters.json) file to your local disk.<BR>
-3. Edit the file and save it.<BR>
-4. Run the **New-AzurermResourceGroupDeployment** cmdlet to create a resource group using the template. 
-
-
-		New-AzureRmResourceGroupdeployment -Name TestRG -Location westus `
-		    -TemplateFile 'https://raw.githubusercontent.com/Azure/azure-quickstart-templates/master/201-2-vms-internal-load-balancer/azuredeploy.json' `
-		    -TemplateParameterFile 'C:\temp\azuredeploy.parameters.json'
-	
-                
-		
-## Deploy the template by using the Azure CLI
-
-To deploy the template by using the Azure CLI, follow the steps below.
-
-1. If you have never used Azure CLI, see [Install and Configure the Azure CLI](xplat-cli.md) and follow the instructions up to the point where you select your Azure account and subscription.
-2. Run the **azure config mode** command to switch to Resource Manager mode, as shown below.
-
-		azure config mode arm
-
-	Here is the expected output for the command above:
-
-		info:    New mode is arm
-
-3. Open the [parameter file](https://raw.githubusercontent.com/Azure/azure-quickstart-templates/master/201-2-vms-internal-load-balancer/azuredeploy.parameters.json), select its contents, and save it to a file in your computer. For this example, we saved the parameters file to *parameters.json*.
-
-4. Run the **azure group deployment create** cmdlet to deploy the new VNet by using the template and parameter files you downloaded and modified above. The list shown after the output explains the parameters used.
-
-		azure group create -n TestRG -l westus --template-uri https://raw.githubusercontent.com/Azure/azure-quickstart-templates/master/201-2-vms-internal-load-balancer/azuredeploy.json -e parameters.json
-
-
-## Next steps
-
-[Configure a load balancer distribution mode using source IP affinity](load-balancer-distribution-mode.md)
-
-[Configure idle TCP timeout settings for your load balancer](load-balancer-tcp-idle-timeout.md)
-
-
-
+<properties 
+   pageTitle="Create an internal load balancer using a template in Resource Manager | Microsoft Azure"
+   description="Learn how to create an internal load balancer using a template in Resource Manager"
+   services="load-balancer"
+   documentationCenter="na"
+   authors="joaoma"
+   manager="carmonm"
+   editor=""
+   tags="azure-resource-manager"
+/>
+<tags  
+   ms.service="load-balancer"
+   ms.devlang="na"
+   ms.topic="article"
+   ms.tgt_pltfrm="na"
+   ms.workload="infrastructure-services"
+   ms.date="03/04/2016"
+   ms.author="joaoma" />
+
+# Get stated creating an internal load balancer using a template
+
+[AZURE.INCLUDE [load-balancer-get-started-ilb-arm-selectors-include.md](../../includes/load-balancer-get-started-ilb-arm-selectors-include.md)]
+<BR>
+[AZURE.INCLUDE [load-balancer-get-started-ilb-intro-include.md](../../includes/load-balancer-get-started-ilb-intro-include.md)]
+
+[AZURE.INCLUDE [azure-arm-classic-important-include](../../includes/learn-about-deployment-models-rm-include.md)] [classic deployment model](load-balancer-get-started-ilb-classic-ps.md).
+
+[AZURE.INCLUDE [load-balancer-get-started-ilb-scenario-include.md](../../includes/load-balancer-get-started-ilb-scenario-include.md)]
+
+## Deploy the template by using click to deploy
+
+The sample template available in the public repository uses a parameter file containing the default values used to generate the scenario described above. To deploy this template using click to deploy, follow [this link](https://raw.githubusercontent.com/Azure/azure-quickstart-templates/master/201-2-vms-internal-load-balancer), click **Deploy to Azure**, replace the default parameter values if necessary, and follow the instructions in the portal.
+
+## Deploy the template by using PowerShell
+
+To deploy the template you downloaded by using PowerShell, follow the steps below.
+
+1. If you have never used Azure PowerShell, see [How to Install and Configure Azure PowerShell](powershell-install-configure.md) and follow the instructions all the way to the end to sign into Azure and select your subscription.
+
+
+2. Download the [parameters](https://raw.githubusercontent.com/Azure/azure-quickstart-templates/master/201-2-vms-internal-load-balancer/azuredeploy.parameters.json) file to your local disk.<BR>
+3. Edit the file and save it.<BR>
+4. Run the **New-AzurermResourceGroupDeployment** cmdlet to create a resource group using the template. 
+
+
+		New-AzureRmResourceGroupdeployment -Name TestRG -Location westus `
+		    -TemplateFile 'https://raw.githubusercontent.com/Azure/azure-quickstart-templates/master/201-2-vms-internal-load-balancer/azuredeploy.json' `
+		    -TemplateParameterFile 'C:\temp\azuredeploy.parameters.json'
+	
+                
+		
+## Deploy the template by using the Azure CLI
+
+To deploy the template by using the Azure CLI, follow the steps below.
+
+1. If you have never used Azure CLI, see [Install and Configure the Azure CLI](xplat-cli.md) and follow the instructions up to the point where you select your Azure account and subscription.
+2. Run the **azure config mode** command to switch to Resource Manager mode, as shown below.
+
+		azure config mode arm
+
+	Here is the expected output for the command above:
+
+		info:    New mode is arm
+
+3. Open the [parameter file](https://raw.githubusercontent.com/Azure/azure-quickstart-templates/master/201-2-vms-internal-load-balancer/azuredeploy.parameters.json), select its contents, and save it to a file in your computer. For this example, we saved the parameters file to *parameters.json*.
+
+4. Run the **azure group deployment create** cmdlet to deploy the new VNet by using the template and parameter files you downloaded and modified above. The list shown after the output explains the parameters used.
+
+		azure group create -n TestRG -l westus --template-uri https://raw.githubusercontent.com/Azure/azure-quickstart-templates/master/201-2-vms-internal-load-balancer/azuredeploy.json -e parameters.json
+
+
+## Next steps
+
+[Configure a load balancer distribution mode using source IP affinity](load-balancer-distribution-mode.md)
+
+[Configure idle TCP timeout settings for your load balancer](load-balancer-tcp-idle-timeout.md)
+
+
+