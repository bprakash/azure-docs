--- conflicted
+++ resolved
@@ -65,10 +65,6 @@
 
 ## Limitations
 
-<<<<<<< HEAD
-While not guaranteed, the maximum number of SNAT ports available today is 64,511 (65,535 - 1024 privileged ports).  This does not translate directly to number of connections, please see above for specifics on when and how SNAT ports are allocated and how to manage this exhaustible resource.
-=======
 While not guaranteed, the maximum number of SNAT ports available today is 64,511 (65,535 - 1024 privileged ports).  This does not translate directly to number of connections, please see above for specifics on when and how SNAT ports are allocated and how to manage this exhaustible resource.
 
-If [multiple (public) IP addresses are associated with a load balancer](load-balancer-multivip-overview.md), any of these public IP addresses are a candidate for outbound flows.
->>>>>>> a42dbad0
+If [multiple (public) IP addresses are associated with a load balancer](load-balancer-multivip-overview.md), any of these public IP addresses are a candidate for outbound flows.