<properties 
   pageTitle="Create an Internet facing load balancer in Resource Manager using the Azure CLI | Microsoft Azure"
   description="Learn how to create an Internet facing load balancer in Resource Manager using the Azure CLI"
   services="load-balancer"
   documentationCenter="na"
   authors="joaoma"
   manager="carmonm"
   editor=""
   tags="azure-resource-manager"
/>
<tags  
   ms.service="load-balancer"
   ms.devlang="na"
   ms.topic="article"
   ms.tgt_pltfrm="na"
   ms.workload="infrastructure-services"
<<<<<<< HEAD
   ms.date="02/24/2016"
=======
   ms.date="02/12/2015"
>>>>>>> 6ef07650
   ms.author="joaoma" />

# Get started creating an Internet facing load balancer using Azure CLI

[AZURE.INCLUDE [load-balancer-get-started-internet-arm-selectors-include.md](../../includes/load-balancer-get-started-internet-arm-selectors-include.md)]

[AZURE.INCLUDE [load-balancer-get-started-internet-intro-include.md](../../includes/load-balancer-get-started-internet-intro-include.md)]

[AZURE.INCLUDE [azure-arm-classic-important-include](../../includes/azure-arm-classic-important-include.md)] This article covers the Resource Manager deployment model. You can also [Learn how to create an Internet facing load balancer using classic deployment](load-balancer-get-started-internet-classic-portal.md)


[AZURE.INCLUDE [load-balancer-get-started-internet-scenario-include.md](../../includes/load-balancer-get-started-internet-scenario-include.md)]

This will cover the sequence of individual tasks it has to be done to create a load balancer and explain in detail what is being done to accomplish the goal.


## What is required to create an internet facing load balancer?

You need to create and configure the following objects to deploy a load balancer.

- Front end IP configuration - contains public IP addresses for incoming network traffic. 

- Back end address pool - contains network interfaces (NICs) for the virtual machines to receive network traffic from the load balancer. 

- Load balancing rules - contains rules mapping a public port on the load balancer to port in the back end address pool.

- Inbound NAT rules - contains rules mapping a public port on the load balancer to a port for a specific virtual machine in the back end address pool.

- Probes - contains health probes used to check availability of virtual machines instances in the back end address pool.

You can get more information about load balancer components with Azure resource manager at [Azure Resource Manager support for Load Balancer](load-balancer-arm.md).

## Setup CLI to use Resource Manager

1. If you have never used Azure CLI, see [Install and Configure the Azure CLI](../../articles/xplat-cli-install.md) and follow the instructions up to the point where you select your Azure account and subscription.

2. Run the **azure config mode** command to switch to Resource Manager mode, as shown below.

		azure config mode arm

	Expected output:

		info:    New mode is arm

## Create a virtual network and a public IP address for the front end IP pool

### Step 1

Create a virtual network (VNet) named *NRPVnet* in the East US location using a resource group named *NRPRG*.

	azure network vnet create NRPRG NRPVnet eastUS -a 10.0.0.0/16

Create a subnet named *NRPVnetSubnet* with a CIDR block of 10.0.0.0/24 in *NRPVnet*. 

	azure network vnet subnet create NRPRG NRPVnet NRPVnetSubnet -a 10.0.0.0/24

### Step 2

Create a public IP address named *NRPPublicIP* to be used by a front end IP pool with DNS name *loadbalancernrp.eastus.cloudapp.azure.com*. The command below uses the static allocation type and idle timeout of 4 minutes.

	azure network public-ip create -g NRPRG -n NRPPublicIP -l eastus -d loadbalancernrp -a static -i 4


>[AZURE.IMPORTANT] The load balancer will use the domain label of the public IP as its FQDN. This a change from classic deployment which uses the cloud service as the load balancer FQDN. 
>In this example, the FQDN will be *loadbalancernrp.eastus.cloudapp.azure.com*.

## Create a load balancer

In the following example, the command below creates a load balancer named *NRPlb* in the *NRPRG* resource group in the *East US* Azure location.  

	azure network lb create NRPRG NRPlb eastus

## Create a front end IP pool and a backend address pool

The example below creates the front end IP pool which will receive the incoming network traffic to the load balancer and the backend IP pool where the front end pool will send the load balanced network traffic.

### Step 1 

Create a front end IP pool associating the public IP created in the previous step and the load balancer. 

	azure network lb frontend-ip create nrpRG NRPlb NRPfrontendpool -i nrppublicip

### Step 2 

Set up a back end address pool used to receive incoming traffic from the front end IP pool. 

	azure network lb address-pool create NRPRG NRPlb NRPbackendpool

## Create LB rules, NAT rules, and probe

The example below creates the following items.

- a NAT rule to translate all incoming traffic on port 21 to port 22<sup>1</sup>
- a NAT rule to translate all incoming traffic on port 23 to port 22
- a load balancer rule to balance all incoming traffic on port 80 to port 80 on the addresses in the back end pool.
- a probe rule which will check the health status on a page named *HealthProbe.aspx*.

<sup>1</sup> NAT rules are associated to a specific virtual machine instance behind the load balancer. The incoming network traffic to port 21 will be sent to a specific virtual machine on port 22 associated with a NAT rule in the example below. You have to choose a protocol for NAT rule, UDP or TCP. Both protocols can't be assigned to the same port.

### Step 1

Create the NAT rules.

	azure network lb inbound-nat-rule create -g nrprg -l nrplb -n ssh1 -p tcp -f 21 -b 22
	azure network lb inbound-nat-rule create -g nrprg -l nrplb -n ssh2 -p tcp -f 23 -b 22

Parameters:

- **-g** - resource group name
- **-l** - load balancer name 
- **-n** - name of the resource whether is nat rule, probe or lb rule.
- **-p** - protocol (it can be TCP or UDP)  
- **-f** - front end port to be used (The probe command uses -f to define the probe path)
- **-b** - back end port to be used

### Step 2

Create a load balancer rule.

	azure network lb rule create nrprg nrplb lbrule -p tcp -f 80 -b 80 -t NRPfrontendpool -o NRPbackendpool
### Step 3

Create a health probe.

	azure network lb probe create -g nrprg -l nrplb -n healthprobe -p "http" -o 80 -f healthprobe.aspx -i 15 -c 4

	
	

**-g** - resource group 
**-l** - name of the load balancer set
**-n** - name of the health probe
**-p** - protocol used by health probe
**-i** - probe interval in seconds
**-c** - number of checks 

### Step 4

Check your settings.

	azure network lb show nrprg nrplb

Expected output:

	info:    Executing command network lb show
	+ Looking up the load balancer "nrplb"
	+ Looking up the public ip "NRPPublicIP"	
	data:    Id                              : /subscriptions/####################################/resourceGroups/nrprg/providers/Microsoft.Network/loadBalancers/nrplb
	data:    Name                            : nrplb
	data:    Type                            : Microsoft.Network/loadBalancers
	data:    Location                        : eastus
	data:    Provisioning State              : Succeeded
	data:    Frontend IP configurations:
	data:      Name                          : NRPfrontendpool
	data:      Provisioning state            : Succeeded
	data:      Public IP address id          : /subscriptions/####################################/resourceGroups/NRPRG/providers/Microsoft.Network/publicIPAddresses/NRPPublicIP
	data:      Public IP allocation method   : Static
	data:      Public IP address             : 40.114.13.145
	data:
	data:    Backend address pools:
	data:      Name                          : NRPbackendpool
	data:      Provisioning state            : Succeeded
	data:
	data:    Load balancing rules:
	data:      Name                          : HTTP
	data:      Provisioning state            : Succeeded
	data:      Protocol                      : Tcp
	data:      Frontend port                 : 80
	data:      Backend port                  : 80
	data:      Enable floating IP            : false
	data:      Idle timeout in minutes       : 4
	data:      Frontend IP configuration     : /subscriptions/####################################/resourceGroups/nrprg/providers/Microsoft.Network/loadBalancers/nrplb/frontendIPConfigurations/NRPfrontendpool
	data:      Backend address pool          : /subscriptions/####################################/resourceGroups/nrprg/providers/Microsoft.Network/loadBalancers/nrplb/backendAddressPools/NRPbackendpool
	data:
	data:    Inbound NAT rules:
	data:      Name                          : ssh1
	data:      Provisioning state            : Succeeded
	data:      Protocol                      : Tcp
	data:      Frontend port                 : 21
	data:      Backend port                  : 22
	data:      Enable floating IP            : false
	data:      Idle timeout in minutes       : 4
	data:      Frontend IP configuration     : /subscriptions/####################################/resourceGroups/nrprg/providers/Microsoft.Network/loadBalancers/nrplb/frontendIPConfigurations/NRPfrontendpool
	data:
	data:      Name                          : ssh2
	data:      Provisioning state            : Succeeded
	data:      Protocol                      : Tcp
	data:      Frontend port                 : 23
	data:      Backend port                  : 22
	data:      Enable floating IP            : false
	data:      Idle timeout in minutes       : 4
	data:      Frontend IP configuration     : /subscriptions/####################################/resourceGroups/nrprg/providers/Microsoft.Network/loadBalancers/nrplb/frontendIPConfigurations/NRPfrontendpool
	data:
	data:    Probes:
	data:      Name                          : healthprobe
	data:      Provisioning state            : Succeeded
	data:      Protocol                      : Http
	data:      Port                          : 80
	data:      Interval in seconds           : 15
	data:      Number of probes              : 4
	data:
	info:    network lb show command OK

## Create NICs

You need to create NICs (or modify existing ones) and associate them to NAT rules, load balancer rules, and probes.

### Step 1 

Create a NIC named *lb-nic1-be*, and associate it with the *rdp1* NAT rule, and the *NRPbackendpool* back end address pool.
	
	azure network nic create -g nrprg -n lb-nic1-be --subnet-name nrpvnetsubnet --subnet-vnet-name nrpvnet -d "/subscriptions/####################################/resourceGroups/nrprg/providers/Microsoft.Network/loadBalancers/nrplb/backendAddressPools/NRPbackendpool" -e "/subscriptions/####################################/resourceGroups/nrprg/providers/Microsoft.Network/loadBalancers/nrplb/inboundNatRules/rdp1" eastus

Parameters:

- **-g** - resource group name
- **-n** - name for the NIC resource
- **--subnet-name** - name of the subnet 
- **--subnet-vnet-name** - name of the virtual network
- **-d** - ID of the back end pool resource - starts with /subscription/{subscriptionID/resourcegroups/<resourcegroup-name>/providers/Microsoft.Network/loadbalancers/<load-balancer-name>/backendaddresspools/<name-of-the-backend-pool> 
- **-e** - ID of the NAT rule which will be associated to the NIC resource - starts with /subscriptions/####################################/resourceGroups/<resourcegroup-name>/providers/Microsoft.Network/loadBalancers/<load-balancer-name>/inboundNatRules/<nat-rule-name>


Expected output:

	info:    Executing command network nic create
	+ Looking up the network interface "lb-nic1-be"
	+ Looking up the subnet "nrpvnetsubnet"
	+ Creating network interface "lb-nic1-be"
	+ Looking up the network interface "lb-nic1-be"
	data:    Id                              : /subscriptions/####################################/resourceGroups/nrprg/providers/Microsoft.Network/networkInterfaces/lb-nic1-be
	data:    Name                            : lb-nic1-be
	data:    Type                            : Microsoft.Network/networkInterfaces
	data:    Location                        : eastus
	data:    Provisioning state              : Succeeded
	data:    Enable IP forwarding            : false
	data:    IP configurations:
	data:      Name                          : NIC-config
	data:      Provisioning state            : Succeeded
	data:      Private IP address            : 10.0.0.4
	data:      Private IP Allocation Method  : Dynamic
	data:      Subnet                        : /subscriptions/####################################/resourceGroups/NRPRG/providers/Microsoft.Network/virtualNetworks/NRPVnet/subnets/NRPVnetSubnet
	data:      Load balancer backend address pools
	data:        Id                          : /subscriptions/####################################/resourceGroups/nrprg/providers/Microsoft.Network/loadBalancers/nrplb/backendAddressPools/NRPbackendpool
	data:      Load balancer inbound NAT rules:
	data:        Id                          : /subscriptions/####################################/resourceGroups/nrprg/providers/Microsoft.Network/loadBalancers/nrplb/inboundNatRules/rdp1
	data:
	info:    network nic create command OK

### Step 2

Create a NIC named *lb-nic2-be*, and associate it with the *rdp2* NAT rule, and the *NRPbackendpool* back end address pool.

 	azure network nic create -g nrprg -n lb-nic2-be --subnet-name nrpvnetsubnet --subnet-vnet-name nrpvnet -d "/subscriptions/####################################/resourceGroups/nrprg/providers/Microsoft.Network/loadBalancers/nrplb/backendAddressPools/NRPbackendpool" -e "/subscriptions/####################################/resourceGroups/nrprg/providers/Microsoft.Network/loadBalancers/nrplb/inboundNatRules/rdp2" eastus

### Step 3 

Create a virtual machine (VM) named *web1*, and associate it with the NIC named *lb-nic1-be*. A storage account called *web1nrp* was created before running the command below.

	azure vm create --resource-group nrprg --name web1 --location eastus --vnet-name nrpvnet --vnet-subnet-name nrpvnetsubnet --nic-name lb-nic1-be --availset-name nrp-avset --storage-account-name web1nrp --os-type Windows --image-urn MicrosoftWindowsServer:WindowsServer:2012-R2-Datacenter:4.0.20150825

>[AZURE.IMPORTANT] VMs in a load balancer need to be in the same availability set. Use `azure availset create` to create an availability set. 

The output will be the following:

	info:    Executing command vm create
	+ Looking up the VM "web1"
	Enter username: azureuser
	Enter password for azureuser: *********
	Confirm password: *********
	info:    Using the VM Size "Standard_A1"
	info:    The [OS, Data] Disk or image configuration requires storage account
	+ Looking up the storage account web1nrp
	+ Looking up the availability set "nrp-avset"
	info:    Found an Availability set "nrp-avset"
	+ Looking up the NIC "lb-nic1-be"
	info:    Found an existing NIC "lb-nic1-be"
	info:    Found an IP configuration with virtual network subnet id "/subscriptions/####################################/resourceGroups/NRPRG/providers/Microsoft.Network/virtualNetworks/NRPVnet/subnets/NRPVnetSubnet" in the NIC "lb-nic1-be"
	info:    This is a NIC without publicIP configured
	+ Creating VM "web1"
	info:    vm create command OK

>[AZURE.NOTE] The informational message **This is a NIC without publicIP configured** is expected since the NIC created for the load balancer connecting to Internet using the load balancer public IP address. 

Since the *lb-nic1-be* NIC is associated with the *rdp1* NAT rule, you can connect to *web1* using RDP through port 3441 on the load balancer.

### Step 4

Create a virtual machine (VM) named *web2*, and associate it with the NIC named *lb-nic2-be*. A storage account called *web1nrp* was created before running the command below.

	azure vm create --resource-group nrprg --name web2 --location eastus --vnet-	name nrpvnet --vnet-subnet-name nrpvnetsubnet --nic-name lb-nic2-be --availset-name nrp-avset --storage-account-name web2nrp --os-type Windows --image-urn MicrosoftWindowsServer:WindowsServer:2012-R2-Datacenter:4.0.20150825

## Update an existing load balancer

You can add rules referencing the an existing load balancer. In the example below, a new load balancer rule is added to an existing load balancer **NRPlb**

	azure network lb rule create -g nrprg -l nrplb -n lbrule2 -p tcp -f 8080 -b 8051 -t frontendnrppool -o NRPbackendpool

Parameters:

**-g** - resource group name<br>
**-l** - load balancer name<BR> 
**-n** - load balancer rule name<BR>
**-p** - protocol<BR>
**-f** - front end port<BR>
**-b** - back end port<BR>
**-t** - front end pool name<BR>
**-b** - back end pool name<BR>

## Delete a load balancer 


To remove a load balancer use the following command

	azure network lb delete -g nrprg -n nrplb 

Where **nrprg** is the resource group and **nrplb** the load balancer name.

## Next steps

[Get started configuring an internal load balancer](load-balancer-get-started-ilb-arm-cli.md)

[Configure a load balancer distribution mode](load-balancer-distribution-mode.md)

[Configure idle TCP timeout settings for your load balancer](load-balancer-tcp-idle-timeout.md)
<|MERGE_RESOLUTION|>--- conflicted
+++ resolved
@@ -1,346 +1,342 @@
-<properties 
-   pageTitle="Create an Internet facing load balancer in Resource Manager using the Azure CLI | Microsoft Azure"
-   description="Learn how to create an Internet facing load balancer in Resource Manager using the Azure CLI"
-   services="load-balancer"
-   documentationCenter="na"
-   authors="joaoma"
-   manager="carmonm"
-   editor=""
-   tags="azure-resource-manager"
-/>
-<tags  
-   ms.service="load-balancer"
-   ms.devlang="na"
-   ms.topic="article"
-   ms.tgt_pltfrm="na"
-   ms.workload="infrastructure-services"
-<<<<<<< HEAD
-   ms.date="02/24/2016"
-=======
-   ms.date="02/12/2015"
->>>>>>> 6ef07650
-   ms.author="joaoma" />
-
-# Get started creating an Internet facing load balancer using Azure CLI
-
-[AZURE.INCLUDE [load-balancer-get-started-internet-arm-selectors-include.md](../../includes/load-balancer-get-started-internet-arm-selectors-include.md)]
-
-[AZURE.INCLUDE [load-balancer-get-started-internet-intro-include.md](../../includes/load-balancer-get-started-internet-intro-include.md)]
-
-[AZURE.INCLUDE [azure-arm-classic-important-include](../../includes/azure-arm-classic-important-include.md)] This article covers the Resource Manager deployment model. You can also [Learn how to create an Internet facing load balancer using classic deployment](load-balancer-get-started-internet-classic-portal.md)
-
-
-[AZURE.INCLUDE [load-balancer-get-started-internet-scenario-include.md](../../includes/load-balancer-get-started-internet-scenario-include.md)]
-
-This will cover the sequence of individual tasks it has to be done to create a load balancer and explain in detail what is being done to accomplish the goal.
-
-
-## What is required to create an internet facing load balancer?
-
-You need to create and configure the following objects to deploy a load balancer.
-
-- Front end IP configuration - contains public IP addresses for incoming network traffic. 
-
-- Back end address pool - contains network interfaces (NICs) for the virtual machines to receive network traffic from the load balancer. 
-
-- Load balancing rules - contains rules mapping a public port on the load balancer to port in the back end address pool.
-
-- Inbound NAT rules - contains rules mapping a public port on the load balancer to a port for a specific virtual machine in the back end address pool.
-
-- Probes - contains health probes used to check availability of virtual machines instances in the back end address pool.
-
-You can get more information about load balancer components with Azure resource manager at [Azure Resource Manager support for Load Balancer](load-balancer-arm.md).
-
-## Setup CLI to use Resource Manager
-
-1. If you have never used Azure CLI, see [Install and Configure the Azure CLI](../../articles/xplat-cli-install.md) and follow the instructions up to the point where you select your Azure account and subscription.
-
-2. Run the **azure config mode** command to switch to Resource Manager mode, as shown below.
-
-		azure config mode arm
-
-	Expected output:
-
-		info:    New mode is arm
-
-## Create a virtual network and a public IP address for the front end IP pool
-
-### Step 1
-
-Create a virtual network (VNet) named *NRPVnet* in the East US location using a resource group named *NRPRG*.
-
-	azure network vnet create NRPRG NRPVnet eastUS -a 10.0.0.0/16
-
-Create a subnet named *NRPVnetSubnet* with a CIDR block of 10.0.0.0/24 in *NRPVnet*. 
-
-	azure network vnet subnet create NRPRG NRPVnet NRPVnetSubnet -a 10.0.0.0/24
-
-### Step 2
-
-Create a public IP address named *NRPPublicIP* to be used by a front end IP pool with DNS name *loadbalancernrp.eastus.cloudapp.azure.com*. The command below uses the static allocation type and idle timeout of 4 minutes.
-
-	azure network public-ip create -g NRPRG -n NRPPublicIP -l eastus -d loadbalancernrp -a static -i 4
-
-
->[AZURE.IMPORTANT] The load balancer will use the domain label of the public IP as its FQDN. This a change from classic deployment which uses the cloud service as the load balancer FQDN. 
->In this example, the FQDN will be *loadbalancernrp.eastus.cloudapp.azure.com*.
-
-## Create a load balancer
-
-In the following example, the command below creates a load balancer named *NRPlb* in the *NRPRG* resource group in the *East US* Azure location.  
-
-	azure network lb create NRPRG NRPlb eastus
-
-## Create a front end IP pool and a backend address pool
-
-The example below creates the front end IP pool which will receive the incoming network traffic to the load balancer and the backend IP pool where the front end pool will send the load balanced network traffic.
-
-### Step 1 
-
-Create a front end IP pool associating the public IP created in the previous step and the load balancer. 
-
-	azure network lb frontend-ip create nrpRG NRPlb NRPfrontendpool -i nrppublicip
-
-### Step 2 
-
-Set up a back end address pool used to receive incoming traffic from the front end IP pool. 
-
-	azure network lb address-pool create NRPRG NRPlb NRPbackendpool
-
-## Create LB rules, NAT rules, and probe
-
-The example below creates the following items.
-
-- a NAT rule to translate all incoming traffic on port 21 to port 22<sup>1</sup>
-- a NAT rule to translate all incoming traffic on port 23 to port 22
-- a load balancer rule to balance all incoming traffic on port 80 to port 80 on the addresses in the back end pool.
-- a probe rule which will check the health status on a page named *HealthProbe.aspx*.
-
-<sup>1</sup> NAT rules are associated to a specific virtual machine instance behind the load balancer. The incoming network traffic to port 21 will be sent to a specific virtual machine on port 22 associated with a NAT rule in the example below. You have to choose a protocol for NAT rule, UDP or TCP. Both protocols can't be assigned to the same port.
-
-### Step 1
-
-Create the NAT rules.
-
-	azure network lb inbound-nat-rule create -g nrprg -l nrplb -n ssh1 -p tcp -f 21 -b 22
-	azure network lb inbound-nat-rule create -g nrprg -l nrplb -n ssh2 -p tcp -f 23 -b 22
-
-Parameters:
-
-- **-g** - resource group name
-- **-l** - load balancer name 
-- **-n** - name of the resource whether is nat rule, probe or lb rule.
-- **-p** - protocol (it can be TCP or UDP)  
-- **-f** - front end port to be used (The probe command uses -f to define the probe path)
-- **-b** - back end port to be used
-
-### Step 2
-
-Create a load balancer rule.
-
-	azure network lb rule create nrprg nrplb lbrule -p tcp -f 80 -b 80 -t NRPfrontendpool -o NRPbackendpool
-### Step 3
-
-Create a health probe.
-
-	azure network lb probe create -g nrprg -l nrplb -n healthprobe -p "http" -o 80 -f healthprobe.aspx -i 15 -c 4
-
-	
-	
-
-**-g** - resource group 
-**-l** - name of the load balancer set
-**-n** - name of the health probe
-**-p** - protocol used by health probe
-**-i** - probe interval in seconds
-**-c** - number of checks 
-
-### Step 4
-
-Check your settings.
-
-	azure network lb show nrprg nrplb
-
-Expected output:
-
-	info:    Executing command network lb show
-	+ Looking up the load balancer "nrplb"
-	+ Looking up the public ip "NRPPublicIP"	
-	data:    Id                              : /subscriptions/####################################/resourceGroups/nrprg/providers/Microsoft.Network/loadBalancers/nrplb
-	data:    Name                            : nrplb
-	data:    Type                            : Microsoft.Network/loadBalancers
-	data:    Location                        : eastus
-	data:    Provisioning State              : Succeeded
-	data:    Frontend IP configurations:
-	data:      Name                          : NRPfrontendpool
-	data:      Provisioning state            : Succeeded
-	data:      Public IP address id          : /subscriptions/####################################/resourceGroups/NRPRG/providers/Microsoft.Network/publicIPAddresses/NRPPublicIP
-	data:      Public IP allocation method   : Static
-	data:      Public IP address             : 40.114.13.145
-	data:
-	data:    Backend address pools:
-	data:      Name                          : NRPbackendpool
-	data:      Provisioning state            : Succeeded
-	data:
-	data:    Load balancing rules:
-	data:      Name                          : HTTP
-	data:      Provisioning state            : Succeeded
-	data:      Protocol                      : Tcp
-	data:      Frontend port                 : 80
-	data:      Backend port                  : 80
-	data:      Enable floating IP            : false
-	data:      Idle timeout in minutes       : 4
-	data:      Frontend IP configuration     : /subscriptions/####################################/resourceGroups/nrprg/providers/Microsoft.Network/loadBalancers/nrplb/frontendIPConfigurations/NRPfrontendpool
-	data:      Backend address pool          : /subscriptions/####################################/resourceGroups/nrprg/providers/Microsoft.Network/loadBalancers/nrplb/backendAddressPools/NRPbackendpool
-	data:
-	data:    Inbound NAT rules:
-	data:      Name                          : ssh1
-	data:      Provisioning state            : Succeeded
-	data:      Protocol                      : Tcp
-	data:      Frontend port                 : 21
-	data:      Backend port                  : 22
-	data:      Enable floating IP            : false
-	data:      Idle timeout in minutes       : 4
-	data:      Frontend IP configuration     : /subscriptions/####################################/resourceGroups/nrprg/providers/Microsoft.Network/loadBalancers/nrplb/frontendIPConfigurations/NRPfrontendpool
-	data:
-	data:      Name                          : ssh2
-	data:      Provisioning state            : Succeeded
-	data:      Protocol                      : Tcp
-	data:      Frontend port                 : 23
-	data:      Backend port                  : 22
-	data:      Enable floating IP            : false
-	data:      Idle timeout in minutes       : 4
-	data:      Frontend IP configuration     : /subscriptions/####################################/resourceGroups/nrprg/providers/Microsoft.Network/loadBalancers/nrplb/frontendIPConfigurations/NRPfrontendpool
-	data:
-	data:    Probes:
-	data:      Name                          : healthprobe
-	data:      Provisioning state            : Succeeded
-	data:      Protocol                      : Http
-	data:      Port                          : 80
-	data:      Interval in seconds           : 15
-	data:      Number of probes              : 4
-	data:
-	info:    network lb show command OK
-
-## Create NICs
-
-You need to create NICs (or modify existing ones) and associate them to NAT rules, load balancer rules, and probes.
-
-### Step 1 
-
-Create a NIC named *lb-nic1-be*, and associate it with the *rdp1* NAT rule, and the *NRPbackendpool* back end address pool.
-	
-	azure network nic create -g nrprg -n lb-nic1-be --subnet-name nrpvnetsubnet --subnet-vnet-name nrpvnet -d "/subscriptions/####################################/resourceGroups/nrprg/providers/Microsoft.Network/loadBalancers/nrplb/backendAddressPools/NRPbackendpool" -e "/subscriptions/####################################/resourceGroups/nrprg/providers/Microsoft.Network/loadBalancers/nrplb/inboundNatRules/rdp1" eastus
-
-Parameters:
-
-- **-g** - resource group name
-- **-n** - name for the NIC resource
-- **--subnet-name** - name of the subnet 
-- **--subnet-vnet-name** - name of the virtual network
-- **-d** - ID of the back end pool resource - starts with /subscription/{subscriptionID/resourcegroups/<resourcegroup-name>/providers/Microsoft.Network/loadbalancers/<load-balancer-name>/backendaddresspools/<name-of-the-backend-pool> 
-- **-e** - ID of the NAT rule which will be associated to the NIC resource - starts with /subscriptions/####################################/resourceGroups/<resourcegroup-name>/providers/Microsoft.Network/loadBalancers/<load-balancer-name>/inboundNatRules/<nat-rule-name>
-
-
-Expected output:
-
-	info:    Executing command network nic create
-	+ Looking up the network interface "lb-nic1-be"
-	+ Looking up the subnet "nrpvnetsubnet"
-	+ Creating network interface "lb-nic1-be"
-	+ Looking up the network interface "lb-nic1-be"
-	data:    Id                              : /subscriptions/####################################/resourceGroups/nrprg/providers/Microsoft.Network/networkInterfaces/lb-nic1-be
-	data:    Name                            : lb-nic1-be
-	data:    Type                            : Microsoft.Network/networkInterfaces
-	data:    Location                        : eastus
-	data:    Provisioning state              : Succeeded
-	data:    Enable IP forwarding            : false
-	data:    IP configurations:
-	data:      Name                          : NIC-config
-	data:      Provisioning state            : Succeeded
-	data:      Private IP address            : 10.0.0.4
-	data:      Private IP Allocation Method  : Dynamic
-	data:      Subnet                        : /subscriptions/####################################/resourceGroups/NRPRG/providers/Microsoft.Network/virtualNetworks/NRPVnet/subnets/NRPVnetSubnet
-	data:      Load balancer backend address pools
-	data:        Id                          : /subscriptions/####################################/resourceGroups/nrprg/providers/Microsoft.Network/loadBalancers/nrplb/backendAddressPools/NRPbackendpool
-	data:      Load balancer inbound NAT rules:
-	data:        Id                          : /subscriptions/####################################/resourceGroups/nrprg/providers/Microsoft.Network/loadBalancers/nrplb/inboundNatRules/rdp1
-	data:
-	info:    network nic create command OK
-
-### Step 2
-
-Create a NIC named *lb-nic2-be*, and associate it with the *rdp2* NAT rule, and the *NRPbackendpool* back end address pool.
-
- 	azure network nic create -g nrprg -n lb-nic2-be --subnet-name nrpvnetsubnet --subnet-vnet-name nrpvnet -d "/subscriptions/####################################/resourceGroups/nrprg/providers/Microsoft.Network/loadBalancers/nrplb/backendAddressPools/NRPbackendpool" -e "/subscriptions/####################################/resourceGroups/nrprg/providers/Microsoft.Network/loadBalancers/nrplb/inboundNatRules/rdp2" eastus
-
-### Step 3 
-
-Create a virtual machine (VM) named *web1*, and associate it with the NIC named *lb-nic1-be*. A storage account called *web1nrp* was created before running the command below.
-
-	azure vm create --resource-group nrprg --name web1 --location eastus --vnet-name nrpvnet --vnet-subnet-name nrpvnetsubnet --nic-name lb-nic1-be --availset-name nrp-avset --storage-account-name web1nrp --os-type Windows --image-urn MicrosoftWindowsServer:WindowsServer:2012-R2-Datacenter:4.0.20150825
-
->[AZURE.IMPORTANT] VMs in a load balancer need to be in the same availability set. Use `azure availset create` to create an availability set. 
-
-The output will be the following:
-
-	info:    Executing command vm create
-	+ Looking up the VM "web1"
-	Enter username: azureuser
-	Enter password for azureuser: *********
-	Confirm password: *********
-	info:    Using the VM Size "Standard_A1"
-	info:    The [OS, Data] Disk or image configuration requires storage account
-	+ Looking up the storage account web1nrp
-	+ Looking up the availability set "nrp-avset"
-	info:    Found an Availability set "nrp-avset"
-	+ Looking up the NIC "lb-nic1-be"
-	info:    Found an existing NIC "lb-nic1-be"
-	info:    Found an IP configuration with virtual network subnet id "/subscriptions/####################################/resourceGroups/NRPRG/providers/Microsoft.Network/virtualNetworks/NRPVnet/subnets/NRPVnetSubnet" in the NIC "lb-nic1-be"
-	info:    This is a NIC without publicIP configured
-	+ Creating VM "web1"
-	info:    vm create command OK
-
->[AZURE.NOTE] The informational message **This is a NIC without publicIP configured** is expected since the NIC created for the load balancer connecting to Internet using the load balancer public IP address. 
-
-Since the *lb-nic1-be* NIC is associated with the *rdp1* NAT rule, you can connect to *web1* using RDP through port 3441 on the load balancer.
-
-### Step 4
-
-Create a virtual machine (VM) named *web2*, and associate it with the NIC named *lb-nic2-be*. A storage account called *web1nrp* was created before running the command below.
-
-	azure vm create --resource-group nrprg --name web2 --location eastus --vnet-	name nrpvnet --vnet-subnet-name nrpvnetsubnet --nic-name lb-nic2-be --availset-name nrp-avset --storage-account-name web2nrp --os-type Windows --image-urn MicrosoftWindowsServer:WindowsServer:2012-R2-Datacenter:4.0.20150825
-
-## Update an existing load balancer
-
-You can add rules referencing the an existing load balancer. In the example below, a new load balancer rule is added to an existing load balancer **NRPlb**
-
-	azure network lb rule create -g nrprg -l nrplb -n lbrule2 -p tcp -f 8080 -b 8051 -t frontendnrppool -o NRPbackendpool
-
-Parameters:
-
-**-g** - resource group name<br>
-**-l** - load balancer name<BR> 
-**-n** - load balancer rule name<BR>
-**-p** - protocol<BR>
-**-f** - front end port<BR>
-**-b** - back end port<BR>
-**-t** - front end pool name<BR>
-**-b** - back end pool name<BR>
-
-## Delete a load balancer 
-
-
-To remove a load balancer use the following command
-
-	azure network lb delete -g nrprg -n nrplb 
-
-Where **nrprg** is the resource group and **nrplb** the load balancer name.
-
-## Next steps
-
-[Get started configuring an internal load balancer](load-balancer-get-started-ilb-arm-cli.md)
-
-[Configure a load balancer distribution mode](load-balancer-distribution-mode.md)
-
-[Configure idle TCP timeout settings for your load balancer](load-balancer-tcp-idle-timeout.md)
+<properties 
+   pageTitle="Create an Internet facing load balancer in Resource Manager using the Azure CLI | Microsoft Azure"
+   description="Learn how to create an Internet facing load balancer in Resource Manager using the Azure CLI"
+   services="load-balancer"
+   documentationCenter="na"
+   authors="joaoma"
+   manager="carmonm"
+   editor=""
+   tags="azure-resource-manager"
+/>
+<tags  
+   ms.service="load-balancer"
+   ms.devlang="na"
+   ms.topic="article"
+   ms.tgt_pltfrm="na"
+   ms.workload="infrastructure-services"
+   ms.date="02/24/2016"
+   ms.author="joaoma" />
+
+# Get started creating an Internet facing load balancer using Azure CLI
+
+[AZURE.INCLUDE [load-balancer-get-started-internet-arm-selectors-include.md](../../includes/load-balancer-get-started-internet-arm-selectors-include.md)]
+
+[AZURE.INCLUDE [load-balancer-get-started-internet-intro-include.md](../../includes/load-balancer-get-started-internet-intro-include.md)]
+
+[AZURE.INCLUDE [azure-arm-classic-important-include](../../includes/azure-arm-classic-important-include.md)] This article covers the Resource Manager deployment model. You can also [Learn how to create an Internet facing load balancer using classic deployment](load-balancer-get-started-internet-classic-portal.md)
+
+
+[AZURE.INCLUDE [load-balancer-get-started-internet-scenario-include.md](../../includes/load-balancer-get-started-internet-scenario-include.md)]
+
+This will cover the sequence of individual tasks it has to be done to create a load balancer and explain in detail what is being done to accomplish the goal.
+
+
+## What is required to create an internet facing load balancer?
+
+You need to create and configure the following objects to deploy a load balancer.
+
+- Front end IP configuration - contains public IP addresses for incoming network traffic. 
+
+- Back end address pool - contains network interfaces (NICs) for the virtual machines to receive network traffic from the load balancer. 
+
+- Load balancing rules - contains rules mapping a public port on the load balancer to port in the back end address pool.
+
+- Inbound NAT rules - contains rules mapping a public port on the load balancer to a port for a specific virtual machine in the back end address pool.
+
+- Probes - contains health probes used to check availability of virtual machines instances in the back end address pool.
+
+You can get more information about load balancer components with Azure resource manager at [Azure Resource Manager support for Load Balancer](load-balancer-arm.md).
+
+## Setup CLI to use Resource Manager
+
+1. If you have never used Azure CLI, see [Install and Configure the Azure CLI](../../articles/xplat-cli-install.md) and follow the instructions up to the point where you select your Azure account and subscription.
+
+2. Run the **azure config mode** command to switch to Resource Manager mode, as shown below.
+
+		azure config mode arm
+
+	Expected output:
+
+		info:    New mode is arm
+
+## Create a virtual network and a public IP address for the front end IP pool
+
+### Step 1
+
+Create a virtual network (VNet) named *NRPVnet* in the East US location using a resource group named *NRPRG*.
+
+	azure network vnet create NRPRG NRPVnet eastUS -a 10.0.0.0/16
+
+Create a subnet named *NRPVnetSubnet* with a CIDR block of 10.0.0.0/24 in *NRPVnet*. 
+
+	azure network vnet subnet create NRPRG NRPVnet NRPVnetSubnet -a 10.0.0.0/24
+
+### Step 2
+
+Create a public IP address named *NRPPublicIP* to be used by a front end IP pool with DNS name *loadbalancernrp.eastus.cloudapp.azure.com*. The command below uses the static allocation type and idle timeout of 4 minutes.
+
+	azure network public-ip create -g NRPRG -n NRPPublicIP -l eastus -d loadbalancernrp -a static -i 4
+
+
+>[AZURE.IMPORTANT] The load balancer will use the domain label of the public IP as its FQDN. This a change from classic deployment which uses the cloud service as the load balancer FQDN. 
+>In this example, the FQDN will be *loadbalancernrp.eastus.cloudapp.azure.com*.
+
+## Create a load balancer
+
+In the following example, the command below creates a load balancer named *NRPlb* in the *NRPRG* resource group in the *East US* Azure location.  
+
+	azure network lb create NRPRG NRPlb eastus
+
+## Create a front end IP pool and a backend address pool
+
+The example below creates the front end IP pool which will receive the incoming network traffic to the load balancer and the backend IP pool where the front end pool will send the load balanced network traffic.
+
+### Step 1 
+
+Create a front end IP pool associating the public IP created in the previous step and the load balancer. 
+
+	azure network lb frontend-ip create nrpRG NRPlb NRPfrontendpool -i nrppublicip
+
+### Step 2 
+
+Set up a back end address pool used to receive incoming traffic from the front end IP pool. 
+
+	azure network lb address-pool create NRPRG NRPlb NRPbackendpool
+
+## Create LB rules, NAT rules, and probe
+
+The example below creates the following items.
+
+- a NAT rule to translate all incoming traffic on port 21 to port 22<sup>1</sup>
+- a NAT rule to translate all incoming traffic on port 23 to port 22
+- a load balancer rule to balance all incoming traffic on port 80 to port 80 on the addresses in the back end pool.
+- a probe rule which will check the health status on a page named *HealthProbe.aspx*.
+
+<sup>1</sup> NAT rules are associated to a specific virtual machine instance behind the load balancer. The incoming network traffic to port 21 will be sent to a specific virtual machine on port 22 associated with a NAT rule in the example below. You have to choose a protocol for NAT rule, UDP or TCP. Both protocols can't be assigned to the same port.
+
+### Step 1
+
+Create the NAT rules.
+
+	azure network lb inbound-nat-rule create -g nrprg -l nrplb -n ssh1 -p tcp -f 21 -b 22
+	azure network lb inbound-nat-rule create -g nrprg -l nrplb -n ssh2 -p tcp -f 23 -b 22
+
+Parameters:
+
+- **-g** - resource group name
+- **-l** - load balancer name 
+- **-n** - name of the resource whether is nat rule, probe or lb rule.
+- **-p** - protocol (it can be TCP or UDP)  
+- **-f** - front end port to be used (The probe command uses -f to define the probe path)
+- **-b** - back end port to be used
+
+### Step 2
+
+Create a load balancer rule.
+
+	azure network lb rule create nrprg nrplb lbrule -p tcp -f 80 -b 80 -t NRPfrontendpool -o NRPbackendpool
+### Step 3
+
+Create a health probe.
+
+	azure network lb probe create -g nrprg -l nrplb -n healthprobe -p "http" -o 80 -f healthprobe.aspx -i 15 -c 4
+
+	
+	
+
+**-g** - resource group 
+**-l** - name of the load balancer set
+**-n** - name of the health probe
+**-p** - protocol used by health probe
+**-i** - probe interval in seconds
+**-c** - number of checks 
+
+### Step 4
+
+Check your settings.
+
+	azure network lb show nrprg nrplb
+
+Expected output:
+
+	info:    Executing command network lb show
+	+ Looking up the load balancer "nrplb"
+	+ Looking up the public ip "NRPPublicIP"	
+	data:    Id                              : /subscriptions/####################################/resourceGroups/nrprg/providers/Microsoft.Network/loadBalancers/nrplb
+	data:    Name                            : nrplb
+	data:    Type                            : Microsoft.Network/loadBalancers
+	data:    Location                        : eastus
+	data:    Provisioning State              : Succeeded
+	data:    Frontend IP configurations:
+	data:      Name                          : NRPfrontendpool
+	data:      Provisioning state            : Succeeded
+	data:      Public IP address id          : /subscriptions/####################################/resourceGroups/NRPRG/providers/Microsoft.Network/publicIPAddresses/NRPPublicIP
+	data:      Public IP allocation method   : Static
+	data:      Public IP address             : 40.114.13.145
+	data:
+	data:    Backend address pools:
+	data:      Name                          : NRPbackendpool
+	data:      Provisioning state            : Succeeded
+	data:
+	data:    Load balancing rules:
+	data:      Name                          : HTTP
+	data:      Provisioning state            : Succeeded
+	data:      Protocol                      : Tcp
+	data:      Frontend port                 : 80
+	data:      Backend port                  : 80
+	data:      Enable floating IP            : false
+	data:      Idle timeout in minutes       : 4
+	data:      Frontend IP configuration     : /subscriptions/####################################/resourceGroups/nrprg/providers/Microsoft.Network/loadBalancers/nrplb/frontendIPConfigurations/NRPfrontendpool
+	data:      Backend address pool          : /subscriptions/####################################/resourceGroups/nrprg/providers/Microsoft.Network/loadBalancers/nrplb/backendAddressPools/NRPbackendpool
+	data:
+	data:    Inbound NAT rules:
+	data:      Name                          : ssh1
+	data:      Provisioning state            : Succeeded
+	data:      Protocol                      : Tcp
+	data:      Frontend port                 : 21
+	data:      Backend port                  : 22
+	data:      Enable floating IP            : false
+	data:      Idle timeout in minutes       : 4
+	data:      Frontend IP configuration     : /subscriptions/####################################/resourceGroups/nrprg/providers/Microsoft.Network/loadBalancers/nrplb/frontendIPConfigurations/NRPfrontendpool
+	data:
+	data:      Name                          : ssh2
+	data:      Provisioning state            : Succeeded
+	data:      Protocol                      : Tcp
+	data:      Frontend port                 : 23
+	data:      Backend port                  : 22
+	data:      Enable floating IP            : false
+	data:      Idle timeout in minutes       : 4
+	data:      Frontend IP configuration     : /subscriptions/####################################/resourceGroups/nrprg/providers/Microsoft.Network/loadBalancers/nrplb/frontendIPConfigurations/NRPfrontendpool
+	data:
+	data:    Probes:
+	data:      Name                          : healthprobe
+	data:      Provisioning state            : Succeeded
+	data:      Protocol                      : Http
+	data:      Port                          : 80
+	data:      Interval in seconds           : 15
+	data:      Number of probes              : 4
+	data:
+	info:    network lb show command OK
+
+## Create NICs
+
+You need to create NICs (or modify existing ones) and associate them to NAT rules, load balancer rules, and probes.
+
+### Step 1 
+
+Create a NIC named *lb-nic1-be*, and associate it with the *rdp1* NAT rule, and the *NRPbackendpool* back end address pool.
+	
+	azure network nic create -g nrprg -n lb-nic1-be --subnet-name nrpvnetsubnet --subnet-vnet-name nrpvnet -d "/subscriptions/####################################/resourceGroups/nrprg/providers/Microsoft.Network/loadBalancers/nrplb/backendAddressPools/NRPbackendpool" -e "/subscriptions/####################################/resourceGroups/nrprg/providers/Microsoft.Network/loadBalancers/nrplb/inboundNatRules/rdp1" eastus
+
+Parameters:
+
+- **-g** - resource group name
+- **-n** - name for the NIC resource
+- **--subnet-name** - name of the subnet 
+- **--subnet-vnet-name** - name of the virtual network
+- **-d** - ID of the back end pool resource - starts with /subscription/{subscriptionID/resourcegroups/<resourcegroup-name>/providers/Microsoft.Network/loadbalancers/<load-balancer-name>/backendaddresspools/<name-of-the-backend-pool> 
+- **-e** - ID of the NAT rule which will be associated to the NIC resource - starts with /subscriptions/####################################/resourceGroups/<resourcegroup-name>/providers/Microsoft.Network/loadBalancers/<load-balancer-name>/inboundNatRules/<nat-rule-name>
+
+
+Expected output:
+
+	info:    Executing command network nic create
+	+ Looking up the network interface "lb-nic1-be"
+	+ Looking up the subnet "nrpvnetsubnet"
+	+ Creating network interface "lb-nic1-be"
+	+ Looking up the network interface "lb-nic1-be"
+	data:    Id                              : /subscriptions/####################################/resourceGroups/nrprg/providers/Microsoft.Network/networkInterfaces/lb-nic1-be
+	data:    Name                            : lb-nic1-be
+	data:    Type                            : Microsoft.Network/networkInterfaces
+	data:    Location                        : eastus
+	data:    Provisioning state              : Succeeded
+	data:    Enable IP forwarding            : false
+	data:    IP configurations:
+	data:      Name                          : NIC-config
+	data:      Provisioning state            : Succeeded
+	data:      Private IP address            : 10.0.0.4
+	data:      Private IP Allocation Method  : Dynamic
+	data:      Subnet                        : /subscriptions/####################################/resourceGroups/NRPRG/providers/Microsoft.Network/virtualNetworks/NRPVnet/subnets/NRPVnetSubnet
+	data:      Load balancer backend address pools
+	data:        Id                          : /subscriptions/####################################/resourceGroups/nrprg/providers/Microsoft.Network/loadBalancers/nrplb/backendAddressPools/NRPbackendpool
+	data:      Load balancer inbound NAT rules:
+	data:        Id                          : /subscriptions/####################################/resourceGroups/nrprg/providers/Microsoft.Network/loadBalancers/nrplb/inboundNatRules/rdp1
+	data:
+	info:    network nic create command OK
+
+### Step 2
+
+Create a NIC named *lb-nic2-be*, and associate it with the *rdp2* NAT rule, and the *NRPbackendpool* back end address pool.
+
+ 	azure network nic create -g nrprg -n lb-nic2-be --subnet-name nrpvnetsubnet --subnet-vnet-name nrpvnet -d "/subscriptions/####################################/resourceGroups/nrprg/providers/Microsoft.Network/loadBalancers/nrplb/backendAddressPools/NRPbackendpool" -e "/subscriptions/####################################/resourceGroups/nrprg/providers/Microsoft.Network/loadBalancers/nrplb/inboundNatRules/rdp2" eastus
+
+### Step 3 
+
+Create a virtual machine (VM) named *web1*, and associate it with the NIC named *lb-nic1-be*. A storage account called *web1nrp* was created before running the command below.
+
+	azure vm create --resource-group nrprg --name web1 --location eastus --vnet-name nrpvnet --vnet-subnet-name nrpvnetsubnet --nic-name lb-nic1-be --availset-name nrp-avset --storage-account-name web1nrp --os-type Windows --image-urn MicrosoftWindowsServer:WindowsServer:2012-R2-Datacenter:4.0.20150825
+
+>[AZURE.IMPORTANT] VMs in a load balancer need to be in the same availability set. Use `azure availset create` to create an availability set. 
+
+The output will be the following:
+
+	info:    Executing command vm create
+	+ Looking up the VM "web1"
+	Enter username: azureuser
+	Enter password for azureuser: *********
+	Confirm password: *********
+	info:    Using the VM Size "Standard_A1"
+	info:    The [OS, Data] Disk or image configuration requires storage account
+	+ Looking up the storage account web1nrp
+	+ Looking up the availability set "nrp-avset"
+	info:    Found an Availability set "nrp-avset"
+	+ Looking up the NIC "lb-nic1-be"
+	info:    Found an existing NIC "lb-nic1-be"
+	info:    Found an IP configuration with virtual network subnet id "/subscriptions/####################################/resourceGroups/NRPRG/providers/Microsoft.Network/virtualNetworks/NRPVnet/subnets/NRPVnetSubnet" in the NIC "lb-nic1-be"
+	info:    This is a NIC without publicIP configured
+	+ Creating VM "web1"
+	info:    vm create command OK
+
+>[AZURE.NOTE] The informational message **This is a NIC without publicIP configured** is expected since the NIC created for the load balancer connecting to Internet using the load balancer public IP address. 
+
+Since the *lb-nic1-be* NIC is associated with the *rdp1* NAT rule, you can connect to *web1* using RDP through port 3441 on the load balancer.
+
+### Step 4
+
+Create a virtual machine (VM) named *web2*, and associate it with the NIC named *lb-nic2-be*. A storage account called *web1nrp* was created before running the command below.
+
+	azure vm create --resource-group nrprg --name web2 --location eastus --vnet-	name nrpvnet --vnet-subnet-name nrpvnetsubnet --nic-name lb-nic2-be --availset-name nrp-avset --storage-account-name web2nrp --os-type Windows --image-urn MicrosoftWindowsServer:WindowsServer:2012-R2-Datacenter:4.0.20150825
+
+## Update an existing load balancer
+
+You can add rules referencing the an existing load balancer. In the example below, a new load balancer rule is added to an existing load balancer **NRPlb**
+
+	azure network lb rule create -g nrprg -l nrplb -n lbrule2 -p tcp -f 8080 -b 8051 -t frontendnrppool -o NRPbackendpool
+
+Parameters:
+
+**-g** - resource group name<br>
+**-l** - load balancer name<BR> 
+**-n** - load balancer rule name<BR>
+**-p** - protocol<BR>
+**-f** - front end port<BR>
+**-b** - back end port<BR>
+**-t** - front end pool name<BR>
+**-b** - back end pool name<BR>
+
+## Delete a load balancer 
+
+
+To remove a load balancer use the following command
+
+	azure network lb delete -g nrprg -n nrplb 
+
+Where **nrprg** is the resource group and **nrplb** the load balancer name.
+
+## Next steps
+
+[Get started configuring an internal load balancer](load-balancer-get-started-ilb-arm-cli.md)
+
+[Configure a load balancer distribution mode](load-balancer-distribution-mode.md)
+
+[Configure idle TCP timeout settings for your load balancer](load-balancer-tcp-idle-timeout.md)