--- conflicted
+++ resolved
@@ -1,9 +1,5 @@
 <properties 
-<<<<<<< HEAD
-	pageTitle="Configure and test a SaaS connector in Azure App Service" 
-=======
 	pageTitle="Deploy and configure a SaaS connector API app" 
->>>>>>> 8e917651
 	description="Learn how to configure a SaaS connector that you install in your Azure subscription from the Azure Marketplace." 
 	services="app-service\api" 
 	documentationCenter=".net" 
@@ -20,28 +16,6 @@
 	ms.date="04/07/2015" 
 	ms.author="tdykstra"/>
 
-<<<<<<< HEAD
-# Configure and test a SaaS connector in Azure App Service
-
-## Overview
-
-This tutorial shows how to install, configure, and test a [Software-as-a-Service (SaaS) connector](app-service-logic-use-biztalk-connectors.md) in [Azure App Service](/documentation/services/app-service/). A SaaS connector is an [API app](app-service-api-apps-why-best-platform.md) that simplifies interaction with a SaaS platform such as Office 365, Salesforce, Facebook, and Dropbox. 
-
-For example, if you want to use HTTP requests to read and write files in your Dropbox account, the authentication process for working directly with Dropbox is complicated. A Dropbox connector takes care of the complexity of authentication so that you can focus on writing application code or using SaaS data in a [logic app](app-service-logic-use-biztalk-connectors.md).
- 
-This tutorial uses a DropBox connector as an example and walks you through the following steps:
-
-* Install the Dropbox connector in a [resource group](azure-preview-portal-using-resource-groups.md) in your Azure subscription. 
-* Configure the Dropbox connector so that it can connect to the Dropbox service. (To complete this step you'll need a Dropbox account.)
-* Configure the resource group so that only authenticated users can access API apps that are included in the resource group.
-* Test to verify that both user authentication and Dropbox authentication work.
-
-## Install the Dropbox connector
-
-1. Go to the [Azure portal](https://portal.azure.com/) home page and click **Marketplace**.
-
-	![Marketplace in Azure portal](./media/app-service-api-connect-your-app-to-saas-connector/marketplace.png)
-=======
 # Deploy and configure a SaaS connector API app in Azure App Service
 
 ## Overview
@@ -64,7 +38,6 @@
 1. Go to the [Azure preview portal] home page and click **Marketplace**.
 
 	![Marketplace in Azure preview portal](./media/app-service-api-connect-your-app-to-saas-connector/marketplace.png)
->>>>>>> 8e917651
 
 2. Search for Dropbox, and then click the **Dropbox Connector** icon.
 
@@ -80,11 +53,7 @@
 
 4. Under **Resource Group**, click **Create New**, and then in the **Create New Resource Group** box enter DropboxRG.
 
-<<<<<<< HEAD
-	For more information about resource groups, see [Using resource groups to manage your Azure resources](azure-preview-portal-using-resource-groups.md).
-=======
 	For more information about resource groups, see [Using resource groups to manage your Azure resources](resource-group-overview.md).
->>>>>>> 8e917651
 
 7. Select the Free **Pricing Tier**. (If you don't see it in the list, click **View All**. After you click **F1 Free**, click the **Select** button.)
 
@@ -98,11 +67,7 @@
 
 	Azure App Service creates a resource group, and in the resource group it creates a Dropbox connector API app, and a *gateway* web app. The gateway's function is to manage access to all API apps in the resource group. 
 
-<<<<<<< HEAD
-	You can check the progress of resource creation by clicking **Notifications** on the Azure portal home page.
-=======
 	You can check the progress of resource creation by clicking **Notifications** on the Azure preview portal home page.
->>>>>>> 8e917651
 
 3. When Azure finishes creating the connector, click **Browse > Resource groups > DropboxRG**.
  
@@ -140,11 +105,7 @@
 
 ### Copy the Dropbox app settings to the Azure Dropbox connector and vice versa 
 
-<<<<<<< HEAD
-4. In another browser window or tab, go to the [Azure portal].
-=======
 4. In another browser window or tab, go to the [Azure preview portal].
->>>>>>> 8e917651
 
 3. Go to the **API App** blade for your Dropbox connector. (If you're still on the **Resource Group** blade, just click the Dropbox connector in the diagram.)
 
@@ -157,19 +118,11 @@
 5. In the Authentication blade, enter the client ID and client secret from the Dropbox site, and then click **Save**.
 
 	![Enter settings and click Save](./media/app-service-api-connect-your-app-to-saas-connector/authblade.png)
-<<<<<<< HEAD
 
 3. Copy the **Redirect URI** (the grey box above the client ID and client secret) and add the value to the page you left open in the previous step. 
 
 	The redirect URI follows this pattern:
 
-=======
-
-3. Copy the **Redirect URI** (the grey box above the client ID and client secret) and add the value to the page you left open in the previous step. 
-
-	The redirect URI follows this pattern:
-
->>>>>>> 8e917651
 		[gatewayurl]/api/consent/redirect/[connectorname]
 
 	For example:
@@ -201,9 +154,8 @@
 ## Test to verify user and Dropbox authentication
 
 After you have configured the gateway in your DropboxRG resource group to use an authentication provider, you can test your Dropbox connector.
-<<<<<<< HEAD
-
-Most of the time you'll use a connector by calling it from code or in a logic app, and we're also writing tutorials that will show how to do that. But sometimes you'll want to validate that the connector is working before wiring up other parts of an app. This tutorial shows how to use a browser and a simple REST client tool to verify that you can interact with the Dropbox service through the Dropbox connector that you just installed and configured.
+
+Most of the time you'll use a connector by calling it from code, and we're also writing tutorials that will show how to do that. But sometimes you'll want to validate that the connector is working before wiring up other parts of an app. This tutorial shows how to use a browser and a simple REST client tool to verify that you can interact with the Dropbox service through the Dropbox connector that you just installed and configured.
 
 The following instructions show how to do these steps by using the Chrome browser developer tools and Postman REST client tool. This is just an example, and you can do the same procedures with other browsers and tools.
 
@@ -215,7 +167,7 @@
 
     	http://[gatewayurl]/login/[providername]
 
-	You can get the gateway URL from the **Gateway** blade in the [Azure portal]. (To get to the **Gateway** blade, click the gateway in the diagram shown on the **Resource group** blade.)
+	You can get the gateway URL from the **Gateway** blade in the [Azure preview portal]. (To get to the **Gateway** blade, click the gateway in the diagram shown on the **Resource group** blade.)
 
 	![Gateway URL](./media/app-service-api-connect-your-app-to-saas-connector/gatewayurl.png)
 
@@ -227,7 +179,7 @@
 
 3. Enter your credentials when the browser displays a login page. 
  
-	If you configured Azure Active Directory login, log in as one of the users listed in the **Users** tab for the application you created in the Azure Active Directory tab of the [management portal], such as admin@contoso.onmicrosoft.com.
+	If you configured Azure Active Directory login, log in as one of the users listed in the **Users** tab for the application you created in the Azure Active Directory tab of the [Azure portal], such as admin@contoso.onmicrosoft.com.
 
 	When login is successful, you get a "Login complete" page.
 
@@ -253,59 +205,6 @@
 
 	The URL follows this pattern:
 
-=======
-
-Most of the time you'll use a connector by calling it from code, and we're also writing tutorials that will show how to do that. But sometimes you'll want to validate that the connector is working before wiring up other parts of an app. This tutorial shows how to use a browser and a simple REST client tool to verify that you can interact with the Dropbox service through the Dropbox connector that you just installed and configured.
-
-The following instructions show how to do these steps by using the Chrome browser developer tools and Postman REST client tool. This is just an example, and you can do the same procedures with other browsers and tools.
-
-### Log in as an end user
-
-Do the following steps in a new browser window. Depending on what authentication provider you're using, you might find that you need to use a private or incognito window.
-
-2. Go to the login URL for the gateway and the authentication provider that you configured. The URL follows this pattern: 
-
-    	http://[gatewayurl]/login/[providername]
-
-	You can get the gateway URL from the **Gateway** blade in the [Azure preview portal]. (To get to the **Gateway** blade, click the gateway in the diagram shown on the **Resource group** blade.)
-
-	![Gateway URL](./media/app-service-api-connect-your-app-to-saas-connector/gatewayurl.png)
-
-	The [providername] value is "facebook" for Facebook, "twitter" for Twitter, "aad" for Azure Active directory, etc.
-
-	Here is a sample login URL for Azure Active Directory:
-
-		https://dropboxrgaeb4ae60b7cb4f3d966dfa43.azurewebsites.net/login/aad/
-
-3. Enter your credentials when the browser displays a login page. 
- 
-	If you configured Azure Active Directory login, log in as one of the users listed in the **Users** tab for the application you created in the Azure Active Directory tab of the [Azure portal], such as admin@contoso.onmicrosoft.com.
-
-	When login is successful, you get a "Login complete" page.
-
-	![](./media/app-service-api-connect-your-app-to-saas-connector/logindone.png)
-
-### Provide the user's identity to Dropbox
-
-To get Dropbox authorization to use the Dropbox API, you have to provide the user's credentials to Dropbox.  Azure will do that for you, but to trigger that process you have to go to a special URL in the browser.  To get that URL you make an HTTP Post request to the gateway.
-
-The HTTP Post request to the gateway has to include the authentication token that Azure provided when you logged in. For browser requests, including the token is automatic because the token is stored in a cookie, but for an HTTP Post request using a REST client tool you have to get the token from the cookie and put it in the request header of the HTTP Post request.
-
-1. In the browser window that has the "Login complete" message, go to the browser's developer tools and find the `x-zumo-auth` cookie. Keep this window open so you can copy the value of the cookie in the next step.
- 
-	To get the cookie value in Chrome, perform the following steps:
-
-	- Press F12 to open developer tools.
-	- Go to the **Resources** tab.
-	- Find the cookies for your gateway site, and triple-click the **Value** of the `x-zumo-auth` cookie to select all of it. (Make sure you get all of the cookie's value. If you double-click, you might get only the first part of it.)  
-
-	![Copy token](./media/app-service-api-connect-your-app-to-saas-connector/copytoken.png) 
-
-4. In a new browser tab or window, create and send an HTTP Post request to the gateway to request a consent URL. Include the `x-zumo-auth` token as an HTTP header.
-
-	The URL follows this pattern:
-
->>>>>>> 8e917651
 		[gatewayurl]/api/consent/list?api-version=2015-01-14&redirecturl=[a URL you want the browser to go to after you authenticate]
 
 	For example:
@@ -330,11 +229,7 @@
 
 2. Go to the URL that you received in response to the HTTP Post request.
 
-<<<<<<< HEAD
-	Dropbox associates your user identity with your Dropbox API app, and then redirects the browser to the redirect URL that you specified (e.g., the Azure portal if you followed the example and used https://portal.azure.com).
-=======
 	Dropbox associates your user identity with your Dropbox API app, and then redirects the browser to the redirect URL that you specified (e.g., the Azure preview portal if you followed the example and used https://portal.azure.com).
->>>>>>> 8e917651
 
 	Because your Dropbox app is in developer mode, you may get a login page from Dropbox before the browser goes to the redirect URL.  After you log in using your Dropbox credentials, the user identity you used to log in to the gateway is associated with your Dropbox app, and in the future this Dropbox login step is no longer required for that user identity. 
 
@@ -352,11 +247,7 @@
 
 In the following steps you make a Get request to the Dropbox connector to look at files in your Dropbox account. Since you can use a browser window for a Get request, and since your browser window already has the zumo token in a cookie, all you have to do is go to a URL and you get back Dropbox data. 
 
-<<<<<<< HEAD
-1. In the browser window that has the Azure portal open, go back to the **API App** blade for your Dropbox connector. 
-=======
 1. In the browser window that has the Azure preview portal open, go back to the **API App** blade for your Dropbox connector. 
->>>>>>> 8e917651
 
 2. Copy the API app's URL.
  
@@ -380,13 +271,7 @@
 
 ## Next steps
 
-<<<<<<< HEAD
-You've seen how to install, configure, and test a SaaS connector. For more information, see [Using connectors](app-service-logic-use-biztalk-connectors.md) and [What are API apps?](app-service-api-apps-why-best-platform.md). 
-
-[Azure portal]: https://portal.azure.com/
-=======
 You've seen how to install, configure, and test a SaaS connector. For more information, see [Using connectors](app-service-logic-use-biztalk-connectors.md). 
 
 [Azure preview portal]: https://portal.azure.com/
-[Azure portal]: https://manage.windowsazure.com/
->>>>>>> 8e917651
+[Azure portal]: https://manage.windowsazure.com/