---
<<<<<<< HEAD
title: Configure authentication and authorization APIs in Azure Time Series Insights | Microsoft Docs
=======
title: How to authenticate and authorize by API in Azure Time Series Insights
>>>>>>> 0b1b4fcc
description: This article describes how to configure authentication and authorization for a custom application that calls the Azure Time Series Insights API.
services: time-series-insights
ms.service: time-series-insights
author: dmdenmsft
ms.author: dmden
manager: jhubbard
editor: MicrosoftDocs/tsidocs
ms.reviewer: v-mamcge, jasonh, kfile, anshan
ms.devlang: csharp
ms.workload: big-data
ms.topic: article
ms.date: 11/27/2017
---

# Authentication and authorization for Azure Time Series Insights API

This article explains how to configure the authentication and authorization used in a custom application that calls the Azure Time Series Insights API.

## Service principal

This section explains how to configure an application to access the Time Series Insights API on behalf of the application. The application can then query data or publish reference data in the Time Series Insights environment with application credentials rather than user credentials.

When you have an application that must access Time Series Insights, you must set up an Azure Active Directory application and assign the data access policies in the Time Series Insights environment. This approach is preferable to running the app under your own credentials because:

* You can assign permissions to the app identity that are different from your own permissions. Typically, these permissions are restricted to only what the app requires. For example, you can allow the app to only read data in a particular Time Series Insights environment.
* You don't have to change the app's credentials if your responsibilities change.
* You can use a certificate or an application key to automate authentication when you're running an unattended script.

This article shows how to perform those steps through the Azure portal. It focuses on a single-tenant application where the application is intended to run in only one organization. You typically use single-tenant applications for line-of-business applications that run in your organization.

The setup flow consists of three high-level steps:

1. Create an application in Azure Active Directory.
2. Authorize this application to access the Time Series Insights environment.
3. Use the application ID and key to acquire a token to the `"https://api.timeseries.azure.com/"` audience or resource. The token can then be used to call the Time Series Insights API.

Here are the detailed steps:

1. In the Azure portal, select **Azure Active Directory** > **App registrations** > **New application registration**.

   ![New application registration in Azure Active Directory](media/authentication-and-authorization/active-directory-new-application-registration.png)  

2. Give the application a name, select the type to be **Web app / API**, select any valid URI for **Sign-on URL**, and click **Create**.

   ![Create the application in Azure Active Directory](media/authentication-and-authorization/active-directory-create-web-api-application.png)

3. Select your newly created application and copy its application ID to your favorite text editor.

   ![Copy the application ID](media/authentication-and-authorization/active-directory-copy-application-id.png)

4. Select **Keys**, enter the key name, select the expiration, and click **Save**.

   ![Select application keys](media/authentication-and-authorization/active-directory-application-keys.png)

   ![Enter the key name and expiration and click Save](media/authentication-and-authorization/active-directory-application-keys-save.png)

5. Copy the key to your favorite text editor.

   ![Copy the application key](media/authentication-and-authorization/active-directory-copy-application-key.png)

6. For the Time Series Insights environment, select **Data Access Policies** and click **Add**.

   ![Add new data access policy to the Time Series Insights environment](media/authentication-and-authorization/time-series-insights-data-access-policies-add.png)

7. In the **Select User** dialog box, paste the application name (from step 2) or application ID (from step 3).

   ![Find an application in the Select User dialog box](media/authentication-and-authorization/time-series-insights-data-access-policies-select-user.png)

8. Select the role (**Reader** for querying data, **Contributor** for querying data and changing reference data) and click **Ok**.

   ![Pick Reader or Contributor in the Select Role dialog box](media/authentication-and-authorization/time-series-insights-data-access-policies-select-role.png)

9. Save the policy by clicking **Ok**.

10. Use the application ID (from step 3) and application key (from step 5) to acquire the token on behalf of the application. The token can then be passed in the `Authorization` header when the application calls the Time Series Insights API.

    If you're using C#, you can use the following code to acquire the token on behalf of the application. For a complete sample, see [Query data using C#](time-series-insights-query-data-csharp.md).

    ```csharp
    var authenticationContext = new AuthenticationContext(
        "https://login.microsoftonline.com/common",
        TokenCache.DefaultShared);

    AuthenticationResult token = await authenticationContext.AcquireTokenAsync(
        // Set the resource URI to the Azure Time Series Insights API
        resource: "https://api.timeseries.azure.com/", 
        clientCredential: new ClientCredential(
            // Application ID of application registered in Azure Active Directory
            clientId: "1bc3af48-7e2f-4845-880a-c7649a6470b8", 
            // Application key of the application that's registered in Azure Active Directory
            clientSecret: "aBcdEffs4XYxoAXzLB1n3R2meNCYdGpIGBc2YC5D6L2="));

    string accessToken = token.AccessToken;
    ```

Use the application ID and key in your application to authenticate with Azure Time Series Insight. 

## Next steps
- For sample code that calls the Time Series Insights API, see [Query data using C#](time-series-insights-query-data-csharp.md).
- For API reference information, see [Query API reference](/rest/api/time-series-insights/time-series-insights-reference-queryapi).

> [!div class="nextstepaction"]
> [Create a service principal](../azure-resource-manager/resource-group-create-service-principal-portal.md)<|MERGE_RESOLUTION|>--- conflicted
+++ resolved
@@ -1,9 +1,5 @@
 ---
-<<<<<<< HEAD
-title: Configure authentication and authorization APIs in Azure Time Series Insights | Microsoft Docs
-=======
 title: How to authenticate and authorize by API in Azure Time Series Insights
->>>>>>> 0b1b4fcc
 description: This article describes how to configure authentication and authorization for a custom application that calls the Azure Time Series Insights API.
 services: time-series-insights
 ms.service: time-series-insights
