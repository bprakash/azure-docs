--- conflicted
+++ resolved
@@ -7,15 +7,6 @@
 	manager="jwhit"
 	editor=""/>
 
-<<<<<<< HEAD
-<tags 
-	ms.service="operational-insights" 
-	ms.workload="na" 
-	ms.tgt_pltfrm="na" 
-	ms.devlang="na" 
-	ms.topic="article" 
-	ms.date="03/30/2015" 
-=======
 <tags
 	ms.service="operational-insights"
 	ms.workload="na"
@@ -23,7 +14,6 @@
 	ms.devlang="na"
 	ms.topic="article"
 	ms.date="05/11/2015"
->>>>>>> 692c0fec
 	ms.author="banders"/>
 
 # Operational Insights feature guide
@@ -39,17 +29,6 @@
 With Operational Insights, you can transform machine data into operational intelligence with the following features.
 
 
-<<<<<<< HEAD
-**Icon** | **What to use** | **What it does**
----|---|---
-|![](./media/operational-insights-feature-guide/cap-plan.png) | [Capacity Planning](operational-insights-capacity.md) | You can use the Capacity Planning intelligence pack in Microsoft Azure Operational Insights to help you understand the capacity of your server infrastructure. |
-| ![](./media/operational-insights-feature-guide/update.png) | [System Update Assessment](operational-insights-updates.md) | You can use the System Updates intelligence pack in Microsoft Azure Operational Insights to help you apply missing updates to servers in your infrastructure. |
-| ![](./media/operational-insights-feature-guide/log-mgt.png) | [Log Management](operational-insights-search.md) | You use the Log Management intelligence pack to gather event and IIS logs for searches throughout Operational Insights. |
-| ![](./media/operational-insights-feature-guide/malware.png) | [Malware Assessment](operational-insights-antimalware.md) | You can use the Antimalware intelligence pack in Microsoft Azure Operational Insights to help you protect the servers in your infrastructure from malware. |
-| ![](./media/operational-insights-feature-guide/sec-audit.png) | [Security and Audit](operational-insights-security-audit.md) | You can use the Security and Audit intelligence pack to get a comprehensive view into your organization’s IT security posture with built-in search queries for notable issues that require your attention. |
-| ![](./media/operational-insights-feature-guide/assessment.png) | [Active Directory and SQL Assessment](operational-insights-assessment.md) | You can use Assessment intelligence packs to assess the risk and health of your server environments on a regular interval. |
-| ![](./media/operational-insights-feature-guide/alert.png) | [Alert Management](operational-insights-alerts.md) | You can use the Alert Management intelligence pack to manage alerts from servers monitored by Operations Manager. |
-=======
 |**Icon** | **What to use** | **What it does**|
 |---|---|---|
 |![](./media/operational-insights-feature-guide/cap-plan.png) | [Capacity Planning](operational-insights-capacity.md) | You can use the Capacity Planning solution in Microsoft Azure Operational Insights to help you understand the capacity of your server infrastructure. |
@@ -59,7 +38,6 @@
 | ![](./media/operational-insights-feature-guide/sec-audit.png) | [Security and Audit](operational-insights-security-audit.md) | You can use the Security and Audit solution to get a comprehensive view into your organization’s IT security posture with built-in search queries for notable issues that require your attention. |
 | ![](./media/operational-insights-feature-guide/assessment.png) | [Active Directory and SQL Assessment](operational-insights-assessment.md) | You can use Assessment solutions to assess the risk and health of your server environments on a regular interval. |
 | ![](./media/operational-insights-feature-guide/alert.png) | [Alert Management](operational-insights-alerts.md) | You can use the Alert Management solution to manage alerts from servers monitored by Operations Manager. |
->>>>>>> 692c0fec
 
 
 You can also:
