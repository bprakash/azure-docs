<<<<<<< HEAD
<properties linkid="dev-nodejs-basic-web-app-with-storage" urlDisplayName="Web App with Storage" pageTitle="Web app with table storage (Node.js) - Windows Azure tutorial" metaKeywords="Azure Node.js hello world tutorial, Azure Node.js hello world, Azure Node.js Getting Started tutorial, Azure Node.js tutorial, Azure Node.js Express tutorial" description="A tutorial that builds on the Web App with Express tutorial by adding Windows Azure Storage services and the Windows Azure module." metaCanonical="" services="cloud-services,storage" documentationCenter="Node.js" title="Node.js Web Application using Storage" authors="" solutions="" manager="" editor="" />
=======
<properties linkid="dev-nodejs-basic-web-app-with-storage" urlDisplayName="Web App with Storage" pageTitle="Web app with table storage (Node.js) | Microsoft Azure" metaKeywords="Azure Node.js hello world tutorial, Azure Node.js hello world, Azure Node.js Getting Started tutorial, Azure Node.js tutorial, Azure Node.js Express tutorial" description="A tutorial that builds on the Web App with Express tutorial by adding Windows Azure Storage services and the Windows Azure module." metaCanonical="" services="cloud-services,storage" documentationCenter="Node.js" title="Node.js Web Application using Storage" authors="" solutions="" manager="" editor="" />
>>>>>>> a39b7789






# Node.js Web Application using Storage

In this tutorial, you will extend the application created in the
[Node.js Web Application using Express] tutorial by using the Windows
Azure Client Libraries for Node.js to work with data management services. You
will extend your application to create a web-based task-list application
that you can deploy to Windows Azure. The task list allows a user to
retrieve tasks, add new tasks, and mark tasks as completed.

The task items are stored in Windows Azure Storage. Windows Azure
Storage provides unstructured data storage that is fault-tolerant and
highly available. Windows Azure Storage includes several data structures
where you can store and access data, and you can leverage the storage
services from the APIs included in the Windows Azure SDK for Node.js or
via REST APIs. For more information, see [Storing and Accessing Data in
Windows Azure].

This tutorial assumes that you have completed the [Node.js Web
Application] and [Node.js with Express][Node.js Web Application using Express] tutorials.

You will learn:

-   How to work with the Jade template engine
-   How to work with Windows Azure Data Management services

A screenshot of the completed application is below:

![The completed web page in internet explorer](./media/storage-nodejs-use-table-storage-cloud-service-app/getting-started-1.png)

## Setting Storage Credentials in Web.Config

To access Windows Azure Storage, you need to pass in storage
credentials. To do this, you utilize web.config application settings.
Those settings will be passed as environment variables to Node, which
are then read by the Windows Azure SDK.

<div class="dev-callout">
<strong>Note</strong>
<p>Storage credentials are only used when the application is
deployed to Windows Azure. When running in the emulator, the application
will use the storage emulator.</p>
</div>

Perform the following steps to retrieve the storage account credentials
and add them to the web.config settings:

1.  If it is not already open, start the Windows Azure PowerShell from the **Start** menu by expanding **All Programs, Windows Azure**, right-click **Windows Azure PowerShell**, and then select **Run As Administrator**.

2.  Change directories to the folder containing your application. For example, C:\\node\\tasklist\\WebRole1.

3.  From the Windows Azure Powershell window enter the following cmdlet to retrieve the storage account information:

        PS C:\node\tasklist\WebRole1> Get-AzureStorageAccounts

	This retrieves the list of storage accounts and account keys associated with your hosted service.

	<div class="dev-callout">
	<strong>Note</strong>
	<p>Since the Windows Azure SDK creates a storage account when you deploy a service, a storage account should already exist from deploying your application in the previous guides.</p>
	</div>

4.  Open the web.cloud.config file containing the environment settings that are used when the application is deployed to Windows Azure:

        PS C:\node\tasklist\WebRole1> notepad web.cloud.config

5.  Insert the following block under **configuration** element, substituting {STORAGE ACCOUNT} and {STORAGE ACCESS KEY} with the account name and the primary key for the storage account you want to use for deployment:

        <appSettings>
          <add key="AZURE_STORAGE_ACCOUNT" value="{STORAGE ACCOUNT}"/>
          <add key="AZURE_STORAGE_ACCESS_KEY" value="{STORAGE ACCESS KEY}"/>
        </appSettings>

	![The web.cloud.config file contents](./media/storage-nodejs-use-table-storage-cloud-service-app/node37.png)

6.  Save the file and close notepad.

## Install Modules

In order to use Windows Azure Data Management services, you must install the
Azure module for node. You must also install the node-uuid module, as
this will be used to generate universally unique identifiers (UUIDs). To
install these modules, enter the command below:

    PS C:\node\tasklist\WebRole1> npm install node-uuid azure

After the command completes, the modules have been added to the
**node\_modules** folder. Perform the following steps to make use of
these modules in your application:

1.  Open the server.js file:

        PS C:\node\tasklist\WebRole1> notepad server.js

2.  Add the code below after the line that ends with express.createServer() to include the node-uuid, home, and azure  modules. The home module does not exist yet, but you will create it shortly.

	![The server.js code with line app = modules.exports line highlighted](./media/storage-nodejs-use-table-storage-cloud-service-app/node38.png)

        var uuid = require('node-uuid');
        var Home = require('./home');
        var azure = require('azure');

3.  Add code to create a storage table client passing in storage account and access key information.

	<div class="dev-callout">
	<strong>Note</strong>
	<p>When running in the emulator, the SDK will automatically use the emulator even though storage account information has been provided via web.config.</p>
	</div>

        var client = azure.createTableService();

4.  Next, create a table in Windows Azure Storage called tasks. The logic below creates a new table if it doesn't exist, and populates the table with some default data.

        //table creation
        client.createTableIfNotExists('tasks', function(error){
            if(error){
                throw error;
            }

            var item = {
                name: 'Add readonly task list',
                category: 'Site work',
                date: '12/01/2011',
                RowKey: uuid(),
                PartitionKey: 'partition1',
                completed: false
            };

            client.insertEntity('tasks', item, function(){});

        });

5.  Replace the existing code in the route section with the code below, which creates a home controller instance and routes all requests to **/** or **/home** to it.

	![The server.js file with the routes section highlighted.](./media/storage-nodejs-use-table-storage-cloud-service-app/node39.png)

        var home = new Home(client);
        app.get('/', home.showItems.bind(home));
        app.get('/home', home.showItems.bind(home));

	Notice that instead of handling the request inline, you are now delegating the command to a Home object. The **bind** command is necessary to ensure that these references are properly resolved locally within the home controller.

## Creating the Home Controller

You must now create a home controller, which handles all requests for
the task list site. Perform the following steps to create the
controller:

1.  Create a new home.js file in Notepad. This file will contain the
    controller code that hands the logic for the task list.

        PS C:\node\tasklist\WebRole1> notepad home.js

2.  Replace the contents with the code below and save the file. The code
    below uses the javascript module pattern. It exports a Home
    function. The Home prototype contains the functions to handle the
    actual requests.

        var azure=require('azure');
        module.exports = Home;

        function Home (client) {
            this.client = client;
        };

        Home.prototype = {
            showItems: function (req, res) {
                var self = this;
                this.getItems(false, function (resp, tasklist) {
                    if (!tasklist) {
                        tasklist = [];
                    }			
                    self.showResults(res, tasklist);
                });
            },

            getItems: function (allItems, callback) {
                var query = azure.TableQuery
                    .select()
                    .from('tasks');
        	
                if (!allItems) {
                    query = query.where('completed eq ?', 'false');
                }
                this.client.queryEntities(query, callback);
             },

             showResults: function (res, tasklist) {
                res.render('home', { 
                    title: 'Todo list', 
                    layout: false, 
                    tasklist: tasklist });
             },
        };

	Your home controller now includes three functions:

	-   *showItems* handles the request.
	-   *getItems* uses the table client to retrieve open task items
        from your tasks table. Notice that the query can have additional
        filters applied; for example, the above query filters only show
        tasks where completed is equal to false.
	-   *showResults* calls the Express render function to render the
        page using the home view that you will create in the next
        section.

### Modifying the Home View

The Jade template engine uses a markup syntax that is less verbose than
HTML and it is the default engine for working with Express. Perform the
following steps to create a view that supports displaying task-list
items:

1.  From the Windows PowerShell command window, edit home.jade file by
    using the following command:

        PS C:\node\tasklist\WebRole1\views> notepad home.jade

2.  Replace the contents of the home.jade file with the code below and
    save the file. The form below contains functionality for reading and
    updating the task items. (Note that currently the home controller
    only supports reading; you will change this later.) The form
    contains details for each item in the task list.

        html
        head
            title Index
        body
            h1 My ToDo List

            form
                table(border="1")
                    tr
                        td Name
                        td Category
                        td Date
                        td Complete

                        each item in tasklist
                            tr
                                td #{item.name}
                                td #{item.category} 
                                td #{item.date} 
                                td 
                                    input(type="checkbox", name="completed", value="#{item.RowKey}") 

## Running the Application in the Compute Emulator

1.  In the Windows PowerShell window, enter the following cmdlet to
    launch your service in the compute emulator and display a web page
    that calls your service.

        PS C:\node\tasklist\WebRole1> Start-AzureEmulator -launch

	Your browser displays the following page, showing the task item that was retrieved from Windows Azure Storage:

	![Internet explorer displaying a My Tasklist page with one item in a table.](./media/storage-nodejs-use-table-storage-cloud-service-app/node40.png)

## Adding New Task Functionality

In this section you update the application to support adding new task
items.

### Adding a New Route to Server.js

In the server.js file, add the following line after the last route entry
for **/home**, and then save the file.

![The server.js file with the line containing the route for home highlighted.](./media/storage-nodejs-use-table-storage-cloud-service-app/node41.png)

        app.post('/home/newitem', home.newItem.bind(home));

	The routes section should now look as follows:

       // Routes

       var home = new Home(client);
       app.get('/', home.showItems.bind(home));
       app.get('/home', home.showItems.bind(home));
       app.post('/home/newitem', home.newItem.bind(home));

### Adding the Node-UUID Module

To use the node-uuid module to create a unique identifier, add the
following line at the top of the home.js file after the first line where
the module is exported.

![The home.js file with the line module.exports = Home highlighted.](./media/storage-nodejs-use-table-storage-cloud-service-app/node42.png)

       var uuid = require('node-uuid');

### Adding the New Item Function to Home Controller

To implement the new item functionality, create a **newItem** function.
In your home.js file, paste the following code after the last function
and then save the file.

![The showresults function is highlighted](./media/storage-nodejs-use-table-storage-cloud-service-app/node43.png)

       newItem: function (req, res) {
           var self = this;
           var createItem = function (resp, tasklist) {
               if (!tasklist) {
                   tasklist = [];
               }

               var count = tasklist.length;

               var item = req.body.item;
               item.RowKey = uuid();
               item.PartitionKey = 'partition1';
               item.completed = false;

               self.client.insertEntity('tasks', item, function (error) {
                   if(error){  
                       throw error;
                   }
                   self.showItems(req, res);
               });
           };

           this.getItems(true, createItem);
       },

The **newItem** function performs the following tasks:

-   Extracts the posted item from the body.
-   Sets the **RowKey** and **PartitionKey** values for the new item.
    These values are required to insert the item into the Windows Azure
    table. A UUID is generated for the **RowKey** value.
-   Inserts the item into the tasks table by calling the
    **insertEntity** function.
-   Renders the page by calling the **getItems** function.

### Adding the New Item Form to the Home View

Now, update the view by adding a new form to allow the user to add an
item. In the home.jade file, paste the following code at the end of the
file and save.

<div class="dev-callout">
<strong>Note</strong>
<p>In Jade, whitespace is significant, so do not
remove any of the spacing below.</p>
</div>

        hr
        form(action="/home/newitem", method="post")
            table(border="1")    
                tr
                    td Item Name: 
                    td 
                        input(name="item[name]", type="textbox")
                tr
                    td Item Category: 
                    td 
                        input(name="item[category]", type="textbox")
                tr
                    td Item Date: 
                    td 
                        input(name="item[date]", type="textbox")
            input(type="submit", value="Add item")

### Running the Application in the Emulator

1.  Because the Windows Azure emulator is already running, you can
    browse the updated application:

        PS C:\node\tasklist\WebRole1> start http://localhost:81/home

	The browser opens and displays the following page:

	![A web paged titled My Task List with a table containing tasks and fields to add a new task.](./media/storage-nodejs-use-table-storage-cloud-service-app/node44.png)

2.  Enter for **Item Name:** "New task functionality", **Item Category:** "Site work"?, and for **Item Date:** "12/02/2011". Then click **Add item**.

	The item is added to your tasks table in Windows Azure Storage and displayed as shown in the screenshot below.

	![A web page titled My Task List with a table containing tasks, after you have added a task to the list.](./media/storage-nodejs-use-table-storage-cloud-service-app/node45.png)

## Re-Publishing the Application to Windows Azure

Now that the application is completed, publish it to Windows Azure by
updating the deployment to the existing hosted service.

1.  In the Windows PowerShell window, call the following cmdlet to
    redeploy your hosted service to Windows Azure. Your storage settings
    and location were previous saved and do not need to be re-entered.

        PS C:\node\tasklist\WebRole1> Publish-AzureServiceProject -name myuniquename -location datacentername -launch

	After the deployment is complete, you should see a response similar to the following:

	![the status messages displayed during deployment.](./media/storage-nodejs-use-table-storage-cloud-service-app/node35.png)

	As before, because you specified the **-launch** option, the browser opens and displays your application running in Windows Azure when publishing is completed.

	![A browser window displaying the My Task List page. The URL indicates the page is now being hosted on Windows Azure.](./media/storage-nodejs-use-table-storage-cloud-service-app/node47.png)

## Stopping and Deleting Your Application

After deploying your application, you may want to disable it so you can
avoid costs or build and deploy other applications within the free trial
time period.

Windows Azure bills web role instances per hour of server time consumed.
Server time is consumed once your application is deployed, even if the
instances are not running and are in the stopped state.

The following steps show you how to stop and delete your application.

1.  In the Windows PowerShell window, stop the service deployment
    created in the previous section with the following cmdlet:

        PS C:\node\tasklist\WebRole1> Stop-AzureService

	Stopping the service may take several minutes. When the service is stopped, you receive a message indicating that it has stopped.

	![Status messages indicating the service has stopped.](./media/storage-nodejs-use-table-storage-cloud-service-app/node48.png)

3.  To delete the service, call the following cmdlet:

        PS C:\node\tasklist\WebRole1> Remove-AzureService contosotasklist

	When prompted, enter **Y** to delete the service.

	Deleting the service may take several minutes. After the service has been deleted you receive a message indicating that the service was deleted.

	![Status messages indicating the service has been deleted.](./media/storage-nodejs-use-table-storage-cloud-service-app/node49.png)

  [Node.js Web Application using Express]: http://www.windowsazure.com/en-us/develop/nodejs/tutorials/web-app-with-express/
  [Storing and Accessing Data in Windows Azure]: http://msdn.microsoft.com/en-us/library/windowsazure/gg433040.aspx
  [Node.js Web Application]: http://www.windowsazure.com/en-us/develop/nodejs/tutorials/getting-started/
 
<|MERGE_RESOLUTION|>--- conflicted
+++ resolved
@@ -1,444 +1,440 @@
-<<<<<<< HEAD
-<properties linkid="dev-nodejs-basic-web-app-with-storage" urlDisplayName="Web App with Storage" pageTitle="Web app with table storage (Node.js) - Windows Azure tutorial" metaKeywords="Azure Node.js hello world tutorial, Azure Node.js hello world, Azure Node.js Getting Started tutorial, Azure Node.js tutorial, Azure Node.js Express tutorial" description="A tutorial that builds on the Web App with Express tutorial by adding Windows Azure Storage services and the Windows Azure module." metaCanonical="" services="cloud-services,storage" documentationCenter="Node.js" title="Node.js Web Application using Storage" authors="" solutions="" manager="" editor="" />
-=======
-<properties linkid="dev-nodejs-basic-web-app-with-storage" urlDisplayName="Web App with Storage" pageTitle="Web app with table storage (Node.js) | Microsoft Azure" metaKeywords="Azure Node.js hello world tutorial, Azure Node.js hello world, Azure Node.js Getting Started tutorial, Azure Node.js tutorial, Azure Node.js Express tutorial" description="A tutorial that builds on the Web App with Express tutorial by adding Windows Azure Storage services and the Windows Azure module." metaCanonical="" services="cloud-services,storage" documentationCenter="Node.js" title="Node.js Web Application using Storage" authors="" solutions="" manager="" editor="" />
->>>>>>> a39b7789
-
-
-
-
-
-
-# Node.js Web Application using Storage
-
-In this tutorial, you will extend the application created in the
-[Node.js Web Application using Express] tutorial by using the Windows
-Azure Client Libraries for Node.js to work with data management services. You
-will extend your application to create a web-based task-list application
-that you can deploy to Windows Azure. The task list allows a user to
-retrieve tasks, add new tasks, and mark tasks as completed.
-
-The task items are stored in Windows Azure Storage. Windows Azure
-Storage provides unstructured data storage that is fault-tolerant and
-highly available. Windows Azure Storage includes several data structures
-where you can store and access data, and you can leverage the storage
-services from the APIs included in the Windows Azure SDK for Node.js or
-via REST APIs. For more information, see [Storing and Accessing Data in
-Windows Azure].
-
-This tutorial assumes that you have completed the [Node.js Web
-Application] and [Node.js with Express][Node.js Web Application using Express] tutorials.
-
-You will learn:
-
--   How to work with the Jade template engine
--   How to work with Windows Azure Data Management services
-
-A screenshot of the completed application is below:
-
-![The completed web page in internet explorer](./media/storage-nodejs-use-table-storage-cloud-service-app/getting-started-1.png)
-
-## Setting Storage Credentials in Web.Config
-
-To access Windows Azure Storage, you need to pass in storage
-credentials. To do this, you utilize web.config application settings.
-Those settings will be passed as environment variables to Node, which
-are then read by the Windows Azure SDK.
-
-<div class="dev-callout">
-<strong>Note</strong>
-<p>Storage credentials are only used when the application is
-deployed to Windows Azure. When running in the emulator, the application
-will use the storage emulator.</p>
-</div>
-
-Perform the following steps to retrieve the storage account credentials
-and add them to the web.config settings:
-
-1.  If it is not already open, start the Windows Azure PowerShell from the **Start** menu by expanding **All Programs, Windows Azure**, right-click **Windows Azure PowerShell**, and then select **Run As Administrator**.
-
-2.  Change directories to the folder containing your application. For example, C:\\node\\tasklist\\WebRole1.
-
-3.  From the Windows Azure Powershell window enter the following cmdlet to retrieve the storage account information:
-
-        PS C:\node\tasklist\WebRole1> Get-AzureStorageAccounts
-
-	This retrieves the list of storage accounts and account keys associated with your hosted service.
-
-	<div class="dev-callout">
-	<strong>Note</strong>
-	<p>Since the Windows Azure SDK creates a storage account when you deploy a service, a storage account should already exist from deploying your application in the previous guides.</p>
-	</div>
-
-4.  Open the web.cloud.config file containing the environment settings that are used when the application is deployed to Windows Azure:
-
-        PS C:\node\tasklist\WebRole1> notepad web.cloud.config
-
-5.  Insert the following block under **configuration** element, substituting {STORAGE ACCOUNT} and {STORAGE ACCESS KEY} with the account name and the primary key for the storage account you want to use for deployment:
-
-        <appSettings>
-          <add key="AZURE_STORAGE_ACCOUNT" value="{STORAGE ACCOUNT}"/>
-          <add key="AZURE_STORAGE_ACCESS_KEY" value="{STORAGE ACCESS KEY}"/>
-        </appSettings>
-
-	![The web.cloud.config file contents](./media/storage-nodejs-use-table-storage-cloud-service-app/node37.png)
-
-6.  Save the file and close notepad.
-
-## Install Modules
-
-In order to use Windows Azure Data Management services, you must install the
-Azure module for node. You must also install the node-uuid module, as
-this will be used to generate universally unique identifiers (UUIDs). To
-install these modules, enter the command below:
-
-    PS C:\node\tasklist\WebRole1> npm install node-uuid azure
-
-After the command completes, the modules have been added to the
-**node\_modules** folder. Perform the following steps to make use of
-these modules in your application:
-
-1.  Open the server.js file:
-
-        PS C:\node\tasklist\WebRole1> notepad server.js
-
-2.  Add the code below after the line that ends with express.createServer() to include the node-uuid, home, and azure  modules. The home module does not exist yet, but you will create it shortly.
-
-	![The server.js code with line app = modules.exports line highlighted](./media/storage-nodejs-use-table-storage-cloud-service-app/node38.png)
-
-        var uuid = require('node-uuid');
-        var Home = require('./home');
-        var azure = require('azure');
-
-3.  Add code to create a storage table client passing in storage account and access key information.
-
-	<div class="dev-callout">
-	<strong>Note</strong>
-	<p>When running in the emulator, the SDK will automatically use the emulator even though storage account information has been provided via web.config.</p>
-	</div>
-
-        var client = azure.createTableService();
-
-4.  Next, create a table in Windows Azure Storage called tasks. The logic below creates a new table if it doesn't exist, and populates the table with some default data.
-
-        //table creation
-        client.createTableIfNotExists('tasks', function(error){
-            if(error){
-                throw error;
-            }
-
-            var item = {
-                name: 'Add readonly task list',
-                category: 'Site work',
-                date: '12/01/2011',
-                RowKey: uuid(),
-                PartitionKey: 'partition1',
-                completed: false
-            };
-
-            client.insertEntity('tasks', item, function(){});
-
-        });
-
-5.  Replace the existing code in the route section with the code below, which creates a home controller instance and routes all requests to **/** or **/home** to it.
-
-	![The server.js file with the routes section highlighted.](./media/storage-nodejs-use-table-storage-cloud-service-app/node39.png)
-
-        var home = new Home(client);
-        app.get('/', home.showItems.bind(home));
-        app.get('/home', home.showItems.bind(home));
-
-	Notice that instead of handling the request inline, you are now delegating the command to a Home object. The **bind** command is necessary to ensure that these references are properly resolved locally within the home controller.
-
-## Creating the Home Controller
-
-You must now create a home controller, which handles all requests for
-the task list site. Perform the following steps to create the
-controller:
-
-1.  Create a new home.js file in Notepad. This file will contain the
-    controller code that hands the logic for the task list.
-
-        PS C:\node\tasklist\WebRole1> notepad home.js
-
-2.  Replace the contents with the code below and save the file. The code
-    below uses the javascript module pattern. It exports a Home
-    function. The Home prototype contains the functions to handle the
-    actual requests.
-
-        var azure=require('azure');
-        module.exports = Home;
-
-        function Home (client) {
-            this.client = client;
-        };
-
-        Home.prototype = {
-            showItems: function (req, res) {
-                var self = this;
-                this.getItems(false, function (resp, tasklist) {
-                    if (!tasklist) {
-                        tasklist = [];
-                    }			
-                    self.showResults(res, tasklist);
-                });
-            },
-
-            getItems: function (allItems, callback) {
-                var query = azure.TableQuery
-                    .select()
-                    .from('tasks');
-        	
-                if (!allItems) {
-                    query = query.where('completed eq ?', 'false');
-                }
-                this.client.queryEntities(query, callback);
-             },
-
-             showResults: function (res, tasklist) {
-                res.render('home', { 
-                    title: 'Todo list', 
-                    layout: false, 
-                    tasklist: tasklist });
-             },
-        };
-
-	Your home controller now includes three functions:
-
-	-   *showItems* handles the request.
-	-   *getItems* uses the table client to retrieve open task items
-        from your tasks table. Notice that the query can have additional
-        filters applied; for example, the above query filters only show
-        tasks where completed is equal to false.
-	-   *showResults* calls the Express render function to render the
-        page using the home view that you will create in the next
-        section.
-
-### Modifying the Home View
-
-The Jade template engine uses a markup syntax that is less verbose than
-HTML and it is the default engine for working with Express. Perform the
-following steps to create a view that supports displaying task-list
-items:
-
-1.  From the Windows PowerShell command window, edit home.jade file by
-    using the following command:
-
-        PS C:\node\tasklist\WebRole1\views> notepad home.jade
-
-2.  Replace the contents of the home.jade file with the code below and
-    save the file. The form below contains functionality for reading and
-    updating the task items. (Note that currently the home controller
-    only supports reading; you will change this later.) The form
-    contains details for each item in the task list.
-
-        html
-        head
-            title Index
-        body
-            h1 My ToDo List
-
-            form
-                table(border="1")
-                    tr
-                        td Name
-                        td Category
-                        td Date
-                        td Complete
-
-                        each item in tasklist
-                            tr
-                                td #{item.name}
-                                td #{item.category} 
-                                td #{item.date} 
-                                td 
-                                    input(type="checkbox", name="completed", value="#{item.RowKey}") 
-
-## Running the Application in the Compute Emulator
-
-1.  In the Windows PowerShell window, enter the following cmdlet to
-    launch your service in the compute emulator and display a web page
-    that calls your service.
-
-        PS C:\node\tasklist\WebRole1> Start-AzureEmulator -launch
-
-	Your browser displays the following page, showing the task item that was retrieved from Windows Azure Storage:
-
-	![Internet explorer displaying a My Tasklist page with one item in a table.](./media/storage-nodejs-use-table-storage-cloud-service-app/node40.png)
-
-## Adding New Task Functionality
-
-In this section you update the application to support adding new task
-items.
-
-### Adding a New Route to Server.js
-
-In the server.js file, add the following line after the last route entry
-for **/home**, and then save the file.
-
-![The server.js file with the line containing the route for home highlighted.](./media/storage-nodejs-use-table-storage-cloud-service-app/node41.png)
-
-        app.post('/home/newitem', home.newItem.bind(home));
-
-	The routes section should now look as follows:
-
-       // Routes
-
-       var home = new Home(client);
-       app.get('/', home.showItems.bind(home));
-       app.get('/home', home.showItems.bind(home));
-       app.post('/home/newitem', home.newItem.bind(home));
-
-### Adding the Node-UUID Module
-
-To use the node-uuid module to create a unique identifier, add the
-following line at the top of the home.js file after the first line where
-the module is exported.
-
-![The home.js file with the line module.exports = Home highlighted.](./media/storage-nodejs-use-table-storage-cloud-service-app/node42.png)
-
-       var uuid = require('node-uuid');
-
-### Adding the New Item Function to Home Controller
-
-To implement the new item functionality, create a **newItem** function.
-In your home.js file, paste the following code after the last function
-and then save the file.
-
-![The showresults function is highlighted](./media/storage-nodejs-use-table-storage-cloud-service-app/node43.png)
-
-       newItem: function (req, res) {
-           var self = this;
-           var createItem = function (resp, tasklist) {
-               if (!tasklist) {
-                   tasklist = [];
-               }
-
-               var count = tasklist.length;
-
-               var item = req.body.item;
-               item.RowKey = uuid();
-               item.PartitionKey = 'partition1';
-               item.completed = false;
-
-               self.client.insertEntity('tasks', item, function (error) {
-                   if(error){  
-                       throw error;
-                   }
-                   self.showItems(req, res);
-               });
-           };
-
-           this.getItems(true, createItem);
-       },
-
-The **newItem** function performs the following tasks:
-
--   Extracts the posted item from the body.
--   Sets the **RowKey** and **PartitionKey** values for the new item.
-    These values are required to insert the item into the Windows Azure
-    table. A UUID is generated for the **RowKey** value.
--   Inserts the item into the tasks table by calling the
-    **insertEntity** function.
--   Renders the page by calling the **getItems** function.
-
-### Adding the New Item Form to the Home View
-
-Now, update the view by adding a new form to allow the user to add an
-item. In the home.jade file, paste the following code at the end of the
-file and save.
-
-<div class="dev-callout">
-<strong>Note</strong>
-<p>In Jade, whitespace is significant, so do not
-remove any of the spacing below.</p>
-</div>
-
-        hr
-        form(action="/home/newitem", method="post")
-            table(border="1")    
-                tr
-                    td Item Name: 
-                    td 
-                        input(name="item[name]", type="textbox")
-                tr
-                    td Item Category: 
-                    td 
-                        input(name="item[category]", type="textbox")
-                tr
-                    td Item Date: 
-                    td 
-                        input(name="item[date]", type="textbox")
-            input(type="submit", value="Add item")
-
-### Running the Application in the Emulator
-
-1.  Because the Windows Azure emulator is already running, you can
-    browse the updated application:
-
-        PS C:\node\tasklist\WebRole1> start http://localhost:81/home
-
-	The browser opens and displays the following page:
-
-	![A web paged titled My Task List with a table containing tasks and fields to add a new task.](./media/storage-nodejs-use-table-storage-cloud-service-app/node44.png)
-
-2.  Enter for **Item Name:** "New task functionality", **Item Category:** "Site work"?, and for **Item Date:** "12/02/2011". Then click **Add item**.
-
-	The item is added to your tasks table in Windows Azure Storage and displayed as shown in the screenshot below.
-
-	![A web page titled My Task List with a table containing tasks, after you have added a task to the list.](./media/storage-nodejs-use-table-storage-cloud-service-app/node45.png)
-
-## Re-Publishing the Application to Windows Azure
-
-Now that the application is completed, publish it to Windows Azure by
-updating the deployment to the existing hosted service.
-
-1.  In the Windows PowerShell window, call the following cmdlet to
-    redeploy your hosted service to Windows Azure. Your storage settings
-    and location were previous saved and do not need to be re-entered.
-
-        PS C:\node\tasklist\WebRole1> Publish-AzureServiceProject -name myuniquename -location datacentername -launch
-
-	After the deployment is complete, you should see a response similar to the following:
-
-	![the status messages displayed during deployment.](./media/storage-nodejs-use-table-storage-cloud-service-app/node35.png)
-
-	As before, because you specified the **-launch** option, the browser opens and displays your application running in Windows Azure when publishing is completed.
-
-	![A browser window displaying the My Task List page. The URL indicates the page is now being hosted on Windows Azure.](./media/storage-nodejs-use-table-storage-cloud-service-app/node47.png)
-
-## Stopping and Deleting Your Application
-
-After deploying your application, you may want to disable it so you can
-avoid costs or build and deploy other applications within the free trial
-time period.
-
-Windows Azure bills web role instances per hour of server time consumed.
-Server time is consumed once your application is deployed, even if the
-instances are not running and are in the stopped state.
-
-The following steps show you how to stop and delete your application.
-
-1.  In the Windows PowerShell window, stop the service deployment
-    created in the previous section with the following cmdlet:
-
-        PS C:\node\tasklist\WebRole1> Stop-AzureService
-
-	Stopping the service may take several minutes. When the service is stopped, you receive a message indicating that it has stopped.
-
-	![Status messages indicating the service has stopped.](./media/storage-nodejs-use-table-storage-cloud-service-app/node48.png)
-
-3.  To delete the service, call the following cmdlet:
-
-        PS C:\node\tasklist\WebRole1> Remove-AzureService contosotasklist
-
-	When prompted, enter **Y** to delete the service.
-
-	Deleting the service may take several minutes. After the service has been deleted you receive a message indicating that the service was deleted.
-
-	![Status messages indicating the service has been deleted.](./media/storage-nodejs-use-table-storage-cloud-service-app/node49.png)
-
-  [Node.js Web Application using Express]: http://www.windowsazure.com/en-us/develop/nodejs/tutorials/web-app-with-express/
-  [Storing and Accessing Data in Windows Azure]: http://msdn.microsoft.com/en-us/library/windowsazure/gg433040.aspx
-  [Node.js Web Application]: http://www.windowsazure.com/en-us/develop/nodejs/tutorials/getting-started/
- 
+<properties linkid="dev-nodejs-basic-web-app-with-storage" urlDisplayName="Web App with Storage" pageTitle="Web app with table storage (Node.js) | Microsoft Azure" metaKeywords="Azure Node.js hello world tutorial, Azure Node.js hello world, Azure Node.js Getting Started tutorial, Azure Node.js tutorial, Azure Node.js Express tutorial" description="A tutorial that builds on the Web App with Express tutorial by adding Windows Azure Storage services and the Windows Azure module." metaCanonical="" services="cloud-services,storage" documentationCenter="Node.js" title="Node.js Web Application using Storage" authors="" solutions="" manager="" editor="" />
+
+
+
+
+
+
+# Node.js Web Application using Storage
+
+In this tutorial, you will extend the application created in the
+[Node.js Web Application using Express] tutorial by using the Windows
+Azure Client Libraries for Node.js to work with data management services. You
+will extend your application to create a web-based task-list application
+that you can deploy to Windows Azure. The task list allows a user to
+retrieve tasks, add new tasks, and mark tasks as completed.
+
+The task items are stored in Windows Azure Storage. Windows Azure
+Storage provides unstructured data storage that is fault-tolerant and
+highly available. Windows Azure Storage includes several data structures
+where you can store and access data, and you can leverage the storage
+services from the APIs included in the Windows Azure SDK for Node.js or
+via REST APIs. For more information, see [Storing and Accessing Data in
+Windows Azure].
+
+This tutorial assumes that you have completed the [Node.js Web
+Application] and [Node.js with Express][Node.js Web Application using Express] tutorials.
+
+You will learn:
+
+-   How to work with the Jade template engine
+-   How to work with Windows Azure Data Management services
+
+A screenshot of the completed application is below:
+
+![The completed web page in internet explorer](./media/storage-nodejs-use-table-storage-cloud-service-app/getting-started-1.png)
+
+## Setting Storage Credentials in Web.Config
+
+To access Windows Azure Storage, you need to pass in storage
+credentials. To do this, you utilize web.config application settings.
+Those settings will be passed as environment variables to Node, which
+are then read by the Windows Azure SDK.
+
+<div class="dev-callout">
+<strong>Note</strong>
+<p>Storage credentials are only used when the application is
+deployed to Windows Azure. When running in the emulator, the application
+will use the storage emulator.</p>
+</div>
+
+Perform the following steps to retrieve the storage account credentials
+and add them to the web.config settings:
+
+1.  If it is not already open, start the Windows Azure PowerShell from the **Start** menu by expanding **All Programs, Windows Azure**, right-click **Windows Azure PowerShell**, and then select **Run As Administrator**.
+
+2.  Change directories to the folder containing your application. For example, C:\\node\\tasklist\\WebRole1.
+
+3.  From the Windows Azure Powershell window enter the following cmdlet to retrieve the storage account information:
+
+        PS C:\node\tasklist\WebRole1> Get-AzureStorageAccounts
+
+	This retrieves the list of storage accounts and account keys associated with your hosted service.
+
+	<div class="dev-callout">
+	<strong>Note</strong>
+	<p>Since the Windows Azure SDK creates a storage account when you deploy a service, a storage account should already exist from deploying your application in the previous guides.</p>
+	</div>
+
+4.  Open the web.cloud.config file containing the environment settings that are used when the application is deployed to Windows Azure:
+
+        PS C:\node\tasklist\WebRole1> notepad web.cloud.config
+
+5.  Insert the following block under **configuration** element, substituting {STORAGE ACCOUNT} and {STORAGE ACCESS KEY} with the account name and the primary key for the storage account you want to use for deployment:
+
+        <appSettings>
+          <add key="AZURE_STORAGE_ACCOUNT" value="{STORAGE ACCOUNT}"/>
+          <add key="AZURE_STORAGE_ACCESS_KEY" value="{STORAGE ACCESS KEY}"/>
+        </appSettings>
+
+	![The web.cloud.config file contents](./media/storage-nodejs-use-table-storage-cloud-service-app/node37.png)
+
+6.  Save the file and close notepad.
+
+## Install Modules
+
+In order to use Windows Azure Data Management services, you must install the
+Azure module for node. You must also install the node-uuid module, as
+this will be used to generate universally unique identifiers (UUIDs). To
+install these modules, enter the command below:
+
+    PS C:\node\tasklist\WebRole1> npm install node-uuid azure
+
+After the command completes, the modules have been added to the
+**node\_modules** folder. Perform the following steps to make use of
+these modules in your application:
+
+1.  Open the server.js file:
+
+        PS C:\node\tasklist\WebRole1> notepad server.js
+
+2.  Add the code below after the line that ends with express.createServer() to include the node-uuid, home, and azure  modules. The home module does not exist yet, but you will create it shortly.
+
+	![The server.js code with line app = modules.exports line highlighted](./media/storage-nodejs-use-table-storage-cloud-service-app/node38.png)
+
+        var uuid = require('node-uuid');
+        var Home = require('./home');
+        var azure = require('azure');
+
+3.  Add code to create a storage table client passing in storage account and access key information.
+
+	<div class="dev-callout">
+	<strong>Note</strong>
+	<p>When running in the emulator, the SDK will automatically use the emulator even though storage account information has been provided via web.config.</p>
+	</div>
+
+        var client = azure.createTableService();
+
+4.  Next, create a table in Windows Azure Storage called tasks. The logic below creates a new table if it doesn't exist, and populates the table with some default data.
+
+        //table creation
+        client.createTableIfNotExists('tasks', function(error){
+            if(error){
+                throw error;
+            }
+
+            var item = {
+                name: 'Add readonly task list',
+                category: 'Site work',
+                date: '12/01/2011',
+                RowKey: uuid(),
+                PartitionKey: 'partition1',
+                completed: false
+            };
+
+            client.insertEntity('tasks', item, function(){});
+
+        });
+
+5.  Replace the existing code in the route section with the code below, which creates a home controller instance and routes all requests to **/** or **/home** to it.
+
+	![The server.js file with the routes section highlighted.](./media/storage-nodejs-use-table-storage-cloud-service-app/node39.png)
+
+        var home = new Home(client);
+        app.get('/', home.showItems.bind(home));
+        app.get('/home', home.showItems.bind(home));
+
+	Notice that instead of handling the request inline, you are now delegating the command to a Home object. The **bind** command is necessary to ensure that these references are properly resolved locally within the home controller.
+
+## Creating the Home Controller
+
+You must now create a home controller, which handles all requests for
+the task list site. Perform the following steps to create the
+controller:
+
+1.  Create a new home.js file in Notepad. This file will contain the
+    controller code that hands the logic for the task list.
+
+        PS C:\node\tasklist\WebRole1> notepad home.js
+
+2.  Replace the contents with the code below and save the file. The code
+    below uses the javascript module pattern. It exports a Home
+    function. The Home prototype contains the functions to handle the
+    actual requests.
+
+        var azure=require('azure');
+        module.exports = Home;
+
+        function Home (client) {
+            this.client = client;
+        };
+
+        Home.prototype = {
+            showItems: function (req, res) {
+                var self = this;
+                this.getItems(false, function (resp, tasklist) {
+                    if (!tasklist) {
+                        tasklist = [];
+                    }			
+                    self.showResults(res, tasklist);
+                });
+            },
+
+            getItems: function (allItems, callback) {
+                var query = azure.TableQuery
+                    .select()
+                    .from('tasks');
+        	
+                if (!allItems) {
+                    query = query.where('completed eq ?', 'false');
+                }
+                this.client.queryEntities(query, callback);
+             },
+
+             showResults: function (res, tasklist) {
+                res.render('home', { 
+                    title: 'Todo list', 
+                    layout: false, 
+                    tasklist: tasklist });
+             },
+        };
+
+	Your home controller now includes three functions:
+
+	-   *showItems* handles the request.
+	-   *getItems* uses the table client to retrieve open task items
+        from your tasks table. Notice that the query can have additional
+        filters applied; for example, the above query filters only show
+        tasks where completed is equal to false.
+	-   *showResults* calls the Express render function to render the
+        page using the home view that you will create in the next
+        section.
+
+### Modifying the Home View
+
+The Jade template engine uses a markup syntax that is less verbose than
+HTML and it is the default engine for working with Express. Perform the
+following steps to create a view that supports displaying task-list
+items:
+
+1.  From the Windows PowerShell command window, edit home.jade file by
+    using the following command:
+
+        PS C:\node\tasklist\WebRole1\views> notepad home.jade
+
+2.  Replace the contents of the home.jade file with the code below and
+    save the file. The form below contains functionality for reading and
+    updating the task items. (Note that currently the home controller
+    only supports reading; you will change this later.) The form
+    contains details for each item in the task list.
+
+        html
+        head
+            title Index
+        body
+            h1 My ToDo List
+
+            form
+                table(border="1")
+                    tr
+                        td Name
+                        td Category
+                        td Date
+                        td Complete
+
+                        each item in tasklist
+                            tr
+                                td #{item.name}
+                                td #{item.category} 
+                                td #{item.date} 
+                                td 
+                                    input(type="checkbox", name="completed", value="#{item.RowKey}") 
+
+## Running the Application in the Compute Emulator
+
+1.  In the Windows PowerShell window, enter the following cmdlet to
+    launch your service in the compute emulator and display a web page
+    that calls your service.
+
+        PS C:\node\tasklist\WebRole1> Start-AzureEmulator -launch
+
+	Your browser displays the following page, showing the task item that was retrieved from Windows Azure Storage:
+
+	![Internet explorer displaying a My Tasklist page with one item in a table.](./media/storage-nodejs-use-table-storage-cloud-service-app/node40.png)
+
+## Adding New Task Functionality
+
+In this section you update the application to support adding new task
+items.
+
+### Adding a New Route to Server.js
+
+In the server.js file, add the following line after the last route entry
+for **/home**, and then save the file.
+
+![The server.js file with the line containing the route for home highlighted.](./media/storage-nodejs-use-table-storage-cloud-service-app/node41.png)
+
+        app.post('/home/newitem', home.newItem.bind(home));
+
+	The routes section should now look as follows:
+
+       // Routes
+
+       var home = new Home(client);
+       app.get('/', home.showItems.bind(home));
+       app.get('/home', home.showItems.bind(home));
+       app.post('/home/newitem', home.newItem.bind(home));
+
+### Adding the Node-UUID Module
+
+To use the node-uuid module to create a unique identifier, add the
+following line at the top of the home.js file after the first line where
+the module is exported.
+
+![The home.js file with the line module.exports = Home highlighted.](./media/storage-nodejs-use-table-storage-cloud-service-app/node42.png)
+
+       var uuid = require('node-uuid');
+
+### Adding the New Item Function to Home Controller
+
+To implement the new item functionality, create a **newItem** function.
+In your home.js file, paste the following code after the last function
+and then save the file.
+
+![The showresults function is highlighted](./media/storage-nodejs-use-table-storage-cloud-service-app/node43.png)
+
+       newItem: function (req, res) {
+           var self = this;
+           var createItem = function (resp, tasklist) {
+               if (!tasklist) {
+                   tasklist = [];
+               }
+
+               var count = tasklist.length;
+
+               var item = req.body.item;
+               item.RowKey = uuid();
+               item.PartitionKey = 'partition1';
+               item.completed = false;
+
+               self.client.insertEntity('tasks', item, function (error) {
+                   if(error){  
+                       throw error;
+                   }
+                   self.showItems(req, res);
+               });
+           };
+
+           this.getItems(true, createItem);
+       },
+
+The **newItem** function performs the following tasks:
+
+-   Extracts the posted item from the body.
+-   Sets the **RowKey** and **PartitionKey** values for the new item.
+    These values are required to insert the item into the Windows Azure
+    table. A UUID is generated for the **RowKey** value.
+-   Inserts the item into the tasks table by calling the
+    **insertEntity** function.
+-   Renders the page by calling the **getItems** function.
+
+### Adding the New Item Form to the Home View
+
+Now, update the view by adding a new form to allow the user to add an
+item. In the home.jade file, paste the following code at the end of the
+file and save.
+
+<div class="dev-callout">
+<strong>Note</strong>
+<p>In Jade, whitespace is significant, so do not
+remove any of the spacing below.</p>
+</div>
+
+        hr
+        form(action="/home/newitem", method="post")
+            table(border="1")    
+                tr
+                    td Item Name: 
+                    td 
+                        input(name="item[name]", type="textbox")
+                tr
+                    td Item Category: 
+                    td 
+                        input(name="item[category]", type="textbox")
+                tr
+                    td Item Date: 
+                    td 
+                        input(name="item[date]", type="textbox")
+            input(type="submit", value="Add item")
+
+### Running the Application in the Emulator
+
+1.  Because the Windows Azure emulator is already running, you can
+    browse the updated application:
+
+        PS C:\node\tasklist\WebRole1> start http://localhost:81/home
+
+	The browser opens and displays the following page:
+
+	![A web paged titled My Task List with a table containing tasks and fields to add a new task.](./media/storage-nodejs-use-table-storage-cloud-service-app/node44.png)
+
+2.  Enter for **Item Name:** "New task functionality", **Item Category:** "Site work"?, and for **Item Date:** "12/02/2011". Then click **Add item**.
+
+	The item is added to your tasks table in Windows Azure Storage and displayed as shown in the screenshot below.
+
+	![A web page titled My Task List with a table containing tasks, after you have added a task to the list.](./media/storage-nodejs-use-table-storage-cloud-service-app/node45.png)
+
+## Re-Publishing the Application to Windows Azure
+
+Now that the application is completed, publish it to Windows Azure by
+updating the deployment to the existing hosted service.
+
+1.  In the Windows PowerShell window, call the following cmdlet to
+    redeploy your hosted service to Windows Azure. Your storage settings
+    and location were previous saved and do not need to be re-entered.
+
+        PS C:\node\tasklist\WebRole1> Publish-AzureServiceProject -name myuniquename -location datacentername -launch
+
+	After the deployment is complete, you should see a response similar to the following:
+
+	![the status messages displayed during deployment.](./media/storage-nodejs-use-table-storage-cloud-service-app/node35.png)
+
+	As before, because you specified the **-launch** option, the browser opens and displays your application running in Windows Azure when publishing is completed.
+
+	![A browser window displaying the My Task List page. The URL indicates the page is now being hosted on Windows Azure.](./media/storage-nodejs-use-table-storage-cloud-service-app/node47.png)
+
+## Stopping and Deleting Your Application
+
+After deploying your application, you may want to disable it so you can
+avoid costs or build and deploy other applications within the free trial
+time period.
+
+Windows Azure bills web role instances per hour of server time consumed.
+Server time is consumed once your application is deployed, even if the
+instances are not running and are in the stopped state.
+
+The following steps show you how to stop and delete your application.
+
+1.  In the Windows PowerShell window, stop the service deployment
+    created in the previous section with the following cmdlet:
+
+        PS C:\node\tasklist\WebRole1> Stop-AzureService
+
+	Stopping the service may take several minutes. When the service is stopped, you receive a message indicating that it has stopped.
+
+	![Status messages indicating the service has stopped.](./media/storage-nodejs-use-table-storage-cloud-service-app/node48.png)
+
+3.  To delete the service, call the following cmdlet:
+
+        PS C:\node\tasklist\WebRole1> Remove-AzureService contosotasklist
+
+	When prompted, enter **Y** to delete the service.
+
+	Deleting the service may take several minutes. After the service has been deleted you receive a message indicating that the service was deleted.
+
+	![Status messages indicating the service has been deleted.](./media/storage-nodejs-use-table-storage-cloud-service-app/node49.png)
+
+  [Node.js Web Application using Express]: http://www.windowsazure.com/en-us/develop/nodejs/tutorials/web-app-with-express/
+  [Storing and Accessing Data in Windows Azure]: http://msdn.microsoft.com/en-us/library/windowsazure/gg433040.aspx
+  [Node.js Web Application]: http://www.windowsazure.com/en-us/develop/nodejs/tutorials/getting-started/
+ 