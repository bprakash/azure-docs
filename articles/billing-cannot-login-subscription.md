<properties
	pageTitle="I am unable to log in to manage my Azure subscription | Microsoft Azure"
	description="Describes the troubleshoot information for some common Azure subscription login issues"
	services=""
	documentationCenter=""
	authors="genlin"
	manager="msmbaldwin"
	editor=""
	tags="billing"
	/>

<tags
	ms.service="billing"
	ms.workload="na"
	ms.tgt_pltfrm="na"
	ms.devlang="na"
	ms.topic="article"
<<<<<<< HEAD
	ms.date="03/30/2016"
=======
	ms.date="06/30/2016"
>>>>>>> c186bb0b
	ms.author="genli"/>

# I am unable to log in to manage my Azure subscription

> [AZURE.NOTE] If you need more help at any point in this article, you can contact the Azure experts on the [MSDN Azure and the Stack Overflow forums](https://azure.microsoft.com/support/forums/). Alternatively, you can also file an Azure support incident on the [Azure Support site](http://go.microsoft.com/fwlink/?linkid=544831&clcid=0x409). For information about using Azure Support, read the [Microsoft Azure Support FAQ](https://azure.microsoft.com/support/faq/).

This article will help you troubleshoot some common causes of login issues.

## Which portal are you trying to access?

An Account Administrator can only access the [Account Center](https://account.windowsazure.com/) whereas Service Administrators (SA) and Co-Administrators (CA) only have access to the [Azure portal](https://portal.azure.com) or the [Azure classic portal](https://manage.windowsazure.com/).

For more information about Azure administrator roles, see [How to add or change Azure administrator roles](billing-add-change-azure-subscription-administrator.md).

## Is your subscription associated with a Microsoft account or Organizational account?

Your Microsoft account is the email address you use, along with your password, to sign in to any Windows Live program or service, such as Outlook, Hotmail, MSN or OneDrive. You may set up a Microsoft account using any email address belonging to you, including your company email. Please see [www.microsoft.com/account](http://www.microsoft.com/account) for more details.

If your account is associated with an Organizational account, then please select the correct login option as shown below. For more information on using an Organizational account, see [Sign up for Azure as an organization](./active-directory/sign-up-organization.md):

![signin page](./media/billing-cannot-login-subscription/signin.png)

## Co-Admin: Are you using the correct account type to manage other accounts?

- If you are logged in with a Microsoft Account, you can only add other Microsoft Accounts as Co-administrators. This is a security requirement to prevent non-organizational accounts from discovering if certain accounts (e.g. janedoe@contoso.com) are valid accounts.
- If you are logged in with an organizational account, you can add other organizational accounts in your organization as Co-administrators. For example, abby@contoso.com can add bob@contoso.com as a Service Administrator or Co-administrator, but cannot add john@notcontoso.com. Users logged in with organizational accounts can also add Microsoft Account users as Service Administrators or Co-administrators.

Now that it is possible to log into Azure with an organizational account, here are the changes to Service Administrator (SA) and Co-administrator (CA) account requirements:

| Login Method| Add Microsoft Account as Co-Administrator or Service Administrator?  |Add organizational account in the same organization as Co-Administrator or Service Administrator? |Add organizational account in different organization as Co-Administrator or Service Administrator?
| ------------- | ------------- |---------------|---------------|
|Microsoft Account |Yes|No|No|
|Organizational Account|Yes|Yes|No|

## Is there a problem with the Internet Browser?

Try deleting cache/cookies, using IE InPrivate Browsing mode and also using a different browser.
<|MERGE_RESOLUTION|>--- conflicted
+++ resolved
@@ -1,59 +1,55 @@
-<properties
-	pageTitle="I am unable to log in to manage my Azure subscription | Microsoft Azure"
-	description="Describes the troubleshoot information for some common Azure subscription login issues"
-	services=""
-	documentationCenter=""
-	authors="genlin"
-	manager="msmbaldwin"
-	editor=""
-	tags="billing"
-	/>
-
-<tags
-	ms.service="billing"
-	ms.workload="na"
-	ms.tgt_pltfrm="na"
-	ms.devlang="na"
-	ms.topic="article"
-<<<<<<< HEAD
-	ms.date="03/30/2016"
-=======
-	ms.date="06/30/2016"
->>>>>>> c186bb0b
-	ms.author="genli"/>
-
-# I am unable to log in to manage my Azure subscription
-
-> [AZURE.NOTE] If you need more help at any point in this article, you can contact the Azure experts on the [MSDN Azure and the Stack Overflow forums](https://azure.microsoft.com/support/forums/). Alternatively, you can also file an Azure support incident on the [Azure Support site](http://go.microsoft.com/fwlink/?linkid=544831&clcid=0x409). For information about using Azure Support, read the [Microsoft Azure Support FAQ](https://azure.microsoft.com/support/faq/).
-
-This article will help you troubleshoot some common causes of login issues.
-
-## Which portal are you trying to access?
-
-An Account Administrator can only access the [Account Center](https://account.windowsazure.com/) whereas Service Administrators (SA) and Co-Administrators (CA) only have access to the [Azure portal](https://portal.azure.com) or the [Azure classic portal](https://manage.windowsazure.com/).
-
-For more information about Azure administrator roles, see [How to add or change Azure administrator roles](billing-add-change-azure-subscription-administrator.md).
-
-## Is your subscription associated with a Microsoft account or Organizational account?
-
-Your Microsoft account is the email address you use, along with your password, to sign in to any Windows Live program or service, such as Outlook, Hotmail, MSN or OneDrive. You may set up a Microsoft account using any email address belonging to you, including your company email. Please see [www.microsoft.com/account](http://www.microsoft.com/account) for more details.
-
-If your account is associated with an Organizational account, then please select the correct login option as shown below. For more information on using an Organizational account, see [Sign up for Azure as an organization](./active-directory/sign-up-organization.md):
-
-![signin page](./media/billing-cannot-login-subscription/signin.png)
-
-## Co-Admin: Are you using the correct account type to manage other accounts?
-
-- If you are logged in with a Microsoft Account, you can only add other Microsoft Accounts as Co-administrators. This is a security requirement to prevent non-organizational accounts from discovering if certain accounts (e.g. janedoe@contoso.com) are valid accounts.
-- If you are logged in with an organizational account, you can add other organizational accounts in your organization as Co-administrators. For example, abby@contoso.com can add bob@contoso.com as a Service Administrator or Co-administrator, but cannot add john@notcontoso.com. Users logged in with organizational accounts can also add Microsoft Account users as Service Administrators or Co-administrators.
-
-Now that it is possible to log into Azure with an organizational account, here are the changes to Service Administrator (SA) and Co-administrator (CA) account requirements:
-
-| Login Method| Add Microsoft Account as Co-Administrator or Service Administrator?  |Add organizational account in the same organization as Co-Administrator or Service Administrator? |Add organizational account in different organization as Co-Administrator or Service Administrator?
-| ------------- | ------------- |---------------|---------------|
-|Microsoft Account |Yes|No|No|
-|Organizational Account|Yes|Yes|No|
-
-## Is there a problem with the Internet Browser?
-
-Try deleting cache/cookies, using IE InPrivate Browsing mode and also using a different browser.
+<properties
+	pageTitle="I am unable to log in to manage my Azure subscription | Microsoft Azure"
+	description="Describes the troubleshoot information for some common Azure subscription login issues"
+	services=""
+	documentationCenter=""
+	authors="genlin"
+	manager="msmbaldwin"
+	editor=""
+	tags="billing"
+	/>
+
+<tags
+	ms.service="billing"
+	ms.workload="na"
+	ms.tgt_pltfrm="na"
+	ms.devlang="na"
+	ms.topic="article"
+	ms.date="06/30/2016"
+	ms.author="genli"/>
+
+# I am unable to log in to manage my Azure subscription
+
+> [AZURE.NOTE] If you need more help at any point in this article, you can contact the Azure experts on the [MSDN Azure and the Stack Overflow forums](https://azure.microsoft.com/support/forums/). Alternatively, you can also file an Azure support incident on the [Azure Support site](http://go.microsoft.com/fwlink/?linkid=544831&clcid=0x409). For information about using Azure Support, read the [Microsoft Azure Support FAQ](https://azure.microsoft.com/support/faq/).
+
+This article will help you troubleshoot some common causes of login issues.
+
+## Which portal are you trying to access?
+
+An Account Administrator can only access the [Account Center](https://account.windowsazure.com/) whereas Service Administrators (SA) and Co-Administrators (CA) only have access to the [Azure portal](https://portal.azure.com) or the [Azure classic portal](https://manage.windowsazure.com/).
+
+For more information about Azure administrator roles, see [How to add or change Azure administrator roles](billing-add-change-azure-subscription-administrator.md).
+
+## Is your subscription associated with a Microsoft account or Organizational account?
+
+Your Microsoft account is the email address you use, along with your password, to sign in to any Windows Live program or service, such as Outlook, Hotmail, MSN or OneDrive. You may set up a Microsoft account using any email address belonging to you, including your company email. Please see [www.microsoft.com/account](http://www.microsoft.com/account) for more details.
+
+If your account is associated with an Organizational account, then please select the correct login option as shown below. For more information on using an Organizational account, see [Sign up for Azure as an organization](./active-directory/sign-up-organization.md):
+
+![signin page](./media/billing-cannot-login-subscription/signin.png)
+
+## Co-Admin: Are you using the correct account type to manage other accounts?
+
+- If you are logged in with a Microsoft Account, you can only add other Microsoft Accounts as Co-administrators. This is a security requirement to prevent non-organizational accounts from discovering if certain accounts (e.g. janedoe@contoso.com) are valid accounts.
+- If you are logged in with an organizational account, you can add other organizational accounts in your organization as Co-administrators. For example, abby@contoso.com can add bob@contoso.com as a Service Administrator or Co-administrator, but cannot add john@notcontoso.com. Users logged in with organizational accounts can also add Microsoft Account users as Service Administrators or Co-administrators.
+
+Now that it is possible to log into Azure with an organizational account, here are the changes to Service Administrator (SA) and Co-administrator (CA) account requirements:
+
+| Login Method| Add Microsoft Account as Co-Administrator or Service Administrator?  |Add organizational account in the same organization as Co-Administrator or Service Administrator? |Add organizational account in different organization as Co-Administrator or Service Administrator?
+| ------------- | ------------- |---------------|---------------|
+|Microsoft Account |Yes|No|No|
+|Organizational Account|Yes|Yes|No|
+
+## Is there a problem with the Internet Browser?
+
+Try deleting cache/cookies, using IE InPrivate Browsing mode and also using a different browser.