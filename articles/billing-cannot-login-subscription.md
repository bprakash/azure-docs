--- conflicted
+++ resolved
@@ -1,91 +1,87 @@
-<properties
-	pageTitle="I cannot sign in to manage my Azure subscription | Microsoft Azure"
-	description="Describes the troubleshoot information for some common Azure subscription login issues"
-	services=""
-	documentationCenter=""
-	authors="genlin"
-	manager="msmbaldwin"
-	editor=""
-	tags="billing"
-	/>
-
-<tags
-	ms.service="billing"
-	ms.workload="na"
-	ms.tgt_pltfrm="na"
-	ms.devlang="na"
-	ms.topic="article"
-	ms.date="09/09/2016"
-	ms.author="genli"/>
-
-# I cannot sign in to manage my Azure subscription
-
-This article guides you through some of the most common methods to resolve login issues.
-
-> [AZURE.NOTE] If you need more help at any point in this article, please [contact support](https://portal.azure.com/?#blade/Microsoft_Azure_Support/HelpAndSupportBlade) to get your issue resolved quickly.
-
-## Azure portals
-
-| Name  | Description  |  URL |
-|---|---|---|
-| Azure portal |A central place where you can provision and manage your Azure resources   | [https://portal.azure.com](https://portal.azure.com)  |
-| Azure classic portal  | The old Azure portal |[https://manage.windowsazure.com](https://manage.windowsazure.com)   |
-| Azure Account Center | A central place where you can track your Azure usage and manage your subscription |[https://account.windowsazure.com/Subscriptions](https://account.windowsazure.com/Subscriptions)   ||
-
-## Symptom: The page hangs in the loading status
-
-This issue can be caused a problem that affects your Internet browser.
-
-To resolve this issue, try the following methods, in the given order. After you do each method, try to reconnect to the sign-in page on the portal.
-
--	Refresh the page.
--	Use a different Internet browser.
--	If you’re using Microsoft Internet Explorer, browse to the Azure portal by using the InPrivate Browsing mode. To do this, follow these steps:
-
-	A.	Click **Tools** ![tools button](./media/billing-cannot-login-subscription/Toolsbutton.png) > **Safety** > **InPrivate Browsing**.
-
-	B.	Browse to the [Azure portal](https://portal.azure.com) or the [Azure classic portal](https://manage.windowsazure.com), and then sign in to the portal.
-
-## Symptom: Error message "No subscriptions found”
-
-This issue can occur if the account doesn’t have sufficient user rights. An account administrator can only access the [Account Center](https://account.windowsazure.com/) whereas service administrators (SA) and co-administrators (CA) only have access to the [Azure portal](https://portal.azure.com) or the [Azure classic portal](https://manage.windowsazure.com/).
-
-**Scenario 1: Error message is received in the Azure portal or the Azure classic portal**
-
-To resolve this issue, [add the co-administrator or owner role](billing-add-change-azure-subscription-administrator.md) for the account.
-
-**Scenario 2: Error message is received in the Azure Account Center**
-
-Check whether the account that you used is the account administrator. To verify who the account administrator is, follow these steps:
-
-1.	Sign in to the [Azure portal](https://portal.azure.com).
-2.	On the Hub menu, select **Subscription**.
-3.	Select the subscription that you want to check, and then select **Settings**.
-4.	Select **Properties**. The account administrator of the subscription is displayed in the **Account Admin** box.
-
-## Symptom: You are automatically signed in as a different user
-
-This issue can occur if you're using more than one user account in an Internet browser.
-
-To resolve the issue, try one of the following methods:
-
-- Sign out of the portal,  and then sign back in with the account you want to use.
--	Clear the cache and delete Internet cookies. To do this in Internet Explorer, click **Tools** ![tools button](./media/billing-cannot-login-subscription/Toolsbutton.png) > **Internet Options** > **Delete**, make sure that the check boxes for temporary files, cookies, password, and browsing history are selected, and then click Delete.
-
--	Reset the Internet Explorer settings to revert any personal settings that you’ve made. To do this, click **Tools** ![tools button](./media/billing-cannot-login-subscription/Toolsbutton.png)> **Internet Options** > **Advanced** >select the **Delete personal settings** box > **Reset**.
-
--	Browse to the Azure portal in InPrivate Browsing mode. To do this, click **Tools** ![tools button](./media/billing-cannot-login-subscription/Toolsbutton.png) > **Safety** > **InPrivate Browsing**.
-
-## Microsoft account vs Organizational account
-
-Your Microsoft account is the email address you use, along with your password, to sign in to any Windows Live program or service, such as Outlook, Hotmail, MSN or OneDrive. You may set up a Microsoft account using any email address belonging to you, including your company email. Please see [www.microsoft.com/account](http://www.microsoft.com/account) for more details.
-
-If your account is associated with an Organizational account, then please select the correct login option as shown below. For more information on using an Organizational account, see [Sign up for Azure as an organization](./active-directory/sign-up-organization.md):
-
-<<<<<<< HEAD
-> [AZURE.NOTE] If you still have further questions, please [contact support](https://portal.azure.com/?#blade/Microsoft_Azure_Support/HelpAndSupportBlade) to get your issue resolved quickly.
-
-=======
-![sign in page](./media/billing-cannot-login-subscription/signin.png)
-
->>>>>>> d7f6fa78
+<properties
+	pageTitle="I cannot sign in to manage my Azure subscription | Microsoft Azure"
+	description="Describes the troubleshoot information for some common Azure subscription login issues"
+	services=""
+	documentationCenter=""
+	authors="genlin"
+	manager="msmbaldwin"
+	editor=""
+	tags="billing"
+	/>
+
+<tags
+	ms.service="billing"
+	ms.workload="na"
+	ms.tgt_pltfrm="na"
+	ms.devlang="na"
+	ms.topic="article"
+	ms.date="09/09/2016"
+	ms.author="genli"/>
+
+# I cannot sign in to manage my Azure subscription
+
+This article guides you through some of the most common methods to resolve login issues.
+
+> [AZURE.NOTE] If you need more help at any point in this article, please [contact support](https://portal.azure.com/?#blade/Microsoft_Azure_Support/HelpAndSupportBlade) to get your issue resolved quickly.
+
+## Azure portals
+
+| Name  | Description  |  URL |
+|---|---|---|
+| Azure portal |A central place where you can provision and manage your Azure resources   | [https://portal.azure.com](https://portal.azure.com)  |
+| Azure classic portal  | The old Azure portal |[https://manage.windowsazure.com](https://manage.windowsazure.com)   |
+| Azure Account Center | A central place where you can track your Azure usage and manage your subscription |[https://account.windowsazure.com/Subscriptions](https://account.windowsazure.com/Subscriptions)   ||
+
+## Symptom: The page hangs in the loading status
+
+This issue can be caused a problem that affects your Internet browser.
+
+To resolve this issue, try the following methods, in the given order. After you do each method, try to reconnect to the sign-in page on the portal.
+
+-	Refresh the page.
+-	Use a different Internet browser.
+-	If you’re using Microsoft Internet Explorer, browse to the Azure portal by using the InPrivate Browsing mode. To do this, follow these steps:
+
+	A.	Click **Tools** ![tools button](./media/billing-cannot-login-subscription/Toolsbutton.png) > **Safety** > **InPrivate Browsing**.
+
+	B.	Browse to the [Azure portal](https://portal.azure.com) or the [Azure classic portal](https://manage.windowsazure.com), and then sign in to the portal.
+
+## Symptom: Error message "No subscriptions found”
+
+This issue can occur if the account doesn’t have sufficient user rights. An account administrator can only access the [Account Center](https://account.windowsazure.com/) whereas service administrators (SA) and co-administrators (CA) only have access to the [Azure portal](https://portal.azure.com) or the [Azure classic portal](https://manage.windowsazure.com/).
+
+**Scenario 1: Error message is received in the Azure portal or the Azure classic portal**
+
+To resolve this issue, [add the co-administrator or owner role](billing-add-change-azure-subscription-administrator.md) for the account.
+
+**Scenario 2: Error message is received in the Azure Account Center**
+
+Check whether the account that you used is the account administrator. To verify who the account administrator is, follow these steps:
+
+1.	Sign in to the [Azure portal](https://portal.azure.com).
+2.	On the Hub menu, select **Subscription**.
+3.	Select the subscription that you want to check, and then select **Settings**.
+4.	Select **Properties**. The account administrator of the subscription is displayed in the **Account Admin** box.
+
+## Symptom: You are automatically signed in as a different user
+
+This issue can occur if you're using more than one user account in an Internet browser.
+
+To resolve the issue, try one of the following methods:
+
+- Sign out of the portal,  and then sign back in with the account you want to use.
+-	Clear the cache and delete Internet cookies. To do this in Internet Explorer, click **Tools** ![tools button](./media/billing-cannot-login-subscription/Toolsbutton.png) > **Internet Options** > **Delete**, make sure that the check boxes for temporary files, cookies, password, and browsing history are selected, and then click Delete.
+
+-	Reset the Internet Explorer settings to revert any personal settings that you’ve made. To do this, click **Tools** ![tools button](./media/billing-cannot-login-subscription/Toolsbutton.png)> **Internet Options** > **Advanced** >select the **Delete personal settings** box > **Reset**.
+
+-	Browse to the Azure portal in InPrivate Browsing mode. To do this, click **Tools** ![tools button](./media/billing-cannot-login-subscription/Toolsbutton.png) > **Safety** > **InPrivate Browsing**.
+
+## Microsoft account vs Organizational account
+
+Your Microsoft account is the email address you use, along with your password, to sign in to any Windows Live program or service, such as Outlook, Hotmail, MSN or OneDrive. You may set up a Microsoft account using any email address belonging to you, including your company email. Please see [www.microsoft.com/account](http://www.microsoft.com/account) for more details.
+
+If your account is associated with an Organizational account, then please select the correct login option as shown below. For more information on using an Organizational account, see [Sign up for Azure as an organization](./active-directory/sign-up-organization.md):
+
+![sign in page](./media/billing-cannot-login-subscription/signin.png)
+
+> [AZURE.NOTE] If you still have further questions, please [contact support](https://portal.azure.com/?#blade/Microsoft_Azure_Support/HelpAndSupportBlade) to get your issue resolved quickly.