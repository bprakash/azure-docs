--- conflicted
+++ resolved
@@ -1,13 +1,4 @@
 <properties 
-<<<<<<< HEAD
-   pageTitle="Provision HBase clusters on Azure Virtual Network | Azure" 
-   description="Get started using HBase in Azure HDInsight. Learn how to create HDInsight HBase clusters on Azure Virtual Network" 
-   services="hdinsight" 
-   documentationCenter="" 
-   authors="mumian" 
-   manager="paulettm" 
-   editor="cgronlun"/>
-=======
 	pageTitle="Provision HBase clusters on a Virtual Network | Microsoft Azure" 
 	description="Get started using HBase in Azure HDInsight. Learn how to create HDInsight HBase clusters on Azure Virtual Network" 
 	keywords=""	
@@ -16,7 +7,6 @@
 	authors="mumian" 
 	manager="paulettm" 
 	editor="cgronlun"/>
->>>>>>> 8e917651
 
 <tags
    ms.service="hdinsight"
@@ -77,10 +67,6 @@
 10. Verify **CIDR(ADDRESS COUNT)** for the subnet that will be used for the cluster. The address count must be greater than the number of worker nodes plus seven (gateway: 2, head node: 2, Zookeeper: 3). For example, if you need a 10-node HBase cluster, the address count for the subnet must be greater than 17 (10+7). Otherwise the deployment will fail.
 11. Click **Save** on the bottom of the page, if you have updated the subnet values.
 
-<<<<<<< HEAD
-	> [AZURE.NOTE] It is highly recommended to designate a single subnet for one cluster. 
-=======
->>>>>>> 8e917651
 
 **To add a DNS server virtual machine to the virtual network**
 
@@ -94,11 +80,7 @@
 
 **To create an Azure Storage account and a Blob storage container to be used by the cluster**
 
-<<<<<<< HEAD
-> [AZURE.NOTE] HDInsight clusters use Azure Blob storage for storing data. For more information, see [Use Azure Blob storage with Hadoop in HDInsight][hdinsight-storage]. You will need a storage account and a Blob storage container. The storage account location must match the virtual network location and the cluster location.
-=======
 > [AZURE.NOTE] HDInsight clusters use Azure Blob storage for storing data. For more information, see [Use Azure Blob storage with Hadoop in HDInsight](hdinsight-use-blob-storage.md). You will need a storage account and a Blob storage container. The storage account location must match the virtual network location and the cluster location.
->>>>>>> 8e917651
 
 Like other HDInsight clusters, HBase cluster requires an Azure Storage account and a Blob storage container as the default file system. The storage account location must match the virtual network location and the cluster location. For more information, see [Use Azure Blob storage with Hadoop in HDInsight][hdinsight-storage]. When you provision an HBase cluster, you have the options to create new or use existing ones. This procedure shows you how to create a storage account and a Blob storage container using the Azure portal.
 
@@ -396,21 +378,12 @@
 
 In this tutorial you learned how to provision an HBase cluster. To learn more, see:
 
-<<<<<<< HEAD
-- [Get started with HDInsight][hdinsight-get-started]
-- [Configure HBase replication in HDInsight](hdinsight-hbase-geo-replication.md) 
-- [Provision Hadoop clusters in HDInsight][hdinsight-provision] 
-- [Get started using HBase with Hadoop in HDInsight][hbase-get-started]
-- [Analyze Twitter sentiment with HBase in HDInsight][hbase-twitter-sentiment]
-- [Virtual Network Overview][vnet-overview].
-=======
 - [Get started with HDInsight](hdinsight-get-started.md)
 - [Configure HBase replication in HDInsight](hdinsight-hbase-geo-replication.md) 
 - [Provision Hadoop clusters in HDInsight](hdinsight-provision-clusters.md) 
 - [Get started using HBase with Hadoop in HDInsight](hdinsight-hbase-get-started.md)
 - [Analyze Twitter sentiment with HBase in HDInsight](hdinsight-hbase-twitter-sentiment.md)
 - [Virtual Network Overview][vnet-overview]
->>>>>>> 8e917651
 
 
 [1]: http://azure.microsoft.com/services/virtual-network/
