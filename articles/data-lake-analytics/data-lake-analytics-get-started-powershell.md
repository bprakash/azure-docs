--- conflicted
+++ resolved
@@ -1,218 +1,214 @@
-<properties 
-   pageTitle="Get started with Azure Data Lake Analytics using Azure PowerShell | Azure" 
-   description="Learn how to use the Azure PowerShell to create a Data Lake Store account, create a Data Lake Analytics job using U-SQL, and submit the job. " 
-   services="data-lake-analytics" 
-   documentationCenter="" 
-   authors="edmacauley" 
-   manager="paulettm" 
-   editor="cgronlun"/>
- 
-<tags
-   ms.service="data-lake-analytics"
-   ms.devlang="na"
-   ms.topic="get-started-article"
-   ms.tgt_pltfrm="na"
-   ms.workload="big-data" 
-<<<<<<< HEAD
-   ms.date="04/21/2016"
-=======
-   ms.date="04/26/2016"
->>>>>>> e75a547e
-   ms.author="edmaca"/>
-
-# Tutorial: get started with Azure Data Lake Analytics using Azure PowerShell
-
-[AZURE.INCLUDE [get-started-selector](../../includes/data-lake-analytics-selector-get-started.md)]
-
-Learn how to use the Azure PowerShell to create Azure Data Lake Analytics accounts, define Data Lake Analytics
-jobs in [U-SQL](data-lake-analytics-u-sql-get-started.md), and submit jobs to Data Lake Analtyic accounts. For more 
-information about Data Lake Analytics, see [Azure Data Lake Analytics overview](data-lake-analytics-overview.md).
-
-In this tutorial, you will develop a job that reads a tab separated values (TSV) file and converts it into a comma 
-separated values (CSV) file. To go through the same tutorial using other supported tools, click the tabs on the top of this section.
-
-[AZURE.INCLUDE [basic-process-include](../../includes/data-lake-analytics-basic-process.md)]
-
-##Prerequisites
-
-Before you begin this tutorial, you must have the following:
-
-- **An Azure subscription**. See [Get Azure free trial](https://azure.microsoft.com/pricing/free-trial/).
-- **A workstation with Azure PowerShell**. See [How to install and configure Azure PowerShell](../powershell-install-configure.md).
-	
-##Create Data Lake Analytics account
-
-You must have a Data Lake Analytics account before you can run any jobs. To create a Data Lake Analytics account, you must specify the following:
-
-- **Azure Resource Group**: A Data Lake Analytics account must be created within a Azure Resource group. [Azure Resource Manager](../resource-group-overview.md) enables you to work with the resources in your application as a group. You can deploy, update or delete all of the resources for your application in a single, coordinated operation.  
-
-	To enumerate the resource groups in your subscription:
-    
-    	Get-AzureRmResourceGroup
-    
-	To create a new resource group:
-
-    	New-AzureRmResourceGroup `
-			-Name "<Your resource group name>" `
-			-Location "<Azure Data Center>" # For example, "East US 2"
-
-- **Data Lake Analytics account name**
-- **Location**: one of the Azure data centers that supports Data Lake Analytics.
-- **Default Data Lake account**: each Data Lake Analytics account has a default Data Lake account.
-
-	To create a new Data Lake account:
-
-	    New-AzureRmDataLakeStoreAccount `
-	        -ResourceGroupName "<Your Azure resource group name>" `
-	        -Name "<Your Data Lake account name>" `
-	        -Location "<Azure Data Center>"  # For example, "East US 2"
-
-	> [AZURE.NOTE] The Data Lake account name must only contain lowercase letters and numbers.
-
-
-
-**To create a Data Lake Analytics account**
-
-1. Open PowerShell ISE from your Windows workstation.
-2. Run the following script:
-
-		$resourceGroupName = "<ResourceGroupName>"
-		$dataLakeStoreName = "<DataLakeAccountName>"
-		$dataLakeAnalyticsName = "<DataLakeAnalyticsAccountName>"
-		$location = "East US 2"
-		
-		Write-Host "Create a resource group ..." -ForegroundColor Green
-		New-AzureRmResourceGroup `
-			-Name  $resourceGroupName `
-			-Location $location
-		
-		Write-Host "Create a Data Lake account ..."  -ForegroundColor Green
-		New-AzureRmDataLakeStoreAccount `
-			-ResourceGroupName $resourceGroupName `
-			-Name $dataLakeStoreName `
-			-Location $location 
-		
-		Write-Host "Create a Data Lake Analytics account ..."  -ForegroundColor Green
-		New-AzureRmDataLakeAnalyticsAccount `
-			-Name $dataLakeAnalyticsName `
-			-ResourceGroupName $resourceGroupName `
-			-Location $location `
-			-DefaultDataLake $dataLakeStoreName
-		
-		Write-Host "The newly created Data Lake Analytics account ..."  -ForegroundColor Green
-		Get-AzureRmDataLakeAnalyticsAccount `
-			-ResourceGroupName $resourceGroupName `
-			-Name $dataLakeAnalyticsName  
-
-##Upload data to Data Lake
-
-In this tutorial, you will process some search logs.  The search log can be stored in either Data Lake store or Azure Blob storage. 
-
-A sample search log file has been copied to a public Azure Blob container. Use the following PowerShell script to download the file to your workstation, and then upload the file to the default Data Lake Store account of your Data Lake Analytics account.
-
-	$dataLakeStoreName = "<The default Data Lake Store account name>"
-	
-	$localFolder = "C:\Tutorials\Downloads\" # A temp location for the file. 
-	$storageAccount = "adltutorials"  # Don't modify this value.
-	$container = "adls-sample-data"  #Don't modify this value.
-
-	# Create the temp location	
-	New-Item -Path $localFolder -ItemType Directory -Force 
-
-	# Download the sample file from Azure Blob storage
-	$context = New-AzureStorageContext -StorageAccountName $storageAccount -Anonymous
-	$blobs = Azure\Get-AzureStorageBlob -Container $container -Context $context
-	$blobs | Get-AzureStorageBlobContent -Context $context -Destination $localFolder
-
-	# Upload the file to the default Data Lake Store account	
-	Import-AzureRmDataLakeStoreItem -AccountName $dataLakeStoreName -Path $localFolder"SearchLog.tsv" -Destination "/Samples/Data/SearchLog.tsv"
-
-The following PowerShell script shows you how to get the default Data Lake Store name for a Data Lake Analytics account:
-
-
-	$resourceGroupName = "<ResourceGroupName>"
-	$dataLakeAnalyticsName = "<DataLakeAnalyticsAccountName>"
-	$dataLakeStoreName = (Get-AzureRmDataLakeAnalyticsAccount -ResourceGroupName $resourceGroupName -Name $dataLakeAnalyticName).Properties.DefaultDataLakeAccount
-
->[AZURE.NOTE] The Azure Portal provides an user interface to copy the sample data files to the default Data Lake Store account. For instructions, see [Get Started with Azure Data Lake Analytics using Azure Portal](data-lake-analytics-get-started-portal.md#upload-data-to-the-default-data-lake-store-account).
-
-Data Lake Analytics can also access Azure Blob storage.  For uploading data to Azure Blob storage, see [Using Azure PowerShell with Azure Storage](../storage/storage-powershell-guide-full.md).
-
-##Submit Data Lake Analytics jobs
-
-The Data Lake Analtyics jobs are written in the U-SQL language. To learn more about U-SQL, see [Get started with U-SQL language](data-lake-analytics-u-sql-get-started.md) and [U-SQL language reference](http://go.microsoft.com/fwlink/?LinkId=691348).
-
-**To create a Data Lake Analytics job script**
-
-- Create a text file with following U-SQL script, and save the text file to your workstation:
-
-        @searchlog =
-            EXTRACT UserId          int,
-                    Start           DateTime,
-                    Region          string,
-                    Query           string,
-                    Duration        int?,
-                    Urls            string,
-                    ClickedUrls     string
-            FROM "/Samples/Data/SearchLog.tsv"
-            USING Extractors.Tsv();
-        
-        OUTPUT @searchlog   
-            TO "/Output/SearchLog-from-Data-Lake.csv"
-        USING Outputters.Csv();
-
-	This U-SQL script reads the source data file using **Extractors.Tsv()**, and then creates a csv file using **Outputters.Csv()**. 
-    
-    Don't modify the two paths unless you copy the source file into a different location.  Data Lake Analytics will create the output folder if it doesn't exist.
-	
-	It is simpler to use relative paths for files stored in default data Lake accounts. You can also use absolute paths.  For example 
-    
-        adl://<Data LakeStorageAccountName>.azuredatalakestore.net:443/Samples/Data/SearchLog.tsv
-        
-    You must use absolute paths to access  files in  linked Storage accounts.  The syntax for files stored in linked Azure Storage account is:
-    
-        wasb://<BlobContainerName>@<StorageAccountName>.blob.core.windows.net/Samples/Data/SearchLog.tsv
-
-    >[AZURE.NOTE] Azure Blob container with public blobs or public containers access permissions are not currently supported.    
-    
-	
-**To submit the job**
-
-1. Open PowerShell ISE from your Windows workstation.
-2. Run the following script:
-
-		$dataLakeAnalyticsName = "<DataLakeAnalyticsAccountName>"
-		$usqlScript = "c:\tutorials\data-lake-analytics\copyFile.usql"
-		
-		Submit-AzureRmDataLakeAnalyticsJob -Name "convertTSVtoCSV" -AccountName $dataLakeAnalyticsName –ScriptPath $usqlScript 
-		                
-		While (($t = Get-AzureRmDataLakeAnalyticsJob -AccountName $dataLakeAnalyticsName -JobId $job.JobId).State -ne "Ended"){
-			Write-Host "Job status: "$t.State"..."
-			Start-Sleep -seconds 5
-		}
-		
-		Get-AzureRmDataLakeAnalyticsJob -AccountName $dataLakeAnalyticsName -JobId $job.JobId
-
-	In the script, the U-SQL script file is stored at c:\tutorials\data-lake-analytics\copyFile.usql. Update the file path accordingly.
- 
-After the job is completed, you can use the following cmdlets to list the file, and download the file:
-	
-	$resourceGroupName = "<Resource Group Name>"
-	$dataLakeAnalyticName = "<Data Lake Analytic Account Name>"
-	$destFile = "C:\tutorials\data-lake-analytics\SearchLog-from-Data-Lake.csv"
-	
-	$dataLakeStoreName = (Get-AzureRmDataLakeAnalyticsAccount -ResourceGroupName $resourceGroupName -Name $dataLakeAnalyticName).Properties.DefaultDataLakeAccount
-	
-	Get-AzureRmDataLakeStoreChildItem -AccountName $dataLakeStoreName -path "/Output"
-	
-	Export-AzureRmDataLakeStoreItem -AccountName $dataLakeStoreName -Path "/Output/SearchLog-from-Data-Lake.csv" -Destination $destFile
-
-## See also
-
-- To see the same tutorial using other tools, click the tab selectors on the top of the page.
-- To see a more complexed query, see [Analyze Website logs using Azure Data Lake Analytics](data-lake-analytics-analyze-weblogs.md).
-- To get started developing U-SQL applications, see [Develop U-SQL scripts using Data Lake Tools for Visual Studio](data-lake-analytics-data-lake-tools-get-started.md).
-- To learn U-SQL, see [Get started with Azure Data Lake Analytics U-SQL language](data-lake-analytics-u-sql-get-started.md).
-- For management tasks, see [Manage Azure Data Lake Analytics using Azure Portal](data-lake-analytics-manage-use-portal.md).
-- To get an overview of Data Lake Analytics, see [Azure Data Lake Analytics overview](data-lake-analytics-overview.md).
-
+<properties 
+   pageTitle="Get started with Azure Data Lake Analytics using Azure PowerShell | Azure" 
+   description="Learn how to use the Azure PowerShell to create a Data Lake Store account, create a Data Lake Analytics job using U-SQL, and submit the job. " 
+   services="data-lake-analytics" 
+   documentationCenter="" 
+   authors="edmacauley" 
+   manager="paulettm" 
+   editor="cgronlun"/>
+ 
+<tags
+   ms.service="data-lake-analytics"
+   ms.devlang="na"
+   ms.topic="get-started-article"
+   ms.tgt_pltfrm="na"
+   ms.workload="big-data" 
+   ms.date="04/26/2016"
+   ms.author="edmaca"/>
+
+# Tutorial: get started with Azure Data Lake Analytics using Azure PowerShell
+
+[AZURE.INCLUDE [get-started-selector](../../includes/data-lake-analytics-selector-get-started.md)]
+
+Learn how to use the Azure PowerShell to create Azure Data Lake Analytics accounts, define Data Lake Analytics
+jobs in [U-SQL](data-lake-analytics-u-sql-get-started.md), and submit jobs to Data Lake Analtyic accounts. For more 
+information about Data Lake Analytics, see [Azure Data Lake Analytics overview](data-lake-analytics-overview.md).
+
+In this tutorial, you will develop a job that reads a tab separated values (TSV) file and converts it into a comma 
+separated values (CSV) file. To go through the same tutorial using other supported tools, click the tabs on the top of this section.
+
+[AZURE.INCLUDE [basic-process-include](../../includes/data-lake-analytics-basic-process.md)]
+
+##Prerequisites
+
+Before you begin this tutorial, you must have the following:
+
+- **An Azure subscription**. See [Get Azure free trial](https://azure.microsoft.com/pricing/free-trial/).
+- **A workstation with Azure PowerShell**. See [How to install and configure Azure PowerShell](../powershell-install-configure.md).
+	
+##Create Data Lake Analytics account
+
+You must have a Data Lake Analytics account before you can run any jobs. To create a Data Lake Analytics account, you must specify the following:
+
+- **Azure Resource Group**: A Data Lake Analytics account must be created within a Azure Resource group. [Azure Resource Manager](../resource-group-overview.md) enables you to work with the resources in your application as a group. You can deploy, update or delete all of the resources for your application in a single, coordinated operation.  
+
+	To enumerate the resource groups in your subscription:
+    
+    	Get-AzureRmResourceGroup
+    
+	To create a new resource group:
+
+    	New-AzureRmResourceGroup `
+			-Name "<Your resource group name>" `
+			-Location "<Azure Data Center>" # For example, "East US 2"
+
+- **Data Lake Analytics account name**
+- **Location**: one of the Azure data centers that supports Data Lake Analytics.
+- **Default Data Lake account**: each Data Lake Analytics account has a default Data Lake account.
+
+	To create a new Data Lake account:
+
+	    New-AzureRmDataLakeStoreAccount `
+	        -ResourceGroupName "<Your Azure resource group name>" `
+	        -Name "<Your Data Lake account name>" `
+	        -Location "<Azure Data Center>"  # For example, "East US 2"
+
+	> [AZURE.NOTE] The Data Lake account name must only contain lowercase letters and numbers.
+
+
+
+**To create a Data Lake Analytics account**
+
+1. Open PowerShell ISE from your Windows workstation.
+2. Run the following script:
+
+		$resourceGroupName = "<ResourceGroupName>"
+		$dataLakeStoreName = "<DataLakeAccountName>"
+		$dataLakeAnalyticsName = "<DataLakeAnalyticsAccountName>"
+		$location = "East US 2"
+		
+		Write-Host "Create a resource group ..." -ForegroundColor Green
+		New-AzureRmResourceGroup `
+			-Name  $resourceGroupName `
+			-Location $location
+		
+		Write-Host "Create a Data Lake account ..."  -ForegroundColor Green
+		New-AzureRmDataLakeStoreAccount `
+			-ResourceGroupName $resourceGroupName `
+			-Name $dataLakeStoreName `
+			-Location $location 
+		
+		Write-Host "Create a Data Lake Analytics account ..."  -ForegroundColor Green
+		New-AzureRmDataLakeAnalyticsAccount `
+			-Name $dataLakeAnalyticsName `
+			-ResourceGroupName $resourceGroupName `
+			-Location $location `
+			-DefaultDataLake $dataLakeStoreName
+		
+		Write-Host "The newly created Data Lake Analytics account ..."  -ForegroundColor Green
+		Get-AzureRmDataLakeAnalyticsAccount `
+			-ResourceGroupName $resourceGroupName `
+			-Name $dataLakeAnalyticsName  
+
+##Upload data to Data Lake
+
+In this tutorial, you will process some search logs.  The search log can be stored in either Data Lake store or Azure Blob storage. 
+
+A sample search log file has been copied to a public Azure Blob container. Use the following PowerShell script to download the file to your workstation, and then upload the file to the default Data Lake Store account of your Data Lake Analytics account.
+
+	$dataLakeStoreName = "<The default Data Lake Store account name>"
+	
+	$localFolder = "C:\Tutorials\Downloads\" # A temp location for the file. 
+	$storageAccount = "adltutorials"  # Don't modify this value.
+	$container = "adls-sample-data"  #Don't modify this value.
+
+	# Create the temp location	
+	New-Item -Path $localFolder -ItemType Directory -Force 
+
+	# Download the sample file from Azure Blob storage
+	$context = New-AzureStorageContext -StorageAccountName $storageAccount -Anonymous
+	$blobs = Azure\Get-AzureStorageBlob -Container $container -Context $context
+	$blobs | Get-AzureStorageBlobContent -Context $context -Destination $localFolder
+
+	# Upload the file to the default Data Lake Store account	
+	Import-AzureRmDataLakeStoreItem -AccountName $dataLakeStoreName -Path $localFolder"SearchLog.tsv" -Destination "/Samples/Data/SearchLog.tsv"
+
+The following PowerShell script shows you how to get the default Data Lake Store name for a Data Lake Analytics account:
+
+
+	$resourceGroupName = "<ResourceGroupName>"
+	$dataLakeAnalyticsName = "<DataLakeAnalyticsAccountName>"
+	$dataLakeStoreName = (Get-AzureRmDataLakeAnalyticsAccount -ResourceGroupName $resourceGroupName -Name $dataLakeAnalyticName).Properties.DefaultDataLakeAccount
+
+>[AZURE.NOTE] The Azure Portal provides an user interface to copy the sample data files to the default Data Lake Store account. For instructions, see [Get Started with Azure Data Lake Analytics using Azure Portal](data-lake-analytics-get-started-portal.md#upload-data-to-the-default-data-lake-store-account).
+
+Data Lake Analytics can also access Azure Blob storage.  For uploading data to Azure Blob storage, see [Using Azure PowerShell with Azure Storage](../storage/storage-powershell-guide-full.md).
+
+##Submit Data Lake Analytics jobs
+
+The Data Lake Analtyics jobs are written in the U-SQL language. To learn more about U-SQL, see [Get started with U-SQL language](data-lake-analytics-u-sql-get-started.md) and [U-SQL language reference](http://go.microsoft.com/fwlink/?LinkId=691348).
+
+**To create a Data Lake Analytics job script**
+
+- Create a text file with following U-SQL script, and save the text file to your workstation:
+
+        @searchlog =
+            EXTRACT UserId          int,
+                    Start           DateTime,
+                    Region          string,
+                    Query           string,
+                    Duration        int?,
+                    Urls            string,
+                    ClickedUrls     string
+            FROM "/Samples/Data/SearchLog.tsv"
+            USING Extractors.Tsv();
+        
+        OUTPUT @searchlog   
+            TO "/Output/SearchLog-from-Data-Lake.csv"
+        USING Outputters.Csv();
+
+	This U-SQL script reads the source data file using **Extractors.Tsv()**, and then creates a csv file using **Outputters.Csv()**. 
+    
+    Don't modify the two paths unless you copy the source file into a different location.  Data Lake Analytics will create the output folder if it doesn't exist.
+	
+	It is simpler to use relative paths for files stored in default data Lake accounts. You can also use absolute paths.  For example 
+    
+        adl://<Data LakeStorageAccountName>.azuredatalakestore.net:443/Samples/Data/SearchLog.tsv
+        
+    You must use absolute paths to access  files in  linked Storage accounts.  The syntax for files stored in linked Azure Storage account is:
+    
+        wasb://<BlobContainerName>@<StorageAccountName>.blob.core.windows.net/Samples/Data/SearchLog.tsv
+
+    >[AZURE.NOTE] Azure Blob container with public blobs or public containers access permissions are not currently supported.    
+    
+	
+**To submit the job**
+
+1. Open PowerShell ISE from your Windows workstation.
+2. Run the following script:
+
+		$dataLakeAnalyticsName = "<DataLakeAnalyticsAccountName>"
+		$usqlScript = "c:\tutorials\data-lake-analytics\copyFile.usql"
+		
+		Submit-AzureRmDataLakeAnalyticsJob -Name "convertTSVtoCSV" -AccountName $dataLakeAnalyticsName –ScriptPath $usqlScript 
+		                
+		While (($t = Get-AzureRmDataLakeAnalyticsJob -AccountName $dataLakeAnalyticsName -JobId $job.JobId).State -ne "Ended"){
+			Write-Host "Job status: "$t.State"..."
+			Start-Sleep -seconds 5
+		}
+		
+		Get-AzureRmDataLakeAnalyticsJob -AccountName $dataLakeAnalyticsName -JobId $job.JobId
+
+	In the script, the U-SQL script file is stored at c:\tutorials\data-lake-analytics\copyFile.usql. Update the file path accordingly.
+ 
+After the job is completed, you can use the following cmdlets to list the file, and download the file:
+	
+	$resourceGroupName = "<Resource Group Name>"
+	$dataLakeAnalyticName = "<Data Lake Analytic Account Name>"
+	$destFile = "C:\tutorials\data-lake-analytics\SearchLog-from-Data-Lake.csv"
+	
+	$dataLakeStoreName = (Get-AzureRmDataLakeAnalyticsAccount -ResourceGroupName $resourceGroupName -Name $dataLakeAnalyticName).Properties.DefaultDataLakeAccount
+	
+	Get-AzureRmDataLakeStoreChildItem -AccountName $dataLakeStoreName -path "/Output"
+	
+	Export-AzureRmDataLakeStoreItem -AccountName $dataLakeStoreName -Path "/Output/SearchLog-from-Data-Lake.csv" -Destination $destFile
+
+## See also
+
+- To see the same tutorial using other tools, click the tab selectors on the top of the page.
+- To see a more complexed query, see [Analyze Website logs using Azure Data Lake Analytics](data-lake-analytics-analyze-weblogs.md).
+- To get started developing U-SQL applications, see [Develop U-SQL scripts using Data Lake Tools for Visual Studio](data-lake-analytics-data-lake-tools-get-started.md).
+- To learn U-SQL, see [Get started with Azure Data Lake Analytics U-SQL language](data-lake-analytics-u-sql-get-started.md).
+- For management tasks, see [Manage Azure Data Lake Analytics using Azure Portal](data-lake-analytics-manage-use-portal.md).
+- To get an overview of Data Lake Analytics, see [Azure Data Lake Analytics overview](data-lake-analytics-overview.md).
+