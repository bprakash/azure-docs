<properties
   pageTitle="Azure Data Lake Analytics Documentation Backlog | Microsoft Azure"
   description="Data Lake Analytics is an Azure Big Data computation service that lets you use data to drive your business using the insights gained from your data in the cloud, regardless of where it is and regardless of its size. Data Lake Analytics enables this in the simplest, most scalable, and most economical way possible. This page is the backlog for our documentation efforts "
   documentationCenter="na"
   services="data-lake-analytics"
   authors="mumian"
   manager="paulettm"
   editor="cgronlun"/>

<tags
   ms.service="data-lake-analytics"
   ms.devlang="na"
   ms.topic="article"
   ms.tgt_pltfrm="na"
   ms.workload="big-data"
   ms.date="10/28/2015"
   ms.author="mwinkle"/>

# Azure Data Lake Analytics Documentation Backlog

We will continue adding new documentation to support Azure Data Lake Analytics as the service develops and to highlight common use cases and options. This page lists the documentation we currently have planned. You can let us know where you would like us to focus our attention by adding a comment to this article, submitting a pull request in GitHub, or emailing us.

## Documentation Backlog
<<<<<<< HEAD
Area   |Topic | Priority | Status | Assigned To
------------- | ------------- | -------------- | -------------- | --------------
U-SQL   | Distributed Query		 | 1 | In progress, Working on getting proper firewall guidance | Ed
U-SQL  | Processing JSON 		| 2 | Sample and doc [here](https://github.com/MicrosoftBigData/usql/tree/master/Examples/Microsoft.Analytics.Samples.Formats) |Ed/jgao
Service | Interacting with Curl | |Pending RestFUL API |jgao | 
U-SQL | Partitioned Tables |3 | |Ed/jgao
U-SQL | Performance Tuning | 2| | Michael
U-SQL | Programmer's Guide | 3 | | Ed/Jonathan
U-SQL | Getting started with U-SQL from a T-SQL background |3 | |Ed
U-SQL | Getting started with U-SQL from a Hive background | 3| |jgao
U-SQL | Grammar Railroad Diagrams |  1 | in progress, using [this](http://bottlecaps.de/rr/ui)  | mwinkle/Ed 
Service | Securing Jobs, Data and Tables in Data Lake Analytics |1| in progress with Saveen | jgao 
Service | Moving job output to SQL Data Warehouse using Data Factory |1 | in progress with Sreedar| jgao
~~Service~~ | ~~Coordinating deployment of Data Lake Analytics with other Azure services using ARM templates~~ |~~1~~ |~~I have included an ARM template in the Management using PowerShell article. It will go live with the public preview. The management using CLI will have the same coverage~~ |~~jgao~~
Tools  | Using the Diagnostics Tooling | 1 | |jgao|
=======
Area   |Topic | Priority | Status
------------- | ------------- | -------------- | --------------
U-SQL   | Distributed Query		 | 1 | Pending, Working on getting proper firewall guidance
U-SQL  | Processing JSON 		| 2 |  
Service | Interacting with Curl | |Pending RestFUL API |
U-SQL | Partitioned Tables |1 |
U-SQL | Performance Tuning | |
U-SQL | Programmer's Guide | |
U-SQL | Getting started with U-SQL from a T-SQL background | |
U-SQL | Getting started with U-SQL from a Hive background | |
U-SQL | Grammar Railroad Diagrams |  1 | in progress, using [this](http://bottlecaps.de/rr/ui)  |
Service | Securing Jobs, Data and Tables in Data Lake Analytics |1|I will work with Saveen on this
Service | Moving job output to SQL Data Warehouse using Data Factory |1 |I will work with Sreedhar on this
Service | Coordinating deployment of Data Lake Analytics with other Azure services using ARM templates |1 |I have included an ARM template in the Management using PowerShell article. It will go live with the public preview. The management using CLI will have the same coverage
Tools  | Using the Diagnostics Tooling | 1 |
>>>>>>> 12e2f217

## Completed Docs from Backlog

Area   |Topic | location
------------- | ------------- | -------------- 
Service | Coordinating deployment of Data Lake Analytics with other Azure services using ARM templates | [location](https://azure.microsoft.com/en-us/documentation/articles/data-lake-analytics-manage-use-powershell/)

## How to Give Feedback on the Backlog
There are a few options to give feedback on the backlog:

* Add a comment below
* Submit a pull request on this document in the [Azure Content Repo](https://github.com/Azure/azure-content/blob/master/articles/data-lake-analytics/data-lake-analytics-documentation-backlog.md)
* Send an email to [adlafeedback at microsoft.com](mailto:adlafeedback@microsoft.com?subject=DocBacklog)<|MERGE_RESOLUTION|>--- conflicted
+++ resolved
@@ -21,39 +21,24 @@
 We will continue adding new documentation to support Azure Data Lake Analytics as the service develops and to highlight common use cases and options. This page lists the documentation we currently have planned. You can let us know where you would like us to focus our attention by adding a comment to this article, submitting a pull request in GitHub, or emailing us.
 
 ## Documentation Backlog
-<<<<<<< HEAD
-Area   |Topic | Priority | Status | Assigned To
-------------- | ------------- | -------------- | -------------- | --------------
-U-SQL   | Distributed Query		 | 1 | In progress, Working on getting proper firewall guidance | Ed
-U-SQL  | Processing JSON 		| 2 | Sample and doc [here](https://github.com/MicrosoftBigData/usql/tree/master/Examples/Microsoft.Analytics.Samples.Formats) |Ed/jgao
-Service | Interacting with Curl | |Pending RestFUL API |jgao | 
-U-SQL | Partitioned Tables |3 | |Ed/jgao
-U-SQL | Performance Tuning | 2| | Michael
-U-SQL | Programmer's Guide | 3 | | Ed/Jonathan
-U-SQL | Getting started with U-SQL from a T-SQL background |3 | |Ed
-U-SQL | Getting started with U-SQL from a Hive background | 3| |jgao
-U-SQL | Grammar Railroad Diagrams |  1 | in progress, using [this](http://bottlecaps.de/rr/ui)  | mwinkle/Ed 
-Service | Securing Jobs, Data and Tables in Data Lake Analytics |1| in progress with Saveen | jgao 
-Service | Moving job output to SQL Data Warehouse using Data Factory |1 | in progress with Sreedar| jgao
-~~Service~~ | ~~Coordinating deployment of Data Lake Analytics with other Azure services using ARM templates~~ |~~1~~ |~~I have included an ARM template in the Management using PowerShell article. It will go live with the public preview. The management using CLI will have the same coverage~~ |~~jgao~~
-Tools  | Using the Diagnostics Tooling | 1 | |jgao|
-=======
-Area   |Topic | Priority | Status
-------------- | ------------- | -------------- | --------------
-U-SQL   | Distributed Query		 | 1 | Pending, Working on getting proper firewall guidance
-U-SQL  | Processing JSON 		| 2 |  
-Service | Interacting with Curl | |Pending RestFUL API |
-U-SQL | Partitioned Tables |1 |
-U-SQL | Performance Tuning | |
-U-SQL | Programmer's Guide | |
-U-SQL | Getting started with U-SQL from a T-SQL background | |
-U-SQL | Getting started with U-SQL from a Hive background | |
-U-SQL | Grammar Railroad Diagrams |  1 | in progress, using [this](http://bottlecaps.de/rr/ui)  |
-Service | Securing Jobs, Data and Tables in Data Lake Analytics |1|I will work with Saveen on this
-Service | Moving job output to SQL Data Warehouse using Data Factory |1 |I will work with Sreedhar on this
-Service | Coordinating deployment of Data Lake Analytics with other Azure services using ARM templates |1 |I have included an ARM template in the Management using PowerShell article. It will go live with the public preview. The management using CLI will have the same coverage
-Tools  | Using the Diagnostics Tooling | 1 |
->>>>>>> 12e2f217
+
+Area   |Topic | Priority | Status | Assigned To | Requested By 
+------------- | ------------- | -------------- | -------------- | --------------- | --------------
+U-SQL   | Distributed Query		 | 1 | In Process |  [@edmacauley](https://github.com/edmacauley) | 
+U-SQL  | Processing JSON 		| 2 |  Pending | [@mumian](https://github.com/mumian) | [@mwinkle](https://github.com/mwinkle)
+Service | Interacting with Curl | 3 |Pending |[@mumian](https://github.com/mumian)
+U-SQL | Partitioned Tables |1 | Pending | [@edmacauley](https://github.com/edmacauley) | 
+U-SQL | Performance Tuning | 2 | Pending | [@MikeRys](https://github.com/mikerys) | 
+U-SQL | Programmer's Guide | 2 | Pending | [@edmacauley](https://github.com/edmacauley) | 
+U-SQL | Getting started with U-SQL from a T-SQL background | 1 | Pending | [@edmacauley](https://github.com/edmacauley)  | [@MikeRys](https://github.com/mikerys)
+U-SQL | Getting started with U-SQL from a Hive background | 1  | Pending | [@mumian](https://github.com/mumian)| [@MikeRys](https://github.com/mikerys)
+U-SQL | Grammar Railroad Diagrams |  1 | in progress, using [this](http://bottlecaps.de/rr/ui)  | [@mwinkle](https://github.com/mwinkle) | [@mwinkle](https://github.com/mwinkle)
+Service | Securing Jobs, Data and Tables in Data Lake Analytics |1| in progress | [@mumian](https://github.com/mumian) | [@MikeRys](https://github.com/mikerys)
+Service | Moving job output to SQL Data Warehouse using Data Factory |1 | in progress | [@mumian](https://github.com/mumian) | 
+Tools  | Using the Diagnostics Tooling | 1 | Pending | [@mumian](https://github.com/mumian) | 
+
+
+
 
 ## Completed Docs from Backlog
 
