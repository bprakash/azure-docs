--- conflicted
+++ resolved
@@ -175,9 +175,5 @@
 * For management tasks, see [Manage Azure Data Lake Analytics using Azure portal](data-lake-analytics-manage-use-portal.md).
 * To log diagnostics information, see [Accessing diagnostics logs for Azure Data Lake Analytics](data-lake-analytics-diagnostic-logs.md)
 * To see a more complex query, see [Analyze Website logs using Azure Data Lake Analytics](data-lake-analytics-analyze-weblogs.md).
-<<<<<<< HEAD
-* To view use vertex execution view, see [Use the Vertex Execution View in Data Lake Tools for Visual Studio](data-lake-analytics-data-lake-tools-use-vertex-execution-view.md)
+* To use vertex execution view, see [Use the Vertex Execution View in Data Lake Tools for Visual Studio](data-lake-analytics-data-lake-tools-use-vertex-execution-view.md)
 * To learn Data Lake Tools for Visual Studio code, see [Use the Azure Data Lake Tools for Visual Studio Code](data-lake-analytics-data-lake-tools-for-vscode.md).
-=======
-* To use vertex execution view, see [Use the Vertex Execution View in Data Lake Tools for Visual Studio](data-lake-analytics-data-lake-tools-use-vertex-execution-view.md)
->>>>>>> 709d0f53
