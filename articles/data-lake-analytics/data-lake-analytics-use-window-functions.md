<<<<<<< HEAD
﻿---
title: Using U-SQL window functions for Azure Data Lake Analytics jobs | Microsoft Docs
=======
---
title: Using U-SQL window functions for Azure Data Lake Aanlytics jobs | Microsoft Docs
>>>>>>> dc43e0c4
description: 'Learn how to use U-SQL window functions. '
services: data-lake-analytics
documentationcenter: ''
author: edmacauley
manager: jhubbard
editor: cgronlun

ms.assetid: a5e14b32-d5eb-4f4b-9258-e257359f9988
ms.service: data-lake-analytics
ms.devlang: na
ms.topic: article
ms.tgt_pltfrm: na
ms.workload: big-data`
ms.date: 12/05/2016
ms.author: edmaca

---
# Using U-SQL window functions for Azure Data Lake Analytics jobs
Window functions were introduced to the ISO/ANSI SQL Standard in 2003. U-SQL adopts a subset of window functions as defined by the ANSI SQL Standard.

Window functions are used to do computation within sets of rows called *windows*. Windows are defined by the OVER clause. Window functions solve some key scenarios in a highly efficient manner.

This learning guide uses two sample datasets to walk you through some sample scenario where you can apply window functions. For more information, see [U-SQL reference](http://go.microsoft.com/fwlink/p/?LinkId=691348).

The window functions are categorized into: 

* [Reporting aggregation functions](#reporting-aggregation-functions), such as SUM or AVG
* [Ranking functions](#ranking-functions), such as DENSE_RANK, ROW_NUMBER, NTILE, and RANK
* [Analytic functions](#analytic-functions), such as cumulative distribution or percentiles, access data from a previous row (in the same result set) without using a self-join

**Prerequisites:**

* Go through the following two tutorials:
  
  * [Get started using Azure Data Lake Tools for Visual Studio](data-lake-analytics-data-lake-tools-get-started.md).
  * [Get started using U-SQL for Azure Data Lake Analytics jobs](data-lake-analytics-u-sql-get-started.md).
* Create a Data Lake Analytic account as instructed in [Get started using Azure Data Lake Tools for Visual Studio](data-lake-analytics-data-lake-tools-get-started.md).
* Create a Visual Studio U-SQL project as instructed in [Get started using U-SQL for Azure Data Lake Analytics jobs](data-lake-analytics-u-sql-get-started.md).

## Sample datasets
This tutorial uses two datasets:

* QueryLog 
  
    QueryLog represents a list of what people searched for in search engine. Each query log includes:
  
    - Query - What the user was searching for.
    - Latency - How fast the query came back to the user in milliseconds.
    - Vertical - What kind of content the user was interested in (Web links, Images, Videos).
  
    Copy and paste the following script into your U-SQL project for constructing the QueryLog rowset:
  
    ```
    @querylog = 
        SELECT * FROM ( VALUES
            ("Banana"  , 300, "Image" ),
            ("Cherry"  , 300, "Image" ),
            ("Durian"  , 500, "Image" ),
            ("Apple"   , 100, "Web"   ),
            ("Fig"     , 200, "Web"   ),
            ("Papaya"  , 200, "Web"   ),
            ("Avocado" , 300, "Web"   ),
            ("Cherry"  , 400, "Web"   ),
            ("Durian"  , 500, "Web"   ) )
        AS T(Query,Latency,Vertical);
    ```

    In practice, the data is usually stored in a file. You would access the data in a tab-delimited file with the following code: 
  
    ```
    @querylog = 
    EXTRACT 
        Query    string, 
        Latency  int, 
        Vertical string
    FROM "/Samples/QueryLog.tsv"
    USING Extractors.Tsv();
    ```
* Employees
  
    The Employee dataset includes the following fields:
  
        - EmpID - Employee ID.
        - EmpName  Employee name.
        - DeptName - Department name. 
        - DeptID - Deparment ID.
        - Salary - Employee salary.
  
    Copy and paste the following script into your U-SQL project to construct the Employees rowset:
  
        @employees = 
            SELECT * FROM ( VALUES
                (1, "Noah",   "Engineering", 100, 10000),
                (2, "Sophia", "Engineering", 100, 20000),
                (3, "Liam",   "Engineering", 100, 30000),
                (4, "Emma",   "HR",          200, 10000),
                (5, "Jacob",  "HR",          200, 10000),
                (6, "Olivia", "HR",          200, 10000),
                (7, "Mason",  "Executive",   300, 50000),
                (8, "Ava",    "Marketing",   400, 15000),
                (9, "Ethan",  "Marketing",   400, 10000) )
            AS T(EmpID, EmpName, DeptName, DeptID, Salary);
  
    The following statement demonstrates creating the rowset by extracting it from a data file.
  
        @employees = 
        EXTRACT 
            EmpID    int, 
            EmpName  string, 
            DeptName string, 
            DeptID   int, 
            Salary   int
        FROM "/Samples/Employees.tsv"
        USING Extractors.Tsv();

When you test the samples in tutorial, you must include the rowset definitions. U-SQL requires you to define only the rowsets that are used. Some samples only need one rowset.

Add the following statement to output the result rowset to a data file:

    OUTPUT @result TO "/wfresult.csv" 
        USING Outputters.Csv();

 Most of the samples use the variable called **@result** for the results.

## Compare window functions to Grouping
Windowing and Grouping are conceptually related by also different. It is helpful to understand this relationship.

### Use aggregation and Grouping
The following query uses an aggregation to calculate the total salary for all employees:

    @result = 
        SELECT 
            SUM(Salary) AS TotalSalary
        FROM @employees;

> [!NOTE]
> For instructions for testing and checking the output, see [Get started using U-SQL for Azure Data Lake Analytics jobs](data-lake-analytics-u-sql-get-started.md).
> 
> 

The result is a single row with a single column. The $165000 is the sum of the Salary value from the whole table. 

| TotalSalary |
| --- |
| 165000 |

> [!NOTE]
> If you are new to windows functions, it is helpful to remember the numbers in the outputs.  
> 
> 

The following statement uses the GROUP BY clause to calculate the total salary for each department:

    @result=
        SELECT DeptName, SUM(Salary) AS SalaryByDept
        FROM @employees
        GROUP BY DeptName;

The results are:

| DeptName | SalaryByDept |
| --- | --- |
| Engineering |60000 |
| HR |30000 |
| Executive |50000 |
| Marketing |25000 |

The sum of the SalaryByDept column is $165000, which matches the amount in the last script.

In both these cases the number of there are fewer output rows than input rows:

* Without GROUP BY, the aggregation collapses all the rows into a single row. 
* With GROUP BY, there are N output rows where N is the number of distinct values that appear in the data.  In this case, four rows are output.

### Use a window function
The OVER clause in the following sample is empty, so the window includes all rows. The SUM in this example is applied to the OVER clause that it precedes.

You could read this query as: “The sum of Salary over a window of all rows.”

    @result=
        SELECT
            EmpName,
            SUM(Salary) OVER( ) AS SalaryAllDepts
        FROM @employees;

Unlike GROUP BY, there are as many output rows as input rows: 

| EmpName | TotalAllDepts |
| --- | --- |
| Noah |165000 |
| Sophia |165000 |
| Liam |165000 |
| Emma |165000 |
| Jacob |165000 |
| Olivia |165000 |
| Mason |165000 |
| Ava |165000 |
| Ethan |165000 |

The value of 165000 (the total of all salaries) is placed in each output row. That total comes from the "window" of all rows, so it includes all the salaries. 

The next example demonstrates how to refine the "window" to list all the employees, the department, and the total salary for the department. PARTITION BY is added to the OVER clause.

    @result=
    SELECT
        EmpName, DeptName,
        SUM(Salary) OVER( PARTITION BY DeptName ) AS SalaryByDept
    FROM @employees;

The results are:

| EmpName | DeptName | SalaryByDep |
| --- | --- | --- |
| Noah |Engineering |60000 |
| Sophia |Engineering |60000 |
| Liam |Engineering |60000 |
| Mason |Executive |50000 |
| Emma |HR |30000 |
| Jacob |HR |30000 |
| Olivia |HR |30000 |
| Ava |Marketing |25000 |
| Ethan |Marketing |25000 |

Again, there are the same number of input rows as output rows. However each row has a total salary for the corresponding department.

## Reporting aggregation functions
Window functions also support the following aggregates:

* COUNT
* SUM
* MIN
* MAX
* AVG
* STDEV
* VAR

The syntax:

    <AggregateFunction>( [DISTINCT] <expression>) [<OVER_clause>]

Note: 

* By default, aggregate functions, except COUNT, ignore null values.
* When aggregate functions are specified along with the OVER clause, the ORDER BY clause is not allowed in the OVER clause.

### Use SUM
The following example adds a total salary by department to each input row:

    @result=
        SELECT 
            *,
            SUM(Salary) OVER( PARTITION BY DeptName ) AS TotalByDept
        FROM @employees;

Here is the output:

| EmpID | EmpName | DeptName | DeptID | Salary | TotalByDept |
| --- | --- | --- | --- | --- | --- |
| 1 |Noah |Engineering |100 |10000 |60000 |
| 2 |Sophia |Engineering |100 |20000 |60000 |
| 3 |Liam |Engineering |100 |30000 |60000 |
| 7 |Mason |Executive |300 |50000 |50000 |
| 4 |Emma |HR |200 |10000 |30000 |
| 5 |Jacob |HR |200 |10000 |30000 |
| 6 |Olivia |HR |200 |10000 |30000 |
| 8 |Ava |Marketing |400 |15000 |25000 |
| 9 |Ethan |Marketing |400 |10000 |25000 |

### Use COUNT
The following example adds an extra field to each row to show the total number employees in each department.

    @result =
        SELECT *, 
            COUNT(*) OVER(PARTITION BY DeptName) AS CountByDept 
        FROM @employees;

The result:

| EmpID | EmpName | DeptName | DeptID | Salary | CountByDept |
| --- | --- | --- | --- | --- | --- |
| 1 |Noah |Engineering |100 |10000 |3 |
| 2 |Sophia |Engineering |100 |20000 |3 |
| 3 |Liam |Engineering |100 |30000 |3 |
| 7 |Mason |Executive |300 |50000 |1 |
| 4 |Emma |HR |200 |10000 |3 |
| 5 |Jacob |HR |200 |10000 |3 |
| 6 |Olivia |HR |200 |10000 |3 |
| 8 |Ava |Marketing |400 |15000 |2 |
| 9 |Ethan |Marketing |400 |10000 |2 |

### Use MIN and MAX
The following example adds an extra field to each row to show the lowest salary of each department:

    @result =
        SELECT 
            *,
            MIN(Salary) OVER( PARTITION BY DeptName ) AS MinSalary
        FROM @employees;

The results:

| EmpID | EmpName | DeptName | DeptID | Salary | MinSalary |
| --- | --- | --- | --- | --- | --- |
| 1 |Noah |Engineering |100 |10000 |10000 |
| 2 |Sophia |Engineering |100 |20000 |10000 |
| 3 |Liam |Engineering |100 |30000 |10000 |
| 7 |Mason |Executive |300 |50000 |50000 |
| 4 |Emma |HR |200 |10000 |10000 |
| 5 |Jacob |HR |200 |10000 |10000 |
| 6 |Olivia |HR |200 |10000 |10000 |
| 8 |Ava |Marketing |400 |15000 |10000 |
| 9 |Ethan |Marketing |400 |10000 |10000 |

To see the highest salary of each department, replace MIN with MAX and re-run the query.

## Ranking Functions
Ranking functions return a ranking value (a LONG) for each row in each partition as defined by the PARTITION BY and OVER clauses. The ordering of the rank is controlled by the ORDER BY in the OVER clause.

The following are supported ranking functions:

* RANK
* DENSE_RANK 
* NTILE
* ROW_NUMBER

**Syntax:**

    [ RANK() | DENSE_RANK() | ROW_NUMBER() | NTILE(<numgroups>) ]
        OVER (
            [PARTITION BY <identifier, > …[n]]
            [ORDER BY <identifier, > …[n] [ASC|DESC]] 
    ) AS <alias>

* The ORDER BY clause is optional for ranking functions. If the ORDER BY is not specified, then U-SQL assigns values based on the order it reads record, resulting in non-deterministic values for ROW_NUMBER, RANK, or DENSE_RANK.
* NTILE requires an expression that evaluates to a positive integer. This number specifies the number of groups into which each partition must be divided. This identifier is used only with the NTILE ranking function. 

For more information on the OVER clause, see [U-SQL reference](http://go.microsoft.com/fwlink/p/?LinkId=691348).

ROW_NUMBER, RANK, and DENSE_RANK all assign numbers to rows in a window. Rather than cover them separately, it’s more intuitive to see how They respond to the same input.

    @result =
    SELECT 
        *,
        ROW_NUMBER() OVER (PARTITION BY Vertical ORDER BY Latency) AS RowNumber,
        RANK() OVER (PARTITION BY Vertical ORDER BY Latency) AS Rank, 
        DENSE_RANK() OVER (PARTITION BY Vertical ORDER BY Latency) AS DenseRank 
    FROM @querylog;

Note the OVER clauses are identical. The result:

| Query | Latency: INT | Vertical | RowNumber | Rank | DenseRank |
| --- | --- | --- | --- | --- | --- |
| Banana |300 |Image |1 |1 |1 |
| Cherry |300 |Image |2 |1 |1 |
| Durian |500 |Image |3 |3 |2 |
| Apple |100 |Web |1 |1 |1 |
| Fig |200 |Web |2 |2 |2 |
| Papaya |200 |Web |3 |2 |2 |
| Fig |300 |Web |4 |4 |3 |
| Cherry |400 |Web |5 |5 |4 |
| Durian |500 |Web |6 |6 |5 |

### ROW_NUMBER
Within each Window (Vertical, either Image or Web), the row number increases by 1 ordered by Latency.  

![U-SQL window function ROW_NUMBER](./media/data-lake-analytics-use-windowing-functions/u-sql-windowing-function-row-number-result.png)

### RANK
Different from ROW_NUMBER(), RANK() uses the value of the latency, which is specified in the ORDER BY clause for the window.

RANK starts with (1, 1, 3) because the first two values for Latency are the same. Then the next value is 3 because the Latency value has moved on to 500. 
The key point being that even though duplicate values are given the same rank, the RANK number will skip to the next ROW_NUMBER value. 
You can see this pattern repeat with the sequence (2, 2, 4) in the Web vertical.

![U-SQL window function RANK](./media/data-lake-analytics-use-windowing-functions/u-sql-windowing-function-rank-result.png)

### DENSE_RANK
DENSE_RANK is just like RANK except it doesn’t skip to the next ROW_NUMBER. DENSE_RANK goes to the next number in the sequence. Notice the sequences (1, 1, 2) and (2, 2, 3) in the sample.

![U-SQL window function DENSE_RANK](./media/data-lake-analytics-use-windowing-functions/u-sql-windowing-function-dense-rank-result.png)

### Remarks
* If ORDER BY is not specified, the ranking function is applied to the rowset without any ordering, resulting in non-deterministic behavior.
* The following conditions must be true to guarantee that rows returned by a query using ROW_NUMBER are ordered the same with each execution.
  
  * Values of the partitioned column are unique.
  * Values of the ORDER BY columns are unique.
  * Combinations of values of the partition column and ORDER BY columns are unique.

### NTILE
NTILE distributes the rows in an ordered partition into a specified number of groups. The groups are numbered, starting at one. 

The following example splits the set of rows in each partition (vertical) into four groups, ordered by latency, and returns the group number for each row. 

The Image vertical has three rows, so it has three groups. 

The Web vertical has six rows.  The two extra rows are distributed to the first two groups. That's why there are two rows in group 1 and group 2, and only one row in group 3 and group 4.  

    @result =
        SELECT 
            *,
            NTILE(4) OVER(PARTITION BY Vertical ORDER BY Latency) AS Quartile   
        FROM @querylog;

The results:

| Query | Latency | Vertical | Quartile |
| --- | --- | --- | --- |
| Banana |300 |Image |1 |
| Cherry |300 |Image |2 |
| Durian |500 |Image |3 |
| Apple |100 |Web |1 |
| Fig |200 |Web |1 |
| Papaya |200 |Web |2 |
| Fig |300 |Web |2 |
| Cherry |400 |Web |3 |
| Durian |500 |Web |4 |

NTILE takes a parameter ("numgroups"). Numgroups is a positive int or long constant expression that specifies the number of groups into which each partition must be divided. 

* If the number of rows in the partition is evenly divisible by numgroups, then the groups will have equal size. 
* If the number of rows in a partition is not divisible by numgroups, this causes groups of two sizes that differ by one member. Larger groups come before smaller groups in the order specified by the OVER clause. 

For example:

* 100 rows divided into 4 groups: [ 25, 25, 25, 25 ]
* 102 rows divided into 4 groups: [ 26, 26, 25, 25 ]

### Top N Records per Partition via RANK, DENSE_RANK or ROW_NUMBER
Many users want to select only TOP n rows per group, which can't be done with the traditional GROUP BY. 

You have seen the following example at the beginning of the Ranking functions section. It doesn't show top N records for each partition:

    @result =
    SELECT 
        *,
        ROW_NUMBER() OVER (PARTITION BY Vertical ORDER BY Latency) AS RowNumber,
        RANK() OVER (PARTITION BY Vertical ORDER BY Latency) AS Rank,
        DENSE_RANK() OVER (PARTITION BY Vertical ORDER BY Latency) AS DenseRank
    FROM @querylog;

The results:

| Query | Latency | Vertical | Rank | DenseRank | RowNumber |
| --- | --- | --- | --- | --- | --- |
| Banana |300 |Image |1 |1 |1 |
| Cherry |300 |Image |1 |1 |2 |
| Durian |500 |Image |3 |2 |3 |
| Apple |100 |Web |1 |1 |1 |
| Fig |200 |Web |2 |2 |2 |
| Papaya |200 |Web |2 |2 |3 |
| Fig |300 |Web |4 |3 |4 |
| Cherry |400 |Web |5 |4 |5 |
| Durian |500 |Web |6 |5 |6 |

### TOP N with DENSE RANK
The following example returns the top three records from each group, with no gaps in the sequential rank numbering of rows in each partition.

    @result =
    SELECT 
        *,
        DENSE_RANK() OVER (PARTITION BY Vertical ORDER BY Latency) AS DenseRank
    FROM @querylog;

    @result = 
        SELECT *
        FROM @result
        WHERE DenseRank <= 3;

The results:

| Query | Latency | Vertical | DenseRank |
| --- | --- | --- | --- |
| Banana |300 |Image |1 |
| Cherry |300 |Image |1 |
| Durian |500 |Image |2 |
| Apple |100 |Web |1 |
| Fig |200 |Web |2 |
| Papaya |200 |Web |2 |
| Fig |300 |Web |3 |

### TOP N with RANK
    @result =
        SELECT 
            *,
            RANK() OVER (PARTITION BY Vertical ORDER BY Latency) AS Rank
        FROM @querylog;

    @result = 
        SELECT *
        FROM @result
        WHERE Rank <= 3;

The results:    

| Query | Latency | Vertical | Rank |
| --- | --- | --- | --- |
| Banana |300 |Image |1 |
| Cherry |300 |Image |1 |
| Durian |500 |Image |3 |
| Apple |100 |Web |1 |
| Fig |200 |Web |2 |
| Papaya |200 |Web |2 |

### TOP N with ROW_NUMBER
    @result =
        SELECT 
            *,
            ROW_NUMBER() OVER (PARTITION BY Vertical ORDER BY Latency) AS RowNumber
        FROM @querylog;

    @result = 
        SELECT *
        FROM @result
        WHERE RowNumber <= 3;

The results:   

| Query | Latency | Vertical | RowNumber |
| --- | --- | --- | --- |
| Banana |300 |Image |1 |
| Cherry |300 |Image |2 |
| Durian |500 |Image |3 |
| Apple |100 |Web |1 |
| Fig |200 |Web |2 |
| Papaya |200 |Web |3 |

### Assign Globally Unique Row Number
It’s often useful to assign a globally unique number to each row. Ranking functions are easier and more efficient than using a reducer.

    @result =
        SELECT 
            *,
            ROW_NUMBER() OVER () AS RowNumber
        FROM @querylog;

<!-- ################################################### -->
## Analytic functions
Analytic functions are used to understand the distributions of values in windows. The most common scenario for using analytic functions is the computation of percentiles.

**Supported analytic window functions**

* CUME_DIST 
* PERCENT_RANK
* PERCENTILE_CONT
* PERCENTILE_DISC

### CUME_DIST
CUME_DIST computes the relative position of a specified value in a group of values. It calculates the percent of queries that have a latency less than or equal to the current query latency in the same vertical. 
The CUME_DIST for a row R, assuming ascending ordering, is the number of rows with values lower than or equal to the value of R, divided by the number of rows evaluated in the partition. 
CUME_DIST returns numbers in the range 0 < x <= 1.

**Syntax:**

    CUME_DIST() 
        OVER (
            [PARTITION BY <identifier, > …[n]]
            ORDER BY <identifier, > …[n] [ASC|DESC] 
    ) AS <alias>

The following example uses the CUME_DIST function to compute the latency percentile for each query within a vertical. 

    @result=
        SELECT 
            *,
            CUME_DIST() OVER(PARTITION BY Vertical ORDER BY Latency) AS CumeDist
        FROM @querylog;

The results:

| Query | Latency | Vertical | CumeDist |
| --- | --- | --- | --- |
| Durian |500 |Image |1 |
| Banana |300 |Image |0.666666666666667 |
| Cherry |300 |Image |0.666666666666667 |
| Durian |500 |Web |1 |
| Cherry |400 |Web |0.833333333333333 |
| Fig |300 |Web |0.666666666666667 |
| Fig |200 |Web |0.5 |
| Papaya |200 |Web |0.5 |
| Apple |100 |Web |0.166666666666667 |

There are six rows in the partition where partition key is “Web” (4th row and down):

* There are six rows with the value equal or lower than 500, so the CUME_DIST equals to 6/6=1
* There are five rows with the value equal or lower than 400, so the CUME_DIST equals to 5/6=0.83
* There are four rows with the value equal or lower than 300, so the CUME_DIST equals to 4/6=0.66
* There are three rows with the value equal or lower than 200, so the CUME_DIST equals to 3/6=0.5. There are two rows with the same latency value.
* There is one row with the value equal or lower than 100, so the CUME_DIST equals to 1/6=0.16. 

**Usage notes:**

* Tie values always evaluate to the same cumulative distribution value.
* NULL values are treated as the lowest possible values.
* An ORDER BY clause is required to calculate CUME_DIST.
* CUME_DIST is similar to the PERCENT_RANK function

Note: If the SELECT statement is not followed by OUTPUT, the ORDER BY clause is not allowed.

### PERCENT_RANK
PERCENT_RANK calculates the relative rank of a row within a group of rows. PERCENT_RANK is used to evaluate the relative standing of a value within a rowset or partition. The range of values returned by PERCENT_RANK is greater than 0 and less than or equal to 1. Unlike CUME_DIST, PERCENT_RANK is always 0 for the first row.

** Syntax:**

    PERCENT_RANK() 
        OVER (
            [PARTITION BY <identifier, > …[n]]
            ORDER BY <identifier, > …[n] [ASC|DESC] 
        ) AS <alias>

**Notes**

* The first row in any set has a PERCENT_RANK of 0.
* NULL values are treated as the lowest possible values.
* PERCENT_RANK requires an ORDER BY clause.
* CUME_DIST is similar to the PERCENT_RANK function 

The following example uses the PERCENT_RANK function to compute the latency percentile for each query within a vertical. 

The PARTITION BY clause is specified to partition the rows in the result set by the vertical. The ORDER BY clause in the OVER clause orders the rows in each partition. 

The value returned by the PERCENT_RANK function represents the rank of the queries’ latency within a vertical as a percentage. 

    @result=
        SELECT 
            *,
            PERCENT_RANK() OVER(PARTITION BY Vertical ORDER BY Latency) AS PercentRank
        FROM @querylog;

The results:

| Query | Latency: INT | Vertical | PercentRank |
| --- | --- | --- | --- |
| Banana |300 |Image |0 |
| Cherry |300 |Image |0 |
| Durian |500 |Image |1 |
| Apple |100 |Web |0 |
| Fig |200 |Web |0.2 |
| Papaya |200 |Web |0.2 |
| Fig |300 |Web |0.6 |
| Cherry |400 |Web |0.8 |
| Durian |500 |Web |1 |

### PERCENTILE_CONT & PERCENTILE_DISC
These two functions calculate a percentile based on a continuous or discrete distribution of the column values.

**Syntax:**

    [PERCENTILE_CONT | PERCENTILE_DISC] ( numeric_literal ) 
        WITHIN GROUP ( ORDER BY <identifier> [ ASC | DESC ] )
        OVER ( [ PARTITION BY <identifier,>…[n] ] ) AS <alias>

**numeric_literal** - The percentile to compute. The value must range between 0.0 and 1.0.

WITHIN GROUP (ORDER BY <identifier> [ ASC | DESC ]) - Specifies a list of numeric values to sort and compute the percentile over. Only one column identifier is allowed. The expression must evaluate to a numeric type. Other data types are not allowed. The default sort order is ascending.

OVER ([ PARTITION BY <identifier,>…[n] ] ) - Divides the input rowset into partitions as per the partition key to which the percentile function is applied. For more information, see RANKING section of this document.
Note: Any nulls in the data set are ignored.

**PERCENTILE_CONT** calculates a percentile based on a continuous distribution of the column value. The result is interpolated and might not be equal to any of the specific values in the column. 

**PERCENTILE_DISC** calculates the percentile based on a discrete distribution of the column values. The result is equal to a specific value in the column. In other words, PERCENTILE_DISC, in contrast to PERCENTILE_CONT, always returns an actual (original input) value.

You can see how both work in the example below which tries to find the median (percentile=0.50) value for Latency within each Vertical

    @result = 
        SELECT 
            Vertical, 
            Query,
            PERCENTILE_CONT(0.5) 
                WITHIN GROUP (ORDER BY Latency)
                OVER ( PARTITION BY Vertical ) AS PercentileCont50,
            PERCENTILE_DISC(0.5) 
                WITHIN GROUP (ORDER BY Latency) 
                OVER ( PARTITION BY Vertical ) AS PercentileDisc50 

        FROM @querylog;

The results:

| Query | Latency: INT | Vertical | PercentileCont50 | PercentilDisc50 |
| --- | --- | --- | --- | --- |
| Banana |300 |Image |300 |300 |
| Cherry |300 |Image |300 |300 |
| Durian |500 |Image |300 |300 |
| Apple |100 |Web |250 |200 |
| Fig |200 |Web |250 |200 |
| Papaya |200 |Web |250 |200 |
| Fig |300 |Web |250 |200 |
| Cherry |400 |Web |250 |200 |
| Durian |500 |Web |250 |200 |

For PERCENTILE_CONT because values can be interpolated, the median for web is 250 even though no query in the web vertical had a latency of 250. 

PERCENTILE_DISC does not interpolate values, so the median for Web is 200 - which is an actual value found in the input rows.

## See also
* [Overview of Microsoft Azure Data Lake Analytics](data-lake-analytics-overview.md)
* [Get started with Data Lake Analytics using Azure portal](data-lake-analytics-get-started-portal.md)
* [Get started with Data Lake Analytics using Azure PowerShell](data-lake-analytics-get-started-powershell.md)
* [Develop U-SQL scripts using Data Lake Tools for Visual Studio](data-lake-analytics-data-lake-tools-get-started.md)
* [Use Azure Data Lake Analytics interactive tutorials](data-lake-analytics-use-interactive-tutorials.md)
* [Analyze Website logs using Azure Data Lake Analytics](data-lake-analytics-analyze-weblogs.md)
* [Get started with Azure Data Lake Analytics U-SQL language](data-lake-analytics-u-sql-get-started.md)
* [Manage Azure Data Lake Analytics using Azure portal](data-lake-analytics-manage-use-portal.md)
* [Manage Azure Data Lake Analytics using Azure PowerShell](data-lake-analytics-manage-use-powershell.md)
* [Monitor and troubleshoot Azure Data Lake Analytics jobs using Azure portal](data-lake-analytics-monitor-and-troubleshoot-jobs-tutorial.md)
<|MERGE_RESOLUTION|>--- conflicted
+++ resolved
@@ -1,10 +1,6 @@
-<<<<<<< HEAD
-﻿---
+---
 title: Using U-SQL window functions for Azure Data Lake Analytics jobs | Microsoft Docs
-=======
----
-title: Using U-SQL window functions for Azure Data Lake Aanlytics jobs | Microsoft Docs
->>>>>>> dc43e0c4
+
 description: 'Learn how to use U-SQL window functions. '
 services: data-lake-analytics
 documentationcenter: ''
