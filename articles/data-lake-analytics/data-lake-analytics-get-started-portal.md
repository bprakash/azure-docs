<properties 
   pageTitle="Get Started with Azure Data Lake Analytics using Azure Portal | Azure" 
   description="Learn how to use the Azure Portal to create a Data Lake Analytics account, create a Data Lake Analytics job using U-SQL, and submit the job. " 
   services="data-lake-analytics" 
   documentationCenter="" 
   authors="edmacauley" 
   manager="paulettm" 
   editor="cgronlun"/>
 
<tags
   ms.service="data-lake-analytics"
   ms.devlang="na"
   ms.topic="hero-article"
   ms.tgt_pltfrm="na"
   ms.workload="big-data" 
<<<<<<< HEAD
   ms.date="04/21/2016"
=======
   ms.date="04/26/2016"
>>>>>>> e75a547e
   ms.author="edmaca"/>

# Tutorial: get started with Azure Data Lake Analytics using Azure Portal

[AZURE.INCLUDE [get-started-selector](../../includes/data-lake-analytics-selector-get-started.md)]

Learn how to use the Azure Portal to create Azure Data Lake Analytics accounts, define Data Lake Analytics
jobs in [U-SQL](data-lake-analytics-u-sql-get-started.md), and submit jobs to Data Lake Analytics accounts. For more 
information about Data Lake Analytics, see [Azure Data Lake Analytics overview](data-lake-analytics-overview.md).

In this tutorial, you will develop a job that reads a tab separated values (TSV) file and converts it into a comma 
separated values (CSV) file. To go through the same tutorial using other supported tools, click the tabs on the top of this section. Once your first job succeeds, you can start to write more complex data transformations with U-SQL.

[AZURE.INCLUDE [basic-process-include](../../includes/data-lake-analytics-basic-process.md)]

##Prerequisites

Before you begin this tutorial, you must have the following:

- **An Azure subscription**. See [Get Azure free trial](https://azure.microsoft.com/pricing/free-trial/).

##Create Data Lake Analytics account

You must have a Data Lake Analytics account before you can run any jobs.

Each Data Lake Analytics account has an [Azure Data Lake Store]() account dependency.  This account is referred
as the default Data Lake Store account.  You can create the Data Lake Store account beforehand or when you create 
your Data Lake Analytics account. In this tutorial, you will create the Data Lake Store account with the Data Lake Analytics 
account.

**To create a Data Lake Analytics account**

1. Sign on to the new [Azure Classic Portal](https://portal.azure.com).
2. Click **New**, click **Data + Analytics**, and then click **Data Lake Analytics**.
6. Type or select the following:

    ![Azure Data Lake Analytics portal blade](./media/data-lake-analytics-get-started-portal/data-lake-analytics-portal-create-adla.png)

	- **Name**: Name the Analytics account.
	- **Data Lake Store**: Each Data Lake Analytics account has a dependent Data Lake Store account. The Data Lake Analytics account and the dependent Data Lake Store account must be located in the same Azure data center. Follow the instruction to create a new Data Lake Store account, or select an existing one.
	- **Subscription**: Choose the Azure subscription used for the Analytics account.
	- **Resource Group**. Select an existing Azure Resource Group or create a new one. Azure Resource Manager (ARM) enables you to work with the resources in your application as a group. For more information, see [Azure Resource Manager Overview](resource-group-overview.md). 
	- **Location**. Select an Azure data center for the Data Lake Analytics account. 
7. Select **Pin to StartBoard**. This is required for following this tutorial.
8. Click **Create**. It takes you to the portal StartBoard. A new tile is added to the StartBoard with the label showing "Deploying Azure Data Lake Analytics". It takes a few moments to create a Data Lake Analytics account. When the account is created, the portal opens the account on a new blade on the portal.

	![Azure Data Lake Analytics portal blade](./media/data-lake-analytics-get-started-portal/data-lake-analytics-portal-blade.png)


After a Data Lake Analytics account is created, you can add additional Data Lake Store accounts and Azure Storage 
accounts. For instructions, see [Manage Data lake Analytics account data sources](data-lake-analytics-manage-use-portal.md#manage-account-data-sources).

##Prepare source data

In this tutorial, you will process some search logs.  The search log can be stored in either Data Lake store or Azure Blob storage. 

The Azure Portal provides a user interface for copying some sample data files to the default Data Lake account, which include a search log file.

**To copy sample data files**

1. From the Azure Portal, click **Microsoft Azure** in the upper left corner.
2. Click the tile with your Data Lake Analytics account name.  It was pinned here when the account was created.
If the account is not pinned there, see 
[Open a Data Lake  Analytics account from portal](data-lake-analytics-manage-use-portal.md#access-adla-account) to open the
account.
3. Expand the **Essentials** pane, and then click **Explore sample jobs**. It opens another blade called **Sample
Jobs**.
4. Click **Copy Sample Data**, and then click **OK** to confirm.
5. Click **Notification** which is a bell shaped icon. You shall see a log saying **Updating sample data completed**. Click anywhere outside the notification pane to close it.
7. From the Data Lake analytics account blade, click **Data Explorer** on the top. 

	![Azure Data Lake Analytics data explorer button](./media/data-lake-analytics-get-started-portal/data-lake-analytics-data-explorer-button.png)

    It opens two blades. One is **Data Explorer**, and the other is the default Data Lake Store account.
8. In the default Data Lake Store account blade, click **Samples** to expand the folder, and the click **Data** to expand the folder. You shall see the following files and folders:

    - AmbulanceData/
    - AdsLog.tsv
    - SearchLog.tsv
    - version.txt
    - WebLog.log
    
    In this tutorial, you will use SearchLog.tsv.

In practice, you will either program your applications to write data into a linked storage accounts or upload data. For uploading files, see 
[Upload data to Data Lake Store](data-lake-analytics-manage-use-portal.md#upload-data-to-adls) or [Upload data to Blob storage](data-lake-analytics-manage-use-portal.md#upload-data-to-wasb).

##Create and submit Data Lake Analytics jobs

After you have prepared the source data, you can start developing a U-SQL script.  

**To submit the job**

1. From the Data Lake analytics account blade on the portal, click **New Job**. 

	![Azure Data Lake Analytics new job button](./media/data-lake-analytics-get-started-portal/data-lake-analytics-new-job-button.png)

    If you don't see the blade, see [Open a Data Lake Analytics account from portal](data-lake-analytics-manage-use-portal.md#access-adla-account).
4. Enter **Job Name**, and the following U-SQL script:

	![create Azure Data Lake Analytics U-SQL jobs](./media/data-lake-analytics-get-started-portal/data-lake-analytics-new-job.png)

        @searchlog =
            EXTRACT UserId          int,
                    Start           DateTime,
                    Region          string,
                    Query           string,
                    Duration        int?,
                    Urls            string,
                    ClickedUrls     string
            FROM "/Samples/Data/SearchLog.tsv"
            USING Extractors.Tsv();
        
        OUTPUT @searchlog   
            TO "/Output/SearchLog-from-Data-Lake.csv"
        USING Outputters.Csv();

	This U-SQL script reads the source data file using **Extractors.Tsv()**, and then creates a csv file using **Outputters.Csv()**. 
    
    Don't modify the two paths unless you copy the source file into a different location.  Data Lake Analytics will create the output folder if it doesn't exist.  In this case, we are using simple, relative paths.  
	
	It is simpler to use relative paths for files stored in default Data Lake accounts. You can also use absolute paths.  For example 
    
        adl://<Data LakeStorageAccountName>.azuredatalakestore.net:443/Samples/Data/SearchLog.tsv
      

    For more about U-SQL, see [Get started with Azure Data Lake Analytics U-SQL language](data-lake-analytics-u-sql-get-started.md) and [U-SQL language reference](http://go.microsoft.com/fwlink/?LinkId=691348).
     
5. Click **Submit Job** from the top. A new Job Details pane opens. On the title bar, it shows the job status.   
6. Wait until the job status is changed to **Succeeded**. When the job is completed, the portal opens the job details in a new blade:

    ![Azure Data Lake Analytics job details](./media/data-lake-analytics-get-started-portal/data-lake-analytics-job-completed.png)

    From the previous screenshot, you can see the job took roughly 1.5 minutes to complete from Submitted to Ended.
    
    In case the job failed, see [Monitor and troubleshoot Data Lake Analytics jobs](data-lake-analytics-monitor-and-troubleshoot-jobs-tutorials.md).

7. At the bottom of the **Job Detail** blade, click the job name in **SearchLog-from-Data-Lake.csv**. You can preview, download, rename, and delete the output file.

    ![Azure Data Lake Analytics job output file properties](./media/data-lake-analytics-get-started-portal/data-lake-analytics-output-file-properties.png)
8. Click **Preview** to see the output file.

    ![Azure Data Lake Analytics job output file preview](./media/data-lake-analytics-get-started-portal/data-lake-analytics-job-output-preview.png)

##See also

- To see a more complex query, see [Analyze Website logs using Azure Data Lake Analytics](data-lake-analytics-analyze-weblogs.md).
- To get started developing U-SQL applications, see [Develop U-SQL scripts using Data Lake Tools for Visual Studio](data-lake-analytics-data-lake-tools-get-started.md).
- To learn U-SQL, see [Get started with Azure Data Lake Analytics U-SQL language](data-lake-analytics-u-sql-get-started.md).
- For management tasks, see [Manage Azure Data Lake Analytics using Azure Portal](data-lake-analytics-manage-use-portal.md).
- To get an overview of Data Lake Analytics, see [Azure Data Lake Analytics overview](data-lake-analytics-overview.md).
- To see the same tutorial using other tools, click the tab selectors on the top of the page.
<|MERGE_RESOLUTION|>--- conflicted
+++ resolved
@@ -1,172 +1,168 @@
-<properties 
-   pageTitle="Get Started with Azure Data Lake Analytics using Azure Portal | Azure" 
-   description="Learn how to use the Azure Portal to create a Data Lake Analytics account, create a Data Lake Analytics job using U-SQL, and submit the job. " 
-   services="data-lake-analytics" 
-   documentationCenter="" 
-   authors="edmacauley" 
-   manager="paulettm" 
-   editor="cgronlun"/>
- 
-<tags
-   ms.service="data-lake-analytics"
-   ms.devlang="na"
-   ms.topic="hero-article"
-   ms.tgt_pltfrm="na"
-   ms.workload="big-data" 
-<<<<<<< HEAD
-   ms.date="04/21/2016"
-=======
-   ms.date="04/26/2016"
->>>>>>> e75a547e
-   ms.author="edmaca"/>
-
-# Tutorial: get started with Azure Data Lake Analytics using Azure Portal
-
-[AZURE.INCLUDE [get-started-selector](../../includes/data-lake-analytics-selector-get-started.md)]
-
-Learn how to use the Azure Portal to create Azure Data Lake Analytics accounts, define Data Lake Analytics
-jobs in [U-SQL](data-lake-analytics-u-sql-get-started.md), and submit jobs to Data Lake Analytics accounts. For more 
-information about Data Lake Analytics, see [Azure Data Lake Analytics overview](data-lake-analytics-overview.md).
-
-In this tutorial, you will develop a job that reads a tab separated values (TSV) file and converts it into a comma 
-separated values (CSV) file. To go through the same tutorial using other supported tools, click the tabs on the top of this section. Once your first job succeeds, you can start to write more complex data transformations with U-SQL.
-
-[AZURE.INCLUDE [basic-process-include](../../includes/data-lake-analytics-basic-process.md)]
-
-##Prerequisites
-
-Before you begin this tutorial, you must have the following:
-
-- **An Azure subscription**. See [Get Azure free trial](https://azure.microsoft.com/pricing/free-trial/).
-
-##Create Data Lake Analytics account
-
-You must have a Data Lake Analytics account before you can run any jobs.
-
-Each Data Lake Analytics account has an [Azure Data Lake Store]() account dependency.  This account is referred
-as the default Data Lake Store account.  You can create the Data Lake Store account beforehand or when you create 
-your Data Lake Analytics account. In this tutorial, you will create the Data Lake Store account with the Data Lake Analytics 
-account.
-
-**To create a Data Lake Analytics account**
-
-1. Sign on to the new [Azure Classic Portal](https://portal.azure.com).
-2. Click **New**, click **Data + Analytics**, and then click **Data Lake Analytics**.
-6. Type or select the following:
-
-    ![Azure Data Lake Analytics portal blade](./media/data-lake-analytics-get-started-portal/data-lake-analytics-portal-create-adla.png)
-
-	- **Name**: Name the Analytics account.
-	- **Data Lake Store**: Each Data Lake Analytics account has a dependent Data Lake Store account. The Data Lake Analytics account and the dependent Data Lake Store account must be located in the same Azure data center. Follow the instruction to create a new Data Lake Store account, or select an existing one.
-	- **Subscription**: Choose the Azure subscription used for the Analytics account.
-	- **Resource Group**. Select an existing Azure Resource Group or create a new one. Azure Resource Manager (ARM) enables you to work with the resources in your application as a group. For more information, see [Azure Resource Manager Overview](resource-group-overview.md). 
-	- **Location**. Select an Azure data center for the Data Lake Analytics account. 
-7. Select **Pin to StartBoard**. This is required for following this tutorial.
-8. Click **Create**. It takes you to the portal StartBoard. A new tile is added to the StartBoard with the label showing "Deploying Azure Data Lake Analytics". It takes a few moments to create a Data Lake Analytics account. When the account is created, the portal opens the account on a new blade on the portal.
-
-	![Azure Data Lake Analytics portal blade](./media/data-lake-analytics-get-started-portal/data-lake-analytics-portal-blade.png)
-
-
-After a Data Lake Analytics account is created, you can add additional Data Lake Store accounts and Azure Storage 
-accounts. For instructions, see [Manage Data lake Analytics account data sources](data-lake-analytics-manage-use-portal.md#manage-account-data-sources).
-
-##Prepare source data
-
-In this tutorial, you will process some search logs.  The search log can be stored in either Data Lake store or Azure Blob storage. 
-
-The Azure Portal provides a user interface for copying some sample data files to the default Data Lake account, which include a search log file.
-
-**To copy sample data files**
-
-1. From the Azure Portal, click **Microsoft Azure** in the upper left corner.
-2. Click the tile with your Data Lake Analytics account name.  It was pinned here when the account was created.
-If the account is not pinned there, see 
-[Open a Data Lake  Analytics account from portal](data-lake-analytics-manage-use-portal.md#access-adla-account) to open the
-account.
-3. Expand the **Essentials** pane, and then click **Explore sample jobs**. It opens another blade called **Sample
-Jobs**.
-4. Click **Copy Sample Data**, and then click **OK** to confirm.
-5. Click **Notification** which is a bell shaped icon. You shall see a log saying **Updating sample data completed**. Click anywhere outside the notification pane to close it.
-7. From the Data Lake analytics account blade, click **Data Explorer** on the top. 
-
-	![Azure Data Lake Analytics data explorer button](./media/data-lake-analytics-get-started-portal/data-lake-analytics-data-explorer-button.png)
-
-    It opens two blades. One is **Data Explorer**, and the other is the default Data Lake Store account.
-8. In the default Data Lake Store account blade, click **Samples** to expand the folder, and the click **Data** to expand the folder. You shall see the following files and folders:
-
-    - AmbulanceData/
-    - AdsLog.tsv
-    - SearchLog.tsv
-    - version.txt
-    - WebLog.log
-    
-    In this tutorial, you will use SearchLog.tsv.
-
-In practice, you will either program your applications to write data into a linked storage accounts or upload data. For uploading files, see 
-[Upload data to Data Lake Store](data-lake-analytics-manage-use-portal.md#upload-data-to-adls) or [Upload data to Blob storage](data-lake-analytics-manage-use-portal.md#upload-data-to-wasb).
-
-##Create and submit Data Lake Analytics jobs
-
-After you have prepared the source data, you can start developing a U-SQL script.  
-
-**To submit the job**
-
-1. From the Data Lake analytics account blade on the portal, click **New Job**. 
-
-	![Azure Data Lake Analytics new job button](./media/data-lake-analytics-get-started-portal/data-lake-analytics-new-job-button.png)
-
-    If you don't see the blade, see [Open a Data Lake Analytics account from portal](data-lake-analytics-manage-use-portal.md#access-adla-account).
-4. Enter **Job Name**, and the following U-SQL script:
-
-	![create Azure Data Lake Analytics U-SQL jobs](./media/data-lake-analytics-get-started-portal/data-lake-analytics-new-job.png)
-
-        @searchlog =
-            EXTRACT UserId          int,
-                    Start           DateTime,
-                    Region          string,
-                    Query           string,
-                    Duration        int?,
-                    Urls            string,
-                    ClickedUrls     string
-            FROM "/Samples/Data/SearchLog.tsv"
-            USING Extractors.Tsv();
-        
-        OUTPUT @searchlog   
-            TO "/Output/SearchLog-from-Data-Lake.csv"
-        USING Outputters.Csv();
-
-	This U-SQL script reads the source data file using **Extractors.Tsv()**, and then creates a csv file using **Outputters.Csv()**. 
-    
-    Don't modify the two paths unless you copy the source file into a different location.  Data Lake Analytics will create the output folder if it doesn't exist.  In this case, we are using simple, relative paths.  
-	
-	It is simpler to use relative paths for files stored in default Data Lake accounts. You can also use absolute paths.  For example 
-    
-        adl://<Data LakeStorageAccountName>.azuredatalakestore.net:443/Samples/Data/SearchLog.tsv
-      
-
-    For more about U-SQL, see [Get started with Azure Data Lake Analytics U-SQL language](data-lake-analytics-u-sql-get-started.md) and [U-SQL language reference](http://go.microsoft.com/fwlink/?LinkId=691348).
-     
-5. Click **Submit Job** from the top. A new Job Details pane opens. On the title bar, it shows the job status.   
-6. Wait until the job status is changed to **Succeeded**. When the job is completed, the portal opens the job details in a new blade:
-
-    ![Azure Data Lake Analytics job details](./media/data-lake-analytics-get-started-portal/data-lake-analytics-job-completed.png)
-
-    From the previous screenshot, you can see the job took roughly 1.5 minutes to complete from Submitted to Ended.
-    
-    In case the job failed, see [Monitor and troubleshoot Data Lake Analytics jobs](data-lake-analytics-monitor-and-troubleshoot-jobs-tutorials.md).
-
-7. At the bottom of the **Job Detail** blade, click the job name in **SearchLog-from-Data-Lake.csv**. You can preview, download, rename, and delete the output file.
-
-    ![Azure Data Lake Analytics job output file properties](./media/data-lake-analytics-get-started-portal/data-lake-analytics-output-file-properties.png)
-8. Click **Preview** to see the output file.
-
-    ![Azure Data Lake Analytics job output file preview](./media/data-lake-analytics-get-started-portal/data-lake-analytics-job-output-preview.png)
-
-##See also
-
-- To see a more complex query, see [Analyze Website logs using Azure Data Lake Analytics](data-lake-analytics-analyze-weblogs.md).
-- To get started developing U-SQL applications, see [Develop U-SQL scripts using Data Lake Tools for Visual Studio](data-lake-analytics-data-lake-tools-get-started.md).
-- To learn U-SQL, see [Get started with Azure Data Lake Analytics U-SQL language](data-lake-analytics-u-sql-get-started.md).
-- For management tasks, see [Manage Azure Data Lake Analytics using Azure Portal](data-lake-analytics-manage-use-portal.md).
-- To get an overview of Data Lake Analytics, see [Azure Data Lake Analytics overview](data-lake-analytics-overview.md).
-- To see the same tutorial using other tools, click the tab selectors on the top of the page.
+<properties 
+   pageTitle="Get Started with Azure Data Lake Analytics using Azure Portal | Azure" 
+   description="Learn how to use the Azure Portal to create a Data Lake Analytics account, create a Data Lake Analytics job using U-SQL, and submit the job. " 
+   services="data-lake-analytics" 
+   documentationCenter="" 
+   authors="edmacauley" 
+   manager="paulettm" 
+   editor="cgronlun"/>
+ 
+<tags
+   ms.service="data-lake-analytics"
+   ms.devlang="na"
+   ms.topic="hero-article"
+   ms.tgt_pltfrm="na"
+   ms.workload="big-data" 
+   ms.date="04/26/2016"
+   ms.author="edmaca"/>
+
+# Tutorial: get started with Azure Data Lake Analytics using Azure Portal
+
+[AZURE.INCLUDE [get-started-selector](../../includes/data-lake-analytics-selector-get-started.md)]
+
+Learn how to use the Azure Portal to create Azure Data Lake Analytics accounts, define Data Lake Analytics
+jobs in [U-SQL](data-lake-analytics-u-sql-get-started.md), and submit jobs to Data Lake Analytics accounts. For more 
+information about Data Lake Analytics, see [Azure Data Lake Analytics overview](data-lake-analytics-overview.md).
+
+In this tutorial, you will develop a job that reads a tab separated values (TSV) file and converts it into a comma 
+separated values (CSV) file. To go through the same tutorial using other supported tools, click the tabs on the top of this section. Once your first job succeeds, you can start to write more complex data transformations with U-SQL.
+
+[AZURE.INCLUDE [basic-process-include](../../includes/data-lake-analytics-basic-process.md)]
+
+##Prerequisites
+
+Before you begin this tutorial, you must have the following:
+
+- **An Azure subscription**. See [Get Azure free trial](https://azure.microsoft.com/pricing/free-trial/).
+
+##Create Data Lake Analytics account
+
+You must have a Data Lake Analytics account before you can run any jobs.
+
+Each Data Lake Analytics account has an [Azure Data Lake Store]() account dependency.  This account is referred
+as the default Data Lake Store account.  You can create the Data Lake Store account beforehand or when you create 
+your Data Lake Analytics account. In this tutorial, you will create the Data Lake Store account with the Data Lake Analytics 
+account.
+
+**To create a Data Lake Analytics account**
+
+1. Sign on to the new [Azure Classic Portal](https://portal.azure.com).
+2. Click **New**, click **Data + Analytics**, and then click **Data Lake Analytics**.
+6. Type or select the following:
+
+    ![Azure Data Lake Analytics portal blade](./media/data-lake-analytics-get-started-portal/data-lake-analytics-portal-create-adla.png)
+
+	- **Name**: Name the Analytics account.
+	- **Data Lake Store**: Each Data Lake Analytics account has a dependent Data Lake Store account. The Data Lake Analytics account and the dependent Data Lake Store account must be located in the same Azure data center. Follow the instruction to create a new Data Lake Store account, or select an existing one.
+	- **Subscription**: Choose the Azure subscription used for the Analytics account.
+	- **Resource Group**. Select an existing Azure Resource Group or create a new one. Azure Resource Manager (ARM) enables you to work with the resources in your application as a group. For more information, see [Azure Resource Manager Overview](resource-group-overview.md). 
+	- **Location**. Select an Azure data center for the Data Lake Analytics account. 
+7. Select **Pin to StartBoard**. This is required for following this tutorial.
+8. Click **Create**. It takes you to the portal StartBoard. A new tile is added to the StartBoard with the label showing "Deploying Azure Data Lake Analytics". It takes a few moments to create a Data Lake Analytics account. When the account is created, the portal opens the account on a new blade on the portal.
+
+	![Azure Data Lake Analytics portal blade](./media/data-lake-analytics-get-started-portal/data-lake-analytics-portal-blade.png)
+
+
+After a Data Lake Analytics account is created, you can add additional Data Lake Store accounts and Azure Storage 
+accounts. For instructions, see [Manage Data lake Analytics account data sources](data-lake-analytics-manage-use-portal.md#manage-account-data-sources).
+
+##Prepare source data
+
+In this tutorial, you will process some search logs.  The search log can be stored in either Data Lake store or Azure Blob storage. 
+
+The Azure Portal provides a user interface for copying some sample data files to the default Data Lake account, which include a search log file.
+
+**To copy sample data files**
+
+1. From the Azure Portal, click **Microsoft Azure** in the upper left corner.
+2. Click the tile with your Data Lake Analytics account name.  It was pinned here when the account was created.
+If the account is not pinned there, see 
+[Open a Data Lake  Analytics account from portal](data-lake-analytics-manage-use-portal.md#access-adla-account) to open the
+account.
+3. Expand the **Essentials** pane, and then click **Explore sample jobs**. It opens another blade called **Sample
+Jobs**.
+4. Click **Copy Sample Data**, and then click **OK** to confirm.
+5. Click **Notification** which is a bell shaped icon. You shall see a log saying **Updating sample data completed**. Click anywhere outside the notification pane to close it.
+7. From the Data Lake analytics account blade, click **Data Explorer** on the top. 
+
+	![Azure Data Lake Analytics data explorer button](./media/data-lake-analytics-get-started-portal/data-lake-analytics-data-explorer-button.png)
+
+    It opens two blades. One is **Data Explorer**, and the other is the default Data Lake Store account.
+8. In the default Data Lake Store account blade, click **Samples** to expand the folder, and the click **Data** to expand the folder. You shall see the following files and folders:
+
+    - AmbulanceData/
+    - AdsLog.tsv
+    - SearchLog.tsv
+    - version.txt
+    - WebLog.log
+    
+    In this tutorial, you will use SearchLog.tsv.
+
+In practice, you will either program your applications to write data into a linked storage accounts or upload data. For uploading files, see 
+[Upload data to Data Lake Store](data-lake-analytics-manage-use-portal.md#upload-data-to-adls) or [Upload data to Blob storage](data-lake-analytics-manage-use-portal.md#upload-data-to-wasb).
+
+##Create and submit Data Lake Analytics jobs
+
+After you have prepared the source data, you can start developing a U-SQL script.  
+
+**To submit the job**
+
+1. From the Data Lake analytics account blade on the portal, click **New Job**. 
+
+	![Azure Data Lake Analytics new job button](./media/data-lake-analytics-get-started-portal/data-lake-analytics-new-job-button.png)
+
+    If you don't see the blade, see [Open a Data Lake Analytics account from portal](data-lake-analytics-manage-use-portal.md#access-adla-account).
+4. Enter **Job Name**, and the following U-SQL script:
+
+	![create Azure Data Lake Analytics U-SQL jobs](./media/data-lake-analytics-get-started-portal/data-lake-analytics-new-job.png)
+
+        @searchlog =
+            EXTRACT UserId          int,
+                    Start           DateTime,
+                    Region          string,
+                    Query           string,
+                    Duration        int?,
+                    Urls            string,
+                    ClickedUrls     string
+            FROM "/Samples/Data/SearchLog.tsv"
+            USING Extractors.Tsv();
+        
+        OUTPUT @searchlog   
+            TO "/Output/SearchLog-from-Data-Lake.csv"
+        USING Outputters.Csv();
+
+	This U-SQL script reads the source data file using **Extractors.Tsv()**, and then creates a csv file using **Outputters.Csv()**. 
+    
+    Don't modify the two paths unless you copy the source file into a different location.  Data Lake Analytics will create the output folder if it doesn't exist.  In this case, we are using simple, relative paths.  
+	
+	It is simpler to use relative paths for files stored in default Data Lake accounts. You can also use absolute paths.  For example 
+    
+        adl://<Data LakeStorageAccountName>.azuredatalakestore.net:443/Samples/Data/SearchLog.tsv
+      
+
+    For more about U-SQL, see [Get started with Azure Data Lake Analytics U-SQL language](data-lake-analytics-u-sql-get-started.md) and [U-SQL language reference](http://go.microsoft.com/fwlink/?LinkId=691348).
+     
+5. Click **Submit Job** from the top. A new Job Details pane opens. On the title bar, it shows the job status.   
+6. Wait until the job status is changed to **Succeeded**. When the job is completed, the portal opens the job details in a new blade:
+
+    ![Azure Data Lake Analytics job details](./media/data-lake-analytics-get-started-portal/data-lake-analytics-job-completed.png)
+
+    From the previous screenshot, you can see the job took roughly 1.5 minutes to complete from Submitted to Ended.
+    
+    In case the job failed, see [Monitor and troubleshoot Data Lake Analytics jobs](data-lake-analytics-monitor-and-troubleshoot-jobs-tutorials.md).
+
+7. At the bottom of the **Job Detail** blade, click the job name in **SearchLog-from-Data-Lake.csv**. You can preview, download, rename, and delete the output file.
+
+    ![Azure Data Lake Analytics job output file properties](./media/data-lake-analytics-get-started-portal/data-lake-analytics-output-file-properties.png)
+8. Click **Preview** to see the output file.
+
+    ![Azure Data Lake Analytics job output file preview](./media/data-lake-analytics-get-started-portal/data-lake-analytics-job-output-preview.png)
+
+##See also
+
+- To see a more complex query, see [Analyze Website logs using Azure Data Lake Analytics](data-lake-analytics-analyze-weblogs.md).
+- To get started developing U-SQL applications, see [Develop U-SQL scripts using Data Lake Tools for Visual Studio](data-lake-analytics-data-lake-tools-get-started.md).
+- To learn U-SQL, see [Get started with Azure Data Lake Analytics U-SQL language](data-lake-analytics-u-sql-get-started.md).
+- For management tasks, see [Manage Azure Data Lake Analytics using Azure Portal](data-lake-analytics-manage-use-portal.md).
+- To get an overview of Data Lake Analytics, see [Azure Data Lake Analytics overview](data-lake-analytics-overview.md).
+- To see the same tutorial using other tools, click the tab selectors on the top of the page.