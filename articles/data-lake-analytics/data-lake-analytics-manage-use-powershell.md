---
title: Manage Azure Data Lake Analytics using Azure PowerShell | Microsoft Docs
description: 'Learn how to manage Data Lake Analytics jobs, data sources, users. '
services: data-lake-analytics
documentationcenter: ''
author: edmacauley
manager: jhubbard
editor: cgronlun

ms.assetid: ad14d53c-fed4-478d-ab4b-6d2e14ff2097
ms.service: data-lake-analytics
ms.devlang: na
ms.topic: article
ms.tgt_pltfrm: na
ms.workload: big-data
ms.date: 12/05/2016
ms.author: edmaca

---
# Manage Azure Data Lake Analytics using Azure PowerShell
[!INCLUDE [manage-selector](../../includes/data-lake-analytics-selector-manage.md)]

Learn how to manage Azure Data Lake Analytics accounts, data sources, users, and jobs using the Azure PowerShell. To see management topics using other tools, click the tab select above.

**Prerequisites**

Before you begin this tutorial, you must have the following:

* **An Azure subscription**. See [Get Azure free trial](https://azure.microsoft.com/pricing/free-trial/).

<!-- ################################ -->
<!-- ################################ -->


## Install Azure PowerShell 1.0 or greater
<<<<<<< HEAD
See [Using Azure PowerShell with Azure Resource Manager](../powershell-azure-resource-manager.md).
=======
See the Prerequisite section of [Using Azure PowerShell with Azure Resource Manager](../powershell-azure-resource-manager.md).
>>>>>>> f1ea3417

## Manage accounts
Before running any Data Lake Analytics jobs, you must have a Data Lake Analytics account. Unlike Azure HDInsight, you don't pay for an Analytics account when it is not
running a job.  You only pay for the time when it is running a job.  For more information, see
[Azure Data Lake Analytics Overview](data-lake-analytics-overview.md).  

### Create accounts
    $resourceGroupName = "<ResourceGroupName>"
    $dataLakeStoreName = "<DataLakeAccountName>"
    $dataLakeAnalyticsAccountName = "<DataLakeAnalyticsAccountName>"
    $location = "<Microsoft Data Center>"

    Write-Host "Create a resource group ..." -ForegroundColor Green
    New-AzureRmResourceGroup `
        -Name  $resourceGroupName `
        -Location $location

    Write-Host "Create a Data Lake account ..."  -ForegroundColor Green
    New-AzureRmDataLakeStoreAccount `
        -ResourceGroupName $resourceGroupName `
        -Name $dataLakeStoreName `
        -Location $location

    Write-Host "Create a Data Lake Analytics account ..."  -ForegroundColor Green
    New-AzureRmDataLakeAnalyticsAccount `
        -Name $dataLakeAnalyticsAccountName `
        -ResourceGroupName $resourceGroupName `
        -Location $location `
        -DefaultDataLake $dataLakeStoreName

    Write-Host "The newly created Data Lake Analytics account ..."  -ForegroundColor Green
    Get-AzureRmDataLakeAnalyticsAccount `
        -ResourceGroupName $resourceGroupName `
        -Name $dataLakeAnalyticsAccountName  

You can also use an Azure Resource Group template. A template for creating a Data Lake Analytics account and the dependent Data Lake Store account is in [Appendix A](#appendix-a). Save the template into a file with .json template, and then use the following PowerShell script to call it:

    $AzureSubscriptionID = "<Your Azure Subscription ID>"

    $ResourceGroupName = "<New Azure Resource Group Name>"
    $Location = "EAST US 2"
    $DefaultDataLakeStoreAccountName = "<New Data Lake Store Account Name>"
    $DataLakeAnalyticsAccountName = "<New Data Lake Analytics Account Name>"

    $DeploymentName = "MyDataLakeAnalyticsDeployment"
    $ARMTemplateFile = "E:\Tutorials\ADL\ARMTemplate\azuredeploy.json"  # update the Json template path

    Login-AzureRmAccount

    Select-AzureRmSubscription -SubscriptionId $AzureSubscriptionID

    # Create the resource group
    New-AzureRmResourceGroup -Name $ResourceGroupName -Location $Location

    # Create the Data Lake Analytics account with the default Data Lake Store account.
    $parameters = @{"adlAnalyticsName"=$DataLakeAnalyticsAccountName; "adlStoreName"=$DefaultDataLakeStoreAccountName}
    New-AzureRmResourceGroupDeployment -Name $DeploymentName -ResourceGroupName $ResourceGroupName -TemplateFile $ARMTemplateFile -TemplateParameterObject $parameters


### List account
List Data Lake Analytics accounts within the current subscription

    Get-AzureRmDataLakeAnalyticsAccount

The output:

    Id         : /subscriptions/xxxxxxxxxxxxxxxxxxxxxxxxxxxxxxxxxxxx/resourceGroups/learn1021rg/providers/Microsoft.DataLakeAnalytics/accounts/learn1021adla
    Location   : eastus2
    Name       : learn1021adla
    Properties : Microsoft.Azure.Management.DataLake.Analytics.Models.DataLakeAnalyticsAccountProperties
    Tags       : {}
    Type       : Microsoft.DataLakeAnalytics/accounts

List Data Lake Analytics accounts within a specific resource group

    Get-AzureRmDataLakeAnalyticsAccount -ResourceGroupName $resourceGroupName

Get details of a specific Data Lake Analytics account

    Get-AzureRmDataLakeAnalyticsAccount -Name $adlAnalyticsAccountName

Test existence of a specific Data Lake Analytics account

    Test-AzureRmDataLakeAnalyticsAccount -Name $adlAnalyticsAccountName

The cmdlet will return either **True** or **False**.

### Delete Data Lake Analytics accounts
    $resourceGroupName = "<ResourceGroupName>"
    $dataLakeAnalyticsAccountName = "<DataLakeAnalyticsAccountName>"

    Remove-AzureRmDataLakeAnalyticsAccount -Name $dataLakeAnalyticsAccountName

Delete Data Lake Analytics account will not delete the dependent Data Lake Storage account. The following example deletes the Data Lake Analytics account and the default Data Lake Store account

    $resourceGroupName = "<ResourceGroupName>"
    $dataLakeAnalyticsAccountName = "<DataLakeAnalyticsAccountName>"
    $dataLakeStoreName = (Get-AzureRmDataLakeAnalyticsAccount -ResourceGroupName $resourceGroupName -Name $dataLakeAnalyticAccountName).Properties.DefaultDataLakeAccount

    Remove-AzureRmDataLakeAnalyticsAccount -ResourceGroupName $resourceGroupName -Name $dataLakeAnalyticAccountName
    Remove-AzureRmDataLakeStoreAccount -ResourceGroupName $resourceGroupName -Name $dataLakeStoreName

<!-- ################################ -->
<!-- ################################ -->
## Manage account data sources
Data Lake Analytics currently supports the following data sources:

* [Azure Data Lake Store](../data-lake-store/data-lake-store-overview.md)
* [Azure Storage](../storage/storage-introduction.md)

When you create an Analytics account, you must designate an Azure Data Lake Storage account to be the default
storage account. The default Data Lake Store account is used to store job metadata and job audit logs. After you have
created an Analytics account, you can add additional Data Lake Storage accounts and/or Azure Storage account.

### Find the default Data Lake Store account
    $resourceGroupName = "<ResourceGroupName>"
    $dataLakeAnalyticsAccountName = "<DataLakeAnalyticsAccountName>"
    $dataLakeStoreName = (Get-AzureRmDataLakeAnalyticsAccount -ResourceGroupName $resourceGroupName -Name $dataLakeAnalyticAccountName).Properties.DefaultDataLakeAccount


### Add additional Azure Blob storage accounts
    $resourceGroupName = "<ResourceGroupName>"
    $dataLakeAnalyticsAccountName = "<DataLakeAnalyticsAccountName>"
    $AzureStorageAccountName = "<AzureStorageAccountName>"
    $AzureStorageAccountKey = "<AzureStorageAccountKey>"

    Add-AzureRmDataLakeAnalyticsDataSource -ResourceGroupName $resourceGroupName -Account $dataLakeAnalyticAccountName -AzureBlob $AzureStorageAccountName -AccessKey $AzureStorageAccountKey

### Add additional Data Lake Store accounts
    $resourceGroupName = "<ResourceGroupName>"
    $dataLakeAnalyticsAccountName = "<DataLakeAnalyticsAccountName>"
    $AzureDataLakeName = "<DataLakeStoreName>"

    Add-AzureRmDataLakeAnalyticsDataSource -ResourceGroupName $resourceGroupName -Account $dataLakeAnalyticAccountName -DataLake $AzureDataLakeName

### List data sources:
    $resourceGroupName = "<ResourceGroupName>"
    $dataLakeAnalyticsAccountName = "<DataLakeAnalyticsAccountName>"

    (Get-AzureRmDataLakeAnalyticsAccount -ResourceGroupName $resourceGroupName -Name $dataLakeAnalyticAccountName).Properties.DataLakeStoreAccounts
    (Get-AzureRmDataLakeAnalyticsAccount -ResourceGroupName $resourceGroupName -Name $dataLakeAnalyticAccountName).Properties.StorageAccounts



<!-- ################################ -->
<!-- ################################ -->
## Manage jobs
You must have a Data Lake Analytics account before you can create a job.  For more information, see [Manage Data Lake Analytics accounts](#manage-data-lake-analytics-accounts).

### List jobs
    $dataLakeAnalyticsAccountName = "<DataLakeAnalyticsAccountName>"

    Get-AzureRmDataLakeAnalyticsJob -Account $dataLakeAnalyticAccountName

    Get-AzureRmDataLakeAnalyticsJob -Account $dataLakeAnalyticAccountName -State Running, Queued
    #States: Accepted, Compiling, Ended, New, Paused, Queued, Running, Scheduling, Starting

    Get-AzureRmDataLakeAnalyticsJob -Account $dataLakeAnalyticAccountName -Result Cancelled
    #Results: Cancelled, Failed, None, Successed

    Get-AzureRmDataLakeAnalyticsJob -Account $dataLakeAnalyticAccountName -Name <Job Name>
    Get-AzureRmDataLakeAnalyticsJob -Account $dataLakeAnalyticAccountName -Submitter <Job submitter>

    # List all jobs submitted on January 1 (local time)
    Get-AzureRmDataLakeAnalyticsJob -Account $dataLakeAnalyticAccountName `
        -SubmittedAfter "2015/01/01"
        -SubmittedBefore "2015/01/02"    

    # List all jobs that succeeded on January 1 after 2 pm (UTC time)
    Get-AzureRmDataLakeAnalyticsJob -Account $dataLakeAnalyticAccountName `
        -State Ended
        -Result Succeeded
        -SubmittedAfter "2015/01/01 2:00 PM -0"
        -SubmittedBefore "2015/01/02 -0"

    # List all jobs submitted in the past hour
    Get-AzureRmDataLakeAnalyticsJob -Account $dataLakeAnalyticAccountName `
        -SubmittedAfter (Get-Date).AddHours(-1)

### Get job details
    $dataLakeAnalyticsAccountName = "<DataLakeAnalyticsAccountName>"
    Get-AzureRmDataLakeAnalyticsJob -Account $dataLakeAnalyticAccountName -JobID <Job ID>

### Submit jobs
    $dataLakeAnalyticsAccountName = "<DataLakeAnalyticsAccountName>"

    #Pass script via path
    Submit-AzureRmDataLakeAnalyticsJob -Account $dataLakeAnalyticAccountName `
        -Name $jobName `
        -ScriptPath $scriptPath

    #Pass script contents
    Submit-AzureRmDataLakeAnalyticsJob -Account $dataLakeAnalyticAccountName `
        -Name $jobName `
        -Script $scriptContents

> [!NOTE]
> The default priority of a job is 1000, and the default degree of parallelism for a job is 1.
>
>

### Cancel jobs
    Stop-AzureRmDataLakeAnalyticsJob -Account $dataLakeAnalyticAccountName `
        -JobID $jobID


## Manage catalog items
The U-SQL catalog is used to structure data and code so they can be shared by U-SQL scripts. The catalog enables the highest performance possible with data in Azure Data Lake. For more information, see [Use U-SQL catalog](data-lake-analytics-use-u-sql-catalog.md).

### List catalog items
    #List databases
    Get-AzureRmDataLakeAnalyticsCatalogItem `
        -Account $adlAnalyticsAccountName `
        -ItemType Database



    #List tables
    Get-AzureRmDataLakeAnalyticsCatalogItem `
        -Account $adlAnalyticsAccountName `
        -ItemType Table `
        -Path "master.dbo"

### Get catalog item details
    #Get a database
    Get-AzureRmDataLakeAnalyticsCatalogItem `
        -Account $adlAnalyticsAccountName `
        -ItemType Database `
        -Path "master"

    #Get a table
    Get-AzureRmDataLakeAnalyticsCatalogItem `
        -Account $adlAnalyticsAccountName `
        -ItemType Table `
        -Path "master.dbo.mytable"

### Test existence of  catalog item
    Test-AzureRmDataLakeAnalyticsCatalogItem  `
        -Account $adlAnalyticsAccountName `
        -ItemType Database `
        -Path "master"

### Create catalog secret
    New-AzureRmDataLakeAnalyticsCatalogSecret  `
            -Account $adlAnalyticsAccountName `
            -DatabaseName "master" `
            -Secret (Get-Credential -UserName "username" -Message "Enter the password")

### Modify catalog secret
    Set-AzureRmDataLakeAnalyticsCatalogSecret  `
            -Account $adlAnalyticsAccountName `
            -DatabaseName "master" `
            -Secret (Get-Credential -UserName "username" -Message "Enter the password")



### Delete catalog secret
    Remove-AzureRmDataLakeAnalyticsCatalogSecret  `
            -Account $adlAnalyticsAccountName `
            -DatabaseName "master"


## Use Azure Resource Manager groups
Applications are typically made up of many components, for example a web app, database, database server, storage,
and 3rd party services. Azure Resource Manager (ARM) enables you to work with the resources in your application
as a group, referred to as an Azure Resource Group. You can deploy, update, monitor or delete all of the
resources for your application in a single, coordinated operation. You use a template for deployment and that
template can work for different environments such as testing, staging and production. You can clarify billing
for your organization by viewing the rolled-up costs for the entire group. For more information, see [Azure
Resource Manager Overview](../azure-resource-manager/resource-group-overview.md).

A Data Lake Analytics service can include the following components:

* Azure Data Lake Analytics account
* Required default Azure Data Lake Storage account
* Additional Azure Data Lake Storage accounts
* Additional Azure Storage accounts

You can create all these components under one ARM group to make them easier to manage.

![Azure Data Lake Analytics account and storage](./media/data-lake-analytics-manage-use-portal/data-lake-analytics-arm-structure.png)

A Data Lake Analytics account and the dependent storage accounts must be placed in the same Azure data center.
The ARM group however can be located in a different data center.  

## See also
* [Overview of Microsoft Azure Data Lake Analytics](data-lake-analytics-overview.md)
* [Get started with Data Lake Analytics using Azure Portal](data-lake-analytics-get-started-portal.md)
* [Manage Azure Data Lake Analytics using Azure Portal](data-lake-analytics-manage-use-portal.md)
* [Monitor and troubleshoot Azure Data Lake Analytics jobs using Azure Portal](data-lake-analytics-monitor-and-troubleshoot-jobs-tutorial.md)

## Appendix A - Data Lake Analytics ARM template
The following ARM template can be used to deploy a Data Lake Analytics account and its dependent Data Lake Store account.  Save it as a json file, and then use PowerShell script to call the template. For more information, see
<<<<<<< HEAD
[Deploy an application with Azure Resource Manager template](../azure-resource-manager/resource-group-template-deploy.md#deploy) and [Authoring Azure Resource Manager templates](../resource-group-authoring-templates.md).
=======
[Deploy an application with Azure Resource Manager template](../resource-group-template-deploy.md) and [Authoring Azure Resource Manager templates](../resource-group-authoring-templates.md).
>>>>>>> f1ea3417

    {
      "$schema": "http://schema.management.azure.com/schemas/2015-01-01/deploymentTemplate.json#",
      "contentVersion": "1.0.0.0",
      "parameters": {
        "adlAnalyticsName": {
          "type": "string",
          "metadata": {
            "description": "The name of the Data Lake Analytics account to create."
          }
        },
        "adlStoreName": {
          "type": "string",
          "metadata": {
            "description": "The name of the Data Lake Store account to create."
          }
        }
      },
      "resources": [
        {
          "name": "[parameters('adlStoreName')]",
          "type": "Microsoft.DataLakeStore/accounts",
          "location": "East US 2",
          "apiVersion": "2015-10-01-preview",
          "dependsOn": [ ],
          "tags": { }
        },
        {
          "name": "[parameters('adlAnalyticsName')]",
          "type": "Microsoft.DataLakeAnalytics/accounts",
          "location": "East US 2",
          "apiVersion": "2015-10-01-preview",
          "dependsOn": [ "[concat('Microsoft.DataLakeStore/accounts/',parameters('adlStoreName'))]" ],
          "tags": { },
          "properties": {
            "defaultDataLakeStoreAccount": "[parameters('adlStoreName')]",
            "dataLakeStoreAccounts": [
              { "name": "[parameters('adlStoreName')]" }
            ]
          }
        }
      ],
      "outputs": {
        "adlAnalyticsAccount": {
          "type": "object",
          "value": "[reference(resourceId('Microsoft.DataLakeAnalytics/accounts',parameters('adlAnalyticsName')))]"
        },
        "adlStoreAccount": {
          "type": "object",
          "value": "[reference(resourceId('Microsoft.DataLakeStore/accounts',parameters('adlStoreName')))]"
        }
      }
    }<|MERGE_RESOLUTION|>--- conflicted
+++ resolved
@@ -33,15 +33,11 @@
 
 
 ## Install Azure PowerShell 1.0 or greater
-<<<<<<< HEAD
-See [Using Azure PowerShell with Azure Resource Manager](../powershell-azure-resource-manager.md).
-=======
 See the Prerequisite section of [Using Azure PowerShell with Azure Resource Manager](../powershell-azure-resource-manager.md).
->>>>>>> f1ea3417
 
 ## Manage accounts
-Before running any Data Lake Analytics jobs, you must have a Data Lake Analytics account. Unlike Azure HDInsight, you don't pay for an Analytics account when it is not
-running a job.  You only pay for the time when it is running a job.  For more information, see
+Before running any Data Lake Analytics jobs, you must have a Data Lake Analytics account. Unlike Azure HDInsight, you don't pay for an Analytics account when it is not 
+running a job.  You only pay for the time when it is running a job.  For more information, see 
 [Azure Data Lake Analytics Overview](data-lake-analytics-overview.md).  
 
 ### Create accounts
@@ -59,7 +55,7 @@
     New-AzureRmDataLakeStoreAccount `
         -ResourceGroupName $resourceGroupName `
         -Name $dataLakeStoreName `
-        -Location $location
+        -Location $location 
 
     Write-Host "Create a Data Lake Analytics account ..."  -ForegroundColor Green
     New-AzureRmDataLakeAnalyticsAccount `
@@ -83,7 +79,7 @@
     $DataLakeAnalyticsAccountName = "<New Data Lake Analytics Account Name>"
 
     $DeploymentName = "MyDataLakeAnalyticsDeployment"
-    $ARMTemplateFile = "E:\Tutorials\ADL\ARMTemplate\azuredeploy.json"  # update the Json template path
+    $ARMTemplateFile = "E:\Tutorials\ADL\ARMTemplate\azuredeploy.json"  # update the Json template path 
 
     Login-AzureRmAccount
 
@@ -94,7 +90,7 @@
 
     # Create the Data Lake Analytics account with the default Data Lake Store account.
     $parameters = @{"adlAnalyticsName"=$DataLakeAnalyticsAccountName; "adlStoreName"=$DefaultDataLakeStoreAccountName}
-    New-AzureRmResourceGroupDeployment -Name $DeploymentName -ResourceGroupName $ResourceGroupName -TemplateFile $ARMTemplateFile -TemplateParameterObject $parameters
+    New-AzureRmResourceGroupDeployment -Name $DeploymentName -ResourceGroupName $ResourceGroupName -TemplateFile $ARMTemplateFile -TemplateParameterObject $parameters 
 
 
 ### List account
@@ -129,7 +125,7 @@
     $resourceGroupName = "<ResourceGroupName>"
     $dataLakeAnalyticsAccountName = "<DataLakeAnalyticsAccountName>"
 
-    Remove-AzureRmDataLakeAnalyticsAccount -Name $dataLakeAnalyticsAccountName
+    Remove-AzureRmDataLakeAnalyticsAccount -Name $dataLakeAnalyticsAccountName 
 
 Delete Data Lake Analytics account will not delete the dependent Data Lake Storage account. The following example deletes the Data Lake Analytics account and the default Data Lake Store account
 
@@ -137,7 +133,7 @@
     $dataLakeAnalyticsAccountName = "<DataLakeAnalyticsAccountName>"
     $dataLakeStoreName = (Get-AzureRmDataLakeAnalyticsAccount -ResourceGroupName $resourceGroupName -Name $dataLakeAnalyticAccountName).Properties.DefaultDataLakeAccount
 
-    Remove-AzureRmDataLakeAnalyticsAccount -ResourceGroupName $resourceGroupName -Name $dataLakeAnalyticAccountName
+    Remove-AzureRmDataLakeAnalyticsAccount -ResourceGroupName $resourceGroupName -Name $dataLakeAnalyticAccountName 
     Remove-AzureRmDataLakeStoreAccount -ResourceGroupName $resourceGroupName -Name $dataLakeStoreName
 
 <!-- ################################ -->
@@ -148,9 +144,9 @@
 * [Azure Data Lake Store](../data-lake-store/data-lake-store-overview.md)
 * [Azure Storage](../storage/storage-introduction.md)
 
-When you create an Analytics account, you must designate an Azure Data Lake Storage account to be the default
-storage account. The default Data Lake Store account is used to store job metadata and job audit logs. After you have
-created an Analytics account, you can add additional Data Lake Storage accounts and/or Azure Storage account.
+When you create an Analytics account, you must designate an Azure Data Lake Storage account to be the default 
+storage account. The default Data Lake Store account is used to store job metadata and job audit logs. After you have 
+created an Analytics account, you can add additional Data Lake Storage accounts and/or Azure Storage account. 
 
 ### Find the default Data Lake Store account
     $resourceGroupName = "<ResourceGroupName>"
@@ -171,7 +167,7 @@
     $dataLakeAnalyticsAccountName = "<DataLakeAnalyticsAccountName>"
     $AzureDataLakeName = "<DataLakeStoreName>"
 
-    Add-AzureRmDataLakeAnalyticsDataSource -ResourceGroupName $resourceGroupName -Account $dataLakeAnalyticAccountName -DataLake $AzureDataLakeName
+    Add-AzureRmDataLakeAnalyticsDataSource -ResourceGroupName $resourceGroupName -Account $dataLakeAnalyticAccountName -DataLake $AzureDataLakeName 
 
 ### List data sources:
     $resourceGroupName = "<ResourceGroupName>"
@@ -196,7 +192,7 @@
     #States: Accepted, Compiling, Ended, New, Paused, Queued, Running, Scheduling, Starting
 
     Get-AzureRmDataLakeAnalyticsJob -Account $dataLakeAnalyticAccountName -Result Cancelled
-    #Results: Cancelled, Failed, None, Successed
+    #Results: Cancelled, Failed, None, Successed 
 
     Get-AzureRmDataLakeAnalyticsJob -Account $dataLakeAnalyticAccountName -Name <Job Name>
     Get-AzureRmDataLakeAnalyticsJob -Account $dataLakeAnalyticAccountName -Submitter <Job submitter>
@@ -236,8 +232,8 @@
 
 > [!NOTE]
 > The default priority of a job is 1000, and the default degree of parallelism for a job is 1.
->
->
+> 
+> 
 
 ### Cancel jobs
     Stop-AzureRmDataLakeAnalyticsJob -Account $dataLakeAnalyticAccountName `
@@ -302,12 +298,12 @@
 
 ## Use Azure Resource Manager groups
 Applications are typically made up of many components, for example a web app, database, database server, storage,
-and 3rd party services. Azure Resource Manager (ARM) enables you to work with the resources in your application
-as a group, referred to as an Azure Resource Group. You can deploy, update, monitor or delete all of the
-resources for your application in a single, coordinated operation. You use a template for deployment and that
-template can work for different environments such as testing, staging and production. You can clarify billing
-for your organization by viewing the rolled-up costs for the entire group. For more information, see [Azure
-Resource Manager Overview](../azure-resource-manager/resource-group-overview.md).
+and 3rd party services. Azure Resource Manager (ARM) enables you to work with the resources in your application 
+as a group, referred to as an Azure Resource Group. You can deploy, update, monitor or delete all of the 
+resources for your application in a single, coordinated operation. You use a template for deployment and that 
+template can work for different environments such as testing, staging and production. You can clarify billing 
+for your organization by viewing the rolled-up costs for the entire group. For more information, see [Azure 
+Resource Manager Overview](../azure-resource-manager/resource-group-overview.md). 
 
 A Data Lake Analytics service can include the following components:
 
@@ -331,11 +327,7 @@
 
 ## Appendix A - Data Lake Analytics ARM template
 The following ARM template can be used to deploy a Data Lake Analytics account and its dependent Data Lake Store account.  Save it as a json file, and then use PowerShell script to call the template. For more information, see
-<<<<<<< HEAD
-[Deploy an application with Azure Resource Manager template](../azure-resource-manager/resource-group-template-deploy.md#deploy) and [Authoring Azure Resource Manager templates](../resource-group-authoring-templates.md).
-=======
 [Deploy an application with Azure Resource Manager template](../resource-group-template-deploy.md) and [Authoring Azure Resource Manager templates](../resource-group-authoring-templates.md).
->>>>>>> f1ea3417
 
     {
       "$schema": "http://schema.management.azure.com/schemas/2015-01-01/deploymentTemplate.json#",
@@ -388,4 +380,4 @@
           "value": "[reference(resourceId('Microsoft.DataLakeStore/accounts',parameters('adlStoreName')))]"
         }
       }
-    }+    }
