---
title: Manage Azure Data Lake Analytics using Azure .NET SDK | Microsoft Docs
description: 'Learn how to manage Data Lake Analytics jobs, data sources, users. '
services: data-lake-analytics
documentationcenter: ''
author: saveenr
manager: saveenr
editor: cgronlun

ms.assetid: 811d172d-9873-4ce9-a6d5-c1a26b374c79
ms.service: data-lake-analytics
ms.devlang: na
ms.topic: article
ms.tgt_pltfrm: na
ms.workload: big-data
ms.date: 06/18/2017
ms.author: jgao

---
# Manage Azure Data Lake Analytics using Azure .NET SDK
[!INCLUDE [manage-selector](../../includes/data-lake-analytics-selector-manage.md)]

Learn how to manage Azure Data Lake Analytics accounts, data sources, users, and jobs using the Azure .NET SDK. 

## Prerequisites

* **Visual Studio 2015, Visual Studio 2013 update 4, or Visual Studio 2012 with Visual C++ Installed**.
* **Microsoft Azure SDK for .NET version 2.5 or above**.  Install it using the [Web platform installer](http://www.microsoft.com/web/downloads/platform.aspx).
* **Required NuGet Packages**

### Install NuGet packages
   
* [Microsoft.Rest.ClientRuntime.Azure.Authentication](https://www.nuget.org/packages/Microsoft.Rest.ClientRuntime.Azure.Authentication) - 2.3.1
* [Microsoft.Azure.Management.DataLake.Analytics](https://www.nuget.org/packages/Microsoft.Azure.Management.DataLake.Analytics) - 3.0.0
* [Microsoft.Azure.Management.DataLake.Store](https://www.nuget.org/packages/Microsoft.Azure.Management.DataLake.Store) - 2.2.0
* [Microsoft.Azure.Management.ResourceManager](https://www.nuget.org/packages/Microsoft.Azure.Management.ResourceManager) - 1.6.0-preview

<<<<<<< HEAD
* **Microsoft.Rest.ClientRuntime.Azure.Authentication** - This tutorial uses v2.2.12
* **Microsoft.Azure.Management.DataLake.Analytics** - This tutorial uses v3.0.0
* **Microsoft.Azure.Management.DataLake.Store** - This tutorial uses v2.2.0
=======
You can install these packages via the NuGet command line with the following commands:

```
Install-Package -Id Microsoft.Rest.ClientRuntime.Azure.Authentication  -Version 2.3.1
Install-Package -Id Microsoft.Azure.Management.DataLake.Analytics  -Version 3.0.0
Install-Package -Id Microsoft.Azure.Management.DataLake.Store  -Version 2.2.0
Install-Package -Id Microsoft.Azure.Management.ResourceManager  -Version 1.6.0-preview
```
>>>>>>> 86d089d8

## Common variables

```
<<<<<<< HEAD
string subid = "<Subscription ID>";
string tenantid = "<Tenant ID>"; // Replace this string with your Azure Active Directory tenant ID
string rg = "<value>"; // Replace this string with your resource group name
string location = "<location>"; // Replace this string with your account's location, such as "eastus2"
string interactive_clientid = "1950a258-227b-4e31-a9cf-717495945fc2"; // Sample client ID for interactive auth
string noninteractive_clientid = "<AAD-application-clientid>"; // Replace this string with your client ID for non-interactive auth
=======
string subid = "<Subscription ID>"; // a guid
string tenantid = "<Tenant ID>"; // tenantid. For example "contoso.inmicrosoft.com"
string rg == "<value>"; // resource  group name
string clientid = "1950a258-227b-4e31-a9cf-717495945fc2"; // Sample client ID (this will work, but you should pick your own)
>>>>>>> 86d089d8
```

## Authentication

You have multiple options for logging on to Azure Data Lake Analytics. The following snippet shows an example of authentication with interactive user authentication with a pop-up.

```
<<<<<<< HEAD
SynchronizationContext.SetSynchronizationContext(new SynchronizationContext());
var redirectUri = new Uri("urn:ietf:wg:oauth:2.0:oob");
var activeDirectoryClientSettings =  ActiveDirectoryClientSettings.UsePromptOnly(interactive_clientid, redirectUri);
var creds = UserTokenProvider.LoginWithPromptAsync(tenantid, activeDirectoryClientSettings).Result;
```
We recommend creating your own application and service principal within your Azure Active Directory tenant, then using the client ID for that application, rather than the sample ID used here.
=======
using System;
using System.IO;
using System.Threading;
using System.Security.Cryptography.X509Certificates;
>>>>>>> 86d089d8

using Microsoft.Rest;
using Microsoft.Rest.Azure.Authentication;
using Microsoft.Azure.Management.DataLake.Analytics;
using Microsoft.Azure.Management.DataLake.Analytics.Models;
using Microsoft.Azure.Management.DataLake.Store;
using Microsoft.Azure.Management.DataLake.Store.Models;
using Microsoft.IdentityModel.Clients.ActiveDirectory;

public static Program
{
   public static string TENANT = "microsoft.onmicrosoft.com";
   public static string CLIENTID = "1950a258-227b-4e31-a9cf-717495945fc2";
   public static System.Uri ARM_TOKEN_AUDIENCE = new System.Uri( @"https://management.core.windows.net/");
   public static System.Uri ADL_TOKEN_AUDIENCE = new System.Uri( @"https://datalake.azure.net/" );

   static void Main(string[] args)
   {
      string MY_DOCUMENTS= System.Environment.GetFolderPath( System.Environment.SpecialFolder.MyDocuments);
      string TOKEN_CACHE_PATH = System.IO.Path.Combine(MY_DOCUMENTS, "my.tokencache");

      var tokenCache = GetTokenCache(TOKEN_CACHE_PATH);
      var armCreds = GetCreds_User_Popup(TENANT, ARM_TOKEN_AUDIENCE, CLIENTID, tokenCache);
      var adlCreds = GetCreds_User_Popup(TENANT, ADL_TOKEN_AUDIENCE, CLIENTID, tokenCache);
   }
}
```

The source code for **GetCreds_User_Popup** and the code for other options for authentication are covered in [Data Lake Analytics .NET authentication options](https://github.com/Azure-Samples/data-lake-analytics-dotnet-auth-options)


## Create the client management objects

```
<<<<<<< HEAD
var adlsAccountClient = new DataLakeStoreAccountManagementClient(creds);
adlsAccountClient.SubscriptionId = subId;

var adlaAccountClient = new DataLakeAnalyticsAccountManagementClient(creds);
adlaAccountClient.SubscriptionId = subId;
=======
var resourceManagementClient = new ResourceManagementClient(armCreds) { SubscriptionId = subid };

var adlaAccountClient = new DataLakeAnalyticsAccountManagementClient(armCreds);
adlaAccountClient.SubscriptionId = subid;
>>>>>>> 86d089d8

var adlsAccountClient = new DataLakeStoreAccountManagementClient(armCreds);
adlsAccountClient.SubscriptionId = subid;

var adlaCatalogClient = new DataLakeAnalyticsCatalogManagementClient(adlCreds);
var adlaJobClient = new DataLakeAnalyticsJobManagementClient(adlCreds);

var adlsFileSystemClient = new DataLakeStoreFileSystemManagementClient(adlCreds);
```

<<<<<<< HEAD
=======

## Manage accounts

### Create an Azure Resource Group

If you haven't already created one, you must have an Azure Resource Group to create your Data Lake Analytics components. You will need your authentication credentials, subscription ID, and a location. The following code shows how to create a resource group:

```
var resourceGroup = new ResourceGroup { Location = location };
resourceManagementClient.ResourceGroups.CreateOrUpdate(groupName, rg);
```
For more information, see [Azure Resource Groups and Data Lake Analytics](#Azure-Resource-Groups-and-Data-Lake-Analytics).

>>>>>>> 86d089d8
### Create a Data Lake Store account

Ever ADLA account requires an ADLS account. If you don't already have one to use, you can create one with the following code:

```
<<<<<<< HEAD
var adlsParameters = new DataLakeStoreAccount(location: location);
adlsClient.Account.Create(rg, adls, adlsParameters);
=======
var new_adls_params = new DataLakeStoreAccount(location: _location);
adlsAccountClient.Account.Create(rg, adls, new_adls_params);
>>>>>>> 86d089d8
```

### Create a Data Lake Analytics account

The following code creates an ADLS account

```
var new_adla_params = new DataLakeAnalyticsAccount()
{
   DefaultDataLakeStoreAccount = adls,
   Location = location
};

adlaClient.Account.Create(rg, adla, new_adla_params);
```

### List Data Lake Store accounts

```
var adlsAccounts = adlsAccountClient.Account.List().ToList();
foreach (var adls in adlsAccounts)
{
   Console.WriteLine("ADLS: {0}", adls.Name);
}
```

### List Data Lake Analytics accounts

<<<<<<< HEAD
var adlaAccounts = adlaAccountClient.Account.List().ToList();
=======
```
var adlaAccounts = adlaClient.Account.List().ToList();
>>>>>>> 86d089d8
for (var adla in AdlaAccounts)
{
   Console.WriteLine("ADLA: {0}, adla.Name");
}
```

### Checking if an account exists

```
<<<<<<< HEAD
if (adlaAccountClient.Account.Exists(rg, adla))
{
   var adla_accnt = adlaAccountClient.Account.Get(rg, adla);
   Console.WriteLine($"{adla_accnt.Name}\tCreated: {adla_accnt.CreationTime}");
=======
bool exists = adlaClient.Account.Exists(rg, adla));
```

### Get information about an account

```
bool exists = adlaClient.Account.Exists(rg, adla));
if (exists)
{
   var adla_accnt = adlaClient.Account.Get(rg, adla);
>>>>>>> 86d089d8
}
```

### Delete an account

```
<<<<<<< HEAD
if (adlaAccountClient.Account.Exists(rg, adla))
{
   adlaAccountClient.Account.Delete(rg, adla);
   Console.WriteLine($"{adla} Deleted");
=======
if (adlaClient.Account.Exists(rg, adla))
{
   adlaClient.Account.Delete(rg, adla);
>>>>>>> 86d089d8
}
```

### Get the default Data Lake Store account

Every Data Lake Analytics account requires a default Data Lake Store account. Use this code to determine the default Store account for an Analytics account.

```
<<<<<<< HEAD
if (adlaAccountClient.Account.Exists(rg, adla))
{
  var adla_accnt = adlaAccountClient.Account.Get(rg, adla);
  Console.WriteLine("Default Data Lake Store: {0}", adla_accnt.DefaultDataLakeStoreAccount");
=======
if (adlaClient.Account.Exists(rg, adla))
{
  var adla_accnt = adlaClient.Account.Get(rg, adla);
  string def_adls_account = adla_accnt.DefaultDataLakeStoreAccount;
>>>>>>> 86d089d8
}
```

## Manage data sources

Data Lake Analytics currently supports the following data sources:

* [Azure Data Lake Store](../data-lake-store/data-lake-store-overview.md)
* [Azure Storage Account](../storage/storage-introduction.md)

### Link to an Azure Storage account

You can create links to Azure Storage accounts.

```
<<<<<<< HEAD
var addParams = new AddStorageAccountParameters(<storage key value>);            
adlaAccountClient.StorageAccounts.Add(rg, adla, "<Azure Storage Account Name>", addParams);
```

### List Data Lake Store data sources
The following code lists the Data Lake Store and Azure Storage accounts used for a specified Data Lake Analytics account.
=======
string storage_key = "xxxxxxxxxxxxxxxxxxxx";
string storage_account = "mystorageaccount";
var addParams = new AddStorageAccountParameters(storage_key);            
adlaClient.StorageAccounts.Add(rg, adla, storage_account, addParams);
```

### List Azure Storage data sources
>>>>>>> 86d089d8

```
var stg_accounts = adlaAccountClient.StorageAccounts.ListByAccount(rg, adla);

if (stg_accounts != null)
{
  foreach (var stg_account in stg_accounts)
  {
      Console.WriteLine("Storage account: {0}", stg_account.Name);
  }
}
```

### List Data Lake Store data sources

<<<<<<< HEAD
var adls_accounts = adlaAccountClient.DataLakeStoreAccounts.ListByAccount(rg, adla);
=======
```
var adls_accounts = adlsClient.Account.List();
>>>>>>> 86d089d8
if (adls_accounts != null)
{
  foreach (var adls_accnt in adls_accounts)
  {
      Console.WriteLine("ADLS account: {0}", adls_accnt.Name);
  }
}
```

### Upload and download folders and files
You can use the Data Lake Store file system client management object to upload and download individual files or folders from Azure to your local computer, using the following methods:

- UploadFolder
- UploadFile
- DownloadFolder
- DownloadFile

The first parameter for these methods is the name of the Data Lake Store Account, followed by parameters for the source path and the destination path.

The following example shows how to download a folder in the Data Lake Store.

```
adlsFileSystemClient.FileSystem.DownloadFolder(adls, sourcePath, destinationPath);
```

### Create a file in a Data Lake Store account

```
<<<<<<< HEAD
using (var memStream = new MemoryStream())
{
   using (var sw = new StreamWriter(memStream, UTF8Encoding.UTF8))
=======
using (var memstream = new MemoryStream())
{
   using (var sw = new StreamWriter(memstream, UTF8Encoding.UTF8))
>>>>>>> 86d089d8
   {
      sw.WriteLine("Hello World");
      sw.Flush();

<<<<<<< HEAD
      adlsFileSystemClient.FileSystem.Create(adls, "/Samples/Output/randombytes.csv", memStream);
=======
      adlsFileSystemClient.FileSystem.Create(adls, "/Samples/Output/randombytes.csv", memstream);
>>>>>>> 86d089d8
   }
}
```

### Verify Azure Storage account paths
The following code checks if an Azure Storage account (storageAccntName) exists in a Data Lake Analytics account (analyticsAccountName), and if a container (containerName) exists in the Azure Storage account.

```
<<<<<<< HEAD
bool accountExists = adlaAccountClient.Account.StorageAccountExists(rg, adla, storageAccntName));
bool containerExists = adlaAccountClient.Account.StorageContainerExists(rg, adla, storageAccntName, containerName));
=======
string storage_account = "mystorageaccount";
string storage_container = "mycontainer";
bool accountExists = adlaClient.Account.StorageAccountExists(rg, adla, storage_account));
bool containerExists = adlaClient.Account.StorageContainerExists(rg, adla, storage_account, storage_container));
>>>>>>> 86d089d8
```

## Manage catalog and jobs
The DataLakeAnalyticsCatalogManagementClient object provides methods for managing the SQL database provided for each Azure Data Lake Analytics account. The DataLakeAnalyticsJobManagementClient provides methods to submit and manage jobs run on the database with U-SQL scripts.

### List databases and schemas
Among the several things you can list, the most common are databases and their schema. The following code obtains a collection of databases, and then enumerates the schema for each database.

```
var databases = adlaCatalogClient.Catalog.ListDatabases(adla);
foreach (var db in databases)
{
  Console.WriteLine($"Database: {db.Name}");
  Console.WriteLine(" - Schemas:");
  var schemas = adlaCatalogClient.Catalog.ListSchemas(adla, db.Name);
  foreach (var schm in schemas)
  {
      Console.WriteLine($"\t{schm.Name}");
  }
}
```

### List table columns
The following code shows how to access the database with a Data Lake Analytics Catalog management client to list the columns in a specified table.

```
var tbl = adlaCatalogClient.Catalog.GetTable(adla, "master", "dbo", "MyTableName");
IEnumerable<USqlTableColumn> columns = tbl.ColumnList;

foreach (USqlTableColumn utc in columns)
{
  string scriptPath = "/Samples/Scripts/SearchResults_Wikipedia_Script.txt";
  Stream scriptStrm = adlsFileSystemClient.FileSystem.Open(_adlsAccountName, scriptPath);
  string scriptTxt = string.Empty;
  using (StreamReader sr = new StreamReader(scriptStrm))
  {
      scriptTxt = sr.ReadToEnd();
  }

  var jobName = "SR_Wikipedia";
  var jobId = Guid.NewGuid();
  var properties = new USqlJobProperties(scriptTxt);
  var parameters = new JobInformation(jobName, JobType.USql, properties, priority: 1, degreeOfParallelism: 1, jobId: jobId);
  var jobInfo = adlaJobClient.Job.Create(adla, jobId, parameters);
  Console.WriteLine($"Job {jobName} submitted.");

}
```

### List failed jobs
The following code lists information about jobs that failed.

```
var odq = new ODataQuery<JobInformation> { Filter = "result eq 'Failed'" };
var jobs = adlaJobClient.Job.List(adla, odq);
foreach (var j in jobs)
{
   Console.WriteLine($"{j.Name}\t{j.JobId}\t{j.Type}\t{j.StartTime}\t{j.EndTime}");
}
```

## Manage compute policies
The DataLakeAnalyticsAccountManagementClient object provides methods for managing the compute policies for a Data Lake Analytics account.

### List compute policies
The following code retrieves a list of compute policies for a Data Lake Analytics account.

```
var policies = adlaAccountClient.ComputePolicies.ListByAccount(rg, adla);
foreach (var p in policies)
{
   Console.WriteLine($"Name: {p.Name}\tType: {p.ObjectType}\tMax AUs / job: {p.MaxDegreeOfParallelismPerJob}\tMin priority / job: {p.MinPriorityPerJob}");
}
```

### Create a new compute policy
The following code creates a new compute policy for a Data Lake Analytics account, setting the maximum AUs available to the specified user to 50, and the minimum job priority to 250.

```
var userAadObjectId = "3b097601-4912-4d41-b9d2-78672fc2acde";
var newPolicyParams = new ComputePolicyCreateOrUpdateParameters(userAadObjectId, "User", 50, 250);
adlaAccountClient.ComputePolicies.CreateOrUpdate(rg, adla, "GaryMcDaniel", newPolicyParams);
```

## Next steps
* [Overview of Microsoft Azure Data Lake Analytics](data-lake-analytics-overview.md)
* [Manage Azure Data Lake Analytics using Azure portal](data-lake-analytics-manage-use-portal.md)
* [Monitor and troubleshoot Azure Data Lake Analytics jobs using Azure portal](data-lake-analytics-monitor-and-troubleshoot-jobs-tutorial.md)<|MERGE_RESOLUTION|>--- conflicted
+++ resolved
@@ -35,11 +35,6 @@
 * [Microsoft.Azure.Management.DataLake.Store](https://www.nuget.org/packages/Microsoft.Azure.Management.DataLake.Store) - 2.2.0
 * [Microsoft.Azure.Management.ResourceManager](https://www.nuget.org/packages/Microsoft.Azure.Management.ResourceManager) - 1.6.0-preview
 
-<<<<<<< HEAD
-* **Microsoft.Rest.ClientRuntime.Azure.Authentication** - This tutorial uses v2.2.12
-* **Microsoft.Azure.Management.DataLake.Analytics** - This tutorial uses v3.0.0
-* **Microsoft.Azure.Management.DataLake.Store** - This tutorial uses v2.2.0
-=======
 You can install these packages via the NuGet command line with the following commands:
 
 ```
@@ -48,24 +43,14 @@
 Install-Package -Id Microsoft.Azure.Management.DataLake.Store  -Version 2.2.0
 Install-Package -Id Microsoft.Azure.Management.ResourceManager  -Version 1.6.0-preview
 ```
->>>>>>> 86d089d8
 
 ## Common variables
 
 ```
-<<<<<<< HEAD
-string subid = "<Subscription ID>";
-string tenantid = "<Tenant ID>"; // Replace this string with your Azure Active Directory tenant ID
-string rg = "<value>"; // Replace this string with your resource group name
-string location = "<location>"; // Replace this string with your account's location, such as "eastus2"
-string interactive_clientid = "1950a258-227b-4e31-a9cf-717495945fc2"; // Sample client ID for interactive auth
-string noninteractive_clientid = "<AAD-application-clientid>"; // Replace this string with your client ID for non-interactive auth
-=======
-string subid = "<Subscription ID>"; // a guid
-string tenantid = "<Tenant ID>"; // tenantid. For example "contoso.inmicrosoft.com"
-string rg == "<value>"; // resource  group name
+string subid = "<Subscription ID>"; // Subscription ID (a GUID)
+string tenantid = "<Tenant ID>"; // AAD tenant ID or domain. For example, "contoso.onmicrosoft.com"
+string rg == "<value>"; // Resource  group name
 string clientid = "1950a258-227b-4e31-a9cf-717495945fc2"; // Sample client ID (this will work, but you should pick your own)
->>>>>>> 86d089d8
 ```
 
 ## Authentication
@@ -73,19 +58,10 @@
 You have multiple options for logging on to Azure Data Lake Analytics. The following snippet shows an example of authentication with interactive user authentication with a pop-up.
 
 ```
-<<<<<<< HEAD
-SynchronizationContext.SetSynchronizationContext(new SynchronizationContext());
-var redirectUri = new Uri("urn:ietf:wg:oauth:2.0:oob");
-var activeDirectoryClientSettings =  ActiveDirectoryClientSettings.UsePromptOnly(interactive_clientid, redirectUri);
-var creds = UserTokenProvider.LoginWithPromptAsync(tenantid, activeDirectoryClientSettings).Result;
-```
-We recommend creating your own application and service principal within your Azure Active Directory tenant, then using the client ID for that application, rather than the sample ID used here.
-=======
 using System;
 using System.IO;
 using System.Threading;
 using System.Security.Cryptography.X509Certificates;
->>>>>>> 86d089d8
 
 using Microsoft.Rest;
 using Microsoft.Rest.Azure.Authentication;
@@ -120,18 +96,10 @@
 ## Create the client management objects
 
 ```
-<<<<<<< HEAD
-var adlsAccountClient = new DataLakeStoreAccountManagementClient(creds);
-adlsAccountClient.SubscriptionId = subId;
-
-var adlaAccountClient = new DataLakeAnalyticsAccountManagementClient(creds);
-adlaAccountClient.SubscriptionId = subId;
-=======
 var resourceManagementClient = new ResourceManagementClient(armCreds) { SubscriptionId = subid };
 
 var adlaAccountClient = new DataLakeAnalyticsAccountManagementClient(armCreds);
 adlaAccountClient.SubscriptionId = subid;
->>>>>>> 86d089d8
 
 var adlsAccountClient = new DataLakeStoreAccountManagementClient(armCreds);
 adlsAccountClient.SubscriptionId = subid;
@@ -142,9 +110,6 @@
 var adlsFileSystemClient = new DataLakeStoreFileSystemManagementClient(adlCreds);
 ```
 
-<<<<<<< HEAD
-=======
-
 ## Manage accounts
 
 ### Create an Azure Resource Group
@@ -157,19 +122,13 @@
 ```
 For more information, see [Azure Resource Groups and Data Lake Analytics](#Azure-Resource-Groups-and-Data-Lake-Analytics).
 
->>>>>>> 86d089d8
 ### Create a Data Lake Store account
 
 Ever ADLA account requires an ADLS account. If you don't already have one to use, you can create one with the following code:
 
 ```
-<<<<<<< HEAD
-var adlsParameters = new DataLakeStoreAccount(location: location);
-adlsClient.Account.Create(rg, adls, adlsParameters);
-=======
 var new_adls_params = new DataLakeStoreAccount(location: _location);
 adlsAccountClient.Account.Create(rg, adls, new_adls_params);
->>>>>>> 86d089d8
 ```
 
 ### Create a Data Lake Analytics account
@@ -198,12 +157,9 @@
 
 ### List Data Lake Analytics accounts
 
-<<<<<<< HEAD
-var adlaAccounts = adlaAccountClient.Account.List().ToList();
-=======
 ```
 var adlaAccounts = adlaClient.Account.List().ToList();
->>>>>>> 86d089d8
+
 for (var adla in AdlaAccounts)
 {
    Console.WriteLine("ADLA: {0}, adla.Name");
@@ -213,12 +169,6 @@
 ### Checking if an account exists
 
 ```
-<<<<<<< HEAD
-if (adlaAccountClient.Account.Exists(rg, adla))
-{
-   var adla_accnt = adlaAccountClient.Account.Get(rg, adla);
-   Console.WriteLine($"{adla_accnt.Name}\tCreated: {adla_accnt.CreationTime}");
-=======
 bool exists = adlaClient.Account.Exists(rg, adla));
 ```
 
@@ -229,23 +179,15 @@
 if (exists)
 {
    var adla_accnt = adlaClient.Account.Get(rg, adla);
->>>>>>> 86d089d8
 }
 ```
 
 ### Delete an account
 
 ```
-<<<<<<< HEAD
-if (adlaAccountClient.Account.Exists(rg, adla))
-{
-   adlaAccountClient.Account.Delete(rg, adla);
-   Console.WriteLine($"{adla} Deleted");
-=======
 if (adlaClient.Account.Exists(rg, adla))
 {
    adlaClient.Account.Delete(rg, adla);
->>>>>>> 86d089d8
 }
 ```
 
@@ -254,17 +196,10 @@
 Every Data Lake Analytics account requires a default Data Lake Store account. Use this code to determine the default Store account for an Analytics account.
 
 ```
-<<<<<<< HEAD
-if (adlaAccountClient.Account.Exists(rg, adla))
-{
-  var adla_accnt = adlaAccountClient.Account.Get(rg, adla);
-  Console.WriteLine("Default Data Lake Store: {0}", adla_accnt.DefaultDataLakeStoreAccount");
-=======
 if (adlaClient.Account.Exists(rg, adla))
 {
   var adla_accnt = adlaClient.Account.Get(rg, adla);
   string def_adls_account = adla_accnt.DefaultDataLakeStoreAccount;
->>>>>>> 86d089d8
 }
 ```
 
@@ -280,14 +215,6 @@
 You can create links to Azure Storage accounts.
 
 ```
-<<<<<<< HEAD
-var addParams = new AddStorageAccountParameters(<storage key value>);            
-adlaAccountClient.StorageAccounts.Add(rg, adla, "<Azure Storage Account Name>", addParams);
-```
-
-### List Data Lake Store data sources
-The following code lists the Data Lake Store and Azure Storage accounts used for a specified Data Lake Analytics account.
-=======
 string storage_key = "xxxxxxxxxxxxxxxxxxxx";
 string storage_account = "mystorageaccount";
 var addParams = new AddStorageAccountParameters(storage_key);            
@@ -295,7 +222,6 @@
 ```
 
 ### List Azure Storage data sources
->>>>>>> 86d089d8
 
 ```
 var stg_accounts = adlaAccountClient.StorageAccounts.ListByAccount(rg, adla);
@@ -311,12 +237,9 @@
 
 ### List Data Lake Store data sources
 
-<<<<<<< HEAD
-var adls_accounts = adlaAccountClient.DataLakeStoreAccounts.ListByAccount(rg, adla);
-=======
 ```
 var adls_accounts = adlsClient.Account.List();
->>>>>>> 86d089d8
+
 if (adls_accounts != null)
 {
   foreach (var adls_accnt in adls_accounts)
@@ -345,24 +268,14 @@
 ### Create a file in a Data Lake Store account
 
 ```
-<<<<<<< HEAD
-using (var memStream = new MemoryStream())
-{
-   using (var sw = new StreamWriter(memStream, UTF8Encoding.UTF8))
-=======
 using (var memstream = new MemoryStream())
 {
    using (var sw = new StreamWriter(memstream, UTF8Encoding.UTF8))
->>>>>>> 86d089d8
    {
       sw.WriteLine("Hello World");
       sw.Flush();
 
-<<<<<<< HEAD
-      adlsFileSystemClient.FileSystem.Create(adls, "/Samples/Output/randombytes.csv", memStream);
-=======
       adlsFileSystemClient.FileSystem.Create(adls, "/Samples/Output/randombytes.csv", memstream);
->>>>>>> 86d089d8
    }
 }
 ```
@@ -371,15 +284,10 @@
 The following code checks if an Azure Storage account (storageAccntName) exists in a Data Lake Analytics account (analyticsAccountName), and if a container (containerName) exists in the Azure Storage account.
 
 ```
-<<<<<<< HEAD
-bool accountExists = adlaAccountClient.Account.StorageAccountExists(rg, adla, storageAccntName));
-bool containerExists = adlaAccountClient.Account.StorageContainerExists(rg, adla, storageAccntName, containerName));
-=======
 string storage_account = "mystorageaccount";
 string storage_container = "mycontainer";
 bool accountExists = adlaClient.Account.StorageAccountExists(rg, adla, storage_account));
 bool containerExists = adlaClient.Account.StorageContainerExists(rg, adla, storage_account, storage_container));
->>>>>>> 86d089d8
 ```
 
 ## Manage catalog and jobs
