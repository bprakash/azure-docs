<<<<<<< HEAD
<properties linkid="manage-services-biztalk-services-issuer-name-issuer-key" urlDisplayName="Issuer name and issuer key" pageTitle="Issuer Name and Issuer Key in BizTalk Services | Windows Azure" metaKeywords="BizTalk Services, BizTalk, issuer name, issuer key, Windows Azure" description="Learn how to retrieve Issuer Name and Issuer Key for either Service Bus or Access Control (ACS) in BizTalk Services." metaCanonical="" services="biztalk-services" documentationCenter="" title="BizTalk Services: Issuer Name and Issuer Key" authors="mandia" solutions="" manager="paulettm" editor="susanjo" />
=======
<properties linkid="manage-services-biztalk-services-issuer-name-issuer-key" urlDisplayName="Issuer name and issuer key" pageTitle="Issuer Name and Issuer Key in BizTalk Services | Microsoft Azure" metaKeywords="BizTalk Services, BizTalk, issuer name, issuer key, Windows Azure" description="Learn how to retrieve Issuer Name and Issuer Key for either Service Bus or Access Control (ACS) in BizTalk Services." metaCanonical="" services="biztalk-services" documentationCenter="" title="BizTalk Services: Issuer Name and Issuer Key" authors="mandia" solutions="" manager="paulettm" editor="susanjo" />
>>>>>>> a39b7789




# BizTalk Services: Issuer Name and Issuer Key

Windows Azure BizTalk Services uses the Service Bus Issuer Name and Issuer Key, and the Access Control Issuer Name and Issuer Key. Specifically:


<table border="1">
<tr bgcolor="FAF9F9">
<td><strong>Task</strong></td>
<td><strong>Which Issuer Name and Issuer Key</strong></td>
</tr>
<tr>
<td>Deploying your application from Visual Studio</td>
<td>Access Control Issuer Name and Issuer Key</td>
</tr>
<tr>
<td>Configuring the Windows Azure BizTalk Services Portal</td>
<td>Access Control Issuer Name and Issuer Key</td>
</tr>
<tr>
<td>Creating LOB Relays with the BizTalk Adapter Services in Visual Studio</td>
<td>Service Bus Issuer Name and Issuer Key</td>
</tr>
</table>


This topic lists the steps to retrieve the Issuer Name and Issuer Key. 

## Access Control Issuer Name and Issuer Key
The Access Control Issuer Name and Issuer Key are used by the following:

- Your Windows Azure BizTalk Service application created in Visual Studio: To successfully deploy your BizTalk Service application in Visual Studio to Windows Azure, you enter the Access Control Issuer Name and Issuer Key. 
- The Windows Azure BizTalk Services  Portal: The first time you log in to the BizTalk Services Portal, you enter your BizTalk Service name as the service provider, enter the Access Control Issuer Name, and the Access Control Issuer Key.

### To retrieve the Access Control Issuer Name and Issuer Key

1. Log in to the [Windows Azure Management Portal](http://go.microsoft.com/fwlink/p/?LinkID=213885).
2. In the left navigation pane, select **BizTalk Services**.
3. Select your BizTalk Service. 
4. Select **Connection Information** in the task bar. The Access Control Namespace, Default Issuer (Issuer Name), and Default Key (Issuer Key) are listed and can be copied and pasted.<br/><br/>
To summarize:<br/>
Issuer Name = Default Issuer<br/>
Issuer Key = Default Key


You can also click **Open ACS Management Portal** to retrieve the Access Control values:

1. Log in to the [Windows Azure Management Portal](http://go.microsoft.com/fwlink/p/?LinkID=213885).
2. In the left navigation pane, select **BizTalk Services**.
3. Select your BizTalk Service.
4. Select the Connection Information button and select **Open ACS Management Portal**.
5. In the Portal under **Service Settings**, click **Service Identities**. This displays your Service Identity, which is your Access Control Issuer Name value. Click your Service Identity link to see the Password, which is your Issuer Key value. Their values can be copied.<br/><br/>
For example, in **Service Identities**, you see "owner". "Owner" is your Access Control Issuer Name. When you click the "owner" link, you see the **Password**. When you click the "Password" link, you see the value. This Password value is your Access Control Issuer Key. <br/><br/>
To summarize:<br/>
Issuer Name = Service Identity name<br/>
Issuer Key = Password value

In the left navigation pane, you can also select **Active Directory** to retrieve the Access Control values. 

<div class="dev-callout"> 
<b>Important</b> 
<p>When an Access Control Namespace is created using <strong>Active Directory</strong>, a Service Identity is <strong>not</strong> automatically created. When you provision a BizTalk Service, an Access Control Namespace, Service Identity named "owner" (Issuer Name), Password (Issuer Key), and Symmetric Key are automatically created.</p> 
<p><a href="http://go.microsoft.com/fwlink/p/?LinkID=303942">How to: Use ACS Management Service to Configure Service Identities</a> provides more information on Access Control Service Identities.</p>
</div>


## Service Bus Issuer Name and Issuer Key
Service Bus Issuer Name and Issuer Key are used by BizTalk Adapter Services. In your BizTalk Services project in Visual Studio, you use the BizTalk Adapter Services to connect to an on-premise Line-of-Business (LOB) system. To connect, you create the LOB Relay and enter your LOB system details. When doing this, you also enter the Service Bus Issuer Name and Issuer Key.

### To retrieve the Service Bus Issuer Name and Issuer Key

1. Log in to the [Windows Azure Management Portal](http://go.microsoft.com/fwlink/p/?LinkID=213885).
2. In the left navigation pane, click **Service Bus**.
3. Click your namespace. In the task bar, click **Connection Information**. This displays the **Default Issuer** (Issuer Name) and **Default Key** (Issuer Key). Their values can be copied.<br/><br/>
To summarize:<br/>
Issuer Name = Default Issuer<br/>
Issuer Key = Default Key

## Next
Additional Windows Azure BizTalk Services topics:

-  [Installing the Windows Azure BizTalk Services SDK](http://go.microsoft.com/fwlink/p/?LinkID=241589)<br/>
-  [Tutorials: Windows Azure BizTalk Services](http://go.microsoft.com/fwlink/p/?LinkID=236944)<br/>
-  [How do I Start Using the Windows Azure BizTalk Services SDK](http://go.microsoft.com/fwlink/p/?LinkID=302335)<br/>
-  [Windows Azure BizTalk Services](http://go.microsoft.com/fwlink/p/?LinkID=303664)<br/>


## See Also
-  [How to: Use ACS Management Service to Configure Service Identities](http://go.microsoft.com/fwlink/p/?LinkID=303942)<br/>
- [BizTalk Services: Developer, Basic, Standard and Premium Editions Chart](http://go.microsoft.com/fwlink/p/?LinkID=302279)<br/>
- [BizTalk Services: Provisioning Using Windows Azure Management Portal](http://go.microsoft.com/fwlink/p/?LinkID=302280)<br/>
- [BizTalk Services: Provisioning Status Chart](http://go.microsoft.com/fwlink/p/?LinkID=329870)<br/>
- [BizTalk Services: Dashboard, Monitor and Scale tabs](http://go.microsoft.com/fwlink/p/?LinkID=302281)<br/>
- [BizTalk Services: Backup and Restore](http://go.microsoft.com/fwlink/p/?LinkID=329873)<br/>
- [BizTalk Services: Throttling](http://go.microsoft.com/fwlink/p/?LinkID=302282)<br/><|MERGE_RESOLUTION|>--- conflicted
+++ resolved
@@ -1,8 +1,4 @@
-<<<<<<< HEAD
-<properties linkid="manage-services-biztalk-services-issuer-name-issuer-key" urlDisplayName="Issuer name and issuer key" pageTitle="Issuer Name and Issuer Key in BizTalk Services | Windows Azure" metaKeywords="BizTalk Services, BizTalk, issuer name, issuer key, Windows Azure" description="Learn how to retrieve Issuer Name and Issuer Key for either Service Bus or Access Control (ACS) in BizTalk Services." metaCanonical="" services="biztalk-services" documentationCenter="" title="BizTalk Services: Issuer Name and Issuer Key" authors="mandia" solutions="" manager="paulettm" editor="susanjo" />
-=======
 <properties linkid="manage-services-biztalk-services-issuer-name-issuer-key" urlDisplayName="Issuer name and issuer key" pageTitle="Issuer Name and Issuer Key in BizTalk Services | Microsoft Azure" metaKeywords="BizTalk Services, BizTalk, issuer name, issuer key, Windows Azure" description="Learn how to retrieve Issuer Name and Issuer Key for either Service Bus or Access Control (ACS) in BizTalk Services." metaCanonical="" services="biztalk-services" documentationCenter="" title="BizTalk Services: Issuer Name and Issuer Key" authors="mandia" solutions="" manager="paulettm" editor="susanjo" />
->>>>>>> a39b7789
 
 
 
