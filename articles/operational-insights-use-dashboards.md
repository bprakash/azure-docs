<<<<<<< HEAD
<properties 
	pageTitle="Operational Insights dashboards" 
	description="Informational article on basic dashboard usage for Operatioanl Insights" 
	services="operational-insights" 
	documentationCenter="" 
	authors="bandersmsft" 
	manager="jwhit" 
	editor=""/>

<tags 
	ms.service="operational-insights" 
	ms.workload="operation" 
	ms.tgt_pltfrm="na" 
	ms.devlang="na" 
	ms.topic="article" 
	ms.date="04/13/2014" 
	ms.author="banders"/>

#Operational Insights dashboards#
=======
<properties
	pageTitle="Operational Insights dashboards"
	description="Informational article on basic dashboard usage for Operational Insights"
	services="operational-insights"
	documentationCenter=""
	authors="ehissey"
	manager="jwhit"
	editor=""/>

<tags
	ms.service="operational-insights"
	ms.workload="na"
	ms.tgt_pltfrm="na"
	ms.devlang="na"
	ms.topic="article"
	ms.date="05/07/2015"
	ms.author="evanhi"/>

# Operational Insights dashboards
>>>>>>> 8e917651

[AZURE.INCLUDE [operational-insights-note-moms](../includes/operational-insights-note-moms.md)]

This guide helps you understand how Operational Insights Dashboards can visualize all of your saved log searches, giving you a single lens to view your environment.

![Example Dashboard](./media/operational-insights-use-dashboards/example-dash.png)

<<<<<<< HEAD
##How do I create my dashboard?##
=======
## How do I create my dashboard?
>>>>>>> 8e917651

To begin, go to the Azure Operational Insights Overview by clicking the Overview button on the left navigation. You'll see the "My Dashboard" tile on the left. Click it to drill down into your dashboard.

![Overview](./media/operational-insights-use-dashboards/overview.png)



<<<<<<< HEAD
##Adding a tile##
=======
## Adding a tile
>>>>>>> 8e917651

In dashboards, tiles are powered by your saved log searches. Operational Insights comes with many pre-made saved log searches, so you can begin right away. You'll see the following pictorial outlining how to begin.

![Pictorial](./media/operational-insights-use-dashboards/pictorial.png)

In the My Dashboard view, simply click on the 'customize' gear at the bottom of the page to enter customize mode. The panel that opens on the right side of the page shows all of your workspace's saved log searches.

![Add Tiles 1](./media/operational-insights-use-dashboards/add-tile1.png)

To visualize a saved log search as a tile, just drag it onto the empty space to the left. As you drag it will turn into a tile.

![Add Tiles 2](./media/operational-insights-use-dashboards/add-tile2.png)

![Add Tiles 3](./media/operational-insights-use-dashboards/add-tile3.png)


<<<<<<< HEAD
##Edit a tile##
=======
## Edit a tile
>>>>>>> 8e917651

In the My Dashboard view, simply click on the 'customize' gear at the bottom of the page to enter customize mode. Click the tile you want to edit. The right panel changes to edit, and gives a selection of options:
![Edit Tile](./media/operational-insights-use-dashboards/edit-tile.png)

<<<<<<< HEAD
###Tile visualizations###
=======
### Tile visualizations#
>>>>>>> 8e917651
There are two kinds of tile visualizations to choose from:

**Bar Chart**
<p>
![Bar Chart](./media/operational-insights-use-dashboards/bar-chart.png)

This displays a timeline of your saved log search's results, or a list of results by a field depending on if your log search aggregates results by a field or not.

**Metric**
<p>
![Metric](./media/operational-insights-use-dashboards/metric.png)

This displays your total log search result hits as a number in a tile. Metric tiles allow you to set a threshold that will highlight the tile when the threshold is reached.

<<<<<<< HEAD
###Threshold###
You can create a threshold on a tile using the Metric visualization. Select on to create a threshold value on the tile. Choose whether to highlight the tile when the value is over or under the chosen threshold, then set the threshold value below.

##Organizing the dashboard##
=======
### Threshold
You can create a threshold on a tile using the Metric visualization. Select on to create a threshold value on the tile. Choose whether to highlight the tile when the value is over or under the chosen threshold, then set the threshold value below.

## Organizing the dashboard
>>>>>>> 8e917651
To organize your dashboard, navigate to the My Dashboard view and click on the 'customize' gear at the bottom of the page to enter customize mode. Click and drag the tile you want to move, and move it to where you want your tile to be.

![Organize your Dashboard](./media/operational-insights-use-dashboards/organize.png)

<<<<<<< HEAD
##Remove a tile##
To remove a tile, navigate to the My Dashboard view and click on the **customize** gear at the bottom of the page to enter customize mode. Select the tile you want to remove, then on the right panel select **Remove Til**e.
![Remove a Tile](./media/operational-insights-use-dashboards/remove-tile.png)
=======
## Remove a tile
To remove a tile, navigate to the My Dashboard view and click on the **customize** gear at the bottom of the page to enter customize mode. Select the tile you want to remove, then on the right panel select **Remove Tile**.
![Remove a Tile](./media/operational-insights-use-dashboards/remove-tile.png)

>>>>>>> 8e917651
<|MERGE_RESOLUTION|>--- conflicted
+++ resolved
@@ -1,134 +1,82 @@
-<<<<<<< HEAD
-<properties 
-	pageTitle="Operational Insights dashboards" 
-	description="Informational article on basic dashboard usage for Operatioanl Insights" 
-	services="operational-insights" 
-	documentationCenter="" 
-	authors="bandersmsft" 
-	manager="jwhit" 
-	editor=""/>
-
-<tags 
-	ms.service="operational-insights" 
-	ms.workload="operation" 
-	ms.tgt_pltfrm="na" 
-	ms.devlang="na" 
-	ms.topic="article" 
-	ms.date="04/13/2014" 
-	ms.author="banders"/>
-
-#Operational Insights dashboards#
-=======
-<properties
-	pageTitle="Operational Insights dashboards"
-	description="Informational article on basic dashboard usage for Operational Insights"
-	services="operational-insights"
-	documentationCenter=""
-	authors="ehissey"
-	manager="jwhit"
-	editor=""/>
-
-<tags
-	ms.service="operational-insights"
-	ms.workload="na"
-	ms.tgt_pltfrm="na"
-	ms.devlang="na"
-	ms.topic="article"
-	ms.date="05/07/2015"
-	ms.author="evanhi"/>
-
-# Operational Insights dashboards
->>>>>>> 8e917651
-
-[AZURE.INCLUDE [operational-insights-note-moms](../includes/operational-insights-note-moms.md)]
-
-This guide helps you understand how Operational Insights Dashboards can visualize all of your saved log searches, giving you a single lens to view your environment.
-
-![Example Dashboard](./media/operational-insights-use-dashboards/example-dash.png)
-
-<<<<<<< HEAD
-##How do I create my dashboard?##
-=======
-## How do I create my dashboard?
->>>>>>> 8e917651
-
-To begin, go to the Azure Operational Insights Overview by clicking the Overview button on the left navigation. You'll see the "My Dashboard" tile on the left. Click it to drill down into your dashboard.
-
-![Overview](./media/operational-insights-use-dashboards/overview.png)
-
-
-
-<<<<<<< HEAD
-##Adding a tile##
-=======
-## Adding a tile
->>>>>>> 8e917651
-
-In dashboards, tiles are powered by your saved log searches. Operational Insights comes with many pre-made saved log searches, so you can begin right away. You'll see the following pictorial outlining how to begin.
-
-![Pictorial](./media/operational-insights-use-dashboards/pictorial.png)
-
-In the My Dashboard view, simply click on the 'customize' gear at the bottom of the page to enter customize mode. The panel that opens on the right side of the page shows all of your workspace's saved log searches.
-
-![Add Tiles 1](./media/operational-insights-use-dashboards/add-tile1.png)
-
-To visualize a saved log search as a tile, just drag it onto the empty space to the left. As you drag it will turn into a tile.
-
-![Add Tiles 2](./media/operational-insights-use-dashboards/add-tile2.png)
-
-![Add Tiles 3](./media/operational-insights-use-dashboards/add-tile3.png)
-
-
-<<<<<<< HEAD
-##Edit a tile##
-=======
-## Edit a tile
->>>>>>> 8e917651
-
-In the My Dashboard view, simply click on the 'customize' gear at the bottom of the page to enter customize mode. Click the tile you want to edit. The right panel changes to edit, and gives a selection of options:
-![Edit Tile](./media/operational-insights-use-dashboards/edit-tile.png)
-
-<<<<<<< HEAD
-###Tile visualizations###
-=======
-### Tile visualizations#
->>>>>>> 8e917651
-There are two kinds of tile visualizations to choose from:
-
-**Bar Chart**
-<p>
-![Bar Chart](./media/operational-insights-use-dashboards/bar-chart.png)
-
-This displays a timeline of your saved log search's results, or a list of results by a field depending on if your log search aggregates results by a field or not.
-
-**Metric**
-<p>
-![Metric](./media/operational-insights-use-dashboards/metric.png)
-
-This displays your total log search result hits as a number in a tile. Metric tiles allow you to set a threshold that will highlight the tile when the threshold is reached.
-
-<<<<<<< HEAD
-###Threshold###
-You can create a threshold on a tile using the Metric visualization. Select on to create a threshold value on the tile. Choose whether to highlight the tile when the value is over or under the chosen threshold, then set the threshold value below.
-
-##Organizing the dashboard##
-=======
-### Threshold
-You can create a threshold on a tile using the Metric visualization. Select on to create a threshold value on the tile. Choose whether to highlight the tile when the value is over or under the chosen threshold, then set the threshold value below.
-
-## Organizing the dashboard
->>>>>>> 8e917651
-To organize your dashboard, navigate to the My Dashboard view and click on the 'customize' gear at the bottom of the page to enter customize mode. Click and drag the tile you want to move, and move it to where you want your tile to be.
-
-![Organize your Dashboard](./media/operational-insights-use-dashboards/organize.png)
-
-<<<<<<< HEAD
-##Remove a tile##
-To remove a tile, navigate to the My Dashboard view and click on the **customize** gear at the bottom of the page to enter customize mode. Select the tile you want to remove, then on the right panel select **Remove Til**e.
-![Remove a Tile](./media/operational-insights-use-dashboards/remove-tile.png)
-=======
-## Remove a tile
-To remove a tile, navigate to the My Dashboard view and click on the **customize** gear at the bottom of the page to enter customize mode. Select the tile you want to remove, then on the right panel select **Remove Tile**.
-![Remove a Tile](./media/operational-insights-use-dashboards/remove-tile.png)
-
->>>>>>> 8e917651
+<properties
+	pageTitle="Operational Insights dashboards"
+	description="Informational article on basic dashboard usage for Operational Insights"
+	services="operational-insights"
+	documentationCenter=""
+	authors="ehissey"
+	manager="jwhit"
+	editor=""/>
+
+<tags
+	ms.service="operational-insights"
+	ms.workload="na"
+	ms.tgt_pltfrm="na"
+	ms.devlang="na"
+	ms.topic="article"
+	ms.date="05/07/2015"
+	ms.author="evanhi"/>
+
+# Operational Insights dashboards
+
+[AZURE.INCLUDE [operational-insights-note-moms](../includes/operational-insights-note-moms.md)]
+
+This guide helps you understand how Operational Insights Dashboards can visualize all of your saved log searches, giving you a single lens to view your environment.
+
+![Example Dashboard](./media/operational-insights-use-dashboards/example-dash.png)
+
+## How do I create my dashboard?
+
+To begin, go to the Azure Operational Insights Overview by clicking the Overview button on the left navigation. You'll see the "My Dashboard" tile on the left. Click it to drill down into your dashboard.
+
+![Overview](./media/operational-insights-use-dashboards/overview.png)
+
+
+
+## Adding a tile
+
+In dashboards, tiles are powered by your saved log searches. Operational Insights comes with many pre-made saved log searches, so you can begin right away. You'll see the following pictorial outlining how to begin.
+
+![Pictorial](./media/operational-insights-use-dashboards/pictorial.png)
+
+In the My Dashboard view, simply click on the 'customize' gear at the bottom of the page to enter customize mode. The panel that opens on the right side of the page shows all of your workspace's saved log searches.
+
+![Add Tiles 1](./media/operational-insights-use-dashboards/add-tile1.png)
+
+To visualize a saved log search as a tile, just drag it onto the empty space to the left. As you drag it will turn into a tile.
+
+![Add Tiles 2](./media/operational-insights-use-dashboards/add-tile2.png)
+
+![Add Tiles 3](./media/operational-insights-use-dashboards/add-tile3.png)
+
+
+## Edit a tile
+
+In the My Dashboard view, simply click on the 'customize' gear at the bottom of the page to enter customize mode. Click the tile you want to edit. The right panel changes to edit, and gives a selection of options:
+![Edit Tile](./media/operational-insights-use-dashboards/edit-tile.png)
+
+### Tile visualizations#
+There are two kinds of tile visualizations to choose from:
+
+**Bar Chart**
+<p>
+![Bar Chart](./media/operational-insights-use-dashboards/bar-chart.png)
+
+This displays a timeline of your saved log search's results, or a list of results by a field depending on if your log search aggregates results by a field or not.
+
+**Metric**
+<p>
+![Metric](./media/operational-insights-use-dashboards/metric.png)
+
+This displays your total log search result hits as a number in a tile. Metric tiles allow you to set a threshold that will highlight the tile when the threshold is reached.
+
+### Threshold
+You can create a threshold on a tile using the Metric visualization. Select on to create a threshold value on the tile. Choose whether to highlight the tile when the value is over or under the chosen threshold, then set the threshold value below.
+
+## Organizing the dashboard
+To organize your dashboard, navigate to the My Dashboard view and click on the 'customize' gear at the bottom of the page to enter customize mode. Click and drag the tile you want to move, and move it to where you want your tile to be.
+
+![Organize your Dashboard](./media/operational-insights-use-dashboards/organize.png)
+
+## Remove a tile
+To remove a tile, navigate to the My Dashboard view and click on the **customize** gear at the bottom of the page to enter customize mode. Select the tile you want to remove, then on the right panel select **Remove Tile**.
+![Remove a Tile](./media/operational-insights-use-dashboards/remove-tile.png)