--- conflicted
+++ resolved
@@ -1,482 +1,467 @@
-<properties
-<<<<<<< HEAD
-   pageTitle="Develop Java-based topologies for Apache Storm on HDInsight | Azure"
-=======
-   pageTitle="Develop Java-based topologies for Apache Storm | Microsoft Azure"
->>>>>>> 692c0fec
-   description="Learn how to create Storm topologies in Java by creating a simple word count topology."
-   services="hdinsight"
-   documentationCenter=""
-   authors="Blackmist"
-   manager="paulettm"
-   editor="cgronlun"/>
-
-<tags
-   ms.service="hdinsight"
-   ms.devlang="java"
-   ms.topic="article"
-   ms.tgt_pltfrm="na"
-   ms.workload="big-data"
-<<<<<<< HEAD
-   ms.date="02/18/2015"
-   ms.author="larryfr"/>
-
-#Develop Java-based topologies for Apache Storm on HDInsight
-=======
-   ms.date="04/28/2015"
-   ms.author="larryfr"/>
-
-#Develop Java-based topologies for a basic word-count application with Apache Storm and Maven on HDInsight
->>>>>>> 692c0fec
-
-Learn a basic process to create a Java-based topology for Apache Storm on HDInsight by using Maven. You will walk through the process of creating a basic word-count application using Maven and Java. Although instructions are provided for using Eclipse, you can also use the text editor of your choice.
-
-After completing the steps in this document, you will have a basic topology that you can deploy to Apache Storm on HDInsight.
-
-##Prerequisites
-
-* <a href="https://www.oracle.com/technetwork/java/javase/downloads/jdk7-downloads-1880260.html" target="_blank">Java Developer Kit (JDK) version 7</a>
-
-* <a href="https://maven.apache.org/download.cgi" target="_blank">Maven</a>: Maven is a project build system for Java projects.
-
-* A text editor such as Notepad, <a href="http://www.gnu.org/software/emacs/" target="_blank">Emacs<a>, <a href="http://www.sublimetext.com/" target="_blank">Sublime Text</a>, <a href="https://atom.io/" target="_blank">Atom.io</a>, <a href="http://brackets.io/" target="_blank">Brackets.io</a>. Or you can use an integrated development environment (IDE) such as <a href="https://eclipse.org/" target="_blank">Eclipse</a> (version Luna or later).
-
-	> [AZURE.NOTE] Your editor or IDE may have specific functionality for working with Eclipse that is not addressed in this document. For information about the capabilities of your editing environment, see the documentation for the product you are using.
-
-##Configure environment variables
-
-The following environment variables may be set when you install Java and the JDK. However, you should check that they exist and that they contain the correct values for your system.
-
-* **JAVA_HOME** - should point to the directory where the Java runtime environment (JRE) is installed. For example, in a Unix or Linux distribution, it should have a value similar to `/usr/lib/jvm/java-7-oracle`. In Windows, it would have a value similar to `c:\Program Files (x86)\Java\jre1.7`
-
-* **PATH** - should contain the following paths:
-
-	* **JAVA_HOME** (or the equivalent path)
-
-	* **JAVA_HOME\bin** (or the equivalent path)
-
-	* The directory where Maven is installed
-
-##Create a new Maven project
-
-From the command line, use the following code to create a new Maven project named **WordCount**:
-
-	mvn archetype:generate -DarchetypeArtifactId=maven-archetype-quickstart -DgroupId=com.microsoft.example -DartifactId=WordCount -DinteractiveMode=false
-
-This will create a new directory named **WordCount** at the current location, which contains a basic Maven project.
-
-The **WordCount** directory will contain the following items:
-
-* **pom.xml**: Contains settings for the Maven project.
-
-* **src\main\java\com\microsoft\example**: Contains your application code.
-
-* **src\test\java\com\microsoft\example**: Contains tests for your application. For this example, we will not be creating tests.
-
-###Remove the example code
-
-Because we will be creating our application, delete the generated test and the application files:
-
-*  **src\test\java\com\microsoft\example\AppTest.java**
-
-*  **src\main\java\com\microsoft\example\App.java**
-
-##Add dependencies
-
-Because this is a Storm topology, you must add a dependency for Storm components. Open the **pom.xml** file and add the following code in the **&lt;dependencies>** section:
-
-	<dependency>
-	  <groupId>org.apache.storm</groupId>
-	  <artifactId>storm-core</artifactId>
-	  <version>0.9.2-incubating</version>
-	  <!-- keep storm out of the jar-with-dependencies -->
-	  <scope>provided</scope>
-	</dependency>
-
-At compile time, Maven uses this information to look up **storm-core** in the Maven repository. It first looks in the repository on your local computer. If the files aren't there, it will download them from the public Maven repository and store them in the local repository.
-
-> [AZURE.NOTE] Notice the `<scope>provided</scope>` line in the section we added. This tells Maven to exclude **storm-core** from any JAR files we create, because it will be provided by the system. This allows the packages you create to be a little smaller, and it ensures that they will use the **storm-core** bits that are included in the Storm on HDInsight cluster.
-
-##Build configuration
-
-Maven plug-ins allow you to customize the build stages of the project, such as how the project is compiled or how to package it into a JAR file. Open the **pom.xml** file and add the following code directly above the `</project>` line.
-
-	<build>
-	  <plugins>
-	  </plugins>
-	</build>
-
-This section will be used to add plug-ins and other build configuration options.
-
-###Add plug-ins
-
-For Storm topologies, the <a href="http://mojo.codehaus.org/exec-maven-plugin/" target="_blank">Exec Maven Plugin</a> is useful because it allows you to easily run the topology locally in your development environment. Add the following to the `<plugins>` section of the **pom.xml** file to include the Exec Maven plugin:
-
-	<plugin>
-      <groupId>org.codehaus.mojo</groupId>
-      <artifactId>exec-maven-plugin</artifactId>
-      <executions>
-        <execution>
-        <goals>
-          <goal>exec</goal>
-        </goals>
-        </execution>
-      </executions>
-      <configuration>
-        <executable>java</executable>
-        <includeProjectDependencies>true</includeProjectDependencies>
-        <includePluginDependencies>false</includePluginDependencies>
-        <classpathScope>compile</classpathScope>
-        <mainClass>${storm.topology}</mainClass>
-      </configuration>
-    </plugin>
-
-Another useful plug-in is the <a href="http://maven.apache.org/plugins/maven-compiler-plugin/" target="_blank">Apache Maven Compiler Plugin</a>, which is used to change compilation options. The primary reason we need this is to change the Java version that Maven uses for the source and target for your application. We want version 1.7.
-
-Add the following in the `<plugins>` section of the **pom.xml** file to include the Apache Maven Compiler plugin and set the source and target versions to 1.7.
-
-	<plugin>
-      <groupId>org.apache.maven.plugins</groupId>
-      <artifactId>maven-compiler-plugin</artifactId>
-      <configuration>
-        <source>1.7</source>
-        <target>1.7</target>
-      </configuration>
-    </plugin>
-
-##Create the topology
-
-A Java-based Storm topology consists of three components that you must author (or reference) as a dependency.
-
-* **Spouts**: Reads data from external sources and emits streams of data into the topology.
-
-* **Bolts**: Performs processing on streams emitted by spouts or other bolts, and emits one or more streams.
-
-* **Topology**: Defines how the spouts and bolts are arranged, and provides the entry point for the topology.
-
-###Create the spout
-
-To reduce requirements for setting up external data sources, the following spout simply emits random sentences. It is a modified version of a spout that is provided with the  (<a href="https://github.com/apache/storm/blob/master/examples/storm-starter/" target="_blank">Storm-Starter examples</a>).
-
-> [AZURE.NOTE] For an example of a spout that reads from an external data source, see one of the following examples:
->
-> * <a href="https://github.com/apache/storm/blob/master/examples/storm-starter/src/jvm/storm/starter/spout/TwitterSampleSpout.java" target="_blank">TwitterSampleSpout</a>: An example spout that reads from Twitter
->
-> * <a href="https://github.com/apache/storm/tree/master/external/storm-kafka" target="_blank">Storm-Kafka</a>: A spout that reads from Kafka
-
-For the spout, create a new file named **RandomSentenceSpout.java** in the **src\main\java\com\microsoft\example** directory and use the following as the contents:
-
-    /**
-     * Licensed to the Apache Software Foundation (ASF) under one
-     * or more contributor license agreements.  See the NOTICE file
-     * distributed with this work for additional information
-     * regarding copyright ownership.  The ASF licenses this file
-     * to you under the Apache License, Version 2.0 (the
-     * "License"); you may not use this file except in compliance
-     * with the License.  You may obtain a copy of the License at
-     *
-     * http://www.apache.org/licenses/LICENSE-2.0
-     *
-     * Unless required by applicable law or agreed to in writing, software
-     * distributed under the License is distributed on an "AS IS" BASIS,
-     * WITHOUT WARRANTIES OR CONDITIONS OF ANY KIND, either express or implied.
-     * See the License for the specific language governing permissions and
-     * limitations under the License.
-     */
-
-     /**
-      * Original is available at https://github.com/apache/storm/blob/master/examples/storm-starter/src/jvm/storm/starter/spout/RandomSentenceSpout.java
-      */
-
-    package com.microsoft.example;
-
-    import backtype.storm.spout.SpoutOutputCollector;
-    import backtype.storm.task.TopologyContext;
-    import backtype.storm.topology.OutputFieldsDeclarer;
-    import backtype.storm.topology.base.BaseRichSpout;
-    import backtype.storm.tuple.Fields;
-    import backtype.storm.tuple.Values;
-    import backtype.storm.utils.Utils;
-
-    import java.util.Map;
-    import java.util.Random;
-
-    //This spout randomly emits sentences
-    public class RandomSentenceSpout extends BaseRichSpout {
-      //Collector used to emit output
-      SpoutOutputCollector _collector;
-      //Used to generate a random number
-      Random _rand;
-
-      //Open is called when an instance of the class is created
-      @Override
-      public void open(Map conf, TopologyContext context, SpoutOutputCollector collector) {
-      //Set the instance collector to the one passed in
-        _collector = collector;
-        //For randomness
-        _rand = new Random();
-      }
-
-      //Emit data to the stream
-      @Override
-      public void nextTuple() {
-      //Sleep for a bit
-        Utils.sleep(100);
-        //The sentences that will be randomly emitted
-        String[] sentences = new String[]{ "the cow jumped over the moon", "an apple a day keeps the doctor away",
-            "four score and seven years ago", "snow white and the seven dwarfs", "i am at two with nature" };
-        //Randomly pick a sentence
-        String sentence = sentences[_rand.nextInt(sentences.length)];
-        //Emit the sentence
-        _collector.emit(new Values(sentence));
-      }
-
-      //Ack is not implemented since this is a basic example
-      @Override
-      public void ack(Object id) {
-      }
-
-      //Fail is not implemented since this is a basic example
-      @Override
-      public void fail(Object id) {
-      }
-
-      //Declare the output fields. In this case, an sentence
-      @Override
-      public void declareOutputFields(OutputFieldsDeclarer declarer) {
-        declarer.declare(new Fields("sentence"));
-      }
-    }
-
-Take a moment to read through the code comments to understand how this spout works.
-
-> [AZURE.NOTE] Although this topology uses only one spout, others may have several that feed data from different sources into the topology.
-
-###Create the bolts
-
-Bolts handle the data processing. For this topology, we have two bolts:
-
-* **SplitSentence**: Splits the sentences emitted by **RandomSentenceSpout** into individual words.
-
-* **WordCount**: Counts how many times each word has occurred.
-
-> [AZURE.NOTE] Bolts can do literally anything, for example, computation, persistence, or talking to external components.
-
-Create two new files, **SplitSentence.java** and **WordCount.Java** in the **src\main\java\com\microsoft\example** directory. Use the following as the contents for the files:
-
-**SplitSentence**
-
-    package com.microsoft.example;
-
-    import java.text.BreakIterator;
-
-    import backtype.storm.topology.BasicOutputCollector;
-    import backtype.storm.topology.OutputFieldsDeclarer;
-    import backtype.storm.topology.base.BaseBasicBolt;
-    import backtype.storm.tuple.Fields;
-    import backtype.storm.tuple.Tuple;
-    import backtype.storm.tuple.Values;
-
-    //There are a variety of bolt types. In this case, we use BaseBasicBolt
-    public class SplitSentence extends BaseBasicBolt {
-
-      //Execute is called to process tuples
-      @Override
-      public void execute(Tuple tuple, BasicOutputCollector collector) {
-        //Get the sentence content from the tuple
-        String sentence = tuple.getString(0);
-        //An iterator to get each word
-        BreakIterator boundary=BreakIterator.getWordInstance();
-        //Give the iterator the sentence
-        boundary.setText(sentence);
-        //Find the beginning first word
-        int start=boundary.first();
-        //Iterate over each word and emit it to the output stream
-        for (int end=boundary.next(); end != BreakIterator.DONE; start=end, end=boundary.next()) {
-          //get the word
-          String word=sentence.substring(start,end);
-          //If a word is whitespace characters, replace it with empty
-          word=word.replaceAll("\\s+","");
-          //if it's an actual word, emit it
-          if (!word.equals("")) {
-            collector.emit(new Values(word));
-          }
-        }
-      }
-
-      //Declare that emitted tuples will contain a word field
-      @Override
-      public void declareOutputFields(OutputFieldsDeclarer declarer) {
-        declarer.declare(new Fields("word"));
-      }
-    }
-
-**WordCount**
-
-    package com.microsoft.example;
-
-    import java.util.HashMap;
-    import java.util.Map;
-
-    import backtype.storm.topology.BasicOutputCollector;
-    import backtype.storm.topology.OutputFieldsDeclarer;
-    import backtype.storm.topology.base.BaseBasicBolt;
-    import backtype.storm.tuple.Fields;
-    import backtype.storm.tuple.Tuple;
-    import backtype.storm.tuple.Values;
-
-    //There are a variety of bolt types. In this case, we use BaseBasicBolt
-    public class WordCount extends BaseBasicBolt {
-      //For holding words and counts
-        Map<String, Integer> counts = new HashMap<String, Integer>();
-
-        //execute is called to process tuples
-        @Override
-        public void execute(Tuple tuple, BasicOutputCollector collector) {
-          //Get the word contents from the tuple
-          String word = tuple.getString(0);
-          //Have we counted any already?
-          Integer count = counts.get(word);
-          if (count == null)
-            count = 0;
-          //Increment the count and store it
-          count++;
-          counts.put(word, count);
-          //Emit the word and the current count
-          collector.emit(new Values(word, count));
-        }
-
-        //Declare that we will emit a tuple containing two fields; word and count
-        @Override
-        public void declareOutputFields(OutputFieldsDeclarer declarer) {
-          declarer.declare(new Fields("word", "count"));
-        }
-      }
-
-Take a moment to read through the code comments to understand how each bolt works.
-
-###Create the topology
-
-The topology ties the spouts and bolts together into a graph, which defines how data flows between the components. It also provides parallelism hints that Storm uses when creating instances of the components within the cluster.
-
-The following is a basic diagram of the graph of components for this topology.
-
-![diagram showing the spouts and bolts arrangement](./media/hdinsight-storm-develop-java-topology/wordcount-topology.png)
-
-To implement the topology, create a new file named **WordCountTopology.java** in the **src\main\java\com\microsoft\example** directory. Use the following as the contents for the file:
-
-	package com.microsoft.example;
-
-    import backtype.storm.Config;
-    import backtype.storm.LocalCluster;
-    import backtype.storm.StormSubmitter;
-    import backtype.storm.topology.TopologyBuilder;
-    import backtype.storm.tuple.Fields;
-
-    import com.microsoft.example.RandomSentenceSpout;
-
-    public class WordCountTopology {
-
-      //Entry point for the topology
-      public static void main(String[] args) throws Exception {
-      //Used to build the topology
-        TopologyBuilder builder = new TopologyBuilder();
-        //Add the spout, with a name of 'spout'
-        //and parallelism hint of 5 executors
-        builder.setSpout("spout", new RandomSentenceSpout(), 5);
-        //Add the SplitSentence bolt, with a name of 'split'
-        //and parallelism hint of 8 executors
-        //shufflegrouping subscribes to the spout, and equally distributes
-        //tuples (sentences) across instances of the SplitSentence bolt
-        builder.setBolt("split", new SplitSentence(), 8).shuffleGrouping("spout");
-        //Add the counter, with a name of 'count'
-        //and parallelism hint of 12 executors
-        //fieldsgrouping subscribes to the split bolt, and
-        //ensures that the same word is sent to the same instance (group by field 'word')
-        builder.setBolt("count", new WordCount(), 12).fieldsGrouping("split", new Fields("word"));
-
-        //new configuration
-        Config conf = new Config();
-        conf.setDebug(true);
-
-        //If there are arguments, we are running on a cluster
-        if (args != null && args.length > 0) {
-          //parallelism hint to set the number of workers
-          conf.setNumWorkers(3);
-          //submit the topology
-          StormSubmitter.submitTopology(args[0], conf, builder.createTopology());
-        }
-        //Otherwise, we are running locally
-        else {
-          //Cap the maximum number of executors that can be spawned
-          //for a component to 3
-          conf.setMaxTaskParallelism(3);
-          //LocalCluster is used to run locally
-          LocalCluster cluster = new LocalCluster();
-          //submit the topology
-          cluster.submitTopology("word-count", conf, builder.createTopology());
-          //sleep
-          Thread.sleep(10000);
-          //shut down the cluster
-          cluster.shutdown();
-        }
-      }
-    }
-
-Take a moment to read through the code comments to understand how the topology is defined and then submitted to the cluster.
-
-##Test the topology locally
-
-After you save the files, use the following command to test the topology locally.
-
-	mvn compile exec:java -Dstorm.topology=com.microsoft.example.WordCountTopology
-
-As it runs, the topology will display startup information. Then it begins to display lines similar to the following as sentences are emitted from the spout and processed by the bolts.
-
-    15398 [Thread-16-split] INFO  backtype.storm.daemon.executor - Processing received message source: spout:10, stream: default, id: {}, [an apple a day keeps thedoctor away]]
-    15398 [Thread-16-split] INFO  backtype.storm.daemon.task - Emitting: split default [an]
-    15399 [Thread-10-count] INFO  backtype.storm.daemon.executor - Processing received message source: split:6, stream: default, id: {}, [an]
-    15399 [Thread-16-split] INFO  backtype.storm.daemon.task - Emitting: split default [apple]
-    15400 [Thread-8-count] INFO  backtype.storm.daemon.executor - Processing received message source: split:6, stream: default, id: {}, [apple]
-    15400 [Thread-16-split] INFO  backtype.storm.daemon.task - Emitting: split default [a]
-    15399 [Thread-10-count] INFO  backtype.storm.daemon.task - Emitting: count default [an, 53]
-    15400 [Thread-12-count] INFO  backtype.storm.daemon.executor - Processing received message source: split:6, stream: default, id: {}, [a]
-    15400 [Thread-16-split] INFO  backtype.storm.daemon.task - Emitting: split default [day]
-    15400 [Thread-8-count] INFO  backtype.storm.daemon.task - Emitting: count default [apple, 53]
-    15401 [Thread-10-count] INFO  backtype.storm.daemon.executor - Processing received message source: split:6, stream: default, id: {}, [day]
-    15401 [Thread-16-split] INFO  backtype.storm.daemon.task - Emitting: split default [keeps]
-    15401 [Thread-12-count] INFO  backtype.storm.daemon.task - Emitting: count default [a, 53]
-
-As you can see from this output, the following occurred:
-
-1. Spout emits "an apple a day keeps the doctor away."
-
-2. Split bolt begins emitting individual words from the sentence.
-
-3. Count bolt begins emitting each word and how many times it has been emitted.
-
-By looking at the data emitted by the count bolt, we can see that 'apple' has been emitted 53 times. The count will continue to go up as long as the topology runs because the same sentences are randomly emitted over and over and the count is never reset.
-
-##Trident
-
-Trident is a high-level abstraction that is provided by Storm. It supports stateful processing. The primary advantage of Trident is that it can guarantee that every message that enters the topology is processed only once. This is difficult to achieve in a raw Java topology, which guarantee's that messages will be processed at least once. There are also other differences, such as built-in components that can be used instead of creating bolts. In fact, bolts are completely replaced by less-generic components, such as filters, projections, and functions.
-
-Trident applications can be created by using Maven projects. You use the same basic steps as presented earlier in this article—only the code is different.
-
-For more information about Trident, see the <a href="http://storm.apache.org/documentation/Trident-API-Overview.html" target="_blank">Trident API Overview</a>.
-
-For an example of a Trident application, see [Twitter trending topics with Apache Storm on HDInsight](hdinsight-storm-twitter-trending.md).
-
-##Next Steps
-
-You have learned how to create a Storm topology by using Java. Now learn how to:
-
-* [Deploy and manage Apache Storm topologies on HDInsight](hdinsight-storm-deploy-monitor-topology.md)
-
-* [Develop C# topologies for Apache Storm on HDInsight using Visual Studio](hdinsight-storm-develop-csharp-visual-studio-topology.md)
-
-<<<<<<< HEAD
-* [Analyze Twitter trending topics with Apache Storm on HDInsight](hdinsight-storm-twitter-trending.md)
-=======
-You can find more example Storm topologies by visiting [Example topologies for Storm on HDInsight](hdinsight-storm-example-topology.md).
->>>>>>> 692c0fec
+<properties
+   pageTitle="Develop Java-based topologies for Apache Storm | Microsoft Azure"
+   description="Learn how to create Storm topologies in Java by creating a simple word count topology."
+   services="hdinsight"
+   documentationCenter=""
+   authors="Blackmist"
+   manager="paulettm"
+   editor="cgronlun"/>
+
+<tags
+   ms.service="hdinsight"
+   ms.devlang="java"
+   ms.topic="article"
+   ms.tgt_pltfrm="na"
+   ms.workload="big-data"
+   ms.date="04/28/2015"
+   ms.author="larryfr"/>
+
+#Develop Java-based topologies for a basic word-count application with Apache Storm and Maven on HDInsight
+
+Learn a basic process to create a Java-based topology for Apache Storm on HDInsight by using Maven. You will walk through the process of creating a basic word-count application using Maven and Java. Although instructions are provided for using Eclipse, you can also use the text editor of your choice.
+
+After completing the steps in this document, you will have a basic topology that you can deploy to Apache Storm on HDInsight.
+
+##Prerequisites
+
+* <a href="https://www.oracle.com/technetwork/java/javase/downloads/jdk7-downloads-1880260.html" target="_blank">Java Developer Kit (JDK) version 7</a>
+
+* <a href="https://maven.apache.org/download.cgi" target="_blank">Maven</a>: Maven is a project build system for Java projects.
+
+* A text editor such as Notepad, <a href="http://www.gnu.org/software/emacs/" target="_blank">Emacs<a>, <a href="http://www.sublimetext.com/" target="_blank">Sublime Text</a>, <a href="https://atom.io/" target="_blank">Atom.io</a>, <a href="http://brackets.io/" target="_blank">Brackets.io</a>. Or you can use an integrated development environment (IDE) such as <a href="https://eclipse.org/" target="_blank">Eclipse</a> (version Luna or later).
+
+	> [AZURE.NOTE] Your editor or IDE may have specific functionality for working with Eclipse that is not addressed in this document. For information about the capabilities of your editing environment, see the documentation for the product you are using.
+
+##Configure environment variables
+
+The following environment variables may be set when you install Java and the JDK. However, you should check that they exist and that they contain the correct values for your system.
+
+* **JAVA_HOME** - should point to the directory where the Java runtime environment (JRE) is installed. For example, in a Unix or Linux distribution, it should have a value similar to `/usr/lib/jvm/java-7-oracle`. In Windows, it would have a value similar to `c:\Program Files (x86)\Java\jre1.7`
+
+* **PATH** - should contain the following paths:
+
+	* **JAVA_HOME** (or the equivalent path)
+
+	* **JAVA_HOME\bin** (or the equivalent path)
+
+	* The directory where Maven is installed
+
+##Create a new Maven project
+
+From the command line, use the following code to create a new Maven project named **WordCount**:
+
+	mvn archetype:generate -DarchetypeArtifactId=maven-archetype-quickstart -DgroupId=com.microsoft.example -DartifactId=WordCount -DinteractiveMode=false
+
+This will create a new directory named **WordCount** at the current location, which contains a basic Maven project.
+
+The **WordCount** directory will contain the following items:
+
+* **pom.xml**: Contains settings for the Maven project.
+
+* **src\main\java\com\microsoft\example**: Contains your application code.
+
+* **src\test\java\com\microsoft\example**: Contains tests for your application. For this example, we will not be creating tests.
+
+###Remove the example code
+
+Because we will be creating our application, delete the generated test and the application files:
+
+*  **src\test\java\com\microsoft\example\AppTest.java**
+
+*  **src\main\java\com\microsoft\example\App.java**
+
+##Add dependencies
+
+Because this is a Storm topology, you must add a dependency for Storm components. Open the **pom.xml** file and add the following code in the **&lt;dependencies>** section:
+
+	<dependency>
+	  <groupId>org.apache.storm</groupId>
+	  <artifactId>storm-core</artifactId>
+	  <version>0.9.2-incubating</version>
+	  <!-- keep storm out of the jar-with-dependencies -->
+	  <scope>provided</scope>
+	</dependency>
+
+At compile time, Maven uses this information to look up **storm-core** in the Maven repository. It first looks in the repository on your local computer. If the files aren't there, it will download them from the public Maven repository and store them in the local repository.
+
+> [AZURE.NOTE] Notice the `<scope>provided</scope>` line in the section we added. This tells Maven to exclude **storm-core** from any JAR files we create, because it will be provided by the system. This allows the packages you create to be a little smaller, and it ensures that they will use the **storm-core** bits that are included in the Storm on HDInsight cluster.
+
+##Build configuration
+
+Maven plug-ins allow you to customize the build stages of the project, such as how the project is compiled or how to package it into a JAR file. Open the **pom.xml** file and add the following code directly above the `</project>` line.
+
+	<build>
+	  <plugins>
+	  </plugins>
+	</build>
+
+This section will be used to add plug-ins and other build configuration options.
+
+###Add plug-ins
+
+For Storm topologies, the <a href="http://mojo.codehaus.org/exec-maven-plugin/" target="_blank">Exec Maven Plugin</a> is useful because it allows you to easily run the topology locally in your development environment. Add the following to the `<plugins>` section of the **pom.xml** file to include the Exec Maven plugin:
+
+	<plugin>
+      <groupId>org.codehaus.mojo</groupId>
+      <artifactId>exec-maven-plugin</artifactId>
+      <executions>
+        <execution>
+        <goals>
+          <goal>exec</goal>
+        </goals>
+        </execution>
+      </executions>
+      <configuration>
+        <executable>java</executable>
+        <includeProjectDependencies>true</includeProjectDependencies>
+        <includePluginDependencies>false</includePluginDependencies>
+        <classpathScope>compile</classpathScope>
+        <mainClass>${storm.topology}</mainClass>
+      </configuration>
+    </plugin>
+
+Another useful plug-in is the <a href="http://maven.apache.org/plugins/maven-compiler-plugin/" target="_blank">Apache Maven Compiler Plugin</a>, which is used to change compilation options. The primary reason we need this is to change the Java version that Maven uses for the source and target for your application. We want version 1.7.
+
+Add the following in the `<plugins>` section of the **pom.xml** file to include the Apache Maven Compiler plugin and set the source and target versions to 1.7.
+
+	<plugin>
+      <groupId>org.apache.maven.plugins</groupId>
+      <artifactId>maven-compiler-plugin</artifactId>
+      <configuration>
+        <source>1.7</source>
+        <target>1.7</target>
+      </configuration>
+    </plugin>
+
+##Create the topology
+
+A Java-based Storm topology consists of three components that you must author (or reference) as a dependency.
+
+* **Spouts**: Reads data from external sources and emits streams of data into the topology.
+
+* **Bolts**: Performs processing on streams emitted by spouts or other bolts, and emits one or more streams.
+
+* **Topology**: Defines how the spouts and bolts are arranged, and provides the entry point for the topology.
+
+###Create the spout
+
+To reduce requirements for setting up external data sources, the following spout simply emits random sentences. It is a modified version of a spout that is provided with the  (<a href="https://github.com/apache/storm/blob/master/examples/storm-starter/" target="_blank">Storm-Starter examples</a>).
+
+> [AZURE.NOTE] For an example of a spout that reads from an external data source, see one of the following examples:
+>
+> * <a href="https://github.com/apache/storm/blob/master/examples/storm-starter/src/jvm/storm/starter/spout/TwitterSampleSpout.java" target="_blank">TwitterSampleSpout</a>: An example spout that reads from Twitter
+>
+> * <a href="https://github.com/apache/storm/tree/master/external/storm-kafka" target="_blank">Storm-Kafka</a>: A spout that reads from Kafka
+
+For the spout, create a new file named **RandomSentenceSpout.java** in the **src\main\java\com\microsoft\example** directory and use the following as the contents:
+
+    /**
+     * Licensed to the Apache Software Foundation (ASF) under one
+     * or more contributor license agreements.  See the NOTICE file
+     * distributed with this work for additional information
+     * regarding copyright ownership.  The ASF licenses this file
+     * to you under the Apache License, Version 2.0 (the
+     * "License"); you may not use this file except in compliance
+     * with the License.  You may obtain a copy of the License at
+     *
+     * http://www.apache.org/licenses/LICENSE-2.0
+     *
+     * Unless required by applicable law or agreed to in writing, software
+     * distributed under the License is distributed on an "AS IS" BASIS,
+     * WITHOUT WARRANTIES OR CONDITIONS OF ANY KIND, either express or implied.
+     * See the License for the specific language governing permissions and
+     * limitations under the License.
+     */
+
+     /**
+      * Original is available at https://github.com/apache/storm/blob/master/examples/storm-starter/src/jvm/storm/starter/spout/RandomSentenceSpout.java
+      */
+
+    package com.microsoft.example;
+
+    import backtype.storm.spout.SpoutOutputCollector;
+    import backtype.storm.task.TopologyContext;
+    import backtype.storm.topology.OutputFieldsDeclarer;
+    import backtype.storm.topology.base.BaseRichSpout;
+    import backtype.storm.tuple.Fields;
+    import backtype.storm.tuple.Values;
+    import backtype.storm.utils.Utils;
+
+    import java.util.Map;
+    import java.util.Random;
+
+    //This spout randomly emits sentences
+    public class RandomSentenceSpout extends BaseRichSpout {
+      //Collector used to emit output
+      SpoutOutputCollector _collector;
+      //Used to generate a random number
+      Random _rand;
+
+      //Open is called when an instance of the class is created
+      @Override
+      public void open(Map conf, TopologyContext context, SpoutOutputCollector collector) {
+      //Set the instance collector to the one passed in
+        _collector = collector;
+        //For randomness
+        _rand = new Random();
+      }
+
+      //Emit data to the stream
+      @Override
+      public void nextTuple() {
+      //Sleep for a bit
+        Utils.sleep(100);
+        //The sentences that will be randomly emitted
+        String[] sentences = new String[]{ "the cow jumped over the moon", "an apple a day keeps the doctor away",
+            "four score and seven years ago", "snow white and the seven dwarfs", "i am at two with nature" };
+        //Randomly pick a sentence
+        String sentence = sentences[_rand.nextInt(sentences.length)];
+        //Emit the sentence
+        _collector.emit(new Values(sentence));
+      }
+
+      //Ack is not implemented since this is a basic example
+      @Override
+      public void ack(Object id) {
+      }
+
+      //Fail is not implemented since this is a basic example
+      @Override
+      public void fail(Object id) {
+      }
+
+      //Declare the output fields. In this case, an sentence
+      @Override
+      public void declareOutputFields(OutputFieldsDeclarer declarer) {
+        declarer.declare(new Fields("sentence"));
+      }
+    }
+
+Take a moment to read through the code comments to understand how this spout works.
+
+> [AZURE.NOTE] Although this topology uses only one spout, others may have several that feed data from different sources into the topology.
+
+###Create the bolts
+
+Bolts handle the data processing. For this topology, we have two bolts:
+
+* **SplitSentence**: Splits the sentences emitted by **RandomSentenceSpout** into individual words.
+
+* **WordCount**: Counts how many times each word has occurred.
+
+> [AZURE.NOTE] Bolts can do literally anything, for example, computation, persistence, or talking to external components.
+
+Create two new files, **SplitSentence.java** and **WordCount.Java** in the **src\main\java\com\microsoft\example** directory. Use the following as the contents for the files:
+
+**SplitSentence**
+
+    package com.microsoft.example;
+
+    import java.text.BreakIterator;
+
+    import backtype.storm.topology.BasicOutputCollector;
+    import backtype.storm.topology.OutputFieldsDeclarer;
+    import backtype.storm.topology.base.BaseBasicBolt;
+    import backtype.storm.tuple.Fields;
+    import backtype.storm.tuple.Tuple;
+    import backtype.storm.tuple.Values;
+
+    //There are a variety of bolt types. In this case, we use BaseBasicBolt
+    public class SplitSentence extends BaseBasicBolt {
+
+      //Execute is called to process tuples
+      @Override
+      public void execute(Tuple tuple, BasicOutputCollector collector) {
+        //Get the sentence content from the tuple
+        String sentence = tuple.getString(0);
+        //An iterator to get each word
+        BreakIterator boundary=BreakIterator.getWordInstance();
+        //Give the iterator the sentence
+        boundary.setText(sentence);
+        //Find the beginning first word
+        int start=boundary.first();
+        //Iterate over each word and emit it to the output stream
+        for (int end=boundary.next(); end != BreakIterator.DONE; start=end, end=boundary.next()) {
+          //get the word
+          String word=sentence.substring(start,end);
+          //If a word is whitespace characters, replace it with empty
+          word=word.replaceAll("\\s+","");
+          //if it's an actual word, emit it
+          if (!word.equals("")) {
+            collector.emit(new Values(word));
+          }
+        }
+      }
+
+      //Declare that emitted tuples will contain a word field
+      @Override
+      public void declareOutputFields(OutputFieldsDeclarer declarer) {
+        declarer.declare(new Fields("word"));
+      }
+    }
+
+**WordCount**
+
+    package com.microsoft.example;
+
+    import java.util.HashMap;
+    import java.util.Map;
+
+    import backtype.storm.topology.BasicOutputCollector;
+    import backtype.storm.topology.OutputFieldsDeclarer;
+    import backtype.storm.topology.base.BaseBasicBolt;
+    import backtype.storm.tuple.Fields;
+    import backtype.storm.tuple.Tuple;
+    import backtype.storm.tuple.Values;
+
+    //There are a variety of bolt types. In this case, we use BaseBasicBolt
+    public class WordCount extends BaseBasicBolt {
+      //For holding words and counts
+        Map<String, Integer> counts = new HashMap<String, Integer>();
+
+        //execute is called to process tuples
+        @Override
+        public void execute(Tuple tuple, BasicOutputCollector collector) {
+          //Get the word contents from the tuple
+          String word = tuple.getString(0);
+          //Have we counted any already?
+          Integer count = counts.get(word);
+          if (count == null)
+            count = 0;
+          //Increment the count and store it
+          count++;
+          counts.put(word, count);
+          //Emit the word and the current count
+          collector.emit(new Values(word, count));
+        }
+
+        //Declare that we will emit a tuple containing two fields; word and count
+        @Override
+        public void declareOutputFields(OutputFieldsDeclarer declarer) {
+          declarer.declare(new Fields("word", "count"));
+        }
+      }
+
+Take a moment to read through the code comments to understand how each bolt works.
+
+###Create the topology
+
+The topology ties the spouts and bolts together into a graph, which defines how data flows between the components. It also provides parallelism hints that Storm uses when creating instances of the components within the cluster.
+
+The following is a basic diagram of the graph of components for this topology.
+
+![diagram showing the spouts and bolts arrangement](./media/hdinsight-storm-develop-java-topology/wordcount-topology.png)
+
+To implement the topology, create a new file named **WordCountTopology.java** in the **src\main\java\com\microsoft\example** directory. Use the following as the contents for the file:
+
+	package com.microsoft.example;
+
+    import backtype.storm.Config;
+    import backtype.storm.LocalCluster;
+    import backtype.storm.StormSubmitter;
+    import backtype.storm.topology.TopologyBuilder;
+    import backtype.storm.tuple.Fields;
+
+    import com.microsoft.example.RandomSentenceSpout;
+
+    public class WordCountTopology {
+
+      //Entry point for the topology
+      public static void main(String[] args) throws Exception {
+      //Used to build the topology
+        TopologyBuilder builder = new TopologyBuilder();
+        //Add the spout, with a name of 'spout'
+        //and parallelism hint of 5 executors
+        builder.setSpout("spout", new RandomSentenceSpout(), 5);
+        //Add the SplitSentence bolt, with a name of 'split'
+        //and parallelism hint of 8 executors
+        //shufflegrouping subscribes to the spout, and equally distributes
+        //tuples (sentences) across instances of the SplitSentence bolt
+        builder.setBolt("split", new SplitSentence(), 8).shuffleGrouping("spout");
+        //Add the counter, with a name of 'count'
+        //and parallelism hint of 12 executors
+        //fieldsgrouping subscribes to the split bolt, and
+        //ensures that the same word is sent to the same instance (group by field 'word')
+        builder.setBolt("count", new WordCount(), 12).fieldsGrouping("split", new Fields("word"));
+
+        //new configuration
+        Config conf = new Config();
+        conf.setDebug(true);
+
+        //If there are arguments, we are running on a cluster
+        if (args != null && args.length > 0) {
+          //parallelism hint to set the number of workers
+          conf.setNumWorkers(3);
+          //submit the topology
+          StormSubmitter.submitTopology(args[0], conf, builder.createTopology());
+        }
+        //Otherwise, we are running locally
+        else {
+          //Cap the maximum number of executors that can be spawned
+          //for a component to 3
+          conf.setMaxTaskParallelism(3);
+          //LocalCluster is used to run locally
+          LocalCluster cluster = new LocalCluster();
+          //submit the topology
+          cluster.submitTopology("word-count", conf, builder.createTopology());
+          //sleep
+          Thread.sleep(10000);
+          //shut down the cluster
+          cluster.shutdown();
+        }
+      }
+    }
+
+Take a moment to read through the code comments to understand how the topology is defined and then submitted to the cluster.
+
+##Test the topology locally
+
+After you save the files, use the following command to test the topology locally.
+
+	mvn compile exec:java -Dstorm.topology=com.microsoft.example.WordCountTopology
+
+As it runs, the topology will display startup information. Then it begins to display lines similar to the following as sentences are emitted from the spout and processed by the bolts.
+
+    15398 [Thread-16-split] INFO  backtype.storm.daemon.executor - Processing received message source: spout:10, stream: default, id: {}, [an apple a day keeps thedoctor away]]
+    15398 [Thread-16-split] INFO  backtype.storm.daemon.task - Emitting: split default [an]
+    15399 [Thread-10-count] INFO  backtype.storm.daemon.executor - Processing received message source: split:6, stream: default, id: {}, [an]
+    15399 [Thread-16-split] INFO  backtype.storm.daemon.task - Emitting: split default [apple]
+    15400 [Thread-8-count] INFO  backtype.storm.daemon.executor - Processing received message source: split:6, stream: default, id: {}, [apple]
+    15400 [Thread-16-split] INFO  backtype.storm.daemon.task - Emitting: split default [a]
+    15399 [Thread-10-count] INFO  backtype.storm.daemon.task - Emitting: count default [an, 53]
+    15400 [Thread-12-count] INFO  backtype.storm.daemon.executor - Processing received message source: split:6, stream: default, id: {}, [a]
+    15400 [Thread-16-split] INFO  backtype.storm.daemon.task - Emitting: split default [day]
+    15400 [Thread-8-count] INFO  backtype.storm.daemon.task - Emitting: count default [apple, 53]
+    15401 [Thread-10-count] INFO  backtype.storm.daemon.executor - Processing received message source: split:6, stream: default, id: {}, [day]
+    15401 [Thread-16-split] INFO  backtype.storm.daemon.task - Emitting: split default [keeps]
+    15401 [Thread-12-count] INFO  backtype.storm.daemon.task - Emitting: count default [a, 53]
+
+As you can see from this output, the following occurred:
+
+1. Spout emits "an apple a day keeps the doctor away."
+
+2. Split bolt begins emitting individual words from the sentence.
+
+3. Count bolt begins emitting each word and how many times it has been emitted.
+
+By looking at the data emitted by the count bolt, we can see that 'apple' has been emitted 53 times. The count will continue to go up as long as the topology runs because the same sentences are randomly emitted over and over and the count is never reset.
+
+##Trident
+
+Trident is a high-level abstraction that is provided by Storm. It supports stateful processing. The primary advantage of Trident is that it can guarantee that every message that enters the topology is processed only once. This is difficult to achieve in a raw Java topology, which guarantee's that messages will be processed at least once. There are also other differences, such as built-in components that can be used instead of creating bolts. In fact, bolts are completely replaced by less-generic components, such as filters, projections, and functions.
+
+Trident applications can be created by using Maven projects. You use the same basic steps as presented earlier in this article—only the code is different.
+
+For more information about Trident, see the <a href="http://storm.apache.org/documentation/Trident-API-Overview.html" target="_blank">Trident API Overview</a>.
+
+For an example of a Trident application, see [Twitter trending topics with Apache Storm on HDInsight](hdinsight-storm-twitter-trending.md).
+
+##Next Steps
+
+You have learned how to create a Storm topology by using Java. Now learn how to:
+
+* [Deploy and manage Apache Storm topologies on HDInsight](hdinsight-storm-deploy-monitor-topology.md)
+
+* [Develop C# topologies for Apache Storm on HDInsight using Visual Studio](hdinsight-storm-develop-csharp-visual-studio-topology.md)
+
+You can find more example Storm topologies by visiting [Example topologies for Storm on HDInsight](hdinsight-storm-example-topology.md).