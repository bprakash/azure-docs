---
title: What is DevTest Labs? | Microsoft Docs
description: Learn how DevTest Labs can make it easy to create, manage, and monitor Azure virtual machines
services: devtest-lab,virtual-machines
documentationcenter: na
author: tomarcher
manager: douge
editor: ''

ms.assetid: 1b9eed3b-c69a-4c49-a36e-f388efea6f39
ms.service: devtest-lab
ms.workload: na
ms.tgt_pltfrm: na
ms.devlang: na
ms.topic: article
<<<<<<< HEAD
ms.date: 11/25/2016
=======
ms.date: 01/11/2017
>>>>>>> e8cfaf0d
ms.author: tarcher

---
# What is DevTest Labs?
> [!NOTE]
> This article is part 1 of a 3 part series:
> 
> 1. **[What is DevTest Labs?](devtest-lab-overview.md)**
> 2. [Why DevTest Labs?](devtest-lab-why.md)
> 3. [DevTest Labs concepts](devtest-lab-concepts.md)
> 
> 

## Overview
Developers and testers are looking to solve the delays in creating and managing their environments by going to the cloud.  Azure solves the problem of environment delays and allows self-service within a new cost efficient structure.  However, developers and testers still need to spend considerable time configuring their self-served environments. Also, decision makers are uncertain about how to leverage the cloud to maximize their cost savings without adding too much process overhead.

Azure DevTest Labs is a service that helps developers and testers quickly create environments in Azure while minimizing waste and controlling cost. You can test the latest version of your application by quickly provisioning Windows and Linux environments using reusable templates and artifacts. Easily integrate your deployment pipeline with DevTest Labs to provision on-demand environments. Scale up your load testing by provisioning multiple test agents, and create pre-provisioned environments for training and demos.

> [!VIDEO https://channel9.msdn.com/Blogs/Azure/What-is-Azure-DevTest-Labs/player]
> 
> 

[!INCLUDE [devtest-lab-try-it-out](../../includes/devtest-lab-try-it-out.md)]

## Next steps
[Why DevTest Labs?](devtest-lab-why.md)
<|MERGE_RESOLUTION|>--- conflicted
+++ resolved
@@ -13,11 +13,7 @@
 ms.tgt_pltfrm: na
 ms.devlang: na
 ms.topic: article
-<<<<<<< HEAD
-ms.date: 11/25/2016
-=======
 ms.date: 01/11/2017
->>>>>>> e8cfaf0d
 ms.author: tarcher
 
 ---
