--- conflicted
+++ resolved
@@ -13,11 +13,7 @@
 	ms.tgt_pltfrm="na"
 	ms.devlang="na"
 	ms.topic="article"
-<<<<<<< HEAD
 	ms.date="08/21/2016"
-=======
-	ms.date="08/17/2016"
->>>>>>> de85fb1f
 	ms.author="tarcher"/>
 
 #DevTest Labs concepts
