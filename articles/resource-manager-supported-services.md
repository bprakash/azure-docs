--- conflicted
+++ resolved
@@ -13,11 +13,7 @@
    ms.topic="article"
    ms.tgt_pltfrm="na"
    ms.workload="na"
-<<<<<<< HEAD
-   ms.date="12/04/2015"
-=======
    ms.date="12/22/2015"
->>>>>>> a3c102f7
    ms.author="tomfitz"/>
 
 # Resource Manager providers, regions, API versions and schemas
@@ -65,29 +61,6 @@
 
 ## Data & Storage
 
-<<<<<<< HEAD
-| Service | Resource Manager Enabled | Portal | Move Resources | REST API | Schema |
-| ------- | ------- | ------- | -------------- | -------- | ------ |
-| DocumentDB | Yes  | [Yes](https://portal.azure.com/#create/Microsoft.DocumentDB) | Yes  | [DocumentDB REST](https://msdn.microsoft.com/library/azure/dn781481.aspx) |   |
-| Storage | Yes     | [Yes](https://portal.azure.com/#create/Microsoft.StorageAccount-ARM) |  No  | [Create Storage](https://msdn.microsoft.com/library/azure/mt163564.aspx) | [Storage account](resource-manager-template-storage.md) |
-| Redis Cache | Yes | [Yes](https://portal.azure.com/#create/Microsoft.Cache.1.0.4) | Yes |   | [2014-04-01-preview](https://github.com/Azure/azure-resource-manager-schemas/blob/master/schemas/2014-04-01-preview/Microsoft.Cache.json) |
-| SQL Database | Yes | [Yes](https://portal.azure.com/#create/Microsoft.SQLDatabase.1.0.3) | Yes  | [Create Database](https://msdn.microsoft.com/library/azure/mt163685.aspx) | [2014-04-01-preview](https://github.com/Azure/azure-resource-manager-schemas/blob/master/schemas/2014-04-01-preview/Microsoft.Sql.json) |
-| Search | Yes  | [Yes](https://portal.azure.com/#create/Microsoft.Search) | Yes   | [Search REST](https://msdn.microsoft.com/library/azure/dn798935.aspx) |  |
-| SQL Data Warehouse | Yes | [Yes](https://portal.azure.com/#create/Microsoft.SQLDataWarehouse.0.1.13-preview) |   |   |      |
-| StorSimple | No   | No | -  | -        | -       |
-| Managed cache | No | No | -             | -        | -       |
-
-## Web & Mobile
-
-| Service | Resource Manager Enabled | Portal | Move Resources | REST API | Schema |
-| ------- | ------- | -------- | -------------- | -------- | ------ |
-| API Management | Yes | No | Yes  | [Create API](https://msdn.microsoft.com/library/azure/dn781423.aspx#CreateAPI) |        |
-| API Apps | Yes | [Yes](https://portal.azure.com/#create/Microsoft.ApiApp) |   |   | [2015-03-01-preview](https://github.com/Azure/azure-resource-manager-schemas/blob/master/schemas/2015-03-01-preview/Microsoft.AppService.json) |
-| Web Apps | Yes | [Yes](https://portal.azure.com/#create/Microsoft.WebSite)  | Yes, with limitations (see below) |          | [2015-08-01](https://github.com/Azure/azure-resource-manager-schemas/blob/master/schemas/2015-08-01/Microsoft.Web.json) |
-| Notification Hubs | Yes | [Yes](https://portal.azure.com/#create/Microsoft.NotificationHub) | Yes  | [Create Notification Hub](https://msdn.microsoft.com/library/azure/dn223269.aspx) | [2015-04-01](https://github.com/Azure/azure-resource-manager-schemas/blob/master/schemas/2015-04-01/Microsoft.NotificationHubs.json) |
-| Logic Apps | Yes  | [Yes](https://portal.azure.com/#create/Microsoft.EmptyWorkflow.0.2.0-preview) | Yes   |          |        |
-| Mobile Engagements | Yes | No |  Yes  |          |        |
-=======
 | Service | Resource Manager Enabled | Move Resources | REST API | Schema | Quickstart Templates |
 | ------- | ------- | -------------- | -------- | ------ | ------- | ------ |
 | DocumentDB | Yes  | Yes  | [DocumentDB REST](https://msdn.microsoft.com/library/azure/dn781481.aspx) | [2015-04-08](https://github.com/Azure/azure-resource-manager-schemas/blob/master/schemas/2015-04-08/Microsoft.DocumentDB.json)  | [Microsoft.DocumentDB](https://github.com/Azure/azure-quickstart-templates/search?utf8=%E2%9C%93&q=%22Microsoft.DocumentDb%22&type=Code) |
@@ -109,7 +82,6 @@
 | Notification Hubs | Yes | Yes  | [Create Notification Hub](https://msdn.microsoft.com/library/azure/dn223269.aspx) | [2015-04-01](https://github.com/Azure/azure-resource-manager-schemas/blob/master/schemas/2015-04-01/Microsoft.NotificationHubs.json) | [Microsoft.NotificationHubs](https://github.com/Azure/azure-quickstart-templates/search?utf8=%E2%9C%93&q=%22Microsoft.NotificationHubs%22&type=Code) |
 | Logic Apps | Yes  | Yes   |          |        | [Microsoft.Logic](https://github.com/Azure/azure-quickstart-templates/search?utf8=%E2%9C%93&q=%22Microsoft.Logic%22&type=Code) |
 | Mobile Engagements | Yes  |  Yes  |          |        | [Microsoft.MobileEngagements](https://github.com/Azure/azure-quickstart-templates/search?utf8=%E2%9C%93&q=%22Microsoft.MobileEngagement%22&type=Code) |
->>>>>>> a3c102f7
 
 When working with web apps, you cannot move only an App Service plan. To move web apps, your options are:
 
@@ -129,17 +101,10 @@
 
 ## Media & CDN
 
-<<<<<<< HEAD
-| Service | Resource Manager Enabled | Portal | Move Resources | REST API | Schema |
-| ------- | ------- | -------- | -------------- | -------- | ------ |
-| CDN | Yes | [Yes](https://portal.azure.com/#create/Microsoft.CDN) |  |  |  |
-| Media Service | No | No |  |  |  |
-=======
 | Service | Resource Manager Enabled | Move Resources | REST API | Schema | Quickstart Templates |
 | ------- | ------- | -------------- | -------- | ------ | ------ |
 | CDN | Yes |  | [CDN REST](https://msdn.microsoft.com/library/azure/mt634456.aspx)  |  | [Microsoft.Cdn](https://github.com/Azure/azure-quickstart-templates/search?utf8=%E2%9C%93&q=%22Microsoft.Cdn%22&type=Code) |
 | Media Service | No |  |  |  |
->>>>>>> a3c102f7
 
 
 ## Hybrid Integration
@@ -161,32 +126,15 @@
 
 ## Developer Services 
 
-<<<<<<< HEAD
-| Service | Resource Manager Enabled | Portal | Move Resources | REST API | Schema |
-| ------- | ------- | ---------- | -------------- | -------- | ------ |
-| Application Insights | Yes | [Yes](https://portal.azure.com/#create/Microsoft.AppInsights) | No   |          | [2014-04-01](https://github.com/Azure/azure-resource-manager-schemas/blob/master/schemas/2014-04-01/Microsoft.Insights.json) |
-| Bing Maps | Yes   | [Yes](https://portal.azure.com/#create/bingmaps.mapapis.1.0.4) |         |          |        |
-| Visual Studio account | Yes |  |      |          | [2014-02-26](https://github.com/Azure/azure-resource-manager-schemas/blob/master/schemas/2014-02-26/microsoft.visualstudio.json) |
-=======
 | Service | Resource Manager Enabled | Move Resources | REST API | Schema | Quickstart Templates |
 | ------- | ------- | -------------- | -------- | ------ | ------ |
 | Application Insights | Yes | No   |          | [2014-04-01](https://github.com/Azure/azure-resource-manager-schemas/blob/master/schemas/2014-04-01/Microsoft.Insights.json) | [Microsoft.insights](https://github.com/Azure/azure-quickstart-templates/search?utf8=%E2%9C%93&q=%22Microsoft.insights%22&type=Code) |
 | Bing Maps | Yes   |         |          |        | [Microsoft.BingMaps](https://github.com/Azure/azure-quickstart-templates/search?utf8=%E2%9C%93&q=%22Microsoft.BingMaps%22&type=Code) |
 | DevTest Labs (preview) | Yes |   |   | [2015-05-21-preview](https://github.com/Azure/azure-resource-manager-schemas/blob/master/schemas/2015-05-21-preview/Microsoft.DevTestLab.json) | [Microsoft.DevTestLab](https://github.com/Azure/azure-quickstart-templates/search?utf8=%E2%9C%93&q=%22Microsoft.DevTestLab%22&type=Code)  |
 | Visual Studio account | Yes |      |          | [2014-02-26](https://github.com/Azure/azure-resource-manager-schemas/blob/master/schemas/2014-02-26/microsoft.visualstudio.json) | [Microsoft.VisualStudio](https://github.com/Azure/azure-quickstart-templates/search?utf8=%E2%9C%93&q=%22Microsoft.VisualStudio%22&type=Code) |
->>>>>>> a3c102f7
 
 ## Management and Security
 
-<<<<<<< HEAD
-| Service | Resource Manager Enabled | Portal | Move Resources | REST API | Schema |
-| ------- | ------- | --------- | -------------- | -------- | ------ |
-| Automation | Yes  | [Yes](https://portal.azure.com/#create/Microsoft.AutomationAccount.1.0.5) | Yes     |          |        |
-| Key Vault | Yes    | No | Yes            | [Key Vault REST](https://msdn.microsoft.com/library/azure/dn903609.aspx) |        |
-| Scheduler | Yes   | No |        |          | [2014-08-01](https://github.com/Azure/azure-resource-manager-schemas/blob/master/schemas/2014-08-01/Microsoft.Scheduler.json) |
-| Operational Insights | Yes | No | Yes   |          |        |
-| IoTHubs | Yes     | [Yes](https://portal.azure.com/#create/Microsoft.IotHub) |               |          |        |
-=======
 | Service | Resource Manager Enabled | Move Resources | REST API | Schema | Quickstart Templates |
 | ------- | ------- | -------------- | -------- | ------ | ------ |
 | Automation | Yes  | Yes     |          |        | [Microsoft.Automation](https://github.com/Azure/azure-quickstart-templates/search?utf8=%E2%9C%93&q=%22Microsoft.Automation%22&type=Code) |
@@ -195,7 +143,6 @@
 | Operational Insights | Yes | Yes   |          |        | [Microsoft.OperationalInsights](https://github.com/Azure/azure-quickstart-templates/search?utf8=%E2%9C%93&q=%22Microsoft.OperationalInsights%22&type=Code) |
 | IoTHubs | Yes     |       | [Creat IoT Hub](https://msdn.microsoft.com/library/azure/mt589013.aspx) |        | [Microsoft.Devices](https://github.com/Azure/azure-quickstart-templates/search?utf8=%E2%9C%93&q=%22Microsoft.Devices%22&type=Code) |
 | Security (preview) | Yes |  |  |  | [Microsoft.Security](https://github.com/Azure/azure-quickstart-templates/search?utf8=%E2%9C%93&q=%22Microsoft.Security%22&type=Code)  |
->>>>>>> a3c102f7
 
 ## Resource Manager
 
