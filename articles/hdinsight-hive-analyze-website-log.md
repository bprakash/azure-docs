<properties 
	pageTitle="Use Hive with Hadoop for website log analysis| Microsoft Azure" 
	description="Learn how to use Hive with HDInsight to analyze website logs. You'll use a log file as input into an HDInsight table, and use HiveQL to query the data." 
	services="hdinsight" 
	documentationCenter="" 
	authors="nitinme" 
	manager="paulettm" 
	editor="cgronlun"/>

<tags 
	ms.service="hdinsight" 
	ms.workload="big-data" 
	ms.tgt_pltfrm="na" 
	ms.devlang="na" 
	ms.topic="article" 
	ms.date="02/06/2015" 
	ms.author="nitinme"/>

# Use Hive with HDInsight to analyze logs from websites

Learn how to use HiveQL with HDInsight to analyze logs from a website. Website log analysis can be used to segment your audience based on similar activities, categorize site visitors by demographics, and to find out the content they view, the websites they come from, and so on.

In this sample, you will use an HDInsight cluster to analyze website log files to get insight into the frequency of visits to the website from external websites in a day. You'll also generate a summary of website errors that the users experience. You will learn how to:

- Connect to a Azure Blob storage, which contains website log files.
- Create HIVE tables to query those logs.
- Create HIVE queries to analyze the data.
- Use Microsoft Excel to connect to HDInsight (by using open database connectivity (ODBC) to retrieve the analyzed data.

![HDI.Samples.Website.Log.Analysis][img-hdi-weblogs-sample]

##Prerequisites

- You must have provisioned an **HDInsight cluster**. For instructions, see [Provision HDInsight Clusters][hdinsight-provision]. 
- You must have Microsoft Excel 2013 or Excel 2010 installed.
- You must have [Microsoft Hive ODBC Driver](http://www.microsoft.com/download/details.aspx?id=40886) to import data from Hive into Excel.


##To run the sample

1. From the Azure Portal, click the cluster on which you want to run the sample, and then click **Query Console** at the bottom. Alternatively, you can directly open the Query Console by using the following URL:

	 	https://<clustername>.azurehdinsight.net
	
	When prompted, authenticate by using the administrator user name and password you used when provisioning the cluster.
  
2. From the web page that opens, click the **Getting Started Gallery** tab, and then under the **Samples** category, click the **Website Log Analysis** sample.

3. Follow the instructions provided on the web page to finish the sample.

##Next steps
<<<<<<< HEAD
Try the following sample: [Analyzing sensor data using Hive with HDInsight][hdinsight-hive-analyze-sensor-data].
=======
Try the following sample: [Analyzing sensor data using Hive with HDInsight](hdinsight-hive-analyze-sensor-data.md).
>>>>>>> 8e917651


[hdinsight-provision]: hdinsight-provision-clusters.md
[hdinsight-sensor-data-sample]: hdinsight-use-hive-sensor-data-analysis.md

[img-hdi-weblogs-sample]: ./media/hdinsight-hive-analyze-website-log/hdinsight-weblogs-sample.png<|MERGE_RESOLUTION|>--- conflicted
+++ resolved
@@ -49,11 +49,7 @@
 3. Follow the instructions provided on the web page to finish the sample.
 
 ##Next steps
-<<<<<<< HEAD
-Try the following sample: [Analyzing sensor data using Hive with HDInsight][hdinsight-hive-analyze-sensor-data].
-=======
 Try the following sample: [Analyzing sensor data using Hive with HDInsight](hdinsight-hive-analyze-sensor-data.md).
->>>>>>> 8e917651
 
 
 [hdinsight-provision]: hdinsight-provision-clusters.md
