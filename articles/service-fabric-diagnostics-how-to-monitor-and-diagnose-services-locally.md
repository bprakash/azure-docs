<properties
   pageTitle="Microsoft Azure Service Fabric How to monitor and diagnose services locally"
   description="This article describes how you can monitor and diagnose your services written using Microsoft Azure Service Fabric on a local development machine."
   services="service-fabric"
   documentationCenter=".net"
   authors="kunaldsingh"
   manager="samgeo"
   editor=""/>

<tags
   ms.service="service-fabric"
   ms.devlang="dotnet"
   ms.topic="article"
   ms.tgt_pltfrm="NA"
   ms.workload="NA"
   ms.date="04/22/2015"
   ms.author="kunalds"/>


# Monitoring and Diagnosing Services in a local machine development setup
Monitoring, detecting, diagnosing and troubleshooting allows for services to continue with minimal disruption to user experience. While it is critical in an actual deployed production environment, the efficacy will depend on adopting a similar model during development of services to ensure that it works when you move to a real world setup. Service Fabric makes it easy for service developers to implement diagnostics that can seamlessly work across single machine local development and real world production cluster setups.

## Tracing and logging
<<<<<<< HEAD
[Event Tracing for Windows](https://msdn.microsoft.com/library/windows/desktop/bb968803.aspx) (ETW) is the recommended technology for tracing messages in Service Fabric. Reasons for this are:
- ETW is fast. It was built as a tracing technology that has a minimal impact on your code execution times.
- ETW tracing works seamlessly across local development environments and also real world cluster setups. This  means you don't have to rewrite your tracing code when you are ready to deploy your code to a real cluster.
- Service Fabric system code also uses ETW for internal tracing. This allows you to view your application traces interleaved with Service Fabric system traces, making it easier to understand the and sequences and interrelationships between your application code and events in the underlying system.
- There is built-in support in Service Fabric Visual Studio tools to view ETW events.
=======
ETW is the recommended technology for tracing messages in Service Fabric, some reasons for this are:

- There is built-in support in Service Fabric Visual Studio tools to view ETW events

- ETW tracing works seamlessly across local development environments and also real world cluster setups which means you don't have to rewrite your tracing code when you are ready to deploy your code to a real cluster.

- ETW is fast, it was built as a tracing technology that has a minimal impact on your code execution times.

- Service Fabric system code also traces messages as ETW thus allowing you to view your application traces interleaved with Service Fabric system traces which makes it easier to understand the sequence of operations and the interrelationship between what your application code is doing and what is happening in the underlying system.
>>>>>>> 4511dfb3

## View Service Fabric system events in Visual Studio

Service Fabric emits ETW events to help application developers understand what is happening in the platform. To view these events follow these steps:

<<<<<<< HEAD
1. You must have the following pre-requisties installed.
   - Visual Studio 2015
   - Service Fabric SDK
2. Launch Visual Studio as an administrator.
3. Create (or open an existing) project for a stateful or stateless Actor or Service.
![Create a Service Fabric Project](./media/service-fabric-diagnostics-how-to-monitor-and-diagnose-services-locally/CreateServiceFabricProject.png)

4. Press F5 to debug the application. The Service Fabric events should show up in the Diagnostics Events window. Each event has standard metadata information which tells you the node, application and service the event is coming from. You can also filter the list of events using the "Filter events" box at the top of the windows, for example you can filter on Node Name or Service Name.
![Visual Studio Diagnostics Events Viewer](./media/service-fabric-diagnostics-how-to-monitor-and-diagnose-services-locally/DiagEventsExamples2.png)

5. If the Diagnostics Events window does not automatically show, Go to Server Explorer tab in Visual Studio, right-click the Service Fabric cluster and choose "View Diagnostic Events" in the context menu.

![Open the Visual Studio Diagnostics Events Viewer](./media/service-fabric-diagnostics-how-to-monitor-and-diagnose-services-locally/ServerExViewDiagEvents.png)

## Add your own custom traces to the application code
The Service Fabric Visual Studio project templates contain sample code. The code shows how to add custom application code ETW traces which show up in the Visual Studio ETW viewer alongside system traces from Service Fabric. The advantage of this method is that metadata is automatically added to traces, and the Visual Studio Diagnostic Viewer is already configured to display them.

For projects created from the **service templates** (stateless or stateful):

1. Open the **Service.cs** file. The call to `ServiceEventSource.Current.Message` in the *RunAsync* method shows an example of a custom ETW trace from the application code.
2. In the **ServiceEventSource.cs** file, the overloads of the `ServiceEventSource.Message` method show an option of how to write custom ETW traces.

For projects created from the **actor templates** (stateless or stateful):

1. Open the **"ProjectName".cs** file where *ProjectName* is the name you chose for your Visual Studio project.  
2. Find the code `ActorEventSource.Current.ActorMessage(this, "Doing Work");` in the *DoWorkAsync* method.  This is an example of a custom ETW trace from application code.  
3. In file **ActorEventSource.cs**, the overloads for the `ActorEventSource.ActorMessage` method show an option of how to write custom ETW traces.

After adding custom ETW tracing to your service code, you can build, deploy, and run the application again to see your event(s) in the Diagnostic Viewer. If you debug the application with F5, the Diagnostic Viewer will  open automatically.

##Coming soon
The same tracing code that you added to your application above for local diagnostics will work with tools that you can use to view these events when running the same code on an Azure cluster. Details for this are coming soon.
=======
1. Launch Visual Studio with the installed Service Fabric tools.

2. Create or open an existing Service Fabric project.

3. Go to Server Explorer tab in Visual Studio, right-click the Service Fabric cluster and choose "View Diagnostic Events" in the context menu.

4. Run the application and observe as events emitted from Service Fabric show up in the Diagnostics Events window. Notice how each event has standard metadata information which tells you the node, application and service the event is coming from.

## Add your own custom traces to the application code
There is sample code in the templates that shows you how to easily add custom ETW traces from your application code that show up in the Visual Studio ETW viewer alongside system traces from Service Fabric. Just follow these steps to add your first custom trace and view it.
If you created a project from the stateful or stateless service templates (for Actor templates see instructions further below):

1. Open the Service.cs file and you will see a call to "ServiceEventSource.Current.Message" in the RunAsync method. This is an example of a custom ETW trace from the application code.

2. If you open the ServiceEventSource.cs file you will find to overloads for the ServiceEventSource.Message method that you can choose from to write the custom ETW traces.

3. The advantage of using these ServiceEventSource.Message methods for tracing is that the traces have helpful metadata automatically added to them and also the Visual Studio Diagnostic Viewer is already configured to display these.

If you created a project from the Actor stateful or stateless service templates:

1. Open the "ProjectName".cs file and you will see a call to "ActorEventSource.Current.ActorMessage" in the DoWorkAsync method. This is an example of a custom ETW trace from the application code.

2. If you open the ActorEventSource.cs file you will find to overloads for the ActorEventSource.ActorMessage method that you can choose from to write the custom ETW traces.

3. The advantage of using these ActorEventSource.ActorMessage methods for tracing is that the traces have helpful metadata automatically added to them and also the Visual Studio Diagnostic Viewer is already configured to display these.

After you have added a custom ETW trace in your service code you can build, deploy and run the application again to see your event(s)in the Diagnostic Viewer. If you debug the application with F5, the Diagnostic Viewer will be opened up automatically.
>>>>>>> 4511dfb3

## Next steps

- [Service Fabric Health Introduction](service-fabric-health-introduction.md)

- <Application Insights setup>

- [Azure Service Fabric Actors Diagnostics and Performance Monitoring](service-fabric-fabact-diagnostics.md)

- [Stateful Reliable Service Diagnostics](service-fabric-fabsrv-diagnostics.md)<|MERGE_RESOLUTION|>--- conflicted
+++ resolved
@@ -21,29 +21,17 @@
 Monitoring, detecting, diagnosing and troubleshooting allows for services to continue with minimal disruption to user experience. While it is critical in an actual deployed production environment, the efficacy will depend on adopting a similar model during development of services to ensure that it works when you move to a real world setup. Service Fabric makes it easy for service developers to implement diagnostics that can seamlessly work across single machine local development and real world production cluster setups.
 
 ## Tracing and logging
-<<<<<<< HEAD
 [Event Tracing for Windows](https://msdn.microsoft.com/library/windows/desktop/bb968803.aspx) (ETW) is the recommended technology for tracing messages in Service Fabric. Reasons for this are:
 - ETW is fast. It was built as a tracing technology that has a minimal impact on your code execution times.
 - ETW tracing works seamlessly across local development environments and also real world cluster setups. This  means you don't have to rewrite your tracing code when you are ready to deploy your code to a real cluster.
 - Service Fabric system code also uses ETW for internal tracing. This allows you to view your application traces interleaved with Service Fabric system traces, making it easier to understand the and sequences and interrelationships between your application code and events in the underlying system.
 - There is built-in support in Service Fabric Visual Studio tools to view ETW events.
-=======
-ETW is the recommended technology for tracing messages in Service Fabric, some reasons for this are:
 
-- There is built-in support in Service Fabric Visual Studio tools to view ETW events
-
-- ETW tracing works seamlessly across local development environments and also real world cluster setups which means you don't have to rewrite your tracing code when you are ready to deploy your code to a real cluster.
-
-- ETW is fast, it was built as a tracing technology that has a minimal impact on your code execution times.
-
-- Service Fabric system code also traces messages as ETW thus allowing you to view your application traces interleaved with Service Fabric system traces which makes it easier to understand the sequence of operations and the interrelationship between what your application code is doing and what is happening in the underlying system.
->>>>>>> 4511dfb3
 
 ## View Service Fabric system events in Visual Studio
 
 Service Fabric emits ETW events to help application developers understand what is happening in the platform. To view these events follow these steps:
 
-<<<<<<< HEAD
 1. You must have the following pre-requisties installed.
    - Visual Studio 2015
    - Service Fabric SDK
@@ -76,41 +64,12 @@
 
 ##Coming soon
 The same tracing code that you added to your application above for local diagnostics will work with tools that you can use to view these events when running the same code on an Azure cluster. Details for this are coming soon.
-=======
-1. Launch Visual Studio with the installed Service Fabric tools.
-
-2. Create or open an existing Service Fabric project.
-
-3. Go to Server Explorer tab in Visual Studio, right-click the Service Fabric cluster and choose "View Diagnostic Events" in the context menu.
-
-4. Run the application and observe as events emitted from Service Fabric show up in the Diagnostics Events window. Notice how each event has standard metadata information which tells you the node, application and service the event is coming from.
-
-## Add your own custom traces to the application code
-There is sample code in the templates that shows you how to easily add custom ETW traces from your application code that show up in the Visual Studio ETW viewer alongside system traces from Service Fabric. Just follow these steps to add your first custom trace and view it.
-If you created a project from the stateful or stateless service templates (for Actor templates see instructions further below):
-
-1. Open the Service.cs file and you will see a call to "ServiceEventSource.Current.Message" in the RunAsync method. This is an example of a custom ETW trace from the application code.
-
-2. If you open the ServiceEventSource.cs file you will find to overloads for the ServiceEventSource.Message method that you can choose from to write the custom ETW traces.
-
-3. The advantage of using these ServiceEventSource.Message methods for tracing is that the traces have helpful metadata automatically added to them and also the Visual Studio Diagnostic Viewer is already configured to display these.
-
-If you created a project from the Actor stateful or stateless service templates:
-
-1. Open the "ProjectName".cs file and you will see a call to "ActorEventSource.Current.ActorMessage" in the DoWorkAsync method. This is an example of a custom ETW trace from the application code.
-
-2. If you open the ActorEventSource.cs file you will find to overloads for the ActorEventSource.ActorMessage method that you can choose from to write the custom ETW traces.
-
-3. The advantage of using these ActorEventSource.ActorMessage methods for tracing is that the traces have helpful metadata automatically added to them and also the Visual Studio Diagnostic Viewer is already configured to display these.
-
-After you have added a custom ETW trace in your service code you can build, deploy and run the application again to see your event(s)in the Diagnostic Viewer. If you debug the application with F5, the Diagnostic Viewer will be opened up automatically.
->>>>>>> 4511dfb3
 
 ## Next steps
 
 - [Service Fabric Health Introduction](service-fabric-health-introduction.md)
 
-- <Application Insights setup>
+- [Application Insights setup](service-fabric-diagnostics-application-insights-setup.md)
 
 - [Azure Service Fabric Actors Diagnostics and Performance Monitoring](service-fabric-fabact-diagnostics.md)
 
