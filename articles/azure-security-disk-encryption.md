<properties
   pageTitle="Azure Disk Encryption for Windows and Linux IaaS VMs| Microsoft Azure"
   description="The paper provides an overview of Microsoft Azure Disk Encryption for for Windows and Linux IaaS VMs."
   services="virtual-machines, cloud-services, storage"
   documentationCenter="na"
   authors="YuriDio"
   manager="swadhwa"
   editor="TomSh"/>

<tags
   ms.service="azure-security"
   ms.devlang="na"
   ms.topic="article"
   ms.tgt_pltfrm="na"
   ms.workload="na"
   ms.date="11/25/2015"
   ms.author="devtiw"/>

<<<<<<< HEAD
#Azure Disk Encryption for Windows and Linux IaaS VMs Preview

> [AZURE.NOTE] The information in this document applies to the preview release of Azure Disk Encryption.
=======
# Azure Disk Encryption for Windows and Linux IaaS VMs
>>>>>>> 3cf20dc2

Microsoft Azure is strongly committed to ensuring your data privacy, data sovereignty and enables you to control your Azure hosted data through a range of advanced technologies to encrypt, control and manage encryption keys, control & audit access of data. This provides Azure customers the flexibility to choose the solution that best meets their business needs. In this paper, we will introduce you to a new technology solution “Azure Disk Encryption for Windows and Linux IaaS VM’s” to help protect and safeguard your data to meet your organizational security and compliance commitments. The paper provides detailed guidance on how to use the Azure disk encryption features including the supported scenarios and the user experiences.

**NOTE**: Certain recommendations contained herein may result in increased data, network, or compute resource usage resulting in additional license or subscription costs.

## Overview

Azure Disk Encryption is a new capability that lets you encrypt your Windows and Linux IaaS virtual machine disks. Azure Disk Encryption leverages the industry standard [BitLocker](https://technet.microsoft.com/library/cc732774.aspx) feature of Windows and the [DM-Crypt](https://en.wikipedia.org/wiki/Dm-crypt) feature of Linux to provide volume encryption for the OS and the data disks. The solution is integrated with [Azure Key](https://azure.microsoft.com/documentation/services/key-vault/) Vault to help you control and manage the disk encryption keys and secrets in your key vault subscription, while ensuring that all data in the virtual machine disks are encrypted at rest in your Azure storage.

### Encryption Scenarios

The Azure Disk Encryption solution supports the following 3 customer encryption scenarios:

- Enable encryption on new IaaS VM’s created from Customer Encrypted VHD and encryption keys

- Enable encryption on new IaaS VM’s created from the Azure Gallery

- Enable encryption on existing IaaS VM’s already running in Azure

The solution supports the following for IaaS VMs for public preview release when enabled in Microsoft Azure:

- Integration with Azure Key Vault

- Standard [A, D and G series IaaS VMs](https://azure.microsoft.com/pricing/details/virtual-machines/)

- Enable encryption on IaaS VMs created using [Azure Resource Manager](resource-group-overview.md) model

- All Azure public [regions](https://azure.microsoft.com/regions/)


The solution does not support the following scenarios, features and technology in the public preview release:

- Basic VMs and Standard DS (Premium Storage) series IaaS VMs

- IaaS VMs created using classic VM creation method

- Ability to disable encryption on the IaaS VM, enabled via Azure disk encryption
 
- Integration with your on-premises Key Management Service

- Windows Server Technical Preview 3

- Red Hat Enterprise Linux


### Encryption Features

When you enable and deploy Azure disk encryption for Azure IaaS VMs, the following capabilities are enabled, depending on the configuration provided:

- Encryption of OS volume to protect boot volume at rest in customer storage

- Encryption of Data volume/s to protect the data volumes at rest in customer storage

- Safeguarding the encryption keys and secrets in customer Azure key vault subscription

- Reporting encryption status of the encrypted IaaS VM

- Removal of disk encryption configuration settings from the IaaS virtual machine

The Azure disk encryption for IaaS VMS for Windows and Linux solution includes the disk encryption extension for Windows, disk encryption extension for Linux, disk encryption PowerShell cmdlets, disk encryption CLI cmdlets and disk encryption Azure Resource Manager templates. The Azure disk encryption solution is supported on IaaS VMs running Windows or Linux OS. For more details on the supported Operating Systems, see pre-requisites section below.

There is no charge for encrypting VM disks with Azure Disk Encryption during the public preview. We also expect this to continue to be the case after Disk Encryption is generally available. However, pricing is subject to change based on market and competitive landscape.

### Value Proposition

The Azure Disk Encryption Management solution enables the following business needs in the cloud:

-   IaaS VM’s are secured at rest using industry standard encryption technology to address organizational security and compliance requirements.

-   IaaS VM’s boot under customer controlled keys and policies, and they can audit their usage in Key Vault.


### Encryption Workflow 
The high level steps required to enable disk encryption for Windows and Linux VM’s are:

1. Customer choose the encryption scenario from the above 3 encryption scenarios

2. Customer opts into enabling disk encryption via the Azure disk encryption ARM template or PS cmdlets or CLI command and specifies the encryption configuration

    - For the customer encrypted VHD scenario, the customer uploads the encrypted VHD to their storage account and encryption key material to their key vault and provide the encryption configuration to enable encryption on a new IaaS VM

    - For the new VM’s created from the Azure gallery and existing VM’s already running in Azure, customer provide the encryption configuration to enable encryption on the IaaS VM

3. Customer grants access to Azure platform to read the encryption key material (BitLocker Encryption Keys for Windows systems and Passphrase for Linux) from their key vault to enable encryption on the IaaS VM

4. Customer provide Azure AD identity to write the encryption key material to their key vault to enable encryption on the IaaS VM for scenarios 2 and 3 above.

5.  Azure service management updates the VM service model with encryption and key vault configuration and provisions encrypted VM for the customer

![Microsoft Antimalware in Azure](./media/azure-security-disk-encryption/disk-encryption-fig1.JPG)

## Prerequisites

The following are prerequisites to enable Azure Disk Encryption on Azure IaaS VMs for the supported scenarios called out in the overview section

- User must have a valid active Azure subscription to create resources in Azure in the regions supported

- Azure Disk Encryption is supported on the following Windows server SKU’s - Windows Server 2008 R2, Windows Server 2012, Windows Server 2012 R2. The solution is not supported on the Windows Server 2008 operating system. Windows Server Technical Preview is not supported in public preview release.

**Note**: For Windows Server 2008 R2, .Net framework 4.5 MUST be installed before enabling encryption in Azure. You can install it from Windows update by installing the optional update "Microsoft .NET Framework 4.5.2 for Windows Server 2008 R2 x64-based Systems ([KB2901983](https://support.microsoft.com/kb/2901983))"

- Azure Disk Encryption is supported on the following Linux server SKUs - Ubuntu, CentOS, SUSE and SUSE Linux Enterprise Server (SLES). Red Hat Enterprise Linux is not supported in public preview release.

- All resources (Ex: Key Vault, Storage account, VM, etc..) must belong to the same Azure region and subscription.

**Note** - Azure disk encryption requires that the Key Vault and the VMs reside in the same Azure region. Configuring them in separate region will cause failure in enabling Azure disk encryption feature.

- To set up and configure Azure Key Vault for Azure disk encryption usage, see section **Setting and Configuring Azure Key Vault for Azure disk encryption usage** in the Appendix of this article.

- To set up and configure Azure AD application in Azure Active directory for Azure disk encryption usage, see section **Setup the Azure AD Application in Azure Active Directory** in the Appendix of this article.

- To set up and configure Key Vault Access policy for the Azure AD Application, see section **Setting Key Vault Access policy for the Azure AD Application** in the Appendix of this article.

- To prepare a pre-encrypted Windows VHD, see section **Preparing a pre-encrypted Windows VHD** in the Appendix of this article.

- Azure platform needs access to the encryption keys or secrets in customer Azure Key Vault in order to make them available to the VM to boot and decrypt the virtual machine OS volume. To grant permissions to Azure platform to access the Key Vault, **enabledForDiskEncryption** property must be set on the Key Vault for this requirement. Refer to section **Setting and Configuring Azure Key Vault for Azure disk encryption usage** in the Appendix of this article for more details. 

- The Key Vault secret and key encryption key (KEK) URLs must be versioned. Azure service management enforces this restriction of versioning. See below examples for valid secret and KEK URL:

	- Example of valid secret URL:

		*https://contosovault.vault.azure.net/secrets/BitLockerEncryptionSecretWithKek/xxxxxxxxxxxxxxxxxxxxxxxxxxxxxxxx*

	- Example of valid KRK KEK:

		*https://contosovault.vault.azure.net/keys/diskencryptionkek/xxxxxxxxxxxxxxxxxxxxxxxxxxxxxxxx*

- Azure disk encryption does not support port numbers being specified as part of Key Vault secret and KEK URLs. See below examples for supported Key Vault URL:

 	- Unaccepted Key Vault URL

		*https://contosovault.vault.azure.net:443/secrets/contososecret/xxxxxxxxxxxxxxxxxxxxxxxxxxxxxxxx*

	- Accepted Key Vault URL:

		*https://contosovault.vault.azure.net/secrets/contososecret/xxxxxxxxxxxxxxxxxxxxxxxxxxxxxxxx*

- To enable Azure Disk Encryption feature, the IaaS VMs must meet the following network endpoint configuration requirements: 

	- The IaaS VM must be able to connect to Azure Active Directory endpoint \[Login.windows.net\] to get a token to connect to Azure key vault

	- The IaaS VM must be able to connect to Azure Key Vault endpoint to write the encryptions keys to customer key vault

	- The IaaS VM must be able to connect to Azure storage endpoint which hosts the Azure extension repository and Azure storage account which hosts the VHD files

**Note:** If your security policy limits access from Azure VMs to Internet, you can resolve the above URI to which you need connectivity and configure a specific rule to allow outbound connectivity to the IPs. 

- To run any of the Azure disk encryption PowerShell cmdlets, you must first install Azure PowerShell version 1.0.1:

	- To install Azure PowerShell and associate it with your Azure subscription, see [How to install and configure Azure PowerShell](powershell-install-configure.md)

	- If the option above is not updated yet to include Azure PowerShell 1.0.1 release, you can also install Azure PowerShell 1.0.1 directly from [here](https://github.com/Azure/azure-powershell/releases/tag/v1.0.1-November2015)

**Note:** This document assumes that you understand the basic concepts, such as modules, cmdlets, and sessions. For more information, see Getting started with [Windows PowerShell](https://technet.microsoft.com/library/hh857337.aspx)

- To run any of the Azure CLI commands and associate it with your Azure subscription, you must first install Azure CLI version:

	- To install Azure CLI and associate it with your Azure subscription, see [How to install and configure Azure CLI](xplat-cli-install.md)

	- Using the Azure CLI for Mac, Linux, and Windows with Azure Resource Manager, see [here](azure-cli-arm-commands.md)

- Azure disk encryption solution use BitLocker external key protector for Windows IaaS VMs. If your VMs are domain joined, do not push any group policies that enforce TPM protectors. Refer to [this article](https://technet.microsoft.com/library/ee706521) for details on the group policy for “Allow BitLocker without a compatible TPM”. 

### Terminology

Use the terminology table as reference to understand some of the common terms used by this technology:


| Terminology           | Definition                                                                                                                                                                                                                                   |
|-----------------------|----------------------------------------------------------------------------------------------------------------------------------------------------------------------------------------------------------------------------------------------|
| Azure AD                   | Azure AD is [Azure Active Directory](https://azure.microsoft.com/documentation/services/active-directory/). Azure AD account is a pre-requisite for authenticating, storing, and retrieving secrets from the Key Vault.                                                                                                        |
| Azure Key Vault [AKV] | Azure Key Vault is a cryptographic key management service based on FIPS-validated Hardware Security Modules to safeguard your cryptographic keys and sensitive secrets securely.,Refer to [Key Vault](https://azure.microsoft.com/services/key-vault/) documentation for more details.          |
| ARM                   | Azure Resource Manager                                                                                                                                                                                                                       |
| BitLocker             | [BitLocker](https://technet.microsoft.com/library/hh831713.aspx) is an industry recognized Windows volume encryption technology used to enable disk encryption on Windows IaaS VMs                                                                                                                  |
| BEK                   | BitLocker Encryption Keys are used to encrypt the OS boot volume and data volumes. The BitLocker keys are safeguard in customer’s Azure key vault as secrets.                                                                              |
| CLI                   | [Azure Command-Line Interface](xplat-cli-install.md)                                                                                                                                                                                                                 |
| DM-Crypt              | [DM-Crypt](https://en.wikipedia.org/wiki/Dm-crypt) is the Linux-based transparent disk encryption subsystem used to enable disk encryption on Linux IaaS VMs                                                                                                                           |
| KEK                   | Key Encryption Key is the asymmetric key (RSA 2048) used to protect or wrap the secret if desired. You can provide an HSM-protected key or software-protected key. For more details, refer to [Azure Key Vault](https://azure.microsoft.com/services/key-vault/) documentation for more details |
| PS cmdlets            | [Azure PowerShell cmdlets](powershell-install-configure.md)                                                                                                                                                                                                                                             |

## Disk Encryption deployment scenarios and user experiences

There are many scenarios that you can enable disk encryption and the steps may vary according to the scenario. The sections that follow will cover in more details these scenarios.

### Enable encryption on new IaaS VM’s created from the Azure Gallery

Disk encryption can be enabled on new IaaS Windows VM from Azure gallery in Azure using the ARM template published [here](https://github.com/Azure/azure-quickstart-templates/tree/master/201-encrypt-create-new-vm-gallery-image). Click on “Deploy to Azure” button on the Azure quickstart template, input encryption configuration in the parameters blade and click OK. Select the subscription, resource group, resource group location, legal terms and agreement and click Create button to enable encryption on a new IaaS VM.

**Note:** This template creates a new encrypted Windows VM using the Windows Server 2012 gallery image.

You can see the ARM template parameters details for new VM from Azure gallery scenario using Azure AD Client ID in the table below:

| Parameter                        | Description|
|-------------------------------|-------------------------------------------------------------------------------------------------------------------------------------------------------------------|
| adminUserName                 | Admin user name for the virtual machine                                                                                                                           |
| adminPassword                 | Admin user password for the virtual machine                                                                                                                       |
| newStorageAccountName         | Name of the storage account to store OS and data vhds                                                                                                             |
| vmSize                        | Size of the VM. Currently, only Standard A, D and G series are supported                                                                                          |
| virtualNetworkName            | Name of the VNet to which the VM NIC should belong to.                                                                                                            |
| subnetName                    | Name of the subnet in the vNet to which the VM NIC should belong to                                                                                               |
| AADClientID                   | Client ID of the Azure AD app that has permissions to write secrets to Key Vault                                                                                       |
| AADClientSecret               | Client Secret of the Azure AD app that has permissions to write secrets to Key Vault                                                                                   |
| keyVaultResourceID,ResourceID | Identify the key vault resource in ARM. You can get it using the PowerShell cmdlet: (Get-AzureRmKeyVault -VaultName,-ResourceGroupName ).ResourceId               |
| keyVaultURL                   | URL of the Key Vault to which BitLocker key should be uploaded to. You can get it using the cmdlet: (Get-AzureRmKeyVault -VaultName,-ResourceGroupName ).VaultURI |
| keyEncryptionKeyURL           | URL of the Key Encryption Key that's used to encrypt the generated BitLocker key. This is optional.                                                               |
| vmName                        | Name of the VM on which encryption operation is to be performed 


**Note:** KeyEncryptionKeyURL is an optional parameter. You can bring your own KEK to further safeguard the data encryption key (Passphrase secret) in Key Vault.

### Enable encryption on new IaaS VM’s created from Customer Encrypted VHD and encryption keys

In this scenario you can enable encrypting by using the ARM template, PowerShell cmdletsor CLI commands. The sections below will explain in more details the ARM template and CLI commands.

#### Using ARM Template

Disk encryption can be enabled on customer encrypted VHD using the ARM template published [here](https://github.com/Azure/azure-quickstart-templates/tree/master/201-encrypt-create-pre-encrypted-vm). Click on “Deploy to Azure” button on the Azure quickstart template, input encryption configuration in the parameters blade and click OK. Select the subscription, resource group, resource group location, legal terms and agreement and click Create button to enable encryption on new IaaS VM.

The ARM template parameters details for customer encrypted VHD scenario are described in the table below:

| Parameter                        | Description|
|-------------------------------|-------------------------------------------------------------------------------------------------------------------------------------------------------------------|
| newStorageAccountName | Name of the storage account to store encrypted OS vhd. This storage account should have already been created in the same resource group and same location as the VM                                                     |
| osVhdUri              | URI of OS vhd from storage account                                                                                                                                                                                      |
| osType                | OS product type (Windows/Linux)                                                                                                                                                                                         |
| virtualNetworkName    | Name of the VNet to which the VM NIC should belong to. This should have been already created in the same resource group and same location as the VM                                                                     |
| subnetName            | Name of the subnet in the vNet to which the VM NIC should belong to                                                                                                                                                     |
| vmSize                | Size of the VM. Currently, only Standard A, D and G series are supported                                                                                                                                                |
| keyVaultResourceID    | ResourceID identifying the key vault resource in ARM. You can get it using the PowerShell cmdlet: (Get-AzureRmKeyVault -VaultName &lt;yourKeyVaultName&gt; -ResourceGroupName &lt;yourResourceGroupName&gt;).ResourceId |
| keyVaultSecretUrl     | ​URL of the disk encryption key provisioned in key vault                                                                                                                                                                |
| keyVaultKekUrl        | URL of the Key Encryption Key that’s to encrypt the generated disk encryption key                                                                                                                                       |
| ​vmName               | ​Name of the IaaS VM   


<<<<<<< HEAD
####Using PowerShell cmdlets

Disk encryption can be enabled on customer encrypted VHD using the PS cmdlets published [here](https://msdn.microsoft.com/library/azure/mt603746.aspx).  

####Using CLI Commands
=======
#### Using CLI Commands
>>>>>>> 3cf20dc2

Follow the steps below to enable disk encryption for this scenario using CLI commands:

1. Set access policies on Key Vault:
	- Set ‘EnabledForDiskEncryption’ flag: “azure keyvault set-policy --vault-name <keyVaultName> --enabled-for-disk-encryption true”
	- Set permissions to Azure AD app to write secrets to KeyVault: “azure keyvault set-policy --vault-name <keyVaultName> --spn <aadClientID> --perms-to-keys [\"all\"] --perms-to-secrets [\"all\"]”
2. To enable encryption on an existing/running VM, type: 
	*azure vm enable-disk-encryption --resource-group <resourceGroupName> --name <vmName> --aad-client-id <aadClientId> --aad-client-secret <aadClientSecret> --disk-encryption-key-vault-url <keyVaultURL> --disk-encryption-key-vault-id <keyVaultResourceId>*
3. Get encryption status: *“azure vm show-disk-encryption-status --resource-group <resourceGroupName> --name <vmName> --json”* 
4. To enable encryption on a new VM from customer encrypted VHD, use the below parameters with “azure vm create” command:
	- disk-encryption-key-vault-id <disk-encryption-key-vault-id>
	- disk-encryption-key-url <disk-encryption-key-url>
	- key-encryption-key-vault-id <key-encryption-key-vault-id>
	- key-encryption-key-url <key-encryption-key-url>


### Enable encryption on existing/running IaaS Windows VM in Azure

In this scenario you can enable encrypting by using the ARM template, PowerShell cmdlets or CLI commands. The sections below will explain in more details how to enable it using ARM template and CLI commands.

#### Using ARM template

Disk encryption can be enabled on existing/running IaaS Windows VM in Azure using the ARM template published [here](https://github.com/Azure/azure-quickstart-templates/tree/master/201-encrypt-running-windows-vm). Click on “Deploy to Azure” button on the Azure quickstart template, input encryption configuration in the parameters blade and click OK. Select the subscription, resource group, resource group location, legal terms and agreement and click Create button to enable encryption on existing/running IaaS VM.

The ARM template parameters details for existing/running VM scenario using Azure AD Client ID are available in the table below:

| Parameter                 | Description|
|-------------------------|---------------------------------------------------------------------------------------------------------------------------------------------------------------------------------------------------------------------------|
| ​AADClientID            | ​Client ID of the Azure AD app that has permissions to write secrets to Key Vault                                                                                                                                              |
| AADClientSecret         | ​Client Secret of the Azure AD app that has permissions to write secrets to Key Vault                                                                                                                                          |
| **​**keyVaultResourceID | ResourceID identifying the key vault resource in ARM. You can get it using the PowerShell cmdlet: (Get-AzureRmKeyVault -VaultName &lt;yourKeyVaultName&gt; -ResourceGroupName &lt;yourResourceGroupName&gt;).ResourceId   |
| ​keyVaultURL            | ​URL of the Key Vault to which BitLocker key should be uploaded to. You can get it using the cmdlet: (Get-AzureRmKeyVault -VaultName &lt;yourKeyVaultName&gt; -ResourceGroupName &lt;yourResourceGroupName&gt;). VaultURI |
| ​ keyEncryptionKeyURL   | ​URL of the Key Encryption Key that's used to encrypt the generated BitLocker key. This is optional                                                                                                                       |
| ​volumeType             | ​Type of the volume on which encryption operation is performed. Valid values are "OS", "Data" , "All"                                                                                                                     |
| sequenceVersion         | Sequence version of the BitLocker operation. Increment this version number every time a disk encryption operation is performed on the same VM                                                                             |
| ​vmName                 | ​Name of the VM on which encryption operation is to be performed


**Note:** KeyEncryptionKeyURL is an optional parameter. You can bring your own KEK to further safeguard the data encryption key (BitLocker encryption secret) in Key Vault.

<<<<<<< HEAD
####Using PowerShell cmdlets

Refer to the **Explore Azure disk encryption with Azure PowerShell** blog post [part 1](http://blogs.msdn.com/b/azuresecurity/archive/2015/11/17/explore-azure-disk-encryption-with-azure-powershell.aspx) and [part 2](http://blogs.msdn.com/b/azuresecurity/archive/2015/11/21/explore-azure-disk-encryption-with-azure-powershell-part-2.aspx) for details on how to enable encryption using Azure Disk Encryption using PS cmdlets.

####Using CLI Commands
=======
#### Using CLI Commands
>>>>>>> 3cf20dc2

Follow the steps below to enable encryption on existing/running IaaS Windows VM in Azure using CLI commands:

1. Set access policies on Key Vault:
	- Set ‘EnabledForDiskEncryption’ flag: “azure keyvault set-policy --vault-name <keyVaultName> --enabled-for-disk-encryption true”
	- Set permissions to Azure AD app to write secrets to KeyVault: “azure keyvault set-policy --vault-name <keyVaultName> --spn <aadClientID> --perms-to-keys [\"all\"] --perms-to-secrets [\"all\"]”
2. To enable encryption on an existing/running VM, type: 
	*azure vm enable-disk-encryption --resource-group <resourceGroupName> --name <vmName> --aad-client-id <aadClientId> --aad-client-secret <aadClientSecret> --disk-encryption-key-vault-url <keyVaultURL> --disk-encryption-key-vault-id <keyVaultResourceId>*
3. Get encryption status: *“azure vm show-disk-encryption-status --resource-group <resourceGroupName> --name <vmName> --json”* 
4. To enable encryption on a new VM from customer encrypted VHD, use the below parameters with “azure vm create” command:
	- disk-encryption-key-vault-id <disk-encryption-key-vault-id>
	- disk-encryption-key-url <disk-encryption-key-url>
	- key-encryption-key-vault-id <key-encryption-key-vault-id>
	- key-encryption-key-url <key-encryption-key-url>


### Enable encryption on existing/running IaaS Linux VM in Azure

Disk encryption can be enabled on existing/running IaaS Linux VM in Azure using the ARM template published  [here](https://github.com/Azure/azure-quickstart-templates/tree/master/201-encrypt-running-linux-vm). Click on “Deploy to Azure” button on the Azure quickstart template, input encryption configuration in the parameters blade and click OK. Select the subscription, resource group, resource group location, legal terms and agreement and click Create button to enable encryption on existing/running IaaS VM.

The ARM template parameters details for existing/running VM scenario using Azure AD Client ID are described in the table below:

| Parameter                 | Description                                                                                                                                                          |
|-------------------------|---------------------------------------------------------------------------------------------------------------------------------------------------------------------------------------------------------------------------|
| ​AADClientID            | ​Client ID of the Azure AD app that has permissions to write secrets to Key Vault                                                                                                                                              |
| AADClientSecret         | ​Client Secret of the Azure AD app that has permissions to write secrets to Key Vault                                                                                                                                          |
| **​**keyVaultResourceID | ResourceID identifying the key vault resource in ARM. You can get it using the PowerShell cmdlet: (Get-AzureRmKeyVault -VaultName &lt;yourKeyVaultName&gt; -ResourceGroupName &lt;yourResourceGroupName&gt;).ResourceId   |
| ​keyVaultURL            | ​URL of the Key Vault to which BitLocker key should be uploaded to. You can get it using the cmdlet: (Get-AzureRmKeyVault -VaultName &lt;yourKeyVaultName&gt; -ResourceGroupName &lt;yourResourceGroupName&gt;). VaultURI |
| ​ keyEncryptionKeyURL   | ​URL of the Key Encryption Key that's used to encrypt the generated BitLocker key. This is optional                                                                                                                       |
| ​volumeType             | ​Type of the volume on which encryption operation is performed. Valid supported value is "Data". Linux VM do not support enabling encryption on OS volume on running Linux VM
| sequenceVersion         | Sequence version of the BitLocker operation. Increment this version number every time a disk encryption operation is performed on the same VM                                                                             |
| passPhrase              | Type a strong passphrase as the data encryption key                                                                                                                                                                       |
| ​vmName                 | ​Name of the VM on which encryption operation is to be performed                                                                                                               
                                                                                                                                                                                                                                                      
                                                                                                                                                            
**Note:** KeyEncryptionKeyURL is an optional parameter. You can bring your own KEK to further safeguard the data encryption key (Passphrase secret) in Key Vault.

#### CLI Commands

Disk encryption can be enabled on customer encrypted VHD using the CLI command installed from [here](xplat-cli-install.md). Follow the steps below to enable encryption on existing/running IaaS Linux VM in Azure using CLI commands:

1. Set access policies on Key Vault:
	- Set ‘EnabledForDiskEncryption’ flag: “azure keyvault set-policy --vault-name <keyVaultName> --enabled-for-disk-encryption true”
	- Set permissions to Azure AD app to write secrets to KeyVault: “azure keyvault set-policy --vault-name <keyVaultName> --spn <aadClientID> --perms-to-keys [\"all\"] --perms-to-secrets [\"all\"]”
2. To enable encryption on an existing/running VM, type:
	*azure vm enable-disk-encryption --resource-group <resourceGroupName> --name <vmName> --aad-client-id <aadClientId> --aad-client-secret <aadClientSecret> --disk-encryption-key-vault-url <keyVaultURL> --disk-encryption-key-vault-id <keyVaultResourceId>*
3. Get encryption status: “azure vm show-disk-encryption-status --resource-group <resourceGroupName> --name <vmName> --json” 
4. To enable encryption on a new VM from customer encrypted VHD, use the below parameters with “azure vm create” command.
	- *disk-encryption-key-vault-id <disk-encryption-key-vault-id>*
	- *disk-encryption-key-url <disk-encryption-key-url>*
	- *key-encryption-key-vault-id <key-encryption-key-vault-id>*
	- *key-encryption-key-url <key-encryption-key-url>*

### Get encryption status of an encrypted IaaS VM

You can get encryption status using Azure Management (Preview) portal, [PowerShell cmdlets](https://msdn.microsoft.com/library/azure/mt622700.aspx) or CLI commands. The sections below will explain how to use the Azure Management (Preview) portal and CLI commands to get the encryption status.

#### Get encryption status of an encrypted IaaS VM using Azure Management Preview portal

You can get the encryption status of the IaaS VM from Azure management preview portal. Logon to Azure preview portal at https://portal.azure.com/, click on virtual machines link in the left menu to see summary view of the virtual machines in your subscription. You can filter the virtual machines view by selecting the subscription name from the subscription dropdown. Click on columns located at the top of the virtual machines page menu. Select Disk Encryption column from the choose column blade and click update. You should see the disk encryption column showing the encryption state “Enabled” or “Not Enabled” for each VM as shown in the figure below.

![Microsoft Antimalware in Azure](./media/azure-security-disk-encryption/disk-encryption-fig2.JPG)

#### Get encryption status of an encrypted IaaS VM using disk encryption PS Cmdlet
You can get the encryption status of the IaaS VM from disk encryption PS cmdlet “Get-AzureRmVMDiskEncryptionStatus”. To get the encryption settings for your VM, type in your Azure PowerShell session:

    PS C:\Windows\System32\WindowsPowerShell\v1.0> Get-AzureRmVMDiskEncryptionStatus -ResourceGroupName <yourResourceGroupName> -VMName <yourVMName>

    OsVolumeEncrypted: True
    OsVolumeEncryptionSettings : {
      "DiskEncryptionKey": {
       SecretUrl":"https://contosovault.vault.azure.net/secrets/BitLockerEncryptionSecretWithKek/xxxxxxxxxxxxxxxxxxxxxxxxxxxxxxxx",
            "SourceVault": {
            "ReferenceUri": "/subscriptions/xxxxxxxx-xxxx-xxxx-xxxx-xxxxxxxxx/resourceGroups/xxxxxxx/providers/Mi                            crosoft.KeyVault/vaults/xxxxxxx"
                                }
                            },
                    "KeyEncryptionKey": null
                             }
    DataVolumesEncrypted: True

The OSVolumeEncrypted and DataVolumesEncrypted settings value are set to "True" showing that both the volumes are encrypted using Azure disk encryption. Refer to the **Explore Azure disk encryption with Azure PowerShell** blog post [part 1](http://blogs.msdn.com/b/azuresecurity/archive/2015/11/17/explore-azure-disk-encryption-with-azure-powershell.aspx) and [part 2](http://blogs.msdn.com/b/azuresecurity/archive/2015/11/21/explore-azure-disk-encryption-with-azure-powershell-part-2.aspx) for details on how to enable encryption using Azure Disk Encryption using PS cmdlets.

#### Get encryption status of the IaaS VM from disk encryption CLI command

You can get the encryption status of the IaaS VM from disk encryption CLI command *azure vm show-disk-encryption-status*. To get the encryption settings for your VM, type in your Azure CLI session:
 
    azure vm show-disk-encryption-status --resource-group <yourResourceGroupName> --name <yourVMName> --json  


## Appendix 

### Connect to your subscription

Make sure to review the perquisites section in this document before proceed. After ensuring that all prerequisites were fulfilled, follow the steps below to connect to your subscription:

1.Start an Azure PowerShell session and sign in to your Azure account with the following command:

    Login-AzureRmAccount

2.If you have multiple subscriptions and want to specify a specific one to use, type the following to see the subscriptions for your account:

    Get-AzureRmSubscription

3.To specify the subscription you want to use, type:

    Select-AzureRmSubscription -SubscriptionName <Yoursubscriptionname>

4.To verify the subscription configured is correct, type:

    Get-AzureRmSubscription
 
5.To confirm the Azure Disk Encryption cmdlets are installed, type:
 
    Get-command *diskencryption*

6.You should see the below output confirming Azure Disk Encryption PowerShell installation:

    PS C:\Windows\System32\WindowsPowerShell\v1.0> get-command *diskencryption*
    CommandType  Name                               	 Version    Source                                                             
    Cmdlet       Get-AzureRmVMDiskEncryptionStatus       1.1.0      AzureRM.Compute                                                    
    Cmdlet       Remove-AzureRmVMDiskEncryptionExtension 1.1.0      AzureRM.Compute                                                    
    Cmdlet       Set-AzureRmVMDiskEncryptionExtension    1.1.0      AzureRM.Compute                                                     


### Setting and Configuring Azure Key Vault for Azure disk encryption usage

Azure disk encryption safeguards the disk encryption keys and secrets in your Azure Key Vault. Follow the steps on each one of the sections below to setup Key Vault for Azure disk encryption usage.
 
**Note:** The Key Vault MUST be in the same region as the VMs.

### Create a New Key Vault
To create a new Key Vault, use one of the two options listed below:

- Use the "101-Create-KeyVault" ARM template located [here](https://github.com/Azure/azure-quickstart-templates/blob/master/101-create-key-vault/azuredeploy.json) 
- Use the Azure PowerShell Key Vault cmdlets as described [here](key-vault-get-started.md)

**Note:** If you already have a Key Vault setup for your subscription, please proceed to next section.

### Provisioning a Key Encryption Key (optional)

If you wish to use a Key Encryption Key (KEK) for an additional layer of security to wrap the BitLocker encryption keys, you should add a KEK to your Key Vault for use in the provisioning process.  Use the [Add-AzureKeyVaultKey](https://msdn.microsoft.com/library/dn868048.aspx) cmdlet to create a new Key Encryption Key in Key Vault. For more details, see [Key Vault documentation](https://azure.microsoft.com/documentation/services/key-vault/).

    Add-AzureKeyVaultKey [-VaultName] <string> [-Name] <string> -Destination <string> {HSM | Software}

### Set Key Vault permissions to allow the Azure platform access to the keys and secrets

The Azure platform needs access to the encryption keys or secrets in your Azure Key Vault in order to make them available to the VM to boot and decrypt the volumes. To grant permissions to the Azure platform so that it can access the Key Vault, the *enabledForDiskEncryption* property must be set on the Key Vault. You can set the enabledForDiskEncryption property on your key vault using the key vault PS cmdlet:

    Set-AzureRmKeyVaultAccessPolicy -VaultName <yourVaultName> -ResourceGroupName <yourResourceGroup> -EnabledForDiskEncryption

You must set the *enabledForDiskEncryption* property on your Key Vault as mentioned before. You can set the property by visiting https://resources.azure.com. Ensure that the properties detailed above are set correctly otherwise the deployment will fail.

### Setup the Azure AD Application in Azure Active Directory

When encryption needs to be enabled on a running VM in Azure, Azure disk encryption generates and writes the encryption keys to your Key Vault. Managing encryption keys in Key Vault needs Azure AD authentication.
 
For this purpose, an Azure AD application should be created. Detailed steps for registering an application can be found here, in the section “Get an Identity for the Application” section in this [blog post](http://blogs.technet.com/b/kv/archive/2015/06/02/azure-key-vault-step-by-step.aspx).  This post also contains a number of helpful examples on provisioning and configuring your Key Vault. For authentication purposes, either client secret based authentication or client certificate-based Azure AD authentication can be used. 

#### Client secret based authentication for Azure AD

The sections that follow have the necessary steps to configure a client secret based authentication for Azure AD.

##### Create a new Azure AD app using Azure PowerShell

Use the PowerShell cmdlet below to create a new Azure AD app:

    $aadClientSecret = “yourSecret”
    $azureAdApplication = New-AzureRmADApplication -DisplayName "<Your Application Display Name>" -HomePage "<https://YourApplicationHomePage>" -IdentifierUris "<https://YouApplicationUri>" -Password $aadClientSecret
    $servicePrincipal = New-AzureRmADServicePrincipal –ApplicationId $azureAdApplication.ApplicationId

**Note:** $azureAdApplication.ApplicationId is the Azure AD ClientID and $aadClientSecret  is the client Secret that you should use later to enable ADE.You should safeguard the Azure AD client secret appropriately. 


##### Provisioning the Azure AD client ID and secret from the Azure Service Management Portal

Azure AD Client ID and secret can also be provisioned using the Azure Service Management Portal at https://manage.windowsazure.com, follow the steps below to perform this task:

1.Click the Active Directory tab as shown in Figure below:

<<<<<<< HEAD
![Azure Disk Encryption](./media/azure-security-disk-encryption\disk-encryption-fig3.JPG)

2.Click Add Application and type the application name as shown below:

![Azure Disk Encryption](./media/azure-security-disk-encryption\disk-encryption-fig4.JPG)

3.Click the arrow button and configure the app's properties as shown below:

![Azure Disk Encryption](./media/azure-security-disk-encryption\disk-encryption-fig5.JPG)

4.Click the check mark in the lower left corner to finish. The app's configuration page appears. Notice the Azure AD Client ID is located in the bottom of the page as shown in figure below.
 
![Azure Disk Encryption](./media/azure-security-disk-encryption\disk-encryption-fig6.JPG)
=======
![Microsoft Antimalware in Azure](./media/azure-security-disk-encryption/disk-encryption-fig3.JPG)

2.Click Add Application and type the application name as shown below:

![Microsoft Antimalware in Azure](./media/azure-security-disk-encryption/disk-encryption-fig4.JPG)

3.Click the arrow button and configure the app's properties as shown below:

![Microsoft Antimalware in Azure](./media/azure-security-disk-encryption/disk-encryption-fig5.JPG)

4.Click the check mark in the lower left corner to finish. The app's configuration page appears. Notice the Azure AD Client ID is located in the bottom of the page as shown in figure below.
 
![Microsoft Antimalware in Azure](./media/azure-security-disk-encryption/disk-encryption-fig6.JPG)
>>>>>>> 3cf20dc2

5.Save the Azure AD client secret by click in the Save button. Click the save button and note the secret from the keys text box, this is the Azure AD client secret. You should safeguard the Azure AD client secret appropriately.

<<<<<<< HEAD
![Azure Disk Encryption](./media/azure-security-disk-encryption\disk-encryption-fig7.JPG)
=======
![Microsoft Antimalware in Azure](./media/azure-security-disk-encryption/disk-encryption-fig7.JPG)
>>>>>>> 3cf20dc2


**Note:** this flow above is not supported in the Preview Portal.

##### Use an existing app

In order to execute the commands below you need the Azure AD PowerShell module, which can be obtained from [here](https://technet.microsoft.com/library/jj151815.aspx).

**Note:** the commands below must be executed from a new PowerShell window. Do NOT use Azure PowerShell or the Azure Resource Manager window to execute these commands. The reason for this recommendation is because these cmdlets are in the MSOnline module or Azure AD PowerShell.

    $clientSecret = ‘<yourAadClientSecret>’ 
    $aadClientID = '<Client ID of your AAD app>'
    connect-msolservice
    New-MsolServicePrincipalCredential -AppPrincipalId $aadClientID -Type password -Value $clientSecret

#### Certificate based authentication for Azure AD

The sections that follow have the necessary steps to configure a certificate based authentication for Azure AD.

##### Create a new Azure AD app

Execute the PowerShell cmdlets below to create a new Azure AD app:

**Note:** Replace “yourpassword” string below with your secure password and safeguard the password.

    $cert = New-Object System.Security.Cryptography.X509Certificates.X509Certificate("C:\certificates\examplecert.pfx", "yourpassword")
    $keyValue = [System.Convert]::ToBase64String($cert.GetRawCertData())
    $azureAdApplication = New-AzureRmADApplication -DisplayName "<Your Application Display Name>" -HomePage "<https://YourApplicationHomePage>" -IdentifierUris "<https://YouApplicationUri>" -KeyValue $keyValue -KeyType AsymmetricX509Cert
    $servicePrincipal = New-AzureRmADServicePrincipal –ApplicationId $azureAdApplication.ApplicationId

Once you finish this step, upload a .pfx file to Key Vault and enable the access policy needed to deploy that certificate to a VM.

##### Use an existing Azure AD app
If you are configuring certificate based authentication for an existing app, use the PowerShell cmdlets below. Make sure to execute them from a new PowerShell window.

    $certLocalPath = 'C:\certs\myaadapp.cer' 
    $aadClientID = '<Client ID of your AAD app>'
    connect-msolservice
    $cer = New-Object System.Security.Cryptography.X509Certificates.X509Certificate
    $cer.Import($certLocalPath)
    $binCert = $cer.GetRawCertData()
    $credValue = [System.Convert]::ToBase64String($binCert);
    New-MsolServicePrincipalCredential -AppPrincipalId $aadClientID -Type asymmetric -Value $credValue -Usage verify

Once you finish this step, upload a .pfx file to Key Vault and enable the access policy needed to deploy that certificate to a VM.

##### Upload a PFX file to Key Vault
You can read this [blog post](http://blogs.technet.com/b/kv/archive/2015/07/14/vm_2d00_certificates.aspx) for detail explanation on how this process works. However, the PowerShell cmdlets below are all you need for this task. Make sure to execute them from Azure PowerShell console:

**Note:** Replace “yourpassword” string below with your secure password and safeguard the password.

    $certLocalPath = 'C:\certs\myaadapp.pfx' 
    $certPassword = "yourpassword"
    $resourceGroupName = ‘yourResourceGroup’
    $keyVaultName = ‘yourKeyVaultName’
    $keyVaultSecretName = ‘yourAadCertSecretName’

    $fileContentBytes = get-content $certLocalPath -Encoding Byte
    $fileContentEncoded = [System.Convert]::ToBase64String($fileContentBytes)

    $jsonObject = @"
    {
    "data": "$filecontentencoded",
    "dataType" :"pfx",
    "password": "$certPassword"
    }
    "@

    $jsonObjectBytes = [System.Text.Encoding]::UTF8.GetBytes($jsonObject)
    $jsonEncoded = [System.Convert]::ToBase64String($jsonObjectBytes)

    Switch-AzureMode -Name AzureResourceManager
    $secret = ConvertTo-SecureString -String $jsonEncoded -AsPlainText -Force
    Set-AzureKeyVaultSecret -VaultName $keyVaultName -Name $keyVaultSecretName -SecretValue $secret 
    Set-AzureRmKeyVaultAccessPolicy -VaultName $keyVaultName -ResourceGroupName $resourceGroupName –EnabledForDeployment

##### Deploy a certificate in Key Vault to an existing VM
After finishing uploading the PFX, use the steps below to deploy a certificate in Key Vault to an existing VM:

    $resourceGroupName = ‘yourResourceGroup’
    $keyVaultName = ‘yourKeyVaultName’
    $keyVaultSecretName = ‘yourAadCertSecretName’
    $vmName = ‘yourVMName’
    $certUrl = (Get-AzureKeyVaultSecret -VaultName $keyVaultName -Name $keyVaultSecretName).Id
    $sourceVaultId = (Get-AzureRmKeyVault -VaultName $keyVaultName -ResourceGroupName $resourceGroupName).ResourceId
    $vm = Get-AzureRmVM -ResourceGroupName $resourceGroupName -Name $vmName
    $vm = Add-AzureRmVMSecret -VM $vm -SourceVaultId $sourceVaultId -CertificateStore "My" -CertificateUrl $certUrl
    Update-AzureRmVM -VM $vm  -ResourceGroupName $resourceGroupName


### Setting Key Vault Access policy for the Azure AD Application

Your Azure AD application needs rights to access the keys or secrets in the vault. Use the [Set-AzureKeyVaultAccessPolicy](https://msdn.microsoft.com/library/azure/dn903607.aspx) cmdlet to grant permissions to the application, using the Client Id (which was generated when the application was registered) as the –ServicePrincipalName parameter value. You can read [this blog post](http://blogs.technet.com/b/kv/archive/2015/06/02/azure-key-vault-step-by-step.aspx) for some examples on that. Below you also have an example of how to perform this task via PowerShell:

    $keyVaultName = ‘yourKeyVaultName’
    $aadClientID = '<youAadAppClientID>'
    Set-AzureRmKeyVaultAccessPolicy -VaultName $keyVaultName -ServicePrincipalName $aadClientID -PermissionsToKeys all -PermissionsToSecrets all

### Preparing a pre-encrypted Windows VHD
The sections that follow are necessary in order to prepare a pre-encrypted Windows VHD for deployment as an encrypted VHD in Azure IaaS. The steps are used to prepare and boot a fresh windows VM (vhd) on Hyper-V or Azure.

#### Update group policy to allow non-TPM for OS protection
You need to configure the BitLocker Group Policy setting called BitLocker Drive Encryption, located under Local Computer Policy \Computer Configuration\Administrative Templates\Windows Components. Change this setting to: *Operating System Drives - Require additional authentication at startup - Allow BitLocker without a compatible TPM* as shown in the figure below:
 
![Microsoft Antimalware in Azure](./media/azure-security-disk-encryption/disk-encryption-fig8.JPG)

#### Install BitLocker feature components
For Windows Server 2012 and above use the below command:
 
    dism /online /Enable-Feature /all /FeatureName:Bitlocker /quiet /norestart

For Windows Server 2008 R2 use the below command:

    ServerManagerCmd -install BitLockers

#### Prepare OS volume for BitLocker using bdehdcfg

Execute the command below to compress the OS partition and prepare the machine for BitLocker.

    bdehdcfg -target c: shrink -quiet

#### Using BitLocker to protect the OS volume
Use the [manage-bde](https://technet.microsoft.com/library/ff829849.aspx) command to enable encryption on the boot volume using an external key protector and place the external key (.bek file) on the external drive or volume. Encryption will be enabled on the system/boot volume after the next reboot.

    manage-bde -on %systemdrive% -sk [ExternalDriveOrVolume]
    reboot

**Note:** The VM needs to be prepared with a separate data/resource vhd for getting the external key using BitLocker.

#### Preparing a pre-encrypted Linux VHD

##### Ubuntu 14.

1.Create a file under /usr/local/sbin/azure_crypt_key.sh, with the content in the script below. Pay attention to the KeyFileName, because it is the passphrase file name put by Azure.

    #!/bin/sh
    MountPoint=/tmp-keydisk-mount
    KeyFileName=LinuxPassPhraseFileName
    echo "Trying to get the key from disks ..." >&2
    mkdir -p $MountPoint
    modprobe vfat >/dev/null 2>&1
    sleep 2
    OPENED=0
    for SFS in /sys/block/sd*; do
        DEV=`basename $SFS`
        F=$SFS/${DEV}1/dev
        echo "> Trying device: $DEV ..." >&2
        mount /dev/${DEV}1 $MountPoint -t vfat -r >/dev/null
        if [ -f $MountPoint/$KeyFileName ]; then
                cat $MountPoint/$KeyFileName
                umount $MountPoint 2>/dev/null
                OPENED=1
                break
        fi
        umount $MountPoint 2>/dev/null
    done

      if [ $OPENED -eq 0 ]; then
        echo "FAILED to find suitable passphrase file ..." >&2
        echo -n "Try to enter your password: " >&2
        read -s -r A </dev/console
        echo -n "$A"
     else
        echo "Success loading keyfile!" >&2
    fi


2.Change the crypt config in */etc/crypttab*. It should look like this:

    Sda5_crypt uuid=xxxxxxxxxxxxxxxxxxxxx none luks,discard,keyscript=/usr/local/sbin/azure_crypt_key.sh

3.If you are editing the *azure_crypt_key.sh* in Windows and copied it to Linux, do not forget to run *dos2unix /usr/local/sbin/azure_crypt_key.sh*.
4.Run *update-initramfs -u -k all* to update the initramfs to make the keyscript take effect.

##### openSUSE 13.2.

1.Edit the /etc/dracut.conf add_drivers+="vfat nls_cp437 nls_iso8859-1"

2.Comment out these lines by the end of the file “/usr/lib/dracut/modules.d/90crypt/module-setup.sh”:

    #    inst_multiple -o \
    #        $systemdutildir/system-generators/systemd-cryptsetup-generator \
    #        $systemdutildir/systemd-cryptsetup \
    #        $systemdsystemunitdir/systemd-ask-password-console.path \
    #        $systemdsystemunitdir/systemd-ask-password-console.service \
    #        $systemdsystemunitdir/cryptsetup.target \
    #        $systemdsystemunitdir/sysinit.target.wants/cryptsetup.target \
    #        systemd-ask-password systemd-tty-ask-password-agent
    #        inst_script "$moddir"/crypt-run-generator.sh /sbin/crypt-run-generator


3.Append DRACUT_SYSTEMD=0 at the beginning of the file “/usr/lib/dracut/modules.d/90crypt/parse-crypt.sh” and change all “if [ -z "$DRACUT_SYSTEMD" ]; then” to “if [ 1 ]; then”

4.Edit /usr/lib/dracut/modules.d/90crypt/cryptroot-ask.sh and append this after the “# Open LUKS device”

    MountPoint=/tmp-keydisk-mount
    KeyFileName=LinuxPassPhraseFileName
    echo "Trying to get the key from disks ..." >&2
    mkdir -p $MountPoint >&2
    modprobe vfat >/dev/null >&2
    for SFS in /dev/sd*; do
       echo "> Trying device:$SFS..." >&2
       mount ${SFS}1 $MountPoint -t vfat -r >&2
       if [ -f $MountPoint/$KeyFileName ]; then
          echo "> keyfile got..." >&2
          luksfile=$MountPoint/$KeyFileName
          break
       fi
    done

5.Run the “dracut –f -v” to update the initrd

##### CentOS 7
1.Edit the /etc/dracut.conf add_drivers+=" vfat nls_cp437 nls_iso8859-1"

2.Comment out these lines by the end of the file “/usr/lib/dracut/modules.d/90crypt/module-setup.sh”:

    #        inst_multiple -o \
    #        $systemdutildir/system-generators/systemd-cryptsetup-generator \
    #        $systemdutildir/systemd-cryptsetup \
    #        $systemdsystemunitdir/systemd-ask-password-console.path \
    #        $systemdsystemunitdir/systemd-ask-password-console.service \
    #        $systemdsystemunitdir/cryptsetup.target \
    #        $systemdsystemunitdir/sysinit.target.wants/cryptsetup.target \
    #        systemd-ask-password systemd-tty-ask-password-agent
    #        inst_script "$moddir"/crypt-run-generator.sh /sbin/crypt-run-generator



3.Append DRACUT_SYSTEMD=0 at the beginning of the file “/usr/lib/dracut/modules.d/90crypt/parse-crypt.sh” and change all “if [ -z "$DRACUT_SYSTEMD" ]; then” to “if [ 1 ]; then”

4.Edit /usr/lib/dracut/modules.d/90crypt/cryptroot-ask.sh and append this after the “# Open LUKS device”

    MountPoint=/tmp-keydisk-mount
    KeyFileName=LinuxPassPhraseFileName
    echo "Trying to get the key from disks ..." >&2
    mkdir -p $MountPoint >&2
    modprobe vfat >/dev/null >&2
    for SFS in /dev/sd*; do
    echo "> Trying device:$SFS..." >&2
    mount ${SFS}1 $MountPoint -t vfat -r >&2
    if [ -f $MountPoint/$KeyFileName ]; then
        echo "> keyfile got..." >&2
        luksfile=$MountPoint/$KeyFileName
        break
    fi
    done


5.Run the “/usr/sbin/dracut -f -v” to update the initrd.

<<<<<<< HEAD
###Upload encrypted VHD to an Azure storage account
Once BitLocker encryption pr DM-Crypt encryption is enabled, the local encrypted VHD needs to be uploaded to your storage account.
=======
### Upload encrypted VHD to an Azure storage account
Once BitLocker encryption is enabled, the local encrypted VHD needs to be uploaded to your storage account.
>>>>>>> 3cf20dc2

    Add-AzureRmVhd [-Destination] <Uri> [-LocalFilePath] <FileInfo> [[-NumberOfUploaderThreads] <Int32> ] [[-BaseImageUriToPatch] <Uri> ] [[-OverWrite]] [ <CommonParameters>] 

### Upload disk encryption secret for the pre-encrypted VM to Key Vault
The disk encryption secret obtained previously needs to be uploaded as a secret in Key Vault.

#### Disk encryption secret not encrypted with a KEK
Use [Set-AzureKeyVaultSecret](https://msdn.microsoft.com/library/dn868050.aspx) to provision the secret in key vault. In case of a Windows virtual machine, the bek file is encoded as a base64 string and then uploaded to key vault using the Set-AzureKeyVaultSecret cmdlet. For Linux, the passphrase is encoded as a base64 string and then uploaded to Key Vault. In addition, make sure that the following tags are set while creating the secret in key vault.

    "tags":
    {
       “DiskEncryptionKeyEncryptionAlgorithm”: “RSA-OAEP (optional)”
       "DiskEncryptionKeyFileName": "Bek file name (windows) or Passphrase filename (linux)"
    }

    param(
      [Parameter(Mandatory=$True)]
      [String]$BekFilePath = "C:\vm\nbox\2640EE52-41B3-426C-87B9-484232452CE4.BEK",
      [String]$VaultName = "DiskEncryptionTestAus",
      [String]$SecretName = "BitLockerKey"
      ) 

    #"EAN//ojeIQk="
    $bekFileName = split-path $BekFilePath -leaf
    echo "Bek file name = $bekFileName"

    $secretBytes = [System.IO.File]::ReadAllBytes($BekFilePath);
    $secret = [Convert]::ToBase64String($secretBytes);
    echo "Secret = $secret"

    $secureSecret = ConvertTo-SecureString $secret -AsPlainText -Force
    $tags = @{"DiskEncryptionKeyFileName" = "$bekFileName"} 

    echo "Tags = $tags"
    echo "Vault = $VaultName"
    echo "Secret name = $SecretName"
    echo "Adding secret to Key vault"

    Set-AzureKeyVaultSecret -VaultName $VaultName -Name $SecretName -SecretValue $secureSecret -tags $tags


#### Disk encryption secret encrypted with a KEK

The secret can optionally be encrypted with a Key Encryption Key before uploading to Key vault. Use the wrap [API](https://msdn.microsoft.com/library/azure/dn878066.aspx) to first encrypt the secret using the Key Encryption Key. The output of this wrap operation is a base64 URL encoded string which is then uploaded as a secret using the [Set-AzureKeyVaultSecret](https://msdn.microsoft.com/library/dn868050.aspx) cmdlet.

<<<<<<< HEAD
##Download this Guide

You can download this guide from the [TechNet Gallery](https://gallery.technet.microsoft.com/Azure-Disk-Encryption-for-a0018eb0).
=======
## For more information
[Explore Azure Disk Encryption with Azure PowerShell] (http://blogs.msdn.com/b/azuresecurity/archive/2015/11/16/explore-azure-disk-encryption-with-azure-powershell.aspx?wa=wsignin1.0)
[Explore Azure Disk Encryption with Azure PowerShell - Part 2](http://blogs.msdn.com/b/azuresecurity/archive/2015/11/21/explore-azure-disk-encryption-with-azure-powershell-part-2.aspx)
>>>>>>> 3cf20dc2
<|MERGE_RESOLUTION|>--- conflicted
+++ resolved
@@ -16,13 +16,11 @@
    ms.date="11/25/2015"
    ms.author="devtiw"/>
 
-<<<<<<< HEAD
+
 #Azure Disk Encryption for Windows and Linux IaaS VMs Preview
 
 > [AZURE.NOTE] The information in this document applies to the preview release of Azure Disk Encryption.
-=======
-# Azure Disk Encryption for Windows and Linux IaaS VMs
->>>>>>> 3cf20dc2
+
 
 Microsoft Azure is strongly committed to ensuring your data privacy, data sovereignty and enables you to control your Azure hosted data through a range of advanced technologies to encrypt, control and manage encryption keys, control & audit access of data. This provides Azure customers the flexibility to choose the solution that best meets their business needs. In this paper, we will introduce you to a new technology solution “Azure Disk Encryption for Windows and Linux IaaS VM’s” to help protect and safeguard your data to meet your organizational security and compliance commitments. The paper provides detailed guidance on how to use the Azure disk encryption features including the supported scenarios and the user experiences.
 
@@ -257,15 +255,12 @@
 | ​vmName               | ​Name of the IaaS VM   
 
 
-<<<<<<< HEAD
+
 ####Using PowerShell cmdlets
 
 Disk encryption can be enabled on customer encrypted VHD using the PS cmdlets published [here](https://msdn.microsoft.com/library/azure/mt603746.aspx).  
 
 ####Using CLI Commands
-=======
-#### Using CLI Commands
->>>>>>> 3cf20dc2
 
 Follow the steps below to enable disk encryption for this scenario using CLI commands:
 
@@ -306,15 +301,11 @@
 
 **Note:** KeyEncryptionKeyURL is an optional parameter. You can bring your own KEK to further safeguard the data encryption key (BitLocker encryption secret) in Key Vault.
 
-<<<<<<< HEAD
-####Using PowerShell cmdlets
+#### Using PowerShell cmdlets
 
 Refer to the **Explore Azure disk encryption with Azure PowerShell** blog post [part 1](http://blogs.msdn.com/b/azuresecurity/archive/2015/11/17/explore-azure-disk-encryption-with-azure-powershell.aspx) and [part 2](http://blogs.msdn.com/b/azuresecurity/archive/2015/11/21/explore-azure-disk-encryption-with-azure-powershell-part-2.aspx) for details on how to enable encryption using Azure Disk Encryption using PS cmdlets.
 
-####Using CLI Commands
-=======
 #### Using CLI Commands
->>>>>>> 3cf20dc2
 
 Follow the steps below to enable encryption on existing/running IaaS Windows VM in Azure using CLI commands:
 
@@ -494,7 +485,6 @@
 
 1.Click the Active Directory tab as shown in Figure below:
 
-<<<<<<< HEAD
 ![Azure Disk Encryption](./media/azure-security-disk-encryption\disk-encryption-fig3.JPG)
 
 2.Click Add Application and type the application name as shown below:
@@ -508,29 +498,10 @@
 4.Click the check mark in the lower left corner to finish. The app's configuration page appears. Notice the Azure AD Client ID is located in the bottom of the page as shown in figure below.
  
 ![Azure Disk Encryption](./media/azure-security-disk-encryption\disk-encryption-fig6.JPG)
-=======
-![Microsoft Antimalware in Azure](./media/azure-security-disk-encryption/disk-encryption-fig3.JPG)
-
-2.Click Add Application and type the application name as shown below:
-
-![Microsoft Antimalware in Azure](./media/azure-security-disk-encryption/disk-encryption-fig4.JPG)
-
-3.Click the arrow button and configure the app's properties as shown below:
-
-![Microsoft Antimalware in Azure](./media/azure-security-disk-encryption/disk-encryption-fig5.JPG)
-
-4.Click the check mark in the lower left corner to finish. The app's configuration page appears. Notice the Azure AD Client ID is located in the bottom of the page as shown in figure below.
- 
-![Microsoft Antimalware in Azure](./media/azure-security-disk-encryption/disk-encryption-fig6.JPG)
->>>>>>> 3cf20dc2
 
 5.Save the Azure AD client secret by click in the Save button. Click the save button and note the secret from the keys text box, this is the Azure AD client secret. You should safeguard the Azure AD client secret appropriately.
 
-<<<<<<< HEAD
 ![Azure Disk Encryption](./media/azure-security-disk-encryption\disk-encryption-fig7.JPG)
-=======
-![Microsoft Antimalware in Azure](./media/azure-security-disk-encryption/disk-encryption-fig7.JPG)
->>>>>>> 3cf20dc2
 
 
 **Note:** this flow above is not supported in the Preview Portal.
@@ -782,13 +753,8 @@
 
 5.Run the “/usr/sbin/dracut -f -v” to update the initrd.
 
-<<<<<<< HEAD
 ###Upload encrypted VHD to an Azure storage account
 Once BitLocker encryption pr DM-Crypt encryption is enabled, the local encrypted VHD needs to be uploaded to your storage account.
-=======
-### Upload encrypted VHD to an Azure storage account
-Once BitLocker encryption is enabled, the local encrypted VHD needs to be uploaded to your storage account.
->>>>>>> 3cf20dc2
 
     Add-AzureRmVhd [-Destination] <Uri> [-LocalFilePath] <FileInfo> [[-NumberOfUploaderThreads] <Int32> ] [[-BaseImageUriToPatch] <Uri> ] [[-OverWrite]] [ <CommonParameters>] 
 
@@ -834,12 +800,12 @@
 
 The secret can optionally be encrypted with a Key Encryption Key before uploading to Key vault. Use the wrap [API](https://msdn.microsoft.com/library/azure/dn878066.aspx) to first encrypt the secret using the Key Encryption Key. The output of this wrap operation is a base64 URL encoded string which is then uploaded as a secret using the [Set-AzureKeyVaultSecret](https://msdn.microsoft.com/library/dn868050.aspx) cmdlet.
 
-<<<<<<< HEAD
+
 ##Download this Guide
-
 You can download this guide from the [TechNet Gallery](https://gallery.technet.microsoft.com/Azure-Disk-Encryption-for-a0018eb0).
-=======
+
+
 ## For more information
-[Explore Azure Disk Encryption with Azure PowerShell] (http://blogs.msdn.com/b/azuresecurity/archive/2015/11/16/explore-azure-disk-encryption-with-azure-powershell.aspx?wa=wsignin1.0)
+[Explore Azure Disk Encryption with Azure PowerShell](http://blogs.msdn.com/b/azuresecurity/archive/2015/11/16/explore-azure-disk-encryption-with-azure-powershell.aspx?wa=wsignin1.0)
+
 [Explore Azure Disk Encryption with Azure PowerShell - Part 2](http://blogs.msdn.com/b/azuresecurity/archive/2015/11/21/explore-azure-disk-encryption-with-azure-powershell-part-2.aspx)
->>>>>>> 3cf20dc2
