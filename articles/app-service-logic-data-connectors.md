--- conflicted
+++ resolved
@@ -205,15 +205,7 @@
 Let's get started. 
 
 ## Create a Connector
-<<<<<<< HEAD
-
-There are two ways to create connectors:
-
-- by using the Microsoft Azure portal (no coding required!)
-- by using REST APIs. 
-=======
 Connector API Apps can be created using the Azure Portal
->>>>>>> 8e917651
 
 ### Create a SharePoint Connector in the Microsoft Azure Portal
 
