<properties 
   pageTitle="ExpressRoute FAQ"
   description="The ExpressRoute FAQ contains information about Supported Azure Services, Cost, Data and Connections, SLA, Providers and Locations, Bandwidth, and additional Technical Details."
   documentationCenter="na"
   services="expressroute"
   authors="cherylmc"
   manager="adinah"
   editor="tysonn"/>
<tags 
   ms.service="expressroute"
   ms.devlang="na"
   ms.topic="article" 
   ms.tgt_pltfrm="na"
   ms.workload="infrastructure-services" 
<<<<<<< HEAD
   ms.date="04/13/2015"
=======
   ms.date="05/05/2015"
>>>>>>> 692c0fec
   ms.author="cherylmc"/>

# ExpressRoute FAQ


## What is ExpressRoute?
<<<<<<< HEAD
ExpressRoute is an Azure service that lets you create private connections between Azure datacenters and infrastructure that’s on your premises or in a colocation facility. ExpressRoute connections do not go over the public Internet, and offer higher security, reliability and speeds with lower latencies than typical connections over the Internet.
=======
ExpressRoute is an Azure service that lets you create private connections between Microsoft datacenters and infrastructure that’s on your premises or in a colocation facility. ExpressRoute connections do not go over the public Internet, and offer higher security, reliability and speeds with lower latencies than typical connections over the Internet.
>>>>>>> 692c0fec

### What are the benefits of using ExpressRoute and private network connections?
ExpressRoute connections do not go over the public Internet, and offer higher security, reliability and speeds with lower and consistent latencies than typical connections over the Internet. In some cases, using ExpressRoute connections to transfer data between on-premises devices and Azure can yield significant cost benefits.

<<<<<<< HEAD
### Where is the service available?
See this page for service location and availability: [ExpressRoute service providers and locations](https://msdn.microsoft.com/library/azure/dn957919.aspx).

### How can I use ExpressRoute to connect to Azure if I don’t have partnerships with one of the ExpressRoute-carrier partners?
You can select a regional carrier and land Ethernet connections to one of the supported exchange provider locations. You can then peer with Azure at the exchange providers’ location. Check with your NSP to see if they are present in any of the Exchange locations listed above and have your service provider extend your network to the Exchange location of choice. You can then order an ExpressRoute circuit through the Exchange provider to connect to Azure.

### How much does ExpressRoute cost?
Check [Pricing Details](http://azure.microsoft.com/pricing/details/expressroute/)
for pricing information.

=======
### What Microsoft cloud services are supported over ExpressRoute?
ExpressRoute supports most Microsoft Azure services today. We are announcing support for Office 365 services over ExpressRoute. Look for updates on general availability soon.

### Where is the service available?
See this page for service location and availability: [ExpressRoute partners and locations](expressroute-locations.md).

### How can I use ExpressRoute to connect to Microsoft if I don’t have partnerships with one of the ExpressRoute-carrier partners?
You can select a regional carrier and land Ethernet connections to one of the supported exchange provider locations. You can then peer with Microsoft at the EXP location. Check the last section of [ExpressRoute partners and locations](expressroute-locations.md) to see if your network procider is present in any of the Exchange locations. You can then order an ExpressRoute circuit through the Exchange provider to connect to Azure.

### How much does ExpressRoute cost?
Check [Pricing Details](http://azure.microsoft.com/pricing/details/expressroute/) for pricing information.

>>>>>>> 692c0fec
### If I pay for an ExpressRoute circuit of a given bandwidth, does the VPN connection I purchase from my network service provider have to be the same speed?
No. You can purchase a VPN connection of any speed from your service provider. However, your connection to Azure will be limited to the ExpressRoute circuit bandwidth that you purchase. 

### If I pay for an ExpressRoute circuit of a given bandwidth, do I have the ability to burst up to higher speeds if required?
Yes. ExpressRoute circuits are configured to support cases where you can burst up to two times the bandwidth limit you procured for no additional cost. Check with your service provider if they support this capability.

### Can I use the same private network connection with Virtual Network and other Azure services simultaneously?
<<<<<<< HEAD
Yes. An ExpressRoute circuit, once setup will allow you to access services within a virtual network and other Azure services simultaneously.
=======
Yes. An ExpressRoute circuit, once setup will allow you to access services within a virtual network and other Azure services simultaneously. You will connect to virtual networks over the private peering path and other services over the public peering path. 
>>>>>>> 692c0fec

### Does ExpressRoute offer a Service Level Agreement (SLA)?
Please refer to the [ExpressRoute SLA page](http://azure.microsoft.com/support/legal/sla/) for more information.

## Supported Azure Services
Most Azure services are supported over ExpressRoute.

Connectivity to virtual machines and cloud services deployed in virtual networks are supported over the private peering path.

Azure Websites are supported over the public peering path.

All other services are accessible over the public peering path. The exceptions are as follows -

**The following are not supported:**

- CDN
- Visual Studio Online Load Testing
- Multi-factor Authentication

## Data and Connections

<<<<<<< HEAD
## Data and Connections

### Are there limits on the amount of data that I can transfer using ExpressRoute?
We do not set a limit on the amount of data transfer. Refer to the [Pricing Details](http://azure.microsoft.com/pricing/details/expressroute/) for information on bandwidth rates.

=======
### Are there limits on the amount of data that I can transfer using ExpressRoute?
We do not set a limit on the amount of data transfer. Refer to the [Pricing Details](http://azure.microsoft.com/pricing/details/expressroute/) for information on bandwidth rates.

>>>>>>> 692c0fec
### What connection speeds are supported by ExpressRoute?
Supported bandwidth offers:

|**Provider**|**Bandwidth**|
|---|---|
|**Network providers**|10 Mbps, 50 Mbps, 100 Mbps, 500 Mbps, 1 Gbps|
|**Exchange providers**|200 Mbps, 500 Mbps, 1Gbps, 10Gbps|

### Which service providers are available?
<<<<<<< HEAD
See [ExpressRoute Locations](https://msdn.microsoft.com/library/azure/dn957919.aspx) for the list of service providers and locations.
=======
See [ExpressRoute partners and locations](expressroute-locations.md) for the list of service providers and locations.
>>>>>>> 692c0fec

## Technical Details

### What are the technical requirements for connecting my on-premises location to Azure?
Please see [ExpressRoute prerequisites page](expressroute-prerequisites.md) for requirements.

### Are connections to ExpressRoute redundant?
Yes. Each Express Route circuit has a redundant pair of cross connections configured to provide high availability.

### Will I lose connectivity if one of my ExpressRoute links fail?
You will not lose connectivity if one of the cross connections fails. A redundant connection is available to support the load of your network. You can additionally create multiple circuits in a different peering location to achieve failure resilience.

### Do I have to configure both links to get the service to work?
If you are connecting through a NSP, the NSP takes care of configuring redundant links on your behalf. If you connect through an EXP, you must configure both links. Our SLA will be void if the circuit is not configured for redundancy.

### Can I extend one of my VLANs to Azure using ExpressRoute?
No. We do not support layer 2 connectivity extensions into Azure.

### Can I have more than one ExpressRoute circuit in my subscription?
Yes. You can have more than one ExpressRoute circuit in your subscription. The default limit on the number of dedicated circuits is set to 10. You can contact Microsoft Support to increase the limit if needed.

### Can I have ExpressRoute circuits from different service providers?
Yes. You can have ExpressRoute circuits with many service providers. Each ExpressRoute circuit will be associated with one service provider only.

### How do I get my virtual networks connected to an ExpressRoute circuit
The basic steps are outlined below.

- You must establish an ExpressRoute circuit and have the service provider enable it.
- You must configure the BGP for private peering (if you are using an Exchange provider).
- You must link the virtual network to the ExpressRoute circuit.

The following tutorials will help you:

<<<<<<< HEAD
- [Configure an ExpressRoute Connection through a Network Service Provider](https://msdn.microsoft.com/library/azure/dn643736.aspx)
- [Configure an ExpressRoute Connection through an Exchange Provider](https://msdn.microsoft.com/library/azure/dn606306.aspx)
- [Configure a Virtual Network and Gateway for ExpressRoute](https://msdn.microsoft.com/library/azure/dn643737.aspx)

### Can I link to more than one virtual network to an ExpressRoute circuit?
Yes. You can link up to 10 virtual networks to an ExpressRoute circuit. All virtual networks must be in the same continent as the ExpressRoute circuit.

### Can I connect virtual networks belonging to many subscriptions to an ExpressRoute circuit?
Yes. You can authorize up to 10 other Azure subscriptions to use a single ExpressRoute circuit. For more details, see [Sharing an ExpressRoute Circuit across multiple subscriptions](https://msdn.microsoft.com/library/azure/dn835110.aspx).

=======
- [Configure an ExpressRoute Connection through a Network Service Provider](expressroute-configuring-exps.md)
- [Configure an ExpressRoute Connection through an Exchange Provider](expressroute-configuring-nsps.md)
- [Configure a Virtual Network and Gateway for ExpressRoute](expressroute-configuring-vnet-gateway.md)

### Are there connectivity boundaries for my ExpressRoute circuit?
Yes. [ExpressRoute partners and locations](expressroute-locations.md) page provides an overview of the connectivity boundaries for an ExpressRoute circuit. Connectivity for an ExpressRoute circuit is limited to a single geopolitical region. Connectivity can be expanded to cross geopolitical regions by enabling the ExpressRoute premium feature.

### Can I link to more than one virtual network to an ExpressRoute circuit?
Yes. You can link up to 10 virtual networks to an ExpressRoute circuit. 

### Can I connect virtual networks belonging to many subscriptions to an ExpressRoute circuit?
Yes. You can authorize up to 10 other Azure subscriptions to use a single ExpressRoute circuit. This limit can be increased by enabling the ExpressRoute premium feature.

For more details, see [Sharing an ExpressRoute Circuit across multiple subscriptions](https://msdn.microsoft.com/library/azure/dn835110.aspx).

>>>>>>> 692c0fec
### Are virtual networks connected to the same circuit isolated from each other?
No. All virtual networks linked to the same ExpressRoute circuit are part of the same routing domain and are not isolated from each other from a routing perspective. If you need route isolation, you’ll need to create a separate ExpressRoute circuit.

### Can I have one virtual network connected to more than one ExpressRoute circuit?
Yes. You can link a single virtual network with up to 4 ExpressRoute circuits. All ExpressRoute circuits must be in the same continent. They can be ordered through different service providers and in different locations.

### Can I access the internet from my virtual networks connected to ExpressRoute circuits?
Yes. If you have not advertised default routes (0.0.0.0/0) or internet route prefixes through the BGP session, you will be able to connect to the internet from a virtual network linked to an ExpressRoute circuit.

### Can I block internet connectivity to virtual networks connected to ExpressRoute circuits?
<<<<<<< HEAD
Yes. You can advertise default routes (0.0.0.0/0) to block all internet connectivity to virtual machines deployed within a virtual network and route all traffic out through the ExpressRoute circuit.
=======
Yes. You can advertise default routes (0.0.0.0/0) to block all internet connectivity to virtual machines deployed within a virtual network and route all traffic out through the ExpressRoute circuit. Note that if you advertise default routes, we will force traffic to services offered over public peering (such as Azure storage and SQL DB) back to your premises. You will have to configure your routers to return traffic to Azure through the public peering path or over the internet.
>>>>>>> 692c0fec

### Can virtual networks linked to the same ExpressRoute circuit talk to each other?
Yes. Virtual machines deployed in virtual networks connected to the same ExpressRoute circuit can communicate with each other.

### Can I use site-to-site and point-to-site connectivity for virtual networks in conjunction with ExpressRoute?
<<<<<<< HEAD
No. A virtual network connected to an ExpressRoute circuit cannot be used with site-to-site and point-to-site.

### Can I move a virtual network from site-to-site / point-to-site configuration to use ExpressRoute?
Yes. There will however be a small downtime associated with the process.
=======
Yes. ExpressRoute can coexist with site-to-site and point-to-site VPN. YOu must create the ExpressRoute gateway first and then a dynamic routing gateway for the same virtual network for this to work. 

### Can I move a virtual network from site-to-site / point-to-site configuration to use ExpressRoute?
Yes. You will have to create an ExpressRoute gateway within your virtual network. There will be a small downtime associated with the process.
>>>>>>> 692c0fec

### What do I need to connect to Azure storage over ExpressRoute?
You must establish an ExpressRoute circuit and configure routes for public peering.

### Are there limits on the number of routes I can advertise?
<<<<<<< HEAD
Yes. We accept up to 4000 route prefixes for private peering and public peering.

### Are there restrictions on IP ranges I can advertise over the BGP session?
Prefixes advertised through BGP must be /29 or larger. We will filter out private prefixes (RFC1918) in the public peering BGP session.

### What happens if I exceed the BGP limits?
BGP sessions will be dropped. They will be reset once the prefix count goes below the limit.

### After I advertise the default route (0.0.0.0/0) to my virtual networks I can't activate Windows running on my Azure VMs. What can I do?
The following steps will help Azure recognize the activation request:

1. Establish the public peering for your ExpressRoute circuit.
2. Perform a DNS lookup and find the IP address of **kms.core.windows.net**
3. Then do one of the following two items so that the Key Management Service will recognize that the activation request comes from Azure and will honor the request.
	- On your on-premises network, route the traffic destined for the IP address (obtained in step 2) back to Azure via the public peering.
	- Have your NSP provider hair-pin the traffic back to Azure via the public peering. 

=======
Yes. We accept up to 4000 route prefixes for private peering and public peering. You can increase this to 10,000 routes if you enable ExpressRoute the premium feature.

### Are there restrictions on IP ranges I can advertise over the BGP session?
Prefixes advertised through BGP must be /29 or larger (/28 to /8). 

We will filter out private prefixes (RFC1918) in the public peering BGP session.

### What happens if I exceed the BGP limits?
BGP sessions will be dropped. They will be reset once the prefix count goes below the limit.

### After I advertise the default route (0.0.0.0/0) to my virtual networks I can't activate Windows running on my Azure VMs. What can I do?
The following steps will help Azure recognize the activation request:

1. Establish the public peering for your ExpressRoute circuit.
2. Perform a DNS lookup and find the IP address of **kms.core.windows.net**
3. Then do one of the following two items so that the Key Management Service will recognize that the activation request comes from Azure and will honor the request.
	- On your on-premises network, route the traffic destined for the IP address (obtained in step 2) back to Azure via the public peering.
	- Have your NSP provider hair-pin the traffic back to Azure via the public peering. 

### Can I change the bandwidth of an ExpressRoute circuit?
Yes. You can increase the bandwidth of an ExpressRoute circuit without having to tear it down. You will have to follow up with your connectivity provider to ensure that they update the throttles within their networks to support the bandwidth increase. You will however not be able to reduce the bandwidth of an ExpressRoute circuit. Having to lower the bandwidth will mean a tear down and recreation of an ExpressRoute circuit.

### How can I change the bandwidth of an ExpressRoute circuit? 
You can update the bandwidth of the ExpressRoute circuit using the update dedicated circuit API and PowerShell cmdlet.

## ExpressRoute Premium

### What is ExpressRoute premium?
ExpressRoute premium is a collection of features listed below.
 
 - Increased routing table limit from 4000 routes to 10,000 routes for public peering and private peering.
 - Increased number of VNets that can be connected to the ExpressRoute circuit (default is 10). See table below for more details.
 - Global connectivity over the Microsoft core network. You will now be able to link a VNet in one geopolitical region with an ExpressRoute circuit in another region. **Example:** You can link a VNet created in Europe West to an ExpressRoute circuit created in Silicon Valley. 

### How many VNets can I link to an ExpressRoute circuit if I enabled ExpressRoute premium?
The table below provides the increased limits for the number of VNets you can link to an ExpressRoute circuit. Default limit is 10.

**Limits for circuits created through NSPs**

| **Circuit Size** | **Number of VNet links for default setup** | **Number of VNet Links with ExpressRoute Premium** |
|--------------|----------------------------------------|-----------------------------------------------|
| 10 Mbps      | 10                                     | Not Supported                                 |
| 50 Mbps      | 10                                     | 20                                            |
| 100 Mbps     | 10                                     | 25                                            |
| 500 Mbps     | 10                                     | 40                                            |
| 1Gbps         | 10                                     | 50                                                                                     
|


**Limits for circuits created through EXPs**

| **Circuit Size** | **Number of VNet links for default setup** | **Number of VNet links with ExpressRoute Premium** |
|--------------|-----------------------------------|------------------------------------------------|
| 200 Mbps     | 10                                | 25                                             |
| 500 Mbps     | 10                                | 40                                             |
| 1 Gbps       | 10                                | 50                                             |
| 10 Gbps      | 10                                |  100                                              |



### How do I enable ExpressRoute premium?
ExpressRoute premium features can be enabled when the feature is enabled and can be shut down by updating the circuit state. You can enable ExpressRoute premium at circuit creation time or can call the update dedicated circuit API / PowerShell cmdlet to enable ExpressRoute premium.

### How do I disable ExpressRoute premium?
You can disable ExpressRoute premium by calling the update dedicated circuit API / PowerShell cmdlet You must ensure that you have scaled your connectivity needs to meet the default limits before you disable ExpressRoute premium. We will fail request to disable ExpressRoute premium if your utilization scales beyond the default limits.

### Can I pick and choose the features I want from the premium feature set?
No. You will not be able to pick the features you need. We enable all features when you turn on ExpressRoute premium. 

### How much does ExpressRoute premium cost?
Refer to the [Pricing Details](http://azure.microsoft.com/pricing/details/expressroute/) for cost.

### Do I pay for ExpressRoute premium in addition to standard ExpressRoute charges?
Yes. ExpressRoute premium charges apply on top of ExpressRoute circuit charges and charges required by the connectivity provider.

### Does ExpressRoute premium work with both EXP and NSP models?
Yes. ExpressRoute premium is supported cor ExpressRoute circuits connected through EXPs and NSPs.


## ExpressRoute and Office 365

### How do I create an ExpressRoute circuit to connect to Office 365 services?

1. Review the  [ExpressRoute prerequisites page](expressroute-prerequisites.md) page to make sure you meet the requirements
2. Review the list of service providers and locations at [ExpressRoute partners and locations](expressroute-locations.md) to ensure that your connectivity needs are met.
3. Plan your capacity requirements by reviewing [Network planning and performance tuning for Office 365](http://aka.ms/tune/)
4. Follow the steps listed in the workflows below to setup connectivity. 

	- [Configure an ExpressRoute Connection through a Network Service Provider](expressroute-configuring-nsps.md)
	- [Configure an ExpressRoute Connection through an Exchange Provider](expressroute-configuring-exps.md)

### Can my existing ExpressRoute circuits support connectivity to Office 365 services?
Yes. Your existing ExpressRoute circuit can be configured to support connectivity to Office 365 services. Ensure that you have sufficient capacity to connect to Office 365 services. [Network planning and performance tuning for Office 365](http://aka.ms/tune/) will help you plan your connectivity needs.

The following tutorials will help you:

- [Configure an ExpressRoute Connection through a Network Service Provider](expressroute-configuring-nsps.md)
- [Configure an ExpressRoute Connection through an Exchange Provider](expressroute-configuring-exps.md)

### What Office 365 services can be accessed over an ExpressRoute connection? 

**The following Office 365 services are supported**

- Exchange Online & Exchange Online Protection
- SharePoint Online
- Skype for Business Online
- Office Online
- Azure AD & Azure AD Sync
- CRM Online
- Office 365 Video
- Power BI
- Delve
- Project Online

**The following Office 365 services are not supported**

- Yammer
- Office 365 ProPlus client downloads
- On-premises Identity Provider Sign-In 
- Office 365 (operated by 21 Vianet) service in China

You can connect to these services over the internet.

### How much does ExpressRoute for Office 365 cost?
There is no additional cost for connecting to Office 365 over ExpressRoute.  The [pricing details page](http://azure.microsoft.com/pricing/details/expressroute/) provides details of costs for ExpressRoute.

### What regions is ExpressRoute for Office 365 supported in?
Refer to [ExpressRoute partners and locations](expressroute-locations.md) for more information on the list of partners and locations where ExpressRoute is supported.

### Can I use NSPs and EXPs to connect to Office 365 services?
We support connectivity to Office 365 services through both NSPs and EXPs. Refer to [ExpressRoute partners and locations](expressroute-locations.md) for more information on the list of supported partners and locations.

### Can I access Office 365 over the internet even if ExpressRoute was configured for my organization?
Yes. Office 365 service endpoints are reachable through the internet even though ExpressRoute has been configured for your network. If you are in a location that is configured to connect to Office 365 services through ExpressRoute, you will connect through ExpressRoute.
>>>>>>> 692c0fec
<|MERGE_RESOLUTION|>--- conflicted
+++ resolved
@@ -1,368 +1,287 @@
-<properties 
-   pageTitle="ExpressRoute FAQ"
-   description="The ExpressRoute FAQ contains information about Supported Azure Services, Cost, Data and Connections, SLA, Providers and Locations, Bandwidth, and additional Technical Details."
-   documentationCenter="na"
-   services="expressroute"
-   authors="cherylmc"
-   manager="adinah"
-   editor="tysonn"/>
-<tags 
-   ms.service="expressroute"
-   ms.devlang="na"
-   ms.topic="article" 
-   ms.tgt_pltfrm="na"
-   ms.workload="infrastructure-services" 
-<<<<<<< HEAD
-   ms.date="04/13/2015"
-=======
-   ms.date="05/05/2015"
->>>>>>> 692c0fec
-   ms.author="cherylmc"/>
-
-# ExpressRoute FAQ
-
-
-## What is ExpressRoute?
-<<<<<<< HEAD
-ExpressRoute is an Azure service that lets you create private connections between Azure datacenters and infrastructure that’s on your premises or in a colocation facility. ExpressRoute connections do not go over the public Internet, and offer higher security, reliability and speeds with lower latencies than typical connections over the Internet.
-=======
-ExpressRoute is an Azure service that lets you create private connections between Microsoft datacenters and infrastructure that’s on your premises or in a colocation facility. ExpressRoute connections do not go over the public Internet, and offer higher security, reliability and speeds with lower latencies than typical connections over the Internet.
->>>>>>> 692c0fec
-
-### What are the benefits of using ExpressRoute and private network connections?
-ExpressRoute connections do not go over the public Internet, and offer higher security, reliability and speeds with lower and consistent latencies than typical connections over the Internet. In some cases, using ExpressRoute connections to transfer data between on-premises devices and Azure can yield significant cost benefits.
-
-<<<<<<< HEAD
-### Where is the service available?
-See this page for service location and availability: [ExpressRoute service providers and locations](https://msdn.microsoft.com/library/azure/dn957919.aspx).
-
-### How can I use ExpressRoute to connect to Azure if I don’t have partnerships with one of the ExpressRoute-carrier partners?
-You can select a regional carrier and land Ethernet connections to one of the supported exchange provider locations. You can then peer with Azure at the exchange providers’ location. Check with your NSP to see if they are present in any of the Exchange locations listed above and have your service provider extend your network to the Exchange location of choice. You can then order an ExpressRoute circuit through the Exchange provider to connect to Azure.
-
-### How much does ExpressRoute cost?
-Check [Pricing Details](http://azure.microsoft.com/pricing/details/expressroute/)
-for pricing information.
-
-=======
-### What Microsoft cloud services are supported over ExpressRoute?
-ExpressRoute supports most Microsoft Azure services today. We are announcing support for Office 365 services over ExpressRoute. Look for updates on general availability soon.
-
-### Where is the service available?
-See this page for service location and availability: [ExpressRoute partners and locations](expressroute-locations.md).
-
-### How can I use ExpressRoute to connect to Microsoft if I don’t have partnerships with one of the ExpressRoute-carrier partners?
-You can select a regional carrier and land Ethernet connections to one of the supported exchange provider locations. You can then peer with Microsoft at the EXP location. Check the last section of [ExpressRoute partners and locations](expressroute-locations.md) to see if your network procider is present in any of the Exchange locations. You can then order an ExpressRoute circuit through the Exchange provider to connect to Azure.
-
-### How much does ExpressRoute cost?
-Check [Pricing Details](http://azure.microsoft.com/pricing/details/expressroute/) for pricing information.
-
->>>>>>> 692c0fec
-### If I pay for an ExpressRoute circuit of a given bandwidth, does the VPN connection I purchase from my network service provider have to be the same speed?
-No. You can purchase a VPN connection of any speed from your service provider. However, your connection to Azure will be limited to the ExpressRoute circuit bandwidth that you purchase. 
-
-### If I pay for an ExpressRoute circuit of a given bandwidth, do I have the ability to burst up to higher speeds if required?
-Yes. ExpressRoute circuits are configured to support cases where you can burst up to two times the bandwidth limit you procured for no additional cost. Check with your service provider if they support this capability.
-
-### Can I use the same private network connection with Virtual Network and other Azure services simultaneously?
-<<<<<<< HEAD
-Yes. An ExpressRoute circuit, once setup will allow you to access services within a virtual network and other Azure services simultaneously.
-=======
-Yes. An ExpressRoute circuit, once setup will allow you to access services within a virtual network and other Azure services simultaneously. You will connect to virtual networks over the private peering path and other services over the public peering path. 
->>>>>>> 692c0fec
-
-### Does ExpressRoute offer a Service Level Agreement (SLA)?
-Please refer to the [ExpressRoute SLA page](http://azure.microsoft.com/support/legal/sla/) for more information.
-
-## Supported Azure Services
-Most Azure services are supported over ExpressRoute.
-
-Connectivity to virtual machines and cloud services deployed in virtual networks are supported over the private peering path.
-
-Azure Websites are supported over the public peering path.
-
-All other services are accessible over the public peering path. The exceptions are as follows -
-
-**The following are not supported:**
-
-- CDN
-- Visual Studio Online Load Testing
-- Multi-factor Authentication
-
-## Data and Connections
-
-<<<<<<< HEAD
-## Data and Connections
-
-### Are there limits on the amount of data that I can transfer using ExpressRoute?
-We do not set a limit on the amount of data transfer. Refer to the [Pricing Details](http://azure.microsoft.com/pricing/details/expressroute/) for information on bandwidth rates.
-
-=======
-### Are there limits on the amount of data that I can transfer using ExpressRoute?
-We do not set a limit on the amount of data transfer. Refer to the [Pricing Details](http://azure.microsoft.com/pricing/details/expressroute/) for information on bandwidth rates.
-
->>>>>>> 692c0fec
-### What connection speeds are supported by ExpressRoute?
-Supported bandwidth offers:
-
-|**Provider**|**Bandwidth**|
-|---|---|
-|**Network providers**|10 Mbps, 50 Mbps, 100 Mbps, 500 Mbps, 1 Gbps|
-|**Exchange providers**|200 Mbps, 500 Mbps, 1Gbps, 10Gbps|
-
-### Which service providers are available?
-<<<<<<< HEAD
-See [ExpressRoute Locations](https://msdn.microsoft.com/library/azure/dn957919.aspx) for the list of service providers and locations.
-=======
-See [ExpressRoute partners and locations](expressroute-locations.md) for the list of service providers and locations.
->>>>>>> 692c0fec
-
-## Technical Details
-
-### What are the technical requirements for connecting my on-premises location to Azure?
-Please see [ExpressRoute prerequisites page](expressroute-prerequisites.md) for requirements.
-
-### Are connections to ExpressRoute redundant?
-Yes. Each Express Route circuit has a redundant pair of cross connections configured to provide high availability.
-
-### Will I lose connectivity if one of my ExpressRoute links fail?
-You will not lose connectivity if one of the cross connections fails. A redundant connection is available to support the load of your network. You can additionally create multiple circuits in a different peering location to achieve failure resilience.
-
-### Do I have to configure both links to get the service to work?
-If you are connecting through a NSP, the NSP takes care of configuring redundant links on your behalf. If you connect through an EXP, you must configure both links. Our SLA will be void if the circuit is not configured for redundancy.
-
-### Can I extend one of my VLANs to Azure using ExpressRoute?
-No. We do not support layer 2 connectivity extensions into Azure.
-
-### Can I have more than one ExpressRoute circuit in my subscription?
-Yes. You can have more than one ExpressRoute circuit in your subscription. The default limit on the number of dedicated circuits is set to 10. You can contact Microsoft Support to increase the limit if needed.
-
-### Can I have ExpressRoute circuits from different service providers?
-Yes. You can have ExpressRoute circuits with many service providers. Each ExpressRoute circuit will be associated with one service provider only.
-
-### How do I get my virtual networks connected to an ExpressRoute circuit
-The basic steps are outlined below.
-
-- You must establish an ExpressRoute circuit and have the service provider enable it.
-- You must configure the BGP for private peering (if you are using an Exchange provider).
-- You must link the virtual network to the ExpressRoute circuit.
-
-The following tutorials will help you:
-
-<<<<<<< HEAD
-- [Configure an ExpressRoute Connection through a Network Service Provider](https://msdn.microsoft.com/library/azure/dn643736.aspx)
-- [Configure an ExpressRoute Connection through an Exchange Provider](https://msdn.microsoft.com/library/azure/dn606306.aspx)
-- [Configure a Virtual Network and Gateway for ExpressRoute](https://msdn.microsoft.com/library/azure/dn643737.aspx)
-
-### Can I link to more than one virtual network to an ExpressRoute circuit?
-Yes. You can link up to 10 virtual networks to an ExpressRoute circuit. All virtual networks must be in the same continent as the ExpressRoute circuit.
-
-### Can I connect virtual networks belonging to many subscriptions to an ExpressRoute circuit?
-Yes. You can authorize up to 10 other Azure subscriptions to use a single ExpressRoute circuit. For more details, see [Sharing an ExpressRoute Circuit across multiple subscriptions](https://msdn.microsoft.com/library/azure/dn835110.aspx).
-
-=======
-- [Configure an ExpressRoute Connection through a Network Service Provider](expressroute-configuring-exps.md)
-- [Configure an ExpressRoute Connection through an Exchange Provider](expressroute-configuring-nsps.md)
-- [Configure a Virtual Network and Gateway for ExpressRoute](expressroute-configuring-vnet-gateway.md)
-
-### Are there connectivity boundaries for my ExpressRoute circuit?
-Yes. [ExpressRoute partners and locations](expressroute-locations.md) page provides an overview of the connectivity boundaries for an ExpressRoute circuit. Connectivity for an ExpressRoute circuit is limited to a single geopolitical region. Connectivity can be expanded to cross geopolitical regions by enabling the ExpressRoute premium feature.
-
-### Can I link to more than one virtual network to an ExpressRoute circuit?
-Yes. You can link up to 10 virtual networks to an ExpressRoute circuit. 
-
-### Can I connect virtual networks belonging to many subscriptions to an ExpressRoute circuit?
-Yes. You can authorize up to 10 other Azure subscriptions to use a single ExpressRoute circuit. This limit can be increased by enabling the ExpressRoute premium feature.
-
-For more details, see [Sharing an ExpressRoute Circuit across multiple subscriptions](https://msdn.microsoft.com/library/azure/dn835110.aspx).
-
->>>>>>> 692c0fec
-### Are virtual networks connected to the same circuit isolated from each other?
-No. All virtual networks linked to the same ExpressRoute circuit are part of the same routing domain and are not isolated from each other from a routing perspective. If you need route isolation, you’ll need to create a separate ExpressRoute circuit.
-
-### Can I have one virtual network connected to more than one ExpressRoute circuit?
-Yes. You can link a single virtual network with up to 4 ExpressRoute circuits. All ExpressRoute circuits must be in the same continent. They can be ordered through different service providers and in different locations.
-
-### Can I access the internet from my virtual networks connected to ExpressRoute circuits?
-Yes. If you have not advertised default routes (0.0.0.0/0) or internet route prefixes through the BGP session, you will be able to connect to the internet from a virtual network linked to an ExpressRoute circuit.
-
-### Can I block internet connectivity to virtual networks connected to ExpressRoute circuits?
-<<<<<<< HEAD
-Yes. You can advertise default routes (0.0.0.0/0) to block all internet connectivity to virtual machines deployed within a virtual network and route all traffic out through the ExpressRoute circuit.
-=======
-Yes. You can advertise default routes (0.0.0.0/0) to block all internet connectivity to virtual machines deployed within a virtual network and route all traffic out through the ExpressRoute circuit. Note that if you advertise default routes, we will force traffic to services offered over public peering (such as Azure storage and SQL DB) back to your premises. You will have to configure your routers to return traffic to Azure through the public peering path or over the internet.
->>>>>>> 692c0fec
-
-### Can virtual networks linked to the same ExpressRoute circuit talk to each other?
-Yes. Virtual machines deployed in virtual networks connected to the same ExpressRoute circuit can communicate with each other.
-
-### Can I use site-to-site and point-to-site connectivity for virtual networks in conjunction with ExpressRoute?
-<<<<<<< HEAD
-No. A virtual network connected to an ExpressRoute circuit cannot be used with site-to-site and point-to-site.
-
-### Can I move a virtual network from site-to-site / point-to-site configuration to use ExpressRoute?
-Yes. There will however be a small downtime associated with the process.
-=======
-Yes. ExpressRoute can coexist with site-to-site and point-to-site VPN. YOu must create the ExpressRoute gateway first and then a dynamic routing gateway for the same virtual network for this to work. 
-
-### Can I move a virtual network from site-to-site / point-to-site configuration to use ExpressRoute?
-Yes. You will have to create an ExpressRoute gateway within your virtual network. There will be a small downtime associated with the process.
->>>>>>> 692c0fec
-
-### What do I need to connect to Azure storage over ExpressRoute?
-You must establish an ExpressRoute circuit and configure routes for public peering.
-
-### Are there limits on the number of routes I can advertise?
-<<<<<<< HEAD
-Yes. We accept up to 4000 route prefixes for private peering and public peering.
-
-### Are there restrictions on IP ranges I can advertise over the BGP session?
-Prefixes advertised through BGP must be /29 or larger. We will filter out private prefixes (RFC1918) in the public peering BGP session.
-
-### What happens if I exceed the BGP limits?
-BGP sessions will be dropped. They will be reset once the prefix count goes below the limit.
-
-### After I advertise the default route (0.0.0.0/0) to my virtual networks I can't activate Windows running on my Azure VMs. What can I do?
-The following steps will help Azure recognize the activation request:
-
-1. Establish the public peering for your ExpressRoute circuit.
-2. Perform a DNS lookup and find the IP address of **kms.core.windows.net**
-3. Then do one of the following two items so that the Key Management Service will recognize that the activation request comes from Azure and will honor the request.
-	- On your on-premises network, route the traffic destined for the IP address (obtained in step 2) back to Azure via the public peering.
-	- Have your NSP provider hair-pin the traffic back to Azure via the public peering. 
-
-=======
-Yes. We accept up to 4000 route prefixes for private peering and public peering. You can increase this to 10,000 routes if you enable ExpressRoute the premium feature.
-
-### Are there restrictions on IP ranges I can advertise over the BGP session?
-Prefixes advertised through BGP must be /29 or larger (/28 to /8). 
-
-We will filter out private prefixes (RFC1918) in the public peering BGP session.
-
-### What happens if I exceed the BGP limits?
-BGP sessions will be dropped. They will be reset once the prefix count goes below the limit.
-
-### After I advertise the default route (0.0.0.0/0) to my virtual networks I can't activate Windows running on my Azure VMs. What can I do?
-The following steps will help Azure recognize the activation request:
-
-1. Establish the public peering for your ExpressRoute circuit.
-2. Perform a DNS lookup and find the IP address of **kms.core.windows.net**
-3. Then do one of the following two items so that the Key Management Service will recognize that the activation request comes from Azure and will honor the request.
-	- On your on-premises network, route the traffic destined for the IP address (obtained in step 2) back to Azure via the public peering.
-	- Have your NSP provider hair-pin the traffic back to Azure via the public peering. 
-
-### Can I change the bandwidth of an ExpressRoute circuit?
-Yes. You can increase the bandwidth of an ExpressRoute circuit without having to tear it down. You will have to follow up with your connectivity provider to ensure that they update the throttles within their networks to support the bandwidth increase. You will however not be able to reduce the bandwidth of an ExpressRoute circuit. Having to lower the bandwidth will mean a tear down and recreation of an ExpressRoute circuit.
-
-### How can I change the bandwidth of an ExpressRoute circuit? 
-You can update the bandwidth of the ExpressRoute circuit using the update dedicated circuit API and PowerShell cmdlet.
-
-## ExpressRoute Premium
-
-### What is ExpressRoute premium?
-ExpressRoute premium is a collection of features listed below.
- 
- - Increased routing table limit from 4000 routes to 10,000 routes for public peering and private peering.
- - Increased number of VNets that can be connected to the ExpressRoute circuit (default is 10). See table below for more details.
- - Global connectivity over the Microsoft core network. You will now be able to link a VNet in one geopolitical region with an ExpressRoute circuit in another region. **Example:** You can link a VNet created in Europe West to an ExpressRoute circuit created in Silicon Valley. 
-
-### How many VNets can I link to an ExpressRoute circuit if I enabled ExpressRoute premium?
-The table below provides the increased limits for the number of VNets you can link to an ExpressRoute circuit. Default limit is 10.
-
-**Limits for circuits created through NSPs**
-
-| **Circuit Size** | **Number of VNet links for default setup** | **Number of VNet Links with ExpressRoute Premium** |
-|--------------|----------------------------------------|-----------------------------------------------|
-| 10 Mbps      | 10                                     | Not Supported                                 |
-| 50 Mbps      | 10                                     | 20                                            |
-| 100 Mbps     | 10                                     | 25                                            |
-| 500 Mbps     | 10                                     | 40                                            |
-| 1Gbps         | 10                                     | 50                                                                                     
-|
-
-
-**Limits for circuits created through EXPs**
-
-| **Circuit Size** | **Number of VNet links for default setup** | **Number of VNet links with ExpressRoute Premium** |
-|--------------|-----------------------------------|------------------------------------------------|
-| 200 Mbps     | 10                                | 25                                             |
-| 500 Mbps     | 10                                | 40                                             |
-| 1 Gbps       | 10                                | 50                                             |
-| 10 Gbps      | 10                                |  100                                              |
-
-
-
-### How do I enable ExpressRoute premium?
-ExpressRoute premium features can be enabled when the feature is enabled and can be shut down by updating the circuit state. You can enable ExpressRoute premium at circuit creation time or can call the update dedicated circuit API / PowerShell cmdlet to enable ExpressRoute premium.
-
-### How do I disable ExpressRoute premium?
-You can disable ExpressRoute premium by calling the update dedicated circuit API / PowerShell cmdlet You must ensure that you have scaled your connectivity needs to meet the default limits before you disable ExpressRoute premium. We will fail request to disable ExpressRoute premium if your utilization scales beyond the default limits.
-
-### Can I pick and choose the features I want from the premium feature set?
-No. You will not be able to pick the features you need. We enable all features when you turn on ExpressRoute premium. 
-
-### How much does ExpressRoute premium cost?
-Refer to the [Pricing Details](http://azure.microsoft.com/pricing/details/expressroute/) for cost.
-
-### Do I pay for ExpressRoute premium in addition to standard ExpressRoute charges?
-Yes. ExpressRoute premium charges apply on top of ExpressRoute circuit charges and charges required by the connectivity provider.
-
-### Does ExpressRoute premium work with both EXP and NSP models?
-Yes. ExpressRoute premium is supported cor ExpressRoute circuits connected through EXPs and NSPs.
-
-
-## ExpressRoute and Office 365
-
-### How do I create an ExpressRoute circuit to connect to Office 365 services?
-
-1. Review the  [ExpressRoute prerequisites page](expressroute-prerequisites.md) page to make sure you meet the requirements
-2. Review the list of service providers and locations at [ExpressRoute partners and locations](expressroute-locations.md) to ensure that your connectivity needs are met.
-3. Plan your capacity requirements by reviewing [Network planning and performance tuning for Office 365](http://aka.ms/tune/)
-4. Follow the steps listed in the workflows below to setup connectivity. 
-
-	- [Configure an ExpressRoute Connection through a Network Service Provider](expressroute-configuring-nsps.md)
-	- [Configure an ExpressRoute Connection through an Exchange Provider](expressroute-configuring-exps.md)
-
-### Can my existing ExpressRoute circuits support connectivity to Office 365 services?
-Yes. Your existing ExpressRoute circuit can be configured to support connectivity to Office 365 services. Ensure that you have sufficient capacity to connect to Office 365 services. [Network planning and performance tuning for Office 365](http://aka.ms/tune/) will help you plan your connectivity needs.
-
-The following tutorials will help you:
-
-- [Configure an ExpressRoute Connection through a Network Service Provider](expressroute-configuring-nsps.md)
-- [Configure an ExpressRoute Connection through an Exchange Provider](expressroute-configuring-exps.md)
-
-### What Office 365 services can be accessed over an ExpressRoute connection? 
-
-**The following Office 365 services are supported**
-
-- Exchange Online & Exchange Online Protection
-- SharePoint Online
-- Skype for Business Online
-- Office Online
-- Azure AD & Azure AD Sync
-- CRM Online
-- Office 365 Video
-- Power BI
-- Delve
-- Project Online
-
-**The following Office 365 services are not supported**
-
-- Yammer
-- Office 365 ProPlus client downloads
-- On-premises Identity Provider Sign-In 
-- Office 365 (operated by 21 Vianet) service in China
-
-You can connect to these services over the internet.
-
-### How much does ExpressRoute for Office 365 cost?
-There is no additional cost for connecting to Office 365 over ExpressRoute.  The [pricing details page](http://azure.microsoft.com/pricing/details/expressroute/) provides details of costs for ExpressRoute.
-
-### What regions is ExpressRoute for Office 365 supported in?
-Refer to [ExpressRoute partners and locations](expressroute-locations.md) for more information on the list of partners and locations where ExpressRoute is supported.
-
-### Can I use NSPs and EXPs to connect to Office 365 services?
-We support connectivity to Office 365 services through both NSPs and EXPs. Refer to [ExpressRoute partners and locations](expressroute-locations.md) for more information on the list of supported partners and locations.
-
-### Can I access Office 365 over the internet even if ExpressRoute was configured for my organization?
-Yes. Office 365 service endpoints are reachable through the internet even though ExpressRoute has been configured for your network. If you are in a location that is configured to connect to Office 365 services through ExpressRoute, you will connect through ExpressRoute.
->>>>>>> 692c0fec
+<properties 
+   pageTitle="ExpressRoute FAQ"
+   description="The ExpressRoute FAQ contains information about Supported Azure Services, Cost, Data and Connections, SLA, Providers and Locations, Bandwidth, and additional Technical Details."
+   documentationCenter="na"
+   services="expressroute"
+   authors="cherylmc"
+   manager="adinah"
+   editor="tysonn"/>
+<tags 
+   ms.service="expressroute"
+   ms.devlang="na"
+   ms.topic="article" 
+   ms.tgt_pltfrm="na"
+   ms.workload="infrastructure-services" 
+   ms.date="05/05/2015"
+   ms.author="cherylmc"/>
+
+# ExpressRoute FAQ
+
+
+## What is ExpressRoute?
+ExpressRoute is an Azure service that lets you create private connections between Microsoft datacenters and infrastructure that’s on your premises or in a colocation facility. ExpressRoute connections do not go over the public Internet, and offer higher security, reliability and speeds with lower latencies than typical connections over the Internet.
+
+### What are the benefits of using ExpressRoute and private network connections?
+ExpressRoute connections do not go over the public Internet, and offer higher security, reliability and speeds with lower and consistent latencies than typical connections over the Internet. In some cases, using ExpressRoute connections to transfer data between on-premises devices and Azure can yield significant cost benefits.
+
+### What Microsoft cloud services are supported over ExpressRoute?
+ExpressRoute supports most Microsoft Azure services today. We are announcing support for Office 365 services over ExpressRoute. Look for updates on general availability soon.
+
+### Where is the service available?
+See this page for service location and availability: [ExpressRoute partners and locations](expressroute-locations.md).
+
+### How can I use ExpressRoute to connect to Microsoft if I don’t have partnerships with one of the ExpressRoute-carrier partners?
+You can select a regional carrier and land Ethernet connections to one of the supported exchange provider locations. You can then peer with Microsoft at the EXP location. Check the last section of [ExpressRoute partners and locations](expressroute-locations.md) to see if your network procider is present in any of the Exchange locations. You can then order an ExpressRoute circuit through the Exchange provider to connect to Azure.
+
+### How much does ExpressRoute cost?
+Check [Pricing Details](http://azure.microsoft.com/pricing/details/expressroute/) for pricing information.
+
+### If I pay for an ExpressRoute circuit of a given bandwidth, does the VPN connection I purchase from my network service provider have to be the same speed?
+No. You can purchase a VPN connection of any speed from your service provider. However, your connection to Azure will be limited to the ExpressRoute circuit bandwidth that you purchase. 
+
+### If I pay for an ExpressRoute circuit of a given bandwidth, do I have the ability to burst up to higher speeds if required?
+Yes. ExpressRoute circuits are configured to support cases where you can burst up to two times the bandwidth limit you procured for no additional cost. Check with your service provider if they support this capability.
+
+### Can I use the same private network connection with Virtual Network and other Azure services simultaneously?
+Yes. An ExpressRoute circuit, once setup will allow you to access services within a virtual network and other Azure services simultaneously. You will connect to virtual networks over the private peering path and other services over the public peering path. 
+
+### Does ExpressRoute offer a Service Level Agreement (SLA)?
+Please refer to the [ExpressRoute SLA page](http://azure.microsoft.com/support/legal/sla/) for more information.
+
+## Supported Azure Services
+Most Azure services are supported over ExpressRoute.
+
+Connectivity to virtual machines and cloud services deployed in virtual networks are supported over the private peering path.
+
+Azure Websites are supported over the public peering path.
+
+All other services are accessible over the public peering path. The exceptions are as follows -
+
+**The following are not supported:**
+
+- CDN
+- Visual Studio Online Load Testing
+- Multi-factor Authentication
+
+## Data and Connections
+
+### Are there limits on the amount of data that I can transfer using ExpressRoute?
+We do not set a limit on the amount of data transfer. Refer to the [Pricing Details](http://azure.microsoft.com/pricing/details/expressroute/) for information on bandwidth rates.
+
+### What connection speeds are supported by ExpressRoute?
+Supported bandwidth offers:
+
+|**Provider**|**Bandwidth**|
+|---|---|
+|**Network providers**|10 Mbps, 50 Mbps, 100 Mbps, 500 Mbps, 1 Gbps|
+|**Exchange providers**|200 Mbps, 500 Mbps, 1Gbps, 10Gbps|
+
+### Which service providers are available?
+See [ExpressRoute partners and locations](expressroute-locations.md) for the list of service providers and locations.
+
+## Technical Details
+
+### What are the technical requirements for connecting my on-premises location to Azure?
+Please see [ExpressRoute prerequisites page](expressroute-prerequisites.md) for requirements.
+
+### Are connections to ExpressRoute redundant?
+Yes. Each Express Route circuit has a redundant pair of cross connections configured to provide high availability.
+
+### Will I lose connectivity if one of my ExpressRoute links fail?
+You will not lose connectivity if one of the cross connections fails. A redundant connection is available to support the load of your network. You can additionally create multiple circuits in a different peering location to achieve failure resilience.
+
+### Do I have to configure both links to get the service to work?
+If you are connecting through a NSP, the NSP takes care of configuring redundant links on your behalf. If you connect through an EXP, you must configure both links. Our SLA will be void if the circuit is not configured for redundancy.
+
+### Can I extend one of my VLANs to Azure using ExpressRoute?
+No. We do not support layer 2 connectivity extensions into Azure.
+
+### Can I have more than one ExpressRoute circuit in my subscription?
+Yes. You can have more than one ExpressRoute circuit in your subscription. The default limit on the number of dedicated circuits is set to 10. You can contact Microsoft Support to increase the limit if needed.
+
+### Can I have ExpressRoute circuits from different service providers?
+Yes. You can have ExpressRoute circuits with many service providers. Each ExpressRoute circuit will be associated with one service provider only.
+
+### How do I get my virtual networks connected to an ExpressRoute circuit
+The basic steps are outlined below.
+
+- You must establish an ExpressRoute circuit and have the service provider enable it.
+- You must configure the BGP for private peering (if you are using an Exchange provider).
+- You must link the virtual network to the ExpressRoute circuit.
+
+The following tutorials will help you:
+
+- [Configure an ExpressRoute Connection through a Network Service Provider](expressroute-configuring-exps.md)
+- [Configure an ExpressRoute Connection through an Exchange Provider](expressroute-configuring-nsps.md)
+- [Configure a Virtual Network and Gateway for ExpressRoute](expressroute-configuring-vnet-gateway.md)
+
+### Are there connectivity boundaries for my ExpressRoute circuit?
+Yes. [ExpressRoute partners and locations](expressroute-locations.md) page provides an overview of the connectivity boundaries for an ExpressRoute circuit. Connectivity for an ExpressRoute circuit is limited to a single geopolitical region. Connectivity can be expanded to cross geopolitical regions by enabling the ExpressRoute premium feature.
+
+### Can I link to more than one virtual network to an ExpressRoute circuit?
+Yes. You can link up to 10 virtual networks to an ExpressRoute circuit. 
+
+### Can I connect virtual networks belonging to many subscriptions to an ExpressRoute circuit?
+Yes. You can authorize up to 10 other Azure subscriptions to use a single ExpressRoute circuit. This limit can be increased by enabling the ExpressRoute premium feature.
+
+For more details, see [Sharing an ExpressRoute Circuit across multiple subscriptions](https://msdn.microsoft.com/library/azure/dn835110.aspx).
+
+### Are virtual networks connected to the same circuit isolated from each other?
+No. All virtual networks linked to the same ExpressRoute circuit are part of the same routing domain and are not isolated from each other from a routing perspective. If you need route isolation, you’ll need to create a separate ExpressRoute circuit.
+
+### Can I have one virtual network connected to more than one ExpressRoute circuit?
+Yes. You can link a single virtual network with up to 4 ExpressRoute circuits. All ExpressRoute circuits must be in the same continent. They can be ordered through different service providers and in different locations.
+
+### Can I access the internet from my virtual networks connected to ExpressRoute circuits?
+Yes. If you have not advertised default routes (0.0.0.0/0) or internet route prefixes through the BGP session, you will be able to connect to the internet from a virtual network linked to an ExpressRoute circuit.
+
+### Can I block internet connectivity to virtual networks connected to ExpressRoute circuits?
+Yes. You can advertise default routes (0.0.0.0/0) to block all internet connectivity to virtual machines deployed within a virtual network and route all traffic out through the ExpressRoute circuit. Note that if you advertise default routes, we will force traffic to services offered over public peering (such as Azure storage and SQL DB) back to your premises. You will have to configure your routers to return traffic to Azure through the public peering path or over the internet.
+
+### Can virtual networks linked to the same ExpressRoute circuit talk to each other?
+Yes. Virtual machines deployed in virtual networks connected to the same ExpressRoute circuit can communicate with each other.
+
+### Can I use site-to-site and point-to-site connectivity for virtual networks in conjunction with ExpressRoute?
+Yes. ExpressRoute can coexist with site-to-site and point-to-site VPN. YOu must create the ExpressRoute gateway first and then a dynamic routing gateway for the same virtual network for this to work. 
+
+### Can I move a virtual network from site-to-site / point-to-site configuration to use ExpressRoute?
+Yes. You will have to create an ExpressRoute gateway within your virtual network. There will be a small downtime associated with the process.
+
+### What do I need to connect to Azure storage over ExpressRoute?
+You must establish an ExpressRoute circuit and configure routes for public peering.
+
+### Are there limits on the number of routes I can advertise?
+Yes. We accept up to 4000 route prefixes for private peering and public peering. You can increase this to 10,000 routes if you enable ExpressRoute the premium feature.
+
+### Are there restrictions on IP ranges I can advertise over the BGP session?
+Prefixes advertised through BGP must be /29 or larger (/28 to /8). 
+
+We will filter out private prefixes (RFC1918) in the public peering BGP session.
+
+### What happens if I exceed the BGP limits?
+BGP sessions will be dropped. They will be reset once the prefix count goes below the limit.
+
+### After I advertise the default route (0.0.0.0/0) to my virtual networks I can't activate Windows running on my Azure VMs. What can I do?
+The following steps will help Azure recognize the activation request:
+
+1. Establish the public peering for your ExpressRoute circuit.
+2. Perform a DNS lookup and find the IP address of **kms.core.windows.net**
+3. Then do one of the following two items so that the Key Management Service will recognize that the activation request comes from Azure and will honor the request.
+	- On your on-premises network, route the traffic destined for the IP address (obtained in step 2) back to Azure via the public peering.
+	- Have your NSP provider hair-pin the traffic back to Azure via the public peering. 
+
+### Can I change the bandwidth of an ExpressRoute circuit?
+Yes. You can increase the bandwidth of an ExpressRoute circuit without having to tear it down. You will have to follow up with your connectivity provider to ensure that they update the throttles within their networks to support the bandwidth increase. You will however not be able to reduce the bandwidth of an ExpressRoute circuit. Having to lower the bandwidth will mean a tear down and recreation of an ExpressRoute circuit.
+
+### How can I change the bandwidth of an ExpressRoute circuit? 
+You can update the bandwidth of the ExpressRoute circuit using the update dedicated circuit API and PowerShell cmdlet.
+
+## ExpressRoute Premium
+
+### What is ExpressRoute premium?
+ExpressRoute premium is a collection of features listed below.
+ 
+ - Increased routing table limit from 4000 routes to 10,000 routes for public peering and private peering.
+ - Increased number of VNets that can be connected to the ExpressRoute circuit (default is 10). See table below for more details.
+ - Global connectivity over the Microsoft core network. You will now be able to link a VNet in one geopolitical region with an ExpressRoute circuit in another region. **Example:** You can link a VNet created in Europe West to an ExpressRoute circuit created in Silicon Valley. 
+
+### How many VNets can I link to an ExpressRoute circuit if I enabled ExpressRoute premium?
+The table below provides the increased limits for the number of VNets you can link to an ExpressRoute circuit. Default limit is 10.
+
+**Limits for circuits created through NSPs**
+
+| **Circuit Size** | **Number of VNet links for default setup** | **Number of VNet Links with ExpressRoute Premium** |
+|--------------|----------------------------------------|-----------------------------------------------|
+| 10 Mbps      | 10                                     | Not Supported                                 |
+| 50 Mbps      | 10                                     | 20                                            |
+| 100 Mbps     | 10                                     | 25                                            |
+| 500 Mbps     | 10                                     | 40                                            |
+| 1Gbps         | 10                                     | 50                                                                                     
+|
+
+
+**Limits for circuits created through EXPs**
+
+| **Circuit Size** | **Number of VNet links for default setup** | **Number of VNet links with ExpressRoute Premium** |
+|--------------|-----------------------------------|------------------------------------------------|
+| 200 Mbps     | 10                                | 25                                             |
+| 500 Mbps     | 10                                | 40                                             |
+| 1 Gbps       | 10                                | 50                                             |
+| 10 Gbps      | 10                                |  100                                              |
+
+
+
+### How do I enable ExpressRoute premium?
+ExpressRoute premium features can be enabled when the feature is enabled and can be shut down by updating the circuit state. You can enable ExpressRoute premium at circuit creation time or can call the update dedicated circuit API / PowerShell cmdlet to enable ExpressRoute premium.
+
+### How do I disable ExpressRoute premium?
+You can disable ExpressRoute premium by calling the update dedicated circuit API / PowerShell cmdlet You must ensure that you have scaled your connectivity needs to meet the default limits before you disable ExpressRoute premium. We will fail request to disable ExpressRoute premium if your utilization scales beyond the default limits.
+
+### Can I pick and choose the features I want from the premium feature set?
+No. You will not be able to pick the features you need. We enable all features when you turn on ExpressRoute premium. 
+
+### How much does ExpressRoute premium cost?
+Refer to the [Pricing Details](http://azure.microsoft.com/pricing/details/expressroute/) for cost.
+
+### Do I pay for ExpressRoute premium in addition to standard ExpressRoute charges?
+Yes. ExpressRoute premium charges apply on top of ExpressRoute circuit charges and charges required by the connectivity provider.
+
+### Does ExpressRoute premium work with both EXP and NSP models?
+Yes. ExpressRoute premium is supported cor ExpressRoute circuits connected through EXPs and NSPs.
+
+
+## ExpressRoute and Office 365
+
+### How do I create an ExpressRoute circuit to connect to Office 365 services?
+
+1. Review the  [ExpressRoute prerequisites page](expressroute-prerequisites.md) page to make sure you meet the requirements
+2. Review the list of service providers and locations at [ExpressRoute partners and locations](expressroute-locations.md) to ensure that your connectivity needs are met.
+3. Plan your capacity requirements by reviewing [Network planning and performance tuning for Office 365](http://aka.ms/tune/)
+4. Follow the steps listed in the workflows below to setup connectivity. 
+
+	- [Configure an ExpressRoute Connection through a Network Service Provider](expressroute-configuring-nsps.md)
+	- [Configure an ExpressRoute Connection through an Exchange Provider](expressroute-configuring-exps.md)
+
+### Can my existing ExpressRoute circuits support connectivity to Office 365 services?
+Yes. Your existing ExpressRoute circuit can be configured to support connectivity to Office 365 services. Ensure that you have sufficient capacity to connect to Office 365 services. [Network planning and performance tuning for Office 365](http://aka.ms/tune/) will help you plan your connectivity needs.
+
+The following tutorials will help you:
+
+- [Configure an ExpressRoute Connection through a Network Service Provider](expressroute-configuring-nsps.md)
+- [Configure an ExpressRoute Connection through an Exchange Provider](expressroute-configuring-exps.md)
+
+### What Office 365 services can be accessed over an ExpressRoute connection? 
+
+**The following Office 365 services are supported**
+
+- Exchange Online & Exchange Online Protection
+- SharePoint Online
+- Skype for Business Online
+- Office Online
+- Azure AD & Azure AD Sync
+- CRM Online
+- Office 365 Video
+- Power BI
+- Delve
+- Project Online
+
+**The following Office 365 services are not supported**
+
+- Yammer
+- Office 365 ProPlus client downloads
+- On-premises Identity Provider Sign-In 
+- Office 365 (operated by 21 Vianet) service in China
+
+You can connect to these services over the internet.
+
+### How much does ExpressRoute for Office 365 cost?
+There is no additional cost for connecting to Office 365 over ExpressRoute.  The [pricing details page](http://azure.microsoft.com/pricing/details/expressroute/) provides details of costs for ExpressRoute.
+
+### What regions is ExpressRoute for Office 365 supported in?
+Refer to [ExpressRoute partners and locations](expressroute-locations.md) for more information on the list of partners and locations where ExpressRoute is supported.
+
+### Can I use NSPs and EXPs to connect to Office 365 services?
+We support connectivity to Office 365 services through both NSPs and EXPs. Refer to [ExpressRoute partners and locations](expressroute-locations.md) for more information on the list of supported partners and locations.
+
+### Can I access Office 365 over the internet even if ExpressRoute was configured for my organization?
+Yes. Office 365 service endpoints are reachable through the internet even though ExpressRoute has been configured for your network. If you are in a location that is configured to connect to Office 365 services through ExpressRoute, you will connect through ExpressRoute.