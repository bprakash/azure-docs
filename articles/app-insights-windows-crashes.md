<properties 
	pageTitle="Detect and diagnose crashes in Windows Store and Phone apps with Application Insights" 
	description="Analyze performance issues in your Windows device app with Application Insights." 
	services="application-insights" 
<<<<<<< HEAD
    documentationCenter=""
=======
    documentationCenter="windows"
>>>>>>> 8e917651
	authors="alancameronwills" 
	manager="kamrani"/>

<tags 
	ms.service="application-insights" 
	ms.workload="tbd" 
	ms.tgt_pltfrm="ibiza" 
	ms.devlang="na" 
	ms.topic="article" 
	ms.date="02/28/2015" 
	ms.author="awills"/>

# Detect and diagnose crashes in Windows Store and Phone apps with Application Insights

*Application Insights is in preview.*

If your users experience crashes in your app, you'd like to know about it quickly, and you'd like details about what happened. With Application Insights, you can monitor how frequently crashes occur, get alerts when they occur, and investigate reports of individual incidents.

"Crash" means that the application terminates because of an uncaught exception. If your app catches an exception you can report it with the TrackException() API but continue running. In that case, it will not be logged as a crash.


## Monitor crash frequency

If you haven't done this already, add [Application Insights to your app project][windows], and republish it. 

Crashes show up on your application's overview blade in [the Application Insights portal][portal].

![](./media/appinsights/appinsights-d018-oview.png)

You can edit the time range shown by the chart.


## Set an alert to detect crashes

![From the crashes chart, click Alert rules and then Add Alert](./media/appinsights/appinsights-d023-alert.png)

## Diagnose crashes

To find out if some versions of your app crash more than others, click through the crashes chart and then segment by Application Version:

![](./media/appinsights/appinsights-d26crashSegment.png)


To discover the exceptions that are causing crashes, open Diagnostic Search. You might want to remove other types of telemetry, to focus on the exceptions:

![](./media/appinsights/appinsights-d26crashExceptions.png)

[Learn more about filtering in Diagnostic Search][diagnostic].
 

Click any exception to see its details, including associated properties and stack trace.

![](./media/appinsights/appinsights-d26crash.png)

See the other exceptions and events that occurred close to that exception:


![](./media/appinsights/appinsights-d26crashRelated.png)

## Insert trace logs and events

To help diagnose problems, you can [insert trace calls and search the logs in Application Insights][diagnostic].

## <a name="debug"></a>Debug vs Release mode

#### Debug

If you build in debug mode, events are sent as soon as they are generated. If you lose internet connectivity and then exit the app before regaining connectivity, offline telemetry is discarded.

#### Release

If you build in release configuration, events are stored in the device and sent when the application resumes. Data is also sent on the application's first use. If there is no internet connectivity upon startup, previous telemetry as well as telemetry for the current lifecycle is stored and sent on the next resume.

## <a name="next"></a>Next steps

[Detect, triage and diagnose issues with Application Insights][detect]

[Capture diagnostic logs][trace]

[Troubleshooting](app-insights-windows-troubleshoot.md)




<<<<<<< HEAD
[AZURE.INCLUDE [app-insights-windows-learn-more](../includes/app-insights-windows-learn-more.md)]
=======
<!--Link references-->
>>>>>>> 8e917651

[detect]: app-insights-detect-triage-diagnose.md
[diagnostic]: app-insights-diagnostic-search.md
[portal]: http://portal.azure.com/
[trace]: app-insights-search-diagnostic-logs.md
[windows]: app-insights-windows-get-started.md
<|MERGE_RESOLUTION|>--- conflicted
+++ resolved
@@ -2,11 +2,7 @@
 	pageTitle="Detect and diagnose crashes in Windows Store and Phone apps with Application Insights" 
 	description="Analyze performance issues in your Windows device app with Application Insights." 
 	services="application-insights" 
-<<<<<<< HEAD
-    documentationCenter=""
-=======
     documentationCenter="windows"
->>>>>>> 8e917651
 	authors="alancameronwills" 
 	manager="kamrani"/>
 
@@ -91,11 +87,7 @@
 
 
 
-<<<<<<< HEAD
-[AZURE.INCLUDE [app-insights-windows-learn-more](../includes/app-insights-windows-learn-more.md)]
-=======
 <!--Link references-->
->>>>>>> 8e917651
 
 [detect]: app-insights-detect-triage-diagnose.md
 [diagnostic]: app-insights-diagnostic-search.md
