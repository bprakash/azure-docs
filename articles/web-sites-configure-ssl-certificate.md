--- conflicted
+++ resolved
@@ -1,10 +1,4 @@
-<<<<<<< HEAD
-<properties linkid="develop-net-common-tasks-enable-ssl-web-site" urlDisplayName="SSL for Web Sites" pageTitle="Enable HTTPS for an Azure web site - .NET Dev Center" metaKeywords="" description="Learn how to enable SSL with an Azure Web Site." metaCanonical="" services="web-sites" documentationCenter=".NET" title="" authors="larryfr" solutions="" manager="" editor="" />
-=======
 <properties linkid="develop-net-common-tasks-enable-ssl-web-site" urlDisplayName="SSL for Web Sites" pageTitle="Enable HTTPS for an Azure web site - .NET Dev Center" metaKeywords="" description="Learn how to enable SSL with an Azure Web Site." metaCanonical="" services="web-sites" documentationCenter=".NET" title="" authors="larryf" solutions="" manager="paulettm" editor="mollybos" />
->>>>>>> 50b00364
-
-
 
 
 
