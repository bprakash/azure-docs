<<<<<<< HEAD
<properties linkid="develop-mobile-tutorials-get-started-offline-data-dotnet" urlDisplayName="Getting Started with Offline Data" pageTitle="Get started with offline data in Mobile Services (Windows Store) | Mobile Dev Center" metaKeywords="" description="Learn how to use Azure Mobile Services to cache and sync offline data in your Windows Store application" metaCanonical="" disqusComments="1" umbracoNaviHide="1" documentationCenter="Mobile" title="Get started with offline data sync in Mobile Services" authors="wesmc" manager="dwrede" />
=======
<properties linkid="develop-mobile-tutorials-get-started-offline-data-dotnet" urlDisplayName="Using Offline Data" pageTitle="Using offline data in Mobile Services (Windows Store) | Mobile Dev Center" metaKeywords="" description="Learn how to use Azure Mobile Services to cache and sync offline data in your Windows Store application" metaCanonical="" disqusComments="1" umbracoNaviHide="1" documentationCenter="Mobile" title="Using offline data sync in Mobile Services" authors="wesmc" manager="dwrede" />
>>>>>>> c2166dc1

<tags ms.service="mobile-services" ms.workload="mobile" ms.tgt_pltfrm="mobile-windows-store" ms.devlang="dotnet" ms.topic="article" ms.date="09/25/2014" ms.author="wesmc" />

# Using offline data sync in Mobile Services

[WACOM.INCLUDE [mobile-services-selector-offline](../includes/mobile-services-selector-offline.md)]


<div class="dev-onpage-video-clear clearfix">
<div class="dev-onpage-left-content">
<p>This tutorial shows you how to add offline support to a Windows Universal Store app using Azure Mobile Services. Offline support will allow you to interact with a local database when your app is in an offline scenario. Once your app is online with the backend database, you sync your local changes using the offline features. 
</p>
<p>If you prefer to watch a video, the clip to the right follows the same steps as this tutorial.</p>
</div>
<div class="dev-onpage-video-wrapper"><a href="http://channel9.msdn.com/Series/Windows-Azure-Mobile-Services/Build-offline-apps-Azure-Mobile-Services" target="_blank" class="label">watch the tutorial</a> <a style="background-image: url('http://video.ch9.ms/ch9/ea1c/ffed2371-4db1-4a8e-8869-80013859ea1c/BuildOfflineAppsAzureMobileServices_220.jpg') !important;" href="http://channel9.msdn.com/Series/Windows-Azure-Mobile-Services/Build-offline-apps-Azure-Mobile-Services" target="_blank" class="dev-onpage-video"><span class="icon">Play Video</span></a> <span class="time">14:36</span></div>
</div>


In this tutorial, you will update the Universal app project from the [Get started with Mobile Services] tutorial to support the offline features of Azure Mobile Services. Then you will add data in a disconnected offline scenario, sync those items to the online database, and then log in to the Azure Management Portal to view changes to data made when running the app.


>[AZURE.NOTE] This tutorial is intended to help you better understand how Mobile Services enables you to use Azure to store and retrieve data in a Windows Store app. If this is your first experience with Mobile Services, you should complete the tutorial [Get started with Mobile Services] first.

>[AZURE.NOTE] The older Windows Phone 8 tutorial for Visual Studio 2012 is still available here, [Windows Phone 8 Tutorial for Visual Studio 2012].


This tutorial walks you through these basic steps:

1. [Update the app to support offline features]
2. [Test the app in an offline Scenario] 
3. [Update the app to reconnect your mobile service]
4. [Test the app connected to the Mobile Service]

This tutorial requires the following:

* Visual Studio 2013 running on Windows 8.1.
* Completion of the [Get started with Mobile Services].
* [Azure Mobile Services SDK version 1.3.0-beta2 (or later)][Mobile Services SDK Nuget]
* [Azure Mobile Services SQLite Store version 1.0.0-beta2 (or later)][SQLite store nuget]
* SQLite for Windows 8.1

>[AZURE.NOTE] To complete this tutorial, you need a Azure account. If you don't have an account, you can create a free trial account in just a couple of minutes. For details, see <a href="http://www.windowsazure.com/en-us/pricing/free-trial/?WT.mc_id=AE564AB28" target="_blank">Azure Free Trial</a>. 

## <a name="enable-offline-app"></a>Update the app to support offline features

Azure Mobile Services offline features allow you to interact with a local database when you are in an offline scenario with your Mobile Service. To use these features in your app, you initialize a `MobileServiceClient.SyncContext` to a local store. Then reference your table through the `IMobileServiceSyncTable` interface. In this tutorial we use SQLite for the local store.

>[AZURE.NOTE] You can skip this section and just get the example project that already has offline support from the Github samples repository for Mobile Services. The sample project with offline support enabled is located here, [TodoList Offline Sample].


1. Install the SQLite runtime for Windows 8.1 and Windows Phone 8.1. 
 
    * **Windows 8.1 Runtime:** Install the SQLite runtime for Windows 8.1 from this link, [SQLite for Windows 8.1].
    * **Windows Phone 8.1:** Install the SQLite runtime for Windows Phone 8.1 from this link, [SQLite for Windows Phone 8.1].

    >[AZURE.NOTE] If you are using Internet Explorer, clicking the link to install SQLite may prompt you to download the .vsix as a .zip file. Save the file to a location on your hard drive with the .vsix extension instead of .zip. The double click the .vsix file in Windows Explorer to run the installation.

2. In Visual Studio open the project that you completed in the [Get started with Mobile Services] tutorial. In Solution Explorer, right click **References** for the Windows 8.1 Runtime and Windows Phone 8.1 platform projects and add a reference to SQLite, which is located in the **Extensions** section. 

    ![][1]
    </br>**Windows 8.1 Runtime**

    ![][11]
    </br>**Windows Phone 8.1**

3. The SQLite Runtime requires you to change the processor architecture of the project being built to **x86**, **x64**, or **ARM**. **Any CPU** is not supported. In Solution Explorer for Visual Studio, click the Solution at the top, then change the processor architecture drop down box to one of the supported settings that you want to test.

    ![][13]

4. Install the **WindowsAzure.MobileServices.SQLiteStore** NuGet package for the Windows 8.1 runtime and Windows Phone 8.1 projects.

    * **Windows 8.1:** In Solution Explorer, right click the Windows 8.1 project and click **Manage Nuget Packages** to run NuGet Package Manager. Search for **SQLiteStore** to install the WindowsAzure.MobileServices.SQLiteStore package.
    * **Windows Phone 8.1:** Right click the Windows Phone 8.1 project and click **Manage Nuget Packages** to run NuGet Package Manager. Search for **SQLiteStore** to install the WindowsAzure.MobileServices.SQLiteStore package.     

    >[WACOM.NOTE] If the installation creates a reference to an older version of SQLite, you can just delete that duplicate reference. 

    ![][2]

5. In Solution Explorer for Visual Studio, in the shared project, open the MainPage.cs file. Add the following using statements to the top of the file.

        using Microsoft.WindowsAzure.MobileServices.SQLiteStore;
        using Microsoft.WindowsAzure.MobileServices.Sync;

6. In the shared file, Mainpage.cs, replace the declaration of `todoTable` with a declaration of type `IMobileServicesSyncTable` that is initialized by calling `MobileServicesClient.GetSyncTable()`.

        //private IMobileServiceTable<TodoItem> todoTable = App.MobileService.GetTable<TodoItem>();
        private IMobileServiceSyncTable<TodoItem> todoTable = App.MobileService.GetSyncTable<TodoItem>();


7. In the shared file, MainPage.cs, update the `OnNavigatedTo` event handler so that it initializes the client sync context with a SQLite store. The SQLite store is created with a table that matches the schema of the mobile service table and it must include the **Version** system property which you will add in the next step.

        protected async override void OnNavigatedTo(NavigationEventArgs e)
        {
            if (!App.MobileService.SyncContext.IsInitialized)
            {
                var store = new MobileServiceSQLiteStore("localsync.db");
                store.DefineTable<TodoItem>();
                await App.MobileService.SyncContext.InitializeAsync(store);
            }
            await RefreshTodoItems();
        }


8. In Solution Explorer for Visual Studio, in the shared project, expand **DataModel** and open TodoItem.cs. Add a `using` statement for the MobileServices namespace. This is needed to resolve the version attribute for the version system property.

        using Microsoft.WindowsAzure.MobileServices;

      Then update the `TodoItem` class so that the class includes the **Version** system property as follows. The table schema must include the **Version** system property as shown here to support the offline features.

        public class TodoItem
        {
          public string Id { get; set; }
          [JsonProperty(PropertyName = "text")]
          public string Text { get; set; }
          [JsonProperty(PropertyName = "complete")]
          public bool Complete { get; set; }
          [Version]
          public string Version { get; set; }
        }




9. Next update the user interface for the Windows 8.1 and Windows Phone 8.1 projects to include buttons that will support the offline synchronization operations between the local offline database and the Mobile Service database in Azure. 

    * **Windows 8.1:** In Solution Explorer for Visual Studio, under the Windows 8.1 project open MainPage.xaml. Find the button named **ButtonRefresh**. Replace that button element with the following stack panel of buttons. 

            <StackPanel Orientation="Horizontal">
                <Button Margin="72,0,0,0" Height="44" Name="ButtonRefresh" Click="ButtonRefresh_Click">
                	Refresh
                </Button>
                <Button Margin="10,0,0,0" Name="ButtonPull" Click="ButtonPull_Click">
                    <StackPanel Orientation="Horizontal">
                        <TextBlock Margin="5">Pull</TextBlock>
                        <SymbolIcon Symbol="Sync"/>
                    </StackPanel>
                </Button>
                <Button Margin="10,0,0,0" Name="ButtonPush" Click="ButtonPush_Click">
                    <StackPanel Orientation="Horizontal">
                        <TextBlock Margin="5">Push</TextBlock>
                        <SymbolIcon Symbol="Upload"/>
                    </StackPanel>
                </Button>
            </StackPanel>

    * **Windows Phone 8.1:** In Solution Explorer for Visual Studio, under the Windows Phone 8.1 project open MainPage.xaml. Find the button named **ButtonRefresh**. Replace that button element with the following stack panel of buttons. 

            <StackPanel Orientation="Horizontal" Grid.Row="3" Grid.ColumnSpan="2">
                <Button Name="ButtonRefresh" Click="ButtonRefresh_Click" Margin="10,0,0,0">
                    Refresh
                </Button>
                <Button Name="ButtonPull" Click="ButtonPull_Click" Margin="10,0,0,0">
                    <StackPanel Orientation="Horizontal">
                        <TextBlock Margin="5">Pull</TextBlock>
                        <SymbolIcon Symbol="Sync"/>
                    </StackPanel>
                </Button>
                <Button Name="ButtonPush" Click="ButtonPush_Click" Margin="10,0,0,0">
                    <StackPanel Orientation="Horizontal">
                        <TextBlock Margin="5">Push</TextBlock>
                        <SymbolIcon Symbol="Upload"/>
                    </StackPanel>
                </Button>
            </StackPanel>
        


10. In the shared MainPage.cs file, add click event handlers for the **Push** and **Pull** buttons. Then save the file. 
 
    Notice the `MobileServicePushFailedException` can occur for both a push and a pull operation. It can occur for a pull because the pull operation internally executes a push to make sure all tables along with any relationships are in sync. The next tutorial, [Handling conflicts with offline support for Mobile Services], shows how to handle these sync related exceptions.

    To support synchronization of deleted records with offline data sync, you should enable [Soft Delete](/en-us/documentation/articles/mobile-services-using-soft-delete/). Otherwise, you have to manually remove records in the local store, or call `IMobileServiceSyncTable::PurgeAsync()` to purge the local store.

    In this example, we pass a query to the `PullAsync` method call to support incremental syncing. This is useful in cases where you really don't want the expense of pulling the entire table during syncing. In this scenario we aren't concerned about text changes to the todoitems, we just want to pull completed items to mark them off our todolist.

        private async void ButtonPull_Click(object sender, Windows.UI.Xaml.RoutedEventArgs e)
        {
            string errorString = null;

            // Prevent extra clicking while Pull is in progress
            // and visibly show the action is in progress. 
            ButtonPull.Focus(FocusState.Programmatic);
            ButtonPull.IsEnabled = false;

            try
            {
                // In this example scenario we are demonstrating incremental sync. We only want to 
                // sync the uncomplete todoitems. If another client updated the text or any other 
                // field after completing the item, it doesn't concern us. So we pass a query to the 
                // PullAsync() method to pull uncomplete todoitems instead of the entire table.
                await todoTable.PullAsync(todoTable.Where(todoItem => todoItem.Complete == false));

                await RefreshTodoItems();
            }
            catch (MobileServicePushFailedException ex)
            {
                errorString = "Internal Push operation during pull request failed because of sync errors: " +
                  ex.PushResult.Errors.Count + " errors, message: " + ex.Message;
            }
            catch (Exception ex)
            {
                errorString = "Pull failed: " + ex.Message +
                  "\n\nIf you are still in an offline scenario, " +
                  "you can try your Pull again when connected with your Mobile Serice.";
            }

            if (errorString != null)
            {
                MessageDialog d = new MessageDialog(errorString);
                await d.ShowAsync();
            }

            ButtonPull.IsEnabled = true; 
        }


        private async void ButtonPush_Click(object sender, Windows.UI.Xaml.RoutedEventArgs e)
        {
            string errorString = null;

            // Prevent extra clicking while Push is in progress
            // and visibly show the action is in progress. 
            ButtonPush.Focus(FocusState.Programmatic);
            ButtonPush.IsEnabled = false;

            try
            {
                await App.MobileService.SyncContext.PushAsync();
            }
            catch (MobileServicePushFailedException ex)
            {
                errorString = "Push failed because of sync errors: " +
                  ex.PushResult.Errors.Count + " errors, message: " + ex.Message;
            }
            catch (Exception ex)
            {
                errorString = "Push failed: " + ex.Message +
                  "\n\nIf you are still in an offline scenario, " +
                  "you can try your Push again when connected with your Mobile Serice.";
            }

            if (errorString != null)
            {
                MessageDialog d = new MessageDialog(errorString);
                await d.ShowAsync();
            }

            ButtonPush.IsEnabled = true;
        }

11. Build the solution and verify no build errors occurred in any of the projects.


## <a name="test-offline-app"></a>Test the app in an offline scenario

In this section, you break the app connection with the mobile service to simulate an offline scenario. Then you will add some data items which will be held in the local store.

Notice that in this section the app should not be connected to any mobile service. So the **Push** and **Pull** buttons will throw exceptions if you test them. In the next section, you will connect this client app to the mobile service again to test the **Push** and **Pull** operations to sync the store with the mobile service database.


1. In Solution Explorer for Visual Studio, open App.xaml.cs in the shared project. Change the initialization of the **MobileServiceClient** to a invalid address by replacing "**azure-mobile.net**" with "**azure-mobile.xxx**" for your URL. Then save the file.

         public static MobileServiceClient MobileService = new MobileServiceClient(
            "https://your-mobile-service.azure-mobile.xxx/",
            "AppKey"
        );

2. In Visual Studio, press **F5** to build and run the app. Enter some new todo items and click **Save** for each one. The new todo items exist only in the local store until they can be pushed to the mobile service. The client app behaves as if its connected to the mobile service supporting all create, read, update, delete (CRUD) operations.

    ![][4]

3. Close the app and restart it to verify that the new items you created are persisted to the local store.

## <a name="update-online-app"></a>Update the app to reconnect your mobile service

In this section you reconnect the app to the mobile service. This simulates the app moving from an offline state to an online state with the mobile service.


1. In Solution Explorer for Visual Studio, open App.xaml.cs in the shared project. Change the initialization of the **MobileServiceClient** back to the correct address by replacing "**azure-mobile.xxx**" with "**azure-mobile.net**" for your URL. Then save the file.

         public static MobileServiceClient MobileService = new MobileServiceClient(
            "https://your-mobile-service.azure-mobile.net/",
            "Your AppKey"
        );


## <a name="test-online-app"></a>Test the app connected to the mobile service


In this section you will test push and pull operations to sync the local store with the mobile service database. You can test the Windows Store 8.1 client or the Windows Phone 8.1 client. The screen shots below show the Windows Store 8.1 client. 

1. In Visual Studio, press the **F5** key to rebuild and run the app. Notice that the data looks the same as the offline scenario even though the app is now connected to the mobile service. This is because this app always works with the `IMobileServiceSyncTable` that is pointed to the local store.

    ![][4]

2. Log into the Microsoft Azure Management portal and look at the database for your mobile service. If your service uses the JavaScript backend for mobile services, you can browse the data from the **Data** tab of the mobile service. If you are using the .NET backend for your mobile service, you can click on the **Manage** button for your database in the SQL Azure Extension to execute a query against your table.

    Notice the data has not been synchronized between the database and the local store.

    ![][6]

3. In the app, press the **Push** button. This causes the app to call `MobileServiceClient.SyncContext.PushAsync`. This push operation results in the mobile service database receiving the data from the store. However, the local store does not receive the items from the mobile service database.

    A push operation is executed off the `MobileServiceClient.SyncContext` instead of the `IMobileServicesSyncTable` and pushes changes on all tables associated with that sync context. This is to cover scenarios where there are relationships between tables.

    ![][7]

4. In the app, click the check box beside a few items to complete them in the local store. 

    ![][8]

5. This time press the **Pull** button in the app. The app calls `IMobileServiceSyncTable.PullAsync()` and `RefreshTodoItems`.  Notice that all the data from the mobile service database was pulled into the local store and shown in the app. However, also notice that all the data in the local store was still pushed to the mobile service database. This is because a **pull always does a push first**. This is to ensure all tables in the local store along with relationships stay in sync.
 
    ![][9]

    ![][10] 
  

##Summary

In order to support the offline features of mobile services, we used the `IMobileServiceSyncTable` interface and initialized `MobileServiceClient.SyncContext` with a local store. In this case the local store was a SQLite database.

The normal CRUD operations for mobile services work as if the app is still connected but, all the operations occur against the local store.

When we wanted to synchronize the local store with the server, we used the `IMobileServiceSyncTable.PullAsync` and `MobileServiceClient.SyncContext.PushAsync` methods.

*  To push changes to the server, we called `IMobileServiceSyncContext.PushAsync()`. This method is a member of `IMobileServicesSyncContext` instead of the sync table because it will push changes across all tables:

    Only records that have been modified in some way locally (through CRUD operations) will be sent to the server.
   
* To pull data from a table on the server to the app, we called `IMobileServiceSyncTable.PullAsync`.

    A pull always issues a push first. This is to ensure all tables in the local store along with relationships stay in sync.

    There are also overloads of `PullAsync()` that allow a query to be specified to support incremental sync. If a query is not passed, `PullAsync()` will pull all rows in the corresponding table (or query). You can pass the query to filter only the chnages your app needs to sync with.


## Next steps

* [Handling conflicts with offline support for Mobile Services]

<!-- Anchors. -->
[Update the app to support offline features]: #enable-offline-app
[Test the app in an offline Scenario]: #test-offline-app
[Update the app to reconnect your mobile service]: #update-online-app
[Test the app connected to the Mobile Service]: #test-online-app
[Next Steps]:#next-steps

<!-- Images -->
[0]: ./media/mobile-services-windows-store-dotnet-get-started-data-vs2013/mobile-todoitem-data-browse.png
[1]: ./media/mobile-services-windows-store-dotnet-get-started-offline-data/mobile-services-add-reference-sqlite-dialog.png
[2]: ./media/mobile-services-windows-store-dotnet-get-started-offline-data/mobile-services-sqlitestore-nuget.png
[3]: ./media/mobile-services-windows-store-dotnet-get-started-offline-data/mobile-services-sqlitepcl-nuget.png
[4]: ./media/mobile-services-windows-store-dotnet-get-started-offline-data/mobile-services-offline-app-run1.png
[5]: ./media/mobile-services-windows-store-dotnet-get-started-offline-data/mobile-services-online-app-run1.png
[6]: ./media/mobile-services-windows-store-dotnet-get-started-offline-data/mobile-data-browse.png
[7]: ./media/mobile-services-windows-store-dotnet-get-started-offline-data/mobile-data-browse2.png
[8]: ./media/mobile-services-windows-store-dotnet-get-started-offline-data/mobile-services-online-app-run2.png
[9]: ./media/mobile-services-windows-store-dotnet-get-started-offline-data/mobile-services-online-app-run3.png
[10]: ./media/mobile-services-windows-store-dotnet-get-started-offline-data/mobile-data-browse3.png
[11]: ./media/mobile-services-windows-store-dotnet-get-started-offline-data/mobile-services-add-wp81-reference-sqlite-dialog.png
[12]: ./media/mobile-services-windows-store-dotnet-get-started-offline-data/new-synchandler-class.png
[13]: ./media/mobile-services-windows-store-dotnet-get-started-offline-data/cpu-architecture.png


<!-- URLs. -->
[Handling conflicts with offline support for Mobile Services]: /en-us/documentation/articles/mobile-services-windows-store-dotnet-handling-conflicts-offline-data/ 
[TodoList Offline Sample]: http://go.microsoft.com/fwlink/?LinkId=394777
[Get started with Mobile Services]: /en-us/develop/mobile/tutorials/get-started/#create-new-service
[Getting Started]: /en-us/documentation/articles/mobile-services-dotnet-backend-windows-phone-get-started/
[Get started with data]: /en-us/documentation/articles/mobile-services-dotnet-backend-windows-store-dotnet-get-started-data/
[Get started with Mobile Services]: /en-us/documentation/articles/mobile-services-windows-store-get-started/
[SQLite for Windows 8.1]: http://go.microsoft.com/fwlink/?LinkId=394776
[SQLite for Windows Phone 8.1]: http://go.microsoft.com/fwlink/?LinkId=397953
[Windows Phone 8 Tutorial for Visual Studio 2012]: /en-us/documentation/articles/mobile-services-windows-phone-get-started-offline-data/


[Mobile Services SDK Nuget]: http://www.nuget.org/packages/WindowsAzure.MobileServices/1.3.0-beta2
[SQLite store nuget]: http://www.nuget.org/packages/WindowsAzure.MobileServices.SQLiteStore/1.0.0-beta2
<|MERGE_RESOLUTION|>--- conflicted
+++ resolved
@@ -1,384 +1,380 @@
-<<<<<<< HEAD
-<properties linkid="develop-mobile-tutorials-get-started-offline-data-dotnet" urlDisplayName="Getting Started with Offline Data" pageTitle="Get started with offline data in Mobile Services (Windows Store) | Mobile Dev Center" metaKeywords="" description="Learn how to use Azure Mobile Services to cache and sync offline data in your Windows Store application" metaCanonical="" disqusComments="1" umbracoNaviHide="1" documentationCenter="Mobile" title="Get started with offline data sync in Mobile Services" authors="wesmc" manager="dwrede" />
-=======
-<properties linkid="develop-mobile-tutorials-get-started-offline-data-dotnet" urlDisplayName="Using Offline Data" pageTitle="Using offline data in Mobile Services (Windows Store) | Mobile Dev Center" metaKeywords="" description="Learn how to use Azure Mobile Services to cache and sync offline data in your Windows Store application" metaCanonical="" disqusComments="1" umbracoNaviHide="1" documentationCenter="Mobile" title="Using offline data sync in Mobile Services" authors="wesmc" manager="dwrede" />
->>>>>>> c2166dc1
-
-<tags ms.service="mobile-services" ms.workload="mobile" ms.tgt_pltfrm="mobile-windows-store" ms.devlang="dotnet" ms.topic="article" ms.date="09/25/2014" ms.author="wesmc" />
-
-# Using offline data sync in Mobile Services
-
-[WACOM.INCLUDE [mobile-services-selector-offline](../includes/mobile-services-selector-offline.md)]
-
-
-<div class="dev-onpage-video-clear clearfix">
-<div class="dev-onpage-left-content">
-<p>This tutorial shows you how to add offline support to a Windows Universal Store app using Azure Mobile Services. Offline support will allow you to interact with a local database when your app is in an offline scenario. Once your app is online with the backend database, you sync your local changes using the offline features. 
-</p>
-<p>If you prefer to watch a video, the clip to the right follows the same steps as this tutorial.</p>
-</div>
-<div class="dev-onpage-video-wrapper"><a href="http://channel9.msdn.com/Series/Windows-Azure-Mobile-Services/Build-offline-apps-Azure-Mobile-Services" target="_blank" class="label">watch the tutorial</a> <a style="background-image: url('http://video.ch9.ms/ch9/ea1c/ffed2371-4db1-4a8e-8869-80013859ea1c/BuildOfflineAppsAzureMobileServices_220.jpg') !important;" href="http://channel9.msdn.com/Series/Windows-Azure-Mobile-Services/Build-offline-apps-Azure-Mobile-Services" target="_blank" class="dev-onpage-video"><span class="icon">Play Video</span></a> <span class="time">14:36</span></div>
-</div>
-
-
-In this tutorial, you will update the Universal app project from the [Get started with Mobile Services] tutorial to support the offline features of Azure Mobile Services. Then you will add data in a disconnected offline scenario, sync those items to the online database, and then log in to the Azure Management Portal to view changes to data made when running the app.
-
-
->[AZURE.NOTE] This tutorial is intended to help you better understand how Mobile Services enables you to use Azure to store and retrieve data in a Windows Store app. If this is your first experience with Mobile Services, you should complete the tutorial [Get started with Mobile Services] first.
-
->[AZURE.NOTE] The older Windows Phone 8 tutorial for Visual Studio 2012 is still available here, [Windows Phone 8 Tutorial for Visual Studio 2012].
-
-
-This tutorial walks you through these basic steps:
-
-1. [Update the app to support offline features]
-2. [Test the app in an offline Scenario] 
-3. [Update the app to reconnect your mobile service]
-4. [Test the app connected to the Mobile Service]
-
-This tutorial requires the following:
-
-* Visual Studio 2013 running on Windows 8.1.
-* Completion of the [Get started with Mobile Services].
-* [Azure Mobile Services SDK version 1.3.0-beta2 (or later)][Mobile Services SDK Nuget]
-* [Azure Mobile Services SQLite Store version 1.0.0-beta2 (or later)][SQLite store nuget]
-* SQLite for Windows 8.1
-
->[AZURE.NOTE] To complete this tutorial, you need a Azure account. If you don't have an account, you can create a free trial account in just a couple of minutes. For details, see <a href="http://www.windowsazure.com/en-us/pricing/free-trial/?WT.mc_id=AE564AB28" target="_blank">Azure Free Trial</a>. 
-
-## <a name="enable-offline-app"></a>Update the app to support offline features
-
-Azure Mobile Services offline features allow you to interact with a local database when you are in an offline scenario with your Mobile Service. To use these features in your app, you initialize a `MobileServiceClient.SyncContext` to a local store. Then reference your table through the `IMobileServiceSyncTable` interface. In this tutorial we use SQLite for the local store.
-
->[AZURE.NOTE] You can skip this section and just get the example project that already has offline support from the Github samples repository for Mobile Services. The sample project with offline support enabled is located here, [TodoList Offline Sample].
-
-
-1. Install the SQLite runtime for Windows 8.1 and Windows Phone 8.1. 
- 
-    * **Windows 8.1 Runtime:** Install the SQLite runtime for Windows 8.1 from this link, [SQLite for Windows 8.1].
-    * **Windows Phone 8.1:** Install the SQLite runtime for Windows Phone 8.1 from this link, [SQLite for Windows Phone 8.1].
-
-    >[AZURE.NOTE] If you are using Internet Explorer, clicking the link to install SQLite may prompt you to download the .vsix as a .zip file. Save the file to a location on your hard drive with the .vsix extension instead of .zip. The double click the .vsix file in Windows Explorer to run the installation.
-
-2. In Visual Studio open the project that you completed in the [Get started with Mobile Services] tutorial. In Solution Explorer, right click **References** for the Windows 8.1 Runtime and Windows Phone 8.1 platform projects and add a reference to SQLite, which is located in the **Extensions** section. 
-
-    ![][1]
-    </br>**Windows 8.1 Runtime**
-
-    ![][11]
-    </br>**Windows Phone 8.1**
-
-3. The SQLite Runtime requires you to change the processor architecture of the project being built to **x86**, **x64**, or **ARM**. **Any CPU** is not supported. In Solution Explorer for Visual Studio, click the Solution at the top, then change the processor architecture drop down box to one of the supported settings that you want to test.
-
-    ![][13]
-
-4. Install the **WindowsAzure.MobileServices.SQLiteStore** NuGet package for the Windows 8.1 runtime and Windows Phone 8.1 projects.
-
-    * **Windows 8.1:** In Solution Explorer, right click the Windows 8.1 project and click **Manage Nuget Packages** to run NuGet Package Manager. Search for **SQLiteStore** to install the WindowsAzure.MobileServices.SQLiteStore package.
-    * **Windows Phone 8.1:** Right click the Windows Phone 8.1 project and click **Manage Nuget Packages** to run NuGet Package Manager. Search for **SQLiteStore** to install the WindowsAzure.MobileServices.SQLiteStore package.     
-
-    >[WACOM.NOTE] If the installation creates a reference to an older version of SQLite, you can just delete that duplicate reference. 
-
-    ![][2]
-
-5. In Solution Explorer for Visual Studio, in the shared project, open the MainPage.cs file. Add the following using statements to the top of the file.
-
-        using Microsoft.WindowsAzure.MobileServices.SQLiteStore;
-        using Microsoft.WindowsAzure.MobileServices.Sync;
-
-6. In the shared file, Mainpage.cs, replace the declaration of `todoTable` with a declaration of type `IMobileServicesSyncTable` that is initialized by calling `MobileServicesClient.GetSyncTable()`.
-
-        //private IMobileServiceTable<TodoItem> todoTable = App.MobileService.GetTable<TodoItem>();
-        private IMobileServiceSyncTable<TodoItem> todoTable = App.MobileService.GetSyncTable<TodoItem>();
-
-
-7. In the shared file, MainPage.cs, update the `OnNavigatedTo` event handler so that it initializes the client sync context with a SQLite store. The SQLite store is created with a table that matches the schema of the mobile service table and it must include the **Version** system property which you will add in the next step.
-
-        protected async override void OnNavigatedTo(NavigationEventArgs e)
-        {
-            if (!App.MobileService.SyncContext.IsInitialized)
-            {
-                var store = new MobileServiceSQLiteStore("localsync.db");
-                store.DefineTable<TodoItem>();
-                await App.MobileService.SyncContext.InitializeAsync(store);
-            }
-            await RefreshTodoItems();
-        }
-
-
-8. In Solution Explorer for Visual Studio, in the shared project, expand **DataModel** and open TodoItem.cs. Add a `using` statement for the MobileServices namespace. This is needed to resolve the version attribute for the version system property.
-
-        using Microsoft.WindowsAzure.MobileServices;
-
-      Then update the `TodoItem` class so that the class includes the **Version** system property as follows. The table schema must include the **Version** system property as shown here to support the offline features.
-
-        public class TodoItem
-        {
-          public string Id { get; set; }
-          [JsonProperty(PropertyName = "text")]
-          public string Text { get; set; }
-          [JsonProperty(PropertyName = "complete")]
-          public bool Complete { get; set; }
-          [Version]
-          public string Version { get; set; }
-        }
-
-
-
-
-9. Next update the user interface for the Windows 8.1 and Windows Phone 8.1 projects to include buttons that will support the offline synchronization operations between the local offline database and the Mobile Service database in Azure. 
-
-    * **Windows 8.1:** In Solution Explorer for Visual Studio, under the Windows 8.1 project open MainPage.xaml. Find the button named **ButtonRefresh**. Replace that button element with the following stack panel of buttons. 
-
-            <StackPanel Orientation="Horizontal">
-                <Button Margin="72,0,0,0" Height="44" Name="ButtonRefresh" Click="ButtonRefresh_Click">
-                	Refresh
-                </Button>
-                <Button Margin="10,0,0,0" Name="ButtonPull" Click="ButtonPull_Click">
-                    <StackPanel Orientation="Horizontal">
-                        <TextBlock Margin="5">Pull</TextBlock>
-                        <SymbolIcon Symbol="Sync"/>
-                    </StackPanel>
-                </Button>
-                <Button Margin="10,0,0,0" Name="ButtonPush" Click="ButtonPush_Click">
-                    <StackPanel Orientation="Horizontal">
-                        <TextBlock Margin="5">Push</TextBlock>
-                        <SymbolIcon Symbol="Upload"/>
-                    </StackPanel>
-                </Button>
-            </StackPanel>
-
-    * **Windows Phone 8.1:** In Solution Explorer for Visual Studio, under the Windows Phone 8.1 project open MainPage.xaml. Find the button named **ButtonRefresh**. Replace that button element with the following stack panel of buttons. 
-
-            <StackPanel Orientation="Horizontal" Grid.Row="3" Grid.ColumnSpan="2">
-                <Button Name="ButtonRefresh" Click="ButtonRefresh_Click" Margin="10,0,0,0">
-                    Refresh
-                </Button>
-                <Button Name="ButtonPull" Click="ButtonPull_Click" Margin="10,0,0,0">
-                    <StackPanel Orientation="Horizontal">
-                        <TextBlock Margin="5">Pull</TextBlock>
-                        <SymbolIcon Symbol="Sync"/>
-                    </StackPanel>
-                </Button>
-                <Button Name="ButtonPush" Click="ButtonPush_Click" Margin="10,0,0,0">
-                    <StackPanel Orientation="Horizontal">
-                        <TextBlock Margin="5">Push</TextBlock>
-                        <SymbolIcon Symbol="Upload"/>
-                    </StackPanel>
-                </Button>
-            </StackPanel>
-        
-
-
-10. In the shared MainPage.cs file, add click event handlers for the **Push** and **Pull** buttons. Then save the file. 
- 
-    Notice the `MobileServicePushFailedException` can occur for both a push and a pull operation. It can occur for a pull because the pull operation internally executes a push to make sure all tables along with any relationships are in sync. The next tutorial, [Handling conflicts with offline support for Mobile Services], shows how to handle these sync related exceptions.
-
-    To support synchronization of deleted records with offline data sync, you should enable [Soft Delete](/en-us/documentation/articles/mobile-services-using-soft-delete/). Otherwise, you have to manually remove records in the local store, or call `IMobileServiceSyncTable::PurgeAsync()` to purge the local store.
-
-    In this example, we pass a query to the `PullAsync` method call to support incremental syncing. This is useful in cases where you really don't want the expense of pulling the entire table during syncing. In this scenario we aren't concerned about text changes to the todoitems, we just want to pull completed items to mark them off our todolist.
-
-        private async void ButtonPull_Click(object sender, Windows.UI.Xaml.RoutedEventArgs e)
-        {
-            string errorString = null;
-
-            // Prevent extra clicking while Pull is in progress
-            // and visibly show the action is in progress. 
-            ButtonPull.Focus(FocusState.Programmatic);
-            ButtonPull.IsEnabled = false;
-
-            try
-            {
-                // In this example scenario we are demonstrating incremental sync. We only want to 
-                // sync the uncomplete todoitems. If another client updated the text or any other 
-                // field after completing the item, it doesn't concern us. So we pass a query to the 
-                // PullAsync() method to pull uncomplete todoitems instead of the entire table.
-                await todoTable.PullAsync(todoTable.Where(todoItem => todoItem.Complete == false));
-
-                await RefreshTodoItems();
-            }
-            catch (MobileServicePushFailedException ex)
-            {
-                errorString = "Internal Push operation during pull request failed because of sync errors: " +
-                  ex.PushResult.Errors.Count + " errors, message: " + ex.Message;
-            }
-            catch (Exception ex)
-            {
-                errorString = "Pull failed: " + ex.Message +
-                  "\n\nIf you are still in an offline scenario, " +
-                  "you can try your Pull again when connected with your Mobile Serice.";
-            }
-
-            if (errorString != null)
-            {
-                MessageDialog d = new MessageDialog(errorString);
-                await d.ShowAsync();
-            }
-
-            ButtonPull.IsEnabled = true; 
-        }
-
-
-        private async void ButtonPush_Click(object sender, Windows.UI.Xaml.RoutedEventArgs e)
-        {
-            string errorString = null;
-
-            // Prevent extra clicking while Push is in progress
-            // and visibly show the action is in progress. 
-            ButtonPush.Focus(FocusState.Programmatic);
-            ButtonPush.IsEnabled = false;
-
-            try
-            {
-                await App.MobileService.SyncContext.PushAsync();
-            }
-            catch (MobileServicePushFailedException ex)
-            {
-                errorString = "Push failed because of sync errors: " +
-                  ex.PushResult.Errors.Count + " errors, message: " + ex.Message;
-            }
-            catch (Exception ex)
-            {
-                errorString = "Push failed: " + ex.Message +
-                  "\n\nIf you are still in an offline scenario, " +
-                  "you can try your Push again when connected with your Mobile Serice.";
-            }
-
-            if (errorString != null)
-            {
-                MessageDialog d = new MessageDialog(errorString);
-                await d.ShowAsync();
-            }
-
-            ButtonPush.IsEnabled = true;
-        }
-
-11. Build the solution and verify no build errors occurred in any of the projects.
-
-
-## <a name="test-offline-app"></a>Test the app in an offline scenario
-
-In this section, you break the app connection with the mobile service to simulate an offline scenario. Then you will add some data items which will be held in the local store.
-
-Notice that in this section the app should not be connected to any mobile service. So the **Push** and **Pull** buttons will throw exceptions if you test them. In the next section, you will connect this client app to the mobile service again to test the **Push** and **Pull** operations to sync the store with the mobile service database.
-
-
-1. In Solution Explorer for Visual Studio, open App.xaml.cs in the shared project. Change the initialization of the **MobileServiceClient** to a invalid address by replacing "**azure-mobile.net**" with "**azure-mobile.xxx**" for your URL. Then save the file.
-
-         public static MobileServiceClient MobileService = new MobileServiceClient(
-            "https://your-mobile-service.azure-mobile.xxx/",
-            "AppKey"
-        );
-
-2. In Visual Studio, press **F5** to build and run the app. Enter some new todo items and click **Save** for each one. The new todo items exist only in the local store until they can be pushed to the mobile service. The client app behaves as if its connected to the mobile service supporting all create, read, update, delete (CRUD) operations.
-
-    ![][4]
-
-3. Close the app and restart it to verify that the new items you created are persisted to the local store.
-
-## <a name="update-online-app"></a>Update the app to reconnect your mobile service
-
-In this section you reconnect the app to the mobile service. This simulates the app moving from an offline state to an online state with the mobile service.
-
-
-1. In Solution Explorer for Visual Studio, open App.xaml.cs in the shared project. Change the initialization of the **MobileServiceClient** back to the correct address by replacing "**azure-mobile.xxx**" with "**azure-mobile.net**" for your URL. Then save the file.
-
-         public static MobileServiceClient MobileService = new MobileServiceClient(
-            "https://your-mobile-service.azure-mobile.net/",
-            "Your AppKey"
-        );
-
-
-## <a name="test-online-app"></a>Test the app connected to the mobile service
-
-
-In this section you will test push and pull operations to sync the local store with the mobile service database. You can test the Windows Store 8.1 client or the Windows Phone 8.1 client. The screen shots below show the Windows Store 8.1 client. 
-
-1. In Visual Studio, press the **F5** key to rebuild and run the app. Notice that the data looks the same as the offline scenario even though the app is now connected to the mobile service. This is because this app always works with the `IMobileServiceSyncTable` that is pointed to the local store.
-
-    ![][4]
-
-2. Log into the Microsoft Azure Management portal and look at the database for your mobile service. If your service uses the JavaScript backend for mobile services, you can browse the data from the **Data** tab of the mobile service. If you are using the .NET backend for your mobile service, you can click on the **Manage** button for your database in the SQL Azure Extension to execute a query against your table.
-
-    Notice the data has not been synchronized between the database and the local store.
-
-    ![][6]
-
-3. In the app, press the **Push** button. This causes the app to call `MobileServiceClient.SyncContext.PushAsync`. This push operation results in the mobile service database receiving the data from the store. However, the local store does not receive the items from the mobile service database.
-
-    A push operation is executed off the `MobileServiceClient.SyncContext` instead of the `IMobileServicesSyncTable` and pushes changes on all tables associated with that sync context. This is to cover scenarios where there are relationships between tables.
-
-    ![][7]
-
-4. In the app, click the check box beside a few items to complete them in the local store. 
-
-    ![][8]
-
-5. This time press the **Pull** button in the app. The app calls `IMobileServiceSyncTable.PullAsync()` and `RefreshTodoItems`.  Notice that all the data from the mobile service database was pulled into the local store and shown in the app. However, also notice that all the data in the local store was still pushed to the mobile service database. This is because a **pull always does a push first**. This is to ensure all tables in the local store along with relationships stay in sync.
- 
-    ![][9]
-
-    ![][10] 
-  
-
-##Summary
-
-In order to support the offline features of mobile services, we used the `IMobileServiceSyncTable` interface and initialized `MobileServiceClient.SyncContext` with a local store. In this case the local store was a SQLite database.
-
-The normal CRUD operations for mobile services work as if the app is still connected but, all the operations occur against the local store.
-
-When we wanted to synchronize the local store with the server, we used the `IMobileServiceSyncTable.PullAsync` and `MobileServiceClient.SyncContext.PushAsync` methods.
-
-*  To push changes to the server, we called `IMobileServiceSyncContext.PushAsync()`. This method is a member of `IMobileServicesSyncContext` instead of the sync table because it will push changes across all tables:
-
-    Only records that have been modified in some way locally (through CRUD operations) will be sent to the server.
-   
-* To pull data from a table on the server to the app, we called `IMobileServiceSyncTable.PullAsync`.
-
-    A pull always issues a push first. This is to ensure all tables in the local store along with relationships stay in sync.
-
-    There are also overloads of `PullAsync()` that allow a query to be specified to support incremental sync. If a query is not passed, `PullAsync()` will pull all rows in the corresponding table (or query). You can pass the query to filter only the chnages your app needs to sync with.
-
-
-## Next steps
-
-* [Handling conflicts with offline support for Mobile Services]
-
-<!-- Anchors. -->
-[Update the app to support offline features]: #enable-offline-app
-[Test the app in an offline Scenario]: #test-offline-app
-[Update the app to reconnect your mobile service]: #update-online-app
-[Test the app connected to the Mobile Service]: #test-online-app
-[Next Steps]:#next-steps
-
-<!-- Images -->
-[0]: ./media/mobile-services-windows-store-dotnet-get-started-data-vs2013/mobile-todoitem-data-browse.png
-[1]: ./media/mobile-services-windows-store-dotnet-get-started-offline-data/mobile-services-add-reference-sqlite-dialog.png
-[2]: ./media/mobile-services-windows-store-dotnet-get-started-offline-data/mobile-services-sqlitestore-nuget.png
-[3]: ./media/mobile-services-windows-store-dotnet-get-started-offline-data/mobile-services-sqlitepcl-nuget.png
-[4]: ./media/mobile-services-windows-store-dotnet-get-started-offline-data/mobile-services-offline-app-run1.png
-[5]: ./media/mobile-services-windows-store-dotnet-get-started-offline-data/mobile-services-online-app-run1.png
-[6]: ./media/mobile-services-windows-store-dotnet-get-started-offline-data/mobile-data-browse.png
-[7]: ./media/mobile-services-windows-store-dotnet-get-started-offline-data/mobile-data-browse2.png
-[8]: ./media/mobile-services-windows-store-dotnet-get-started-offline-data/mobile-services-online-app-run2.png
-[9]: ./media/mobile-services-windows-store-dotnet-get-started-offline-data/mobile-services-online-app-run3.png
-[10]: ./media/mobile-services-windows-store-dotnet-get-started-offline-data/mobile-data-browse3.png
-[11]: ./media/mobile-services-windows-store-dotnet-get-started-offline-data/mobile-services-add-wp81-reference-sqlite-dialog.png
-[12]: ./media/mobile-services-windows-store-dotnet-get-started-offline-data/new-synchandler-class.png
-[13]: ./media/mobile-services-windows-store-dotnet-get-started-offline-data/cpu-architecture.png
-
-
-<!-- URLs. -->
-[Handling conflicts with offline support for Mobile Services]: /en-us/documentation/articles/mobile-services-windows-store-dotnet-handling-conflicts-offline-data/ 
-[TodoList Offline Sample]: http://go.microsoft.com/fwlink/?LinkId=394777
-[Get started with Mobile Services]: /en-us/develop/mobile/tutorials/get-started/#create-new-service
-[Getting Started]: /en-us/documentation/articles/mobile-services-dotnet-backend-windows-phone-get-started/
-[Get started with data]: /en-us/documentation/articles/mobile-services-dotnet-backend-windows-store-dotnet-get-started-data/
-[Get started with Mobile Services]: /en-us/documentation/articles/mobile-services-windows-store-get-started/
-[SQLite for Windows 8.1]: http://go.microsoft.com/fwlink/?LinkId=394776
-[SQLite for Windows Phone 8.1]: http://go.microsoft.com/fwlink/?LinkId=397953
-[Windows Phone 8 Tutorial for Visual Studio 2012]: /en-us/documentation/articles/mobile-services-windows-phone-get-started-offline-data/
-
-
-[Mobile Services SDK Nuget]: http://www.nuget.org/packages/WindowsAzure.MobileServices/1.3.0-beta2
-[SQLite store nuget]: http://www.nuget.org/packages/WindowsAzure.MobileServices.SQLiteStore/1.0.0-beta2
+<properties linkid="develop-mobile-tutorials-get-started-offline-data-dotnet" urlDisplayName="Using Offline Data" pageTitle="Using offline data in Mobile Services (Windows Store) | Mobile Dev Center" metaKeywords="" description="Learn how to use Azure Mobile Services to cache and sync offline data in your Windows Store application" metaCanonical="" disqusComments="1" umbracoNaviHide="1" documentationCenter="Mobile" title="Using offline data sync in Mobile Services" authors="wesmc" manager="dwrede" />
+
+<tags ms.service="mobile-services" ms.workload="mobile" ms.tgt_pltfrm="mobile-windows-store" ms.devlang="dotnet" ms.topic="article" ms.date="09/25/2014" ms.author="wesmc" />
+
+# Using offline data sync in Mobile Services
+
+[WACOM.INCLUDE [mobile-services-selector-offline](../includes/mobile-services-selector-offline.md)]
+
+
+<div class="dev-onpage-video-clear clearfix">
+<div class="dev-onpage-left-content">
+<p>This tutorial shows you how to add offline support to a Windows Universal Store app using Azure Mobile Services. Offline support will allow you to interact with a local database when your app is in an offline scenario. Once your app is online with the backend database, you sync your local changes using the offline features. 
+</p>
+<p>If you prefer to watch a video, the clip to the right follows the same steps as this tutorial.</p>
+</div>
+<div class="dev-onpage-video-wrapper"><a href="http://channel9.msdn.com/Series/Windows-Azure-Mobile-Services/Build-offline-apps-Azure-Mobile-Services" target="_blank" class="label">watch the tutorial</a> <a style="background-image: url('http://video.ch9.ms/ch9/ea1c/ffed2371-4db1-4a8e-8869-80013859ea1c/BuildOfflineAppsAzureMobileServices_220.jpg') !important;" href="http://channel9.msdn.com/Series/Windows-Azure-Mobile-Services/Build-offline-apps-Azure-Mobile-Services" target="_blank" class="dev-onpage-video"><span class="icon">Play Video</span></a> <span class="time">14:36</span></div>
+</div>
+
+
+In this tutorial, you will update the Universal app project from the [Get started with Mobile Services] tutorial to support the offline features of Azure Mobile Services. Then you will add data in a disconnected offline scenario, sync those items to the online database, and then log in to the Azure Management Portal to view changes to data made when running the app.
+
+
+>[AZURE.NOTE] This tutorial is intended to help you better understand how Mobile Services enables you to use Azure to store and retrieve data in a Windows Store app. If this is your first experience with Mobile Services, you should complete the tutorial [Get started with Mobile Services] first.
+
+>[AZURE.NOTE] The older Windows Phone 8 tutorial for Visual Studio 2012 is still available here, [Windows Phone 8 Tutorial for Visual Studio 2012].
+
+
+This tutorial walks you through these basic steps:
+
+1. [Update the app to support offline features]
+2. [Test the app in an offline Scenario] 
+3. [Update the app to reconnect your mobile service]
+4. [Test the app connected to the Mobile Service]
+
+This tutorial requires the following:
+
+* Visual Studio 2013 running on Windows 8.1.
+* Completion of the [Get started with Mobile Services].
+* [Azure Mobile Services SDK version 1.3.0-beta2 (or later)][Mobile Services SDK Nuget]
+* [Azure Mobile Services SQLite Store version 1.0.0-beta2 (or later)][SQLite store nuget]
+* SQLite for Windows 8.1
+
+>[AZURE.NOTE] To complete this tutorial, you need a Azure account. If you don't have an account, you can create a free trial account in just a couple of minutes. For details, see <a href="http://www.windowsazure.com/en-us/pricing/free-trial/?WT.mc_id=AE564AB28" target="_blank">Azure Free Trial</a>. 
+
+## <a name="enable-offline-app"></a>Update the app to support offline features
+
+Azure Mobile Services offline features allow you to interact with a local database when you are in an offline scenario with your Mobile Service. To use these features in your app, you initialize a `MobileServiceClient.SyncContext` to a local store. Then reference your table through the `IMobileServiceSyncTable` interface. In this tutorial we use SQLite for the local store.
+
+>[AZURE.NOTE] You can skip this section and just get the example project that already has offline support from the Github samples repository for Mobile Services. The sample project with offline support enabled is located here, [TodoList Offline Sample].
+
+
+1. Install the SQLite runtime for Windows 8.1 and Windows Phone 8.1. 
+
+    * **Windows 8.1 Runtime:** Install the SQLite runtime for Windows 8.1 from this link, [SQLite for Windows 8.1].
+    * **Windows Phone 8.1:** Install the SQLite runtime for Windows Phone 8.1 from this link, [SQLite for Windows Phone 8.1].
+
+    >[AZURE.NOTE] If you are using Internet Explorer, clicking the link to install SQLite may prompt you to download the .vsix as a .zip file. Save the file to a location on your hard drive with the .vsix extension instead of .zip. The double click the .vsix file in Windows Explorer to run the installation.
+
+2. In Visual Studio open the project that you completed in the [Get started with Mobile Services] tutorial. In Solution Explorer, right click **References** for the Windows 8.1 Runtime and Windows Phone 8.1 platform projects and add a reference to SQLite, which is located in the **Extensions** section. 
+
+    ![][1]
+    </br>**Windows 8.1 Runtime**
+
+    ![][11]
+    </br>**Windows Phone 8.1**
+
+3. The SQLite Runtime requires you to change the processor architecture of the project being built to **x86**, **x64**, or **ARM**. **Any CPU** is not supported. In Solution Explorer for Visual Studio, click the Solution at the top, then change the processor architecture drop down box to one of the supported settings that you want to test.
+
+    ![][13]
+
+4. Install the **WindowsAzure.MobileServices.SQLiteStore** NuGet package for the Windows 8.1 runtime and Windows Phone 8.1 projects.
+
+    * **Windows 8.1:** In Solution Explorer, right click the Windows 8.1 project and click **Manage Nuget Packages** to run NuGet Package Manager. Search for **SQLiteStore** to install the WindowsAzure.MobileServices.SQLiteStore package.
+    * **Windows Phone 8.1:** Right click the Windows Phone 8.1 project and click **Manage Nuget Packages** to run NuGet Package Manager. Search for **SQLiteStore** to install the WindowsAzure.MobileServices.SQLiteStore package.     
+
+    >[WACOM.NOTE] If the installation creates a reference to an older version of SQLite, you can just delete that duplicate reference. 
+
+    ![][2]
+
+5. In Solution Explorer for Visual Studio, in the shared project, open the MainPage.cs file. Add the following using statements to the top of the file.
+
+        using Microsoft.WindowsAzure.MobileServices.SQLiteStore;
+        using Microsoft.WindowsAzure.MobileServices.Sync;
+
+6. In the shared file, Mainpage.cs, replace the declaration of `todoTable` with a declaration of type `IMobileServicesSyncTable` that is initialized by calling `MobileServicesClient.GetSyncTable()`.
+
+        //private IMobileServiceTable<TodoItem> todoTable = App.MobileService.GetTable<TodoItem>();
+        private IMobileServiceSyncTable<TodoItem> todoTable = App.MobileService.GetSyncTable<TodoItem>();
+
+
+7. In the shared file, MainPage.cs, update the `OnNavigatedTo` event handler so that it initializes the client sync context with a SQLite store. The SQLite store is created with a table that matches the schema of the mobile service table and it must include the **Version** system property which you will add in the next step.
+
+        protected async override void OnNavigatedTo(NavigationEventArgs e)
+        {
+            if (!App.MobileService.SyncContext.IsInitialized)
+            {
+                var store = new MobileServiceSQLiteStore("localsync.db");
+                store.DefineTable<TodoItem>();
+                await App.MobileService.SyncContext.InitializeAsync(store);
+            }
+            await RefreshTodoItems();
+        }
+
+
+8. In Solution Explorer for Visual Studio, in the shared project, expand **DataModel** and open TodoItem.cs. Add a `using` statement for the MobileServices namespace. This is needed to resolve the version attribute for the version system property.
+
+        using Microsoft.WindowsAzure.MobileServices;
+
+      Then update the `TodoItem` class so that the class includes the **Version** system property as follows. The table schema must include the **Version** system property as shown here to support the offline features.
+
+        public class TodoItem
+        {
+          public string Id { get; set; }
+          [JsonProperty(PropertyName = "text")]
+          public string Text { get; set; }
+          [JsonProperty(PropertyName = "complete")]
+          public bool Complete { get; set; }
+          [Version]
+          public string Version { get; set; }
+        }
+
+
+
+
+9. Next update the user interface for the Windows 8.1 and Windows Phone 8.1 projects to include buttons that will support the offline synchronization operations between the local offline database and the Mobile Service database in Azure. 
+
+    * **Windows 8.1:** In Solution Explorer for Visual Studio, under the Windows 8.1 project open MainPage.xaml. Find the button named **ButtonRefresh**. Replace that button element with the following stack panel of buttons. 
+
+            <StackPanel Orientation="Horizontal">
+                <Button Margin="72,0,0,0" Height="44" Name="ButtonRefresh" Click="ButtonRefresh_Click">
+                	Refresh
+                </Button>
+                <Button Margin="10,0,0,0" Name="ButtonPull" Click="ButtonPull_Click">
+                    <StackPanel Orientation="Horizontal">
+                        <TextBlock Margin="5">Pull</TextBlock>
+                        <SymbolIcon Symbol="Sync"/>
+                    </StackPanel>
+                </Button>
+                <Button Margin="10,0,0,0" Name="ButtonPush" Click="ButtonPush_Click">
+                    <StackPanel Orientation="Horizontal">
+                        <TextBlock Margin="5">Push</TextBlock>
+                        <SymbolIcon Symbol="Upload"/>
+                    </StackPanel>
+                </Button>
+            </StackPanel>
+
+    * **Windows Phone 8.1:** In Solution Explorer for Visual Studio, under the Windows Phone 8.1 project open MainPage.xaml. Find the button named **ButtonRefresh**. Replace that button element with the following stack panel of buttons. 
+
+            <StackPanel Orientation="Horizontal" Grid.Row="3" Grid.ColumnSpan="2">
+                <Button Name="ButtonRefresh" Click="ButtonRefresh_Click" Margin="10,0,0,0">
+                    Refresh
+                </Button>
+                <Button Name="ButtonPull" Click="ButtonPull_Click" Margin="10,0,0,0">
+                    <StackPanel Orientation="Horizontal">
+                        <TextBlock Margin="5">Pull</TextBlock>
+                        <SymbolIcon Symbol="Sync"/>
+                    </StackPanel>
+                </Button>
+                <Button Name="ButtonPush" Click="ButtonPush_Click" Margin="10,0,0,0">
+                    <StackPanel Orientation="Horizontal">
+                        <TextBlock Margin="5">Push</TextBlock>
+                        <SymbolIcon Symbol="Upload"/>
+                    </StackPanel>
+                </Button>
+        </StackPanel>
+        
+
+
+10. In the shared MainPage.cs file, add click event handlers for the **Push** and **Pull** buttons. Then save the file. 
+        
+    Notice the `MobileServicePushFailedException` can occur for both a push and a pull operation. It can occur for a pull because the pull operation internally executes a push to make sure all tables along with any relationships are in sync. The next tutorial, [Handling conflicts with offline support for Mobile Services], shows how to handle these sync related exceptions.
+
+    To support synchronization of deleted records with offline data sync, you should enable [Soft Delete](/en-us/documentation/articles/mobile-services-using-soft-delete/). Otherwise, you have to manually remove records in the local store, or call `IMobileServiceSyncTable::PurgeAsync()` to purge the local store.
+
+    In this example, we pass a query to the `PullAsync` method call to support incremental syncing. This is useful in cases where you really don't want the expense of pulling the entire table during syncing. In this scenario we aren't concerned about text changes to the todoitems, we just want to pull completed items to mark them off our todolist.
+
+        private async void ButtonPull_Click(object sender, Windows.UI.Xaml.RoutedEventArgs e)
+        {
+            string errorString = null;
+
+            // Prevent extra clicking while Pull is in progress
+            // and visibly show the action is in progress. 
+            ButtonPull.Focus(FocusState.Programmatic);
+            ButtonPull.IsEnabled = false;
+
+            try
+            {
+                // In this example scenario we are demonstrating incremental sync. We only want to 
+                // sync the uncomplete todoitems. If another client updated the text or any other 
+                // field after completing the item, it doesn't concern us. So we pass a query to the 
+                // PullAsync() method to pull uncomplete todoitems instead of the entire table.
+                await todoTable.PullAsync(todoTable.Where(todoItem => todoItem.Complete == false));
+
+                await RefreshTodoItems();
+            }
+            catch (MobileServicePushFailedException ex)
+            {
+                errorString = "Internal Push operation during pull request failed because of sync errors: " +
+                  ex.PushResult.Errors.Count + " errors, message: " + ex.Message;
+            }
+            catch (Exception ex)
+            {
+                errorString = "Pull failed: " + ex.Message +
+                  "\n\nIf you are still in an offline scenario, " +
+                  "you can try your Pull again when connected with your Mobile Serice.";
+            }
+
+            if (errorString != null)
+            {
+                MessageDialog d = new MessageDialog(errorString);
+                await d.ShowAsync();
+            }
+
+            ButtonPull.IsEnabled = true; 
+        }
+
+
+        private async void ButtonPush_Click(object sender, Windows.UI.Xaml.RoutedEventArgs e)
+        {
+            string errorString = null;
+
+            // Prevent extra clicking while Push is in progress
+            // and visibly show the action is in progress. 
+            ButtonPush.Focus(FocusState.Programmatic);
+            ButtonPush.IsEnabled = false;
+
+            try
+            {
+                await App.MobileService.SyncContext.PushAsync();
+            }
+            catch (MobileServicePushFailedException ex)
+            {
+                errorString = "Push failed because of sync errors: " + 
+                  ex.PushResult.Errors.Count + " errors, message: " + ex.Message;
+            }
+            catch (Exception ex)
+            {
+                errorString = "Push failed: " + ex.Message +
+                  "\n\nIf you are still in an offline scenario, " +
+                  "you can try your Push again when connected with your Mobile Serice.";
+            }
+
+            if (errorString != null)
+            {
+                MessageDialog d = new MessageDialog(errorString);
+                await d.ShowAsync();
+            }
+
+            ButtonPush.IsEnabled = true;
+        }
+
+11. Build the solution and verify no build errors occurred in any of the projects.
+
+
+## <a name="test-offline-app"></a>Test the app in an offline scenario
+
+In this section, you break the app connection with the mobile service to simulate an offline scenario. Then you will add some data items which will be held in the local store.
+
+Notice that in this section the app should not be connected to any mobile service. So the **Push** and **Pull** buttons will throw exceptions if you test them. In the next section, you will connect this client app to the mobile service again to test the **Push** and **Pull** operations to sync the store with the mobile service database.
+
+
+1. In Solution Explorer for Visual Studio, open App.xaml.cs in the shared project. Change the initialization of the **MobileServiceClient** to a invalid address by replacing "**azure-mobile.net**" with "**azure-mobile.xxx**" for your URL. Then save the file.
+
+         public static MobileServiceClient MobileService = new MobileServiceClient(
+            "https://your-mobile-service.azure-mobile.xxx/",
+            "AppKey"
+        );
+
+2. In Visual Studio, press **F5** to build and run the app. Enter some new todo items and click **Save** for each one. The new todo items exist only in the local store until they can be pushed to the mobile service. The client app behaves as if its connected to the mobile service supporting all create, read, update, delete (CRUD) operations.
+
+    ![][4]
+
+3. Close the app and restart it to verify that the new items you created are persisted to the local store.
+
+## <a name="update-online-app"></a>Update the app to reconnect your mobile service
+
+In this section you reconnect the app to the mobile service. This simulates the app moving from an offline state to an online state with the mobile service.
+
+
+1. In Solution Explorer for Visual Studio, open App.xaml.cs in the shared project. Change the initialization of the **MobileServiceClient** back to the correct address by replacing "**azure-mobile.xxx**" with "**azure-mobile.net**" for your URL. Then save the file.
+
+         public static MobileServiceClient MobileService = new MobileServiceClient(
+            "https://your-mobile-service.azure-mobile.net/",
+            "Your AppKey"
+        );
+
+
+## <a name="test-online-app"></a>Test the app connected to the mobile service
+
+
+In this section you will test push and pull operations to sync the local store with the mobile service database. You can test the Windows Store 8.1 client or the Windows Phone 8.1 client. The screen shots below show the Windows Store 8.1 client. 
+
+1. In Visual Studio, press the **F5** key to rebuild and run the app. Notice that the data looks the same as the offline scenario even though the app is now connected to the mobile service. This is because this app always works with the `IMobileServiceSyncTable` that is pointed to the local store.
+
+    ![][4]
+
+2. Log into the Microsoft Azure Management portal and look at the database for your mobile service. If your service uses the JavaScript backend for mobile services, you can browse the data from the **Data** tab of the mobile service. If you are using the .NET backend for your mobile service, you can click on the **Manage** button for your database in the SQL Azure Extension to execute a query against your table.
+
+    Notice the data has not been synchronized between the database and the local store.
+
+    ![][6]
+
+3. In the app, press the **Push** button. This causes the app to call `MobileServiceClient.SyncContext.PushAsync`. This push operation results in the mobile service database receiving the data from the store. However, the local store does not receive the items from the mobile service database.
+
+    A push operation is executed off the `MobileServiceClient.SyncContext` instead of the `IMobileServicesSyncTable` and pushes changes on all tables associated with that sync context. This is to cover scenarios where there are relationships between tables.
+
+    ![][7]
+
+4. In the app, click the check box beside a few items to complete them in the local store. 
+
+    ![][8]
+
+5. This time press the **Pull** button in the app. The app calls `IMobileServiceSyncTable.PullAsync()` and `RefreshTodoItems`.  Notice that all the data from the mobile service database was pulled into the local store and shown in the app. However, also notice that all the data in the local store was still pushed to the mobile service database. This is because a **pull always does a push first**. This is to ensure all tables in the local store along with relationships stay in sync.
+ 
+    ![][9]
+
+    ![][10] 
+  
+
+##Summary
+
+In order to support the offline features of mobile services, we used the `IMobileServiceSyncTable` interface and initialized `MobileServiceClient.SyncContext` with a local store. In this case the local store was a SQLite database.
+
+The normal CRUD operations for mobile services work as if the app is still connected but, all the operations occur against the local store.
+
+When we wanted to synchronize the local store with the server, we used the `IMobileServiceSyncTable.PullAsync` and `MobileServiceClient.SyncContext.PushAsync` methods.
+
+*  To push changes to the server, we called `IMobileServiceSyncContext.PushAsync()`. This method is a member of `IMobileServicesSyncContext` instead of the sync table because it will push changes across all tables:
+
+    Only records that have been modified in some way locally (through CRUD operations) will be sent to the server.
+   
+* To pull data from a table on the server to the app, we called `IMobileServiceSyncTable.PullAsync`.
+
+    A pull always issues a push first. This is to ensure all tables in the local store along with relationships stay in sync.
+
+    There are also overloads of `PullAsync()` that allow a query to be specified to support incremental sync. If a query is not passed, `PullAsync()` will pull all rows in the corresponding table (or query). You can pass the query to filter only the chnages your app needs to sync with.
+
+
+## Next steps
+
+* [Handling conflicts with offline support for Mobile Services]
+
+<!-- Anchors. -->
+[Update the app to support offline features]: #enable-offline-app
+[Test the app in an offline Scenario]: #test-offline-app
+[Update the app to reconnect your mobile service]: #update-online-app
+[Test the app connected to the Mobile Service]: #test-online-app
+[Next Steps]:#next-steps
+
+<!-- Images -->
+[0]: ./media/mobile-services-windows-store-dotnet-get-started-data-vs2013/mobile-todoitem-data-browse.png
+[1]: ./media/mobile-services-windows-store-dotnet-get-started-offline-data/mobile-services-add-reference-sqlite-dialog.png
+[2]: ./media/mobile-services-windows-store-dotnet-get-started-offline-data/mobile-services-sqlitestore-nuget.png
+[3]: ./media/mobile-services-windows-store-dotnet-get-started-offline-data/mobile-services-sqlitepcl-nuget.png
+[4]: ./media/mobile-services-windows-store-dotnet-get-started-offline-data/mobile-services-offline-app-run1.png
+[5]: ./media/mobile-services-windows-store-dotnet-get-started-offline-data/mobile-services-online-app-run1.png
+[6]: ./media/mobile-services-windows-store-dotnet-get-started-offline-data/mobile-data-browse.png
+[7]: ./media/mobile-services-windows-store-dotnet-get-started-offline-data/mobile-data-browse2.png
+[8]: ./media/mobile-services-windows-store-dotnet-get-started-offline-data/mobile-services-online-app-run2.png
+[9]: ./media/mobile-services-windows-store-dotnet-get-started-offline-data/mobile-services-online-app-run3.png
+[10]: ./media/mobile-services-windows-store-dotnet-get-started-offline-data/mobile-data-browse3.png
+[11]: ./media/mobile-services-windows-store-dotnet-get-started-offline-data/mobile-services-add-wp81-reference-sqlite-dialog.png
+[12]: ./media/mobile-services-windows-store-dotnet-get-started-offline-data/new-synchandler-class.png
+[13]: ./media/mobile-services-windows-store-dotnet-get-started-offline-data/cpu-architecture.png
+
+
+<!-- URLs. -->
+[Handling conflicts with offline support for Mobile Services]: /en-us/documentation/articles/mobile-services-windows-store-dotnet-handling-conflicts-offline-data/ 
+[TodoList Offline Sample]: http://go.microsoft.com/fwlink/?LinkId=394777
+[Get started with Mobile Services]: /en-us/develop/mobile/tutorials/get-started/#create-new-service
+[Getting Started]: /en-us/documentation/articles/mobile-services-dotnet-backend-windows-phone-get-started/
+[Get started with data]: /en-us/documentation/articles/mobile-services-dotnet-backend-windows-store-dotnet-get-started-data/
+[Get started with Mobile Services]: /en-us/documentation/articles/mobile-services-windows-store-get-started/
+[SQLite for Windows 8.1]: http://go.microsoft.com/fwlink/?LinkId=394776
+[SQLite for Windows Phone 8.1]: http://go.microsoft.com/fwlink/?LinkId=397953
+[Windows Phone 8 Tutorial for Visual Studio 2012]: /en-us/documentation/articles/mobile-services-windows-phone-get-started-offline-data/
+
+
+[Mobile Services SDK Nuget]: http://www.nuget.org/packages/WindowsAzure.MobileServices/1.3.0-beta2
+[SQLite store nuget]: http://www.nuget.org/packages/WindowsAzure.MobileServices.SQLiteStore/1.0.0-beta2