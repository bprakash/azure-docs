--- conflicted
+++ resolved
@@ -9,19 +9,12 @@
 <tags 
 	ms.service="notification-hubs" 
 	ms.workload="mobile" 
-<<<<<<< HEAD
 	ms.tgt_pltfrm="mobile-windows" 
 	ms.devlang="multiple" 
 	ms.topic="article" 
 	ms.date="04/27/2015" 
 	ms.author="wesmc"/>
-=======
-	ms.tgt_pltfrm="na" 
-	ms.devlang="multiple" 
-	ms.topic="article" 
-	ms.date="04/24/2015" 
-	ms.author="glenga"/>
->>>>>>> b0bc66c8
+
 # Send cross-platform notifications to users with Notification Hubs
 
 
