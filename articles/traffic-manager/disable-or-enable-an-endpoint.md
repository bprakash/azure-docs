--- conflicted
+++ resolved
@@ -1,58 +1,45 @@
-<properties
-   pageTitle="Disable or Enable a Traffic Manager endpoint | Microsoft Azure"
-   description="This article will help disable or enable your Traffic Manager profile endpoints."
-   services="traffic-manager"
-   documentationCenter="na"
-   authors="joaoma"
-   manager="carmonm"
-   editor="tysonn" />
-<tags 
-   ms.service="traffic-manager"
-   ms.devlang="na"
-   ms.topic="article"
-   ms.tgt_pltfrm="na"
-<<<<<<< HEAD
+<properties
+   pageTitle="Disable or Enable a Traffic Manager endpoint | Microsoft Azure"
+   description="This article will help disable or enable your Traffic Manager profile endpoints."
+   services="traffic-manager"
+   documentationCenter="na"
+   authors="joaoma"
+   manager="carmonm"
+   editor="tysonn" />
+<tags 
+   ms.service="traffic-manager"
+   ms.devlang="na"
+   ms.topic="article"
+   ms.tgt_pltfrm="na"
    ms.workload="infrastructure-services"
-   ms.date="12/01/2015"
-=======
-   ms.workload="infrastructure-services"
-   ms.date="12/02/2015"
->>>>>>> a3f5d567
-   ms.author="joaoma" />
-
-# Disable or Enable a Traffic Manager Endpoint
-
-You can also disable individual endpoints that are part of a Traffic Manager profile. Endpoints include both cloud services and websites. Disabling an endpoint leaves it as part of the profile, but the profile acts as if the endpoint is not included in it. This action is very useful for temporarily removing an endpoint that is in maintenance mode or being redeployed. Once the endpoint is up and running again, it can be enabled
-
->[AZURE.NOTE] **Disabling an endpoint has nothing to do with its deployment state in Azure. A healthy endpoint will remain up and able to receive traffic even when disabled in Traffic Manager. Additionally, disabling an endpoint in one profile does not affect its status in another profile.**
-
-## To disable an endpoint
-
-<<<<<<< HEAD
-1. On the Traffic Manager pane in the Azure portal, locate the Traffic Manager profile that contains the endpoint settings that you want to modify, and then click the arrow to the right of the profile name. This will open the settings page for the profile.
-=======
-1. On the Traffic Manager pane in the Azure classic portal, locate the Traffic Manager profile that contains the endpoint settings that you want to modify, and then click the arrow to the right of the profile name. This will open the settings page for the profile.
->>>>>>> a3f5d567
-1. At the top of the page, click **Endpoints** to view the endpoints that are included in your configuration. 
-1. Click the endpoint that you want to disable, and then click **Disable** at the bottom of the page.
-1. Traffic will stop flowing to the endpoint based on the DNS Time-to-Live (TTL) configured for the Traffic Manager domain name. You can change the TTL from the Configuration page of the Traffic Manager profile.
-
-## To enable an endpoint
-
-
-<<<<<<< HEAD
-1. On the Traffic Manager pane in the Azure portal, locate the Traffic Manager profile that contains the endpoint settings that you want to modify, and then click the arrow to the right of the profile name. This will open the settings page for the profile.
-=======
-1. On the Traffic Manager pane in the Azure classic portal, locate the Traffic Manager profile that contains the endpoint settings that you want to modify, and then click the arrow to the right of the profile name. This will open the settings page for the profile.
->>>>>>> a3f5d567
-1. At the top of the page, click **Endpoints** to view the endpoints that are included in your configuration.
-1. Click the endpoint that you want to enable, and then click **Enable** at the bottom of the page.
-1. Traffic will start flowing to the service again as dictated by the profile.
-
-## Next Steps
-
-[Traffic Manager - Disable, enable or delete a profile](disable-enable-or-delete-a-profile.md)
-
-[Troubleshooting Traffic Manager degraded state](traffic-manager-troubleshooting-degraded.md)
-
+   ms.date="12/02/2015"
+   ms.author="joaoma" />
+
+# Disable or Enable a Traffic Manager Endpoint
+
+You can also disable individual endpoints that are part of a Traffic Manager profile. Endpoints include both cloud services and websites. Disabling an endpoint leaves it as part of the profile, but the profile acts as if the endpoint is not included in it. This action is very useful for temporarily removing an endpoint that is in maintenance mode or being redeployed. Once the endpoint is up and running again, it can be enabled
+
+>[AZURE.NOTE] **Disabling an endpoint has nothing to do with its deployment state in Azure. A healthy endpoint will remain up and able to receive traffic even when disabled in Traffic Manager. Additionally, disabling an endpoint in one profile does not affect its status in another profile.**
+
+## To disable an endpoint
+
+1. On the Traffic Manager pane in the Azure classic portal, locate the Traffic Manager profile that contains the endpoint settings that you want to modify, and then click the arrow to the right of the profile name. This will open the settings page for the profile.
+1. At the top of the page, click **Endpoints** to view the endpoints that are included in your configuration. 
+1. Click the endpoint that you want to disable, and then click **Disable** at the bottom of the page.
+1. Traffic will stop flowing to the endpoint based on the DNS Time-to-Live (TTL) configured for the Traffic Manager domain name. You can change the TTL from the Configuration page of the Traffic Manager profile.
+
+## To enable an endpoint
+
+
+1. On the Traffic Manager pane in the Azure classic portal, locate the Traffic Manager profile that contains the endpoint settings that you want to modify, and then click the arrow to the right of the profile name. This will open the settings page for the profile.
+1. At the top of the page, click **Endpoints** to view the endpoints that are included in your configuration.
+1. Click the endpoint that you want to enable, and then click **Enable** at the bottom of the page.
+1. Traffic will start flowing to the service again as dictated by the profile.
+
+## Next Steps
+
+[Traffic Manager - Disable, enable or delete a profile](disable-enable-or-delete-a-profile.md)
+
+[Troubleshooting Traffic Manager degraded state](traffic-manager-troubleshooting-degraded.md)
+
 [Traffic Manager performance considerations](traffic-manager-performance-considerations.md)