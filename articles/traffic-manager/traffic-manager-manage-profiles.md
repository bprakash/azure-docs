﻿<properties
   pageTitle="Manage Azure Traffic Manager profiles | Microsoft Azure"
   description="This article will help you create, disable, enable, delete, and view the history of a Azure Traffic Manager profile."
   services="traffic-manager"
   documentationCenter=""
   authors="joaoma"
   manager="carmonm"
   editor="tysonn" />
<tags
   ms.service="traffic-manager"
   ms.devlang="na"
   ms.topic="hero-article"
   ms.tgt_pltfrm="na"
   ms.workload="infrastructure-services"
<<<<<<< HEAD
   ms.date="12/01/2015"
=======
   ms.date="12/07/2015"
>>>>>>> a3f5d567
   ms.author="joaoma" />

# Manage an Azure Traffic Manager profile

You use a Traffic Manager profile to specify the cloud services or website endpoints that will be monitored by Traffic Manager, and what traffic routing  method you want to use to distribute connections to those endpoints.

## Create a Traffic Manager profile using Quick Create

You can quickly create a Traffic Manager profile by using Quick Create in the Azure classic portal. Quick Create allows you to create profiles with basic configuration settings. However, you cannot use Quick Create for settings such as the set of endpoints (cloud services and websites), the failover order for the failover traffic routing method, or monitoring settings. After creating your profile, you can configure these settings in the Azure classic portal. Traffic Manager supports up to 200 endpoints per profile. However, most usage scenarios require only a small number of endpoints. 

### To create a new Traffic Manager profile

1. **Deploy your cloud services and websites to your production environment.** For more information about cloud services, see [Cloud Services](http://go.microsoft.com/fwlink/p/?LinkId=314074). For information about cloud services, see [Best practices](https://msdn.microsoft.com/library/azure/5229dd1c-5a91-4869-8522-bed8597d9cf5#bkmk_TrafficManagerBestPracticesProfile). For more information about websites, see [Websites](http://go.microsoft.com/fwlink/p/?LinkId=393327).

2. **Log in to the Azure classic portal.** To create a new Traffic Manager profile, click **New** on the lower left of the portal, click **Network Services > Traffic Manager**, and then click **Quick Create** to begin configuring your profile.
3. **Configure the DNS prefix.** Give your traffic manager profile a unique DNS prefix name. You can specify only the prefix for a Traffic Manager domain name.
4. **Select the subscription.** Select the appropriate Azure subscription. Each profile is associated with a single subscription. If you only have one subscription, this option does not appear.
5. **Select the traffic routing method.** Select the traffic routing method in **traffic routing Policy**. For more information about traffic routing methods, see [About Traffic Manager traffic routing methods](traffic-manager-load-balancing-methods.md).
6. **Click “Create” to create your new profile**. When the profile configuration is completed, you can locate your profile in the Traffic Manager pane in the Azure classic portal.
7. **Configure endpoints, monitoring, and additional settings in the Azure classic portal.** Because you can only configure basic settings by using Quick Create, it is necessary to configure additional settings, such as the list of endpoints and the endpoint failover order, in order to complete your desired configuration. 


## Disable, enable, or delete a profile

You can disable an existing Traffic Manager profile so that it will not refer user requests to its configured endpoints. When you disable a Traffic Manager profile, the profile itself and the information contained in the profile will remain intact and can be edited in the Traffic Manager interface. When you want to re-enable the profile, you can easily do so in the Azure classic portal and referrals will resume. When you create a Traffic Manager profile in the Azure classic portal, it’s automatically enabled. If you decide a profile will no longer be necessary, you can delete it.

### To disable a profile

1. Modify the DNS resource record on your Internet DNS server to use the appropriate record type and pointer to either another name or the IP address of a specific location on the Internet. In other words, change the DNS resource record on your Internet DNS server so that it no longer uses a CNAME resource record that points to the domain name of your Traffic Manager profile.
2. Traffic will stop being directed to the endpoints through the Traffic Manager profile settings.
3. Select the profile that you want to disable. To select the profile, on the Traffic Manager page, highlight the profile by clicking the column next to the profile name. Do not click the name of the profile or the arrow next to the name, as this will take you to the settings page for the profile.
4. After selecting the profile, click **Disable** at the bottom of the page.

### To enable a profile

1. Select the profile that you want to enable. To select the profile, on the Traffic Manager page, highlight the profile by clicking the column next to the profile name. Do not click the name of the profile or the arrow next to the name, as this will take you to the settings page for the profile.
2. After selecting the profile, click **Enable** at the bottom of the page.
3. Modify the DNS resource record on your Internet DNS server to use the CNAME record type, which maps your company domain name to the domain name of your Traffic Manager profile. For more information, see [Point a company Internet domain to a Traffic Manager domain](traffic-manager-point-internet-domain.md).
4. Traffic will start being directed to the endpoints again.

### To delete a profile

1. Ensure that the DNS resource record on your Internet DNS server no longer uses a CNAME resource record that points to the domain name of your Traffic Manager profile.
2. Select the profile that you want to delete. To select the profile, on the Traffic Manager page, highlight the profile by clicking the column next to the profile. Do not click the name of the profile or the arrow next to the name, as this will take you to the settings page for the profile.
4. After selecting the profile, click **Delete** at the bottom of the page.

## View Traffic Manager profile change history

You can view the change history for your Traffic Manager profile in the Azure classic portal in Management Services.

### To view your Traffic Manager change history

1. In the left pane of the Azure classic portal, click **Management Services**.
2. On the Management Services page, click **Operation Logs**.
3. On the Operation Logs page, you can filter to view the change history for your Traffic Manager profile. After selecting your filtering options, click the checkmark to view the results.
   - To view profile changes for all of your profiles, select your subscription and time range and then select **Traffic Manager** from the **Type** shortcut menu.
   - To filter by profile name, type the name of the profile in the **Service Name** field or select it from the shortcut menu.
   - To view details for each individual change, select the row with the change that you want to view, and then click **Details** at the bottom of the page. In the **Operation Details** window, you can view the XML representation of the API object that was created or updated as part of the operation and copy the XML code to the clipboard.


## Next steps

[Add an endpoint](traffic-manager-endpoints.md)

[Configure failover routing method](traffic-manager-configure-failover-routing-method.md)

[Configure round robin routing method](traffic-manager-configure-round-robin-routing-method.md)

[Configure performance routing method](traffic-manager-configure-performance-routing-method.md)

[Troubleshooting Traffic Manager degraded state](traffic-manager-troubleshooting-degraded.md)<|MERGE_RESOLUTION|>--- conflicted
+++ resolved
@@ -1,4 +1,4 @@
-﻿<properties
+<properties
    pageTitle="Manage Azure Traffic Manager profiles | Microsoft Azure"
    description="This article will help you create, disable, enable, delete, and view the history of a Azure Traffic Manager profile."
    services="traffic-manager"
@@ -12,11 +12,7 @@
    ms.topic="hero-article"
    ms.tgt_pltfrm="na"
    ms.workload="infrastructure-services"
-<<<<<<< HEAD
-   ms.date="12/01/2015"
-=======
    ms.date="12/07/2015"
->>>>>>> a3f5d567
    ms.author="joaoma" />
 
 # Manage an Azure Traffic Manager profile
