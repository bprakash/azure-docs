--- conflicted
+++ resolved
@@ -155,18 +155,9 @@
 Yes. Traffic Manager supports probing over HTTPS. Simply configure **HTTPS** as the protocol in the monitoring configuration.
 Note that:
 
-<<<<<<< HEAD
-7. **Traffic to cloud service decreases** – Traffic may continue to flow to the unavailable cloud service. Clients will experience failures because the service is unavailable. Clients and secondary DNS servers have cached the DNS record for the IP address of the unavailable cloud service. They continue to resolve the DNS name of the company domain to the IP address of the service. In addition, secondary DNS servers may still hand out the DNS information of the unavailable service. As clients and secondary DNS servers are updated, traffic to the IP address of the unavailable service will slow. The monitoring system continues to perform checks at 30 second intervals. In this example, the service does not respond and remains unavailable.
-8. **Traffic to cloud service stops** – By this time, most DNS servers and clients should be updated and traffic to the unavailable service stops. The maximum amount time before traffic completely stops is dependent on the TTL time. The default DNS TTL is 300 seconds (5 minutes). Using this value, clients stop using the service after 5 minutes. The monitoring system continues to perform checks at 30 second intervals and the cloud service does not respond.
-9. **Cloud service comes back online and receives traffic** – The service becomes available, but Traffic Manager does not know until the monitoring system performs a check.
-10. **Traffic to service resumes** - Traffic Manager sends a GET and receives a 200 OK in under 10 seconds. It then begins to hand out the cloud service’s DNS name to DNS servers as they request updates. Traffic will return to the endpoint once again as cached DNS responses returning other endpoints expire, and as existing connections to other endpoints are terminated.
-
->[AZURE.NOTE] Since Traffic Manager works at the DNS level, it is unable to influence existing connections to any endpoint.  During failback, whilst Traffic Manager may be directing new connections to the primary endpoint, secondary endpoints will continue to receive traffic via existing connections until those sessions are terminated.  If fast failback is required, applications should limit the session duration on secondary endpoints.
-=======
 - The server-side certificate is not validated
 - SNI server-side certificates are not supported
 - Client certificates are not supported
->>>>>>> c186bb0b
 
 ### What host header do endpoint health checks use?
 
