--- conflicted
+++ resolved
@@ -1,4 +1,4 @@
-﻿<properties
+<properties
    pageTitle="Configure Traffic Manager round robin traffic routing method | Microsoft Azure"
    description="This article will help you configure round robin load balancing for your Traffic Manager endpoints."
    services="traffic-manager"
@@ -12,11 +12,7 @@
    ms.topic="article"
    ms.tgt_pltfrm="na"
    ms.workload="infrastructure-services"
-<<<<<<< HEAD
-   ms.date="12/01/2015"
-=======
    ms.date="12/07/2015"
->>>>>>> a3f5d567
    ms.author="joaoma" />
 
 # Configure Round Robin routing method
@@ -27,13 +23,8 @@
 
 ## Routing traffic equally (round robin) across a set of endpoints:
 
-<<<<<<< HEAD
-1. In the Azure portal, in the left pane, click the **Traffic Manager** icon to open the Traffic Manager pane. If you have not yet created your Traffic Manager profile, see [Manage Traffic Manager Profiles](traffic-manager-manage-profiles.md) for steps to create a basic Traffic Manager profile.
-2. In the Azure portal, on the Traffic Manager pane, locate the Traffic Manager profile that contains the settings that you want to modify, and then click the arrow to the right of the profile name. This will open the settings page for the profile.
-=======
 1. In the Azure classic portal, in the left pane, click the **Traffic Manager** icon to open the Traffic Manager pane. If you have not yet created your Traffic Manager profile, see [Manage Traffic Manager Profiles](traffic-manager-manage-profiles.md) for steps to create a basic Traffic Manager profile.
 2. In the Azure classic portal, on the Traffic Manager pane, locate the Traffic Manager profile that contains the settings that you want to modify, and then click the arrow to the right of the profile name. This will open the settings page for the profile.
->>>>>>> a3f5d567
 3. On the page for your profile, click **Endpoints** at the top of the page and verify that the service endpoints that you want to include in your configuration are present. For steps to add or remove endpoints, see [Manage Endpoints in Traffic Manager](traffic-manager-endpoints.md).
 4. On your profile page, click **Configure** at the top to open the configuration page.
 5. For **traffic routing method Settings**, verify that the traffic routing method is **Round Robin**. If it is not, click **Round Robin** in the dropdown list.
