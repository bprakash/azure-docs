<properties
<<<<<<< HEAD
	pageTitle="Import data to Azure Search using .NET | Microsoft Azure | Hosted cloud search service"
	description="How to upload data to an index in Azure Search using the .NET SDK or .NET library"
	services="search"
	documentationCenter=""
	authors="HeidiSteen"
	manager="mblythe"
	editor=""
    tags=""/>

<tags
	ms.service="search"
	ms.devlang="dotnet"
	ms.workload="search"
	ms.topic="get-started-article"
	ms.tgt_pltfrm="na"
	ms.date="02/09/2016"
	ms.author="heidist"/>

# Import data to Azure Search using .NET
=======
    pageTitle="Data import in Azure Search using the .NET SDK | Microsoft Azure | Hosted cloud search service"
    description="How to upload data to an index in Azure Search using the .NET SDK."
    services="search"
    documentationCenter=""
    authors="brjohnstmsft"
    manager=""
    editor=""
    tags=""/>

<tags
    ms.service="search"
    ms.devlang="dotnet"
    ms.workload="search"
    ms.topic="get-started-article"
    ms.tgt_pltfrm="na"
    ms.date="03/09/2016"
    ms.author="brjohnst"/>

# Import data to Azure Search using the .NET SDK
>>>>>>> c4ea2467
> [AZURE.SELECTOR]
- [Overview](search-what-is-data-import.md)
- [Portal](search-import-data-portal.md)
- [.NET](search-import-data-dotnet.md)
- [REST](search-import-data-rest-api.md)
- [Indexers](search-howto-connecting-azure-sql-database-to-azure-search-using-indexers-2015-02-28.md)

<<<<<<< HEAD
This article shows you how to populate an index using the [Azure Search .NET SDK](https://msdn.microsoft.com/library/azure/dn951165.aspx). The content below is a subset of the [How to use Azure Search from a .NET Application](search-howto-dotnet-sdk.md). Refer to the parent article for end-to-end steps.

Prerequisites to importing data to an index include having a previously created index. 

Assuming an index named 'hotels', you can construct a method for importing data as follows.

The next step in `Main` is to populate the newly-created index. This is done in the following method:

    private static void UploadDocuments(SearchIndexClient indexClient)
    {
        var documents =
            new Hotel[]
            {
                new Hotel()
                { 
                    HotelId = "1058-441", 
                    HotelName = "Fancy Stay", 
                    BaseRate = 199.0, 
                    Category = "Luxury", 
                    Tags = new[] { "pool", "view", "concierge" }, 
                    ParkingIncluded = false, 
                    LastRenovationDate = new DateTimeOffset(2010, 6, 27, 0, 0, 0, TimeSpan.Zero), 
                    Rating = 5, 
                    Location = GeographyPoint.Create(47.678581, -122.131577)
                },
                new Hotel()
                { 
                    HotelId = "666-437", 
                    HotelName = "Roach Motel",
                    BaseRate = 79.99,
                    Category = "Budget",
                    Tags = new[] { "motel", "budget" },
                    ParkingIncluded = true,
                    LastRenovationDate = new DateTimeOffset(1982, 4, 28, 0, 0, 0, TimeSpan.Zero),
                    Rating = 1,
                    Location = GeographyPoint.Create(49.678581, -122.131577)
                },
                new Hotel() 
                { 
                    HotelId = "970-501", 
                    HotelName = "Econo-Stay",
                    BaseRate = 129.99,
                    Category = "Budget",
                    Tags = new[] { "pool", "budget" },
                    ParkingIncluded = true,
                    LastRenovationDate = new DateTimeOffset(1995, 7, 1, 0, 0, 0, TimeSpan.Zero),
                    Rating = 4,
                    Location = GeographyPoint.Create(46.678581, -122.131577)
                },
                new Hotel()
                { 
                    HotelId = "956-532", 
                    HotelName = "Express Rooms",
                    BaseRate = 129.99,
                    Category = "Budget",
                    Tags = new[] { "wifi", "budget" },
                    ParkingIncluded = true,
                    LastRenovationDate = new DateTimeOffset(1995, 7, 1, 0, 0, 0, TimeSpan.Zero),
                    Rating = 4,
                    Location = GeographyPoint.Create(48.678581, -122.131577)
                },
                new Hotel() 
                { 
                    HotelId = "566-518", 
                    HotelName = "Surprisingly Expensive Suites",
                    BaseRate = 279.99,
                    Category = "Luxury",
                    ParkingIncluded = false
                }
            };

        try
        {
            var batch = IndexBatch.Upload(documents);
            indexClient.Documents.Index(batch);
        }
        catch (IndexBatchException e)
        {
            // Sometimes when your Search service is under load, indexing will fail for some of the documents in
            // the batch. Depending on your application, you can take compensating actions like delaying and
            // retrying. For this simple demo, we just log the failed document keys and continue.
            Console.WriteLine(
                "Failed to index some of the documents: {0}",
                String.Join(", ", e.IndexingResults.Where(r => !r.Succeeded).Select(r => r.Key)));
        }

        // Wait a while for indexing to complete.
        Thread.Sleep(2000);
    }

This method has four parts. The first creates an array of `Hotel` objects that will serve as our input data to upload to the index. This data is hard-coded for simplicity. In your own application, your data will likely come from an external data source such as a SQL database.

The second part creates an `IndexAction` for each `Hotel`, then groups those together in a new `IndexBatch`. The batch is then uploaded to the Azure Search index by the `Documents.Index` method.

> [AZURE.NOTE] In this example, we are just uploading documents. If you wanted to merge changes into an existing document or delete a document, you could use corresponding `Merge`, `MergeOrUpload` or `Delete` methods accordingly.

The third part of this method is a catch block that handles an important error case for indexing. If your Azure Search service fails to index some of the documents in the batch, an `IndexBatchException` is thrown by `Documents.Index`. This can happen if you are indexing documents while your service is under heavy load. **We strongly recommend explicitly handling this case in your code.** You can delay and then retry indexing the documents that failed, or you can log and continue like the sample does, or you can do something else depending on your application's data consistency requirements.

Finally, the method delays for two seconds. Indexing happens asynchronously in your Azure Search service, so the sample application needs to wait a short time to ensure that the documents are available for searching. Delays like this are typically only necessary in demos, tests, and sample applications.
=======
This article will show you how to use the [Azure Search .NET SDK](https://msdn.microsoft.com/library/azure/dn951165.aspx) to import data into an Azure Search index. Before beginning this walkthrough, you should already have [created an Azure Search index](search-create-index-dotnet.md). This article also assumes that you have already created a `SearchServiceClient` object, as shown in [Create an Azure Search index using the .NET SDK](search-create-index-dotnet.md#CreateSearchServiceClient).

Note that all sample code in this article is written in C#. You can find the full source code [on GitHub](http://aka.ms/search-dotnet-howto).

In order to push documents into your index using the .NET SDK, you will need to:

  1. Create a `SearchIndexClient` object to connect to your search index.
  2. Create an `IndexBatch` containing the documents to be added, modified, or deleted.
  3. Call the `Documents.Index` method of your `SearchIndexClient` to send the `IndexBatch` to your search index.

## I. Create an instance of the SearchIndexClient class
To import data into your index using the Azure Search .NET SDK, you will need to create an instance of the `SearchIndexClient` class. You can construct this instance yourself, but it's easier if you already have a `SearchServiceClient` instance to call its `Indexes.GetClient` method. For example, here is how you would obtain a `SearchIndexClient` for the index named "hotels" from a `SearchServiceClient` named `serviceClient`:

```csharp
SearchIndexClient indexClient = serviceClient.Indexes.GetClient("hotels");
```

> [AZURE.NOTE] In a typical search application, index management and population is handled by a separate component from search queries. `Indexes.GetClient` is convenient for populating an index because it saves you the trouble of providing another `SearchCredentials`. It does this by passing the admin key that you used to create the `SearchServiceClient` to the new `SearchIndexClient`. However, in the part of your application that executes queries, it is better to create the `SearchIndexClient` directly so that you can pass in a query key instead of an admin key. This is consistent with the [principle of least privilege](https://en.wikipedia.org/wiki/Principle_of_least_privilege) and will help to make your application more secure. You can find out more about admin keys and query keys in the [Azure Search REST API reference on MSDN](https://msdn.microsoft.com/library/azure/dn798935.aspx).

`SearchIndexClient` has a `Documents` property. This property provides all the methods you need to add, modify, delete, or query documents in your index.

## II. Decide which indexing action to use
To import data using the .NET SDK, you will need to package up your data into an `IndexBatch` object. An `IndexBatch` encapsulates a collection of `IndexAction` objects, each of which contains a document and a property that tells Azure Search what action to perform on that document (upload, merge, delete, etc). Depending on which of the below actions you choose, only certain fields must be included for each document:

Action | Description | Necessary fields for each document | Notes
--- | --- | --- | ---
`Upload` | An `Upload` action is similar to an "upsert" where the document will be inserted if it is new and updated/replaced if it exists. | key, plus any other fields you wish to define | When updating/replacing an existing document, any field that is not specified in the request will have its field set to `null`. This occurs even when the field was previously set to a non-null value.
`Merge` | Updates an existing document with the specified fields. If the document does not exist in the index, the merge will fail. | key, plus any other fields you wish to define | Any field you specify in a merge will replace the existing field in the document. This includes fields of type `DataType.Collection(DataType.String)`. For example, if the document contains a field `tags` with value `["budget"]` and you execute a merge with value `["economy", "pool"]` for `tags`, the final value of the `tags` field will be `["economy", "pool"]`. It will not be `["budget", "economy", "pool"]`.
`MergeOrUpload` | This action behaves like `Merge` if a document with the given key already exists in the index. If the document does not exist, it behaves like `Upload` with a new document. | key, plus any other fields you wish to define | -
`Delete` | Removes the specified document from the index. | key only | Any fields you specify other than the key field will be ignored. If you want to remove an individual field from a document, use `Merge` instead and simply set the field explicitly to null.

You can specify what action you want to use with the various static methods of the `IndexBatch` and `IndexAction` classes, as shown in the next section.

## III. Construct your IndexBatch
Now that you know which actions to perform on your documents, you are ready to construct the `IndexBatch`. The example below shows how to create a batch with a few different actions. Note that our example uses a custom class called `Hotel` that maps to a document in the "hotels" index.

```csharp
var actions =
    new IndexAction<Hotel>[]
    {
        IndexAction.Upload(
            new Hotel()
            { 
                HotelId = "1", 
                BaseRate = 199.0, 
                Description = "Best hotel in town",
                DescriptionFr = "Meilleur hôtel en ville",
                HotelName = "Fancy Stay",
                Category = "Luxury", 
                Tags = new[] { "pool", "view", "wifi", "concierge" },
                ParkingIncluded = false, 
                SmokingAllowed = false,
                LastRenovationDate = new DateTimeOffset(2010, 6, 27, 0, 0, 0, TimeSpan.Zero), 
                Rating = 5, 
                Location = GeographyPoint.Create(47.678581, -122.131577)
            }),
        IndexAction.Upload(
            new Hotel()
            { 
                HotelId = "2", 
                BaseRate = 79.99,
                Description = "Cheapest hotel in town",
                DescriptionFr = "Hôtel le moins cher en ville",
                HotelName = "Roach Motel",
                Category = "Budget",
                Tags = new[] { "motel", "budget" },
                ParkingIncluded = true,
                SmokingAllowed = true,
                LastRenovationDate = new DateTimeOffset(1982, 4, 28, 0, 0, 0, TimeSpan.Zero),
                Rating = 1,
                Location = GeographyPoint.Create(49.678581, -122.131577)
            }),
        IndexAction.MergeOrUpload(
            new Hotel() 
            { 
                HotelId = "3", 
                BaseRate = 129.99,
                Description = "Close to town hall and the river"
            }),
        IndexAction.Delete(new Hotel() { HotelId = "6" })
    };

var batch = IndexBatch.New(actions);
```

In this case, we are using `Upload`, `MergeOrUpload`, and `Delete` as our search actions, as specified by the methods called on the `IndexAction` class.

Assume that this example "hotels" index is already populated with a number of documents. Note how we did not have to specify all the possible document fields when using `MergeOrUpload` and how we only specified the document key (`HotelId`) when using `Delete`.

Also, note that you can only include up to 1000 documents in a single indexing request.

> [AZURE.NOTE] In this example, we are applying different actions to different documents. If you wanted to perform the same actions across all documents in the batch, instead of calling `IndexBatch.New`, you could use the other static methods of `IndexBatch`. For example, you could create batches by calling `IndexBatch.Merge`, `IndexBatch.MergeOrUpload`, or `IndexBatch.Delete`. These methods take a collection of documents (objects of type `Hotel` in this example) instead of `IndexAction` objects.

## IV. Import data to the index
Now that you have an initialized `IndexBatch` object, you can send it to the index by calling `Documents.Index` on your `SearchIndexClient` object. The following example shows how to call `Index`, as well as some extra steps you will need to perform:

```csharp
try
{
    indexClient.Documents.Index(batch);
}
catch (IndexBatchException e)
{
    // Sometimes when your Search service is under load, indexing will fail for some of the documents in
    // the batch. Depending on your application, you can take compensating actions like delaying and
    // retrying. For this simple demo, we just log the failed document keys and continue.
    Console.WriteLine(
        "Failed to index some of the documents: {0}",
        String.Join(", ", e.IndexingResults.Where(r => !r.Succeeded).Select(r => r.Key)));
}

Console.WriteLine("Waiting for documents to be indexed...\n");
Thread.Sleep(2000);
```

Note the `try`/`catch` surrounding the call to the `Index` method. The catch block handles an important error case for indexing. If your Azure Search service fails to index some of the documents in the batch, an `IndexBatchException` is thrown by `Documents.Index`. This can happen if you are indexing documents while your service is under heavy load. **We strongly recommend explicitly handling this case in your code.** You can delay and then retry indexing the documents that failed, or you can log and continue like the sample does, or you can do something else depending on your application's data consistency requirements.

Finally, the code in the example above delays for two seconds. Indexing happens asynchronously in your Azure Search service, so the sample application needs to wait a short time to ensure that the documents are available for searching. Delays like this are typically only necessary in demos, tests, and sample applications.

<a name="HotelClass"></a>
### How the .NET SDK handles documents

You may be wondering how the Azure Search .NET SDK is able to upload instances of a user-defined class like `Hotel` to the index. To help answer that question, let's look at the `Hotel` class, which maps to the index schema defined in [Create an Azure Search index using the .NET SDK](search-create-index-dotnet.md#DefineIndex):

```csharp
[SerializePropertyNamesAsCamelCase]
public partial class Hotel
{
    public string HotelId { get; set; }

    public double? BaseRate { get; set; }

    public string Description { get; set; }

    [JsonProperty("description_fr")]
    public string DescriptionFr { get; set; }

    public string HotelName { get; set; }

    public string Category { get; set; }

    public string[] Tags { get; set; }

    public bool? ParkingIncluded { get; set; }

    public bool? SmokingAllowed { get; set; }

    public DateTimeOffset? LastRenovationDate { get; set; }

    public int? Rating { get; set; }

    public GeographyPoint Location { get; set; }

    // ToString() method omitted for brevity...
}
```

The first thing to notice is that each public property of `Hotel` corresponds to a field in the index definition, but with one crucial difference: The name of each field starts with a lower-case letter ("camel case"), while the name of each public property of `Hotel` starts with an upper-case letter ("Pascal case"). This is a common scenario in .NET applications that perform data-binding where the target schema is outside the control of the application developer. Rather than having to violate the .NET naming guidelines by making property names camel-case, you can tell the SDK to map the property names to camel-case automatically with the `[SerializePropertyNamesAsCamelCase]` attribute.

> [AZURE.NOTE] The Azure Search .NET SDK uses the [NewtonSoft JSON.NET](http://www.newtonsoft.com/json/help/html/Introduction.htm) library to serialize and deserialize your custom model objects to and from JSON. You can customize this serialization if needed. You can find more details in [Upgrading to the Azure Search .NET SDK version 1.1](search-dotnet-sdk-migration.md#WhatsNew). One example of this is the use of the `[JsonProperty]` attribute on the `DescriptionFr` property in the sample code above.

The second important thing about the `Hotel` class are the data types of the public properties. The .NET types of these properties map to their equivalent field types in the index definition. For example, the `Category` string property maps to the `category` field, which is of type `DataType.String`. There are similar type mappings between `bool?` and `DataType.Boolean`, `DateTimeOffset?` and `DataType.DateTimeOffset`, etc. The specific rules for the type mapping are documented with the `Documents.Get` method on [MSDN](https://msdn.microsoft.com/library/azure/dn931291.aspx).

This ability to use your own classes as documents works in both directions; You can also retrieve search results and have the SDK automatically deserialize them to a type of your choice, as shown in the [next article](search-query-dotnet.md).

> [AZURE.NOTE] The Azure Search .NET SDK also supports dynamically-typed documents using the `Document` class, which is a key/value mapping of field names to field values. This is useful in scenarios where you don't know the index schema at design-time, or where it would be inconvenient to bind to specific model classes. All the methods in the SDK that deal with documents have overloads that work with the `Document` class, as well as strongly-typed overloads that take a generic type parameter. Only the latter are used in the sample code in this article. You can find out more about the `Document` class [on MSDN](https://msdn.microsoft.com/library/azure/microsoft.azure.search.models.document.aspx).

**An important note about data types**

When designing your own model classes to map to an Azure Search index, we recommend declaring properties of value types such as `bool` and `int` to be nullable (for example, `bool?` instead of `bool`). If you use a non-nullable property, you have to **guarantee** that no documents in your index contain a null value for the corresponding field. Neither the SDK nor the Azure Search service will help you to enforce this.

This is not just a hypothetical concern: Imagine a scenario where you add a new field to an existing index that is of type `DataType.Int32`. After updating the index definition, all documents will have a null value for that new field (since all types are nullable in Azure Search). If you then use a model class with a non-nullable `int` property for that field, you will get a `JsonSerializationException` like this when trying to retrieve documents:

    Error converting value {null} to type 'System.Int32'. Path 'IntValue'.

For this reason, we recommend that you use nullable types in your model classes as a best practice.

## Next
After populating your Azure Search index, you will be ready to start issuing queries to search for documents. See [Query Your Azure Search Index using the .NET SDK](search-query-dotnet.md) for details.
>>>>>>> c4ea2467
<|MERGE_RESOLUTION|>--- conflicted
+++ resolved
@@ -1,330 +1,206 @@
-<properties
-<<<<<<< HEAD
-	pageTitle="Import data to Azure Search using .NET | Microsoft Azure | Hosted cloud search service"
-	description="How to upload data to an index in Azure Search using the .NET SDK or .NET library"
-	services="search"
-	documentationCenter=""
-	authors="HeidiSteen"
-	manager="mblythe"
-	editor=""
-    tags=""/>
-
-<tags
-	ms.service="search"
-	ms.devlang="dotnet"
-	ms.workload="search"
-	ms.topic="get-started-article"
-	ms.tgt_pltfrm="na"
-	ms.date="02/09/2016"
-	ms.author="heidist"/>
-
-# Import data to Azure Search using .NET
-=======
-    pageTitle="Data import in Azure Search using the .NET SDK | Microsoft Azure | Hosted cloud search service"
-    description="How to upload data to an index in Azure Search using the .NET SDK."
-    services="search"
-    documentationCenter=""
-    authors="brjohnstmsft"
-    manager=""
-    editor=""
-    tags=""/>
-
-<tags
-    ms.service="search"
-    ms.devlang="dotnet"
-    ms.workload="search"
-    ms.topic="get-started-article"
-    ms.tgt_pltfrm="na"
-    ms.date="03/09/2016"
-    ms.author="brjohnst"/>
-
-# Import data to Azure Search using the .NET SDK
->>>>>>> c4ea2467
-> [AZURE.SELECTOR]
-- [Overview](search-what-is-data-import.md)
-- [Portal](search-import-data-portal.md)
-- [.NET](search-import-data-dotnet.md)
-- [REST](search-import-data-rest-api.md)
-- [Indexers](search-howto-connecting-azure-sql-database-to-azure-search-using-indexers-2015-02-28.md)
-
-<<<<<<< HEAD
-This article shows you how to populate an index using the [Azure Search .NET SDK](https://msdn.microsoft.com/library/azure/dn951165.aspx). The content below is a subset of the [How to use Azure Search from a .NET Application](search-howto-dotnet-sdk.md). Refer to the parent article for end-to-end steps.
-
-Prerequisites to importing data to an index include having a previously created index. 
-
-Assuming an index named 'hotels', you can construct a method for importing data as follows.
-
-The next step in `Main` is to populate the newly-created index. This is done in the following method:
-
-    private static void UploadDocuments(SearchIndexClient indexClient)
-    {
-        var documents =
-            new Hotel[]
-            {
-                new Hotel()
-                { 
-                    HotelId = "1058-441", 
-                    HotelName = "Fancy Stay", 
-                    BaseRate = 199.0, 
-                    Category = "Luxury", 
-                    Tags = new[] { "pool", "view", "concierge" }, 
-                    ParkingIncluded = false, 
-                    LastRenovationDate = new DateTimeOffset(2010, 6, 27, 0, 0, 0, TimeSpan.Zero), 
-                    Rating = 5, 
-                    Location = GeographyPoint.Create(47.678581, -122.131577)
-                },
-                new Hotel()
-                { 
-                    HotelId = "666-437", 
-                    HotelName = "Roach Motel",
-                    BaseRate = 79.99,
-                    Category = "Budget",
-                    Tags = new[] { "motel", "budget" },
-                    ParkingIncluded = true,
-                    LastRenovationDate = new DateTimeOffset(1982, 4, 28, 0, 0, 0, TimeSpan.Zero),
-                    Rating = 1,
-                    Location = GeographyPoint.Create(49.678581, -122.131577)
-                },
-                new Hotel() 
-                { 
-                    HotelId = "970-501", 
-                    HotelName = "Econo-Stay",
-                    BaseRate = 129.99,
-                    Category = "Budget",
-                    Tags = new[] { "pool", "budget" },
-                    ParkingIncluded = true,
-                    LastRenovationDate = new DateTimeOffset(1995, 7, 1, 0, 0, 0, TimeSpan.Zero),
-                    Rating = 4,
-                    Location = GeographyPoint.Create(46.678581, -122.131577)
-                },
-                new Hotel()
-                { 
-                    HotelId = "956-532", 
-                    HotelName = "Express Rooms",
-                    BaseRate = 129.99,
-                    Category = "Budget",
-                    Tags = new[] { "wifi", "budget" },
-                    ParkingIncluded = true,
-                    LastRenovationDate = new DateTimeOffset(1995, 7, 1, 0, 0, 0, TimeSpan.Zero),
-                    Rating = 4,
-                    Location = GeographyPoint.Create(48.678581, -122.131577)
-                },
-                new Hotel() 
-                { 
-                    HotelId = "566-518", 
-                    HotelName = "Surprisingly Expensive Suites",
-                    BaseRate = 279.99,
-                    Category = "Luxury",
-                    ParkingIncluded = false
-                }
-            };
-
-        try
-        {
-            var batch = IndexBatch.Upload(documents);
-            indexClient.Documents.Index(batch);
-        }
-        catch (IndexBatchException e)
-        {
-            // Sometimes when your Search service is under load, indexing will fail for some of the documents in
-            // the batch. Depending on your application, you can take compensating actions like delaying and
-            // retrying. For this simple demo, we just log the failed document keys and continue.
-            Console.WriteLine(
-                "Failed to index some of the documents: {0}",
-                String.Join(", ", e.IndexingResults.Where(r => !r.Succeeded).Select(r => r.Key)));
-        }
-
-        // Wait a while for indexing to complete.
-        Thread.Sleep(2000);
-    }
-
-This method has four parts. The first creates an array of `Hotel` objects that will serve as our input data to upload to the index. This data is hard-coded for simplicity. In your own application, your data will likely come from an external data source such as a SQL database.
-
-The second part creates an `IndexAction` for each `Hotel`, then groups those together in a new `IndexBatch`. The batch is then uploaded to the Azure Search index by the `Documents.Index` method.
-
-> [AZURE.NOTE] In this example, we are just uploading documents. If you wanted to merge changes into an existing document or delete a document, you could use corresponding `Merge`, `MergeOrUpload` or `Delete` methods accordingly.
-
-The third part of this method is a catch block that handles an important error case for indexing. If your Azure Search service fails to index some of the documents in the batch, an `IndexBatchException` is thrown by `Documents.Index`. This can happen if you are indexing documents while your service is under heavy load. **We strongly recommend explicitly handling this case in your code.** You can delay and then retry indexing the documents that failed, or you can log and continue like the sample does, or you can do something else depending on your application's data consistency requirements.
-
-Finally, the method delays for two seconds. Indexing happens asynchronously in your Azure Search service, so the sample application needs to wait a short time to ensure that the documents are available for searching. Delays like this are typically only necessary in demos, tests, and sample applications.
-=======
-This article will show you how to use the [Azure Search .NET SDK](https://msdn.microsoft.com/library/azure/dn951165.aspx) to import data into an Azure Search index. Before beginning this walkthrough, you should already have [created an Azure Search index](search-create-index-dotnet.md). This article also assumes that you have already created a `SearchServiceClient` object, as shown in [Create an Azure Search index using the .NET SDK](search-create-index-dotnet.md#CreateSearchServiceClient).
-
-Note that all sample code in this article is written in C#. You can find the full source code [on GitHub](http://aka.ms/search-dotnet-howto).
-
-In order to push documents into your index using the .NET SDK, you will need to:
-
-  1. Create a `SearchIndexClient` object to connect to your search index.
-  2. Create an `IndexBatch` containing the documents to be added, modified, or deleted.
-  3. Call the `Documents.Index` method of your `SearchIndexClient` to send the `IndexBatch` to your search index.
-
-## I. Create an instance of the SearchIndexClient class
-To import data into your index using the Azure Search .NET SDK, you will need to create an instance of the `SearchIndexClient` class. You can construct this instance yourself, but it's easier if you already have a `SearchServiceClient` instance to call its `Indexes.GetClient` method. For example, here is how you would obtain a `SearchIndexClient` for the index named "hotels" from a `SearchServiceClient` named `serviceClient`:
-
-```csharp
-SearchIndexClient indexClient = serviceClient.Indexes.GetClient("hotels");
-```
-
-> [AZURE.NOTE] In a typical search application, index management and population is handled by a separate component from search queries. `Indexes.GetClient` is convenient for populating an index because it saves you the trouble of providing another `SearchCredentials`. It does this by passing the admin key that you used to create the `SearchServiceClient` to the new `SearchIndexClient`. However, in the part of your application that executes queries, it is better to create the `SearchIndexClient` directly so that you can pass in a query key instead of an admin key. This is consistent with the [principle of least privilege](https://en.wikipedia.org/wiki/Principle_of_least_privilege) and will help to make your application more secure. You can find out more about admin keys and query keys in the [Azure Search REST API reference on MSDN](https://msdn.microsoft.com/library/azure/dn798935.aspx).
-
-`SearchIndexClient` has a `Documents` property. This property provides all the methods you need to add, modify, delete, or query documents in your index.
-
-## II. Decide which indexing action to use
-To import data using the .NET SDK, you will need to package up your data into an `IndexBatch` object. An `IndexBatch` encapsulates a collection of `IndexAction` objects, each of which contains a document and a property that tells Azure Search what action to perform on that document (upload, merge, delete, etc). Depending on which of the below actions you choose, only certain fields must be included for each document:
-
-Action | Description | Necessary fields for each document | Notes
---- | --- | --- | ---
-`Upload` | An `Upload` action is similar to an "upsert" where the document will be inserted if it is new and updated/replaced if it exists. | key, plus any other fields you wish to define | When updating/replacing an existing document, any field that is not specified in the request will have its field set to `null`. This occurs even when the field was previously set to a non-null value.
-`Merge` | Updates an existing document with the specified fields. If the document does not exist in the index, the merge will fail. | key, plus any other fields you wish to define | Any field you specify in a merge will replace the existing field in the document. This includes fields of type `DataType.Collection(DataType.String)`. For example, if the document contains a field `tags` with value `["budget"]` and you execute a merge with value `["economy", "pool"]` for `tags`, the final value of the `tags` field will be `["economy", "pool"]`. It will not be `["budget", "economy", "pool"]`.
-`MergeOrUpload` | This action behaves like `Merge` if a document with the given key already exists in the index. If the document does not exist, it behaves like `Upload` with a new document. | key, plus any other fields you wish to define | -
-`Delete` | Removes the specified document from the index. | key only | Any fields you specify other than the key field will be ignored. If you want to remove an individual field from a document, use `Merge` instead and simply set the field explicitly to null.
-
-You can specify what action you want to use with the various static methods of the `IndexBatch` and `IndexAction` classes, as shown in the next section.
-
-## III. Construct your IndexBatch
-Now that you know which actions to perform on your documents, you are ready to construct the `IndexBatch`. The example below shows how to create a batch with a few different actions. Note that our example uses a custom class called `Hotel` that maps to a document in the "hotels" index.
-
-```csharp
-var actions =
-    new IndexAction<Hotel>[]
-    {
-        IndexAction.Upload(
-            new Hotel()
-            { 
-                HotelId = "1", 
-                BaseRate = 199.0, 
-                Description = "Best hotel in town",
-                DescriptionFr = "Meilleur hôtel en ville",
-                HotelName = "Fancy Stay",
-                Category = "Luxury", 
-                Tags = new[] { "pool", "view", "wifi", "concierge" },
-                ParkingIncluded = false, 
-                SmokingAllowed = false,
-                LastRenovationDate = new DateTimeOffset(2010, 6, 27, 0, 0, 0, TimeSpan.Zero), 
-                Rating = 5, 
-                Location = GeographyPoint.Create(47.678581, -122.131577)
-            }),
-        IndexAction.Upload(
-            new Hotel()
-            { 
-                HotelId = "2", 
-                BaseRate = 79.99,
-                Description = "Cheapest hotel in town",
-                DescriptionFr = "Hôtel le moins cher en ville",
-                HotelName = "Roach Motel",
-                Category = "Budget",
-                Tags = new[] { "motel", "budget" },
-                ParkingIncluded = true,
-                SmokingAllowed = true,
-                LastRenovationDate = new DateTimeOffset(1982, 4, 28, 0, 0, 0, TimeSpan.Zero),
-                Rating = 1,
-                Location = GeographyPoint.Create(49.678581, -122.131577)
-            }),
-        IndexAction.MergeOrUpload(
-            new Hotel() 
-            { 
-                HotelId = "3", 
-                BaseRate = 129.99,
-                Description = "Close to town hall and the river"
-            }),
-        IndexAction.Delete(new Hotel() { HotelId = "6" })
-    };
-
-var batch = IndexBatch.New(actions);
-```
-
-In this case, we are using `Upload`, `MergeOrUpload`, and `Delete` as our search actions, as specified by the methods called on the `IndexAction` class.
-
-Assume that this example "hotels" index is already populated with a number of documents. Note how we did not have to specify all the possible document fields when using `MergeOrUpload` and how we only specified the document key (`HotelId`) when using `Delete`.
-
-Also, note that you can only include up to 1000 documents in a single indexing request.
-
-> [AZURE.NOTE] In this example, we are applying different actions to different documents. If you wanted to perform the same actions across all documents in the batch, instead of calling `IndexBatch.New`, you could use the other static methods of `IndexBatch`. For example, you could create batches by calling `IndexBatch.Merge`, `IndexBatch.MergeOrUpload`, or `IndexBatch.Delete`. These methods take a collection of documents (objects of type `Hotel` in this example) instead of `IndexAction` objects.
-
-## IV. Import data to the index
-Now that you have an initialized `IndexBatch` object, you can send it to the index by calling `Documents.Index` on your `SearchIndexClient` object. The following example shows how to call `Index`, as well as some extra steps you will need to perform:
-
-```csharp
-try
-{
-    indexClient.Documents.Index(batch);
-}
-catch (IndexBatchException e)
-{
-    // Sometimes when your Search service is under load, indexing will fail for some of the documents in
-    // the batch. Depending on your application, you can take compensating actions like delaying and
-    // retrying. For this simple demo, we just log the failed document keys and continue.
-    Console.WriteLine(
-        "Failed to index some of the documents: {0}",
-        String.Join(", ", e.IndexingResults.Where(r => !r.Succeeded).Select(r => r.Key)));
-}
-
-Console.WriteLine("Waiting for documents to be indexed...\n");
-Thread.Sleep(2000);
-```
-
-Note the `try`/`catch` surrounding the call to the `Index` method. The catch block handles an important error case for indexing. If your Azure Search service fails to index some of the documents in the batch, an `IndexBatchException` is thrown by `Documents.Index`. This can happen if you are indexing documents while your service is under heavy load. **We strongly recommend explicitly handling this case in your code.** You can delay and then retry indexing the documents that failed, or you can log and continue like the sample does, or you can do something else depending on your application's data consistency requirements.
-
-Finally, the code in the example above delays for two seconds. Indexing happens asynchronously in your Azure Search service, so the sample application needs to wait a short time to ensure that the documents are available for searching. Delays like this are typically only necessary in demos, tests, and sample applications.
-
-<a name="HotelClass"></a>
-### How the .NET SDK handles documents
-
-You may be wondering how the Azure Search .NET SDK is able to upload instances of a user-defined class like `Hotel` to the index. To help answer that question, let's look at the `Hotel` class, which maps to the index schema defined in [Create an Azure Search index using the .NET SDK](search-create-index-dotnet.md#DefineIndex):
-
-```csharp
-[SerializePropertyNamesAsCamelCase]
-public partial class Hotel
-{
-    public string HotelId { get; set; }
-
-    public double? BaseRate { get; set; }
-
-    public string Description { get; set; }
-
-    [JsonProperty("description_fr")]
-    public string DescriptionFr { get; set; }
-
-    public string HotelName { get; set; }
-
-    public string Category { get; set; }
-
-    public string[] Tags { get; set; }
-
-    public bool? ParkingIncluded { get; set; }
-
-    public bool? SmokingAllowed { get; set; }
-
-    public DateTimeOffset? LastRenovationDate { get; set; }
-
-    public int? Rating { get; set; }
-
-    public GeographyPoint Location { get; set; }
-
-    // ToString() method omitted for brevity...
-}
-```
-
-The first thing to notice is that each public property of `Hotel` corresponds to a field in the index definition, but with one crucial difference: The name of each field starts with a lower-case letter ("camel case"), while the name of each public property of `Hotel` starts with an upper-case letter ("Pascal case"). This is a common scenario in .NET applications that perform data-binding where the target schema is outside the control of the application developer. Rather than having to violate the .NET naming guidelines by making property names camel-case, you can tell the SDK to map the property names to camel-case automatically with the `[SerializePropertyNamesAsCamelCase]` attribute.
-
-> [AZURE.NOTE] The Azure Search .NET SDK uses the [NewtonSoft JSON.NET](http://www.newtonsoft.com/json/help/html/Introduction.htm) library to serialize and deserialize your custom model objects to and from JSON. You can customize this serialization if needed. You can find more details in [Upgrading to the Azure Search .NET SDK version 1.1](search-dotnet-sdk-migration.md#WhatsNew). One example of this is the use of the `[JsonProperty]` attribute on the `DescriptionFr` property in the sample code above.
-
-The second important thing about the `Hotel` class are the data types of the public properties. The .NET types of these properties map to their equivalent field types in the index definition. For example, the `Category` string property maps to the `category` field, which is of type `DataType.String`. There are similar type mappings between `bool?` and `DataType.Boolean`, `DateTimeOffset?` and `DataType.DateTimeOffset`, etc. The specific rules for the type mapping are documented with the `Documents.Get` method on [MSDN](https://msdn.microsoft.com/library/azure/dn931291.aspx).
-
-This ability to use your own classes as documents works in both directions; You can also retrieve search results and have the SDK automatically deserialize them to a type of your choice, as shown in the [next article](search-query-dotnet.md).
-
-> [AZURE.NOTE] The Azure Search .NET SDK also supports dynamically-typed documents using the `Document` class, which is a key/value mapping of field names to field values. This is useful in scenarios where you don't know the index schema at design-time, or where it would be inconvenient to bind to specific model classes. All the methods in the SDK that deal with documents have overloads that work with the `Document` class, as well as strongly-typed overloads that take a generic type parameter. Only the latter are used in the sample code in this article. You can find out more about the `Document` class [on MSDN](https://msdn.microsoft.com/library/azure/microsoft.azure.search.models.document.aspx).
-
-**An important note about data types**
-
-When designing your own model classes to map to an Azure Search index, we recommend declaring properties of value types such as `bool` and `int` to be nullable (for example, `bool?` instead of `bool`). If you use a non-nullable property, you have to **guarantee** that no documents in your index contain a null value for the corresponding field. Neither the SDK nor the Azure Search service will help you to enforce this.
-
-This is not just a hypothetical concern: Imagine a scenario where you add a new field to an existing index that is of type `DataType.Int32`. After updating the index definition, all documents will have a null value for that new field (since all types are nullable in Azure Search). If you then use a model class with a non-nullable `int` property for that field, you will get a `JsonSerializationException` like this when trying to retrieve documents:
-
-    Error converting value {null} to type 'System.Int32'. Path 'IntValue'.
-
-For this reason, we recommend that you use nullable types in your model classes as a best practice.
-
-## Next
-After populating your Azure Search index, you will be ready to start issuing queries to search for documents. See [Query Your Azure Search Index using the .NET SDK](search-query-dotnet.md) for details.
->>>>>>> c4ea2467
+<properties
+    pageTitle="Data import in Azure Search using the .NET SDK | Microsoft Azure | Hosted cloud search service"
+    description="How to upload data to an index in Azure Search using the .NET SDK."
+    services="search"
+    documentationCenter=""
+    authors="brjohnstmsft"
+    manager=""
+    editor=""
+    tags=""/>
+
+<tags
+    ms.service="search"
+    ms.devlang="dotnet"
+    ms.workload="search"
+    ms.topic="get-started-article"
+    ms.tgt_pltfrm="na"
+    ms.date="03/09/2016"
+    ms.author="brjohnst"/>
+
+# Import data to Azure Search using the .NET SDK
+> [AZURE.SELECTOR]
+- [Overview](search-what-is-data-import.md)
+- [Portal](search-import-data-portal.md)
+- [.NET](search-import-data-dotnet.md)
+- [REST](search-import-data-rest-api.md)
+- [Indexers](search-howto-connecting-azure-sql-database-to-azure-search-using-indexers-2015-02-28.md)
+
+This article will show you how to use the [Azure Search .NET SDK](https://msdn.microsoft.com/library/azure/dn951165.aspx) to import data into an Azure Search index. Before beginning this walkthrough, you should already have [created an Azure Search index](search-create-index-dotnet.md). This article also assumes that you have already created a `SearchServiceClient` object, as shown in [Create an Azure Search index using the .NET SDK](search-create-index-dotnet.md#CreateSearchServiceClient).
+
+Note that all sample code in this article is written in C#. You can find the full source code [on GitHub](http://aka.ms/search-dotnet-howto).
+
+In order to push documents into your index using the .NET SDK, you will need to:
+
+  1. Create a `SearchIndexClient` object to connect to your search index.
+  2. Create an `IndexBatch` containing the documents to be added, modified, or deleted.
+  3. Call the `Documents.Index` method of your `SearchIndexClient` to send the `IndexBatch` to your search index.
+
+## I. Create an instance of the SearchIndexClient class
+To import data into your index using the Azure Search .NET SDK, you will need to create an instance of the `SearchIndexClient` class. You can construct this instance yourself, but it's easier if you already have a `SearchServiceClient` instance to call its `Indexes.GetClient` method. For example, here is how you would obtain a `SearchIndexClient` for the index named "hotels" from a `SearchServiceClient` named `serviceClient`:
+
+```csharp
+SearchIndexClient indexClient = serviceClient.Indexes.GetClient("hotels");
+```
+
+> [AZURE.NOTE] In a typical search application, index management and population is handled by a separate component from search queries. `Indexes.GetClient` is convenient for populating an index because it saves you the trouble of providing another `SearchCredentials`. It does this by passing the admin key that you used to create the `SearchServiceClient` to the new `SearchIndexClient`. However, in the part of your application that executes queries, it is better to create the `SearchIndexClient` directly so that you can pass in a query key instead of an admin key. This is consistent with the [principle of least privilege](https://en.wikipedia.org/wiki/Principle_of_least_privilege) and will help to make your application more secure. You can find out more about admin keys and query keys in the [Azure Search REST API reference on MSDN](https://msdn.microsoft.com/library/azure/dn798935.aspx).
+
+`SearchIndexClient` has a `Documents` property. This property provides all the methods you need to add, modify, delete, or query documents in your index.
+
+## II. Decide which indexing action to use
+To import data using the .NET SDK, you will need to package up your data into an `IndexBatch` object. An `IndexBatch` encapsulates a collection of `IndexAction` objects, each of which contains a document and a property that tells Azure Search what action to perform on that document (upload, merge, delete, etc). Depending on which of the below actions you choose, only certain fields must be included for each document:
+
+Action | Description | Necessary fields for each document | Notes
+--- | --- | --- | ---
+`Upload` | An `Upload` action is similar to an "upsert" where the document will be inserted if it is new and updated/replaced if it exists. | key, plus any other fields you wish to define | When updating/replacing an existing document, any field that is not specified in the request will have its field set to `null`. This occurs even when the field was previously set to a non-null value.
+`Merge` | Updates an existing document with the specified fields. If the document does not exist in the index, the merge will fail. | key, plus any other fields you wish to define | Any field you specify in a merge will replace the existing field in the document. This includes fields of type `DataType.Collection(DataType.String)`. For example, if the document contains a field `tags` with value `["budget"]` and you execute a merge with value `["economy", "pool"]` for `tags`, the final value of the `tags` field will be `["economy", "pool"]`. It will not be `["budget", "economy", "pool"]`.
+`MergeOrUpload` | This action behaves like `Merge` if a document with the given key already exists in the index. If the document does not exist, it behaves like `Upload` with a new document. | key, plus any other fields you wish to define | -
+`Delete` | Removes the specified document from the index. | key only | Any fields you specify other than the key field will be ignored. If you want to remove an individual field from a document, use `Merge` instead and simply set the field explicitly to null.
+
+You can specify what action you want to use with the various static methods of the `IndexBatch` and `IndexAction` classes, as shown in the next section.
+
+## III. Construct your IndexBatch
+Now that you know which actions to perform on your documents, you are ready to construct the `IndexBatch`. The example below shows how to create a batch with a few different actions. Note that our example uses a custom class called `Hotel` that maps to a document in the "hotels" index.
+
+```csharp
+var actions =
+    new IndexAction<Hotel>[]
+    {
+        IndexAction.Upload(
+            new Hotel()
+            { 
+                HotelId = "1", 
+                BaseRate = 199.0, 
+                Description = "Best hotel in town",
+                DescriptionFr = "Meilleur hôtel en ville",
+                HotelName = "Fancy Stay",
+                Category = "Luxury", 
+                Tags = new[] { "pool", "view", "wifi", "concierge" },
+                ParkingIncluded = false, 
+                SmokingAllowed = false,
+                LastRenovationDate = new DateTimeOffset(2010, 6, 27, 0, 0, 0, TimeSpan.Zero), 
+                Rating = 5, 
+                Location = GeographyPoint.Create(47.678581, -122.131577)
+            }),
+        IndexAction.Upload(
+            new Hotel()
+            { 
+                HotelId = "2", 
+                BaseRate = 79.99,
+                Description = "Cheapest hotel in town",
+                DescriptionFr = "Hôtel le moins cher en ville",
+                HotelName = "Roach Motel",
+                Category = "Budget",
+                Tags = new[] { "motel", "budget" },
+                ParkingIncluded = true,
+                SmokingAllowed = true,
+                LastRenovationDate = new DateTimeOffset(1982, 4, 28, 0, 0, 0, TimeSpan.Zero),
+                Rating = 1,
+                Location = GeographyPoint.Create(49.678581, -122.131577)
+            }),
+        IndexAction.MergeOrUpload(
+            new Hotel() 
+            { 
+                HotelId = "3", 
+                BaseRate = 129.99,
+                Description = "Close to town hall and the river"
+            }),
+        IndexAction.Delete(new Hotel() { HotelId = "6" })
+    };
+
+var batch = IndexBatch.New(actions);
+```
+
+In this case, we are using `Upload`, `MergeOrUpload`, and `Delete` as our search actions, as specified by the methods called on the `IndexAction` class.
+
+Assume that this example "hotels" index is already populated with a number of documents. Note how we did not have to specify all the possible document fields when using `MergeOrUpload` and how we only specified the document key (`HotelId`) when using `Delete`.
+
+Also, note that you can only include up to 1000 documents in a single indexing request.
+
+> [AZURE.NOTE] In this example, we are applying different actions to different documents. If you wanted to perform the same actions across all documents in the batch, instead of calling `IndexBatch.New`, you could use the other static methods of `IndexBatch`. For example, you could create batches by calling `IndexBatch.Merge`, `IndexBatch.MergeOrUpload`, or `IndexBatch.Delete`. These methods take a collection of documents (objects of type `Hotel` in this example) instead of `IndexAction` objects.
+
+## IV. Import data to the index
+Now that you have an initialized `IndexBatch` object, you can send it to the index by calling `Documents.Index` on your `SearchIndexClient` object. The following example shows how to call `Index`, as well as some extra steps you will need to perform:
+
+```csharp
+try
+{
+    indexClient.Documents.Index(batch);
+}
+catch (IndexBatchException e)
+{
+    // Sometimes when your Search service is under load, indexing will fail for some of the documents in
+    // the batch. Depending on your application, you can take compensating actions like delaying and
+    // retrying. For this simple demo, we just log the failed document keys and continue.
+    Console.WriteLine(
+        "Failed to index some of the documents: {0}",
+        String.Join(", ", e.IndexingResults.Where(r => !r.Succeeded).Select(r => r.Key)));
+}
+
+Console.WriteLine("Waiting for documents to be indexed...\n");
+Thread.Sleep(2000);
+```
+
+Note the `try`/`catch` surrounding the call to the `Index` method. The catch block handles an important error case for indexing. If your Azure Search service fails to index some of the documents in the batch, an `IndexBatchException` is thrown by `Documents.Index`. This can happen if you are indexing documents while your service is under heavy load. **We strongly recommend explicitly handling this case in your code.** You can delay and then retry indexing the documents that failed, or you can log and continue like the sample does, or you can do something else depending on your application's data consistency requirements.
+
+Finally, the code in the example above delays for two seconds. Indexing happens asynchronously in your Azure Search service, so the sample application needs to wait a short time to ensure that the documents are available for searching. Delays like this are typically only necessary in demos, tests, and sample applications.
+
+<a name="HotelClass"></a>
+### How the .NET SDK handles documents
+
+You may be wondering how the Azure Search .NET SDK is able to upload instances of a user-defined class like `Hotel` to the index. To help answer that question, let's look at the `Hotel` class, which maps to the index schema defined in [Create an Azure Search index using the .NET SDK](search-create-index-dotnet.md#DefineIndex):
+
+```csharp
+[SerializePropertyNamesAsCamelCase]
+public partial class Hotel
+{
+    public string HotelId { get; set; }
+
+    public double? BaseRate { get; set; }
+
+    public string Description { get; set; }
+
+    [JsonProperty("description_fr")]
+    public string DescriptionFr { get; set; }
+
+    public string HotelName { get; set; }
+
+    public string Category { get; set; }
+
+    public string[] Tags { get; set; }
+
+    public bool? ParkingIncluded { get; set; }
+
+    public bool? SmokingAllowed { get; set; }
+
+    public DateTimeOffset? LastRenovationDate { get; set; }
+
+    public int? Rating { get; set; }
+
+    public GeographyPoint Location { get; set; }
+
+    // ToString() method omitted for brevity...
+}
+```
+
+The first thing to notice is that each public property of `Hotel` corresponds to a field in the index definition, but with one crucial difference: The name of each field starts with a lower-case letter ("camel case"), while the name of each public property of `Hotel` starts with an upper-case letter ("Pascal case"). This is a common scenario in .NET applications that perform data-binding where the target schema is outside the control of the application developer. Rather than having to violate the .NET naming guidelines by making property names camel-case, you can tell the SDK to map the property names to camel-case automatically with the `[SerializePropertyNamesAsCamelCase]` attribute.
+
+> [AZURE.NOTE] The Azure Search .NET SDK uses the [NewtonSoft JSON.NET](http://www.newtonsoft.com/json/help/html/Introduction.htm) library to serialize and deserialize your custom model objects to and from JSON. You can customize this serialization if needed. You can find more details in [Upgrading to the Azure Search .NET SDK version 1.1](search-dotnet-sdk-migration.md#WhatsNew). One example of this is the use of the `[JsonProperty]` attribute on the `DescriptionFr` property in the sample code above.
+
+The second important thing about the `Hotel` class are the data types of the public properties. The .NET types of these properties map to their equivalent field types in the index definition. For example, the `Category` string property maps to the `category` field, which is of type `DataType.String`. There are similar type mappings between `bool?` and `DataType.Boolean`, `DateTimeOffset?` and `DataType.DateTimeOffset`, etc. The specific rules for the type mapping are documented with the `Documents.Get` method on [MSDN](https://msdn.microsoft.com/library/azure/dn931291.aspx).
+
+This ability to use your own classes as documents works in both directions; You can also retrieve search results and have the SDK automatically deserialize them to a type of your choice, as shown in the [next article](search-query-dotnet.md).
+
+> [AZURE.NOTE] The Azure Search .NET SDK also supports dynamically-typed documents using the `Document` class, which is a key/value mapping of field names to field values. This is useful in scenarios where you don't know the index schema at design-time, or where it would be inconvenient to bind to specific model classes. All the methods in the SDK that deal with documents have overloads that work with the `Document` class, as well as strongly-typed overloads that take a generic type parameter. Only the latter are used in the sample code in this article. You can find out more about the `Document` class [on MSDN](https://msdn.microsoft.com/library/azure/microsoft.azure.search.models.document.aspx).
+
+**An important note about data types**
+
+When designing your own model classes to map to an Azure Search index, we recommend declaring properties of value types such as `bool` and `int` to be nullable (for example, `bool?` instead of `bool`). If you use a non-nullable property, you have to **guarantee** that no documents in your index contain a null value for the corresponding field. Neither the SDK nor the Azure Search service will help you to enforce this.
+
+This is not just a hypothetical concern: Imagine a scenario where you add a new field to an existing index that is of type `DataType.Int32`. After updating the index definition, all documents will have a null value for that new field (since all types are nullable in Azure Search). If you then use a model class with a non-nullable `int` property for that field, you will get a `JsonSerializationException` like this when trying to retrieve documents:
+
+    Error converting value {null} to type 'System.Int32'. Path 'IntValue'.
+
+For this reason, we recommend that you use nullable types in your model classes as a best practice.
+
+## Next
+After populating your Azure Search index, you will be ready to start issuing queries to search for documents. See [Query Your Azure Search Index using the .NET SDK](search-query-dotnet.md) for details.