---
title: Indexing Azure Table storage with Azure Search | Microsoft Docs
description: Learn how to index data stored in Azure Table storage with Azure Search
services: search
documentationcenter: ''
author: chaosrealm
manager: pablocas
editor: ''

ms.assetid: 1cc27411-d0cc-40ed-8aed-c7cb9ab402b9
ms.service: search
ms.devlang: rest-api
ms.workload: search
ms.topic: article
ms.tgt_pltfrm: na
ms.date: 04/10/2017
ms.author: eugenesh
---

# Index Azure Table storage with Azure Search
This article shows how to use Azure Search to index data stored in Azure Table storage.

## Set up Azure Table storage indexing

You can set up an Azure Table storage indexer by using these resources:

* [Azure portal](https://ms.portal.azure.com)
* Azure Search [REST API](https://docs.microsoft.com/rest/api/searchservice/Indexer-operations)
* Azure Search [.NET SDK](https://aka.ms/search-sdk)

Here we demonstrate the flow by using the REST API. 

### Step 1: Create a datasource

A datasource specifies which data to index, the credentials needed to access the data, and the policies that enable Azure Search to efficiently identify changes in the data.

For table indexing, the datasource must have the following properties:

- **name** is the unique name of the datasource within your search service.
- **type** must be `azuretable`.
- **credentials** parameter contains the storage account connection string. See the [Specify credentials](#Credentials) section for details.
- **container** sets the table name and an optional query.
	- Specify the table name by using the `name` parameter.
	- Optionally, specify a query by using the `query` parameter. 

> [!IMPORTANT] 
> Whenever possible, use a filter on PartitionKey for better performance. Any other query does a full table scan, resulting in poor performance for large tables. See the [Performance considerations](#Performance) section.


To create a datasource:

    POST https://[service name].search.windows.net/datasources?api-version=2016-09-01
    Content-Type: application/json
    api-key: [admin key]

    {
        "name" : "table-datasource",
        "type" : "azuretable",
        "credentials" : { "connectionString" : "DefaultEndpointsProtocol=https;AccountName=<account name>;AccountKey=<account key>;" },
        "container" : { "name" : "my-table", "query" : "PartitionKey eq '123'" }
    }   

For more information on the Create Datasource API, see [Create Datasource](https://docs.microsoft.com/rest/api/searchservice/create-data-source).

<a name="Credentials"></a>
#### Ways to specify credentials ####

You can provide the credentials for the table in one of these ways: 

<<<<<<< HEAD
- **Full access storage account connection string**: `DefaultEndpointsProtocol=https;AccountName=<your storage account>;AccountKey=<your account key>`. You can get the connection string from the Azure portal by navigating to the storage account blade > Settings > Keys (for Classic storage accounts) or Settings > Access keys (for Azure Resource Manager storage accounts).
- **Storage account shared access signature** (SAS) connection string: `TableEndpoint=https://<your account>.table.core.windows.net/;SharedAccessSignature=?sv=2016-05-31&sig=<the signature>&spr=https&se=<the validity end time>&srt=co&ss=t&sp=rl`. The SAS should have the list and read permissions on containers (tables in this case) and objects (table rows).
-  **Table shared access signature**: `ContainerSharedAccessUri=https://<your storage account>.table.core.windows.net/<table name>?tn=<table name>&sv=2016-05-31&sig=<the signature>&se=<the validity end time>&sp=r`. The SAS should have query (read) permissions on the table.
=======
- **Full access storage account connection string**: `DefaultEndpointsProtocol=https;AccountName=<your storage account>;AccountKey=<your account key>` You can get the connection string from the Azure portal by going to the **Storage account blade** > **Settings** > **Keys** (for classic storage accounts) or **Settings** > **Access keys** (for Azure Resource Manager storage accounts).
- **Storage account shared access signature connection string**: `TableEndpoint=https://<your account>.table.core.windows.net/;SharedAccessSignature=?sv=2016-05-31&sig=<the signature>&spr=https&se=<the validity end time>&srt=co&ss=t&sp=rl` The shared access signature should have the list and read permissions on containers (tables in this case) and objects (table rows).
-  **Table shared access signature**: `ContainerSharedAccessUri=https://<your storage account>.table.core.windows.net/<table name>?tn=<table name>&sv=2016-05-31&sig=<the signature>&se=<the validity end time>&sp=r` The shared access signature should have query (read) permissions on the table.
>>>>>>> a42dbad0

For more information on storage shared access signatures, see [Using shared access signatures](../storage/storage-dotnet-shared-access-signature-part-1.md).

> [!NOTE]
> If you use shared access signature credentials, you will need to update the datasource credentials periodically with renewed signatures to prevent their expiration. If shared access signature credentials expire, the indexer fails with an error message similar to "Credentials provided in the connection string are invalid or have expired."  

### Step 2: Create an index
The index specifies the fields in a document, the attributes, and other constructs that shape the search experience.

To create an index:

    POST https://[service name].search.windows.net/indexes?api-version=2016-09-01
    Content-Type: application/json
    api-key: [admin key]

    {
          "name" : "my-target-index",
          "fields": [
            { "name": "key", "type": "Edm.String", "key": true, "searchable": false },
            { "name": "SomeColumnInMyTable", "type": "Edm.String", "searchable": true }
          ]
    }

For more information on creating indexes, see [Create Index](https://docs.microsoft.com/rest/api/searchservice/create-index).

### Step 3: Create an indexer
An indexer connects a datasource with a target search index and provides a schedule to automate the data refresh. 

After the index and datasource are created, you're ready to create the indexer:

    POST https://[service name].search.windows.net/indexers?api-version=2016-09-01
    Content-Type: application/json
    api-key: [admin key]

    {
      "name" : "table-indexer",
      "dataSourceName" : "table-datasource",
      "targetIndexName" : "my-target-index",
      "schedule" : { "interval" : "PT2H" }
    }

This indexer runs every two hours. (The schedule interval is set to "PT2H".) To run an indexer every 30 minutes, set the interval to "PT30M". The shortest supported interval is five minutes. The schedule is optional; if omitted, an indexer runs only once when it's created. However, you can run an indexer on demand at any time.   

For more information on the Create Indexer API, see [Create Indexer](https://docs.microsoft.com/rest/api/searchservice/create-indexer).

## Deal with different field names
Sometimes, the field names in your existing index are different from the property names in your table. You can use field mappings to map the property names from the table to the field names in your search index. To learn more about field mappings, see [Azure Search indexer field mappings bridge the differences between datasources and search indexes](search-indexer-field-mappings.md).

## Handle document keys
In Azure Search, the document key uniquely identifies a document. Every search index must have exactly one key field of type `Edm.String`. The key field is required for each document that is being added to the index. (In fact, it's the only required field.)

Because table rows have a compound key, Azure Search generates a synthetic field called `Key` that is a concatenation of partition key and row key values. For example, if a row’s PartitionKey is `PK1` and RowKey is `RK1`, then the `Key` field's value is `PK1RK1`.

> [!NOTE]
> The `Key` value may contain characters that are invalid in document keys, such as dashes. You can deal with invalid characters by using the `base64Encode` [field mapping function](search-indexer-field-mappings.md#base64EncodeFunction). If you do this, remember to also use URL-safe Base64 encoding when passing document keys in API calls such as Lookup.
>
>

## Incremental indexing and deletion detection
When you set up a table indexer to run on a schedule, it reindexes only new or updated rows, as determined by a row’s `Timestamp` value. You don’t have to specify a change detection policy. Incremental indexing is enabled for you automatically.

To indicate that certain documents must be removed from the index, you can use a soft delete strategy. Instead of deleting a row, add a property to indicate that it's deleted, and set up a soft deletion detection policy on the datasource. For example, the following policy considers that a row is deleted if the row has a property `IsDeleted` with the value `"true"`:

    PUT https://[service name].search.windows.net/datasources?api-version=2016-09-01
    Content-Type: application/json
    api-key: [admin key]

    {
        "name" : "my-table-datasource",
        "type" : "azuretable",
        "credentials" : { "connectionString" : "<your storage connection string>" },
        "container" : { "name" : "table name", "query" : "<query>" },
        "dataDeletionDetectionPolicy" : { "@odata.type" : "#Microsoft.Azure.Search.SoftDeleteColumnDeletionDetectionPolicy", "softDeleteColumnName" : "IsDeleted", "softDeleteMarkerValue" : "true" }
    }   

<a name="Performance"></a>
## Performance considerations

By default, Azure Search uses the following query filter: `Timestamp >= HighWaterMarkValue`. Because Azure tables don’t have a secondary index on the `Timestamp` field, this type of query requires a full table scan and is therefore slow for large tables.


Here are two possible approaches for improving table indexing performance. Both of these approaches rely on using table partitions: 

- If your data can naturally be partitioned into several partition ranges, create a datasource and a corresponding indexer for each partition range. Each indexer now has to process only a specific partition range, resulting in better query performance. If the data that needs to be indexed has a small number of fixed partitions, even better: each indexer only does a partition scan. For example, to create a datasource for processing a partition range with keys from `000` to `100`, use a query like this: 
	```
	"container" : { "name" : "my-table", "query" : "PartitionKey ge '000' and PartitionKey lt '100' " }
	```

- If your data is partitioned by time (for example, you create a new partition every day or week), consider the following approach: 
	- Use a query of the form: `(PartitionKey ge <TimeStamp>) and (other filters)`. 
	- Monitor indexer progress by using [Get Indexer Status API](https://docs.microsoft.com/rest/api/searchservice/get-indexer-status), and periodically update the `<TimeStamp>` condition of the query based on the latest successful high-water-mark value. 
	- With this approach, if you need to trigger a complete reindexing, you need to reset the datasource query in addition to resetting the indexer. 


## Help us make Azure Search better
If you have feature requests or ideas for improvements, submit them on our [UserVoice site](https://feedback.azure.com/forums/263029-azure-search/).<|MERGE_RESOLUTION|>--- conflicted
+++ resolved
@@ -67,15 +67,9 @@
 
 You can provide the credentials for the table in one of these ways: 
 
-<<<<<<< HEAD
-- **Full access storage account connection string**: `DefaultEndpointsProtocol=https;AccountName=<your storage account>;AccountKey=<your account key>`. You can get the connection string from the Azure portal by navigating to the storage account blade > Settings > Keys (for Classic storage accounts) or Settings > Access keys (for Azure Resource Manager storage accounts).
-- **Storage account shared access signature** (SAS) connection string: `TableEndpoint=https://<your account>.table.core.windows.net/;SharedAccessSignature=?sv=2016-05-31&sig=<the signature>&spr=https&se=<the validity end time>&srt=co&ss=t&sp=rl`. The SAS should have the list and read permissions on containers (tables in this case) and objects (table rows).
--  **Table shared access signature**: `ContainerSharedAccessUri=https://<your storage account>.table.core.windows.net/<table name>?tn=<table name>&sv=2016-05-31&sig=<the signature>&se=<the validity end time>&sp=r`. The SAS should have query (read) permissions on the table.
-=======
 - **Full access storage account connection string**: `DefaultEndpointsProtocol=https;AccountName=<your storage account>;AccountKey=<your account key>` You can get the connection string from the Azure portal by going to the **Storage account blade** > **Settings** > **Keys** (for classic storage accounts) or **Settings** > **Access keys** (for Azure Resource Manager storage accounts).
 - **Storage account shared access signature connection string**: `TableEndpoint=https://<your account>.table.core.windows.net/;SharedAccessSignature=?sv=2016-05-31&sig=<the signature>&spr=https&se=<the validity end time>&srt=co&ss=t&sp=rl` The shared access signature should have the list and read permissions on containers (tables in this case) and objects (table rows).
 -  **Table shared access signature**: `ContainerSharedAccessUri=https://<your storage account>.table.core.windows.net/<table name>?tn=<table name>&sv=2016-05-31&sig=<the signature>&se=<the validity end time>&sp=r` The shared access signature should have query (read) permissions on the table.
->>>>>>> a42dbad0
 
 For more information on storage shared access signatures, see [Using shared access signatures](../storage/storage-dotnet-shared-access-signature-part-1.md).
 
