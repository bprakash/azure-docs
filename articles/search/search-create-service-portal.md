--- conflicted
+++ resolved
@@ -14,11 +14,7 @@
 	ms.workload="search"
 	ms.topic="hero-article"
 	ms.tgt_pltfrm="na"
-<<<<<<< HEAD
-	ms.date="02/05/2016"
-=======
 	ms.date="02/18/2016"
->>>>>>> abb96edc
 	ms.author="heidist"/>
 
 # Create an Azure Search service in the Azure Portal
@@ -29,11 +25,7 @@
 
 ## Add Azure Search to your subscription for free
 
-<<<<<<< HEAD
-As an administrator, you can add Azure Search to an existing Azure subscription at no cost when choosing the shared service. You can sign up for a [free trial subscription](../includes/free-trial-note.md) to begin your evaluation.
-=======
 As an administrator, you can add Azure Search to an existing Azure subscription at no cost when choosing the shared service. You can sign up for a [free trial subscription](../../includes/free-trial-note.md) to begin your evaluation.
->>>>>>> abb96edc
 
 1. Sign in to the [Azure Portal](https://portal.azure.com).
 
