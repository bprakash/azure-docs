<properties
   pageTitle="Try Azure Search for free with Azure App Service | Microsoft Azure"
   description="Try Azure Search for free, up to one hour, using the Azure App Service template."
   services="search"
   documentationCenter=""
   authors="HeidiSteen"
   manager="mblythe"
   editor=""/>

<tags
   ms.service="search"
   ms.devlang="na"
   ms.topic="article"
   ms.tgt_pltfrm="na"
   ms.workload="search"
   ms.date="07/13/2015"
   ms.author="heidist"/>

# Try Azure Search for free with Azure App Service

[Azure App Service](https://tryappservice.azure.com/) is a new, entirely free way to test-drive selected Azure Services, including Azure Search, for up to one hour with no Azure subscription sign-up required.

The site gives you several templates to choose from. When you select the ASP.NET template that includes Azure Search, you gain one hour of access to a fully functional web site, backed by the services you selected. You won't be able to update or delete any of the data managed by Azure Search – but you can execute queries and make any number of code changes that reshapes the user experience. If the session expires before you’re done exploring, you can always start over with another session, or move on to a trial or full subscription if your goal is to create or load an index directly.

On the [Azure App Service](https://tryappservice.azure.com/) site, Azure Search is part of the Web App template – providing a rich, full-text search experience along with a slew of search-centric features available only in this service on the Azure platform.

Although other Azure services such as SQL Database offer full-text search, a service like Azure Search gives you tuning control, pagination and counts, hit highlighting, auto-complete query suggestions, natural language support, faceted navigation, filtering and more. As several of our [samples](https://github.com/Azure-Samples?utf8=%E2%9C%93&query=search) demonstrate, it’s possible to develop a full-featured search-based application using just Azure Search and ASP.NET.

As part of the [Azure App Service](https://tryappservice.azure.com/) offering, the Azure Search service you’ll use has already been created for your and is ready to receive search queries. You cannot upload or use your own index or data. The data you’ll work with is from the [United States Geological Survey (USGS)](http://geonames.usgs.gov/domestic/download_data.htm), consisting of about 3 million rows of landmarks, historical sites, buildings, and other landmark features across the US.

To help you get the most out of your one hour session, the following instructions will walk you through queries and code.

Before moving ahead, you might want to take a few minutes review a few key points about the code, service, and searchable data. Having a little background could prove useful if you’re not already familiar with Azure Search.

## Facts about the code and Azure Search

Azure Search is a fully managed Platform as a Service [PaaS](https://en.wikipedia.org/wiki/Platform_as_a_service) service that makes it easy for developers to integrate great search experiences in web and mobile applications. Data used in search operations is stored with your search service in Azure, where proximity of data to operations ensures low latency and consistent search behaviors. Drilling into this a bit further:

- Searchable data is stored in an index managed by Azure Search
- The schema that defines your index is user-defined and will specify searchable fields, non-searchable fields that could be useful in a filter expression, and constructs like scoring profiles for tuning results.
- A search index contains one or more documents (which are similar to a row in a table) which are both searchable and retrievable
- Most indexes are loaded from a single dataset, prepared in advance by you to include only those fields that are useful in the context of search operations.
- Data can be auto-loaded by an Indexer (supported for Azure SQL Database or Azure DocumentDB only), or pushed to a search index via one of the Azure Search APIs. When you use the API, you can push data from any data source, as long as it’s in JSON format.

<<<<<<< HEAD
In the [Azure App Service](https://tryappservice.azure.com/) option, the "ASP.NET + Azure Search Site" template provides source code for the Web application, modifiable in Visual Studio Online (available as a part of the one-hour session). No separate development tools are required to view or change the code.
=======
In the [Try Azure App Service](https://tryappservice.azure.com/) option, the ASP.NET + Azure Search Site template provides source code for the Web application, modifiable in Visual Studio Team Services (available as a part of the one-hour session). No separate development tools are required to view or change the code.
>>>>>>> 9d429d5d

Code is written in C#, using the [Azure Search .NET client library](https://msdn.microsoft.com/library/dn951165.aspx) to execute queries against the index, provide faceted navigation, and display counts and search results in a web page.

Other code, not included in the template, was used to build and load the USGS search index. Because the service is read-only, all operations requiring write-access had to be completed in advance. You can see a [copy of the schema](#schema) used to build the schema at the end of this article.

## Get started

If you haven’t started your 1-hour session yet, follow these steps to get started.

1. Go to [https://tryappservice.azure.com](https://tryappservice.azure.com/) and scroll down to select **Web App**.
2. Click **Next**.
3. Choose the **ASP.NET + Azure Search Site** template.

    ![][1]

4. Click **Create**.
5. Choose a login method and provide the username and password.

    ![][2]

6. Wait while the site is provisioned. When it’s ready, you will see a page similar to this one. Each page shows a running clock so that you always know how much time you have left.

    ![][3]

<<<<<<< HEAD
7. Choose **Edit with Visual Studio Online** to view the solution and browse the site.
9. In Visual Studio Online, expand the session options at the top of the page, and then click **Browse Web Site**.
=======
7. Choose **Edit with Visual Studio Team Services** to view the solution and browse the site. 
9. In Visual Studio Team Services, expand the session options at the top of the page, and then click **Browse Web Site**.
>>>>>>> 9d429d5d

    ![][4]

10. You should see the getting started page for your Azure Search web site. Click the **Get Started** button to open the site.

    ![][5]

11. An ASP.NET web site opens in the browser, providing a search box. Enter a familiar term to search on, such as *Yellowstone* or a well-known mountain like *Mount Rainier*. Starting with a familiar landmark makes it easier to evaluate the results.

    ![][6]


## What to do first

Since the search index is fully operational, a good first step is to try out a few queries. Azure
Search supports all of the standard search operators (+, -, |), quotation marks for literal matches, wildcard (*), and precedence operators. You can review the query syntax reference for the full list of operators.

- Start with a wildcard search by adding an asterisk (`*`). This tells you how many documents are found in the index: 2,262,578.
- Next, enter "Yellowstone", then add "+center", "+building", and "-ND" to progressively narrow search results to just the Yellowstone visitor centers, excluding those in North Dakota: `Yellowstone +center +building -ND`.  
- Try a search phrase that combines precedence operators and string matching: `statue+(park+MT)`. You should see results similar to the screenshot below. Notice that facet categories appear under Feature Class, offering self-directed filtering through faceted navigation, a feature commonly found in most search applications.

    ![][7]

Ready to move on? Let’s change a few lines of code to see the impact on full-text search operations.

## Change searchMode.All

Azure Search has a configurable **searchMode** property that you can use to control search operator behavior. Valid values for this property are `Any` (default) or `All`. See [Simple Query Syntax](https://msdn.microsoft.com/library/dn798920.aspx) for more guidance on setting these options.

- **searchMode.Any** stipulates that any match on a search term is sufficient to include an item in the search results. If your search phrase is `Yellowstone visitor center`, then any document containing any of these terms is included in the search results. This mode is biased towards *recall*.
- **searchModel.All**, used in this sample, requires that all of the specified terms be present in the document. This mode is more stringent than **searchMode.Any**, but if you favor *precision* over recall, it is probably the right choice for your application.

> [AZURE.NOTE] **searchMode.Any** works best when query construction consists mostly of phrases, with minimal use of operators. A general rule of thumb is that people searching consumer applications, such as e-commerce sites, tend to use just terms, whereas people searching on content or data are more likely to include operators in the search phrase. If you believe searches are likely to include operators, particularly the `NOT (-)` operator, start with **searchModel.All**. In contrast, your other choice, **searchMode.Any** will `OR` the `NOT` operator with other search terms, which can dramatically expand rather than trim results. The example below can help you understand the difference.

In this task, you will change the **searchMode** and compare search outcomes based on mode.

1. Open the browser window containing the sample application, choose **Connect to Visual Studio Team Services**.

    ![][8]

2. Open **Search.cshtml**, find `searchMode.All` on line 39 and change it to `searchMode.Any`.

    ![][9]

3. In the jump bar to the right, click **Run**.

    ![][10]

In the rebuilt application window, enter a search term that you’ve used before, such as `Yellowstone +center +building -ND`, and compare the before-and-after results of changes to **searchMode**.

It’s a pretty big difference. Instead of seven search results, you get over two million.

   ![][11]

The behavior you’re observing is due to the inclusion `NOT` operator (in this case, "-ND"), which is *OR'd* rather than *AND'd* when **searchMode** is set to `Any`.

Given this configuration, the search results include hits for the search terms `Yellowstone`, `center`, and `building`, but also every document that is `NOT North Dakota`. Since there are only 13,081 documents containing the phrase `North Dakota`, almost all of the dataset is returned.

Admittedly, this is perhaps an unlikely scenario, but it illustrates the effects of **searchMode** on search phrases that include the `NOT` operator, so it’s useful to understand why the behavior occurs and how to change it if this is not what you want.

To continue with this tutorial, revert **searchMode** back to its original value (set to `All` on line 39), run the program, and use the rebuilt app for the remaining tasks.

## Add a global filter for Washington State

Normally, if you wanted to search over a subset of available data, you would set the filter at the data source when importing data. For learning purposes, working with read-only data, we’ll set the filter in our application to return just the documents that include Washington State.

1. Open Search.cshtml, find the **SearchParameters** code block (starting on line 36) and add a comment line plus filter.

        var sp = new SearchParameters
        {
            //Add a filter for _Washington State
            Filter = "STATE_ALPHA eq 'WA'",
            // Specify whether Any or All of the search terms
            SearchMode = SearchMode.All,
            // Include a count of results in the query result
            IncludeTotalResultCount = true,
            // Return an aggregated count of feature classes based on the specified query
            Facets = new[] { "FEATURE_CLASS" },
            // Limit the results to 20 documents
            Top = 20
        };


Filters are specified using OData syntax and are frequently used with faceted navigation or included in the query string to constrain the query. See [OData Filter Syntax](https://msdn.microsoft.com/library/azure/dn798921.aspx) for more information.

2. Click **Run**.

3. Open the application.

4. Type the wildcard (*) to return a count. Notice that the results are now limited to 42,411 items, which are all of the documents for all of the geographical features in Washington State.

   ![][12]

## Add hit highlighting

Now that you have made a series of one-line code changes, you might want to try deeper modifications that require code changes in multiple places. The following version of **Search.cshtml** can be pasted right over the Search.cshtml file in your current session.

The following code adds hit-highlighting. Notice the new properties declared in the [SearchParameters](https://msdn.microsoft.com/library/microsoft.azure.search.models.searchparameters_properties.aspx). There is also a new function that iterates over the collection of results to get the documents that need highlighting, plus HTML that renders the result.

When you run this code sample, search term inputs that have a corresponding match in specified fields are highlighted in bold font.

   ![][14]

You might want to save a copy of the original **Search.cshtml** file to see how both versions compare.

> [AZURE.NOTE] Comments have been trimmed to reduce the size of the file.

    @using System.Collections.Specialized
    @using System.Configuration
    @using Microsoft.Azure.Search
    @using Microsoft.Azure.Search.Models

    @{
    Layout = "~/_SiteLayout.cshtml";
    }

    @{
    // This modified search.cshtml file adds hit-highlighting

    string searchText = Request.Unvalidated["q"];
    string filterExpression = Request.Unvalidated["filter"];

    DocumentSearchResponse response = null;
    if (!string.IsNullOrEmpty(searchText))
    {
    searchText = searchText.Trim();

    // Retrieve search service name and an api key from configuration
    string searchServiceName = ConfigurationManager.AppSettings["SearchServiceName"];
    string apiKey = ConfigurationManager.AppSettings["SearchServiceApiKey"];

    var searchClient = new SearchServiceClient(searchServiceName, new SearchCredentials(apiKey));
    var indexClient = searchClient.Indexes.GetClient("geonames");

    // Set the Search parameters used when executing the search request
    var sp = new SearchParameters
    {
    // Specify whether Any or All of the search terms must be matched in order to count the document as a match.
    SearchMode = SearchMode.All,
    // Include a count of results in the query result
    IncludeTotalResultCount = true,
    // Return an aggregated count of feature classes based on the specified query
    Facets = new[] { "FEATURE_CLASS" },
    // Limit the results to 20 documents
    Top = 20,
    // Enable hit-highlighting
    HighlightFields = new[] { "FEATURE_NAME", "DESCRIPTION", "FEATURE_CLASS", "COUNTY_NAME", "STATE_ALPHA" },
    HighlightPreTag = "<b>",
    HighlightPostTag = "</b>",
    };

    if (!string.IsNullOrEmpty(filterExpression))
    {
    // Add a search filter that will limit the search terms based on a specified expression.
    // This is often used with facets so that when a user selects a facet, the query is re-executed,
    // but limited based on the chosen facet value to further refine results
    sp.Filter = filterExpression;
    }

    // Execute the search query based on the specified search text and search parameters
    response = indexClient.Documents.Search(searchText, sp);
    }
    }

    @functions
    {
    private string GetFacetQueryString(string facetKey, string facetValue)
    {
    NameValueCollection queryString = HttpUtility.ParseQueryString(Request.Url.Query);
    queryString["filter"] = string.Format("{0} eq '{1}'", HttpUtility.UrlEncode(facetKey), HttpUtility.UrlEncode(facetValue));
    return queryString.ToString();
    }

    private HtmlString RenderHitHighlightedString(SearchResult item, string fieldName)
    {
    if (item.Highlights != null && item.Highlights.ContainsKey(fieldName))
    {
    string highlightedResult = string.Join("...", item.Highlights[fieldName]);
    return new HtmlString(highlightedResult);
    }
    return new HtmlString(item.Document[fieldName].ToString());
    }
    }

    <!-- Form to allow user to enter search terms -->
    <form class="form-inline" role="search">
    <div class="form-group">
    <input type="search" name="q" id="q" autocomplete="off" size="80" placeholder="Type something to search, i.e. 'park'." class="form-control" value="@searchText" />
    <button type="submit" id="search" class="btn btn-primary">Search</button>
    </div>
    </form>
    @if (response != null)
    {
    if (response.Count == 0)
    {
    <p style="padding-top:20px">No results found for "@searchText"</p>
    <h3>Suggestions:</h3>
    <ul>
    <li>Ensure words are spelled correctly.</li>
    <li>Try rephrasing keywords or using synonyms.</li>
    <li>Try less specific keywords.</li>
    </ul>
    }
    else
    {
    <div class="col-xs-3 col-md-2">
    <h3>Feature Class</h3>
    <ul class="list-unstyled">
    @if (!string.IsNullOrEmpty(filterExpression))
    {
    <li><a href="?q=@HttpUtility.UrlEncode(searchText)">All</a></li>
    }
    <!-- Cycle through the facet results and show the values and counts -->
    @foreach (var facet in response.Facets["FEATURE_CLASS"])
    {
    <li><a href="?@GetFacetQueryString("FEATURE_CLASS", (string)facet.Value)">@facet.Value (@facet.Count)</a></li>
    }
    </ul>
    </div>
    <div class="col-xs-12 col-sm-6 col-md-10">
    <p style="padding-top:20px">1 - @response.Results.Count of @response.Count results for "@searchText"</p>

    <ul class="list-unstyled">
    <!-- Cycle through the search results -->
    @foreach (var item in response.Results)
    {
    <li>
    <h3>@RenderHitHighlightedString(item, "FEATURE_NAME")</h3>
    <p>@RenderHitHighlightedString(item, "DESCRIPTION")</p>
    <p>@RenderHitHighlightedString(item, "FEATURE_CLASS"), elevation: @item.Document["ELEV_IN_M"] meters</p>
    <p>@RenderHitHighlightedString(item, "COUNTY_NAME") County, @RenderHitHighlightedString(item, "STATE_ALPHA")</p>
    <br />
    </li>
    }
    </ul>
    </div>
    }
    }


## Next steps

Using the read-only service provided in [Try Azure App Service](https://tryappservice.azure.com/) site, you have seen the query syntax and full-text search in action, learned about searchMode and filters, and added hit-highlighting to your search application. As your next step, consider moving on to creating and updating indexes. This adds the ability to:

- [Define scoring profiles](https://msdn.microsoft.com/library/dn798928.aspx) used for tuning search scores so that high-value items show up first.
- [Define Suggesters](https://msdn.microsoft.com/library/mt131377.aspx) that add auto-complete or type-ahead query suggestions in response to user input.
- [Define indexers](https://msdn.microsoft.com/library/dn946891.aspx) that update your index automatically whenever the data source is Azure SQL Database or Azure DocumentDB.

To perform all these tasks, you’ll need an Azure subscription so that you can create and populate indexes in a service. For more information about how to sign up for a free trial, visit [https://azure.microsoft.com/pricing/free-trial](https://azure.microsoft.com/pricing/free-trial/).

To learn more about Azure Search, visit our [documentation page](http://azure.microsoft.com/documentation/services/search/) on [http://azure.microsoft.com](http://azure.microsoft.com) or check out any number of [samples and videos](search-video-demo-tutorial-list.md) that explore the full range of Azure Search functionality.

<a name="Schema"></a>
## About the schema

The following screenshot shows the schema used to create the index used in this template.

   ![][13]

### Schema.json file

    {
      "@odata.context": "https://tryappservice.search.windows.net/$metadata#indexes/$entity",
      "name": "geonames",
      "fields": [
    {
      "name": "FEATURE_ID",
      "type": "Edm.String",
      "searchable": false,
      "filterable": false,
      "retrievable": true,
      "sortable": false,
      "facetable": false,
      "key": true,
      "analyzer": null
    },
    {
      "name": "FEATURE_NAME",
      "type": "Edm.String",
      "searchable": true,
      "filterable": true,
      "retrievable": true,
      "sortable": true,
      "facetable": false,
      "key": false,
      "analyzer": null
    },
    {
      "name": "FEATURE_CLASS",
      "type": "Edm.String",
      "searchable": true,
      "filterable": true,
      "retrievable": true,
      "sortable": true,
      "facetable": true,
      "key": false,
      "analyzer": null
    },
    {
      "name": "STATE_ALPHA",
      "type": "Edm.String",
      "searchable": true,
      "filterable": true,
      "retrievable": true,
      "sortable": true,
      "facetable": true,
      "key": false,
      "analyzer": null
    },
    {
      "name": "STATE_NUMERIC",
      "type": "Edm.Int32",
      "searchable": false,
      "filterable": true,
      "retrievable": true,
      "sortable": true,
      "facetable": true,
      "key": false,
      "analyzer": null
    },
    {
      "name": "COUNTY_NAME",
      "type": "Edm.String",
      "searchable": true,
      "filterable": true,
      "retrievable": true,
      "sortable": true,
      "facetable": true,
      "key": false,
      "analyzer": null
    },
    {
      "name": "COUNTY_NUMERIC",
      "type": "Edm.Int32",
      "searchable": false,
      "filterable": true,
      "retrievable": true,
      "sortable": true,
      "facetable": true,
      "key": false,
      "analyzer": null
    },
    {
      "name": "ELEV_IN_M",
      "type": "Edm.Int32",
      "searchable": false,
      "filterable": true,
      "retrievable": true,
      "sortable": true,
      "facetable": true,
      "key": false,
      "analyzer": null
    },
    {
      "name": "ELEV_IN_FT",
      "type": "Edm.Int32",
      "searchable": false,
      "filterable": true,
      "retrievable": true,
      "sortable": true,
      "facetable": true,
      "key": false,
      "analyzer": null
    },
    {
      "name": "MAP_NAME",
      "type": "Edm.String",
      "searchable": true,
      "filterable": true,
      "retrievable": true,
      "sortable": true,
      "facetable": false,
      "key": false,
      "analyzer": null
    },
    {
      "name": "DESCRIPTION",
      "type": "Edm.String",
      "searchable": true,
      "filterable": false,
      "retrievable": true,
      "sortable": false,
      "facetable": false,
      "key": false,
      "analyzer": null
    },
    {
      "name": "HISTORY",
      "type": "Edm.String",
      "searchable": true,
      "filterable": false,
      "retrievable": true,
      "sortable": false,
      "facetable": false,
      "key": false,
      "analyzer": null
    },
    {
      "name": "DATE_CREATED",
      "type": "Edm.DateTimeOffset",
      "searchable": false,
      "filterable": true,
      "retrievable": true,
      "sortable": true,
      "facetable": true,
      "key": false,
      "analyzer": null
    },
    {
      "name": "DATE_EDITED",
      "type": "Edm.DateTimeOffset",
      "searchable": false,
      "filterable": true,
      "retrievable": true,
      "sortable": true,
      "facetable": true,
      "key": false,
      "analyzer": null
    }
      ],
      "scoringProfiles": [

      ],
      "defaultScoringProfile": null,
      "corsOptions": {
    "allowedOrigins": [
      "*"
    ],
    "maxAgeInSeconds": 300
      },
      "suggesters": [
    {
      "name": "AUTO_COMPLETE",
      "searchMode": "analyzingInfixMatching",
      "sourceFields": [
    "FEATURE_NAME",
    "FEATURE_CLASS",
    "COUNTY_NAME",
    "DESCRIPTION"
      ]
    }
      ]
    }

<!--Image references-->
[1]: ./media/search-tryappservice/AzSearch-TryAppService-TemplateTile.png
[2]: ./media/search-tryappservice/AzSearch-TryAppService-LoginAccount.png
[3]: ./media/search-tryappservice/AzSearch-TryAppService-AppCreated.png
[4]: ./media/search-tryappservice/AzSearch-TryAppService-BrowseSite.png
[5]: ./media/search-tryappservice/AzSearch-TryAppService-GetStarted.png
[6]: ./media/search-tryappservice/AzSearch-TryAppService-QueryWA.png
[7]: ./media/search-tryappservice/AzSearch-TryAppService-QueryPrecedence.png
[8]: ./media/search-tryappservice/AzSearch-TryAppService-VSOConnect.png
[9]: ./media/search-tryappservice/AzSearch-TryAppService-cSharpSample.png
[10]: ./media/search-tryappservice/AzSearch-TryAppService-RunBtn.png
[11]: ./media/search-tryappservice/AzSearch-TryAppService-searchmodeany.png
[12]: ./media/search-tryappservice/AzSearch-TryAppService-searchmodeWAState.png
[13]: ./media/search-tryappservice/AzSearch-TryAppService-Schema.png
[14]: ./media/search-tryappservice/AzSearch-TryAppService-HitHighlight.png<|MERGE_RESOLUTION|>--- conflicted
+++ resolved
@@ -1,10 +1,10 @@
-<properties
+<properties 
    pageTitle="Try Azure Search for free with Azure App Service | Microsoft Azure"
    description="Try Azure Search for free, up to one hour, using the Azure App Service template."
-   services="search"
-   documentationCenter=""
-   authors="HeidiSteen"
-   manager="mblythe"
+   services="search" 
+   documentationCenter="" 
+   authors="HeidiSteen" 
+   manager="mblythe" 
    editor=""/>
 
 <tags
@@ -12,7 +12,7 @@
    ms.devlang="na"
    ms.topic="article"
    ms.tgt_pltfrm="na"
-   ms.workload="search"
+   ms.workload="search" 
    ms.date="07/13/2015"
    ms.author="heidist"/>
 
@@ -28,9 +28,9 @@
 
 As part of the [Azure App Service](https://tryappservice.azure.com/) offering, the Azure Search service you’ll use has already been created for your and is ready to receive search queries. You cannot upload or use your own index or data. The data you’ll work with is from the [United States Geological Survey (USGS)](http://geonames.usgs.gov/domestic/download_data.htm), consisting of about 3 million rows of landmarks, historical sites, buildings, and other landmark features across the US.
 
-To help you get the most out of your one hour session, the following instructions will walk you through queries and code.
-
-Before moving ahead, you might want to take a few minutes review a few key points about the code, service, and searchable data. Having a little background could prove useful if you’re not already familiar with Azure Search.
+To help you get the most out of your one hour session, the following instructions will walk you through queries and code. 
+
+Before moving ahead, you might want to take a few minutes review a few key points about the code, service, and searchable data. Having a little background could prove useful if you’re not already familiar with Azure Search. 
 
 ## Facts about the code and Azure Search
 
@@ -39,14 +39,10 @@
 - Searchable data is stored in an index managed by Azure Search
 - The schema that defines your index is user-defined and will specify searchable fields, non-searchable fields that could be useful in a filter expression, and constructs like scoring profiles for tuning results.
 - A search index contains one or more documents (which are similar to a row in a table) which are both searchable and retrievable
-- Most indexes are loaded from a single dataset, prepared in advance by you to include only those fields that are useful in the context of search operations.
+- Most indexes are loaded from a single dataset, prepared in advance by you to include only those fields that are useful in the context of search operations. 
 - Data can be auto-loaded by an Indexer (supported for Azure SQL Database or Azure DocumentDB only), or pushed to a search index via one of the Azure Search APIs. When you use the API, you can push data from any data source, as long as it’s in JSON format.
 
-<<<<<<< HEAD
-In the [Azure App Service](https://tryappservice.azure.com/) option, the "ASP.NET + Azure Search Site" template provides source code for the Web application, modifiable in Visual Studio Online (available as a part of the one-hour session). No separate development tools are required to view or change the code.
-=======
-In the [Try Azure App Service](https://tryappservice.azure.com/) option, the ASP.NET + Azure Search Site template provides source code for the Web application, modifiable in Visual Studio Team Services (available as a part of the one-hour session). No separate development tools are required to view or change the code.
->>>>>>> 9d429d5d
+In the [Azure App Service](https://tryappservice.azure.com/) option, the "ASP.NET + Azure Search Site" template provides source code for the Web application, modifiable in Visual Studio Team Services (available as a part of the one-hour session). No separate development tools are required to view or change the code.
 
 Code is written in C#, using the [Azure Search .NET client library](https://msdn.microsoft.com/library/dn951165.aspx) to execute queries against the index, provide faceted navigation, and display counts and search results in a web page.
 
@@ -56,7 +52,7 @@
 
 If you haven’t started your 1-hour session yet, follow these steps to get started.
 
-1. Go to [https://tryappservice.azure.com](https://tryappservice.azure.com/) and scroll down to select **Web App**.
+1. Go to [https://tryappservice.azure.com](https://tryappservice.azure.com/) and scroll down to select **Web App**. 
 2. Click **Next**.
 3. Choose the **ASP.NET + Azure Search Site** template.
 
@@ -71,13 +67,8 @@
 
     ![][3]
 
-<<<<<<< HEAD
-7. Choose **Edit with Visual Studio Online** to view the solution and browse the site.
-9. In Visual Studio Online, expand the session options at the top of the page, and then click **Browse Web Site**.
-=======
 7. Choose **Edit with Visual Studio Team Services** to view the solution and browse the site. 
 9. In Visual Studio Team Services, expand the session options at the top of the page, and then click **Browse Web Site**.
->>>>>>> 9d429d5d
 
     ![][4]
 
@@ -92,7 +83,7 @@
 
 ## What to do first
 
-Since the search index is fully operational, a good first step is to try out a few queries. Azure
+Since the search index is fully operational, a good first step is to try out a few queries. Azure 
 Search supports all of the standard search operators (+, -, |), quotation marks for literal matches, wildcard (*), and precedence operators. You can review the query syntax reference for the full list of operators.
 
 - Start with a wildcard search by adding an asterisk (`*`). This tells you how many documents are found in the index: 2,262,578.
@@ -108,7 +99,7 @@
 Azure Search has a configurable **searchMode** property that you can use to control search operator behavior. Valid values for this property are `Any` (default) or `All`. See [Simple Query Syntax](https://msdn.microsoft.com/library/dn798920.aspx) for more guidance on setting these options.
 
 - **searchMode.Any** stipulates that any match on a search term is sufficient to include an item in the search results. If your search phrase is `Yellowstone visitor center`, then any document containing any of these terms is included in the search results. This mode is biased towards *recall*.
-- **searchModel.All**, used in this sample, requires that all of the specified terms be present in the document. This mode is more stringent than **searchMode.Any**, but if you favor *precision* over recall, it is probably the right choice for your application.
+- **searchModel.All**, used in this sample, requires that all of the specified terms be present in the document. This mode is more stringent than **searchMode.Any**, but if you favor *precision* over recall, it is probably the right choice for your application. 
 
 > [AZURE.NOTE] **searchMode.Any** works best when query construction consists mostly of phrases, with minimal use of operators. A general rule of thumb is that people searching consumer applications, such as e-commerce sites, tend to use just terms, whereas people searching on content or data are more likely to include operators in the search phrase. If you believe searches are likely to include operators, particularly the `NOT (-)` operator, start with **searchModel.All**. In contrast, your other choice, **searchMode.Any** will `OR` the `NOT` operator with other search terms, which can dramatically expand rather than trim results. The example below can help you understand the difference.
 
@@ -125,13 +116,13 @@
 3. In the jump bar to the right, click **Run**.
 
     ![][10]
-
+ 
 In the rebuilt application window, enter a search term that you’ve used before, such as `Yellowstone +center +building -ND`, and compare the before-and-after results of changes to **searchMode**.
 
-It’s a pretty big difference. Instead of seven search results, you get over two million.
+It’s a pretty big difference. Instead of seven search results, you get over two million. 
 
    ![][11]
-
+ 
 The behavior you’re observing is due to the inclusion `NOT` operator (in this case, "-ND"), which is *OR'd* rather than *AND'd* when **searchMode** is set to `Any`.
 
 Given this configuration, the search results include hits for the search terms `Yellowstone`, `center`, and `building`, but also every document that is `NOT North Dakota`. Since there are only 13,081 documents containing the phrase `North Dakota`, almost all of the dataset is returned.
@@ -139,7 +130,7 @@
 Admittedly, this is perhaps an unlikely scenario, but it illustrates the effects of **searchMode** on search phrases that include the `NOT` operator, so it’s useful to understand why the behavior occurs and how to change it if this is not what you want.
 
 To continue with this tutorial, revert **searchMode** back to its original value (set to `All` on line 39), run the program, and use the rebuilt app for the remaining tasks.
-
+ 
 ## Add a global filter for Washington State
 
 Normally, if you wanted to search over a subset of available data, you would set the filter at the data source when importing data. For learning purposes, working with read-only data, we’ll set the filter in our application to return just the documents that include Washington State.
@@ -150,7 +141,7 @@
         {
             //Add a filter for _Washington State
             Filter = "STATE_ALPHA eq 'WA'",
-            // Specify whether Any or All of the search terms
+            // Specify whether Any or All of the search terms 
             SearchMode = SearchMode.All,
             // Include a count of results in the query result
             IncludeTotalResultCount = true,
@@ -173,9 +164,9 @@
 
 ## Add hit highlighting
 
-Now that you have made a series of one-line code changes, you might want to try deeper modifications that require code changes in multiple places. The following version of **Search.cshtml** can be pasted right over the Search.cshtml file in your current session.
-
-The following code adds hit-highlighting. Notice the new properties declared in the [SearchParameters](https://msdn.microsoft.com/library/microsoft.azure.search.models.searchparameters_properties.aspx). There is also a new function that iterates over the collection of results to get the documents that need highlighting, plus HTML that renders the result.
+Now that you have made a series of one-line code changes, you might want to try deeper modifications that require code changes in multiple places. The following version of **Search.cshtml** can be pasted right over the Search.cshtml file in your current session. 
+
+The following code adds hit-highlighting. Notice the new properties declared in the [SearchParameters](https://msdn.microsoft.com/library/microsoft.azure.search.models.searchparameters_properties.aspx). There is also a new function that iterates over the collection of results to get the documents that need highlighting, plus HTML that renders the result. 
 
 When you run this code sample, search term inputs that have a corresponding match in specified fields are highlighted in bold font.
 
@@ -184,34 +175,34 @@
 You might want to save a copy of the original **Search.cshtml** file to see how both versions compare.
 
 > [AZURE.NOTE] Comments have been trimmed to reduce the size of the file.
-
+ 
     @using System.Collections.Specialized
     @using System.Configuration
     @using Microsoft.Azure.Search
     @using Microsoft.Azure.Search.Models
-
+    
     @{
     Layout = "~/_SiteLayout.cshtml";
     }
-
+    
     @{
     // This modified search.cshtml file adds hit-highlighting
-
+    
     string searchText = Request.Unvalidated["q"];
     string filterExpression = Request.Unvalidated["filter"];
-
+    
     DocumentSearchResponse response = null;
     if (!string.IsNullOrEmpty(searchText))
     {
     searchText = searchText.Trim();
-
+    
     // Retrieve search service name and an api key from configuration
     string searchServiceName = ConfigurationManager.AppSettings["SearchServiceName"];
     string apiKey = ConfigurationManager.AppSettings["SearchServiceApiKey"];
-
+    
     var searchClient = new SearchServiceClient(searchServiceName, new SearchCredentials(apiKey));
     var indexClient = searchClient.Indexes.GetClient("geonames");
-
+    
     // Set the Search parameters used when executing the search request
     var sp = new SearchParameters
     {
@@ -228,7 +219,7 @@
     HighlightPreTag = "<b>",
     HighlightPostTag = "</b>",
     };
-
+    
     if (!string.IsNullOrEmpty(filterExpression))
     {
     // Add a search filter that will limit the search terms based on a specified expression.
@@ -236,12 +227,12 @@
     // but limited based on the chosen facet value to further refine results
     sp.Filter = filterExpression;
     }
-
+    
     // Execute the search query based on the specified search text and search parameters
     response = indexClient.Documents.Search(searchText, sp);
     }
     }
-
+    
     @functions
     {
     private string GetFacetQueryString(string facetKey, string facetValue)
@@ -250,7 +241,7 @@
     queryString["filter"] = string.Format("{0} eq '{1}'", HttpUtility.UrlEncode(facetKey), HttpUtility.UrlEncode(facetValue));
     return queryString.ToString();
     }
-
+    
     private HtmlString RenderHitHighlightedString(SearchResult item, string fieldName)
     {
     if (item.Highlights != null && item.Highlights.ContainsKey(fieldName))
@@ -261,7 +252,7 @@
     return new HtmlString(item.Document[fieldName].ToString());
     }
     }
-
+    
     <!-- Form to allow user to enter search terms -->
     <form class="form-inline" role="search">
     <div class="form-group">
@@ -299,7 +290,7 @@
     </div>
     <div class="col-xs-12 col-sm-6 col-md-10">
     <p style="padding-top:20px">1 - @response.Results.Count of @response.Count results for "@searchText"</p>
-
+    
     <ul class="list-unstyled">
     <!-- Cycle through the search results -->
     @foreach (var item in response.Results)
@@ -334,7 +325,7 @@
 ## About the schema
 
 The following screenshot shows the schema used to create the index used in this template.
-
+ 
    ![][13]
 
 ### Schema.json file
@@ -499,7 +490,7 @@
     }
       ],
       "scoringProfiles": [
-
+    
       ],
       "defaultScoringProfile": null,
       "corsOptions": {
