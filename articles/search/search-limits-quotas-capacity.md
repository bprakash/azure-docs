<properties
<<<<<<< HEAD
	pageTitle="Service limits in Azure Search | Microsoft Azure"
	description="Azure Search limits used in capacity planning and maximum limits on requests and reponses."
=======
	pageTitle="Service limits in Azure Search | Microsoft Azure | Hosted cloud search service"
	description="Service limits used in capacity planning and maximum limits on requests and reponses for Azure Search, a hosted cloud search service."
>>>>>>> e21c384c
	services="search"
	documentationCenter=""
	authors="HeidiSteen"
	manager="mblythe"
	editor=""
    tags="azure-portal"/>

<tags
	ms.service="search"
	ms.devlang="NA"
	ms.workload="search"
	ms.topic="article"
	ms.tgt_pltfrm="na"
	ms.date="11/04/2015"
	ms.author="heidist"/>

# Service limits in Azure Search

Maximum limits on storage, workloads, and quantities of indexes, documents, and other objects depend on how you subscribe to Azure Search. The free service is intended for evaluation and proof-of-concept testing, with lower limits on all objects and workloads so that resources can be shared more equitably.

Standard runs on dedicated machines that are used only by your service. Sole use of a dedicated service gives you the ability to scale up or down, with more storage and processing capacity at every level, including the minimum configuration.

## Maximum limits for a free (shared) Search service

Azure subscribers can use the shared (multi-tenant) Search service for development or very small search applications. The shared service comes with your Azure subscription. It's a no-cost option that allows you to experiment with the service before signing up. It provides:

Object|Limit
------|-----
Maximum number of indexes|3
Maximum number of fields per index|1000
Maximum document count|10,000
Maximum storage size|50 MB
Maximum partitions|N/A
Maximum replicas|N/A
Maximum search units|N/A
Maximum number of indexers|3
Maximum number of Indexer data sources|3
Maximum number of indexed documents per indexer invocation|10,000
Maximum Indexer running time|3 minutes

Notice that there are no quotas or maximum limits associated with queries. Queries-per-second (QPS) are variable, depending on available bandwidth and competition for system resources. The Azure compute and storage resources backing your shared service are shared by multiple subscribers, so QPS for your solution will vary depending on how many other workloads are running at the same time.

## Maximum limits for a standard (dedicated) Search service

Under the Standard pricing tier, a dedicated Search service stores only your data, and runs only your workloads. Unlike the shared service, the resource allocation for a dedicated Search service is adjustable, scaling to whatever level you need. You can independently set the resource levels for partitions (to scale up storage) and replicas (to provide high availability and scale up QPS and indexing performance). See [Manage your search solution](search-manage.md) for insights into different resource configurations.

The following table is a list of upper limits, but you should review the matrix chart further on to understand capacity in terms of allowable [combinations of partitions and replicas](#chart).

Object|Limit
------|----
Maximum number of indexes|50 per Search service
Maximum number of fields per index|1000
Maximum document count|15 million per partition
Maximum storage size|25 GB per partition
Maximum partitions|12 per Search service
Maximum replicas|6 per Search service
Maximum search units|36 per Search service
Maximum search services|12 per Azure subscription
Maximum number of indexers|50 per Search service
Maximum number of Indexer data sources|50 per Search service
Maximum number of indexed documents per indexer invocation|Unlimited

Capacity in Azure Search can be purchased in increments called search units. The Standard pricing tier allows for up to 36 search units per Search service. This limit overrides the individual limits on partitions and replicas. For example, you can't scale your service up to 12 partitions and 6 replicas, because doing so would require 72 search units (12 x 6), exceeding the limit of 36 search units per service.

## About partitions and replicas

**Partitions** provide storage and IO. A single Search service can have a maximum of 12 partitions. Each partition comes with a hard limit of 15 million documents or 25 GB of storage, whichever comes first. If you add partitions, your Search service can load more documents. For example, a service with a single partition that initially stores up to 25 GB of data can store 50 GB when you add a second partition to the service.

**Replicas** are copies of the search engine. A single Search service can have a maximum of 6 replicas. You need at least 2 replicas for read (query) availability, and at least 3 replicas for read-write (query, indexing) availability.

A copy of each index runs on each replica. As you add replicas, additional copies of the index are brought online to support greater query workloads and to load balance the requests over the multiple replicas. If you have multiple indexes, say 6, and 3 replicas, each replica will have a copy of all 6 indexes.

Note that we provide no hard estimates on queries per second (QPS), as query execution can vary a lot depending on the complexity of the query and competing workloads. On average, a replica can service about 15 QPS, but your throughput will be somewhat higher or lower depending on query complexity (faceted queries are more complex) and network latency. Also, it's important to recognize that while adding replicas will definitely add scale and performance, the end result is not strictly linear: adding 3 replicas does not guarantee triple throughput. Query latency is an indicator that additional replicas might be needed.

<a id="chart"></a>
## Supported combinations of partitions and replicas

As noted earlier, the effective limit on partitions and replicas is based on the combination of resources you select, while staying within the boundary of 36 search units per service. Resources are allocated in terms of search units (SU). A dedicated Search service starts with one replica and one partition, as one search unit.

Additional capacity is calculated as partitions multiplied by replicas, yielding a total number of search units required to support a given configuration.

The following table is a chart that lists replicas on the vertical axis, and partitions on the horizontal axis. The intersection shows the number of search units required to support each combination, subject to the 36 search unit (SU) limit per service. For example, if you want 6 replicas and 2 partitions, this configuration would require 12 search units. To use 4 replicas and 2 partitions, you would need 8 search units. As a general rule, most search applications tend to need more replicas than partitions.

<table cellspacing="0" border="1">
<tr><td><b>6 replicas</b></td><td>6 SU</td><td>12 SU</td><td>18 SU</td><td>24 SU</td><td>36 SU</td><td>N/A</td></tr>
<tr><td><b>5 replicas</b></td><td>5 SU</td><td>10 SU</td><td>15 SU</td><td>20 SU</td><td>30 SU</td><td>N/A</td></tr>
<tr><td><b>4 replicas</b></td><td>4 SU</td><td>8 SU</td><td>12 SU</td><td>16 SU</td><td>24 SU</td><td>N/A </td></tr>
<tr><td><b>3 replicas</b></td><td>3 SU</td><td>6 SU</td><td>9 SU</td><td>12 SU</td><td>18 SU</td><td>36 SU</td></tr>
<tr><td><b>2 replicas</b></td><td>2 SU</td><td>4 SU</td><td>6 SU</td><td>8 SU</td><td>12 SU</td><td>24 SU</td></tr>
<tr><td><b>1 replica</b></td><td>1 SU</td><td>2 SU</td><td>3 SU</td><td>4 SU</td><td>6 SU</td><td>12 SU</td></tr>
<tr><td>N/A</td><td><b>1 Partition</b></td><td><b>2 Partitions</b></td><td><b>3 Partitions</b></td><td><b>4 Partitions</b></td><td><b>6 Partitions</b></td><td><b>12 Partitions</b></td></tr>
</table>

Search units, pricing, and capacity are explained in detail on the Azure web site. See [Pricing Details](http://azure.microsoft.com/pricing/details/search/) for more information.

> [AZURE.NOTE] The number of partitions you choose must evenly divide into 12 (specifically, 1, 2, 3, 4, 6, 12). This is because Azure Search pre-divides each index into 12 shards so that it can be spread across partitions. For example, if your service has three partitions and you create a new index, each partition will contain 4 shards of the index. How Azure Search shards an index is an implementation detail, subject to change in future release. Although the number is 12 today, you shouldn't expect that number to always be 12 in the future.

## Choose a combination of partitions and replicas for high availability

Because it's easy and relatively fast to scale up, we generally recommend that you start with one partition and one or two replicas, and then scale up as query volumes build. For many deployments,  one partition provides sufficient storage and IO (at 15 million documents per partition).

Query workloads, however, rely on replicas. You could require additional replicas if you need more throughput or high availability.

General recommendations for high availability are:

- 2 replicas for high availability of read-only workloads (queries)
- 3 or more replicas for high availability of read-write workloads (queries and indexing)

Currently, there is no built-in mechanism for disaster recovery. Adding partitions or replicas would be the wrong strategy for meeting disaster recovery objectives. Instead, you might consider adding redundancy at the service level. For a deeper discussion of the workarounds, see [this forum post](https://social.msdn.microsoft.com/Forums/ee108a26-00c5-49f6-b1ff-64c66c8b828a/dr-and-high-availability-for-azure-search?forum=azuresearch).

> [AZURE.NOTE] Recall that service level agreements and scalability are features of the standard service. The free service is offered at a fixed resource level, with replicas and partitions shared by multiple subscribers. If you started with the free service and now want to upgrade, you will need to create a new Azure Search service at the standard level and then reload indexes and data to the new service. See [Create an Azure Search service in the portal](search-create-portal.md) for instructions on service provisioning.

## API-key limits

Api-keys are used for service authentication. There are two types. Admin keys are specified in the request header. Query keys are specified on the URL. See [Manage your search service on Microsoft Azure](search-manage.md) for details about key management.

- Maximum of 2 admin keys per service
- Maximum of 50 query keys per service

## Request limits

- Maximum of 16 MB per request
- Maximum 8 KB URL length
- Maximum 1000 documents per batch of index uploads, merges, or deletes
- Maximum 32 fields in $orderby clause
- Maximum search term size is 32766 bytes (32 KB minus 2 bytes) of UTF-8 encoded text

## Response limits

- Maximum 1000 documents returned per page of search results
- Maximum 100 suggestions returned per Suggest API request<|MERGE_RESOLUTION|>--- conflicted
+++ resolved
@@ -1,11 +1,6 @@
 <properties
-<<<<<<< HEAD
-	pageTitle="Service limits in Azure Search | Microsoft Azure"
-	description="Azure Search limits used in capacity planning and maximum limits on requests and reponses."
-=======
 	pageTitle="Service limits in Azure Search | Microsoft Azure | Hosted cloud search service"
 	description="Service limits used in capacity planning and maximum limits on requests and reponses for Azure Search, a hosted cloud search service."
->>>>>>> e21c384c
 	services="search"
 	documentationCenter=""
 	authors="HeidiSteen"
