---
title: Search Traffic Analytics for Azure Search | Microsoft Docs
description: Enable Search traffic analytics for Azure Search, a cloud hosted search service on Microsoft Azure, to unlock insights about your users and your data.
services: search
documentationcenter: ''
author: bernitorres
manager: jlembicz
editor: ''

ms.assetid: b31d79cf-5924-4522-9276-a1bb5d527b13
ms.service: search
ms.devlang: multiple
ms.workload: na
ms.topic: article
ms.tgt_pltfrm: na
ms.date: 01/22/2017
ms.author: betorres
---

# Enabling and using Search Traffic Analytics
Search traffic analytics is an Azure Search feature that lets you gain visibility into your search service and unlock insights about your users and their behavior. When you enable this feature, your search service data is copied to a storage account of your choosing. This data includes your search service logs and aggregated operational metrics that, you can process and manipulate for further analysis.

## How to enable Search Traffic Analytics
You need a Storage account in the same region and subscription as your search service.

> [!IMPORTANT]
> Standard charges apply for this storage account
>
>

You can enable search traffic analytics on the portal or via PowerShell. Once enabled, the data starts flowing into your storage account within 5-10 minutes into these two blob containers:

    insights-logs-operationlogs: search traffic logs
    insights-metrics-pt1m: aggregated metrics


### A. Using the portal
Open your Azure Search service in the [Azure portal](http://portal.azure.com). Under Settings, find the Search traffic analytics option.

![][1]

Change the Status to **On**, select the Azure Storage account to use, and choose the data you want to copy: Logs, Metrics or both. We recommend copying logs and metrics.
<<<<<<< HEAD
You can set the retention policy for your data from 1 to 365 days. If you don't want to retain the data indefinitely, set retention (days) to 0.
=======
You can set the retention policy for your data from 1 to 365 days. To retain the data indefinitely, set retention (days) to 0.
>>>>>>> 479e5038

![][2]

### B. Using PowerShell
First, make sure you have the latest [Azure PowerShell cmdlets](https://github.com/Azure/azure-powershell/releases) installed.

Then, get the Resource Ids for your Search Service and your Storage account. You can find them in the portal navigating to Settings -> Properties -> ResourceId.

![][3]

```PowerShell
Login-AzureRmAccount
$SearchServiceResourceId = "Your Search service resource id"
$StorageAccountResourceId = "Your Storage account resource id"
Set-AzureRmDiagnosticSetting -ResourceId $SearchServiceResourceId StorageAccountId $StorageAccountResourceId -Enabled $true
```

## Understanding the data
The data is stored in Azure Storage blobs formatted as JSON.

There is one blob, per hour, per container.

Example path: `resourceId=/subscriptions/<subscriptionID>/resourcegroups/<resourceGroupName>/providers/microsoft.search/searchservices/<searchServiceName>/y=2015/m=12/d=25/h=01/m=00/name=PT1H.json`

### Logs
The logs blobs contain your search service traffic logs.
Each blob has one root object called **records** that contains an array of log objects.
Each blob has records on all the operation that took place during the same hour.

#### Log schema
| Name | Type | Example | Notes |
| --- | --- | --- | --- |
| time |datetime |"2015-12-07T00:00:43.6872559Z" |Timestamp of the operation |
| resourceId |string |"/SUBSCRIPTIONS/11111111-1111-1111-1111-111111111111/<br/>RESOURCEGROUPS/DEFAULT/PROVIDERS/<br/> MICROSOFT.SEARCH/SEARCHSERVICES/SEARCHSERVICE" |Your ResourceId |
| operationName |string |"Query.Search" |The name of the operation |
| operationVersion |string |"2016-09-01" |The api-version used |
| category |string |"OperationLogs" |constant |
| resultType |string |"Success" |Possible values: Success or Failure |
| resultSignature |int |200 |HTTP result code |
| durationMS |int |50 |Duration of the operation in milliseconds |
| properties |object |see the following table |Object containing operation-specific data |

#### Properties schema
| Name | Type | Example | Notes |
| --- | --- | --- | --- |
| Description |string |"GET /indexes('content')/docs" |The operation's endpoint |
| Query |string |"?search=AzureSearch&$count=true&api-version=2016-09-01" |The query parameters |
| Documents |int |42 |Number of documents processed |
| IndexName |string |"testindex" |Name of the index associated with the operation |

### Metrics
The metrics blobs contain aggregated values for your search service.
Each file has one root object called **records** that contains an array of metric objects. This root object contains metrics for every minute for which data was available.

Available metrics:

* SearchLatency: Time the search service needed to process search queries, aggregated per minute.
* SearchQueriesPerSecond: Number of search queries received per second, aggregated per minute.
* ThrottledSearchQueriesPercentage: Percentage of search queries that were throttled, aggregated per minute.

> [!IMPORTANT]
> Throttling occurs when too many queries are sent, exhausting the service's provisioned resource capacity. Consider adding more replicas to your service.
>
>

#### Metrics schema
| Name | Type | Example | Notes |
| --- | --- | --- | --- |
| resourceId |string |"/SUBSCRIPTIONS/11111111-1111-1111-1111-111111111111/<br/>RESOURCEGROUPS/DEFAULT/PROVIDERS/<br/>MICROSOFT.SEARCH/SEARCHSERVICES/SEARCHSERVICE" |your resource id |
| metricName |string |"Latency" |the name of the metric |
| time |datetime |"2015-12-07T00:00:43.6872559Z" |the operation's timestamp |
| average |int |64 |The average value of the raw samples in the metric time interval |
| minimum |int |37 |The minimum value of the raw samples in the metric time interval |
| maximum |int |78 |The maximum value of the raw samples in the metric time interval |
| total |int |258 |The total value of the raw samples in the metric time interval |
| count |int |4 |The number of raw samples used to generate the metric |
| timegrain |string |"PT1M" |The time grain of the metric in ISO 8601 |

All metrics are reported in one-minute intervals. Every metric exposes minimum, maximum and average values per minute.

For the SearchQueriesPerSecond metric, minimum is the lowest value for search queries per second that was registered during that minute. The same applies to the maximum value. Average, is the aggregate across the entire minute.
Think about this scenario during one minute: one second of high load that is the maximum for SearchQueriesPerSecond, followed by 58 seconds of average load, and finally one second with only one query, which is the minimum.

For ThrottledSearchQueriesPercentage, minimum, maximum, average and total, all have the same value: the percentage of search queries that were throttled, from the total number of search queries during one minute.

## Analyzing your data
The data is in your own storage account and we encourage you to explore this data in the manner that works best for your case.

As a starting point, we recommend using [Power BI](https://powerbi.microsoft.com) to explore and visualize your data. You can easily connect to your Azure Storage Account and quickly start analyzing your data.

#### Power BI Online
[Power BI Content Pack](https://app.powerbi.com/getdata/services/azure-search): Create a Power BI dashboard and a set of Power BI reports that automatically show your data and provide visual insights about your search service. See the [content pack help page](https://powerbi.microsoft.com/en-us/documentation/powerbi-content-pack-azure-search/).

![][4]

#### Power BI Desktop
[Power BI Desktop](https://powerbi.microsoft.com/en-us/desktop): Explore your data and create your own visualizations for your data. See the starter query in the following section:

1. Open a new PowerBI Desktop report.

2. Select Get Data -> More...

    ![][5]
<<<<<<< HEAD
3. Select Microsoft Azure Blob Storage and Connect

    ![][6]
4. Enter the Name and Account Key of your storage account
5. Select "insight-logs-operationlogs" and "insights-metrics-pt1m", then click Edit
6. When the Query Editor opens, make sure "insight-logs-operationlogs" is selected on the left. Now open the Advanced Editor by selecting View -> Advanced Editor
=======

3. Select Microsoft Azure Blob Storage and Connect.

    ![][6]

4. Enter the Name and Account Key of your storage account.

5. Select "insight-logs-operationlogs" and "insights-metrics-pt1m", then click Edit.

6. When the Query Editor opens, make sure "insight-logs-operationlogs" is selected on the left. Now open the Advanced Editor by selecting View -> Advanced Editor.
>>>>>>> 479e5038

    ![][7]
    
7. Keep the first two lines and replace the rest with the following query:

<<<<<<< HEAD
=======
   ~~~~
>>>>>>> 479e5038
   > # "insights-logs-operationlogs" = Source{[Name="insights-logs-operationlogs"]}[Data],
   > # "Sorted Rows" = Table.Sort(#"insights-logs-operationlogs",{{"Date modified", Order.Descending}}),
   > # "Kept First Rows" = Table.FirstN(#"Sorted Rows",744),
   > # "Removed Columns" = Table.RemoveColumns(#"Kept First Rows",{"Name", "Extension", "Date accessed", "Date modified", "Date created", "Attributes", "Folder Path"}),
   > # "Parsed JSON" = Table.TransformColumns(#"Removed Columns",{},Json.Document),
   > # "Expanded Content" = Table.ExpandRecordColumn(#"Parsed JSON", "Content", {"records"}, {"records"}),
   > # "Expanded records" = Table.ExpandListColumn(#"Expanded Content", "records"),
   > # "Expanded records1" = Table.ExpandRecordColumn(#"Expanded records", "records", {"time", "resourceId", "operationName", "operationVersion", "category", "resultType", "resultSignature", "durationMS", "properties"}, {"time", "resourceId", "operationName", "operationVersion", "category", "resultType", "resultSignature", "durationMS", "properties"}),
   > # "Expanded properties" = Table.ExpandRecordColumn(#"Expanded records1", "properties", {"Description", "Query", "IndexName", "Documents"}, {"Description", "Query", "IndexName", "Documents"}),
   > # "Renamed Columns" = Table.RenameColumns(#"Expanded properties",{{"time", "Datetime"}, {"resourceId", "ResourceId"}, {"operationName", "OperationName"}, {"operationVersion", "OperationVersion"}, {"category", "Category"}, {"resultType", "ResultType"}, {"resultSignature", "ResultSignature"}, {"durationMS", "Duration"}}),
   > # "Added Custom2" = Table.AddColumn(#"Renamed Columns", "QueryParameters", each Uri.Parts("http://tmp" & [Query])),
   > # "Expanded QueryParameters" = Table.ExpandRecordColumn(#"Added Custom2", "QueryParameters", {"Query"}, {"Query.1"}),
   > # "Expanded Query.1" = Table.ExpandRecordColumn(#"Expanded QueryParameters", "Query.1", {"search", "$skip", "$top", "$count", "api-version", "searchMode", "$filter"}, {"search", "$skip", "$top", "$count", "api-version", "searchMode", "$filter"}),
   > # "Removed Columns1" = Table.RemoveColumns(#"Expanded Query.1",{"OperationVersion"}),
   > # "Changed Type" = Table.TransformColumnTypes(#"Removed Columns1",{{"Datetime", type datetimezone}, {"ResourceId", type text}, {"OperationName", type text}, {"Category", type text}, {"ResultType", type text}, {"ResultSignature", type text}, {"Duration", Int64.Type}, {"Description", type text}, {"Query", type text}, {"IndexName", type text}, {"Documents", Int64.Type}, {"search", type text}, {"$skip", Int64.Type}, {"$top", Int64.Type}, {"$count", type logical}, {"api-version", type text}, {"searchMode", type text}, {"$filter", type text}}),
   > # "Inserted Date" = Table.AddColumn(#"Changed Type", "Date", each DateTime.Date([Datetime]), type date),
   > # "Duplicated Column" = Table.DuplicateColumn(#"Inserted Date", "ResourceId", "Copy of ResourceId"),
   > # "Split Column by Delimiter" = Table.SplitColumn(#"Duplicated Column","Copy of ResourceId",Splitter.SplitTextByEachDelimiter({"/"}, null, true),{"Copy of ResourceId.1", "Copy of ResourceId.2"}),
   > # "Changed Type1" = Table.TransformColumnTypes(#"Split Column by Delimiter",{{"Copy of ResourceId.1", type text}, {"Copy of ResourceId.2", type text}}),
   > # "Removed Columns2" = Table.RemoveColumns(#"Changed Type1",{"Copy of ResourceId.1"}),
   > # "Renamed Columns1" = Table.RenameColumns(#"Removed Columns2",{{"Copy of ResourceId.2", "ServiceName"}}),
   > # "Lowercased Text" = Table.TransformColumns(#"Renamed Columns1",{{"ServiceName", Text.Lower}}),
   > # "Added Custom" = Table.AddColumn(#"Lowercased Text", "DaysFromToday", each Duration.Days(DateTimeZone.UtcNow() - [Datetime])),
   > # "Changed Type2" = Table.TransformColumnTypes(#"Added Custom",{{"DaysFromToday", Int64.Type}})
   > in
   >
   > # "Changed Type2"
   >
<<<<<<< HEAD
8. Click Done
9. Select now "insights-metrics-pt1m" from the lest of queries on the left, and open the Advanced editor again. Keep the first two lines and replace the rest with the following query:

=======
   ~~~~

8. Click Done.

9. Select now "insights-metrics-pt1m" from the lest of queries on the left, and open the Advanced editor again. Keep the first two lines and replace the rest with the following query:

   ~~~~
>>>>>>> 479e5038
   > # "insights-metrics-pt1m1" = Source{[Name="insights-metrics-pt1m"]}[Data],
   > # "Sorted Rows" = Table.Sort(#"insights-metrics-pt1m1",{{"Date modified", Order.Descending}}),
   > # "Kept First Rows" = Table.FirstN(#"Sorted Rows",744),
   > # "Removed Columns" = Table.RemoveColumns(#"Kept First Rows",{"Name", "Extension", "Date accessed", "Date modified", "Date created", "Attributes", "Folder Path"}),
   > # "Parsed JSON" = Table.TransformColumns(#"Removed Columns",{},Json.Document),
   > # "Expanded Content" = Table.ExpandRecordColumn(#"Parsed JSON", "Content", {"records"}, {"records"}),
   > # "Expanded records" = Table.ExpandListColumn(#"Expanded Content", "records"),
   > # "Expanded records1" = Table.ExpandRecordColumn(#"Expanded records", "records", {"resourceId", "metricName", "time", "average", "minimum", "maximum", "total", "count", "timeGrain"}, {"resourceId", "metricName", "time", "average", "minimum", "maximum", "total", "count", "timeGrain"}),
   > # "Filtered Rows" = Table.SelectRows(#"Expanded records1", each ([metricName] = "Latency")),
   > # "Removed Columns1" = Table.RemoveColumns(#"Filtered Rows",{"timeGrain"}),
   > # "Renamed Columns" = Table.RenameColumns(#"Removed Columns1",{{"time", "Datetime"}, {"resourceId", "ResourceId"}, {"metricName", "MetricName"}, {"average", "Average"}, {"minimum", "Minimum"}, {"maximum", "Maximum"}, {"total", "Total"}, {"count", "Count"}}),
   > # "Changed Type" = Table.TransformColumnTypes(#"Renamed Columns",{{"ResourceId", type text}, {"MetricName", type text}, {"Datetime", type datetimezone}, {"Average", type number}, {"Minimum", Int64.Type}, {"Maximum", Int64.Type}, {"Total", Int64.Type}, {"Count", Int64.Type}}),
   > Rounding = Table.TransformColumns(#"Changed Type",{{"Average", each Number.Round(_, 2)}}),
   >
   > # "Changed Type1" = Table.TransformColumnTypes(Rounding,{{"Average", type number}}),
   > # "Inserted Date" = Table.AddColumn(#"Changed Type1", "Date", each DateTime.Date([Datetime]), type date)
   > in
   >
   > # "Inserted Date"
   >
<<<<<<< HEAD
=======
   ~~~~

>>>>>>> 479e5038
10. Click Done and then select Close&Apply in the Home tab.

11. Your data for the last 30 days is now ready to be consumed. Go ahead and create some [visualizations](https://powerbi.microsoft.com/en-us/documentation/powerbi-desktop-report-view/).

## Next Steps
Learn more about search syntax and query parameters. See [Search Documents (Azure Search REST API)](https://msdn.microsoft.com/library/azure/dn798927.aspx) for details.

Learn more about creating amazing reports. See [Getting started with Power BI Desktop](https://powerbi.microsoft.com/en-us/documentation/powerbi-desktop-getting-started/) for details

<!--Image references-->

[1]: ./media/search-traffic-analytics/SettingsBlade.png
[2]: ./media/search-traffic-analytics/DiagnosticsBlade.png
[3]: ./media/search-traffic-analytics/ResourceId.png
[4]: ./media/search-traffic-analytics/Dashboard.png
[5]: ./media/search-traffic-analytics/GetData.png
[6]: ./media/search-traffic-analytics/BlobStorage.png
[7]: ./media/search-traffic-analytics/QueryEditor.png<|MERGE_RESOLUTION|>--- conflicted
+++ resolved
@@ -40,11 +40,7 @@
 ![][1]
 
 Change the Status to **On**, select the Azure Storage account to use, and choose the data you want to copy: Logs, Metrics or both. We recommend copying logs and metrics.
-<<<<<<< HEAD
-You can set the retention policy for your data from 1 to 365 days. If you don't want to retain the data indefinitely, set retention (days) to 0.
-=======
 You can set the retention policy for your data from 1 to 365 days. To retain the data indefinitely, set retention (days) to 0.
->>>>>>> 479e5038
 
 ![][2]
 
@@ -148,34 +144,18 @@
 2. Select Get Data -> More...
 
     ![][5]
-<<<<<<< HEAD
+
 3. Select Microsoft Azure Blob Storage and Connect
 
     ![][6]
 4. Enter the Name and Account Key of your storage account
 5. Select "insight-logs-operationlogs" and "insights-metrics-pt1m", then click Edit
 6. When the Query Editor opens, make sure "insight-logs-operationlogs" is selected on the left. Now open the Advanced Editor by selecting View -> Advanced Editor
-=======
-
-3. Select Microsoft Azure Blob Storage and Connect.
-
-    ![][6]
-
-4. Enter the Name and Account Key of your storage account.
-
-5. Select "insight-logs-operationlogs" and "insights-metrics-pt1m", then click Edit.
-
-6. When the Query Editor opens, make sure "insight-logs-operationlogs" is selected on the left. Now open the Advanced Editor by selecting View -> Advanced Editor.
->>>>>>> 479e5038
 
     ![][7]
-    
+
 7. Keep the first two lines and replace the rest with the following query:
 
-<<<<<<< HEAD
-=======
-   ~~~~
->>>>>>> 479e5038
    > # "insights-logs-operationlogs" = Source{[Name="insights-logs-operationlogs"]}[Data],
    > # "Sorted Rows" = Table.Sort(#"insights-logs-operationlogs",{{"Date modified", Order.Descending}}),
    > # "Kept First Rows" = Table.FirstN(#"Sorted Rows",744),
@@ -204,19 +184,10 @@
    >
    > # "Changed Type2"
    >
-<<<<<<< HEAD
+
 8. Click Done
 9. Select now "insights-metrics-pt1m" from the lest of queries on the left, and open the Advanced editor again. Keep the first two lines and replace the rest with the following query:
 
-=======
-   ~~~~
-
-8. Click Done.
-
-9. Select now "insights-metrics-pt1m" from the lest of queries on the left, and open the Advanced editor again. Keep the first two lines and replace the rest with the following query:
-
-   ~~~~
->>>>>>> 479e5038
    > # "insights-metrics-pt1m1" = Source{[Name="insights-metrics-pt1m"]}[Data],
    > # "Sorted Rows" = Table.Sort(#"insights-metrics-pt1m1",{{"Date modified", Order.Descending}}),
    > # "Kept First Rows" = Table.FirstN(#"Sorted Rows",744),
@@ -237,11 +208,7 @@
    >
    > # "Inserted Date"
    >
-<<<<<<< HEAD
-=======
-   ~~~~
-
->>>>>>> 479e5038
+
 10. Click Done and then select Close&Apply in the Home tab.
 
 11. Your data for the last 30 days is now ready to be consumed. Go ahead and create some [visualizations](https://powerbi.microsoft.com/en-us/documentation/powerbi-desktop-report-view/).
