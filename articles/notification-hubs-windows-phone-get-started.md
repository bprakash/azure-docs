<<<<<<< HEAD
<properties 
	pageTitle="Get Started with Azure Notification Hubs" 
	description="Learn how to use Azure Notification Hubs to push notifications." 
	services="notification-hubs" 
	documentationCenter="windows" 
	authors="ggailey777" 
	manager="dwrede" 
	editor="dwrede"/>

<tags 
	ms.service="notification-hubs" 
	ms.workload="mobile" 
	ms.tgt_pltfrm="" 
	ms.devlang="dotnet" 
	ms.topic="hero-article" 
	ms.date="09/24/2014" 
	ms.author="wesmc"/>
# Get started with Notification Hubs

<div class="dev-center-tutorial-selector sublanding"><a href="/en-us/documentation/articles/notification-hubs-windows-store-dotnet-get-started/" title="Windows Universal">Windows Universal</a><a href="/en-us/documentation/articles/notification-hubs-windows-phone-get-started/" title="Windows Phone" class="current">Windows Phone</a><a href="/en-us/documentation/articles/notification-hubs-ios-get-started/" title="iOS">iOS</a><a href="/en-us/documentation/articles/notification-hubs-android-get-started/" title="Android">Android</a><a href="/en-us/documentation/articles/notification-hubs-kindle-get-started/" title="Kindle">Kindle</a><a href="/en-us/documentation/articles/notification-hubs-baidu-get-started/" title="Baidu">Baidu</a><a href="/en-us/documentation/articles/partner-xamarin-notification-hubs-ios-get-started/" title="Xamarin.iOS">Xamarin.iOS</a><a href="/en-us/documentation/articles/partner-xamarin-notification-hubs-android-get-started/" title="Xamarin.Android">Xamarin.Android</a></div>

This topic shows you how to use Azure Notification Hubs to send push notifications to a Windows Phone 8 or Windows Phone 8.1 Silverlight application. If you are targeting Windows Phone 8.1 (non-Silverlight) then refer to the [Windows Universal](/en-us/documentation/articles/notification-hubs-windows-store-dotnet-get-started/) version.
In this tutorial you create a blank Windows Phone 8 app that receives push notifications using the Microsoft Push Notification service (MPNS). When complete, you will be able to broadcast push notifications to all the devices running your app using your notification hub.

> [AZURE.NOTE] Notification Hubs Windows Phone SDK does not support using WNS with Windows Phone 8.1 Silverlight apps. To use WNS (instead of MPNS) with Windows Phone 8.1 Silverlight apps, you have to set up your WNS credentials as shown in [Get Started for Windows Universal](/en-us/documentation/articles/notification-hubs-windows-store-dotnet-get-started/). Then, you can register from the back-end as shown in the [Notify Users](/en-us/documentation/articles/notification-hubs-aspnet-backend-windows-dotnet-notify-users/) tutorial, or use the [Notification Hubs REST APIs](http://msdn.microsoft.com/en-us/library/dn223264.aspx).

This tutorial walks you through the following steps to enable push notifications:

1. [Create your notification hub]
2. [Connecting your app to the notification hub]
3. [Send notifications from your backend]

The tutorial demonstrates the simple broadcast scenario using notification hubs. Be sure to follow along with the next tutorial to learn how to use notification hubs to address specific users and groups of devices. This tutorial requires the following:

+ [Visual Studio 2012 Express for Windows Phone], or a later version.

Completing this tutorial is a prerequisite for all other notification hubs tutorials for Windows Phone 8 apps. 

> [AZURE.NOTE] To complete this tutorial, you must have an active Azure account. If you don't have an account, you can create a free trial account in just a couple of minutes. For details, see [Azure Free Trial](http://www.windowsazure.com/en-us/pricing/free-trial/?WT.mc_id=A0E0E5C02&amp;returnurl=http%3A%2F%2Fwww.windowsazure.com%2Fen-us%2Fdevelop%2Fmobile%2Ftutorials%2Fget-started%2F%20 target="_blank").

##<a name="configure-hub"></a>Create your notification hub

1. Log on to the [Azure Management Portal], click **+NEW** at the bottom of the screen.

2. Click **App Services**, then **Service Bus**, then **Notification Hub**, then **Quick Create**.

   	![][7]

3. Type a name for your notification hub, select your desired region, then click **Create a new Notification Hub**.

   	![][8]

4. Click the namespace you just created (usually ***notification hub name*-ns**), then click the **Configure** tab at the top.

   	![][9]

5. Click the tab **Notification Hubs** at the top, then click on the notification hub you just created.

   	![][10]

6. Click **Connection Information** at the bottom. Take note of the two connection strings.

   	![][12]

7. Click the **Configure** tab, and then click the **Enable unauthenticated push notifications** checkbox in the **Windows Phone notifications settings** section.

   	![][15]

You now have the connection strings required to register your Windows Phone 8 app and send notifications.

> [AZURE.NOTE] This tutorial uses MPNS in unauthenticated mode. MPNS unauthenticated mode comes with restrictions on notifications you can send to each channel. Notification Hubs support [MPNS authenticated mode](http://msdn.microsoft.com/en-us/library/windowsphone/develop/ff941099(v=vs.105).aspx). <!--Refer to [Notification Hubs How-To for Windows Phone 8] for more information on how to use MPNS authenticated mode.-->

##<a name="connecting-app"></a>Connecting your app to the notification hub

1. In Visual Studio, create a new Windows Phone 8 application.

   	![][13]

	In Visual Studio 2013 Update 2 or later, you instead create a Windows Phone Silverlight application.
	
	![][11]	

2. In Visual Studio, right-click the solution, then click **Manage NuGet Packages**. 

	This displays the Manage NuGet Packages dialog box.

3. Search for `WindowsAzure.Messaging.Managed` and click **Install** and accept the terms of use. 

	![][20]

	This downloads, installs, and adds a reference to the Azure Messaging library for Windows using the <a href="http://nuget.org/packages/WindowsAzure.Messaging.Managed/">WindowsAzure.Messaging.Managed NuGet package</a>. 

4. Open the file App.xaml.cs and add the following `using` statements:

        using Microsoft.Phone.Notification;
        using Microsoft.WindowsAzure.Messaging;

5. At the following code at the top of **Application_Launching** method in App.xaml.cs:
	
	    var channel = HttpNotificationChannel.Find("MyPushChannel");
        if (channel == null)
        {
            channel = new HttpNotificationChannel("MyPushChannel");
            channel.Open();
            channel.BindToShellToast();
        }

        channel.ChannelUriUpdated += new EventHandler<NotificationChannelUriEventArgs>(async (o, args) =>
        {
            var hub = new NotificationHub("<hub name>", "<connection string>");
            await hub.RegisterNativeAsync(args.ChannelUri.ToString());
        });

    Make sure to insert the name of your hub and the connection string called **DefaultListenSharedAccessSignature** that you obtained in the previous section.
    This code retrieves the ChannelURI for the app from MPNS, and then registers that ChannelURI with your notification hub. It also guarantees that the ChannelURI is registered in your notification hub each time the application is launched.

	>[AZURE.NOTE]This tutorial sends a toast notification to the device. When you send a tile notification, you must instead call the **BindToShellTile** method on the channel. To support both toast and tile notifications, call both **BindToShellTile** and  **BindToShellToast**. 
    
6. In Solution Explorer, expand **Properties**, open the WMAppManifest.xml file, click the **Capabilities** tab and make sure that the **ID___CAP___PUSH_NOTIFICATION** capability is checked.

   	![][14]

   	This ensures that your app can receive push notifications.
	
7. Press the F5 key to run the app.

	A registration message is displayed.

##<a name="send"></a>Send notification from your backend

You can send notifications using Notification Hubs from any back-end using the <a href="http://msdn.microsoft.com/en-us/library/windowsazure/dn223264.aspx">REST interface</a>. In this tutorial you send notifications with a .NET console application. For an example of how to send notifications from an Azure Mobile Services backend integrated with Notification Hubs, see **Get started with push notifications in Mobile Services** ([.NET backend](/en-us/documentation/articles/mobile-services-javascript-backend-windows-phone-get-started-push/) | [JavaScript backend](/en-us/documentation/articles/mobile-services-javascript-backend-windows-phone-get-started-push/)).  For an example of how to send notifications using the REST APIs, see **How to use Notification Hubs from Java/PHP** ([Java](/en-us/documentation/articles/notification-hubs-java-backend-how-to/) | [PHP](/en-us/documentation/articles/notification-hubs-php-backend-how-to/)).

1. Right-click the solution, select **Add** and **New Project...**, then under **Visual C#** click **Windows** and **Console Application** and click **OK**. 

   	![][6]

	This adds a new Visual C# console application to the solution. You can also do this in a separate solution. 

4. Right-click the , click **Tools**, then click **Library Package Manager**, then click **Package Manager Console**. 

	This displays the Package Manager Console.

6. In the console window, set **Default project** to your new console application project, then in the console window execute the following command:

        Install-Package WindowsAzure.ServiceBus
    
	This adds a reference to the Azure Service Bus SDK with the <a href="http://nuget.org/packages/WindowsAzure.ServiceBus/">WindowsAzure.ServiceBus NuGet package</a>. 

5. Open the file Program.cs and add the following `using` statement:

        using Microsoft.ServiceBus.Notifications;

6. In the **Program** class, add the following method:

        private static async void SendNotificationAsync()
        {
            NotificationHubClient hub = NotificationHubClient
				.CreateClientFromConnectionString("<connection string with full access>", "<hub name>");
            string toast = "<?xml version=\"1.0\" encoding=\"utf-8\"?>" +
                "<wp:Notification xmlns:wp=\"WPNotification\">" +
                   "<wp:Toast>" +
                        "<wp:Text1>Hello from a .NET App!</wp:Text1>" +
                   "</wp:Toast> " +
                "</wp:Notification>";
            await hub.SendMpnsNativeNotificationAsync(toast);
        }

	Make sure to replace the "hub name" placeholder with the name of the notification hub that appears in the portal on the **Notification Hubs** tab. Also, replace the connection string placeholder with the connection string called **DefaultFullSharedAccessSignature** that you obtained in the section "Configure your Notification Hub." 

	>[AZURE.NOTE]Make sure that you use the connection string with **Full** access, not **Listen** access. The listen access string does not have permissions to send notifications.

4. Then add the following line in your Main method:

         SendNotificationAsync();
		 Console.ReadLine();

5. With your Windows Phone emulator running and your app closed, set the console application project as the default start up project, then press the F5 key to run the app. 

	You will receive a toast notification. Taping on the toast banner loads the app.

You can find all the possible payloads in the [toast catalog] and [tile catalog] topics on MSDN.

## <a name="next-steps"> </a>Next steps

In this simple example you broadcast notifications to all your Windows Phone 8 devices. In order to target specific users, refer to the tutorial [Use Notification Hubs to push notifications to users]. If you want to segment your users by interest groups, you can read [Use Notification Hubs to send breaking news]. Learn more about how to use Notification Hubs in [Notification Hubs Guidance].

<!-- Anchors. -->
[Create your notification hub]: #configure-hub
[Connecting your app to the notification hub]: #connecting-app
[Send notifications from your backend]: #send
[Next Steps]:#next-steps

<!-- Images. -->
[6]: ./media/notification-hubs-windows-phone-get-started/notification-hub-create-console-app.png
[7]: ./media/notification-hubs-windows-phone-get-started/notification-hub-create-from-portal.png
[8]: ./media/notification-hubs-windows-phone-get-started/notification-hub-create-from-portal2.png
[9]: ./media/notification-hubs-windows-phone-get-started/notification-hub-select-from-portal.png
[10]: ./media/notification-hubs-windows-phone-get-started/notification-hub-select-from-portal2.png
[11]: ./media/notification-hubs-windows-phone-get-started/notification-hub-create-wp-silverlight-app.png
[12]: ./media/notification-hubs-windows-phone-get-started/notification-hub-connection-strings.png

[13]: ./media/notification-hubs-windows-phone-get-started/notification-hub-create-wp-app.png
[14]: ./media/notification-hubs-windows-phone-get-started/mobile-app-enable-push-wp8.png
[15]: ./media/notification-hubs-windows-phone-get-started/notification-hub-pushauth.png
[20]: ./media/notification-hubs-windows-phone-get-started/notification-hub-windows-universal-app-install-package.png
[213]: ./media/notification-hubs-windows-phone-get-started/notification-hub-create-console-app.png





<!-- URLs. -->
[Visual Studio 2012 Express for Windows Phone]: https://go.microsoft.com/fwLink/p/?LinkID=268374
[Get started with Mobile Services]: /en-us/develop/mobile/tutorials/get-started/#create-new-service

[Azure Management Portal]: https://manage.windowsazure.com/
[Notification Hubs Guidance]: http://msdn.microsoft.com/en-us/library/jj927170.aspx
[Notification Hubs How-To for Windows Phone 8]: tbd!!!
[MPNS authenticated mode]: http://msdn.microsoft.com/en-us/library/windowsphone/develop/ff941099(v=vs.105).aspx
[Use Notification Hubs to push notifications to users]: /en-us/manage/services/notification-hubs/notify-users-aspnet
[Use Notification Hubs to send breaking news]: /en-us/manage/services/notification-hubs/breaking-news-dotnet
[toast catalog]: http://msdn.microsoft.com/en-us/library/windowsphone/develop/jj662938(v=vs.105).aspx
[tile catalog]: http://msdn.microsoft.com/en-us/library/windowsphone/develop/hh202948(v=vs.105).aspx
=======
<properties 
	pageTitle="Get Started with Azure Notification Hubs" 
	description="Learn how to use Azure Notification Hubs to push notifications." 
	services="notification-hubs" 
	documentationCenter="windows" 
	authors="ggailey777" 
	manager="dwrede" 
	editor="dwrede"/>

<tags 
	ms.service="notification-hubs" 
	ms.workload="mobile" 
	ms.tgt_pltfrm="" 
	ms.devlang="dotnet" 
	ms.topic="hero-article" 
	ms.date="09/24/2014" 
	ms.author="wesmc"/>
# Get started with Notification Hubs

<div class="dev-center-tutorial-selector sublanding"><a href="/en-us/documentation/articles/notification-hubs-windows-store-dotnet-get-started/" title="Windows Universal">Windows Universal</a><a href="/en-us/documentation/articles/notification-hubs-windows-phone-get-started/" title="Windows Phone" class="current">Windows Phone</a><a href="/en-us/documentation/articles/notification-hubs-ios-get-started/" title="iOS">iOS</a><a href="/en-us/documentation/articles/notification-hubs-android-get-started/" title="Android">Android</a><a href="/en-us/documentation/articles/notification-hubs-kindle-get-started/" title="Kindle">Kindle</a><a href="/en-us/documentation/articles/notification-hubs-baidu-get-started/" title="Baidu">Baidu</a><a href="/en-us/documentation/articles/partner-xamarin-notification-hubs-ios-get-started/" title="Xamarin.iOS">Xamarin.iOS</a><a href="/en-us/documentation/articles/partner-xamarin-notification-hubs-android-get-started/" title="Xamarin.Android">Xamarin.Android</a><a href="/en-us/documentation/articles/notification-hubs-chrome-get-started/" title="Chrome">Chrome</a></div>

This topic shows you how to use Azure Notification Hubs to send push notifications to a Windows Phone 8 or Windows Phone 8.1 Silverlight application. If you are targeting Windows Phone 8.1 (non-Silverlight) then refer to the [Windows Universal](/en-us/documentation/articles/notification-hubs-windows-store-dotnet-get-started/) version.
In this tutorial you create a blank Windows Phone 8 app that receives push notifications using the Microsoft Push Notification service (MPNS). When complete, you will be able to broadcast push notifications to all the devices running your app using your notification hub.

> [AZURE.NOTE] Notification Hubs Windows Phone SDK does not support using WNS with Windows Phone 8.1 Silverlight apps. To use WNS (instead of MPNS) with Windows Phone 8.1 Silverlight apps, follow this sample [Notification Hub - WP Silverlight tutorial] which uses REST APIs

This tutorial walks you through the following steps to enable push notifications:

1. [Create your notification hub]
2. [Connecting your app to the notification hub]
3. [Send notifications from your backend]

The tutorial demonstrates the simple broadcast scenario using notification hubs. Be sure to follow along with the next tutorial to learn how to use notification hubs to address specific users and groups of devices. This tutorial requires the following:

+ [Visual Studio 2012 Express for Windows Phone], or a later version.

Completing this tutorial is a prerequisite for all other notification hubs tutorials for Windows Phone 8 apps. 

> [AZURE.NOTE] To complete this tutorial, you must have an active Azure account. If you don't have an account, you can create a free trial account in just a couple of minutes. For details, see [Azure Free Trial](http://www.windowsazure.com/pricing/free-trial/?WT.mc_id=A0E0E5C02&amp;returnurl=http%3A%2F%2Fwww.windowsazure.com%2Fen-us%2Fdevelop%2Fmobile%2Ftutorials%2Fget-started%2F%20 target="_blank").

##<a name="configure-hub"></a>Create your notification hub

1. Log on to the [Azure Management Portal], click **+NEW** at the bottom of the screen.

2. Click **App Services**, then **Service Bus**, then **Notification Hub**, then **Quick Create**.

   	![][7]

3. Type a name for your notification hub, select your desired region, then click **Create a new Notification Hub**.

   	![][8]

4. Click the namespace you just created (usually ***notification hub name*-ns**), then click the **Configure** tab at the top.

   	![][9]

5. Click the tab **Notification Hubs** at the top, then click on the notification hub you just created.

   	![][10]

6. Click **Connection Information** at the bottom. Take note of the two connection strings.

   	![][12]

7. Click the **Configure** tab, and then click the **Enable unauthenticated push notifications** checkbox in the **Windows Phone notifications settings** section.

   	![][15]

You now have the connection strings required to register your Windows Phone 8 app and send notifications.

> [AZURE.NOTE] This tutorial uses MPNS in unauthenticated mode. MPNS unauthenticated mode comes with restrictions on notifications you can send to each channel. Notification Hubs support [MPNS authenticated mode](http://msdn.microsoft.com/library/windowsphone/develop/ff941099(v=vs.105).aspx). <!--Refer to [Notification Hubs How-To for Windows Phone 8] for more information on how to use MPNS authenticated mode.-->

##<a name="connecting-app"></a>Connecting your app to the notification hub

1. In Visual Studio, create a new Windows Phone 8 application.

   	![][13]

	In Visual Studio 2013 Update 2 or later, you instead create a Windows Phone Silverlight application.
	
	![][11]	

2. In Visual Studio, right-click the solution, then click **Manage NuGet Packages**. 

	This displays the Manage NuGet Packages dialog box.

3. Search for `WindowsAzure.Messaging.Managed` and click **Install** and accept the terms of use. 

	![][20]

	This downloads, installs, and adds a reference to the Azure Messaging library for Windows using the <a href="http://nuget.org/packages/WindowsAzure.Messaging.Managed/">WindowsAzure.Messaging.Managed NuGet package</a>. 

4. Open the file App.xaml.cs and add the following `using` statements:

        using Microsoft.Phone.Notification;
        using Microsoft.WindowsAzure.Messaging;

5. At the following code at the top of **Application_Launching** method in App.xaml.cs:
	
	    var channel = HttpNotificationChannel.Find("MyPushChannel");
        if (channel == null)
        {
            channel = new HttpNotificationChannel("MyPushChannel");
            channel.Open();
            channel.BindToShellToast();
        }

        channel.ChannelUriUpdated += new EventHandler<NotificationChannelUriEventArgs>(async (o, args) =>
        {
            var hub = new NotificationHub("<hub name>", "<connection string>");
            await hub.RegisterNativeAsync(args.ChannelUri.ToString());
        });

    Make sure to insert the name of your hub and the connection string called **DefaultListenSharedAccessSignature** that you obtained in the previous section.
    This code retrieves the ChannelURI for the app from MPNS, and then registers that ChannelURI with your notification hub. It also guarantees that the ChannelURI is registered in your notification hub each time the application is launched.

	>[AZURE.NOTE]This tutorial sends a toast notification to the device. When you send a tile notification, you must instead call the **BindToShellTile** method on the channel. To support both toast and tile notifications, call both **BindToShellTile** and  **BindToShellToast**. 
    
6. In Solution Explorer, expand **Properties**, open the WMAppManifest.xml file, click the **Capabilities** tab and make sure that the **ID___CAP___PUSH_NOTIFICATION** capability is checked.

   	![][14]

   	This ensures that your app can receive push notifications.
	
7. Press the F5 key to run the app.

	A registration message is displayed.

##<a name="send"></a>Send notification from your backend

You can send notifications using Notification Hubs from any back-end using the <a href="http://msdn.microsoft.com/library/windowsazure/dn223264.aspx">REST interface</a>. In this tutorial you send notifications with a .NET console application. For an example of how to send notifications from an Azure Mobile Services backend integrated with Notification Hubs, see **Get started with push notifications in Mobile Services** ([.NET backend](/en-us/documentation/articles/mobile-services-javascript-backend-windows-phone-get-started-push/) | [JavaScript backend](/en-us/documentation/articles/mobile-services-javascript-backend-windows-phone-get-started-push/)).  For an example of how to send notifications using the REST APIs, see **How to use Notification Hubs from Java/PHP** ([Java](/en-us/documentation/articles/notification-hubs-java-backend-how-to/) | [PHP](/en-us/documentation/articles/notification-hubs-php-backend-how-to/)).

1. Right-click the solution, select **Add** and **New Project...**, then under **Visual C#** click **Windows** and **Console Application** and click **OK**. 

   	![][6]

	This adds a new Visual C# console application to the solution. You can also do this in a separate solution. 

4. Right-click the , click **Tools**, then click **Library Package Manager**, then click **Package Manager Console**. 

	This displays the Package Manager Console.

6. In the console window, set **Default project** to your new console application project, then in the console window execute the following command:

        Install-Package WindowsAzure.ServiceBus
    
	This adds a reference to the Azure Service Bus SDK with the <a href="http://nuget.org/packages/WindowsAzure.ServiceBus/">WindowsAzure.ServiceBus NuGet package</a>. 

5. Open the file Program.cs and add the following `using` statement:

        using Microsoft.ServiceBus.Notifications;

6. In the **Program** class, add the following method:

        private static async void SendNotificationAsync()
        {
            NotificationHubClient hub = NotificationHubClient
				.CreateClientFromConnectionString("<connection string with full access>", "<hub name>");
            string toast = "<?xml version=\"1.0\" encoding=\"utf-8\"?>" +
                "<wp:Notification xmlns:wp=\"WPNotification\">" +
                   "<wp:Toast>" +
                        "<wp:Text1>Hello from a .NET App!</wp:Text1>" +
                   "</wp:Toast> " +
                "</wp:Notification>";
            await hub.SendMpnsNativeNotificationAsync(toast);
        }

	Make sure to replace the "hub name" placeholder with the name of the notification hub that appears in the portal on the **Notification Hubs** tab. Also, replace the connection string placeholder with the connection string called **DefaultFullSharedAccessSignature** that you obtained in the section "Configure your Notification Hub." 

	>[AZURE.NOTE]Make sure that you use the connection string with **Full** access, not **Listen** access. The listen access string does not have permissions to send notifications.

4. Then add the following line in your Main method:

         SendNotificationAsync();
		 Console.ReadLine();

5. With your Windows Phone emulator running and your app closed, set the console application project as the default start up project, then press the F5 key to run the app. 

	You will receive a toast notification. Taping on the toast banner loads the app.

You can find all the possible payloads in the [toast catalog] and [tile catalog] topics on MSDN.

## <a name="next-steps"> </a>Next steps

In this simple example you broadcast notifications to all your Windows Phone 8 devices. In order to target specific users, refer to the tutorial [Use Notification Hubs to push notifications to users]. If you want to segment your users by interest groups, you can read [Use Notification Hubs to send breaking news]. Learn more about how to use Notification Hubs in [Notification Hubs Guidance].

<!-- Anchors. -->
[Create your notification hub]: #configure-hub
[Connecting your app to the notification hub]: #connecting-app
[Send notifications from your backend]: #send
[Next Steps]:#next-steps

<!-- Images. -->
[6]: ./media/notification-hubs-windows-phone-get-started/notification-hub-create-console-app.png
[7]: ./media/notification-hubs-windows-phone-get-started/notification-hub-create-from-portal.png
[8]: ./media/notification-hubs-windows-phone-get-started/notification-hub-create-from-portal2.png
[9]: ./media/notification-hubs-windows-phone-get-started/notification-hub-select-from-portal.png
[10]: ./media/notification-hubs-windows-phone-get-started/notification-hub-select-from-portal2.png
[11]: ./media/notification-hubs-windows-phone-get-started/notification-hub-create-wp-silverlight-app.png
[12]: ./media/notification-hubs-windows-phone-get-started/notification-hub-connection-strings.png

[13]: ./media/notification-hubs-windows-phone-get-started/notification-hub-create-wp-app.png
[14]: ./media/notification-hubs-windows-phone-get-started/mobile-app-enable-push-wp8.png
[15]: ./media/notification-hubs-windows-phone-get-started/notification-hub-pushauth.png
[20]: ./media/notification-hubs-windows-phone-get-started/notification-hub-windows-universal-app-install-package.png
[213]: ./media/notification-hubs-windows-phone-get-started/notification-hub-create-console-app.png





<!-- URLs. -->
[Visual Studio 2012 Express for Windows Phone]: https://go.microsoft.com/fwLink/p/?LinkID=268374
[Get started with Mobile Services]: /en-us/develop/mobile/tutorials/get-started/#create-new-service

[Azure Management Portal]: https://manage.windowsazure.com/
[Notification Hubs Guidance]: http://msdn.microsoft.com/library/jj927170.aspx
[Notification Hubs How-To for Windows Phone 8]: tbd!!!
[MPNS authenticated mode]: http://msdn.microsoft.com/library/windowsphone/develop/ff941099(v=vs.105).aspx
[Use Notification Hubs to push notifications to users]: /en-us/manage/services/notification-hubs/notify-users-aspnet
[Use Notification Hubs to send breaking news]: /en-us/manage/services/notification-hubs/breaking-news-dotnet
[toast catalog]: http://msdn.microsoft.com/library/windowsphone/develop/jj662938(v=vs.105).aspx
[tile catalog]: http://msdn.microsoft.com/library/windowsphone/develop/hh202948(v=vs.105).aspx
[Notification Hub - WP Silverlight tutorial]: https://github.com/Azure/azure-notificationhubs-samples/tree/master/PushToSLPhoneApp
>>>>>>> 2076695a
<|MERGE_RESOLUTION|>--- conflicted
+++ resolved
@@ -1,450 +1,224 @@
-<<<<<<< HEAD
-<properties 
-	pageTitle="Get Started with Azure Notification Hubs" 
-	description="Learn how to use Azure Notification Hubs to push notifications." 
-	services="notification-hubs" 
-	documentationCenter="windows" 
-	authors="ggailey777" 
-	manager="dwrede" 
-	editor="dwrede"/>
-
-<tags 
-	ms.service="notification-hubs" 
-	ms.workload="mobile" 
-	ms.tgt_pltfrm="" 
-	ms.devlang="dotnet" 
-	ms.topic="hero-article" 
-	ms.date="09/24/2014" 
-	ms.author="wesmc"/>
-# Get started with Notification Hubs
-
-<div class="dev-center-tutorial-selector sublanding"><a href="/en-us/documentation/articles/notification-hubs-windows-store-dotnet-get-started/" title="Windows Universal">Windows Universal</a><a href="/en-us/documentation/articles/notification-hubs-windows-phone-get-started/" title="Windows Phone" class="current">Windows Phone</a><a href="/en-us/documentation/articles/notification-hubs-ios-get-started/" title="iOS">iOS</a><a href="/en-us/documentation/articles/notification-hubs-android-get-started/" title="Android">Android</a><a href="/en-us/documentation/articles/notification-hubs-kindle-get-started/" title="Kindle">Kindle</a><a href="/en-us/documentation/articles/notification-hubs-baidu-get-started/" title="Baidu">Baidu</a><a href="/en-us/documentation/articles/partner-xamarin-notification-hubs-ios-get-started/" title="Xamarin.iOS">Xamarin.iOS</a><a href="/en-us/documentation/articles/partner-xamarin-notification-hubs-android-get-started/" title="Xamarin.Android">Xamarin.Android</a></div>
-
-This topic shows you how to use Azure Notification Hubs to send push notifications to a Windows Phone 8 or Windows Phone 8.1 Silverlight application. If you are targeting Windows Phone 8.1 (non-Silverlight) then refer to the [Windows Universal](/en-us/documentation/articles/notification-hubs-windows-store-dotnet-get-started/) version.
-In this tutorial you create a blank Windows Phone 8 app that receives push notifications using the Microsoft Push Notification service (MPNS). When complete, you will be able to broadcast push notifications to all the devices running your app using your notification hub.
-
-> [AZURE.NOTE] Notification Hubs Windows Phone SDK does not support using WNS with Windows Phone 8.1 Silverlight apps. To use WNS (instead of MPNS) with Windows Phone 8.1 Silverlight apps, you have to set up your WNS credentials as shown in [Get Started for Windows Universal](/en-us/documentation/articles/notification-hubs-windows-store-dotnet-get-started/). Then, you can register from the back-end as shown in the [Notify Users](/en-us/documentation/articles/notification-hubs-aspnet-backend-windows-dotnet-notify-users/) tutorial, or use the [Notification Hubs REST APIs](http://msdn.microsoft.com/en-us/library/dn223264.aspx).
-
-This tutorial walks you through the following steps to enable push notifications:
-
-1. [Create your notification hub]
-2. [Connecting your app to the notification hub]
-3. [Send notifications from your backend]
-
-The tutorial demonstrates the simple broadcast scenario using notification hubs. Be sure to follow along with the next tutorial to learn how to use notification hubs to address specific users and groups of devices. This tutorial requires the following:
-
-+ [Visual Studio 2012 Express for Windows Phone], or a later version.
-
-Completing this tutorial is a prerequisite for all other notification hubs tutorials for Windows Phone 8 apps. 
-
-> [AZURE.NOTE] To complete this tutorial, you must have an active Azure account. If you don't have an account, you can create a free trial account in just a couple of minutes. For details, see [Azure Free Trial](http://www.windowsazure.com/en-us/pricing/free-trial/?WT.mc_id=A0E0E5C02&amp;returnurl=http%3A%2F%2Fwww.windowsazure.com%2Fen-us%2Fdevelop%2Fmobile%2Ftutorials%2Fget-started%2F%20 target="_blank").
-
-##<a name="configure-hub"></a>Create your notification hub
-
-1. Log on to the [Azure Management Portal], click **+NEW** at the bottom of the screen.
-
-2. Click **App Services**, then **Service Bus**, then **Notification Hub**, then **Quick Create**.
-
-   	![][7]
-
-3. Type a name for your notification hub, select your desired region, then click **Create a new Notification Hub**.
-
-   	![][8]
-
-4. Click the namespace you just created (usually ***notification hub name*-ns**), then click the **Configure** tab at the top.
-
-   	![][9]
-
-5. Click the tab **Notification Hubs** at the top, then click on the notification hub you just created.
-
-   	![][10]
-
-6. Click **Connection Information** at the bottom. Take note of the two connection strings.
-
-   	![][12]
-
-7. Click the **Configure** tab, and then click the **Enable unauthenticated push notifications** checkbox in the **Windows Phone notifications settings** section.
-
-   	![][15]
-
-You now have the connection strings required to register your Windows Phone 8 app and send notifications.
-
-> [AZURE.NOTE] This tutorial uses MPNS in unauthenticated mode. MPNS unauthenticated mode comes with restrictions on notifications you can send to each channel. Notification Hubs support [MPNS authenticated mode](http://msdn.microsoft.com/en-us/library/windowsphone/develop/ff941099(v=vs.105).aspx). <!--Refer to [Notification Hubs How-To for Windows Phone 8] for more information on how to use MPNS authenticated mode.-->
-
-##<a name="connecting-app"></a>Connecting your app to the notification hub
-
-1. In Visual Studio, create a new Windows Phone 8 application.
-
-   	![][13]
-
-	In Visual Studio 2013 Update 2 or later, you instead create a Windows Phone Silverlight application.
-	
-	![][11]	
-
-2. In Visual Studio, right-click the solution, then click **Manage NuGet Packages**. 
-
-	This displays the Manage NuGet Packages dialog box.
-
-3. Search for `WindowsAzure.Messaging.Managed` and click **Install** and accept the terms of use. 
-
-	![][20]
-
-	This downloads, installs, and adds a reference to the Azure Messaging library for Windows using the <a href="http://nuget.org/packages/WindowsAzure.Messaging.Managed/">WindowsAzure.Messaging.Managed NuGet package</a>. 
-
-4. Open the file App.xaml.cs and add the following `using` statements:
-
-        using Microsoft.Phone.Notification;
-        using Microsoft.WindowsAzure.Messaging;
-
-5. At the following code at the top of **Application_Launching** method in App.xaml.cs:
-	
-	    var channel = HttpNotificationChannel.Find("MyPushChannel");
-        if (channel == null)
-        {
-            channel = new HttpNotificationChannel("MyPushChannel");
-            channel.Open();
-            channel.BindToShellToast();
-        }
-
-        channel.ChannelUriUpdated += new EventHandler<NotificationChannelUriEventArgs>(async (o, args) =>
-        {
-            var hub = new NotificationHub("<hub name>", "<connection string>");
-            await hub.RegisterNativeAsync(args.ChannelUri.ToString());
-        });
-
-    Make sure to insert the name of your hub and the connection string called **DefaultListenSharedAccessSignature** that you obtained in the previous section.
-    This code retrieves the ChannelURI for the app from MPNS, and then registers that ChannelURI with your notification hub. It also guarantees that the ChannelURI is registered in your notification hub each time the application is launched.
-
-	>[AZURE.NOTE]This tutorial sends a toast notification to the device. When you send a tile notification, you must instead call the **BindToShellTile** method on the channel. To support both toast and tile notifications, call both **BindToShellTile** and  **BindToShellToast**. 
-    
-6. In Solution Explorer, expand **Properties**, open the WMAppManifest.xml file, click the **Capabilities** tab and make sure that the **ID___CAP___PUSH_NOTIFICATION** capability is checked.
-
-   	![][14]
-
-   	This ensures that your app can receive push notifications.
-	
-7. Press the F5 key to run the app.
-
-	A registration message is displayed.
-
-##<a name="send"></a>Send notification from your backend
-
-You can send notifications using Notification Hubs from any back-end using the <a href="http://msdn.microsoft.com/en-us/library/windowsazure/dn223264.aspx">REST interface</a>. In this tutorial you send notifications with a .NET console application. For an example of how to send notifications from an Azure Mobile Services backend integrated with Notification Hubs, see **Get started with push notifications in Mobile Services** ([.NET backend](/en-us/documentation/articles/mobile-services-javascript-backend-windows-phone-get-started-push/) | [JavaScript backend](/en-us/documentation/articles/mobile-services-javascript-backend-windows-phone-get-started-push/)).  For an example of how to send notifications using the REST APIs, see **How to use Notification Hubs from Java/PHP** ([Java](/en-us/documentation/articles/notification-hubs-java-backend-how-to/) | [PHP](/en-us/documentation/articles/notification-hubs-php-backend-how-to/)).
-
-1. Right-click the solution, select **Add** and **New Project...**, then under **Visual C#** click **Windows** and **Console Application** and click **OK**. 
-
-   	![][6]
-
-	This adds a new Visual C# console application to the solution. You can also do this in a separate solution. 
-
-4. Right-click the , click **Tools**, then click **Library Package Manager**, then click **Package Manager Console**. 
-
-	This displays the Package Manager Console.
-
-6. In the console window, set **Default project** to your new console application project, then in the console window execute the following command:
-
-        Install-Package WindowsAzure.ServiceBus
-    
-	This adds a reference to the Azure Service Bus SDK with the <a href="http://nuget.org/packages/WindowsAzure.ServiceBus/">WindowsAzure.ServiceBus NuGet package</a>. 
-
-5. Open the file Program.cs and add the following `using` statement:
-
-        using Microsoft.ServiceBus.Notifications;
-
-6. In the **Program** class, add the following method:
-
-        private static async void SendNotificationAsync()
-        {
-            NotificationHubClient hub = NotificationHubClient
-				.CreateClientFromConnectionString("<connection string with full access>", "<hub name>");
-            string toast = "<?xml version=\"1.0\" encoding=\"utf-8\"?>" +
-                "<wp:Notification xmlns:wp=\"WPNotification\">" +
-                   "<wp:Toast>" +
-                        "<wp:Text1>Hello from a .NET App!</wp:Text1>" +
-                   "</wp:Toast> " +
-                "</wp:Notification>";
-            await hub.SendMpnsNativeNotificationAsync(toast);
-        }
-
-	Make sure to replace the "hub name" placeholder with the name of the notification hub that appears in the portal on the **Notification Hubs** tab. Also, replace the connection string placeholder with the connection string called **DefaultFullSharedAccessSignature** that you obtained in the section "Configure your Notification Hub." 
-
-	>[AZURE.NOTE]Make sure that you use the connection string with **Full** access, not **Listen** access. The listen access string does not have permissions to send notifications.
-
-4. Then add the following line in your Main method:
-
-         SendNotificationAsync();
-		 Console.ReadLine();
-
-5. With your Windows Phone emulator running and your app closed, set the console application project as the default start up project, then press the F5 key to run the app. 
-
-	You will receive a toast notification. Taping on the toast banner loads the app.
-
-You can find all the possible payloads in the [toast catalog] and [tile catalog] topics on MSDN.
-
-## <a name="next-steps"> </a>Next steps
-
-In this simple example you broadcast notifications to all your Windows Phone 8 devices. In order to target specific users, refer to the tutorial [Use Notification Hubs to push notifications to users]. If you want to segment your users by interest groups, you can read [Use Notification Hubs to send breaking news]. Learn more about how to use Notification Hubs in [Notification Hubs Guidance].
-
-<!-- Anchors. -->
-[Create your notification hub]: #configure-hub
-[Connecting your app to the notification hub]: #connecting-app
-[Send notifications from your backend]: #send
-[Next Steps]:#next-steps
-
-<!-- Images. -->
-[6]: ./media/notification-hubs-windows-phone-get-started/notification-hub-create-console-app.png
-[7]: ./media/notification-hubs-windows-phone-get-started/notification-hub-create-from-portal.png
-[8]: ./media/notification-hubs-windows-phone-get-started/notification-hub-create-from-portal2.png
-[9]: ./media/notification-hubs-windows-phone-get-started/notification-hub-select-from-portal.png
-[10]: ./media/notification-hubs-windows-phone-get-started/notification-hub-select-from-portal2.png
-[11]: ./media/notification-hubs-windows-phone-get-started/notification-hub-create-wp-silverlight-app.png
-[12]: ./media/notification-hubs-windows-phone-get-started/notification-hub-connection-strings.png
-
-[13]: ./media/notification-hubs-windows-phone-get-started/notification-hub-create-wp-app.png
-[14]: ./media/notification-hubs-windows-phone-get-started/mobile-app-enable-push-wp8.png
-[15]: ./media/notification-hubs-windows-phone-get-started/notification-hub-pushauth.png
-[20]: ./media/notification-hubs-windows-phone-get-started/notification-hub-windows-universal-app-install-package.png
-[213]: ./media/notification-hubs-windows-phone-get-started/notification-hub-create-console-app.png
-
-
-
-
-
-<!-- URLs. -->
-[Visual Studio 2012 Express for Windows Phone]: https://go.microsoft.com/fwLink/p/?LinkID=268374
-[Get started with Mobile Services]: /en-us/develop/mobile/tutorials/get-started/#create-new-service
-
-[Azure Management Portal]: https://manage.windowsazure.com/
-[Notification Hubs Guidance]: http://msdn.microsoft.com/en-us/library/jj927170.aspx
-[Notification Hubs How-To for Windows Phone 8]: tbd!!!
-[MPNS authenticated mode]: http://msdn.microsoft.com/en-us/library/windowsphone/develop/ff941099(v=vs.105).aspx
-[Use Notification Hubs to push notifications to users]: /en-us/manage/services/notification-hubs/notify-users-aspnet
-[Use Notification Hubs to send breaking news]: /en-us/manage/services/notification-hubs/breaking-news-dotnet
-[toast catalog]: http://msdn.microsoft.com/en-us/library/windowsphone/develop/jj662938(v=vs.105).aspx
-[tile catalog]: http://msdn.microsoft.com/en-us/library/windowsphone/develop/hh202948(v=vs.105).aspx
-=======
-<properties 
-	pageTitle="Get Started with Azure Notification Hubs" 
-	description="Learn how to use Azure Notification Hubs to push notifications." 
-	services="notification-hubs" 
-	documentationCenter="windows" 
-	authors="ggailey777" 
-	manager="dwrede" 
-	editor="dwrede"/>
-
-<tags 
-	ms.service="notification-hubs" 
-	ms.workload="mobile" 
-	ms.tgt_pltfrm="" 
-	ms.devlang="dotnet" 
-	ms.topic="hero-article" 
-	ms.date="09/24/2014" 
-	ms.author="wesmc"/>
-# Get started with Notification Hubs
-
-<div class="dev-center-tutorial-selector sublanding"><a href="/en-us/documentation/articles/notification-hubs-windows-store-dotnet-get-started/" title="Windows Universal">Windows Universal</a><a href="/en-us/documentation/articles/notification-hubs-windows-phone-get-started/" title="Windows Phone" class="current">Windows Phone</a><a href="/en-us/documentation/articles/notification-hubs-ios-get-started/" title="iOS">iOS</a><a href="/en-us/documentation/articles/notification-hubs-android-get-started/" title="Android">Android</a><a href="/en-us/documentation/articles/notification-hubs-kindle-get-started/" title="Kindle">Kindle</a><a href="/en-us/documentation/articles/notification-hubs-baidu-get-started/" title="Baidu">Baidu</a><a href="/en-us/documentation/articles/partner-xamarin-notification-hubs-ios-get-started/" title="Xamarin.iOS">Xamarin.iOS</a><a href="/en-us/documentation/articles/partner-xamarin-notification-hubs-android-get-started/" title="Xamarin.Android">Xamarin.Android</a><a href="/en-us/documentation/articles/notification-hubs-chrome-get-started/" title="Chrome">Chrome</a></div>
-
-This topic shows you how to use Azure Notification Hubs to send push notifications to a Windows Phone 8 or Windows Phone 8.1 Silverlight application. If you are targeting Windows Phone 8.1 (non-Silverlight) then refer to the [Windows Universal](/en-us/documentation/articles/notification-hubs-windows-store-dotnet-get-started/) version.
-In this tutorial you create a blank Windows Phone 8 app that receives push notifications using the Microsoft Push Notification service (MPNS). When complete, you will be able to broadcast push notifications to all the devices running your app using your notification hub.
-
-> [AZURE.NOTE] Notification Hubs Windows Phone SDK does not support using WNS with Windows Phone 8.1 Silverlight apps. To use WNS (instead of MPNS) with Windows Phone 8.1 Silverlight apps, follow this sample [Notification Hub - WP Silverlight tutorial] which uses REST APIs
-
-This tutorial walks you through the following steps to enable push notifications:
-
-1. [Create your notification hub]
-2. [Connecting your app to the notification hub]
-3. [Send notifications from your backend]
-
-The tutorial demonstrates the simple broadcast scenario using notification hubs. Be sure to follow along with the next tutorial to learn how to use notification hubs to address specific users and groups of devices. This tutorial requires the following:
-
-+ [Visual Studio 2012 Express for Windows Phone], or a later version.
-
-Completing this tutorial is a prerequisite for all other notification hubs tutorials for Windows Phone 8 apps. 
-
-> [AZURE.NOTE] To complete this tutorial, you must have an active Azure account. If you don't have an account, you can create a free trial account in just a couple of minutes. For details, see [Azure Free Trial](http://www.windowsazure.com/pricing/free-trial/?WT.mc_id=A0E0E5C02&amp;returnurl=http%3A%2F%2Fwww.windowsazure.com%2Fen-us%2Fdevelop%2Fmobile%2Ftutorials%2Fget-started%2F%20 target="_blank").
-
-##<a name="configure-hub"></a>Create your notification hub
-
-1. Log on to the [Azure Management Portal], click **+NEW** at the bottom of the screen.
-
-2. Click **App Services**, then **Service Bus**, then **Notification Hub**, then **Quick Create**.
-
-   	![][7]
-
-3. Type a name for your notification hub, select your desired region, then click **Create a new Notification Hub**.
-
-   	![][8]
-
-4. Click the namespace you just created (usually ***notification hub name*-ns**), then click the **Configure** tab at the top.
-
-   	![][9]
-
-5. Click the tab **Notification Hubs** at the top, then click on the notification hub you just created.
-
-   	![][10]
-
-6. Click **Connection Information** at the bottom. Take note of the two connection strings.
-
-   	![][12]
-
-7. Click the **Configure** tab, and then click the **Enable unauthenticated push notifications** checkbox in the **Windows Phone notifications settings** section.
-
-   	![][15]
-
-You now have the connection strings required to register your Windows Phone 8 app and send notifications.
-
-> [AZURE.NOTE] This tutorial uses MPNS in unauthenticated mode. MPNS unauthenticated mode comes with restrictions on notifications you can send to each channel. Notification Hubs support [MPNS authenticated mode](http://msdn.microsoft.com/library/windowsphone/develop/ff941099(v=vs.105).aspx). <!--Refer to [Notification Hubs How-To for Windows Phone 8] for more information on how to use MPNS authenticated mode.-->
-
-##<a name="connecting-app"></a>Connecting your app to the notification hub
-
-1. In Visual Studio, create a new Windows Phone 8 application.
-
-   	![][13]
-
-	In Visual Studio 2013 Update 2 or later, you instead create a Windows Phone Silverlight application.
-	
-	![][11]	
-
-2. In Visual Studio, right-click the solution, then click **Manage NuGet Packages**. 
-
-	This displays the Manage NuGet Packages dialog box.
-
-3. Search for `WindowsAzure.Messaging.Managed` and click **Install** and accept the terms of use. 
-
-	![][20]
-
-	This downloads, installs, and adds a reference to the Azure Messaging library for Windows using the <a href="http://nuget.org/packages/WindowsAzure.Messaging.Managed/">WindowsAzure.Messaging.Managed NuGet package</a>. 
-
-4. Open the file App.xaml.cs and add the following `using` statements:
-
-        using Microsoft.Phone.Notification;
-        using Microsoft.WindowsAzure.Messaging;
-
-5. At the following code at the top of **Application_Launching** method in App.xaml.cs:
-	
-	    var channel = HttpNotificationChannel.Find("MyPushChannel");
-        if (channel == null)
-        {
-            channel = new HttpNotificationChannel("MyPushChannel");
-            channel.Open();
-            channel.BindToShellToast();
-        }
-
-        channel.ChannelUriUpdated += new EventHandler<NotificationChannelUriEventArgs>(async (o, args) =>
-        {
-            var hub = new NotificationHub("<hub name>", "<connection string>");
-            await hub.RegisterNativeAsync(args.ChannelUri.ToString());
-        });
-
-    Make sure to insert the name of your hub and the connection string called **DefaultListenSharedAccessSignature** that you obtained in the previous section.
-    This code retrieves the ChannelURI for the app from MPNS, and then registers that ChannelURI with your notification hub. It also guarantees that the ChannelURI is registered in your notification hub each time the application is launched.
-
-	>[AZURE.NOTE]This tutorial sends a toast notification to the device. When you send a tile notification, you must instead call the **BindToShellTile** method on the channel. To support both toast and tile notifications, call both **BindToShellTile** and  **BindToShellToast**. 
-    
-6. In Solution Explorer, expand **Properties**, open the WMAppManifest.xml file, click the **Capabilities** tab and make sure that the **ID___CAP___PUSH_NOTIFICATION** capability is checked.
-
-   	![][14]
-
-   	This ensures that your app can receive push notifications.
-	
-7. Press the F5 key to run the app.
-
-	A registration message is displayed.
-
-##<a name="send"></a>Send notification from your backend
-
-You can send notifications using Notification Hubs from any back-end using the <a href="http://msdn.microsoft.com/library/windowsazure/dn223264.aspx">REST interface</a>. In this tutorial you send notifications with a .NET console application. For an example of how to send notifications from an Azure Mobile Services backend integrated with Notification Hubs, see **Get started with push notifications in Mobile Services** ([.NET backend](/en-us/documentation/articles/mobile-services-javascript-backend-windows-phone-get-started-push/) | [JavaScript backend](/en-us/documentation/articles/mobile-services-javascript-backend-windows-phone-get-started-push/)).  For an example of how to send notifications using the REST APIs, see **How to use Notification Hubs from Java/PHP** ([Java](/en-us/documentation/articles/notification-hubs-java-backend-how-to/) | [PHP](/en-us/documentation/articles/notification-hubs-php-backend-how-to/)).
-
-1. Right-click the solution, select **Add** and **New Project...**, then under **Visual C#** click **Windows** and **Console Application** and click **OK**. 
-
-   	![][6]
-
-	This adds a new Visual C# console application to the solution. You can also do this in a separate solution. 
-
-4. Right-click the , click **Tools**, then click **Library Package Manager**, then click **Package Manager Console**. 
-
-	This displays the Package Manager Console.
-
-6. In the console window, set **Default project** to your new console application project, then in the console window execute the following command:
-
-        Install-Package WindowsAzure.ServiceBus
-    
-	This adds a reference to the Azure Service Bus SDK with the <a href="http://nuget.org/packages/WindowsAzure.ServiceBus/">WindowsAzure.ServiceBus NuGet package</a>. 
-
-5. Open the file Program.cs and add the following `using` statement:
-
-        using Microsoft.ServiceBus.Notifications;
-
-6. In the **Program** class, add the following method:
-
-        private static async void SendNotificationAsync()
-        {
-            NotificationHubClient hub = NotificationHubClient
-				.CreateClientFromConnectionString("<connection string with full access>", "<hub name>");
-            string toast = "<?xml version=\"1.0\" encoding=\"utf-8\"?>" +
-                "<wp:Notification xmlns:wp=\"WPNotification\">" +
-                   "<wp:Toast>" +
-                        "<wp:Text1>Hello from a .NET App!</wp:Text1>" +
-                   "</wp:Toast> " +
-                "</wp:Notification>";
-            await hub.SendMpnsNativeNotificationAsync(toast);
-        }
-
-	Make sure to replace the "hub name" placeholder with the name of the notification hub that appears in the portal on the **Notification Hubs** tab. Also, replace the connection string placeholder with the connection string called **DefaultFullSharedAccessSignature** that you obtained in the section "Configure your Notification Hub." 
-
-	>[AZURE.NOTE]Make sure that you use the connection string with **Full** access, not **Listen** access. The listen access string does not have permissions to send notifications.
-
-4. Then add the following line in your Main method:
-
-         SendNotificationAsync();
-		 Console.ReadLine();
-
-5. With your Windows Phone emulator running and your app closed, set the console application project as the default start up project, then press the F5 key to run the app. 
-
-	You will receive a toast notification. Taping on the toast banner loads the app.
-
-You can find all the possible payloads in the [toast catalog] and [tile catalog] topics on MSDN.
-
-## <a name="next-steps"> </a>Next steps
-
-In this simple example you broadcast notifications to all your Windows Phone 8 devices. In order to target specific users, refer to the tutorial [Use Notification Hubs to push notifications to users]. If you want to segment your users by interest groups, you can read [Use Notification Hubs to send breaking news]. Learn more about how to use Notification Hubs in [Notification Hubs Guidance].
-
-<!-- Anchors. -->
-[Create your notification hub]: #configure-hub
-[Connecting your app to the notification hub]: #connecting-app
-[Send notifications from your backend]: #send
-[Next Steps]:#next-steps
-
-<!-- Images. -->
-[6]: ./media/notification-hubs-windows-phone-get-started/notification-hub-create-console-app.png
-[7]: ./media/notification-hubs-windows-phone-get-started/notification-hub-create-from-portal.png
-[8]: ./media/notification-hubs-windows-phone-get-started/notification-hub-create-from-portal2.png
-[9]: ./media/notification-hubs-windows-phone-get-started/notification-hub-select-from-portal.png
-[10]: ./media/notification-hubs-windows-phone-get-started/notification-hub-select-from-portal2.png
-[11]: ./media/notification-hubs-windows-phone-get-started/notification-hub-create-wp-silverlight-app.png
-[12]: ./media/notification-hubs-windows-phone-get-started/notification-hub-connection-strings.png
-
-[13]: ./media/notification-hubs-windows-phone-get-started/notification-hub-create-wp-app.png
-[14]: ./media/notification-hubs-windows-phone-get-started/mobile-app-enable-push-wp8.png
-[15]: ./media/notification-hubs-windows-phone-get-started/notification-hub-pushauth.png
-[20]: ./media/notification-hubs-windows-phone-get-started/notification-hub-windows-universal-app-install-package.png
-[213]: ./media/notification-hubs-windows-phone-get-started/notification-hub-create-console-app.png
-
-
-
-
-
-<!-- URLs. -->
-[Visual Studio 2012 Express for Windows Phone]: https://go.microsoft.com/fwLink/p/?LinkID=268374
-[Get started with Mobile Services]: /en-us/develop/mobile/tutorials/get-started/#create-new-service
-
-[Azure Management Portal]: https://manage.windowsazure.com/
-[Notification Hubs Guidance]: http://msdn.microsoft.com/library/jj927170.aspx
-[Notification Hubs How-To for Windows Phone 8]: tbd!!!
-[MPNS authenticated mode]: http://msdn.microsoft.com/library/windowsphone/develop/ff941099(v=vs.105).aspx
-[Use Notification Hubs to push notifications to users]: /en-us/manage/services/notification-hubs/notify-users-aspnet
-[Use Notification Hubs to send breaking news]: /en-us/manage/services/notification-hubs/breaking-news-dotnet
-[toast catalog]: http://msdn.microsoft.com/library/windowsphone/develop/jj662938(v=vs.105).aspx
-[tile catalog]: http://msdn.microsoft.com/library/windowsphone/develop/hh202948(v=vs.105).aspx
-[Notification Hub - WP Silverlight tutorial]: https://github.com/Azure/azure-notificationhubs-samples/tree/master/PushToSLPhoneApp
->>>>>>> 2076695a
+<properties 
+	pageTitle="Get Started with Azure Notification Hubs" 
+	description="Learn how to use Azure Notification Hubs to push notifications." 
+	services="notification-hubs" 
+	documentationCenter="windows" 
+	authors="ggailey777" 
+	manager="dwrede" 
+	editor="dwrede"/>
+
+<tags 
+	ms.service="notification-hubs" 
+	ms.workload="mobile" 
+	ms.tgt_pltfrm="" 
+	ms.devlang="dotnet" 
+	ms.topic="hero-article" 
+	ms.date="09/24/2014" 
+	ms.author="wesmc"/>
+# Get started with Notification Hubs
+
+<div class="dev-center-tutorial-selector sublanding"><a href="/en-us/documentation/articles/notification-hubs-windows-store-dotnet-get-started/" title="Windows Universal">Windows Universal</a><a href="/en-us/documentation/articles/notification-hubs-windows-phone-get-started/" title="Windows Phone" class="current">Windows Phone</a><a href="/en-us/documentation/articles/notification-hubs-ios-get-started/" title="iOS">iOS</a><a href="/en-us/documentation/articles/notification-hubs-android-get-started/" title="Android">Android</a><a href="/en-us/documentation/articles/notification-hubs-kindle-get-started/" title="Kindle">Kindle</a><a href="/en-us/documentation/articles/notification-hubs-baidu-get-started/" title="Baidu">Baidu</a><a href="/en-us/documentation/articles/partner-xamarin-notification-hubs-ios-get-started/" title="Xamarin.iOS">Xamarin.iOS</a><a href="/en-us/documentation/articles/partner-xamarin-notification-hubs-android-get-started/" title="Xamarin.Android">Xamarin.Android</a><a href="/en-us/documentation/articles/notification-hubs-chrome-get-started/" title="Chrome">Chrome</a></div>
+
+This topic shows you how to use Azure Notification Hubs to send push notifications to a Windows Phone 8 or Windows Phone 8.1 Silverlight application. If you are targeting Windows Phone 8.1 (non-Silverlight) then refer to the [Windows Universal](/en-us/documentation/articles/notification-hubs-windows-store-dotnet-get-started/) version.
+In this tutorial you create a blank Windows Phone 8 app that receives push notifications using the Microsoft Push Notification service (MPNS). When complete, you will be able to broadcast push notifications to all the devices running your app using your notification hub.
+
+> [AZURE.NOTE] Notification Hubs Windows Phone SDK does not support using WNS with Windows Phone 8.1 Silverlight apps. To use WNS (instead of MPNS) with Windows Phone 8.1 Silverlight apps, follow this sample [Notification Hub - WP Silverlight tutorial] which uses REST APIs
+
+This tutorial walks you through the following steps to enable push notifications:
+
+1. [Create your notification hub]
+2. [Connecting your app to the notification hub]
+3. [Send notifications from your backend]
+
+The tutorial demonstrates the simple broadcast scenario using notification hubs. Be sure to follow along with the next tutorial to learn how to use notification hubs to address specific users and groups of devices. This tutorial requires the following:
+
++ [Visual Studio 2012 Express for Windows Phone], or a later version.
+
+Completing this tutorial is a prerequisite for all other notification hubs tutorials for Windows Phone 8 apps. 
+
+> [AZURE.NOTE] To complete this tutorial, you must have an active Azure account. If you don't have an account, you can create a free trial account in just a couple of minutes. For details, see [Azure Free Trial](http://www.windowsazure.com/pricing/free-trial/?WT.mc_id=A0E0E5C02&amp;returnurl=http%3A%2F%2Fwww.windowsazure.com%2Fen-us%2Fdevelop%2Fmobile%2Ftutorials%2Fget-started%2F%20 target="_blank").
+
+##<a name="configure-hub"></a>Create your notification hub
+
+1. Log on to the [Azure Management Portal], click **+NEW** at the bottom of the screen.
+
+2. Click **App Services**, then **Service Bus**, then **Notification Hub**, then **Quick Create**.
+
+   	![][7]
+
+3. Type a name for your notification hub, select your desired region, then click **Create a new Notification Hub**.
+
+   	![][8]
+
+4. Click the namespace you just created (usually ***notification hub name*-ns**), then click the **Configure** tab at the top.
+
+   	![][9]
+
+5. Click the tab **Notification Hubs** at the top, then click on the notification hub you just created.
+
+   	![][10]
+
+6. Click **Connection Information** at the bottom. Take note of the two connection strings.
+
+   	![][12]
+
+7. Click the **Configure** tab, and then click the **Enable unauthenticated push notifications** checkbox in the **Windows Phone notifications settings** section.
+
+   	![][15]
+
+You now have the connection strings required to register your Windows Phone 8 app and send notifications.
+
+> [AZURE.NOTE] This tutorial uses MPNS in unauthenticated mode. MPNS unauthenticated mode comes with restrictions on notifications you can send to each channel. Notification Hubs support [MPNS authenticated mode](http://msdn.microsoft.com/library/windowsphone/develop/ff941099(v=vs.105).aspx). <!--Refer to [Notification Hubs How-To for Windows Phone 8] for more information on how to use MPNS authenticated mode.-->
+
+##<a name="connecting-app"></a>Connecting your app to the notification hub
+
+1. In Visual Studio, create a new Windows Phone 8 application.
+
+   	![][13]
+
+	In Visual Studio 2013 Update 2 or later, you instead create a Windows Phone Silverlight application.
+	
+	![][11]	
+
+2. In Visual Studio, right-click the solution, then click **Manage NuGet Packages**. 
+
+	This displays the Manage NuGet Packages dialog box.
+
+3. Search for `WindowsAzure.Messaging.Managed` and click **Install** and accept the terms of use. 
+
+	![][20]
+
+	This downloads, installs, and adds a reference to the Azure Messaging library for Windows using the <a href="http://nuget.org/packages/WindowsAzure.Messaging.Managed/">WindowsAzure.Messaging.Managed NuGet package</a>. 
+
+4. Open the file App.xaml.cs and add the following `using` statements:
+
+        using Microsoft.Phone.Notification;
+        using Microsoft.WindowsAzure.Messaging;
+
+5. At the following code at the top of **Application_Launching** method in App.xaml.cs:
+	
+	    var channel = HttpNotificationChannel.Find("MyPushChannel");
+        if (channel == null)
+        {
+            channel = new HttpNotificationChannel("MyPushChannel");
+            channel.Open();
+            channel.BindToShellToast();
+        }
+
+        channel.ChannelUriUpdated += new EventHandler<NotificationChannelUriEventArgs>(async (o, args) =>
+        {
+            var hub = new NotificationHub("<hub name>", "<connection string>");
+            await hub.RegisterNativeAsync(args.ChannelUri.ToString());
+        });
+
+    Make sure to insert the name of your hub and the connection string called **DefaultListenSharedAccessSignature** that you obtained in the previous section.
+    This code retrieves the ChannelURI for the app from MPNS, and then registers that ChannelURI with your notification hub. It also guarantees that the ChannelURI is registered in your notification hub each time the application is launched.
+
+	>[AZURE.NOTE]This tutorial sends a toast notification to the device. When you send a tile notification, you must instead call the **BindToShellTile** method on the channel. To support both toast and tile notifications, call both **BindToShellTile** and  **BindToShellToast**. 
+    
+6. In Solution Explorer, expand **Properties**, open the WMAppManifest.xml file, click the **Capabilities** tab and make sure that the **ID___CAP___PUSH_NOTIFICATION** capability is checked.
+
+   	![][14]
+
+   	This ensures that your app can receive push notifications.
+	
+7. Press the F5 key to run the app.
+
+	A registration message is displayed.
+
+##<a name="send"></a>Send notification from your backend
+
+You can send notifications using Notification Hubs from any back-end using the <a href="http://msdn.microsoft.com/library/windowsazure/dn223264.aspx">REST interface</a>. In this tutorial you send notifications with a .NET console application. For an example of how to send notifications from an Azure Mobile Services backend integrated with Notification Hubs, see **Get started with push notifications in Mobile Services** ([.NET backend](/en-us/documentation/articles/mobile-services-javascript-backend-windows-phone-get-started-push/) | [JavaScript backend](/en-us/documentation/articles/mobile-services-javascript-backend-windows-phone-get-started-push/)).  For an example of how to send notifications using the REST APIs, see **How to use Notification Hubs from Java/PHP** ([Java](/en-us/documentation/articles/notification-hubs-java-backend-how-to/) | [PHP](/en-us/documentation/articles/notification-hubs-php-backend-how-to/)).
+
+1. Right-click the solution, select **Add** and **New Project...**, then under **Visual C#** click **Windows** and **Console Application** and click **OK**. 
+
+   	![][6]
+
+	This adds a new Visual C# console application to the solution. You can also do this in a separate solution. 
+
+4. Right-click the , click **Tools**, then click **Library Package Manager**, then click **Package Manager Console**. 
+
+	This displays the Package Manager Console.
+
+6. In the console window, set **Default project** to your new console application project, then in the console window execute the following command:
+
+        Install-Package WindowsAzure.ServiceBus
+    
+	This adds a reference to the Azure Service Bus SDK with the <a href="http://nuget.org/packages/WindowsAzure.ServiceBus/">WindowsAzure.ServiceBus NuGet package</a>. 
+
+5. Open the file Program.cs and add the following `using` statement:
+
+        using Microsoft.ServiceBus.Notifications;
+
+6. In the **Program** class, add the following method:
+
+        private static async void SendNotificationAsync()
+        {
+            NotificationHubClient hub = NotificationHubClient
+				.CreateClientFromConnectionString("<connection string with full access>", "<hub name>");
+            string toast = "<?xml version=\"1.0\" encoding=\"utf-8\"?>" +
+                "<wp:Notification xmlns:wp=\"WPNotification\">" +
+                   "<wp:Toast>" +
+                        "<wp:Text1>Hello from a .NET App!</wp:Text1>" +
+                   "</wp:Toast> " +
+                "</wp:Notification>";
+            await hub.SendMpnsNativeNotificationAsync(toast);
+        }
+
+	Make sure to replace the "hub name" placeholder with the name of the notification hub that appears in the portal on the **Notification Hubs** tab. Also, replace the connection string placeholder with the connection string called **DefaultFullSharedAccessSignature** that you obtained in the section "Configure your Notification Hub." 
+
+	>[AZURE.NOTE]Make sure that you use the connection string with **Full** access, not **Listen** access. The listen access string does not have permissions to send notifications.
+
+4. Then add the following line in your Main method:
+
+         SendNotificationAsync();
+		 Console.ReadLine();
+
+5. With your Windows Phone emulator running and your app closed, set the console application project as the default start up project, then press the F5 key to run the app. 
+
+	You will receive a toast notification. Taping on the toast banner loads the app.
+
+You can find all the possible payloads in the [toast catalog] and [tile catalog] topics on MSDN.
+
+## <a name="next-steps"> </a>Next steps
+
+In this simple example you broadcast notifications to all your Windows Phone 8 devices. In order to target specific users, refer to the tutorial [Use Notification Hubs to push notifications to users]. If you want to segment your users by interest groups, you can read [Use Notification Hubs to send breaking news]. Learn more about how to use Notification Hubs in [Notification Hubs Guidance].
+
+<!-- Anchors. -->
+[Create your notification hub]: #configure-hub
+[Connecting your app to the notification hub]: #connecting-app
+[Send notifications from your backend]: #send
+[Next Steps]:#next-steps
+
+<!-- Images. -->
+[6]: ./media/notification-hubs-windows-phone-get-started/notification-hub-create-console-app.png
+[7]: ./media/notification-hubs-windows-phone-get-started/notification-hub-create-from-portal.png
+[8]: ./media/notification-hubs-windows-phone-get-started/notification-hub-create-from-portal2.png
+[9]: ./media/notification-hubs-windows-phone-get-started/notification-hub-select-from-portal.png
+[10]: ./media/notification-hubs-windows-phone-get-started/notification-hub-select-from-portal2.png
+[11]: ./media/notification-hubs-windows-phone-get-started/notification-hub-create-wp-silverlight-app.png
+[12]: ./media/notification-hubs-windows-phone-get-started/notification-hub-connection-strings.png
+
+[13]: ./media/notification-hubs-windows-phone-get-started/notification-hub-create-wp-app.png
+[14]: ./media/notification-hubs-windows-phone-get-started/mobile-app-enable-push-wp8.png
+[15]: ./media/notification-hubs-windows-phone-get-started/notification-hub-pushauth.png
+[20]: ./media/notification-hubs-windows-phone-get-started/notification-hub-windows-universal-app-install-package.png
+[213]: ./media/notification-hubs-windows-phone-get-started/notification-hub-create-console-app.png
+
+
+
+
+
+<!-- URLs. -->
+[Visual Studio 2012 Express for Windows Phone]: https://go.microsoft.com/fwLink/p/?LinkID=268374
+[Get started with Mobile Services]: /en-us/develop/mobile/tutorials/get-started/#create-new-service
+
+[Azure Management Portal]: https://manage.windowsazure.com/
+[Notification Hubs Guidance]: http://msdn.microsoft.com/library/jj927170.aspx
+[Notification Hubs How-To for Windows Phone 8]: tbd!!!
+[MPNS authenticated mode]: http://msdn.microsoft.com/library/windowsphone/develop/ff941099(v=vs.105).aspx
+[Use Notification Hubs to push notifications to users]: /en-us/manage/services/notification-hubs/notify-users-aspnet
+[Use Notification Hubs to send breaking news]: /en-us/manage/services/notification-hubs/breaking-news-dotnet
+[toast catalog]: http://msdn.microsoft.com/library/windowsphone/develop/jj662938(v=vs.105).aspx
+[tile catalog]: http://msdn.microsoft.com/library/windowsphone/develop/hh202948(v=vs.105).aspx
+[Notification Hub - WP Silverlight tutorial]: https://github.com/Azure/azure-notificationhubs-samples/tree/master/PushToSLPhoneApp