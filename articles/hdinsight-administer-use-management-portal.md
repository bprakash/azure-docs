<properties 
	pageTitle="Manage Hadoop clusters in HDInsight using Azure Portal | Azure" 
	description="Learn how to administer HDInsight Service. Create an HDInsight cluster, open the interactive JavaScript console, and open the Hadoop command console." 
	services="hdinsight" 
	documentationCenter="" 
	authors="mumian" 
	manager="paulettm" 
	editor="cgronlun"/>

<tags 
	ms.service="hdinsight" 
	ms.workload="big-data" 
	ms.tgt_pltfrm="na" 
	ms.devlang="na" 
	ms.topic="article" 
	ms.date="03/12/2015" 
	ms.author="jgao"/>

#Manage Hadoop clusters in HDInsight using the Azure Management Portal

##Overview
Using the Azure management portal, you can provision Hadoop clusters in HDInsight, change the Hadoop user password, and enable RDP so you can access the Hadoop command console on the cluster. There are also other tools available for administrating HDInsight in addition to the Management portal. 

- For more information on administering HDInsight using Azure PowerShell, see [Administer HDInsight Using PowerShell][hdinsight-admin-powershell].

- For more information on administering HDInsight using the Cross-platform Command-line Tools, see [Administer HDInsight Using Cross-platform Command-line Interface][hdinsight-admin-cross-platform]. 

##Prerequisites

Before you begin this article, you must have the following:

- **Azure subscription**. Azure is a subscription-based platform. For information about obtaining a subscription, see [Purchase Options][azure-purchase-options], [Member Offers][azure-member-offers], or [Free Trial][azure-free-trial].
- **Azure storage account**. An HDInsight cluster uses an Azure Blob Storage container as the default file system. For more information about how Azure Blob Storage provides a seamless experience with HDInsight clusters, see [Use Azure Blob Storage with HDInsight][hdinsight-storage]. For details on creating an Azure storage account, see [How to Create a Storage Account][azure-create-storageaccount].

##<a id="create"></a> Provision HDInsight clusters

You can provision HDInsight clusters from the Azure Management Portal using the Quick Create or Custom Create options. See the following links for instructions

- [Provision a cluster using Quick Create](../hdinsight-get-started/#provision)
- [Provision a cluster using Custom Create](../hdinsight-provision-clusters/#portal) 

[AZURE.INCLUDE [data center list](../includes/hdinsight-pricing-data-centers-clusters.md)]


##Customize HDInsight clusters

HDInsight works with a wide range of Hadoop components. For the list of the components that have been verified and supported, see [What version of Hadoop is in Azure HDInsight][hdinsight-versions]. HDInsight customization can be done using one of the following options:

- Use Script Actions to run custom scripts that can customize a cluster to either change cluster configuration or install custom components such as Giraph, Solr, etc. For more information, see [Customize HDInsight cluster using Script Action](../hdinsight-hadoop-customize-cluster/).
- Use the cluster customization parameters in HDInsight .NET SDK or Azure PowerShell during cluster provision. By doing so, these configuration changes are preserved through lifetime of the cluster and not affected by cluster node reimages that Azure platform periodically performs for maintenance. For more information on using the cluster customization parameters, see [Provision HDInsight clusters][hdinsight-provision].
- Some native Java components, like Mahout, Cascading, can be run on the cluster as JAR files. These JAR files can be distributed to Azure Blob storage (WASB), and submitted to HDInsight clusters using Hadoop job submission mechanisms. For more information see [Submit Hadoop jobs programmatically][hdinsight-submit-jobs]. 


	>[AZURE.NOTE] If you have issues deploying jar files to HDInsight clusters or calling jar files on HDInsight clusters, contact [Microsoft Support][hdinsight-support].
	
	> Cascading is not supported by HDInsight, and is not eligible for Microsoft Support. For lists of supported components, see [What's new in the cluster versions provided by HDInsight?][hdinsight-versions].


Installation of custom software on the cluster using remote desktop connection is not supported. You should avoid storing any files on the drives of the head node as they are lost if you need to recreate the clusters. We recommend to store files on Azure Blob storage. Blob storage is persistent.

##Change the HDInsight cluster username and password
An HDInsight cluster can have two user accounts.  The HDInsight cluster user account is created during the provision processs.  You can also create a RDP user account for accessing the cluster via RDP. See [Enable remote desktop](#enablerdp).

**To change HDInsight cluster username and password**

1. Sign in to the [Azure Management Portal][azure-management-portal].
2. Click **HDINSIGHT** on the left pane. You will see a list of deployed HDInsight clusters.
3. Click the HDInsight cluster that you want to reset the username and password.
4. From the top of the page, click **CONFIGURATION**.
5. Click **OFF** next  to **HADOOP SERVICES**.
6. Click **SAVE** on the bottom of the page, and wait for the disabling to complete.
7. After the service has been disabled, click **ON** next to **HADOOP SERVICES**.
8. Enter **USER NAME** and **NEW PASSWORD**.  These will be the new username and password for the cluster.
8. Click **SAVE**.


##<a id="enablerdp"></a>Connect to HDInsight clusters using RDP

The credentials for the cluster that you provided at its creation give access to the services on the cluster, but not to the cluster itself through remote desktop. Remote Desktop access is turned off by default and so direct access to the cluster using it requires some additional, post-creation configuration.

**To enable remote desktop**

1. Sign in to the [Azure Management Portal][azure-management-portal].
2. Click **HDINSIGHT** on the left pane. You will see a list of deployed HDInsight clusters.
3. Click the HDInsight cluster that you want to connect to.
4. From the top of the page, click **CONFIGURATION**.
5. From the bottom of the page, click **ENABLE REMOTE**.
6. In the **Configure Remote Desktop** wizard, enter a username and password for the remote desktop. Note that the username must be different than the one used to create the cluster (*admin* by default with the Quick Create option). Enter an expiration date in the **EXPIRES ON** box. Note that the expiration date must be in the future and no more than a week from the present. The expiration time of day is assumed by default to be midnight of the specified date. Then click the check icon.

	![HDI.CreateRDPUser][image-hdi-create-rpd-user]

	The expiration date must be in the future, and at most seven days from now. And the time is the midnight of the selected date.

<<<<<<< HEAD
> [AZURE.NOTE] You can also use the HDInsight .NET SDK to enable remote desktop on a cluster. Use the **EnableRdp** method on the HDInsight client object in the following manner: *client.EnableRdp(clustername, location, "rdpuser", "rdppassword", DateTime.Now.AddDays(6))*. Similarly, to disable remote desktop on the cluster, you can use *client.DisableRdp(clustername, location)*. For more information on these methods, see [HDInsight .NET SDK Reference](http://go.microsoft.com/fwlink/?LinkId=529017). This is applicable only for HDInsight clusters running on Windows.

=======
> [AZURE.NOTE] You can also use the HDInsight .NET SDK to enable remote desktop on a cluster. Use the **EnableRdp** method on the HDInsight client object in the following manner: **client.EnableRdp(clustername, location, "rdpuser", "rdppassword", DateTime.Now.AddDays(6))**. Similarly, to disable remote desktop on the cluster, you can use **client.DisableRdp(clustername, location)**. For more information on these methods, see [HDInsight .NET SDK Reference](http://go.microsoft.com/fwlink/?LinkId=529017). This is applicable only for HDInsight clusters running on Windows.

>>>>>>> 6089241c


> [AZURE.NOTE] Once RDP is enabled for a cluster, you must refresh the page before you can connect to the cluster.
 
**To connect to a cluster using RDP**

1. Sign in to the [Azure Management Portal][azure-management-portal].
2. Click **HDINSIGHT** on the left pane. You will see a list of deployed HDInsight clusters.
3. Click the HDInsight cluster that you want to connect to.
4. From the top of the page, click **CONFIGURATION**.
5. Click **CONNECT**, and then follow the instructions.

##Create a self-signed certificate

If you want to perform any operations on the cluster using the .NET SDK, you must create a self-signed certificate on the workstation, and also upload the certificate to your Azure subscription. This is a one-time task. You can install the same certificate on other machines, as long as the certificate is valid.

**To create a self-signed certificate**

1. Create a self-signed certificate that is used to authenticate the requests. You can use IIS or [makecert][makecert-info] to create the certificate.
 
2. Browse to the location of the certificate, right-click the certificate, click **Install Certificate**, and install the certificate to the computer's personal store. Edit the certificate properties to assign it a friendly name.

3. Import the certificate into the Azure Management Portal. From the portal, click **Settings** on the bottom-left of the page, and then click **Management Certificates**. From the bottom of the page, click **Upload** and follow the instructions to upload the .cer file you created in the previous step.

	![HDI.ClusterCreate.UploadCert][image-hdiclustercreate-uploadcert]


##Grant/revoke HTTP services access

HDInsight clusters have the following HTTP Web services (all of these services have RESTful endpoints):

- ODBC
- JDBC
- Ambari
- Oozie
- Templeton

By default, these services are granted for access. You can revoke/grant the access from the Management portal. 

>[AZURE.NOTE] By granting/revoking the access, you will reset the cluster user username and password.

**To grant/revoke HTTP Web services access**

1. Sign in to the [Azure Management Portal][azure-management-portal].
2. Click **HDINSIGHT** on the left pane. You will see a list of deployed HDInsight clusters.
3. Click the HDInsight cluster that you want to configure.
4. From the top of the page, click **CONFIGURATION**.
5. Click **ON** or **OFF** next  to **HADOOP SERVICES**.  
6. Enter **USER NAME** and **NEW PASSWORD**.  These will be the new username and password for the cluster.
7. Click **SAVE**.

This can also be done using the Azure PowerShell cmdlets:

- Grant-AzureHDInsightHttpServicesAccess
- Revoke-AzureHDInsightHttpServicesAccess

See [Administer HDInsight using PowerShell][hdinsight-admin-powershell].

##Open Hadoop command line

To connect to the cluster using remote desktop and use the Hadoop command line, you must first have enabled remote desktop access to the cluster as described in the previous section. 

**To open Hadoop command line**

1. Sign in to the [Azure Management Portal][azure-management-portal].
2. Click **HDINSIGHT** on the left pane. You will see a list of deployed Hadoop clusters.
3. Click the HDInsight cluster that you want to connect to.
3. Click **CONFIGURATION** on the top of the page.
4. Click **Connect** on the bottom of the page.
5. Click **Open**.
6. Enter your credentials, and then click **OK**.  Use the username and password you configured when you created the cluster.
7. Click **Yes**.
8. From the desktop, double-click **Hadoop Command Line**.
		
	![HDI.HadoopCommandLine][image-hadoopcommandline]


	For more information on Hadoop command, see [Hadoop commands reference][hadoop-command-reference].

On the previous screenshot, the folder name has the Hadoop version number embedded. The version number can changed based on the version of the Hadoop components installed on the cluster. You can use Hadoop environment variables to refer to those folders.  For example:

	cd %hadoop_home%
	cd %hive_home%
	cd %pig_home%
	cd %sqoop_home%   
	cd %hcatalog_home%

##Next steps
In this article, you have learned how to create an HDInsight cluster using the Azure Management Portal, and how to open the Hadoop command line tool. To learn more, see the following articles:

* [Administer HDInsight Using PowerShell][hdinsight-admin-powershell]
* [Administer HDInsight Using Cross-platform Command-line Interface][hdinsight-admin-cross-platform]
* [Provision HDInsight clusters][hdinsight-provision]
* [Submit Hadoop jobs programmatically][hdinsight-submit-jobs]
* [Get Started with Azure HDInsight][hdinsight-get-started]
* [What version of Hadoop is in Azure HDInsight?][hdinsight-versions]

[hdinsight-admin-cross-platform]: ../hdinsight-administer-use-command-line/

[hdinsight-admin-powershell]: ../hdinsight-administer-use-powershell/
[hdinsight-get-started]: ../hdinsight-get-started/
[hdinsight-provision]: ../hdinsight-provision-clusters/
[hdinsight-submit-jobs]: ../hdinsight-submit-hadoop-jobs-programmatically/
[hdinsight-storage]: ../hdinsight-use-blob-storage/
[hdinsight-versions]: ../hdinsight-component-versioning/
[hdinsight-support]: http://azure.microsoft.com/support/options/
[makecert-info]: http://msdn.microsoft.com/library/bfsktky3(v=vs.110).aspx

[azure-create-storageaccount]: ../storage-create-storage-account/ 
[azure-management-portal]: https://manage.windowsazure.com/

[azure-purchase-options]: http://azure.microsoft.com/pricing/purchase-options/
[azure-member-offers]: http://azure.microsoft.com/pricing/member-offers/
[azure-free-trial]: http://azure.microsoft.com/pricing/free-trial/


[hadoop-command-reference]: http://hadoop.apache.org/docs/current/hadoop-project-dist/hadoop-common/CommandsManual.html

[image-cluster-quickcreate]: ./media/hdinsight-administer-use-management-portal/HDI.QuickCreateCluster.png
[image-cluster-landing]: ./media/hdinsight-administer-use-management-portal/HDI.ClusterLanding.PNG "Cluster landing page"
[image-hdi-create-rpd-user]: ./media/hdinsight-administer-use-management-portal/HDI.CreateRDPUser.png
[image-hadoopcommandline]: ./media/hdinsight-administer-use-management-portal/HDI.HadoopCommandLine.PNG "Hadoop command line"
[image-hdiclustercreate-uploadcert]: ./media/hdinsight-administer-use-management-portal/HDI.ClusterCreate.UploadCert.png<|MERGE_RESOLUTION|>--- conflicted
+++ resolved
@@ -91,13 +91,8 @@
 
 	The expiration date must be in the future, and at most seven days from now. And the time is the midnight of the selected date.
 
-<<<<<<< HEAD
-> [AZURE.NOTE] You can also use the HDInsight .NET SDK to enable remote desktop on a cluster. Use the **EnableRdp** method on the HDInsight client object in the following manner: *client.EnableRdp(clustername, location, "rdpuser", "rdppassword", DateTime.Now.AddDays(6))*. Similarly, to disable remote desktop on the cluster, you can use *client.DisableRdp(clustername, location)*. For more information on these methods, see [HDInsight .NET SDK Reference](http://go.microsoft.com/fwlink/?LinkId=529017). This is applicable only for HDInsight clusters running on Windows.
-
-=======
 > [AZURE.NOTE] You can also use the HDInsight .NET SDK to enable remote desktop on a cluster. Use the **EnableRdp** method on the HDInsight client object in the following manner: **client.EnableRdp(clustername, location, "rdpuser", "rdppassword", DateTime.Now.AddDays(6))**. Similarly, to disable remote desktop on the cluster, you can use **client.DisableRdp(clustername, location)**. For more information on these methods, see [HDInsight .NET SDK Reference](http://go.microsoft.com/fwlink/?LinkId=529017). This is applicable only for HDInsight clusters running on Windows.
 
->>>>>>> 6089241c
 
 
 > [AZURE.NOTE] Once RDP is enabled for a cluster, you must refresh the page before you can connect to the cluster.
