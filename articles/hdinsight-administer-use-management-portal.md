--- conflicted
+++ resolved
@@ -20,10 +20,7 @@
 ##In this article
 
 * [Provision HDInsight clusters](#create)
-<<<<<<< HEAD
-=======
 * [Customize HDInsight clusters](#customize)
->>>>>>> fc409be8
 * [Change HDInsight cluster username and password](#password)
 * [Enable remote desktop access](#enablerdp)
 * [Open Hadoop command console](#hadoopcmd)
@@ -55,22 +52,6 @@
 4. Click the newly created cluster.  It shows the landing page:
 
 	![HDI.ClusterLanding][image-cluster-landing]
-
-##<a id="password"></a> Change the HDInsight cluster username and password
-An HDInsight cluster can have two user accounts.  The HDInsight cluster user account is created during the provision processs.  You can also create a RDP user account for accessing the cluster via RDP. See [Enable remote desktop](#enablerdp).
-
-**To change HDInsight cluster username and password**
-
-1. Sign in to the [Windows Azure Management Portal][azure-management-portal].
-2. Click **HDINSIGHT** on the left pane. You will see a list of deployed HDInsight clusters.
-3. Click the HDInsight cluster that you want to reset the username and password.
-4. From the top of the page, click **CONFIGURATION**.
-5. Click **OFF** next  to **HADOOP SERVICES**.
-6. Click **SAVE** on the bottom of the page, and wait for the disabling to complete.
-7. After the service has been disabled, click **ON** next to **HADOOP SERVICES**.
-8. Enter **USER NAME** and **NEW PASSWORD**.  These will be the new username and password for the cluster.
-8. Click **SAVE**.
-
 
 
 ##<a id="customize"></a> Customize HDInsight clusters
