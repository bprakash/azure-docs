--- conflicted
+++ resolved
@@ -7,15 +7,6 @@
 	manager="terrylan"
 	editor=""/>
 
-<<<<<<< HEAD
-<tags 
-	ms.service="active-directory" 
-	ms.workload="identity" 
-	ms.tgt_pltfrm="na" 
-	ms.devlang="na" 
-	ms.topic="hero-article" 
-	ms.date="04/20/2015" 
-=======
 <tags
 	ms.service="active-directory"
 	ms.workload="identity"
@@ -23,7 +14,6 @@
 	ms.devlang="na"
 	ms.topic="hero-article"
 	ms.date="05/05/2015"
->>>>>>> 1dff5d72
 	ms.author="curtand"/>
 
 
