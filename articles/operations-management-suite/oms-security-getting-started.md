---
title: Getting started with Operations Management Suite Security and Audit Solution | Microsoft Docs
description: This document helps you to get started with Operations Management Suite Security and Audit solution capabilities to monitor your hybrid cloud.
services: operations-management-suite
documentationcenter: na
author: YuriDio
manager: swadhwa
editor: ''

ms.assetid: 754796ef-a43e-468a-86c9-04a2eda55b5b
ms.service: operations-management-suite
ms.custom: oms-security
ms.topic: get-started-article
ms.devlang: na
ms.tgt_pltfrm: na
ms.workload: na
<<<<<<< HEAD
ms.date: 03/30/2017
=======
ms.date: 04/19/2017
>>>>>>> a42dbad0
ms.author: yurid

---
# Getting started with Operations Management Suite Security and Audit Solution
This document helps you get started quickly with Operations Management Suite (OMS) Security and Audit solution capabilities by guiding you through each option.

## What is OMS?
Microsoft Operations Management Suite (OMS) is Microsoft's cloud-based IT management solution that helps you manage and protect your on-premises and cloud infrastructure. For more information about OMS, read the article [Operations Management Suite](https://technet.microsoft.com/library/mt484091.aspx).

## OMS Security and Audit dashboard
The OMS Security and Audit solution provides a comprehensive view into your organization’s IT security posture with built-in search queries for notable issues that require your attention. The **Security and Audit** dashboard is the home screen for everything related to security in OMS. It provides high-level insight into the security state of your computers. It also includes the ability to view all events from the past 24 hours, 7 days, or any other custom time frame. To access the **Security and Audit** dashboard, follow these steps:

1. In the **Microsoft Operations Management Suite** main dashboard click **Settings** tile in the left.
2. In the **Settings** blade, under **Solutions** click **Security and Audit** option.
3. The **Security and Audit** dashboard appears:
   
    ![OMS Security and Audit dashboard](./media/oms-security-getting-started/oms-getting-started-fig1-ga.png)

If you are accessing this dashboard for the first time and you don’t have devices monitored by OMS, the tiles will not be populated with data obtained from the agent. Once you install the agent, it can take some time to populate, therefore what you see initially may be missing some data as they are still uploading to the cloud.  In this case, it is normal to see some tiles without tangible information. Read [Connect Windows computers directly to OMS](https://technet.microsoft.com/library/mt484108.aspx) for more information on how to install OMS agent in a Windows system and [Connect Linux computers to OMS](https://technet.microsoft.com/library/mt622052.aspx) for more information on how to perform this task in a Linux system.

> [!NOTE]
> The agent collects the information based on the current events that are enabled, for instance computer name, IP address and user name. However no document/files, database name or private data are collected.   
> 
> 

Solutions are a collection of logic, visualization, and data acquisition rules that address key customer challenges. Security and Audit is one solution, others can be added separately. Read the article [Add solutions](https://technet.microsoft.com/library/mt674635.aspx) for more information on how to add a new solution.

The OMS Security and Audit dashboard is organized in four major categories:

* **Security Domains**: in this area you will be able to further explore security records over time, access malware assessment, update assessment, network security, identity and access information, computers with security events and quickly have access to Azure Security Center dashboard.
* **Notable Issues**: this option will allow you to quickly identify the number of active issues and the severity of these issues.
* **Detections (Preview)**: enables you to identify attack patterns by visualizing security alerts as they take place against your resources.
* **Threat Intelligence**: enables you to identify attack patterns by visualizing the total number of servers with outbound malicious IP traffic, the malicious threat type and a map that shows where these IPs are coming from. 
* **Common security queries**: this option provides you a list of the most common security queries that you can use to monitor your environment. When you click in one of those queries, it opens the **Search** blade with the results for that query.

> [!NOTE]
> for more information on how OMS keeps your data secure, read How OMS secures your data.
> 
> 

## Security domains
When monitoring resources, it is important to be able to quickly access the current state of your environment. However it is also important to be able to track back events that occurred in the past that can lead to a better understanding of what’s happening in your environment at certain point in time. 

> [!NOTE]
> data retention is according to the OMS pricing plan. For more information visit the [Microsoft Operations Management Suite](https://www.microsoft.com/server-cloud/operations-management-suite/pricing.aspx) pricing page.
> 
> 

Incident response and forensics investigation scenarios will directly benefit from the results available in the **Security Records over Time** tile.

![Security records over time](./media/oms-security-getting-started/oms-getting-started-fig2.JPG)

When you click on this tile, the **Search** blade will open, showing a query result for **Security Events** (Type=SecurityEvents) with data based on the last seven days, as shown below:

![Security records over time](./media/oms-security-getting-started/oms-getting-started-fig3.JPG)

The search result is divided in two panes: the left pane gives you a breakdown of the number of security events that were found, the computers in which these events were found, the number of accounts that were discovered in these computers and the types of activities. The right pane provides you the total results and a chronological view of the security events with the computer’s name and event activity. You can also click **Show More** to view more details about this event, such as the event data, the event ID and the event source.

> [!NOTE]
> for more information about OMS search query, read [OMS search reference](https://technet.microsoft.com/library/mt450427.aspx).
> 
> 

### Antimalware assessment
This option enables you to quickly identify computers with insufficient protection and computers that are compromised by a piece of malware. Malware assessment status and detected threats on the monitored servers are read, and then the data is sent to the OMS service in the cloud for processing. Servers with detected threats and servers with insufficient protection are shown in the malware assessment dashboard, which is accessible after you click in the **Antimalware Assessment** tile. 

![malware assessment](./media/oms-security-getting-started/oms-getting-started-fig4-ga.png)

Just like any other live tile available in OMS Dashboard, when you click on it, the **Search** blade will open with the query result. For this option, if you click in the **Not Reporting** option under **Protection Status**, you will have the query result that shows this single entry that contains the computer’s name and its rank, as shown below:

![search result](./media/oms-security-getting-started/oms-getting-started-fig5.png)

> [!NOTE]
> *rank* is a grade giving to reflect the status of the protection (on, off, updated, etc.) and threats that are found. Having that as a number helps to make aggregations.
> 
> 

If you click in the computer’s name, you will have the chronological view of the protection status for this computer. This is very useful for scenarios in which you need to understand if the antimalware was once installed and at some point it was removed.   

### Update assessment
This option enables you to quickly determine the overall exposure to potential security problems, and whether or how critical these updates are for your environment. OMS Security and Audit solution only provide the visualization of these updates, the real data comes from [Update Management Solutions](oms-solution-update-management.md), which is a different module within OMS. Here an example of the updates:

![system updates](./media/oms-security-getting-started/oms-getting-started-fig6-new.png)

> [!NOTE]
> For more information about Update Management solution, read [Update Management solution in OMS](oms-solution-update-management.md).
> 
> 

### Identity and Access
Identity should be the control plane for your enterprise, protecting your identity should be your top priority. While in the past there were perimeters around organizations and those perimeters were one of the primary defensive boundaries, nowadays with more data and more apps moving to the cloud the identity becomes the new perimeter. 

> [!NOTE]
> currently the data is based only on Security Events login data (event ID 4624) in the future Office365 logins and Azure AD data will also be included.
> 
> 

By monitoring your identity activities you will be able to take proactive actions before an incident takes place or reactive actions to stop an attack attempt. The **Identity and Access** dashboard provides you an overview of your identity state, including the number of failed attempts to log on, the user’s account that were used during those attempts, accounts that were locked out, accounts with changed or reset password and currently number of accounts that are logged in. 

When you click in the **Identity and Access** tile you will see the following dashboard:

![identity and access](./media/oms-security-getting-started/oms-getting-started-fig7-ga.png)

The information available in this dashboard can immediately assist you to identify a potential suspicious activity. For example, there are 338 attempts to log on as **Administrator** and 100% of these attempts failed. This can be caused by a brute force attack against this account. If you click on this account you will obtain more information that can assist you to determine the target resource for this potential attack:

![search results](./media/oms-security-getting-started/oms-getting-started-fig8.JPG)

The detailed report provides important information about this event, including: the target computer, the type of logon (in this case Network logon), the activity (in this case event 4625) and a comprehensive timeline of each attempt. 

### Computers
This tile can be used to access all computers that actively have security events. When you click in this tile you will see the list of computers with security events and the number of events on each computer:

![Computers](./media/oms-security-getting-started/oms-getting-started-fig9.JPG)

You can continue your investigation by clicking on each computer and review the security events that were flagged.

### Threat Intelligence

By using the Threat Intelligence option available in OMS Security and Audit, IT administrators can identify security threats against the environment, for example, identify if a particular computer is part of a botnet. Computers can become nodes in a botnet when attackers illicitly install malware that secretly connects this computer to the command and control. It can also identify potential threats coming from underground communication channels, such as darknet. Learn more about Threat Intelligence by reading [Monitoring and responding to security alerts in Operations Management Suite Security and Audit Solution](oms-security-responding-alerts.md) article.

### Baseline Assessment

Microsoft, together with industry and government organizations worldwide, defines a Windows configuration that represents highly secure server deployments. This configuration is a set of registry keys, audit policy settings, and security policy settings along with Microsoft’s recommended values for these settings. This set of rules is known as Security baseline. Read [Baseline Assessment in Operations Management Suite Security and Audit Solution](oms-security-baseline.md) for more information about this option.

### Azure Security Center
This tile is basically a shortcut to access Azure Security Center dashboard. Read [Getting started with Azure Security Center](../security-center/security-center-get-started.md) for more information about this solution.

## Notable issues
The main intent of this group of options is to provide a quick view of the issues that you have in your environment, by categorizing them in Critical, Warning and Informational. The Active issue type tile it’s a visualization of these issues, but it doesn’t allow you to explore more details about them, for that you need to use the lower part of this tile that has the name of the issue (NAME), how many objects had this happen (COUNT) and how critical it is (SEVERITY).

![Notable issues](./media/oms-security-getting-started/oms-getting-started-fig10.JPG)

You can see that these issues were already covered in different areas of the **Security Domains** group, which reinforces the intent of this view: visualize the most important issues in your environment from a single place.

## Detections (Preview)
The main intent of this option is to allow IT to quickly identify potential threats to their environment via and the severity of this threat.

![Threat Intel](./media/oms-security-getting-started/oms-getting-started-fig12.png)

This option can also be used during an [incident response investigation](https://blogs.msdn.microsoft.com/azuresecurity/2016/11/30/investigating-suspicious-activity-in-a-hybrid-cloud-with-oms-security/) to perform the assessment and obtain more information about the attack.

> [!NOTE]
> For more information on how to use OMS for Incident Response, watch this video: [How to Leverage the Azure Security Center & Microsoft Operations Management Suite for an Incident Response](https://channel9.msdn.com/Blogs/Taste-of-Premier/ToP1703).
> 
> 

## Threat Intelligence
The new threat intelligence section of the Security and Audit solution visualizes the possible attack patterns in several ways: the total number of servers with outbound malicious IP traffic, the malicious threat type and a map that shows where these IPs are coming from. You can interact with the map and click on the IPs for more information.

Yellow pushpins on the map indicate incoming traffic from malicious IPs. It is not uncommon for servers that are exposed to the internet to see incoming malicious traffic, but we recommend reviewing these attempts to make sure none of them was successful. These indicators are based on IIS logs, WireData and Windows Firewall logs.  

![Threat Intel](./media/oms-security-getting-started/oms-getting-started-fig11-ga.png)

## Common security queries
The list of common security queries available can be useful for you to rapidly access resource’s information and customize it based on your environment’s needs. These common queries are:

* All Security Activities
* Security Activities on the computer "computer01.contoso.com" (replace with your own computer name)
* Security Activities on the computer "computer01.contoso.com" for account "Administrator" (replace with your own computer and account names)
* Log on Activity by Computer
* Accounts who terminated Microsoft antimalware on any computer
* Computers where the Microsoft antimalware process was terminated
* Computers where "hash.exe" was executed (replace with different process name)
* All Process names that were executed
* Log on Activity by Account
* Accounts who remotely logged on the computer "computer01.contoso.com" (replace with your own computer name)

## See also
In this document, you were introduced to OMS Security and Audit solution. To learn more about OMS Security, see the following articles:

* [Operations Management Suite (OMS) overview](operations-management-suite-overview.md)
* [Monitoring and Responding to Security Alerts in Operations Management Suite Security and Audit Solution](oms-security-responding-alerts.md)
* [Monitoring Resources in Operations Management Suite Security and Audit Solution](oms-security-monitoring-resources.md)
<|MERGE_RESOLUTION|>--- conflicted
+++ resolved
@@ -14,11 +14,7 @@
 ms.devlang: na
 ms.tgt_pltfrm: na
 ms.workload: na
-<<<<<<< HEAD
-ms.date: 03/30/2017
-=======
 ms.date: 04/19/2017
->>>>>>> a42dbad0
 ms.author: yurid
 
 ---
