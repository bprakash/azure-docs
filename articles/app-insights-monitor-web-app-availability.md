<properties 
	pageTitle="Monitor availability and responsiveness of any web site" 
	description="Set up web tests in Application Insights. Get alerts if a website becomes unavailable or responds slowly." 
	services="application-insights" 
    documentationCenter=""
	authors="alancameronwills" 
<<<<<<< HEAD
	manager="keboyd"/>
=======
	manager="ronmart"/>
>>>>>>> 8e917651

<tags 
	ms.service="application-insights" 
	ms.workload="tbd" 
	ms.tgt_pltfrm="ibiza" 
	ms.devlang="na" 
	ms.topic="article" 
<<<<<<< HEAD
	ms.date="04/02/2015" 
=======
	ms.date="04/21/2015" 
>>>>>>> 8e917651
	ms.author="awills"/>
 
# Monitor availability and responsiveness of any web site

[AZURE.INCLUDE [app-insights-selector-get-started](../includes/app-insights-selector-get-started.md)]

After you've deployed your web application, you can set up web tests to monitor its availability and responsiveness. Application Insights will send web requests at regular intervals from points around the world, and can alert you if your application responds slowly or not at all.

![Web test example](./media/appinsights/appinsights-10webtestresult.png)

You can set up web tests for any HTTP endpoint that is accessible from the public internet.

There are two types of web test:

* [URL ping test](#set-up-a-url-ping-test): a simple test that you can create in the Azure portal.
* [Multi-step web test](#multi-step-web-tests): which you create in Visual Studio Ultimate or Visual Studio Enterprise and upload to the portal.

*Is it an Azure web app? Just [create the web test in the web app blade][azure-availability].*


<<<<<<< HEAD
## Set up a web test
=======

## Set up a URL ping test
>>>>>>> 8e917651

### <a name="create"></a>1. Create a new resource?

Skip this step if you've already [set up an Application Insights resource][start] for this application, and you want to see the availability data in the same place.

Sign up to [Microsoft Azure](http://azure.com), go to the [Preview portal](https://portal.azure.com), and create a new Application Insights resource. 

![New > Application Insights](./media/app-insights-web-tests-availability/11-new-app.png)

### <a name="setup"></a>2. Create a web test

<<<<<<< HEAD
Go to the Web test blade for your application, and add a new web test. 
=======
Open the Web tests blade for your application, and add a web test. 
>>>>>>> 8e917651

![Fill at least the URL of your website](./media/app-insights-web-tests-availability/13-availability.png)

- **The URL** must be visible from the public internet. It can include a query string - so for example you could exercise your database a little. If the URL resolves to a redirect, we will follow it, up to 10 redirects.

- **Test locations** are the places from where our servers send web requests to your URL. Choose more than one so that you can distinguish problems in your website from network issues. You can select up to 16 locations.

- **Success criteria**:

    **HTTP status code**: 200 is usual. 

    **Content match**: a string, like "Welcome!" We'll test that it occurs in every response. It must be a plain string, without wildcards. Don't forget that if your page content changes you might have to update it.

- **Alerts** are, by default, sent to you if there are repeated failures over 15 minutes. But you can change it to be more or less sensitive, and you can also change the notified email addresses.

#### Test more URLs

<<<<<<< HEAD
![On the web tests blade, choose Add](./media/app-insights-web-tests-availability/16-another-test.png)
=======
You can add tests for as many URLs as you like. For example, as well as testing your home page, you could make sure your database is running by testing the URL for a search.
>>>>>>> 8e917651


### <a name="monitor"></a>3. View availability reports

After 1-2 minutes, click Refresh on the availability blade. (It doesn't refresh automatically.)

![Summary results on the home blade](./media/app-insights-web-tests-availability/14-availSummary.png)

The chart on the availability blade combines results for all the web tests of this application.

#### Page components

Images, style sheets and scripts and other static components are requested as part of the test.  

The recorded response time is the time taken for all the components to complete loading.

If any component fails to load, the test is marked failed.

## <a name="failures"></a>If you see failures...

In the Web tests blade, scroll down and click a test where you see failures.

![Click a specific webtest](./media/app-insights-web-tests-availability/15-webTestList.png)

<<<<<<< HEAD
![Click a specific webtest](./media/app-insights-web-tests-availability/15-webTestList.png)
=======
This shows you the results for that test.
>>>>>>> 8e917651

![Click a specific webtest](./media/app-insights-web-tests-availability/16-1test.png)

<<<<<<< HEAD
![Click a specific webtest](./media/app-insights-web-tests-availability/17-availViewDetails.png)
=======
The test is run from several locations - pick one where the results are less than 100%.
>>>>>>> 8e917651

![Click a specific webtest](./media/app-insights-web-tests-availability/17-availViewDetails.png)

<<<<<<< HEAD
![Webtest run result](./media/app-insights-web-tests-availability/18-availDetails.png)
=======
>>>>>>> 8e917651

Scroll down to **Failed tests** and pick a result.

Click the result to evaluate it in the portal and see why it failed.

![Webtest run result](./media/app-insights-web-tests-availability/18-availDetails.png)

<<<<<<< HEAD
![Webtest run result](./media/app-insights-web-tests-availability/appinsights-71webtestResultonthePortal.png)
=======
>>>>>>> 8e917651

Alternatively, you can download the result file and inspect it in Visual Studio.


*Looks OK but reported as a failure?* Check all the images, scripts, style sheets and any other files loaded by the page. If any of them fails, the test will be reported as failed, even if the main html page loads OK.



## Multi-step web tests

You can monitor a scenario that involves a sequence of URLs. For example, if you are monitoring a sales website, you could test that adding items to the shopping cart works correctly. 

To create a multi-step test, you record the scenario by using Visual Studio, and then upload the recording to Application Insights. Application Insights will replay the scenario at intervals and verify the responses.

#### 1. Record a scenario

Use Visual Studio Ultimate to record a web session.

1. Create a web performance test project.

    ![In Visual Studio, create a new project from the Web Performance and Load Test template.](./media/app-insights-web-tests-availability/appinsights-71webtest-multi-vs-create.png)

2. Open the .webtest file and start recording.

    ![Open the .webtest file and click Record.](./media/app-insights-web-tests-availability/appinsights-71webtest-multi-vs-start.png)

3. Do the user actions you want to simulate in your test: open your website, add a product to the cart, and so on. Then stop your test. 

    ![The web test recorder runs in Internet Explorer.](./media/app-insights-web-tests-availability/appinsights-71webtest-multi-vs-record.png)

    Don't make a long scenario. There's a limit of 100 steps and 2 minutes.

4. Run the test in Visual Studio to make sure it works.

    The web test runner opens a web browser and repeats the actions you recorded. Make sure it works as you expected. 

    ![In Visual Studio, open the .webtest file and click Run.](./media/app-insights-web-tests-availability/appinsights-71webtest-multi-vs-run.png)
 

(Don't insert loops in your web test code.)

#### 2. Upload the web test to Application Insights

1. In the Application Insights portal, create a new web test.

    ![On the web tests blade, choose Add.](./media/app-insights-web-tests-availability/16-another-test.png)

2. Select multi-step test, and upload the .webtest file.

    ![Select multi-step webtest.](./media/app-insights-web-tests-availability/appinsights-71webtestUpload.png)

View your test results and any failures in the same way as for single-url tests. 

A common reason for failure is that the test runs too long. It mustn't run longer than two minutes.

Don't forget that all the resources of a page must load correctly for the test to succeed, including scripts, style sheets, images and so forth.


### Plugging time and random numbers into your multi-step test

Suppose you're testing a tool that gets time-dependent data such as stocks from an external feed. When you record your web test, you have to use specific times, but you set them as parameters of the test, StartTime and EndTime.

![A web test with parameters.](./media/app-insights-web-tests-availability/appinsights-72webtest-parameters.png)

When you run the test, you'd like EndTime always to be the present time, and StartTime should be 15 minutes ago.

Web Test Plug-ins provide the way to do this.

1. Add a web test plug-in for each variable parameter value you want. In the web test toolbar, choose **Add Web Test Plugin**.

    ![Choose Add Web Test Plugin and select a type.](./media/app-insights-web-tests-availability/appinsights-72webtest-plugins.png)

    In this example, we'll use two instances of the Date Time Plug-in. One instance is for "15 minutes ago" and another for "now". 

2. Open the properties of each plug-in. Give it a name and set it to use the current time. For one of them, set Add Minutes = -15.

    ![Set name, Use Current Time, and Add Minutes.](./media/app-insights-web-tests-availability/appinsights-72webtest-plugin-parameters.png)

3. In the web test parameters, use {{plug-in name}} to reference a plug-in name.

    ![In the test parameter, use {{plug-in name}}.](./media/app-insights-web-tests-availability/appinsights-72webtest-plugin-name.png)

Now upload your test to the portal. It will use the dynamic values on every run of the test.

## <a name="edit"></a> Edit or disable a test

Open an individual test to edit or disable it.

![Edit or disable a web test](./media/app-insights-web-tests-availability/19-availEdit.png)

You might want to disable web tests while you are performing maintenance on your service.

## <a name="video"></a>Video

> [AZURE.VIDEO monitoring-availability-with-application-insights]

## <a name="next"></a>Next steps

[Search diagnostic logs][diagnostic]

[Troubleshooting][qna]




<!--Link references-->

[azure-availability]: insights-create-web-tests.md
[diagnostic]: app-insights-diagnostic-search.md
[qna]: app-insights-troubleshoot-faq.md
[start]: app-insights-get-started.md

<|MERGE_RESOLUTION|>--- conflicted
+++ resolved
@@ -1,254 +1,218 @@
-<properties 
-	pageTitle="Monitor availability and responsiveness of any web site" 
-	description="Set up web tests in Application Insights. Get alerts if a website becomes unavailable or responds slowly." 
-	services="application-insights" 
-    documentationCenter=""
-	authors="alancameronwills" 
-<<<<<<< HEAD
-	manager="keboyd"/>
-=======
-	manager="ronmart"/>
->>>>>>> 8e917651
-
-<tags 
-	ms.service="application-insights" 
-	ms.workload="tbd" 
-	ms.tgt_pltfrm="ibiza" 
-	ms.devlang="na" 
-	ms.topic="article" 
-<<<<<<< HEAD
-	ms.date="04/02/2015" 
-=======
-	ms.date="04/21/2015" 
->>>>>>> 8e917651
-	ms.author="awills"/>
- 
-# Monitor availability and responsiveness of any web site
-
-[AZURE.INCLUDE [app-insights-selector-get-started](../includes/app-insights-selector-get-started.md)]
-
-After you've deployed your web application, you can set up web tests to monitor its availability and responsiveness. Application Insights will send web requests at regular intervals from points around the world, and can alert you if your application responds slowly or not at all.
-
-![Web test example](./media/appinsights/appinsights-10webtestresult.png)
-
-You can set up web tests for any HTTP endpoint that is accessible from the public internet.
-
-There are two types of web test:
-
-* [URL ping test](#set-up-a-url-ping-test): a simple test that you can create in the Azure portal.
-* [Multi-step web test](#multi-step-web-tests): which you create in Visual Studio Ultimate or Visual Studio Enterprise and upload to the portal.
-
-*Is it an Azure web app? Just [create the web test in the web app blade][azure-availability].*
-
-
-<<<<<<< HEAD
-## Set up a web test
-=======
-
-## Set up a URL ping test
->>>>>>> 8e917651
-
-### <a name="create"></a>1. Create a new resource?
-
-Skip this step if you've already [set up an Application Insights resource][start] for this application, and you want to see the availability data in the same place.
-
-Sign up to [Microsoft Azure](http://azure.com), go to the [Preview portal](https://portal.azure.com), and create a new Application Insights resource. 
-
-![New > Application Insights](./media/app-insights-web-tests-availability/11-new-app.png)
-
-### <a name="setup"></a>2. Create a web test
-
-<<<<<<< HEAD
-Go to the Web test blade for your application, and add a new web test. 
-=======
-Open the Web tests blade for your application, and add a web test. 
->>>>>>> 8e917651
-
-![Fill at least the URL of your website](./media/app-insights-web-tests-availability/13-availability.png)
-
-- **The URL** must be visible from the public internet. It can include a query string - so for example you could exercise your database a little. If the URL resolves to a redirect, we will follow it, up to 10 redirects.
-
-- **Test locations** are the places from where our servers send web requests to your URL. Choose more than one so that you can distinguish problems in your website from network issues. You can select up to 16 locations.
-
-- **Success criteria**:
-
-    **HTTP status code**: 200 is usual. 
-
-    **Content match**: a string, like "Welcome!" We'll test that it occurs in every response. It must be a plain string, without wildcards. Don't forget that if your page content changes you might have to update it.
-
-- **Alerts** are, by default, sent to you if there are repeated failures over 15 minutes. But you can change it to be more or less sensitive, and you can also change the notified email addresses.
-
-#### Test more URLs
-
-<<<<<<< HEAD
-![On the web tests blade, choose Add](./media/app-insights-web-tests-availability/16-another-test.png)
-=======
-You can add tests for as many URLs as you like. For example, as well as testing your home page, you could make sure your database is running by testing the URL for a search.
->>>>>>> 8e917651
-
-
-### <a name="monitor"></a>3. View availability reports
-
-After 1-2 minutes, click Refresh on the availability blade. (It doesn't refresh automatically.)
-
-![Summary results on the home blade](./media/app-insights-web-tests-availability/14-availSummary.png)
-
-The chart on the availability blade combines results for all the web tests of this application.
-
-#### Page components
-
-Images, style sheets and scripts and other static components are requested as part of the test.  
-
-The recorded response time is the time taken for all the components to complete loading.
-
-If any component fails to load, the test is marked failed.
-
-## <a name="failures"></a>If you see failures...
-
-In the Web tests blade, scroll down and click a test where you see failures.
-
-![Click a specific webtest](./media/app-insights-web-tests-availability/15-webTestList.png)
-
-<<<<<<< HEAD
-![Click a specific webtest](./media/app-insights-web-tests-availability/15-webTestList.png)
-=======
-This shows you the results for that test.
->>>>>>> 8e917651
-
-![Click a specific webtest](./media/app-insights-web-tests-availability/16-1test.png)
-
-<<<<<<< HEAD
-![Click a specific webtest](./media/app-insights-web-tests-availability/17-availViewDetails.png)
-=======
-The test is run from several locations - pick one where the results are less than 100%.
->>>>>>> 8e917651
-
-![Click a specific webtest](./media/app-insights-web-tests-availability/17-availViewDetails.png)
-
-<<<<<<< HEAD
-![Webtest run result](./media/app-insights-web-tests-availability/18-availDetails.png)
-=======
->>>>>>> 8e917651
-
-Scroll down to **Failed tests** and pick a result.
-
-Click the result to evaluate it in the portal and see why it failed.
-
-![Webtest run result](./media/app-insights-web-tests-availability/18-availDetails.png)
-
-<<<<<<< HEAD
-![Webtest run result](./media/app-insights-web-tests-availability/appinsights-71webtestResultonthePortal.png)
-=======
->>>>>>> 8e917651
-
-Alternatively, you can download the result file and inspect it in Visual Studio.
-
-
-*Looks OK but reported as a failure?* Check all the images, scripts, style sheets and any other files loaded by the page. If any of them fails, the test will be reported as failed, even if the main html page loads OK.
-
-
-
-## Multi-step web tests
-
-You can monitor a scenario that involves a sequence of URLs. For example, if you are monitoring a sales website, you could test that adding items to the shopping cart works correctly. 
-
-To create a multi-step test, you record the scenario by using Visual Studio, and then upload the recording to Application Insights. Application Insights will replay the scenario at intervals and verify the responses.
-
-#### 1. Record a scenario
-
-Use Visual Studio Ultimate to record a web session.
-
-1. Create a web performance test project.
-
-    ![In Visual Studio, create a new project from the Web Performance and Load Test template.](./media/app-insights-web-tests-availability/appinsights-71webtest-multi-vs-create.png)
-
-2. Open the .webtest file and start recording.
-
-    ![Open the .webtest file and click Record.](./media/app-insights-web-tests-availability/appinsights-71webtest-multi-vs-start.png)
-
-3. Do the user actions you want to simulate in your test: open your website, add a product to the cart, and so on. Then stop your test. 
-
-    ![The web test recorder runs in Internet Explorer.](./media/app-insights-web-tests-availability/appinsights-71webtest-multi-vs-record.png)
-
-    Don't make a long scenario. There's a limit of 100 steps and 2 minutes.
-
-4. Run the test in Visual Studio to make sure it works.
-
-    The web test runner opens a web browser and repeats the actions you recorded. Make sure it works as you expected. 
-
-    ![In Visual Studio, open the .webtest file and click Run.](./media/app-insights-web-tests-availability/appinsights-71webtest-multi-vs-run.png)
- 
-
-(Don't insert loops in your web test code.)
-
-#### 2. Upload the web test to Application Insights
-
-1. In the Application Insights portal, create a new web test.
-
-    ![On the web tests blade, choose Add.](./media/app-insights-web-tests-availability/16-another-test.png)
-
-2. Select multi-step test, and upload the .webtest file.
-
-    ![Select multi-step webtest.](./media/app-insights-web-tests-availability/appinsights-71webtestUpload.png)
-
-View your test results and any failures in the same way as for single-url tests. 
-
-A common reason for failure is that the test runs too long. It mustn't run longer than two minutes.
-
-Don't forget that all the resources of a page must load correctly for the test to succeed, including scripts, style sheets, images and so forth.
-
-
-### Plugging time and random numbers into your multi-step test
-
-Suppose you're testing a tool that gets time-dependent data such as stocks from an external feed. When you record your web test, you have to use specific times, but you set them as parameters of the test, StartTime and EndTime.
-
-![A web test with parameters.](./media/app-insights-web-tests-availability/appinsights-72webtest-parameters.png)
-
-When you run the test, you'd like EndTime always to be the present time, and StartTime should be 15 minutes ago.
-
-Web Test Plug-ins provide the way to do this.
-
-1. Add a web test plug-in for each variable parameter value you want. In the web test toolbar, choose **Add Web Test Plugin**.
-
-    ![Choose Add Web Test Plugin and select a type.](./media/app-insights-web-tests-availability/appinsights-72webtest-plugins.png)
-
-    In this example, we'll use two instances of the Date Time Plug-in. One instance is for "15 minutes ago" and another for "now". 
-
-2. Open the properties of each plug-in. Give it a name and set it to use the current time. For one of them, set Add Minutes = -15.
-
-    ![Set name, Use Current Time, and Add Minutes.](./media/app-insights-web-tests-availability/appinsights-72webtest-plugin-parameters.png)
-
-3. In the web test parameters, use {{plug-in name}} to reference a plug-in name.
-
-    ![In the test parameter, use {{plug-in name}}.](./media/app-insights-web-tests-availability/appinsights-72webtest-plugin-name.png)
-
-Now upload your test to the portal. It will use the dynamic values on every run of the test.
-
-## <a name="edit"></a> Edit or disable a test
-
-Open an individual test to edit or disable it.
-
-![Edit or disable a web test](./media/app-insights-web-tests-availability/19-availEdit.png)
-
-You might want to disable web tests while you are performing maintenance on your service.
-
-## <a name="video"></a>Video
-
-> [AZURE.VIDEO monitoring-availability-with-application-insights]
-
-## <a name="next"></a>Next steps
-
-[Search diagnostic logs][diagnostic]
-
-[Troubleshooting][qna]
-
-
-
-
-<!--Link references-->
-
-[azure-availability]: insights-create-web-tests.md
-[diagnostic]: app-insights-diagnostic-search.md
-[qna]: app-insights-troubleshoot-faq.md
-[start]: app-insights-get-started.md
-
+<properties 
+	pageTitle="Monitor availability and responsiveness of any web site" 
+	description="Set up web tests in Application Insights. Get alerts if a website becomes unavailable or responds slowly." 
+	services="application-insights" 
+    documentationCenter=""
+	authors="alancameronwills" 
+	manager="ronmart"/>
+
+<tags 
+	ms.service="application-insights" 
+	ms.workload="tbd" 
+	ms.tgt_pltfrm="ibiza" 
+	ms.devlang="na" 
+	ms.topic="article" 
+	ms.date="04/21/2015" 
+	ms.author="awills"/>
+ 
+# Monitor availability and responsiveness of any web site
+
+[AZURE.INCLUDE [app-insights-selector-get-started](../includes/app-insights-selector-get-started.md)]
+
+After you've deployed your web application, you can set up web tests to monitor its availability and responsiveness. Application Insights will send web requests at regular intervals from points around the world, and can alert you if your application responds slowly or not at all.
+
+![Web test example](./media/appinsights/appinsights-10webtestresult.png)
+
+You can set up web tests for any HTTP endpoint that is accessible from the public internet.
+
+There are two types of web test:
+
+* [URL ping test](#set-up-a-url-ping-test): a simple test that you can create in the Azure portal.
+* [Multi-step web test](#multi-step-web-tests): which you create in Visual Studio Ultimate or Visual Studio Enterprise and upload to the portal.
+
+*Is it an Azure web app? Just [create the web test in the web app blade][azure-availability].*
+
+
+
+## Set up a URL ping test
+
+### <a name="create"></a>1. Create a new resource?
+
+Skip this step if you've already [set up an Application Insights resource][start] for this application, and you want to see the availability data in the same place.
+
+Sign up to [Microsoft Azure](http://azure.com), go to the [Preview portal](https://portal.azure.com), and create a new Application Insights resource. 
+
+![New > Application Insights](./media/app-insights-web-tests-availability/11-new-app.png)
+
+### <a name="setup"></a>2. Create a web test
+
+Open the Web tests blade for your application, and add a web test. 
+
+![Fill at least the URL of your website](./media/app-insights-web-tests-availability/13-availability.png)
+
+- **The URL** must be visible from the public internet. It can include a query string - so for example you could exercise your database a little. If the URL resolves to a redirect, we will follow it, up to 10 redirects.
+
+- **Test locations** are the places from where our servers send web requests to your URL. Choose more than one so that you can distinguish problems in your website from network issues. You can select up to 16 locations.
+
+- **Success criteria**:
+
+    **HTTP status code**: 200 is usual. 
+
+    **Content match**: a string, like "Welcome!" We'll test that it occurs in every response. It must be a plain string, without wildcards. Don't forget that if your page content changes you might have to update it.
+
+- **Alerts** are, by default, sent to you if there are repeated failures over 15 minutes. But you can change it to be more or less sensitive, and you can also change the notified email addresses.
+
+#### Test more URLs
+
+You can add tests for as many URLs as you like. For example, as well as testing your home page, you could make sure your database is running by testing the URL for a search.
+
+
+### <a name="monitor"></a>3. View availability reports
+
+After 1-2 minutes, click Refresh on the availability blade. (It doesn't refresh automatically.)
+
+![Summary results on the home blade](./media/app-insights-web-tests-availability/14-availSummary.png)
+
+The chart on the availability blade combines results for all the web tests of this application.
+
+#### Page components
+
+Images, style sheets and scripts and other static components are requested as part of the test.  
+
+The recorded response time is the time taken for all the components to complete loading.
+
+If any component fails to load, the test is marked failed.
+
+## <a name="failures"></a>If you see failures...
+
+In the Web tests blade, scroll down and click a test where you see failures.
+
+![Click a specific webtest](./media/app-insights-web-tests-availability/15-webTestList.png)
+
+This shows you the results for that test.
+
+![Click a specific webtest](./media/app-insights-web-tests-availability/16-1test.png)
+
+The test is run from several locations - pick one where the results are less than 100%.
+
+![Click a specific webtest](./media/app-insights-web-tests-availability/17-availViewDetails.png)
+
+
+Scroll down to **Failed tests** and pick a result.
+
+Click the result to evaluate it in the portal and see why it failed.
+
+![Webtest run result](./media/app-insights-web-tests-availability/18-availDetails.png)
+
+
+Alternatively, you can download the result file and inspect it in Visual Studio.
+
+
+*Looks OK but reported as a failure?* Check all the images, scripts, style sheets and any other files loaded by the page. If any of them fails, the test will be reported as failed, even if the main html page loads OK.
+
+
+
+## Multi-step web tests
+
+You can monitor a scenario that involves a sequence of URLs. For example, if you are monitoring a sales website, you could test that adding items to the shopping cart works correctly. 
+
+To create a multi-step test, you record the scenario by using Visual Studio, and then upload the recording to Application Insights. Application Insights will replay the scenario at intervals and verify the responses.
+
+#### 1. Record a scenario
+
+Use Visual Studio Ultimate to record a web session.
+
+1. Create a web performance test project.
+
+    ![In Visual Studio, create a new project from the Web Performance and Load Test template.](./media/app-insights-web-tests-availability/appinsights-71webtest-multi-vs-create.png)
+
+2. Open the .webtest file and start recording.
+
+    ![Open the .webtest file and click Record.](./media/app-insights-web-tests-availability/appinsights-71webtest-multi-vs-start.png)
+
+3. Do the user actions you want to simulate in your test: open your website, add a product to the cart, and so on. Then stop your test. 
+
+    ![The web test recorder runs in Internet Explorer.](./media/app-insights-web-tests-availability/appinsights-71webtest-multi-vs-record.png)
+
+    Don't make a long scenario. There's a limit of 100 steps and 2 minutes.
+
+4. Run the test in Visual Studio to make sure it works.
+
+    The web test runner opens a web browser and repeats the actions you recorded. Make sure it works as you expected. 
+
+    ![In Visual Studio, open the .webtest file and click Run.](./media/app-insights-web-tests-availability/appinsights-71webtest-multi-vs-run.png)
+ 
+
+(Don't insert loops in your web test code.)
+
+#### 2. Upload the web test to Application Insights
+
+1. In the Application Insights portal, create a new web test.
+
+    ![On the web tests blade, choose Add.](./media/app-insights-web-tests-availability/16-another-test.png)
+
+2. Select multi-step test, and upload the .webtest file.
+
+    ![Select multi-step webtest.](./media/app-insights-web-tests-availability/appinsights-71webtestUpload.png)
+
+View your test results and any failures in the same way as for single-url tests. 
+
+A common reason for failure is that the test runs too long. It mustn't run longer than two minutes.
+
+Don't forget that all the resources of a page must load correctly for the test to succeed, including scripts, style sheets, images and so forth.
+
+
+### Plugging time and random numbers into your multi-step test
+
+Suppose you're testing a tool that gets time-dependent data such as stocks from an external feed. When you record your web test, you have to use specific times, but you set them as parameters of the test, StartTime and EndTime.
+
+![A web test with parameters.](./media/app-insights-web-tests-availability/appinsights-72webtest-parameters.png)
+
+When you run the test, you'd like EndTime always to be the present time, and StartTime should be 15 minutes ago.
+
+Web Test Plug-ins provide the way to do this.
+
+1. Add a web test plug-in for each variable parameter value you want. In the web test toolbar, choose **Add Web Test Plugin**.
+
+    ![Choose Add Web Test Plugin and select a type.](./media/app-insights-web-tests-availability/appinsights-72webtest-plugins.png)
+
+    In this example, we'll use two instances of the Date Time Plug-in. One instance is for "15 minutes ago" and another for "now". 
+
+2. Open the properties of each plug-in. Give it a name and set it to use the current time. For one of them, set Add Minutes = -15.
+
+    ![Set name, Use Current Time, and Add Minutes.](./media/app-insights-web-tests-availability/appinsights-72webtest-plugin-parameters.png)
+
+3. In the web test parameters, use {{plug-in name}} to reference a plug-in name.
+
+    ![In the test parameter, use {{plug-in name}}.](./media/app-insights-web-tests-availability/appinsights-72webtest-plugin-name.png)
+
+Now upload your test to the portal. It will use the dynamic values on every run of the test.
+
+## <a name="edit"></a> Edit or disable a test
+
+Open an individual test to edit or disable it.
+
+![Edit or disable a web test](./media/app-insights-web-tests-availability/19-availEdit.png)
+
+You might want to disable web tests while you are performing maintenance on your service.
+
+## <a name="video"></a>Video
+
+> [AZURE.VIDEO monitoring-availability-with-application-insights]
+
+## <a name="next"></a>Next steps
+
+[Search diagnostic logs][diagnostic]
+
+[Troubleshooting][qna]
+
+
+
+
+<!--Link references-->
+
+[azure-availability]: insights-create-web-tests.md
+[diagnostic]: app-insights-diagnostic-search.md
+[qna]: app-insights-troubleshoot-faq.md
+[start]: app-insights-get-started.md
+