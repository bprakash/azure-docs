<properties 
<<<<<<< HEAD
	pageTitle="Analyzing sensor data using Hive and Microsoft Azure HDInsight (Hadoop)" 
	description="Learn how to use Hive and Excel to analyze and visualize sensor data with HDInsight (Hadoop)" 
=======
	pageTitle="Analyze sensor data using Hive and Hadoop | Microsoft Azure" 
	description="Learn how to analyze sensor data by using the Hive Query Console with HDInsight (Hadoop), then visualize the data in Microsoft Excel with PowerView." 
>>>>>>> 8e917651
	services="hdinsight" 
	documentationCenter="" 
	authors="Blackmist" 
	manager="paulettm" 
	editor="cgronlun"/>

<tags 
	ms.service="hdinsight" 
	ms.workload="big-data" 
	ms.tgt_pltfrm="na" 
	ms.devlang="na" 
	ms.topic="article" 
	ms.date="02/20/2015" 
	ms.author="larryfr"/>

<<<<<<< HEAD
#Analyzing sensor data using Hive with HDInsight
=======
#Analyze sensor data using the Hive Query Console on Hadoop in HDInsight
>>>>>>> 8e917651

Learn how to analyze sensor data by using the Hive Query Console with HDInsight (Hadoop), then visualize the data in Microsoft Excel by using Power View.

> [AZURE.NOTE] The steps in this document only work with Windows-based HDInsight clusters.

In this sample, you'll use Hive to process historical data produced by heating, ventilation, and air conditioning (HVAC) systems to identify systems that are not able to reliably maintain a set temperature. You will learn how to:

- Create HIVE tables to query data stored in comma separated value (CSV) files.
- Create HIVE queries to analyze the data.
- Use Microsoft Excel to connect to HDInsight (using open database connectivity (ODBC) to retrieve the analyzed data.
- Use Power View to visualize the data.

![A diagram of the solution architecture](./media/hdinsight-use-hive-sensor-data-analysis/hvac-architecture.png)

##Prerequisites

* An HDInsight (Hadoop) cluster: See [Provision Hadoop clusters in HDInsight](hdinsight-provision-clusters.md) for information about creating a cluster.

* Microsoft Excel 2013

	> [AZURE.NOTE] Microsoft Excel is used for data visualization with [Power View](https://support.office.com/Article/Power-View-Explore-visualize-and-present-your-data-98268d31-97e2-42aa-a52b-a68cf460472e?ui=en-US&rs=en-US&ad=US).

* [Microsoft Hive ODBC Driver](http://www.microsoft.com/download/details.aspx?id=40886)

##To run the sample

1. From the Azure Portal, click the cluster on which you want to run the sample, and then click **Query Console** at the bottom. Alternatively, you can directly open the Query Console by using the following URL:

	 	https://<clustername>.azurehdinsight.net

	When prompted, authenticate by using the administrator user name and password you used when provisioning this cluster.

<<<<<<< HEAD
2. From the web page that opens, click the **Getting Started Gallery** tab, and then under the **Samples** category, click the **Website Log Analysis** sample.
=======
2. From the web page that opens, click the **Getting Started Gallery** tab, and then under the **Solutions with Sample Data** category, click the **Sensor Data Analysis** sample.
>>>>>>> 8e917651

3. Follow the instructions provided on the web page to finish the sample.
<|MERGE_RESOLUTION|>--- conflicted
+++ resolved
@@ -1,67 +1,54 @@
-<properties 
-<<<<<<< HEAD
-	pageTitle="Analyzing sensor data using Hive and Microsoft Azure HDInsight (Hadoop)" 
-	description="Learn how to use Hive and Excel to analyze and visualize sensor data with HDInsight (Hadoop)" 
-=======
-	pageTitle="Analyze sensor data using Hive and Hadoop | Microsoft Azure" 
-	description="Learn how to analyze sensor data by using the Hive Query Console with HDInsight (Hadoop), then visualize the data in Microsoft Excel with PowerView." 
->>>>>>> 8e917651
-	services="hdinsight" 
-	documentationCenter="" 
-	authors="Blackmist" 
-	manager="paulettm" 
-	editor="cgronlun"/>
-
-<tags 
-	ms.service="hdinsight" 
-	ms.workload="big-data" 
-	ms.tgt_pltfrm="na" 
-	ms.devlang="na" 
-	ms.topic="article" 
-	ms.date="02/20/2015" 
-	ms.author="larryfr"/>
-
-<<<<<<< HEAD
-#Analyzing sensor data using Hive with HDInsight
-=======
-#Analyze sensor data using the Hive Query Console on Hadoop in HDInsight
->>>>>>> 8e917651
-
-Learn how to analyze sensor data by using the Hive Query Console with HDInsight (Hadoop), then visualize the data in Microsoft Excel by using Power View.
-
-> [AZURE.NOTE] The steps in this document only work with Windows-based HDInsight clusters.
-
-In this sample, you'll use Hive to process historical data produced by heating, ventilation, and air conditioning (HVAC) systems to identify systems that are not able to reliably maintain a set temperature. You will learn how to:
-
-- Create HIVE tables to query data stored in comma separated value (CSV) files.
-- Create HIVE queries to analyze the data.
-- Use Microsoft Excel to connect to HDInsight (using open database connectivity (ODBC) to retrieve the analyzed data.
-- Use Power View to visualize the data.
-
-![A diagram of the solution architecture](./media/hdinsight-use-hive-sensor-data-analysis/hvac-architecture.png)
-
-##Prerequisites
-
-* An HDInsight (Hadoop) cluster: See [Provision Hadoop clusters in HDInsight](hdinsight-provision-clusters.md) for information about creating a cluster.
-
-* Microsoft Excel 2013
-
-	> [AZURE.NOTE] Microsoft Excel is used for data visualization with [Power View](https://support.office.com/Article/Power-View-Explore-visualize-and-present-your-data-98268d31-97e2-42aa-a52b-a68cf460472e?ui=en-US&rs=en-US&ad=US).
-
-* [Microsoft Hive ODBC Driver](http://www.microsoft.com/download/details.aspx?id=40886)
-
-##To run the sample
-
-1. From the Azure Portal, click the cluster on which you want to run the sample, and then click **Query Console** at the bottom. Alternatively, you can directly open the Query Console by using the following URL:
-
-	 	https://<clustername>.azurehdinsight.net
-
-	When prompted, authenticate by using the administrator user name and password you used when provisioning this cluster.
-
-<<<<<<< HEAD
-2. From the web page that opens, click the **Getting Started Gallery** tab, and then under the **Samples** category, click the **Website Log Analysis** sample.
-=======
-2. From the web page that opens, click the **Getting Started Gallery** tab, and then under the **Solutions with Sample Data** category, click the **Sensor Data Analysis** sample.
->>>>>>> 8e917651
-
-3. Follow the instructions provided on the web page to finish the sample.
+<properties 
+	pageTitle="Analyze sensor data using Hive and Hadoop | Microsoft Azure" 
+	description="Learn how to analyze sensor data by using the Hive Query Console with HDInsight (Hadoop), then visualize the data in Microsoft Excel with PowerView." 
+	services="hdinsight" 
+	documentationCenter="" 
+	authors="Blackmist" 
+	manager="paulettm" 
+	editor="cgronlun"/>
+
+<tags 
+	ms.service="hdinsight" 
+	ms.workload="big-data" 
+	ms.tgt_pltfrm="na" 
+	ms.devlang="na" 
+	ms.topic="article" 
+	ms.date="02/20/2015" 
+	ms.author="larryfr"/>
+
+#Analyze sensor data using the Hive Query Console on Hadoop in HDInsight
+
+Learn how to analyze sensor data by using the Hive Query Console with HDInsight (Hadoop), then visualize the data in Microsoft Excel by using Power View.
+
+> [AZURE.NOTE] The steps in this document only work with Windows-based HDInsight clusters.
+
+In this sample, you'll use Hive to process historical data produced by heating, ventilation, and air conditioning (HVAC) systems to identify systems that are not able to reliably maintain a set temperature. You will learn how to:
+
+- Create HIVE tables to query data stored in comma separated value (CSV) files.
+- Create HIVE queries to analyze the data.
+- Use Microsoft Excel to connect to HDInsight (using open database connectivity (ODBC) to retrieve the analyzed data.
+- Use Power View to visualize the data.
+
+![A diagram of the solution architecture](./media/hdinsight-use-hive-sensor-data-analysis/hvac-architecture.png)
+
+##Prerequisites
+
+* An HDInsight (Hadoop) cluster: See [Provision Hadoop clusters in HDInsight](hdinsight-provision-clusters.md) for information about creating a cluster.
+
+* Microsoft Excel 2013
+
+	> [AZURE.NOTE] Microsoft Excel is used for data visualization with [Power View](https://support.office.com/Article/Power-View-Explore-visualize-and-present-your-data-98268d31-97e2-42aa-a52b-a68cf460472e?ui=en-US&rs=en-US&ad=US).
+
+* [Microsoft Hive ODBC Driver](http://www.microsoft.com/download/details.aspx?id=40886)
+
+##To run the sample
+
+1. From the Azure Portal, click the cluster on which you want to run the sample, and then click **Query Console** at the bottom. Alternatively, you can directly open the Query Console by using the following URL:
+
+	 	https://<clustername>.azurehdinsight.net
+
+	When prompted, authenticate by using the administrator user name and password you used when provisioning this cluster.
+
+2. From the web page that opens, click the **Getting Started Gallery** tab, and then under the **Solutions with Sample Data** category, click the **Sensor Data Analysis** sample.
+
+3. Follow the instructions provided on the web page to finish the sample.