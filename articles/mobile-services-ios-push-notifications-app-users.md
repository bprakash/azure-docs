<<<<<<< HEAD
<properties linkid="develop-net-tutorials-push-notifications-to-users-ios" urlDisplayName="Push Notifications to Users (iOS)" pageTitle="Push notifications to users (iOS) | Mobile Dev Center" metaKeywords="" description="Learn how to use Mobile Services to push notifications to users of your iOS app." metaCanonical="" services="" documentationCenter="Mobile" title="Push notifications to users by using Mobile Services" authors=""  solutions="" writer="" manager="" editor=""  />




# Push notifications to users by using Mobile Services
<div class="dev-center-tutorial-selector sublanding"> 
	<a href="/en-us/develop/mobile/tutorials/push-notifications-to-users-wp8" title="Windows Phone">Windows Phone</a><a href="/en-us/develop/mobile/tutorials/push-notifications-to-users-ios" title="iOS" class="current">iOS</a><a href="/en-us/develop/mobile/tutorials/push-notifications-to-users-android" title="Android">Android</a>
</div>

This topic extends the [previous push notification tutorial][Get started with push notifications] by adding a new table to store Apple Push Notification Service (APNS) tokens. These tokens can then be used to send push notifications to users of the iPhone or iPad app.  

This tutorial walks you through these steps to update push notifications in your app:

1. [Create the Devices table]
2. [Update the app]
3. [Update server scripts]
4. [Verify the push notification behavior] 

This tutorial is based on the Mobile Services quickstart and builds on the previous tutorial [Get started with push notifications]. Before you start this tutorial, you must first complete [Get started with push notifications].  

## <a name="create-table"></a><h2><span class="short-header">Create the table</span>Create the new Devices table</h2>

1. Log into the [Windows Azure Management Portal], click **Mobile Services**, and then click your app.

   	![][0]

2. Click the **Data** tab, and then click **Create**.

   	![][1]

   	This displays the **Create new table** dialog.

3. Keeping the default **Anybody with the application key** setting for all permissions, type _Devices_ in **Table name**, and then click the check button.

   	![][2]

  	This creates the **Devices** table, which stores the device tokens used to send push notifications separate from item data.

Next, you will modify the push notifications app to store data in this new table instead of in the **TodoItem** table.

## <a name="update-app"></a>Update your app

1. In Xcode, open the QSTodoService.h file and add the following method declaration: 

        // Declare method to register device token for other users
        - (void)registerDeviceToken:(NSString *)deviceToken;

   	This enables the App Delegate to register a deviceToken with the Mobile Service.

2. In QSTodoService.m, add the following instance method:

        // Instance method to register deviceToken in Devices table.
        // Called in AppDelegate.m when APNS registration succeeds.
        - (void)registerDeviceToken:(NSString *)deviceToken
        {
            MSTable *devicesTable = [self.client tableWithName:@"Devices"]; 
            NSDictionary *device = @{ @"deviceToken" : deviceToken };
    
            // Insert the item into the devices table and add to the items array on completion
            [devicesTable insert:device completion:^(NSDictionary *result, NSError *error) {
                if (error) {
                    NSLog(@"ERROR %@", error);
                }
            }];
        }

   	This allows other callers to register the device token with Mobile Services.

3. In the QSAppDelegate.m file, add the following import statement:

        #import "QSTodoService.h"

     This code makes the AppDelegate aware of the TodoService implementation.

4. In QSAppDelegate.m, replace the **didRegisterForRemoteNotificationsWithDeviceToken** method with the following code:

        // We have registered, so now store the device token (as a string) on the AppDelegate instance
        // taking care to remove the angle brackets first.
        - (void)application:(UIApplication *)application didRegisterForRemoteNotificationsWithDeviceToken:
        (NSData *)deviceToken {

           // Register the APNS deviceToken with the Mobile Service Devices table.
           NSCharacterSet *angleBrackets = [NSCharacterSet characterSetWithCharactersInString:@"<>"];
           NSString *token = [[deviceToken description] stringByTrimmingCharactersInSet:angleBrackets];
        	
           QSTodoService *instance = [QSTodoService defaultService];
           [instance registerDeviceToken:token];
        }

5. In QSTodoListViewController.m, locate the **(IBAction)onAdd** method and _remove_ the following code:

        // Get a reference to the AppDelegate to easily retrieve the deviceToken
        QSAppDelegate *delegate = [[UIApplication sharedApplication] delegate];
    
        NSDictionary *item = @{
            @"text" : itemText.text,
            @"complete" : @(NO),
            // add the device token property to our todo item payload
            @"deviceToken" : delegate.deviceToken
        };
 
   	Replace this with the following code:

        // We removed the delegate; this application no longer passes the deviceToken here.
        // Remove the device token from the payload
        NSDictionary *item = @{ @"text" : itemText.text, @"complete" : @(NO) };

Your app has now been updated to use the new Devices table to store device tokens that are used to send push notifications back to the device.

## <a name="update-scripts"></a>Update server scripts

1. In the Management Portal, click the **Data** tab and then click the **Devices** table. 

   	![][3]

2. In **devices**, click the **Script** tab and select **Insert**.
   
   	![][4]

   This displays the function that is invoked when an insert occurs in the **Devices** table.

3. Replace the insert function with the following code, and then click **Save**:

        function insert(item, user, request) {
           var devicesTable = tables.getTable('Devices');
           devicesTable.where({
               token: item.token
           }).read({
               success: insertTokenIfNotFound
           });

           function insertTokenIfNotFound(existingTokens) {
               if (existingTokens.length > 0) {
                   request.respond(200, existingTokens[0]);
               } else {
                   request.execute();
               }
           }
        }

   	This script checks the **Devices** table for an existing device with the same token. The insert only proceeds when no matching device is found. This prevents duplicate device records.

4. Click **TodoItem**, click **Script** and select **Insert**. 

   	![][5]

5. Replace the insert function with the following code, and then click **Save**:

        function insert(item, user, request) {
          request.execute({
              success: function() {
                  request.respond();
                  sendNotifications();
              }
          });

          function sendNotifications() {
              var devicesTable = tables.getTable('Devices');
              devicesTable.read({
                  success: function(devices) {
                      // Set timeout to delay the notifications, 
                      // to provide time for the app to be closed 
                      // on the device to demonstrate toast notifications.
                      setTimeout(function() {
                          devices.forEach(function(device) {

                              push.apns.send(device.deviceToken, {
                                  alert: "Toast: " + item.text,
                                  payload: {
                                      inAppMessage: 
                                      "Hey, a new item arrived: '" + 
                                      item.text + "'"
                                  }
                              });
                          });
                      }, 2500);
                  }
              });
          }
      }

    This insert script sends a push notification (with the text of the inserted item) to all devices stored in the **Devices** table.

<h2><a name="test"></a><span class="short-header">Test the app</span>Test push notifications in your app</h2>

1. Press the **Run** button to build the project and start the app in an iOS capable device, then in the app, type meaningful text, such as _A new Mobile Services task_ and then click the plus (**+**) icon.

  	![][24]

3. Verify that a notification is received, then click **OK** to dismiss the notification.

  	![][25]

4. Repeat step 2 and immediately close the app, then verify that the following toast is shown.

  	![][26]

You have successfully completed this tutorial.

## Next steps

This concludes the tutorials that demonstrate the basics of working with push notifications. Consider finding out more about the following Mobile Services topics:

* [Get started with data]
  <br/>Learn more about storing and querying data using Mobile Services.

* [Get started with authentication]
  <br/>Learn how to authenticate users of your app with Windows Account.

* [Mobile Services server script reference]
  <br/>Learn more about registering and using server scripts.

<!-- Anchors. -->
[Create the Devices table]: #create-table
[Update the app]: #update-app
[Update server scripts]: #update-scripts
[Verify the push notification behavior]: #test-app
[Next Steps]: #next-steps

<!-- Images. -->
[0]: ./media/mobile-services-ios-push-notifications-app-users/mobile-services-selection.png
[1]: ./media/mobile-services-ios-push-notifications-app-users/mobile-create-table.png
[2]: ./media/mobile-services-ios-push-notifications-app-users/mobile-create-devices-table.png
[3]: ./media/mobile-services-ios-push-notifications-app-users/mobile-portal-data-tables-devices.png
[4]: ./media/mobile-services-ios-push-notifications-app-users/mobile-insert-script-devices.png
[5]: ./media/mobile-services-ios-push-notifications-app-users/mobile-insert-script-push2.png



[24]: ./media/mobile-services-ios-push-notifications-app-users/mobile-quickstart-push2-ios.png
[25]: ./media/mobile-services-ios-push-notifications-app-users/mobile-quickstart-push3-ios.png
[26]: ./media/mobile-services-ios-push-notifications-app-users/mobile-quickstart-push4-ios.png

<!-- URLs. -->
[Mobile Services server script reference]: http://go.microsoft.com/fwlink/?LinkId=262293
[Get started with Mobile Services]: /en-us/develop/mobile/tutorials/get-started-ios
[Get started with data]: /en-us/develop/mobile/tutorials/get-started-with-data-ios
[Get started with authentication]: /en-us/develop/mobile/tutorials/get-started-with-users-ios
[Get started with push notifications]: /en-us/develop/mobile/tutorials/get-started-with-push-ios

[Windows Azure Management Portal]: https://manage.windowsazure.com/
=======
<properties linkid="develop-net-tutorials-push-notifications-to-users-ios" urlDisplayName="Push Notifications to Users (iOS)" pageTitle="Push notifications to users (iOS) | Mobile Dev Center" metaKeywords="" description="Learn how to use Mobile Services to push notifications to users of your iOS app." metaCanonical="" services="" documentationCenter="Mobile" title="Push notifications to users by using Mobile Services" authors=""  solutions="" writer="" manager="" editor=""  />




# Push notifications to users by using Mobile Services
<div class="dev-center-tutorial-selector sublanding"> 
	<a href="/en-us/develop/mobile/tutorials/push-notifications-to-users-wp8" title="Windows Phone">Windows Phone</a><a href="/en-us/develop/mobile/tutorials/push-notifications-to-users-ios" title="iOS" class="current">iOS</a><a href="/en-us/develop/mobile/tutorials/push-notifications-to-users-android" title="Android">Android</a>
</div>

This topic extends the [previous push notification tutorial][Get started with push notifications] by adding a new table to store Apple Push Notification Service (APNS) tokens. These tokens can then be used to send push notifications to users of the iPhone or iPad app.  

This tutorial walks you through these steps to update push notifications in your app:

1. [Create the Devices table]
2. [Update the app]
3. [Update server scripts]
4. [Verify the push notification behavior] 

This tutorial is based on the Mobile Services quickstart and builds on the previous tutorial [Get started with push notifications]. Before you start this tutorial, you must first complete [Get started with push notifications].  

## <a name="create-table"></a><h2><span class="short-header">Create the table</span>Create the new Devices table</h2>

1. Log into the [Windows Azure Management Portal], click **Mobile Services**, and then click your app.

   	![][0]

2. Click the **Data** tab, and then click **Create**.

   	![][1]

   	This displays the **Create new table** dialog.

3. Keeping the default **Anybody with the application key** setting for all permissions, type _Devices_ in **Table name**, and then click the check button.

   	![][2]

  	This creates the **Devices** table, which stores the device tokens used to send push notifications separate from item data.

Next, you will modify the push notifications app to store data in this new table instead of in the **TodoItem** table.

## <a name="update-app"></a>Update your app

1. In Xcode, open the QSTodoService.h file and add the following method declaration: 

        // Declare method to register device token for other users
        - (void)registerDeviceToken:(NSString *)deviceToken;

   	This enables the App Delegate to register a deviceToken with the Mobile Service.

2. In QSTodoService.m, add the following instance method:

        // Instance method to register deviceToken in Devices table.
        // Called in AppDelegate.m when APNS registration succeeds.
        - (void)registerDeviceToken:(NSString *)deviceToken
        {
            MSTable *devicesTable = [self.client tableWithName:@"Devices"]; 
            NSDictionary *device = @{ @"deviceToken" : deviceToken };
    
            // Insert the item into the devices table and add to the items array on completion
            [devicesTable insert:device completion:^(NSDictionary *result, NSError *error) {
                if (error) {
                    NSLog(@"ERROR %@", error);
                }
            }];
        }

   	This allows other callers to register the device token with Mobile Services.

3. In the QSAppDelegate.m file, add the following import statement:

        #import "QSTodoService.h"

     This code makes the AppDelegate aware of the TodoService implementation.

4. In QSAppDelegate.m, replace the **didRegisterForRemoteNotificationsWithDeviceToken** method with the following code:

        // We have registered, so now store the device token (as a string) on the AppDelegate instance
        // taking care to remove the angle brackets first.
        - (void)application:(UIApplication *)application didRegisterForRemoteNotificationsWithDeviceToken:
        (NSData *)deviceToken {

           // Register the APNS deviceToken with the Mobile Service Devices table.
           NSCharacterSet *angleBrackets = [NSCharacterSet characterSetWithCharactersInString:@"<>"];
           NSString *token = [[deviceToken description] stringByTrimmingCharactersInSet:angleBrackets];
        	
           QSTodoService *instance = [QSTodoService defaultService];
           [instance registerDeviceToken:token];
        }

5. In QSTodoListViewController.m, locate the **(IBAction)onAdd** method and _remove_ the following code:

        // Get a reference to the AppDelegate to easily retrieve the deviceToken
        QSAppDelegate *delegate = [[UIApplication sharedApplication] delegate];
    
        NSDictionary *item = @{
            @"text" : itemText.text,
            @"complete" : @(NO),
            // add the device token property to our todo item payload
            @"deviceToken" : delegate.deviceToken
        };
 
   	Replace this with the following code:

        // We removed the delegate; this application no longer passes the deviceToken here.
        // Remove the device token from the payload
        NSDictionary *item = @{ @"text" : itemText.text, @"complete" : @(NO) };

Your app has now been updated to use the new Devices table to store device tokens that are used to send push notifications back to the device.

## <a name="update-scripts"></a>Update server scripts

1. In the Management Portal, click the **Data** tab and then click the **Devices** table. 

   	![][3]

2. In **devices**, click the **Script** tab and select **Insert**.
   
   	![][4]

   	This displays the function that is invoked when an insert occurs in the **Devices** table.

3. Replace the insert function with the following code, and then click **Save**:

        function insert(item, user, request) {
           var devicesTable = tables.getTable('Devices');
           devicesTable.where({
               token: item.token
           }).read({
               success: insertTokenIfNotFound
           });

           function insertTokenIfNotFound(existingTokens) {
               if (existingTokens.length > 0) {
                   request.respond(200, existingTokens[0]);
               } else {
                   request.execute();
               }
           }
        }

   	This script checks the **Devices** table for an existing device with the same token. The insert only proceeds when no matching device is found. This prevents duplicate device records.

4. Click **TodoItem**, click **Script** and select **Insert**. 

   	![][5]

5. Replace the insert function with the following code, and then click **Save**:

        function insert(item, user, request) {
          request.execute({
              success: function() {
                  request.respond();
                  sendNotifications();
              }
          });

          function sendNotifications() {
              var devicesTable = tables.getTable('Devices');
              devicesTable.read({
                  success: function(devices) {
                      // Set timeout to delay the notifications, 
                      // to provide time for the app to be closed 
                      // on the device to demonstrate toast notifications.
                      setTimeout(function() {
                          devices.forEach(function(device) {

                              push.apns.send(device.deviceToken, {
                                  alert: "Toast: " + item.text,
                                  payload: {
                                      inAppMessage: 
                                      "Hey, a new item arrived: '" + 
                                      item.text + "'"
                                  }
                              });
                          });
                      }, 2500);
                  }
              });
          }
      }

    This insert script sends a push notification (with the text of the inserted item) to all devices stored in the **Devices** table.

<h2><a name="test"></a><span class="short-header">Test the app</span>Test push notifications in your app</h2>

1. Press the **Run** button to build the project and start the app in an iOS capable device, then in the app, type meaningful text, such as _A new Mobile Services task_ and then click the plus (**+**) icon.

  	![][24]

3. Verify that a notification is received, then click **OK** to dismiss the notification.

  	![][25]

4. Repeat step 2 and immediately close the app, then verify that the following toast is shown.

  	![][26]

You have successfully completed this tutorial.

## Next steps

This concludes the tutorials that demonstrate the basics of working with push notifications. Consider finding out more about the following Mobile Services topics:

* [Get started with data]
  <br/>Learn more about storing and querying data using Mobile Services.

* [Get started with authentication]
  <br/>Learn how to authenticate users of your app with Windows Account.

* [Mobile Services server script reference]
  <br/>Learn more about registering and using server scripts.

<!-- Anchors. -->
[Create the Devices table]: #create-table
[Update the app]: #update-app
[Update server scripts]: #update-scripts
[Verify the push notification behavior]: #test-app
[Next Steps]: #next-steps

<!-- Images. -->
[0]: ./media/mobile-services-ios-push-notifications-app-users/mobile-services-selection.png
[1]: ./media/mobile-services-ios-push-notifications-app-users/mobile-create-table.png
[2]: ./media/mobile-services-ios-push-notifications-app-users/mobile-create-devices-table.png
[3]: ./media/mobile-services-ios-push-notifications-app-users/mobile-portal-data-tables-devices.png
[4]: ./media/mobile-services-ios-push-notifications-app-users/mobile-insert-script-devices.png
[5]: ./media/mobile-services-ios-push-notifications-app-users/mobile-insert-script-push2.png



[24]: ./media/mobile-services-ios-push-notifications-app-users/mobile-quickstart-push2-ios.png
[25]: ./media/mobile-services-ios-push-notifications-app-users/mobile-quickstart-push3-ios.png
[26]: ./media/mobile-services-ios-push-notifications-app-users/mobile-quickstart-push4-ios.png

<!-- URLs. -->
[Mobile Services server script reference]: http://go.microsoft.com/fwlink/?LinkId=262293
[Get started with Mobile Services]: /en-us/develop/mobile/tutorials/get-started-ios
[Get started with data]: /en-us/develop/mobile/tutorials/get-started-with-data-ios
[Get started with authentication]: /en-us/develop/mobile/tutorials/get-started-with-users-ios
[Get started with push notifications]: /en-us/develop/mobile/tutorials/get-started-with-push-ios

[Windows Azure Management Portal]: https://manage.windowsazure.com/
>>>>>>> a8fded4a
<|MERGE_RESOLUTION|>--- conflicted
+++ resolved
@@ -1,4 +1,3 @@
-<<<<<<< HEAD
 <properties linkid="develop-net-tutorials-push-notifications-to-users-ios" urlDisplayName="Push Notifications to Users (iOS)" pageTitle="Push notifications to users (iOS) | Mobile Dev Center" metaKeywords="" description="Learn how to use Mobile Services to push notifications to users of your iOS app." metaCanonical="" services="" documentationCenter="Mobile" title="Push notifications to users by using Mobile Services" authors=""  solutions="" writer="" manager="" editor=""  />
 
 
@@ -240,248 +239,4 @@
 [Get started with authentication]: /en-us/develop/mobile/tutorials/get-started-with-users-ios
 [Get started with push notifications]: /en-us/develop/mobile/tutorials/get-started-with-push-ios
 
-[Windows Azure Management Portal]: https://manage.windowsazure.com/
-=======
-<properties linkid="develop-net-tutorials-push-notifications-to-users-ios" urlDisplayName="Push Notifications to Users (iOS)" pageTitle="Push notifications to users (iOS) | Mobile Dev Center" metaKeywords="" description="Learn how to use Mobile Services to push notifications to users of your iOS app." metaCanonical="" services="" documentationCenter="Mobile" title="Push notifications to users by using Mobile Services" authors=""  solutions="" writer="" manager="" editor=""  />
-
-
-
-
-# Push notifications to users by using Mobile Services
-<div class="dev-center-tutorial-selector sublanding"> 
-	<a href="/en-us/develop/mobile/tutorials/push-notifications-to-users-wp8" title="Windows Phone">Windows Phone</a><a href="/en-us/develop/mobile/tutorials/push-notifications-to-users-ios" title="iOS" class="current">iOS</a><a href="/en-us/develop/mobile/tutorials/push-notifications-to-users-android" title="Android">Android</a>
-</div>
-
-This topic extends the [previous push notification tutorial][Get started with push notifications] by adding a new table to store Apple Push Notification Service (APNS) tokens. These tokens can then be used to send push notifications to users of the iPhone or iPad app.  
-
-This tutorial walks you through these steps to update push notifications in your app:
-
-1. [Create the Devices table]
-2. [Update the app]
-3. [Update server scripts]
-4. [Verify the push notification behavior] 
-
-This tutorial is based on the Mobile Services quickstart and builds on the previous tutorial [Get started with push notifications]. Before you start this tutorial, you must first complete [Get started with push notifications].  
-
-## <a name="create-table"></a><h2><span class="short-header">Create the table</span>Create the new Devices table</h2>
-
-1. Log into the [Windows Azure Management Portal], click **Mobile Services**, and then click your app.
-
-   	![][0]
-
-2. Click the **Data** tab, and then click **Create**.
-
-   	![][1]
-
-   	This displays the **Create new table** dialog.
-
-3. Keeping the default **Anybody with the application key** setting for all permissions, type _Devices_ in **Table name**, and then click the check button.
-
-   	![][2]
-
-  	This creates the **Devices** table, which stores the device tokens used to send push notifications separate from item data.
-
-Next, you will modify the push notifications app to store data in this new table instead of in the **TodoItem** table.
-
-## <a name="update-app"></a>Update your app
-
-1. In Xcode, open the QSTodoService.h file and add the following method declaration: 
-
-        // Declare method to register device token for other users
-        - (void)registerDeviceToken:(NSString *)deviceToken;
-
-   	This enables the App Delegate to register a deviceToken with the Mobile Service.
-
-2. In QSTodoService.m, add the following instance method:
-
-        // Instance method to register deviceToken in Devices table.
-        // Called in AppDelegate.m when APNS registration succeeds.
-        - (void)registerDeviceToken:(NSString *)deviceToken
-        {
-            MSTable *devicesTable = [self.client tableWithName:@"Devices"]; 
-            NSDictionary *device = @{ @"deviceToken" : deviceToken };
-    
-            // Insert the item into the devices table and add to the items array on completion
-            [devicesTable insert:device completion:^(NSDictionary *result, NSError *error) {
-                if (error) {
-                    NSLog(@"ERROR %@", error);
-                }
-            }];
-        }
-
-   	This allows other callers to register the device token with Mobile Services.
-
-3. In the QSAppDelegate.m file, add the following import statement:
-
-        #import "QSTodoService.h"
-
-     This code makes the AppDelegate aware of the TodoService implementation.
-
-4. In QSAppDelegate.m, replace the **didRegisterForRemoteNotificationsWithDeviceToken** method with the following code:
-
-        // We have registered, so now store the device token (as a string) on the AppDelegate instance
-        // taking care to remove the angle brackets first.
-        - (void)application:(UIApplication *)application didRegisterForRemoteNotificationsWithDeviceToken:
-        (NSData *)deviceToken {
-
-           // Register the APNS deviceToken with the Mobile Service Devices table.
-           NSCharacterSet *angleBrackets = [NSCharacterSet characterSetWithCharactersInString:@"<>"];
-           NSString *token = [[deviceToken description] stringByTrimmingCharactersInSet:angleBrackets];
-        	
-           QSTodoService *instance = [QSTodoService defaultService];
-           [instance registerDeviceToken:token];
-        }
-
-5. In QSTodoListViewController.m, locate the **(IBAction)onAdd** method and _remove_ the following code:
-
-        // Get a reference to the AppDelegate to easily retrieve the deviceToken
-        QSAppDelegate *delegate = [[UIApplication sharedApplication] delegate];
-    
-        NSDictionary *item = @{
-            @"text" : itemText.text,
-            @"complete" : @(NO),
-            // add the device token property to our todo item payload
-            @"deviceToken" : delegate.deviceToken
-        };
- 
-   	Replace this with the following code:
-
-        // We removed the delegate; this application no longer passes the deviceToken here.
-        // Remove the device token from the payload
-        NSDictionary *item = @{ @"text" : itemText.text, @"complete" : @(NO) };
-
-Your app has now been updated to use the new Devices table to store device tokens that are used to send push notifications back to the device.
-
-## <a name="update-scripts"></a>Update server scripts
-
-1. In the Management Portal, click the **Data** tab and then click the **Devices** table. 
-
-   	![][3]
-
-2. In **devices**, click the **Script** tab and select **Insert**.
-   
-   	![][4]
-
-   	This displays the function that is invoked when an insert occurs in the **Devices** table.
-
-3. Replace the insert function with the following code, and then click **Save**:
-
-        function insert(item, user, request) {
-           var devicesTable = tables.getTable('Devices');
-           devicesTable.where({
-               token: item.token
-           }).read({
-               success: insertTokenIfNotFound
-           });
-
-           function insertTokenIfNotFound(existingTokens) {
-               if (existingTokens.length > 0) {
-                   request.respond(200, existingTokens[0]);
-               } else {
-                   request.execute();
-               }
-           }
-        }
-
-   	This script checks the **Devices** table for an existing device with the same token. The insert only proceeds when no matching device is found. This prevents duplicate device records.
-
-4. Click **TodoItem**, click **Script** and select **Insert**. 
-
-   	![][5]
-
-5. Replace the insert function with the following code, and then click **Save**:
-
-        function insert(item, user, request) {
-          request.execute({
-              success: function() {
-                  request.respond();
-                  sendNotifications();
-              }
-          });
-
-          function sendNotifications() {
-              var devicesTable = tables.getTable('Devices');
-              devicesTable.read({
-                  success: function(devices) {
-                      // Set timeout to delay the notifications, 
-                      // to provide time for the app to be closed 
-                      // on the device to demonstrate toast notifications.
-                      setTimeout(function() {
-                          devices.forEach(function(device) {
-
-                              push.apns.send(device.deviceToken, {
-                                  alert: "Toast: " + item.text,
-                                  payload: {
-                                      inAppMessage: 
-                                      "Hey, a new item arrived: '" + 
-                                      item.text + "'"
-                                  }
-                              });
-                          });
-                      }, 2500);
-                  }
-              });
-          }
-      }
-
-    This insert script sends a push notification (with the text of the inserted item) to all devices stored in the **Devices** table.
-
-<h2><a name="test"></a><span class="short-header">Test the app</span>Test push notifications in your app</h2>
-
-1. Press the **Run** button to build the project and start the app in an iOS capable device, then in the app, type meaningful text, such as _A new Mobile Services task_ and then click the plus (**+**) icon.
-
-  	![][24]
-
-3. Verify that a notification is received, then click **OK** to dismiss the notification.
-
-  	![][25]
-
-4. Repeat step 2 and immediately close the app, then verify that the following toast is shown.
-
-  	![][26]
-
-You have successfully completed this tutorial.
-
-## Next steps
-
-This concludes the tutorials that demonstrate the basics of working with push notifications. Consider finding out more about the following Mobile Services topics:
-
-* [Get started with data]
-  <br/>Learn more about storing and querying data using Mobile Services.
-
-* [Get started with authentication]
-  <br/>Learn how to authenticate users of your app with Windows Account.
-
-* [Mobile Services server script reference]
-  <br/>Learn more about registering and using server scripts.
-
-<!-- Anchors. -->
-[Create the Devices table]: #create-table
-[Update the app]: #update-app
-[Update server scripts]: #update-scripts
-[Verify the push notification behavior]: #test-app
-[Next Steps]: #next-steps
-
-<!-- Images. -->
-[0]: ./media/mobile-services-ios-push-notifications-app-users/mobile-services-selection.png
-[1]: ./media/mobile-services-ios-push-notifications-app-users/mobile-create-table.png
-[2]: ./media/mobile-services-ios-push-notifications-app-users/mobile-create-devices-table.png
-[3]: ./media/mobile-services-ios-push-notifications-app-users/mobile-portal-data-tables-devices.png
-[4]: ./media/mobile-services-ios-push-notifications-app-users/mobile-insert-script-devices.png
-[5]: ./media/mobile-services-ios-push-notifications-app-users/mobile-insert-script-push2.png
-
-
-
-[24]: ./media/mobile-services-ios-push-notifications-app-users/mobile-quickstart-push2-ios.png
-[25]: ./media/mobile-services-ios-push-notifications-app-users/mobile-quickstart-push3-ios.png
-[26]: ./media/mobile-services-ios-push-notifications-app-users/mobile-quickstart-push4-ios.png
-
-<!-- URLs. -->
-[Mobile Services server script reference]: http://go.microsoft.com/fwlink/?LinkId=262293
-[Get started with Mobile Services]: /en-us/develop/mobile/tutorials/get-started-ios
-[Get started with data]: /en-us/develop/mobile/tutorials/get-started-with-data-ios
-[Get started with authentication]: /en-us/develop/mobile/tutorials/get-started-with-users-ios
-[Get started with push notifications]: /en-us/develop/mobile/tutorials/get-started-with-push-ios
-
-[Windows Azure Management Portal]: https://manage.windowsazure.com/
->>>>>>> a8fded4a
+[Windows Azure Management Portal]: https://manage.windowsazure.com/