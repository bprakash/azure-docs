--- conflicted
+++ resolved
@@ -130,11 +130,7 @@
 
 **Q.** Are data disks supported within scale sets?
 
-<<<<<<< HEAD
-**A.** Yes. A scale set can define an attached disks configuration that applies to all VMs in the set. For more information, see [Azure scale sets and attached data disks](virtual-machine-scale-sets-attached-disks.md). Other options for storing data include:
-=======
-**A.** Yes. A scale set can define an attached data drives configuration that applies to all VMs in the set. For more information, see [Azure scale sets and attached data disks](virtual-machine-scale-sets-attached-disks.md). Other options for storing data include:
->>>>>>> a8b83b4a
+**A.** Yes. A scale set can define an attached data disks configuration that applies to all VMs in the set. For more information, see [Azure scale sets and attached data disks](virtual-machine-scale-sets-attached-disks.md). Other options for storing data include:
 
 * Azure files (SMB shared drives)
 * OS drive
