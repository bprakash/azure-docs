--- conflicted
+++ resolved
@@ -461,11 +461,7 @@
 To do a VIP swap for virtual machine scale sets in the same subscription and same region, see [VIP Swap - blue-green deployment in Azure Resource Manager](https://msftstack.wordpress.com/2017/02/24/vip-swap-blue-green-deployment-in-azure-resource-manager/).
  
   
-<<<<<<< HEAD
-### What is the resourceGuid property on a NIC for? 
-=======
-### What is the resourceGuid property on a NIC for?
->>>>>>> 3bd35f08
+### What is the resourceGuid property on a NIC used for?
 
 The resourceGuid property on a network interface card (NIC) is a unique ID. Lower layers will log this ID at some point in the future. 
  
