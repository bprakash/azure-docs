--- conflicted
+++ resolved
@@ -492,13 +492,7 @@
 
 Another reason you might create a virtual machine scale set with fewer than two VMs is if you're concerned less with availability than in using an availability set with discrete VMs. Virtual machine scale sets give you a way to work with undifferentiated compute units that are fungible. This uniformity is a key differentiator for virtual machine scale sets versus availability sets. Many stateless workloads do not track individual units. If the workload drops, you can scale down to one compute unit, and then scale up to many when the workload increases.
 
-<<<<<<< HEAD
 ### How do I change the number of VMs in a virtual machine scale set?
-=======
-Refer to [this documentation](https://docs.microsoft.com/azure/virtual-machine-scale-sets/virtual-machine-scale-sets-portal-create) to see how to deploy a scale set from the portal.
-
-### How do you change the number of VMs in a scale set?
->>>>>>> 5b398ce6
 
 To change the number of VMs in a virtual machine scale set, see [Change the instance count of a virtual machine scale set](https://msftstack.wordpress.com/2016/05/13/change-the-instance-count-of-an-azure-vm-scale-set/).
 
@@ -607,13 +601,3 @@
 - You want to start a set of VMs more quickly than you could scale out a virtual machine scale set.
   - Related to this scenario, you might have created your own autoscale engine and want a faster end-to-end scale.
 - You have a virtual machine scale set that is unevenly distributed across fault domains or update domains. This might be because you selectively deleted VMs, or because VMs were deleted after overprovisioning. Running `stop deallocate` followed by `start` on the virtual machine scale set evenly distributes the VMs across fault domains or update domains.
-
-
-
-
-
-
-
-
- 
-   