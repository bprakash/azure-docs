---
title: Azure Virtual Machine Scale Sets Documentation - Tutorials, API Reference | Microsoft Docs
description: Learn how to use Virtual Machine Scale Sets to create auto-scaling Windows or Linux VMs for big compute, big data, and containerized solutions.
services: virtual-machine-scale-sets
author: carolz
manager: carolz
layout: LandingPage
<<<<<<< HEAD
description: Learn how to use Virtual Machine Scale Sets to create auto-scaling Windows or Linux VMs for big compute, big data, and containerized solutions.
=======
ms.assetid: 
ms.service: virtual-machine-scale-sets
ms.tgt_pltfrm: na
ms.devlang: na
ms.topic: landing-page
ms.date: 01/23/2017
ms.author: carolz
>>>>>>> e8cfaf0d
---
#Virtual Machine Scale Sets Documentation

Learn how to use Virtual Machine Scale Sets to deploy and manage a set of identical, auto-scaling Windows or Linux VMs. Documentation shows you how to use Scale Sets to support services that target big compute, big data, and containerized solutions.

<ul class="panelContent cardsFTitle">
    <li>
        <a href="/azure/virtual-machine-scale-sets/virtual-machine-scale-sets-overview">
        <div class="cardSize">
            <div class="cardPadding">
                <div class="card">
                    <div class="cardImageOuter">
                        <div class="cardImage">
                            <img src="media/index/virtual-machine-scale-sets.svg" alt="" />
                        </div>
                    </div>
                    <div class="cardText">
                        <h3>Learn about Virtual Machine Scale Sets</h3>
                    </div>
                </div>
            </div>
        </div>
        </a>
    </li>
       <li>
        <a href="https://azure.microsoft.com/documentation/videos/index/?services=virtual-machines">
        <div class="cardSize">
            <div class="cardPadding">
                <div class="card">
                    <div class="cardImageOuter">
                        <div class="cardImage">
                            <img src="media/index/video-library.svg" alt="" />
                        </div>
                    </div>
                    <div class="cardText">
                        <h3>Virtual Machines Video Library</h3>
                    </div>
                </div>
            </div>
        </div>
        </a>
    </li>
    <li>
        <a href="/azure/virtual-machine-scale-sets/virtual-machine-scale-sets-portal-create">
        <div class="cardSize">
            <div class="cardPadding">
                <div class="card">
                    <div class="cardImageOuter">
                        <div class="cardImage">
                            <img src="media/index/get-started.svg" alt="" />
                        </div>
                    </div>
                    <div class="cardText">
                        <h3>Get Started with Virtual Machine Scale Sets</h3>
                    </div>
                </div>
            </div>
        </div>
        </a>
    </li>

</ul>

---

<h2>Reference</h2>
<ul class="panelContent cardsW">
    <li>
        <div class="cardSize">
            <div class="cardPadding">
                <div class="card">
                    <div class="cardText">
                        <h3>Command-Line</h3>
                        <p><a href="/powershell/azureps-cmdlets-docs">PowerShell</a></p>
<<<<<<< HEAD
                        <p><a href="/azure/virtual-machines/azure-cli-arm-commands">Azure CLI</a></p>
=======
                        <p><a href="/cli/azure/vm">Azure CLI</a></p>
                    </div>
                </div>
            </div>
        </div>
    </li>
    <li>
        <div class="cardSize">
            <div class="cardPadding">
                <div class="card">
                    <div class="cardText">
                        <h3>Languages</h3>
                        <p><a href="/dotnet/api/microsoft.azure.management.compute">.NET</a></p>
                        <p><a href="/java/api">Java</a></p>
                        <p><a href="https://azure.microsoft.com/develop/nodejs/#azure-sdk">Node​.js</a></p>
                        <p><a href="http://azure-sdk-for-python.readthedocs.io/en/latest/ref/azure.mgmt.compute.html">Python</a></p>
>>>>>>> e8cfaf0d
                    </div>
                </div>
            </div>
        </div>
    </li>
    <li>
<<<<<<< HEAD
        <div class="cardSize">
=======
        <div class="cardSize">
>>>>>>> e8cfaf0d
            <div class="cardPadding">
                <div class="card">
                    <div class="cardText">
                        <h3>REST</h3>
<<<<<<< HEAD
                        <p><a href="/rest/api/compute/">REST API Reference</a></p>
=======
                        <p><a href="/rest/api/compute">Compute REST API Reference</a></p>
>>>>>>> e8cfaf0d
                    </div>
                </div>
            </div>
        </div>
    </li>
</ul>

<<<<<<< HEAD
<div class="downloadHolder">
    <a href="https://opbuildstorageprod.blob.core.windows.net/output-pdf-files/en-us/Azure.azure-documents/live/virtual-machine-scale-sets.pdf">
        <div class="img"></div>
        <div class="text">
            Download Virtual Machine Scale Sets Documentation
        </div>
    </a>
</div>
=======
>>>>>>> e8cfaf0d
<|MERGE_RESOLUTION|>--- conflicted
+++ resolved
@@ -5,9 +5,6 @@
 author: carolz
 manager: carolz
 layout: LandingPage
-<<<<<<< HEAD
-description: Learn how to use Virtual Machine Scale Sets to create auto-scaling Windows or Linux VMs for big compute, big data, and containerized solutions.
-=======
 ms.assetid: 
 ms.service: virtual-machine-scale-sets
 ms.tgt_pltfrm: na
@@ -15,7 +12,6 @@
 ms.topic: landing-page
 ms.date: 01/23/2017
 ms.author: carolz
->>>>>>> e8cfaf0d
 ---
 #Virtual Machine Scale Sets Documentation
 
@@ -90,9 +86,6 @@
                     <div class="cardText">
                         <h3>Command-Line</h3>
                         <p><a href="/powershell/azureps-cmdlets-docs">PowerShell</a></p>
-<<<<<<< HEAD
-                        <p><a href="/azure/virtual-machines/azure-cli-arm-commands">Azure CLI</a></p>
-=======
                         <p><a href="/cli/azure/vm">Azure CLI</a></p>
                     </div>
                 </div>
@@ -109,27 +102,18 @@
                         <p><a href="/java/api">Java</a></p>
                         <p><a href="https://azure.microsoft.com/develop/nodejs/#azure-sdk">Node​.js</a></p>
                         <p><a href="http://azure-sdk-for-python.readthedocs.io/en/latest/ref/azure.mgmt.compute.html">Python</a></p>
->>>>>>> e8cfaf0d
                     </div>
                 </div>
             </div>
         </div>
     </li>
     <li>
-<<<<<<< HEAD
-        <div class="cardSize">
-=======
         <div class="cardSize">
->>>>>>> e8cfaf0d
             <div class="cardPadding">
                 <div class="card">
                     <div class="cardText">
                         <h3>REST</h3>
-<<<<<<< HEAD
-                        <p><a href="/rest/api/compute/">REST API Reference</a></p>
-=======
                         <p><a href="/rest/api/compute">Compute REST API Reference</a></p>
->>>>>>> e8cfaf0d
                     </div>
                 </div>
             </div>
@@ -137,14 +121,3 @@
     </li>
 </ul>
 
-<<<<<<< HEAD
-<div class="downloadHolder">
-    <a href="https://opbuildstorageprod.blob.core.windows.net/output-pdf-files/en-us/Azure.azure-documents/live/virtual-machine-scale-sets.pdf">
-        <div class="img"></div>
-        <div class="text">
-            Download Virtual Machine Scale Sets Documentation
-        </div>
-    </a>
-</div>
-=======
->>>>>>> e8cfaf0d
