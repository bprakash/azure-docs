---
title: Designing Azure Virtual Machine Scale Sets For Scale | Microsoft Docs
description: Learn about how to design your Azure Virtual Machine Scale Sets for scale
keywords: linux virtual machine,virtual machine scale sets
services: virtual-machine-scale-sets
documentationcenter: ''
author: gatneil
manager: madhana
editor: tysonn
tags: azure-resource-manager

ms.assetid: c27c6a59-a0ab-4117-a01b-42b049464ca1
ms.service: virtual-machine-scale-sets
ms.workload: na
ms.tgt_pltfrm: vm-linux
ms.devlang: na
ms.topic: article
<<<<<<< HEAD
ms.date: 07/28/2016
=======
ms.date: 02/13/2017
>>>>>>> e8cfaf0d
ms.author: negat

---
# Designing VM Scale Sets For Scale
This topic discusses design considerations for Virtual Machine Scale Sets. For information about what Virtual Machine Scale Sets are, refer to [Virtual Machine Scale Sets Overview](virtual-machine-scale-sets-overview.md).

## Storage

### Scale sets with Azure Managed Disks
Scale sets can be now created with [Azure Managed Disks](../storage/storage-managed-disks-overview.md). Managed Disks provide the following benefits:
- You do not have to pre-create a set of Azure storage accounts for the scale set VMs.
- You can define [attached data disks](virtual-machine-scale-sets-attached-disks.md) for the VMs in your scale set.
- Scale sets can be configured to [support up to 1,000 VMs in a set](virtual-machine-scale-sets-placement-groups.md). 

You can create scale sets with Managed Disks starting with version "2016-04-30-preview" of the Azure Compute API. For information on converting a scale set template to Managed Disks, refer to [Convert a scale set template to a managed disk scale set template](virtual-machine-scale-sets-convert-template-to-md.md).

### User-managed Storage
A scale set which is not defined with Azure Managed Disks relies on user-created storage accounts to store the OS disks of the VMs in the set. A ratio of 20 VMs per storage account or less is recommended to achieve maximum IO and also take advantage of _overprovisioning_ (see below). It is also recommended that you spread the beginning characters of the storage account names across the alphabet. Doing so helps spread load across different internal systems. 

>[!NOTE]
>VM Scale Sets API version `2016-04-30-preview` supports using Azure Managed Disks for the Operating System disk and any extra data disks. For more information, see [Managed Disks Overview](../storage/storage-managed-disks-overview.md) and [Use Attached Data Disks](virtual-machine-scale-sets-attached-disks.md). 

## Overprovisioning
Starting with the "2016-03-30" API version, VM Scale Sets default to "overprovisioning" VMs. With overprovisioning turned on, the scale set actually spins up more VMs than you asked for, then deletes the extra VMs once the requested number of VMs are successfully provisioned. Overprovisioning improves provisioning success rates and reduces deployment time. You are not billed for the extra VMs, and they do not count toward your quota limits.

While overprovisioning does improve provisioning success rates, it can cause confusing behavior for an application that is not designed to handle extra VMs appearing and then disappearing. To turn overprovisioning off, ensure you have the following string in your template: "overprovision": "false". More details can be found in the [VM Scale Set REST API documentation](https://msdn.microsoft.com/library/azure/mt589035.aspx).

If your scale set uses user-managed storage, and you turn off overprovisioning, you can have more than 20 VMs per storage account, but it is not recommended to go above 40 for IO performance reasons. 

## Limits
A scale set built on a Marketplace image (also known as a platform image) and configured to use Azure Managed Disks supports a capacity of up to 1,000 VMs. If you configure your scale set to support more than 100 VMs, not all scenarios work the same (for example load balancing). For more information, see [Working with large virtual machine scale sets](virtual-machine-scale-sets-placement-groups.md). 

A scale set configured with user-managed storage accounts is currently limited to 100 VMs (and 5 storage accounts are recommended for this scale).

A scale set built on a custom image (one built by you) can have a capacity of up to 100 VMs when configured with Azure Managed disks. If the scale set is configured with user-managed storage accounts, it must create all OS disk VHDs within one storage account. As a result, the maximum recommended number of VMs in a scale set built on a custom image and user-managed storage is 20. If you turn off overprovisioning, you can go up to 40.

For more VMs than these limits allow, you need to deploy multiple scale sets as shown in [this template](https://github.com/Azure/azure-quickstart-templates/tree/master/301-custom-images-at-scale).
<|MERGE_RESOLUTION|>--- conflicted
+++ resolved
@@ -15,11 +15,7 @@
 ms.tgt_pltfrm: vm-linux
 ms.devlang: na
 ms.topic: article
-<<<<<<< HEAD
-ms.date: 07/28/2016
-=======
 ms.date: 02/13/2017
->>>>>>> e8cfaf0d
 ms.author: negat
 
 ---
