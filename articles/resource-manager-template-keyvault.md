--- conflicted
+++ resolved
@@ -13,11 +13,7 @@
    ms.topic="article"
    ms.tgt_pltfrm="na"
    ms.workload="na"
-<<<<<<< HEAD
-   ms.date="04/04/2016"
-=======
    ms.date="06/23/2016"
->>>>>>> c186bb0b
    ms.author="tomfitz"/>
 
 # Key vault template schema
@@ -79,11 +75,7 @@
 | enabledForDeployment | Boolean<br />Optional<br />**true** or **false**<br /><br />Specifies if the vault is enabled for Virtual Machine or Service Fabric deployment. |
 | enabledForTemplateDeployment | Boolean<br />Optional<br />**true** or **false**<br /><br />Specifies if the vault is enabled for use in Resource Manager template deployments. For more information, see [Pass secure values during deployment](resource-manager-keyvault-parameter.md) |
 | enabledForVolumeEncryption | Boolean<br />Optional<br />**true** or **false**<br /><br />Specifies if the vault is enabled for volume encryption. |
-<<<<<<< HEAD
-| tenantId | String<br />Required<br />**Globally-unique identifier**<br /><br />The tenant identifier for the subscription. You can retrieve it with the [Get-AzureRMSubscription](https://msdn.microsoft.com/library/azure/mt619284.aspx) PowerShell cmdlet or the **azure account show** Azure CLI command. |
-=======
 | tenantId | String<br />Required<br />**Globally-unique identifier**<br /><br />The tenant identifier for the subscription. You can retrieve it with the [Get-AzureRmSubscription](https://msdn.microsoft.com/library/azure/mt619284.aspx) PowerShell cmdlet or the **azure account show** Azure CLI command. |
->>>>>>> c186bb0b
 | accessPolicies | Array<br />Required<br />[accessPolicies object](#accesspolicies)<br /><br />An array of up to 16 objects that specify the permissions for the user or service principal. |
 | sku | Object<br />Required<br />[sku object](#sku)<br /><br />The SKU for the key vault. |
 
@@ -93,11 +85,7 @@
 | Name | Value |
 | ---- | ---- | 
 | tenantId | String<br />Required<br />**Globally-unique identifier**<br /><br />The tenant identifier of the Azure Active Directory tenant containing the **objectId** in this access policy |
-<<<<<<< HEAD
-| objectId | String<br />Required<br />**Globally-unique identifier**<br /><br />The object identifier of the Azure Active Directory user or service principal that will have access to the vault. You can retrieve the value from either the [Get-AzureRMADUser](https://msdn.microsoft.com/library/azure/mt679001.aspx) or the [Get-AzureRMADServicePrincipal](https://msdn.microsoft.com/library/azure/mt678992.aspx) PowerShell cmdlets, or the **azure ad user** or **azure ad sp** Azure CLI commands. |
-=======
 | objectId | String<br />Required<br />**Globally-unique identifier**<br /><br />The object identifier of the Azure Active Directory user or service principal that will have access to the vault. You can retrieve the value from either the [Get-AzureRmADUser](https://msdn.microsoft.com/library/azure/mt679001.aspx) or the [Get-AzureRmADServicePrincipal](https://msdn.microsoft.com/library/azure/mt678992.aspx) PowerShell cmdlets, or the **azure ad user** or **azure ad sp** Azure CLI commands. |
->>>>>>> c186bb0b
 | permissions | Object<br />Required<br />[permissions object](#permissions)<br /><br />The permissions granted on this vault to the Active Directory object. |
 
 <a id="permissions" />
