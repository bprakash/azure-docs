--- conflicted
+++ resolved
@@ -19,41 +19,24 @@
 # Restore an Azure SQL database using Point in Time Restore in Azure PowerShell
 
 > [AZURE.SELECTOR]
-<<<<<<< HEAD
-- [Point in Time Restore - portal](./sql-database-point-in-time-restore-tutorial-management-portal.md)
-- [Point in Time Restore - REST API](./sql-database-point-in-time-restore-tutorial-rest.md) 
-
-## Overview
-
-This tutorial shows you how to restore an Azure SQL database using Point in Time Restore in [Azure PowerShell](./powershell-install-configure.md). Azure SQL Database has built-in backups to support self-service Point in Time Restore for Basic, Standard, and Premium service tiers.
-=======
 - [Point in Time Restore - portal](sql-database-point-in-time-restore-tutorial-management-portal.md)
 - [Point in Time Restore - REST API](sql-database-point-in-time-restore-tutorial-rest.md) 
 
 ## Overview
 
 This tutorial shows you how to restore an Azure SQL database using Point in Time Restore in [Azure PowerShell](powershell-install-configure.md). Azure SQL Database has built-in backups to support self-service Point in Time Restore for Basic, Standard, and Premium service tiers.
->>>>>>> 8f5664f7
 
 Point in Time Restore creates a new database. The service automatically selects the service tier based on the backup used at the restore point. Make sure you have available quota on the logical server to create another database. If you'd like to request an increased quota, contact [Azure Support](http://azure.microsoft.com/support/options/).
 
 ## Restrictions and Security
 
-<<<<<<< HEAD
-See [Restore an Azure SQL database using Point in Time Restore in the Azure portal](./sql-database-point-in-time-restore-tutorial-management-portal.md).
-=======
 See [Restore an Azure SQL database using Point in Time Restore in the Azure portal](sql-database-point-in-time-restore-tutorial-management-portal.md).
->>>>>>> 8f5664f7
 
 ## How to: Restore an Azure SQL database using Point in Time Restore in Azure PowerShell
 
 > [AZURE.VIDEO restore-a-sql-database-using-point-in-time-restore-with-microsoft-azure-powershell]
 
-<<<<<<< HEAD
-You must use certificate based authentication to run the following cmdlets. For more information, see the *Use the certificate method* section in [How to install and configure Azure PowerShell](./powershell-install-configure.md#use-the-certificate-method).
-=======
 You must use certificate based authentication to run the following cmdlets. For more information, see the *Use the certificate method* section in [How to install and configure Azure PowerShell](powershell-install-configure.md#use-the-certificate-method).
->>>>>>> 8f5664f7
 
 1. Get the database you want to restore by using the [Get-AzureSqlDatabase](http://msdn.microsoft.com/library/azure/dn546735.aspx) cmdlet. Specify the following parameters:
 	* **ServerName** where the database is located.
