--- conflicted
+++ resolved
@@ -1,11 +1,6 @@
 ---
-<<<<<<< HEAD
-title: Trace calls with API Inspector - Azure API Management | Microsoft Docs
-description: Learn how to trace calls using the API Inspector in Azure API Management.
-=======
 title: Debug your APIs using request tracing in Azure API Management | Microsoft Docs
 description: Follow the steps of this tutorial to learn how to inspect request processing steps in Azure API Management.
->>>>>>> 25ec9ca2
 services: api-management
 documentationcenter: ''
 author: juliako
@@ -17,24 +12,15 @@
 ms.workload: mobile
 ms.tgt_pltfrm: na
 ms.devlang: na
-<<<<<<< HEAD
-ms.topic: article
-ms.date: 01/23/2017
-=======
 ms.topic: tutorial
 ms.date: 10/17/2017
->>>>>>> 25ec9ca2
 ms.author: apimpm
 
 ---
 # How to use the API Inspector to trace calls in Azure API Management
 API Management provides an API Inspector tool to help you with debugging and troubleshooting your APIs. The API Inspector can be used programmatically and can also be used directly from the developer portal. 
 
-<<<<<<< HEAD
 In addition to tracing operations, API Inspector also traces [policy expression](https://msdn.microsoft.com/library/azure/dn910913.aspx) evaluations. For a demonstration, see [Cloud Cover Episode 177: More API Management Features](https://azure.microsoft.com/documentation/videos/episode-177-more-api-management-features-with-vlad-vinogradsky/) and fast-forward to 21:00.
-=======
-# Debug your APIs using request tracing
->>>>>>> 25ec9ca2
 
 This guide provides a walk-through of using API Inspector.
 
@@ -50,14 +36,8 @@
 
 To get started, click **Developer portal** in the Azure Portal for your API Management service. Operations can be called directly from the developer portal which provides a convenient way to view and test the operations of an API.
 
-<<<<<<< HEAD
-> If you haven't yet created an API Management service instance, see [Create an API Management service instance][Create an API Management service instance] in the [Get started with Azure API Management][Get started with Azure API Management] tutorial.
-> 
-> 
-=======
 Please complete the following quickstart: [Create an Azure API Management instance](get-started-create-service-instance.md).
 Also, complete the following tutorial: [Import and publish your first API](import-and-publish.md).
->>>>>>> 25ec9ca2
 
 ![API Management developer portal][api-management-developer-portal-menu]
 
