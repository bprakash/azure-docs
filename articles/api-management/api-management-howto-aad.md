---
title: Authorize developer accounts using Azure Active Directory - Azure API Management | Microsoft Docs
description: Learn how to authorize users using Azure Active Directory in API Management.
services: api-management
documentationcenter: API Management
<<<<<<< HEAD
author: juliako
manager: cflower
=======
author: vladvino
manager: erikre
>>>>>>> f97d896c
editor: ''

ms.service: api-management
ms.workload: mobile
ms.tgt_pltfrm: na
ms.devlang: na
ms.topic: article
ms.date: 10/30/2017
ms.author: apimpm
---

> [!WARNING]
> Azure Active Directory integration is available in the [Developer and Premium](https://azure.microsoft.com/en-us/pricing/details/api-management/) tiers only.

# How to authorize developer accounts using Azure Active Directory in Azure API Management
## Overview
This guide shows you how to enable access to the developer portal for users from Azure Active Directory. This guide also shows you how to manage groups of Azure Active Directory users by adding external groups that contain the users of an Azure Active Directory.

> To complete the steps in this guide you must first have an Azure Active Directory in which to create an application.
> 

## How to authorize developer accounts using Azure Active Directory
To get started, click **Publisher portal** in the Azure portal for your API Management service. This takes you to the API Management publisher portal.

![Publisher portal][api-management-management-console]

> If you have not yet created an API Management service instance, see [Create an API Management service instance][Create an API Management service instance] in the [Get started with Azure API Management][Get started with Azure API Management] tutorial.
> 
> 

Click **Security** from the **API Management** menu on the left and click **External Identities**.

![External Identities][api-management-security-external-identities]

Click **Azure Active Directory**. Make a note of the **Redirect URL** and switch over to your Azure Active Directory in the Azure Classic Portal.

![External Identities][api-management-security-aad-new]

Click the **Add** button to create a new Azure Active Directory application, and choose **Add an application my organization is developing**.

![Add new Azure Active Directory application][api-management-new-aad-application-menu]

Enter a name for the application, select **Web application and/or Web API**, and click the next button.

![New Azure Active Directory application][api-management-new-aad-application-1]

For **Sign-on URL**, enter the sign-on URL of your developer portal. In this example, the **Sign-on URL** is `https://aad03.portal.current.int-azure-api.net/signin`. 

For the **App ID URL**, enter either the default domain or a custom domain for the Azure Active Directory, and append a unique string to it. In this example, the default domain of **https://contoso5api.onmicrosoft.com** is used with the suffix of **/api** specified.

![New Azure Active Directory application properties][api-management-new-aad-application-2]

Click the check button to save and create the application, and switch to the **Configure** tab to configure the new application.

![New Azure Active Directory application created][api-management-new-aad-app-created]

If multiple Azure Active Directories are going to be used for this application, click **Yes** for **Application is multi-tenant**. The default is **No**.

![Application is multi-tenant][api-management-aad-app-multi-tenant]

Copy the **Redirect URL** from the **Azure Active Directory** section of the **External Identities** tab in the publisher portal and paste it into the **Reply URL** text box. 

![Reply URL][api-management-aad-reply-url]

Scroll to the bottom of the configure tab, select the **Application Permissions** drop-down, and check **Read directory data**.

![Application Permissions][api-management-aad-app-permissions]

Select the **Delegate Permissions** drop-down, and check **Enable sign-on and read users' profiles**.

![Delegated Permissions][api-management-aad-delegated-permissions]

> For more information about application and delegated permissions, see [Accessing the Graph API][Accessing the Graph API].
> 
> 

Copy the **Client Id** to the clipboard.

![Client Id][api-management-aad-app-client-id]

Switch back to the publisher portal and paste in the **Client Id** copied from the Azure Active Directory application configuration.

![Client Id][api-management-client-id]

Switch back to the Azure Active Directory configuration, and click the **Select duration** drop-down in the **Keys** section and specify an interval. In this example, **1 year** is used.

![Key][api-management-aad-key-before-save]

Click **Save** to save the configuration and display the key. Copy the key to the clipboard.

> Make a note of this key. Once you close the Azure Active Directory configuration window, the key cannot be displayed again.
> 
> 

![Key][api-management-aad-key-after-save]

Switch back to the publisher portal and paste the key into the **Client Secret** text box.

![Client Secret][api-management-client-secret]

**Allowed Tenants** specifies which directories have access to the APIs of the API Management service instance. Specify the domains of the Azure Active Directory instances to which you want to grant access. You can separate multiple domains with newlines, spaces, or commas.

![Allowed tenants][api-management-client-allowed-tenants]


Once the desired configuration is specified, click **Save**.

![Save][api-management-client-allowed-tenants-save]

Once the changes are saved, the users in the specified Azure Active Directory can sign in to the Developer portal by following the steps in [Log in to the Developer portal using an Azure Active Directory account][Log in to the Developer portal using an Azure Active Directory account].

Multiple domains can be specified in the **Allowed Tenants** section. Before any user can log in from a different domain than the original domain where the application was registered, a global administrator of the different domain must grant permission for the application to access directory data. To grant permission, the global administrator should go to `https://<URL of your developer portal>/aadadminconsent` (for example, https://contoso.portal.azure-api.net/aadadminconsent), type in the domain name of the Active Directory tenant they want to give access to and click Submit. In the following example, a global administrator from `miaoaad.onmicrosoft.com` is trying to give permission to this particular developer portal. 

![Permissions][api-management-aad-consent]

In the next screen, the global administrator will be prompted to confirm giving the permission. 

![Permissions][api-management-permissions-form]

> If a non-global administrator tries to log in before permissions are granted by a global administrator, the login attempt fails and an error screen is displayed.
> 
> 

## How to add an external Azure Active Directory Group
After enabling access for users in an Azure Active Directory, you can add Azure Active Directory groups into API Management to more easily manage the association of the developers in the group with the desired products.

> To configure an external Azure Active Directory group, the Azure Active Directory must first be configured in the Identities tab by following the procedure in the previous section. 
> 
> 

External Azure Active Directory groups are added from the **Visibility** tab of the product for which you wish to grant access to the group. Click **Products**, and then click the name of the desired product.

![Configure product][api-management-configure-product]

Switch to the **Visibility** tab, and click **Add Groups from Azure Active Directory**.

![Add groups][api-management-add-groups]

Select the **Azure Active Directory Tenant** from the drop-down list, and then type the name of the desired group in the **Groups** to be added text box.

![Select group][api-management-select-group]

This group name can be found in the **Groups** list for your Azure Active Directory, as shown in the following example.

![Azure Active Directory Groups List][api-management-aad-groups-list]

Click **Add** to validate the group name and add the group. In this example, the **Contoso 5 Developers** external group is added. 

![Group added][api-management-aad-group-added]

Click **Save** to save the new group selection.

Once an Azure Active Directory group has been configured from one product, it is available to be checked on the **Visibility** tab for the other products in the API Management service instance.

To review and configure the properties for external groups once they have been added, click the name of the group from the **Groups** tab.

![Manage groups][api-management-groups]

From here you can edit the **Name** and the **Description** of the group.

![Edit group][api-management-edit-group]

Users from the configured Azure Active Directory can sign in to the Developer portal and view and subscribe to any groups for which they have visibility by following the instructions in the following section.

## How to log in to the Developer portal using an Azure Active Directory account
To log into the Developer portal using an Azure Active Directory account configured in the previous sections, open a new browser window using the **Sign-on URL** from the Active Directory application configuration, and click **Azure Active Directory**.

![Developer Portal][api-management-dev-portal-signin]

Enter the credentials of one of the users in your Azure Active Directory, and click **Sign in**.

![Sign in][api-management-aad-signin]

You may be prompted with a registration form if any additional information is required. Complete the registration form and click **Sign up**.

![Registration][api-management-complete-registration]

Your user is now logged into the developer portal for your API Management service instance.

![Registration Complete][api-management-registration-complete]

[api-management-management-console]: ./media/api-management-howto-aad/api-management-management-console.png
[api-management-security-external-identities]: ./media/api-management-howto-aad/api-management-security-external-identities.png
[api-management-security-aad-new]: ./media/api-management-howto-aad/api-management-security-aad-new.png
[api-management-new-aad-application-menu]: ./media/api-management-howto-aad/api-management-new-aad-application-menu.png
[api-management-new-aad-application-1]: ./media/api-management-howto-aad/api-management-new-aad-application-1.png
[api-management-new-aad-application-2]: ./media/api-management-howto-aad/api-management-new-aad-application-2.png
[api-management-new-aad-app-created]: ./media/api-management-howto-aad/api-management-new-aad-app-created.png
[api-management-aad-app-permissions]: ./media/api-management-howto-aad/api-management-aad-app-permissions.png
[api-management-aad-app-client-id]: ./media/api-management-howto-aad/api-management-aad-app-client-id.png
[api-management-client-id]: ./media/api-management-howto-aad/api-management-client-id.png
[api-management-aad-key-before-save]: ./media/api-management-howto-aad/api-management-aad-key-before-save.png
[api-management-aad-key-after-save]: ./media/api-management-howto-aad/api-management-aad-key-after-save.png
[api-management-client-secret]: ./media/api-management-howto-aad/api-management-client-secret.png
[api-management-client-allowed-tenants]: ./media/api-management-howto-aad/api-management-client-allowed-tenants.png
[api-management-client-allowed-tenants-save]: ./media/api-management-howto-aad/api-management-client-allowed-tenants-save.png
[api-management-aad-delegated-permissions]: ./media/api-management-howto-aad/api-management-aad-delegated-permissions.png
[api-management-dev-portal-signin]: ./media/api-management-howto-aad/api-management-dev-portal-signin.png
[api-management-aad-signin]: ./media/api-management-howto-aad/api-management-aad-signin.png
[api-management-complete-registration]: ./media/api-management-howto-aad/api-management-complete-registration.png
[api-management-registration-complete]: ./media/api-management-howto-aad/api-management-registration-complete.png
[api-management-aad-app-multi-tenant]: ./media/api-management-howto-aad/api-management-aad-app-multi-tenant.png
[api-management-aad-reply-url]: ./media/api-management-howto-aad/api-management-aad-reply-url.png
[api-management-aad-consent]: ./media/api-management-howto-aad/api-management-aad-consent.png
[api-management-permissions-form]: ./media/api-management-howto-aad/api-management-permissions-form.png
[api-management-configure-product]: ./media/api-management-howto-aad/api-management-configure-product.png
[api-management-add-groups]: ./media/api-management-howto-aad/api-management-add-groups.png
[api-management-select-group]: ./media/api-management-howto-aad/api-management-select-group.png
[api-management-aad-groups-list]: ./media/api-management-howto-aad/api-management-aad-groups-list.png
[api-management-aad-group-added]: ./media/api-management-howto-aad/api-management-aad-group-added.png
[api-management-groups]: ./media/api-management-howto-aad/api-management-groups.png
[api-management-edit-group]: ./media/api-management-howto-aad/api-management-edit-group.png

[How to add operations to an API]: api-management-howto-add-operations.md
[How to add and publish a product]: api-management-howto-add-products.md
[Monitoring and analytics]: api-management-monitoring.md
[Add APIs to a product]: api-management-howto-add-products.md#add-apis
[Publish a product]: api-management-howto-add-products.md#publish-product
[Get started with Azure API Management]: get-started-create-service-instance.md
[API Management policy reference]: api-management-policy-reference.md
[Caching policies]: api-management-policy-reference.md#caching-policies
[Create an API Management service instance]: get-started-create-service-instance.md

[http://oauth.net/2/]: http://oauth.net/2/
[WebApp-GraphAPI-DotNet]: https://github.com/AzureADSamples/WebApp-GraphAPI-DotNet
[Accessing the Graph API]: http://msdn.microsoft.com/library/azure/dn132599.aspx#BKMK_Graph

[Prerequisites]: #prerequisites
[Configure an OAuth 2.0 authorization server in API Management]: #step1
[Configure an API to use OAuth 2.0 user authorization]: #step2
[Test the OAuth 2.0 user authorization in the Developer Portal]: #step3
[Next steps]: #next-steps

[Log in to the Developer portal using an Azure Active Directory account]: #Log-in-to-the-Developer-portal-using-an-Azure-Active-Directory-account
<|MERGE_RESOLUTION|>--- conflicted
+++ resolved
@@ -3,13 +3,8 @@
 description: Learn how to authorize users using Azure Active Directory in API Management.
 services: api-management
 documentationcenter: API Management
-<<<<<<< HEAD
 author: juliako
-manager: cflower
-=======
-author: vladvino
-manager: erikre
->>>>>>> f97d896c
+manager: cfowler
 editor: ''
 
 ms.service: api-management
