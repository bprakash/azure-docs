--- conflicted
+++ resolved
@@ -13,14 +13,8 @@
 ms.tgt_pltfrm: na
 ms.devlang: dotnet
 ms.topic: article
-<<<<<<< HEAD
 ms.date: 01/23/2017
-ms.author: darrmi
-=======
-ms.date: 12/19/2016
 ms.author: apipm
->>>>>>> 299acaa4
-
 ---
 # Monitor your APIs with Azure API Management, Event Hubs and Runscope
 The [API Management service](api-management-key-concepts.md) provides many capabilities to enhance the processing of HTTP requests sent to your HTTP API. However, the existence of the requests and responses are transient. The request is made and it flows through the API Management service to your backend API. Your API processes the request and a response flows back through to the API consumer. The API Management service keeps some important statistics about the APIs for display in the Publisher portal dashboard, but beyond that, the details are gone.
