--- conflicted
+++ resolved
@@ -13,11 +13,7 @@
 	ms.tgt_pltfrm="na" 
 	ms.devlang="na" 
 	ms.topic="article" 
-<<<<<<< HEAD
-	ms.date="09/10/2015" 
-=======
 	ms.date="12/03/2015" 
->>>>>>> 08be3281
 	ms.author="sdanie"/>
 
 # How to customize the look and feel of the developer portal in Azure API Management
