--- conflicted
+++ resolved
@@ -13,14 +13,8 @@
 ms.tgt_pltfrm: na
 ms.devlang: na
 ms.topic: article
-<<<<<<< HEAD
 ms.date: 01/23/2017
-ms.author: sdanie
-=======
-ms.date: 12/15/2016
 ms.author: apipm
->>>>>>> 299acaa4
-
 ---
 # How to implement disaster recovery using service backup and restore in Azure API Management
 By choosing to publish and manage your APIs via Azure API Management you are taking advantage of many fault tolerance and infrastructure capabilities that you would otherwise have to design, implement, and manage. The Azure platform mitigates a large fraction of potential failures at a fraction of the cost.
