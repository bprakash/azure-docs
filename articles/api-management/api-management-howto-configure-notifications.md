--- conflicted
+++ resolved
@@ -13,14 +13,8 @@
 ms.tgt_pltfrm: na
 ms.devlang: na
 ms.topic: article
-<<<<<<< HEAD
 ms.date: 01/23/2017
-ms.author: sdanie
-=======
-ms.date: 12/15/2016
 ms.author: apipm
->>>>>>> 299acaa4
-
 ---
 # How to configure notifications and email templates in Azure API Management
 API Management provides the ability to configure notifications for specific events, and to configure the email templates that are used to communicate with the administrators and developers of an API Management instance. This topic shows how to configure notifications for the available events, and provides an overview of configuring the email templates used for these events.
