--- conflicted
+++ resolved
@@ -1,119 +1,115 @@
-<properties 
-	pageTitle="How to configure notifications and email templates in Azure API Management" 
-	description="Learn how to configure notifications and email templates in Azure API Management." 
-	services="api-management" 
-	documentationCenter="" 
-	authors="steved0x" 
-	manager="dwrede" 
-	editor=""/>
-
-<tags 
-	ms.service="api-management" 
-	ms.workload="mobile" 
-	ms.tgt_pltfrm="na" 
-	ms.devlang="na" 
-	ms.topic="article" 
-<<<<<<< HEAD
-	ms.date="09/10/2015" 
-=======
-	ms.date="12/07/2015" 
->>>>>>> 08be3281
-	ms.author="sdanie"/>
-
-# How to configure notifications and email templates in Azure API Management
-
-API Management provides the ability to configure notifications for specific events, and to configure the email templates that are used to communicate with the administrators and developers of an API Management instance. This topic shows how to configure notifications for the available events, and provides an overview of configuring the email templates used for these events.
-
-## <a name="publisher-notifications"> </a>Configure publisher notifications
-
-To configure notifications, click **Manage** in the Azure Classic Portal for your API Management service. This takes you to the API Management publisher portal.
-
-![Publisher portal][api-management-management-console]
-
->If you have not yet created an API Management service instance, see [Create an API Management service instance][] in the [Get started with Azure API Management][] tutorial.
-
-Click **Notifications** from the **API Management** menu on the left to view the available notifications.
-
-![Publisher notifications][api-management-publisher-notifications]
-
-The following list of events can be configured for notifications.
-
--	**Subscription requests (requiring approval)** - The specified email recipients and users will receive email notifications about subscription requests for API products requiring approval.
--	**New subscriptions** - The specified email recipients and users will receive email notifications about new API product subscriptions.
--	**Application gallery requests** - The specified email recipients and users will receive email notifications when new applications are submitted to the application gallery.
--	**BCC** - The specified email recipients and users will receive email blind carbon copies of all emails sent to developers.
--	**New issue or comment** - The specified email recipients and users will receive email notifications when a new issue or comment is submitted on the developer portal.
--	**Close account message** - The specified email recipients and users will receive email notifications when an account is closed.
--	**Approaching subscription quota limit** - The following email recipients and users will receive email notifications when subscription usage gets close to usage quota.
-
-For each event, you can specify email recipients using the email address text box or you can select users from a list.
-
-To specify the email addresses to be notified, enter them in the email address text box. If you have multiple email addresses, separate them using commas.
-
-![Notification recipients][api-management-email-addresses]
-
-To specify the users to be notified, click **add recipient**, check the box beside the users to be notified, and click **OK**.
-
->Note that only administrators are displayed in the list.
-
-After configuring the notification recipients, click **Save** to apply the updated notification recipients.
-
->If you navigate away from the **Publisher Notifications** tab the publisher portal alerts you if there are unsaved changes.
-
-## <a name="email-templates"> </a>Configure email templates
-
-API Management provides email templates for the email messages that are sent in the course of administering and using the service. The following email templates are provided.
-
--	Application gallery submission approved
--	Developer farewell letter
--	Developer quota limit approaching notification
--	Invite user
--	New comment added to an issue
--	New issue received
--	New subscription activated
--	Subscription renewed confirmation
--	Subscription request declines
--	Subscription request received
-
-These templates can be modified as desired.
-
-To view and configure the email templates for your API Management instance, click **Notifications** from the **API Management** menu on the left, and select the **Email Templates** tab.
-
-![Email templates][api-management-email-templates]
-
-To view or modify a specific template, select it from the **Templates** drop-down list.
-
-![Email templates list][api-management-email-templates-list]
-
-Each email template has a subject in plain text, and a body definition in HTML format. Each item can be customized as desired.
-
-![Email template editor][api-management-email-template]
-
-The **Parameters** list contains a list of parameters, which when inserted into the subject or body, will be replaced the designated value when the email is sent. To insert a parameter, place the cursor where you wish the parameter to go, and click the arrow to the left of the parameter name.
-
-Click **Preview** or **Send a test** to see how the email will look or send a test email.
-
->Note that the parameters are not replaced with actual values when previewing or sending a test.
->
->To save the changes to the email template, click **Save**, or to cancel the changes click **Cancel**.
-
-
-
-[api-management-management-console]: ./media/api-management-howto-configure-notifications/api-management-management-console.png
-[api-management-publisher-notifications]: ./media/api-management-howto-configure-notifications/api-management-publisher-notifications.png
-[api-management-email-addresses]: ./media/api-management-howto-configure-notifications/api-management-email-addresses.png
-
-
-[api-management-email-templates]: ./media/api-management-howto-configure-notifications/api-management-email-templates.png
-[api-management-email-templates-list]: ./media/api-management-howto-configure-notifications/api-management-email-templates-list.png
-[api-management-email-template]: ./media/api-management-howto-configure-notifications/api-management-email-template.png
-
-
-[Configure publisher notifications]: #publisher-notifications
-[Configure email templates]: #email-templates
-
-[How to create and use groups]: api-management-howto-create-groups.md
-[How to associate groups with developers]: api-management-howto-create-groups.md#associate-group-developer
-
-[Get started with Azure API Management]: api-management-get-started.md
+<properties 
+	pageTitle="How to configure notifications and email templates in Azure API Management" 
+	description="Learn how to configure notifications and email templates in Azure API Management." 
+	services="api-management" 
+	documentationCenter="" 
+	authors="steved0x" 
+	manager="dwrede" 
+	editor=""/>
+
+<tags 
+	ms.service="api-management" 
+	ms.workload="mobile" 
+	ms.tgt_pltfrm="na" 
+	ms.devlang="na" 
+	ms.topic="article" 
+	ms.date="12/07/2015" 
+	ms.author="sdanie"/>
+
+# How to configure notifications and email templates in Azure API Management
+
+API Management provides the ability to configure notifications for specific events, and to configure the email templates that are used to communicate with the administrators and developers of an API Management instance. This topic shows how to configure notifications for the available events, and provides an overview of configuring the email templates used for these events.
+
+## <a name="publisher-notifications"> </a>Configure publisher notifications
+
+To configure notifications, click **Manage** in the Azure Classic Portal for your API Management service. This takes you to the API Management publisher portal.
+
+![Publisher portal][api-management-management-console]
+
+>If you have not yet created an API Management service instance, see [Create an API Management service instance][] in the [Get started with Azure API Management][] tutorial.
+
+Click **Notifications** from the **API Management** menu on the left to view the available notifications.
+
+![Publisher notifications][api-management-publisher-notifications]
+
+The following list of events can be configured for notifications.
+
+-	**Subscription requests (requiring approval)** - The specified email recipients and users will receive email notifications about subscription requests for API products requiring approval.
+-	**New subscriptions** - The specified email recipients and users will receive email notifications about new API product subscriptions.
+-	**Application gallery requests** - The specified email recipients and users will receive email notifications when new applications are submitted to the application gallery.
+-	**BCC** - The specified email recipients and users will receive email blind carbon copies of all emails sent to developers.
+-	**New issue or comment** - The specified email recipients and users will receive email notifications when a new issue or comment is submitted on the developer portal.
+-	**Close account message** - The specified email recipients and users will receive email notifications when an account is closed.
+-	**Approaching subscription quota limit** - The following email recipients and users will receive email notifications when subscription usage gets close to usage quota.
+
+For each event, you can specify email recipients using the email address text box or you can select users from a list.
+
+To specify the email addresses to be notified, enter them in the email address text box. If you have multiple email addresses, separate them using commas.
+
+![Notification recipients][api-management-email-addresses]
+
+To specify the users to be notified, click **add recipient**, check the box beside the users to be notified, and click **OK**.
+
+>Note that only administrators are displayed in the list.
+
+After configuring the notification recipients, click **Save** to apply the updated notification recipients.
+
+>If you navigate away from the **Publisher Notifications** tab the publisher portal alerts you if there are unsaved changes.
+
+## <a name="email-templates"> </a>Configure email templates
+
+API Management provides email templates for the email messages that are sent in the course of administering and using the service. The following email templates are provided.
+
+-	Application gallery submission approved
+-	Developer farewell letter
+-	Developer quota limit approaching notification
+-	Invite user
+-	New comment added to an issue
+-	New issue received
+-	New subscription activated
+-	Subscription renewed confirmation
+-	Subscription request declines
+-	Subscription request received
+
+These templates can be modified as desired.
+
+To view and configure the email templates for your API Management instance, click **Notifications** from the **API Management** menu on the left, and select the **Email Templates** tab.
+
+![Email templates][api-management-email-templates]
+
+To view or modify a specific template, select it from the **Templates** drop-down list.
+
+![Email templates list][api-management-email-templates-list]
+
+Each email template has a subject in plain text, and a body definition in HTML format. Each item can be customized as desired.
+
+![Email template editor][api-management-email-template]
+
+The **Parameters** list contains a list of parameters, which when inserted into the subject or body, will be replaced the designated value when the email is sent. To insert a parameter, place the cursor where you wish the parameter to go, and click the arrow to the left of the parameter name.
+
+Click **Preview** or **Send a test** to see how the email will look or send a test email.
+
+>Note that the parameters are not replaced with actual values when previewing or sending a test.
+>
+>To save the changes to the email template, click **Save**, or to cancel the changes click **Cancel**.
+
+
+
+[api-management-management-console]: ./media/api-management-howto-configure-notifications/api-management-management-console.png
+[api-management-publisher-notifications]: ./media/api-management-howto-configure-notifications/api-management-publisher-notifications.png
+[api-management-email-addresses]: ./media/api-management-howto-configure-notifications/api-management-email-addresses.png
+
+
+[api-management-email-templates]: ./media/api-management-howto-configure-notifications/api-management-email-templates.png
+[api-management-email-templates-list]: ./media/api-management-howto-configure-notifications/api-management-email-templates-list.png
+[api-management-email-template]: ./media/api-management-howto-configure-notifications/api-management-email-template.png
+
+
+[Configure publisher notifications]: #publisher-notifications
+[Configure email templates]: #email-templates
+
+[How to create and use groups]: api-management-howto-create-groups.md
+[How to associate groups with developers]: api-management-howto-create-groups.md#associate-group-developer
+
+[Get started with Azure API Management]: api-management-get-started.md
 [Create an API Management service instance]: api-management-get-started.md#create-service-instance