--- conflicted
+++ resolved
@@ -1,158 +1,145 @@
-<properties
-<<<<<<< HEAD
-   pageTitle="Cluster Scaling in HDInsight | Azure"
-   description="Change the number of data nodes in a cluster that is running on HDInsight without having to delete and recreate the cluster."
-=======
-   pageTitle="Scale Hadoop, HBase, or Apache Storm clusters in HDInsight | Microsoft Azure"
-   description="Change the number of data nodes in a Hadoop, Apache Storm, or HBase cluster that is running on HDInsight without having to delete and recreate the cluster."
->>>>>>> 8e917651
-   services="hdinsight"
-   documentationCenter=""
-   authors="mumian"
-   manager="paulettm"
-   editor="cgronlun"/>
-
-<tags
-   ms.service="hdinsight"
-   ms.devlang="na"
-   ms.topic="article"
-   ms.tgt_pltfrm="na"
-   ms.workload="big-data"
-   ms.date="04/02/2015"
-   ms.author="jgao"/>
-
-<<<<<<< HEAD
-#Cluster scaling in HDInsight
-=======
-#Scale Hadoop, HBase, or Apache Storm clusters to change their number of data nodes in HDInsight 
->>>>>>> 8e917651
-
-The cluster scaling feature allows you to change the number of data nodes used by a cluster that is running in Azure HDInsight without having to delete and re-create the cluster. The operation can be performed via Azure PowerShell, the HDInsight SDK, or the Azure portal.
-
-## Feature details
-This section describes the impact of changing the number of data nodes for each type of cluster supported by HDInsight:
-
-* Hadoop
-<<<<<<< HEAD
-* Storm
-=======
-* Apache Storm
->>>>>>> 8e917651
-* HBase 
-
-## Hadoop 
-
-### Adding data nodes
-You can seamlessly increase the number of data nodes in a Hadoop cluster that is running without impacting any pending or running jobs. New jobs can also be submitted while the operation is in progress. Failures in a scaling operation are gracefully handled so that the cluster is always left in a functional state.
-
-### Removing data nodes
-When a Hadoop cluster is scaled down by reducing the number of data nodes, some of the services in the cluster are restarted. This causes all running and pending jobs to fail at the completion of the scaling operation. You can, however, resubmit the jobs once the operation is complete.
-
-## Storm
-You can seamlessly add or remove data nodes to your Storm cluster while it is running. But after a successful completion of the scaling operation, you will need to rebalance the topology.
-
-Rebalancing can be accomplished in two ways:
-
-* Storm web UI
-* Command-line interface (CLI) tool 
-
-Please refer to the [Apache Storm documentation](http://storm.apache.org/documentation/Understanding-the-parallelism-of-a-Storm-topology.html) for more details.
-
-The Storm web UI is available on the HDInsight cluster:
-
-![image1](./media/hdinsight-hadoop-cluster-scaling/StormUI.png)
-
-Here is an example how to use the CLI command to rebalance the Storm topology:
-
-	## Reconfigure the topology "mytopology" to use 5 worker processes,
-	## the spout "blue-spout" to use 3 executors, and
-	## the bolt "yellow-bolt" to use 10 executors
-
-	$ storm rebalance mytopology -n 5 -e blue-spout=3 -e yellow-bolt=10
-
-##HBase
-You can seamlessly add or remove nodes to your HBase cluster while it is running. Regional Servers are automatically balanced within a few minutes of completing the scaling operation. However, you can also manually balance the regional servers by logging into the headnode of cluster and running the following commands from a command prompt window:
-
-	>pushd %HBASE_HOME%\bin
-	>hbase shell
-	>balancer
-
-## Prerequisites
-
-* Only clusters with HDInsight version 3.1.3 or higher are supported. If you are unsure of the version of your cluster, you can check the cluster version from the Azure portal by clicking the HDInsight cluster name or by running the `Get-AzureHDInsightCluster –name <clustername>` command from Azure PowerShell.
-
-* Azure PowerShell version 0.8.14 or higher is required to perform the operation from Azure PowerShell. You can download the latest version of Azure PowerShell from the **Command-line tools** section on the [Azure Downloads](http://azure.microsoft.com/downloads/) website. You can check on the Azure PowerShell version you have installed by using the following command from an Azure PowerShell window: `(get-module Azure).Version`
-
-## How to use cluster scaling
-
-### Azure portal
-The size of a running cluster can be changed from the **SCALE** tab of Azure HDInsight cluster dashboard.
-
-![](http://i.imgur.com/u5Mewwx.png)
-
-### Azure PowerShell
-To change the Hadoop cluster size by using Azure PowerShell, run the following command from a client machine:
-
-	Set-AzureHDInsightClusterSize -ClusterSizeInNodes <NewSize> -name <clustername>	
-
-> [AZURE.NOTE] The client machine must have Azure PowerShell version 0.8.14 or higher installed to use this command.
-
-### SDK
-To change the Hadoop cluster size by using the HDInsight SDK, use one of the following methods: 
-
-	ChangeClusterSize(string dnsName, string location, int newSize) 
-
-or 
-
-	ChangeClusterSizeAsync(string dnsName, string location, int newSize) 
-
-
-Both synchronous and asynchronous versions of this method return a [ClusterDetails](http://msdn.microsoft.com/library/microsoft.windowsazure.management.hdinsight.clusterdetails_properties.aspx) object.
-
-Here is some sample code that shows how to use the synchronous version of this method:
-
-	using System;
-	using System.Collections.Generic;
-	using System.Linq;
-	using System.Text;
-	using System.Threading.Tasks;
-	using System.Security.Cryptography.X509Certificates;
-	using Microsoft.WindowsAzure.Management.HDInsight;
-	using Microsoft.WindowsAzure.Management.HDInsight.ClusterProvisioning;
-
-	namespace HDInsightClusterScaling
-	{
-	    class Program
-	    {
-	        static void Main(string[] args)
-	        {
-	            // Friendly name for the certificate your created earlier  
-	            string certfriendlyname = "<CertificateFriendlyName>";     
-	            string subscriptionid = "<SubscriptionID>";
-	            string clustername = "<ClusterDNSName>";
-	     		string location = "<ClusterLocation>”";
-				int newSize = <NewClusterSize>;
-	
-	            // Get the certificate object from certificate store by using the friendly name to identify it
-	            X509Store store = new X509Store();
-	            store.Open(OpenFlags.ReadOnly);
-	            X509Certificate2 cert = store.Certificates.Cast<X509Certificate2>().First(item => item.FriendlyName == certfriendlyname);
-	
-	            // Create an HDInsightClient object
-	            HDInsightCertificateCredential creds = new HDInsightCertificateCredential(new Guid(subscriptionid), cert);
-	            var client = HDInsightClient.Connect(creds);
-	
-	            Console.WriteLine("Rescaling HDInsight cluster ...");
-	
-	            // Change the cluster size
-	     		ClusterDetails cluster = client.ChangeClusterSize(clustername, location, newSize);
-	            
-	            Console.WriteLine("Cluster Rescaled: {0} \n New Cluster Size = {1}", cluster.ConnectionUrl, cluster.ClusterSizeInNodes);
-	            Console.WriteLine("Press ENTER to continue.");
-	            Console.ReadKey();
-	        }
-	    }
-	}
-
-
-Please refer to the [Provision Hadoop clusters in HDInsight using custom options](hdinsight-provision-clusters.md) topic for more information on using the HDInsight .NET SDK.
+<properties
+   pageTitle="Scale Hadoop, HBase, or Apache Storm clusters in HDInsight | Microsoft Azure"
+   description="Change the number of data nodes in a Hadoop, Apache Storm, or HBase cluster that is running on HDInsight without having to delete and recreate the cluster."
+   services="hdinsight"
+   documentationCenter=""
+   authors="mumian"
+   manager="paulettm"
+   editor="cgronlun"/>
+
+<tags
+   ms.service="hdinsight"
+   ms.devlang="na"
+   ms.topic="article"
+   ms.tgt_pltfrm="na"
+   ms.workload="big-data"
+   ms.date="04/02/2015"
+   ms.author="jgao"/>
+
+#Scale Hadoop, HBase, or Apache Storm clusters to change their number of data nodes in HDInsight 
+
+The cluster scaling feature allows you to change the number of data nodes used by a cluster that is running in Azure HDInsight without having to delete and re-create the cluster. The operation can be performed via Azure PowerShell, the HDInsight SDK, or the Azure portal.
+
+## Feature details
+This section describes the impact of changing the number of data nodes for each type of cluster supported by HDInsight:
+
+* Hadoop
+* Apache Storm
+* HBase 
+
+## Hadoop 
+
+### Adding data nodes
+You can seamlessly increase the number of data nodes in a Hadoop cluster that is running without impacting any pending or running jobs. New jobs can also be submitted while the operation is in progress. Failures in a scaling operation are gracefully handled so that the cluster is always left in a functional state.
+
+### Removing data nodes
+When a Hadoop cluster is scaled down by reducing the number of data nodes, some of the services in the cluster are restarted. This causes all running and pending jobs to fail at the completion of the scaling operation. You can, however, resubmit the jobs once the operation is complete.
+
+## Storm
+You can seamlessly add or remove data nodes to your Storm cluster while it is running. But after a successful completion of the scaling operation, you will need to rebalance the topology.
+
+Rebalancing can be accomplished in two ways:
+
+* Storm web UI
+* Command-line interface (CLI) tool 
+
+Please refer to the [Apache Storm documentation](http://storm.apache.org/documentation/Understanding-the-parallelism-of-a-Storm-topology.html) for more details.
+
+The Storm web UI is available on the HDInsight cluster:
+
+![image1](./media/hdinsight-hadoop-cluster-scaling/StormUI.png)
+
+Here is an example how to use the CLI command to rebalance the Storm topology:
+
+	## Reconfigure the topology "mytopology" to use 5 worker processes,
+	## the spout "blue-spout" to use 3 executors, and
+	## the bolt "yellow-bolt" to use 10 executors
+
+	$ storm rebalance mytopology -n 5 -e blue-spout=3 -e yellow-bolt=10
+
+##HBase
+You can seamlessly add or remove nodes to your HBase cluster while it is running. Regional Servers are automatically balanced within a few minutes of completing the scaling operation. However, you can also manually balance the regional servers by logging into the headnode of cluster and running the following commands from a command prompt window:
+
+	>pushd %HBASE_HOME%\bin
+	>hbase shell
+	>balancer
+
+## Prerequisites
+
+* Only clusters with HDInsight version 3.1.3 or higher are supported. If you are unsure of the version of your cluster, you can check the cluster version from the Azure portal by clicking the HDInsight cluster name or by running the `Get-AzureHDInsightCluster –name <clustername>` command from Azure PowerShell.
+
+* Azure PowerShell version 0.8.14 or higher is required to perform the operation from Azure PowerShell. You can download the latest version of Azure PowerShell from the **Command-line tools** section on the [Azure Downloads](http://azure.microsoft.com/downloads/) website. You can check on the Azure PowerShell version you have installed by using the following command from an Azure PowerShell window: `(get-module Azure).Version`
+
+## How to use cluster scaling
+
+### Azure portal
+The size of a running cluster can be changed from the **SCALE** tab of Azure HDInsight cluster dashboard.
+
+![](http://i.imgur.com/u5Mewwx.png)
+
+### Azure PowerShell
+To change the Hadoop cluster size by using Azure PowerShell, run the following command from a client machine:
+
+	Set-AzureHDInsightClusterSize -ClusterSizeInNodes <NewSize> -name <clustername>	
+
+> [AZURE.NOTE] The client machine must have Azure PowerShell version 0.8.14 or higher installed to use this command.
+
+### SDK
+To change the Hadoop cluster size by using the HDInsight SDK, use one of the following methods: 
+
+	ChangeClusterSize(string dnsName, string location, int newSize) 
+
+or 
+
+	ChangeClusterSizeAsync(string dnsName, string location, int newSize) 
+
+
+Both synchronous and asynchronous versions of this method return a [ClusterDetails](http://msdn.microsoft.com/library/microsoft.windowsazure.management.hdinsight.clusterdetails_properties.aspx) object.
+
+Here is some sample code that shows how to use the synchronous version of this method:
+
+	using System;
+	using System.Collections.Generic;
+	using System.Linq;
+	using System.Text;
+	using System.Threading.Tasks;
+	using System.Security.Cryptography.X509Certificates;
+	using Microsoft.WindowsAzure.Management.HDInsight;
+	using Microsoft.WindowsAzure.Management.HDInsight.ClusterProvisioning;
+
+	namespace HDInsightClusterScaling
+	{
+	    class Program
+	    {
+	        static void Main(string[] args)
+	        {
+	            // Friendly name for the certificate your created earlier  
+	            string certfriendlyname = "<CertificateFriendlyName>";     
+	            string subscriptionid = "<SubscriptionID>";
+	            string clustername = "<ClusterDNSName>";
+	     		string location = "<ClusterLocation>”";
+				int newSize = <NewClusterSize>;
+	
+	            // Get the certificate object from certificate store by using the friendly name to identify it
+	            X509Store store = new X509Store();
+	            store.Open(OpenFlags.ReadOnly);
+	            X509Certificate2 cert = store.Certificates.Cast<X509Certificate2>().First(item => item.FriendlyName == certfriendlyname);
+	
+	            // Create an HDInsightClient object
+	            HDInsightCertificateCredential creds = new HDInsightCertificateCredential(new Guid(subscriptionid), cert);
+	            var client = HDInsightClient.Connect(creds);
+	
+	            Console.WriteLine("Rescaling HDInsight cluster ...");
+	
+	            // Change the cluster size
+	     		ClusterDetails cluster = client.ChangeClusterSize(clustername, location, newSize);
+	            
+	            Console.WriteLine("Cluster Rescaled: {0} \n New Cluster Size = {1}", cluster.ConnectionUrl, cluster.ClusterSizeInNodes);
+	            Console.WriteLine("Press ENTER to continue.");
+	            Console.ReadKey();
+	        }
+	    }
+	}
+
+
+Please refer to the [Provision Hadoop clusters in HDInsight using custom options](hdinsight-provision-clusters.md) topic for more information on using the HDInsight .NET SDK.