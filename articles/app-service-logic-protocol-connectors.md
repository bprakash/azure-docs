--- conflicted
+++ resolved
@@ -14,14 +14,9 @@
 	ms.devlang="na" 
 	ms.topic="article" 
 	ms.date="03/24/2015" 
-<<<<<<< HEAD
-	ms.author="deonhe"/> 
+	ms.author="deonhe"/>
 
 
-=======
-	ms.author="deonhe"/>
-
->>>>>>> a486148b
 # Protocol Connectors in Microsoft Azure App Service
 
 
