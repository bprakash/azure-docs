<properties 
   pageTitle="Supported configurations for Operational Insights"
   description="Learn about the configurations needed for Operational Insights"
   services="operational-insights"
   documentationCenter=""
   authors="bandersmsft"
   manager="jwhit"
   editor="tysonn" />
<tags 
   ms.service="operational-insights"
   ms.devlang="na"
   ms.topic="article"
   ms.tgt_pltfrm="na"
   ms.workload="na"
<<<<<<< HEAD
   ms.date="03/30/2015"
   ms.author="banders" />

# Supported configurations for Operational Insights
=======
   ms.date="04/30/2015"
   ms.author="banders" />

# Supported configurations for Operational Insights

[AZURE.INCLUDE [operational-insights-note-moms](../includes/operational-insights-note-moms.md)]
>>>>>>> 692c0fec

What do you need to use Operational Insights? Check out the following information to prepare for Operational Insights.


## Configuration for System Center 2012 Operations Manager

You can use Operational Insights as an attached service in Operations Manager in System Center 2012 R2 or System Center 2012 SP1 R2. This enables you to use the Operations console in Operations Manager to view Operational Insights alerts and configuration information. When you use Operational Insights as an attached service in Operations Manager, the agent communicates directly with the management server, which in turn communicates with the Operational Insights service.

Using Operational Insights as an attached service has the following prerequisites:


- Integration between System Center 2012 SP1 Operations Manager and Operational Insights requires updated management packs that are included in the [Operational Insights Connector for Operations Manager](https://www.microsoft.com/en-us/download/details.aspx?id=38199). You can download and install the management packs from [Operational Insights Connector for Operations Manager](https://www.microsoft.com/en-us/download/details.aspx?id=38199).

- System Center 2012 SP1: Operations Manager Update Rollup 6, although Update Rollup 7 is preferred. This update needs to be applied to the management server, agents, and Operations console for the Operational Insights as an attached service scenario.

- System Center 2012 R2: Operations Manager Update Rollup 2, although Update Rollup 3 is preferred. This update needs to be applied to the management server, agents, and Operations console for the Operational Insights as an attached service scenario.

- To view capacity management data, you must enable Operations Manager connectivity with Virtual Machine Manager (VMM). For additional information about connecting the systems, see [How to connect VMM with Operations Manager](https://technet.microsoft.com/en-us/library/hh882396.aspx).

See [Viewing Operational Insights Alerts](http://go.microsoft.com/fwlink/?LinkID=293793) for installation and configuration instructions.

If you want to view Operational Insights alerts about SharePoint Server 2010, Lync Server 2013, Lync Server 2010, or System Center 2012 SP1 - Virtual Machine Manager, you need to configure a Run As account for those workloads. See the following information:


- [Set the Run As Account For SharePoint](operational-insights-run-as.md)

- [Set the Run As Account for Lync Server](operational-insights-run-as.md)

- [Set the Run As Account for Virtual Machine Manager (VMM)](operational-insights-run-as.md)

### Operations Manager operating systems

Operations Manager agents are supported on a variety of computers. See [System Requirements: System Center 2012 R2 Operations Manager](https://technet.microsoft.com/library/dn249696.aspx) for details about agent support.

### Required software for Operations Manager

To view capacity management data, you must enable Operations Manager connectivity with VMM. For additional information about connecting the systems, see [How to connect VMM with Operations Manager](https://technet.microsoft.com/en-us/library/hh882396.aspx).

## Agents connecting directly to Operational Insights

The agent used to connect directly to the service is the Microsoft Monitoring agent. Its system requirements are listed on the [Microsoft Download Center](https://www.microsoft.com/en-us/download/details.aspx?id=40316&e6b34bbe-475b-1abd-2c51-b5034bcdd6d2=True) page.

## Browsers

You can use any of the following browsers with Operational Insights:

- Windows Internet Explorer 11, Internet Explorer 10, Internet Explorer 9, Internet Explorer 8, or Internet Explorer 7

- Mozilla Firefox 3.5 or later

Regardless of the browser you use, you must also install Microsoft Silverlight 4.

## Technologies you can analyze

Operational Insights Configuration Assessment analyzes the following workloads:

- Windows Server 2012 and Microsoft Hyper-V Server 2012

- Windows Server 2008 and Windows Server 2008 R2, including:
    - Active Directory
	- Hyper-V host
	- General operating system

- SQL Server 2012, SQL Server 2008 R2, SQL Server 2008
    - SQL Server Database Engine

- Microsoft SharePoint 2010

- Microsoft Exchange Server 2010 and Microsoft Exchange Server 2013

- Microsoft Lync Server 2013 and Lync Server 2010

- System Center 2012 SP1 – Virtual Machine Manager

For SQL Server, the following 32-bit and 64-bit editions are supported for analysis:

- SQL Server 2008 and 2008 R2 Enterprise

- SQL Server 2008 and 2008 R2 Standard

- SQL Server 2008 and 2008 R2 Workgroup

- SQL Server 2008 and 2008 R2 Web

- SQL Server 2008 and 2008 R2 Express

In addition, the 32-bit edition of SQL Server is supported when running in the WOW64 implementation.
<|MERGE_RESOLUTION|>--- conflicted
+++ resolved
@@ -12,19 +12,12 @@
    ms.topic="article"
    ms.tgt_pltfrm="na"
    ms.workload="na"
-<<<<<<< HEAD
-   ms.date="03/30/2015"
-   ms.author="banders" />
-
-# Supported configurations for Operational Insights
-=======
    ms.date="04/30/2015"
    ms.author="banders" />
 
 # Supported configurations for Operational Insights
 
 [AZURE.INCLUDE [operational-insights-note-moms](../includes/operational-insights-note-moms.md)]
->>>>>>> 692c0fec
 
 What do you need to use Operational Insights? Check out the following information to prepare for Operational Insights.
 
