<<<<<<< HEAD
<properties linkid="develop-mobile-tutorials-get-started-offline-data-wp8" urlDisplayName="Getting Started with Offline Data" pageTitle="Get started with offline data in Mobile Services (Windows Phone) | Mobile Dev Center" metaKeywords="" description="Learn how to use Azure Mobile Services to cache and sync offline data in your Windows Phone application" metaCanonical="" disqusComments="1" umbracoNaviHide="1" documentationCenter="Mobile" title="Get started with offline data sync in Mobile Services" authors="wesmc" manager="dwrede" />
=======
<properties linkid="develop-mobile-tutorials-using-offline-data-wp8" urlDisplayName="Using Offline Data" pageTitle="Using offline data in Mobile Services (Windows Phone) | Mobile Dev Center" metaKeywords="" description="Learn how to use Azure Mobile Services with sync offline data in your Windows Phone application" metaCanonical="" disqusComments="1" umbracoNaviHide="1" documentationCenter="Mobile" title="Using offline data sync in Mobile Services" authors="wesmc" manager="dwrede" />
>>>>>>> c2166dc1

<tags ms.service="mobile-services" ms.workload="mobile" ms.tgt_pltfrm="mobile-windows-phone" ms.devlang="dotnet" ms.topic="article" ms.date="09/23/2014" ms.author="wesmc" />

# Using offline data sync in Mobile Services

[WACOM.INCLUDE [mobile-services-selector-offline](../includes/mobile-services-selector-offline.md)]


This topic shows you how to use use the offline capabilities of Azure Mobile Services. Azure Mobile Services offline features allow you to interact with a local database when you are in an offline scenario with your Mobile Service. The offline features allow you to sync your local changes with the mobile service when you are online again. 

In this tutorial, you will update the app from the [Get Started with Data] tutorial to support the offline features of Azure Mobile Services. Then you will add data in a disconnected offline scenario, sync those items to the online database, and then log in to the Azure Management Portal to view changes to data made when running the app.


>[AZURE.NOTE] This tutorial is intended to help you better understand how Mobile Services enables you to use Azure to store and retrieve data in a Windows Phone app. If this is your first experience with Mobile Services, consider first completing the [Get started with Mobile Services] and [Get Started with Data] tutorials. 

This tutorial walks you through these basic steps:

1. [Update the app to support offline features]
2. [Test the app in an offline scenario] 
3. [Update the app to reconnect your mobile service]
4. [Test the app connected to the Mobile Service]

This tutorial requires the following:

* Visual Studio 2012
* [Windows Phone 8 SDK]
* Completion of the [Get Started with Data] tutorial.
* [Azure Mobile Services SDK version 1.3.0-beta2 (or later)][Mobile Services SDK Nuget]
* [Azure Mobile Services SQLite Store version 1.0.0-beta2 (or later)][SQLite store nuget]
* [SQLite for Windows Phone 8]

>[AZURE.NOTE] To complete this tutorial, you need a Azure account. If you don't have an account, you can create a free trial account in just a couple of minutes. For details, see <a href="http://www.windowsazure.com/en-us/pricing/free-trial/?WT.mc_id=AE564AB28" target="_blank">Azure Free Trial</a>. 

## <a name="enable-offline-app"></a>Update the app to support offline features

Azure Mobile Services offline features allow you to interact with a local database when you are in an offline scenario with your Mobile Service. To use these features in your app, you initialize `MobileServiceClient.SyncContext` to a local store. Then reference your table through the `IMobileServiceSyncTable` interface.

This section uses SQLite as the local store for the offline features.

>[AZURE.NOTE] You can skip this section and just download a version of the Getting Started project that already has offline support.  To download a project with offline support enabled, see [Getting Started Offline Sample for Windows Phone].


1. Install SQLite for Windows Phone 8 projects. You can install it from this link, [SQLite for Windows Phone 8].

    >[AZURE.NOTE] If you are using Internet Explorer, clicking the link to install SQLite may prompt you to download the .vsix as a .zip file. Save the file to a location on your hard drive with the .vsix extension instead of .zip. The double click the .vsix file in Windows Explorer to run the installation.

2. In Visual Studio open the project that you completed in the [Get started with Mobile Services] or [Get Started with Data] tutorial. In Solution Explorer, right click **References** under the project and add a reference to **SQLite for Windows Phone** under **Windows Phone**>**Extensions**. 

    ![][1]

3. The SQLite Runtime requires you to change the processor architecture of the project being built to **x86**, **x64**, or **ARM**. **Any CPU** is not supported. Change the processor architecture to one of the supported settings that you want to test.

    ![][11]

4. In Solution Explorer for Visual Studio, right click your client app project and click **Manage Nuget Packages** to run NuGet Package Manager. Search for **SQLiteStore** to install the **WindowsAzure.MobileServices.SQLiteStore** package.

    ![][2]

5. In Solution Explorer for Visual Studio, open the MainPage.xaml.cs file. Add the following using statements to the top of the file.

        using Microsoft.WindowsAzure.MobileServices.SQLiteStore;
        using Microsoft.WindowsAzure.MobileServices.Sync;
        using Newtonsoft.Json.Linq;

6. In Mainpage.xaml.cs replace the declaration of `todoTable` with a declaration of type `IMobileServicesSyncTable` that is initialized by calling `MobileServicesClient.GetSyncTable()`.

        //private IMobileServiceTable<TodoItem> todoTable = App.MobileService.GetTable<TodoItem>();
        private IMobileServiceSyncTable<TodoItem> todoTable = App.MobileService.GetSyncTable<TodoItem>();

7. In MainPage.xaml.cs, update the `TodoItem` class so that the class includes the **Version** system property as follows.

        public class TodoItem
        {
          public string Id { get; set; }
          [JsonProperty(PropertyName = "text")]
          public string Text { get; set; }
          [JsonProperty(PropertyName = "complete")]
          public bool Complete { get; set; }
          [Version]
          public string Version { get; set; }
        }


8. In MainPage.xaml.cs, update the `OnNavigatedTo` event handler so that it is an `async` method and initializes the client sync context with a SQLite store. The SQLite store is created with a table that matches the schema of the mobile service table but it must contain the **Version** system property added in the previous step.

        protected async override void OnNavigatedTo(NavigationEventArgs e)
        {
            if (!App.MobileService.SyncContext.IsInitialized)
            {
                var store = new MobileServiceSQLiteStore("localsync12.db");
                store.DefineTable<TodoItem>();
                await App.MobileService.SyncContext.InitializeAsync(store, new MobileServiceSyncHandler());
            }
            RefreshTodoItems();
        }

9. In Solution Explorer for Visual Studio, open the MainPage.xaml file. Find the button definition for the **Refresh** button. Replace it with the following stack panel defintion. 

    This code adds two button controls with click event handlers for **Push** and **Pull** operations. The buttons are horizontally where the refresh button is. Save the file.

        <StackPanel  Orientation="Horizontal" Grid.Row="3" Grid.ColumnSpan="2" HorizontalAlignment="Center">
          <Button Name="ButtonRefresh" Click="ButtonRefresh_Click" Width="160">Refresh</Button>
          <Button Name="ButtonPush" Click="ButtonPush_Click" Width="160">Push</Button>
          <Button Name="ButtonPull" Click="ButtonPull_Click" Width="160">Pull</Button>
        </StackPanel>

    Also, change the text for the textblocks to match the following screenshot.

    ![][12]
        


10. In MainPage.xaml.cs, add the button click event handlers for the **Push** and **Pull** buttons and save the file.

        private async void ButtonPull_Click(object sender, RoutedEventArgs e)
        {
            Exception pullException = null;
            try
            {
                await todoTable.PullAsync();
                RefreshTodoItems();
            }
            catch (Exception ex)
            {
                pullException = ex;
            }
            if (pullException != null) {
                MessageBox.Show("Pull failed: " + pullException.Message +
                  "\n\nIf you are in an offline scenario, " + 
                  "try your Pull again when connected with your Mobile Serice.");
            }
        }
        private async void ButtonPush_Click(object sender, RoutedEventArgs e)
        {
            string errorString = null;
            try
            {
                await App.MobileService.SyncContext.PushAsync();
                RefreshTodoItems();
            }
            catch (MobileServicePushFailedException ex)
            {
                errorString = "Push failed because of sync errors: " + 
                  ex.PushResult.Errors.Count() + ", message: " + ex.Message;
            }
            catch (Exception ex)
            {
                errorString = "Push failed: " + ex.Message;
            }
            if (errorString != null) {
                MessageBox.Show(errorString + 
                  "\n\nIf you are in an offline scenario, " + 
                  "try your Push again when connected with your Mobile Serice.");
            }
        }

11. Don't run the app yet. Press the **F7** key to rebuild the project. Verify no build errors occurred.




## <a name="test-offline-app"></a>Test the app in an offline scenario

In this section, you break the app connection with the mobile service to simulate an offline scenario. Then you will add some data items which will be held in the local store.

Notice that in this section the app should not be connected to any mobile service. So the **Push** and **Pull** buttons will throw exceptions if you test them. In the next section, you will connect this client app to the mobile service again to test the **Push** and **Pull** operations to sync the store with the mobile service database.


1. In Solution Explorer for Visual Studio, open App.xaml.cs. Change the initialization of the **MobileServiceClient** to a invalid address by replacing "**azure-mobile.net**" with "**azure-mobile.xxx**" for your URL. Then save the file.

         public static MobileServiceClient MobileService = new MobileServiceClient(
            "https://your-mobile-service.azure-mobile.xxx/",
            "AppKey"
        );

2. In Visual Studio, press **F5** to build and run the app. Enter a new todo item and click **Save**. The new todo items exist only in the local store until they can be pushed to the mobile service. The client app behaves as if its connected to the mobile service supporting all create, read, update, delete (CRUD) operations.

    ![][4]

3. Close the app and restart it to verify that the new items you created are persisted to the local store.

## <a name="update-online-app"></a>Update the app to reconnect your mobile service

In this section you reconnect the app to the mobile service. This simulates the app moving from an offline state to an online state with the mobile service.


1. In Solution Explorer for Visual Studio, open App.xaml.cs. Change the initialization of the **MobileServiceClient** back to the correct address by replacing "**azure-mobile.xxx**" with "**azure-mobile.net**" for your URL. Then save the file.

         public static MobileServiceClient MobileService = new MobileServiceClient(
            "https://your-mobile-service.azure-mobile.net/",
            "Your AppKey"
        );


## <a name="test-online-app"></a>Test the app connected to the mobile service


In this section you will test push and pull operations to sync the local store with the mobile service database.

1. In Visual Studio, press the **F5** key to rebuild and run the app. Notice that the data looks the same as the offline scenario even though the app is now connected to the mobile service. This is because this app always works with the `IMobileServiceSyncTable` that is pointed to the local store.

    ![][4]

2. Log into the Microsoft Azure Management portal and look at the database for your mobile service. If your service uses the JavaScript backend for mobile services, you can browse the data from the **Data** tab of the mobile service. If you are using the .NET backend for your mobile service, you can click on the **Manage** button for your database in the SQL Azure Extension to execute a query against your table.

    Notice the data has not been synchronized between the database and the local store.

    ![][6]

3. In the app, press the **Push** button. This causes the app to call `MobileServiceClient.SyncContext.PushAsync` and then `RefreshTodoItems` to refresh the app with the items from the local store. This push operation results in the mobile service database receiving the data from the store. However, the local store does not receive the items from the mobile service database.

    A push operation is executed off the `MobileServiceClient.SyncContext` instead of the `IMobileServicesSyncTable` and pushes changes on all tables associated with that sync context. This is to cover scenarios where there are relationships between tables.

    ![][7]

4. In the app a few new items to the local store.

    ![][8]

5. This time press the **Pull** button in the app. The app only calls `IMobileServiceSyncTable.PullAsync()` and `RefreshTodoItems`.  Notice that all the data from the mobile service database was pulled into the local store and shown in the app. However, also notice that all the data in the local store was still pushed to the mobile service database. This is because a **pull always does a push first**.    

    >[AZURE.NOTE] To support synchronization of deleted records with offline data sync, you should enable [Soft Delete](/en-us/documentation/articles/mobile-services-using-soft-delete/). Otherwise, you have to manually remove records in the local store, or call `IMobileServiceSyncTable::PurgeAsync()` to purge the local store.

 
    ![][9]

    ![][10] 
  

##Summary

In order to support the offline features of mobile services, we used the `IMobileServiceSyncTable` interface and initialized `MobileServiceClient.SyncContext` with a local store. In this case the local store was a SQLite database.

The normal CRUD operations for mobile services work as if the app is still connected but, all the operations occur against the local store.

When we wanted to synchronize the local store with the server, we used the `IMobileServiceSyncTable.PullAsync` and `MobileServiceClient.SyncContext.PushAsync` methods.

*  To push changes to the server, we called `IMobileServiceSyncContext.PushAsync()`. This method is a member of `IMobileServicesSyncContext` instead of the sync table because it will push changes across all tables:

    Only records that have been modified in some way locally (through CRUD operations) will be sent to the server.
   
* To pull data from a table on the server to the app, we called `IMobileServiceSyncTable.PullAsync`.

    A pull always issues a push first.  

    There are also overloads of **PullAsync()** that allow a query to be specified. Note that in the preview release of offline support for Mobile Services, **PullAsync** will read all rows in the corresponding table (or query)--it does not attempt to read only rows newer than the last sync, for instance. If the rows already exist in the local sync table, they will remain unchanged.

*  To support synchronization of deleted records with offline data sync, you should enable [Soft Delete](/en-us/documentation/articles/mobile-services-using-soft-delete/). Otherwise, you have to manually remove records in the local store, or call `IMobileServiceSyncTable::PurgeAsync()` to purge the local store.


* To download a project with offline support enabled, see [Getting Started Offline Sample for Windows Phone].


## Next steps

* [Handling conflicts with offline support for Mobile Services]

<!-- Anchors. -->
[Update the app to support offline features]: #enable-offline-app
[Test the app in an offline Scenario]: #test-offline-app
[Update the app to reconnect your mobile service]: #update-online-app
[Test the app connected to the Mobile Service]: #test-online-app
[Next Steps]:#next-steps

<!-- Images -->
[0]: ./media/mobile-services-windows-phone-get-started-data-vs2013/mobile-todoitem-data-browse.png
[1]: ./media/mobile-services-windows-phone-get-started-offline-data/mobile-services-add-reference-sqlite-dialog.png
[2]: ./media/mobile-services-windows-phone-get-started-offline-data/mobile-services-sqlitestore-nuget.png
[3]: ./media/mobile-services-windows-phone-get-started-offline-data/mobile-services-sqlitepcl-nuget.png
[4]: ./media/mobile-services-windows-phone-get-started-offline-data/mobile-services-offline-app-run1.png
[5]: ./media/mobile-services-windows-phone-get-started-offline-data/mobile-services-online-app-run1.png
[6]: ./media/mobile-services-windows-phone-get-started-offline-data/mobile-data-browse.png
[7]: ./media/mobile-services-windows-phone-get-started-offline-data/mobile-data-browse2.png
[8]: ./media/mobile-services-windows-phone-get-started-offline-data/mobile-services-online-app-run2.png
[9]: ./media/mobile-services-windows-phone-get-started-offline-data/mobile-services-online-app-run3.png
[10]: ./media/mobile-services-windows-phone-get-started-offline-data/mobile-data-browse3.png
[11]: ./media/mobile-services-windows-phone-get-started-offline-data/vs-select-processor-architecture.png
[12]: ./media/mobile-services-windows-phone-get-started-offline-data/ui-screenshot.png

<!-- URLs. -->
[Handling conflicts with offline support for Mobile Services]: /en-us/documentation/articles/mobile-services-windows-phone-handling-conflicts-offline-data/ 
[Getting Started Offline Sample for Windows Phone]: http://go.microsoft.com/fwlink/?LinkId=397952
[Get started with Mobile Services]: /en-us/documentation/articles/mobile-services-windows-phone-get-started/
[Get started with data]: /en-us/documentation/articles/mobile-services-windows-phone-get-started-data/
[SQLite for Windows Phone 8]: http://go.microsoft.com/fwlink/?LinkId=397953
[Windows Phone 8 SDK]: http://go.microsoft.com/fwlink/p/?linkid=268374

[Mobile Services SDK Nuget]: http://www.nuget.org/packages/WindowsAzure.MobileServices/1.3.0-beta2
[SQLite store nuget]: http://www.nuget.org/packages/WindowsAzure.MobileServices.SQLiteStore/1.0.0-beta2
<|MERGE_RESOLUTION|>--- conflicted
+++ resolved
@@ -1,294 +1,290 @@
-<<<<<<< HEAD
-<properties linkid="develop-mobile-tutorials-get-started-offline-data-wp8" urlDisplayName="Getting Started with Offline Data" pageTitle="Get started with offline data in Mobile Services (Windows Phone) | Mobile Dev Center" metaKeywords="" description="Learn how to use Azure Mobile Services to cache and sync offline data in your Windows Phone application" metaCanonical="" disqusComments="1" umbracoNaviHide="1" documentationCenter="Mobile" title="Get started with offline data sync in Mobile Services" authors="wesmc" manager="dwrede" />
-=======
-<properties linkid="develop-mobile-tutorials-using-offline-data-wp8" urlDisplayName="Using Offline Data" pageTitle="Using offline data in Mobile Services (Windows Phone) | Mobile Dev Center" metaKeywords="" description="Learn how to use Azure Mobile Services with sync offline data in your Windows Phone application" metaCanonical="" disqusComments="1" umbracoNaviHide="1" documentationCenter="Mobile" title="Using offline data sync in Mobile Services" authors="wesmc" manager="dwrede" />
->>>>>>> c2166dc1
-
-<tags ms.service="mobile-services" ms.workload="mobile" ms.tgt_pltfrm="mobile-windows-phone" ms.devlang="dotnet" ms.topic="article" ms.date="09/23/2014" ms.author="wesmc" />
-
-# Using offline data sync in Mobile Services
-
-[WACOM.INCLUDE [mobile-services-selector-offline](../includes/mobile-services-selector-offline.md)]
-
-
-This topic shows you how to use use the offline capabilities of Azure Mobile Services. Azure Mobile Services offline features allow you to interact with a local database when you are in an offline scenario with your Mobile Service. The offline features allow you to sync your local changes with the mobile service when you are online again. 
-
-In this tutorial, you will update the app from the [Get Started with Data] tutorial to support the offline features of Azure Mobile Services. Then you will add data in a disconnected offline scenario, sync those items to the online database, and then log in to the Azure Management Portal to view changes to data made when running the app.
-
-
->[AZURE.NOTE] This tutorial is intended to help you better understand how Mobile Services enables you to use Azure to store and retrieve data in a Windows Phone app. If this is your first experience with Mobile Services, consider first completing the [Get started with Mobile Services] and [Get Started with Data] tutorials. 
-
-This tutorial walks you through these basic steps:
-
-1. [Update the app to support offline features]
-2. [Test the app in an offline scenario] 
-3. [Update the app to reconnect your mobile service]
-4. [Test the app connected to the Mobile Service]
-
-This tutorial requires the following:
-
-* Visual Studio 2012
-* [Windows Phone 8 SDK]
-* Completion of the [Get Started with Data] tutorial.
-* [Azure Mobile Services SDK version 1.3.0-beta2 (or later)][Mobile Services SDK Nuget]
-* [Azure Mobile Services SQLite Store version 1.0.0-beta2 (or later)][SQLite store nuget]
-* [SQLite for Windows Phone 8]
-
->[AZURE.NOTE] To complete this tutorial, you need a Azure account. If you don't have an account, you can create a free trial account in just a couple of minutes. For details, see <a href="http://www.windowsazure.com/en-us/pricing/free-trial/?WT.mc_id=AE564AB28" target="_blank">Azure Free Trial</a>. 
-
-## <a name="enable-offline-app"></a>Update the app to support offline features
-
-Azure Mobile Services offline features allow you to interact with a local database when you are in an offline scenario with your Mobile Service. To use these features in your app, you initialize `MobileServiceClient.SyncContext` to a local store. Then reference your table through the `IMobileServiceSyncTable` interface.
-
-This section uses SQLite as the local store for the offline features.
-
->[AZURE.NOTE] You can skip this section and just download a version of the Getting Started project that already has offline support.  To download a project with offline support enabled, see [Getting Started Offline Sample for Windows Phone].
-
-
-1. Install SQLite for Windows Phone 8 projects. You can install it from this link, [SQLite for Windows Phone 8].
-
-    >[AZURE.NOTE] If you are using Internet Explorer, clicking the link to install SQLite may prompt you to download the .vsix as a .zip file. Save the file to a location on your hard drive with the .vsix extension instead of .zip. The double click the .vsix file in Windows Explorer to run the installation.
-
-2. In Visual Studio open the project that you completed in the [Get started with Mobile Services] or [Get Started with Data] tutorial. In Solution Explorer, right click **References** under the project and add a reference to **SQLite for Windows Phone** under **Windows Phone**>**Extensions**. 
-
-    ![][1]
-
-3. The SQLite Runtime requires you to change the processor architecture of the project being built to **x86**, **x64**, or **ARM**. **Any CPU** is not supported. Change the processor architecture to one of the supported settings that you want to test.
-
-    ![][11]
-
-4. In Solution Explorer for Visual Studio, right click your client app project and click **Manage Nuget Packages** to run NuGet Package Manager. Search for **SQLiteStore** to install the **WindowsAzure.MobileServices.SQLiteStore** package.
-
-    ![][2]
-
-5. In Solution Explorer for Visual Studio, open the MainPage.xaml.cs file. Add the following using statements to the top of the file.
-
-        using Microsoft.WindowsAzure.MobileServices.SQLiteStore;
-        using Microsoft.WindowsAzure.MobileServices.Sync;
-        using Newtonsoft.Json.Linq;
-
-6. In Mainpage.xaml.cs replace the declaration of `todoTable` with a declaration of type `IMobileServicesSyncTable` that is initialized by calling `MobileServicesClient.GetSyncTable()`.
-
-        //private IMobileServiceTable<TodoItem> todoTable = App.MobileService.GetTable<TodoItem>();
-        private IMobileServiceSyncTable<TodoItem> todoTable = App.MobileService.GetSyncTable<TodoItem>();
-
-7. In MainPage.xaml.cs, update the `TodoItem` class so that the class includes the **Version** system property as follows.
-
-        public class TodoItem
-        {
-          public string Id { get; set; }
-          [JsonProperty(PropertyName = "text")]
-          public string Text { get; set; }
-          [JsonProperty(PropertyName = "complete")]
-          public bool Complete { get; set; }
-          [Version]
-          public string Version { get; set; }
-        }
-
-
-8. In MainPage.xaml.cs, update the `OnNavigatedTo` event handler so that it is an `async` method and initializes the client sync context with a SQLite store. The SQLite store is created with a table that matches the schema of the mobile service table but it must contain the **Version** system property added in the previous step.
-
-        protected async override void OnNavigatedTo(NavigationEventArgs e)
-        {
-            if (!App.MobileService.SyncContext.IsInitialized)
-            {
-                var store = new MobileServiceSQLiteStore("localsync12.db");
-                store.DefineTable<TodoItem>();
-                await App.MobileService.SyncContext.InitializeAsync(store, new MobileServiceSyncHandler());
-            }
-            RefreshTodoItems();
-        }
-
-9. In Solution Explorer for Visual Studio, open the MainPage.xaml file. Find the button definition for the **Refresh** button. Replace it with the following stack panel defintion. 
-
-    This code adds two button controls with click event handlers for **Push** and **Pull** operations. The buttons are horizontally where the refresh button is. Save the file.
-
-        <StackPanel  Orientation="Horizontal" Grid.Row="3" Grid.ColumnSpan="2" HorizontalAlignment="Center">
-          <Button Name="ButtonRefresh" Click="ButtonRefresh_Click" Width="160">Refresh</Button>
-          <Button Name="ButtonPush" Click="ButtonPush_Click" Width="160">Push</Button>
-          <Button Name="ButtonPull" Click="ButtonPull_Click" Width="160">Pull</Button>
-        </StackPanel>
-
-    Also, change the text for the textblocks to match the following screenshot.
-
-    ![][12]
-        
-
-
-10. In MainPage.xaml.cs, add the button click event handlers for the **Push** and **Pull** buttons and save the file.
-
-        private async void ButtonPull_Click(object sender, RoutedEventArgs e)
-        {
-            Exception pullException = null;
-            try
-            {
-                await todoTable.PullAsync();
-                RefreshTodoItems();
-            }
-            catch (Exception ex)
-            {
-                pullException = ex;
-            }
-            if (pullException != null) {
-                MessageBox.Show("Pull failed: " + pullException.Message +
-                  "\n\nIf you are in an offline scenario, " + 
-                  "try your Pull again when connected with your Mobile Serice.");
-            }
-        }
-        private async void ButtonPush_Click(object sender, RoutedEventArgs e)
-        {
-            string errorString = null;
-            try
-            {
-                await App.MobileService.SyncContext.PushAsync();
-                RefreshTodoItems();
-            }
-            catch (MobileServicePushFailedException ex)
-            {
-                errorString = "Push failed because of sync errors: " + 
-                  ex.PushResult.Errors.Count() + ", message: " + ex.Message;
-            }
-            catch (Exception ex)
-            {
-                errorString = "Push failed: " + ex.Message;
-            }
-            if (errorString != null) {
-                MessageBox.Show(errorString + 
-                  "\n\nIf you are in an offline scenario, " + 
-                  "try your Push again when connected with your Mobile Serice.");
-            }
-        }
-
-11. Don't run the app yet. Press the **F7** key to rebuild the project. Verify no build errors occurred.
-
-
-
-
-## <a name="test-offline-app"></a>Test the app in an offline scenario
-
-In this section, you break the app connection with the mobile service to simulate an offline scenario. Then you will add some data items which will be held in the local store.
-
-Notice that in this section the app should not be connected to any mobile service. So the **Push** and **Pull** buttons will throw exceptions if you test them. In the next section, you will connect this client app to the mobile service again to test the **Push** and **Pull** operations to sync the store with the mobile service database.
-
-
-1. In Solution Explorer for Visual Studio, open App.xaml.cs. Change the initialization of the **MobileServiceClient** to a invalid address by replacing "**azure-mobile.net**" with "**azure-mobile.xxx**" for your URL. Then save the file.
-
-         public static MobileServiceClient MobileService = new MobileServiceClient(
-            "https://your-mobile-service.azure-mobile.xxx/",
-            "AppKey"
-        );
-
-2. In Visual Studio, press **F5** to build and run the app. Enter a new todo item and click **Save**. The new todo items exist only in the local store until they can be pushed to the mobile service. The client app behaves as if its connected to the mobile service supporting all create, read, update, delete (CRUD) operations.
-
-    ![][4]
-
-3. Close the app and restart it to verify that the new items you created are persisted to the local store.
-
-## <a name="update-online-app"></a>Update the app to reconnect your mobile service
-
-In this section you reconnect the app to the mobile service. This simulates the app moving from an offline state to an online state with the mobile service.
-
-
-1. In Solution Explorer for Visual Studio, open App.xaml.cs. Change the initialization of the **MobileServiceClient** back to the correct address by replacing "**azure-mobile.xxx**" with "**azure-mobile.net**" for your URL. Then save the file.
-
-         public static MobileServiceClient MobileService = new MobileServiceClient(
-            "https://your-mobile-service.azure-mobile.net/",
-            "Your AppKey"
-        );
-
-
-## <a name="test-online-app"></a>Test the app connected to the mobile service
-
-
-In this section you will test push and pull operations to sync the local store with the mobile service database.
-
-1. In Visual Studio, press the **F5** key to rebuild and run the app. Notice that the data looks the same as the offline scenario even though the app is now connected to the mobile service. This is because this app always works with the `IMobileServiceSyncTable` that is pointed to the local store.
-
-    ![][4]
-
-2. Log into the Microsoft Azure Management portal and look at the database for your mobile service. If your service uses the JavaScript backend for mobile services, you can browse the data from the **Data** tab of the mobile service. If you are using the .NET backend for your mobile service, you can click on the **Manage** button for your database in the SQL Azure Extension to execute a query against your table.
-
-    Notice the data has not been synchronized between the database and the local store.
-
-    ![][6]
-
-3. In the app, press the **Push** button. This causes the app to call `MobileServiceClient.SyncContext.PushAsync` and then `RefreshTodoItems` to refresh the app with the items from the local store. This push operation results in the mobile service database receiving the data from the store. However, the local store does not receive the items from the mobile service database.
-
-    A push operation is executed off the `MobileServiceClient.SyncContext` instead of the `IMobileServicesSyncTable` and pushes changes on all tables associated with that sync context. This is to cover scenarios where there are relationships between tables.
-
-    ![][7]
-
-4. In the app a few new items to the local store.
-
-    ![][8]
-
-5. This time press the **Pull** button in the app. The app only calls `IMobileServiceSyncTable.PullAsync()` and `RefreshTodoItems`.  Notice that all the data from the mobile service database was pulled into the local store and shown in the app. However, also notice that all the data in the local store was still pushed to the mobile service database. This is because a **pull always does a push first**.    
-
-    >[AZURE.NOTE] To support synchronization of deleted records with offline data sync, you should enable [Soft Delete](/en-us/documentation/articles/mobile-services-using-soft-delete/). Otherwise, you have to manually remove records in the local store, or call `IMobileServiceSyncTable::PurgeAsync()` to purge the local store.
-
- 
-    ![][9]
-
-    ![][10] 
-  
-
-##Summary
-
-In order to support the offline features of mobile services, we used the `IMobileServiceSyncTable` interface and initialized `MobileServiceClient.SyncContext` with a local store. In this case the local store was a SQLite database.
-
-The normal CRUD operations for mobile services work as if the app is still connected but, all the operations occur against the local store.
-
-When we wanted to synchronize the local store with the server, we used the `IMobileServiceSyncTable.PullAsync` and `MobileServiceClient.SyncContext.PushAsync` methods.
-
-*  To push changes to the server, we called `IMobileServiceSyncContext.PushAsync()`. This method is a member of `IMobileServicesSyncContext` instead of the sync table because it will push changes across all tables:
-
-    Only records that have been modified in some way locally (through CRUD operations) will be sent to the server.
-   
-* To pull data from a table on the server to the app, we called `IMobileServiceSyncTable.PullAsync`.
-
-    A pull always issues a push first.  
-
-    There are also overloads of **PullAsync()** that allow a query to be specified. Note that in the preview release of offline support for Mobile Services, **PullAsync** will read all rows in the corresponding table (or query)--it does not attempt to read only rows newer than the last sync, for instance. If the rows already exist in the local sync table, they will remain unchanged.
-
-*  To support synchronization of deleted records with offline data sync, you should enable [Soft Delete](/en-us/documentation/articles/mobile-services-using-soft-delete/). Otherwise, you have to manually remove records in the local store, or call `IMobileServiceSyncTable::PurgeAsync()` to purge the local store.
-
-
-* To download a project with offline support enabled, see [Getting Started Offline Sample for Windows Phone].
-
-
-## Next steps
-
-* [Handling conflicts with offline support for Mobile Services]
-
-<!-- Anchors. -->
-[Update the app to support offline features]: #enable-offline-app
-[Test the app in an offline Scenario]: #test-offline-app
-[Update the app to reconnect your mobile service]: #update-online-app
-[Test the app connected to the Mobile Service]: #test-online-app
-[Next Steps]:#next-steps
-
-<!-- Images -->
-[0]: ./media/mobile-services-windows-phone-get-started-data-vs2013/mobile-todoitem-data-browse.png
-[1]: ./media/mobile-services-windows-phone-get-started-offline-data/mobile-services-add-reference-sqlite-dialog.png
-[2]: ./media/mobile-services-windows-phone-get-started-offline-data/mobile-services-sqlitestore-nuget.png
-[3]: ./media/mobile-services-windows-phone-get-started-offline-data/mobile-services-sqlitepcl-nuget.png
-[4]: ./media/mobile-services-windows-phone-get-started-offline-data/mobile-services-offline-app-run1.png
-[5]: ./media/mobile-services-windows-phone-get-started-offline-data/mobile-services-online-app-run1.png
-[6]: ./media/mobile-services-windows-phone-get-started-offline-data/mobile-data-browse.png
-[7]: ./media/mobile-services-windows-phone-get-started-offline-data/mobile-data-browse2.png
-[8]: ./media/mobile-services-windows-phone-get-started-offline-data/mobile-services-online-app-run2.png
-[9]: ./media/mobile-services-windows-phone-get-started-offline-data/mobile-services-online-app-run3.png
-[10]: ./media/mobile-services-windows-phone-get-started-offline-data/mobile-data-browse3.png
-[11]: ./media/mobile-services-windows-phone-get-started-offline-data/vs-select-processor-architecture.png
-[12]: ./media/mobile-services-windows-phone-get-started-offline-data/ui-screenshot.png
-
-<!-- URLs. -->
-[Handling conflicts with offline support for Mobile Services]: /en-us/documentation/articles/mobile-services-windows-phone-handling-conflicts-offline-data/ 
-[Getting Started Offline Sample for Windows Phone]: http://go.microsoft.com/fwlink/?LinkId=397952
-[Get started with Mobile Services]: /en-us/documentation/articles/mobile-services-windows-phone-get-started/
-[Get started with data]: /en-us/documentation/articles/mobile-services-windows-phone-get-started-data/
-[SQLite for Windows Phone 8]: http://go.microsoft.com/fwlink/?LinkId=397953
-[Windows Phone 8 SDK]: http://go.microsoft.com/fwlink/p/?linkid=268374
-
-[Mobile Services SDK Nuget]: http://www.nuget.org/packages/WindowsAzure.MobileServices/1.3.0-beta2
-[SQLite store nuget]: http://www.nuget.org/packages/WindowsAzure.MobileServices.SQLiteStore/1.0.0-beta2
+<properties linkid="develop-mobile-tutorials-using-offline-data-wp8" urlDisplayName="Using Offline Data" pageTitle="Using offline data in Mobile Services (Windows Phone) | Mobile Dev Center" metaKeywords="" description="Learn how to use Azure Mobile Services with sync offline data in your Windows Phone application" metaCanonical="" disqusComments="1" umbracoNaviHide="1" documentationCenter="Mobile" title="Using offline data sync in Mobile Services" authors="wesmc" manager="dwrede" />
+
+<tags ms.service="mobile-services" ms.workload="mobile" ms.tgt_pltfrm="mobile-windows-phone" ms.devlang="dotnet" ms.topic="article" ms.date="09/23/2014" ms.author="wesmc" />
+
+# Using offline data sync in Mobile Services
+
+[WACOM.INCLUDE [mobile-services-selector-offline](../includes/mobile-services-selector-offline.md)]
+
+
+This topic shows you how to use use the offline capabilities of Azure Mobile Services. Azure Mobile Services offline features allow you to interact with a local database when you are in an offline scenario with your Mobile Service. The offline features allow you to sync your local changes with the mobile service when you are online again. 
+
+In this tutorial, you will update the app from the [Get Started with Data] tutorial to support the offline features of Azure Mobile Services. Then you will add data in a disconnected offline scenario, sync those items to the online database, and then log in to the Azure Management Portal to view changes to data made when running the app.
+
+
+>[AZURE.NOTE] This tutorial is intended to help you better understand how Mobile Services enables you to use Azure to store and retrieve data in a Windows Phone app. If this is your first experience with Mobile Services, consider first completing the [Get started with Mobile Services] and [Get Started with Data] tutorials. 
+
+This tutorial walks you through these basic steps:
+
+1. [Update the app to support offline features]
+2. [Test the app in an offline scenario] 
+3. [Update the app to reconnect your mobile service]
+4. [Test the app connected to the Mobile Service]
+
+This tutorial requires the following:
+
+* Visual Studio 2012
+* [Windows Phone 8 SDK]
+* Completion of the [Get Started with Data] tutorial.
+* [Azure Mobile Services SDK version 1.3.0-beta2 (or later)][Mobile Services SDK Nuget]
+* [Azure Mobile Services SQLite Store version 1.0.0-beta2 (or later)][SQLite store nuget]
+* [SQLite for Windows Phone 8]
+
+>[AZURE.NOTE] To complete this tutorial, you need a Azure account. If you don't have an account, you can create a free trial account in just a couple of minutes. For details, see <a href="http://www.windowsazure.com/en-us/pricing/free-trial/?WT.mc_id=AE564AB28" target="_blank">Azure Free Trial</a>. 
+
+## <a name="enable-offline-app"></a>Update the app to support offline features
+
+Azure Mobile Services offline features allow you to interact with a local database when you are in an offline scenario with your Mobile Service. To use these features in your app, you initialize `MobileServiceClient.SyncContext` to a local store. Then reference your table through the `IMobileServiceSyncTable` interface.
+
+This section uses SQLite as the local store for the offline features.
+
+>[AZURE.NOTE] You can skip this section and just download a version of the Getting Started project that already has offline support.  To download a project with offline support enabled, see [Getting Started Offline Sample for Windows Phone].
+
+
+1. Install SQLite for Windows Phone 8 projects. You can install it from this link, [SQLite for Windows Phone 8].
+
+    >[AZURE.NOTE] If you are using Internet Explorer, clicking the link to install SQLite may prompt you to download the .vsix as a .zip file. Save the file to a location on your hard drive with the .vsix extension instead of .zip. The double click the .vsix file in Windows Explorer to run the installation.
+
+2. In Visual Studio open the project that you completed in the [Get started with Mobile Services] or [Get Started with Data] tutorial. In Solution Explorer, right click **References** under the project and add a reference to **SQLite for Windows Phone** under **Windows Phone**>**Extensions**. 
+
+    ![][1]
+
+3. The SQLite Runtime requires you to change the processor architecture of the project being built to **x86**, **x64**, or **ARM**. **Any CPU** is not supported. Change the processor architecture to one of the supported settings that you want to test.
+
+    ![][11]
+
+4. In Solution Explorer for Visual Studio, right click your client app project and click **Manage Nuget Packages** to run NuGet Package Manager. Search for **SQLiteStore** to install the **WindowsAzure.MobileServices.SQLiteStore** package.
+
+    ![][2]
+
+5. In Solution Explorer for Visual Studio, open the MainPage.xaml.cs file. Add the following using statements to the top of the file.
+
+        using Microsoft.WindowsAzure.MobileServices.SQLiteStore;
+        using Microsoft.WindowsAzure.MobileServices.Sync;
+        using Newtonsoft.Json.Linq;
+
+6. In Mainpage.xaml.cs replace the declaration of `todoTable` with a declaration of type `IMobileServicesSyncTable` that is initialized by calling `MobileServicesClient.GetSyncTable()`.
+
+        //private IMobileServiceTable<TodoItem> todoTable = App.MobileService.GetTable<TodoItem>();
+        private IMobileServiceSyncTable<TodoItem> todoTable = App.MobileService.GetSyncTable<TodoItem>();
+
+7. In MainPage.xaml.cs, update the `TodoItem` class so that the class includes the **Version** system property as follows.
+
+        public class TodoItem
+        {
+          public string Id { get; set; }
+          [JsonProperty(PropertyName = "text")]
+          public string Text { get; set; }
+          [JsonProperty(PropertyName = "complete")]
+          public bool Complete { get; set; }
+          [Version]
+          public string Version { get; set; }
+        }
+
+
+8. In MainPage.xaml.cs, update the `OnNavigatedTo` event handler so that it is an `async` method and initializes the client sync context with a SQLite store. The SQLite store is created with a table that matches the schema of the mobile service table but it must contain the **Version** system property added in the previous step.
+
+        protected async override void OnNavigatedTo(NavigationEventArgs e)
+        {
+            if (!App.MobileService.SyncContext.IsInitialized)
+            {
+                var store = new MobileServiceSQLiteStore("localsync12.db");
+                store.DefineTable<TodoItem>();
+                await App.MobileService.SyncContext.InitializeAsync(store, new MobileServiceSyncHandler());
+            }
+            RefreshTodoItems();
+        }
+
+9. In Solution Explorer for Visual Studio, open the MainPage.xaml file. Find the button definition for the **Refresh** button. Replace it with the following stack panel defintion. 
+
+    This code adds two button controls with click event handlers for **Push** and **Pull** operations. The buttons are horizontally where the refresh button is. Save the file.
+
+        <StackPanel  Orientation="Horizontal" Grid.Row="3" Grid.ColumnSpan="2" HorizontalAlignment="Center">
+          <Button Name="ButtonRefresh" Click="ButtonRefresh_Click" Width="160">Refresh</Button>
+          <Button Name="ButtonPush" Click="ButtonPush_Click" Width="160">Push</Button>
+          <Button Name="ButtonPull" Click="ButtonPull_Click" Width="160">Pull</Button>
+        </StackPanel>
+
+    Also, change the text for the textblocks to match the following screenshot.
+
+    ![][12]
+        
+
+
+10. In MainPage.xaml.cs, add the button click event handlers for the **Push** and **Pull** buttons and save the file.
+
+        private async void ButtonPull_Click(object sender, RoutedEventArgs e)
+        {
+            Exception pullException = null;
+            try
+            {
+                await todoTable.PullAsync();
+                RefreshTodoItems();
+            }
+            catch (Exception ex)
+            {
+                pullException = ex;
+            }
+            if (pullException != null) {
+                MessageBox.Show("Pull failed: " + pullException.Message +
+                  "\n\nIf you are in an offline scenario, " + 
+                  "try your Pull again when connected with your Mobile Serice.");
+            }
+        }
+        private async void ButtonPush_Click(object sender, RoutedEventArgs e)
+        {
+            string errorString = null;
+            try
+            {
+                await App.MobileService.SyncContext.PushAsync();
+                RefreshTodoItems();
+            }
+            catch (MobileServicePushFailedException ex)
+            {
+                errorString = "Push failed because of sync errors: " + 
+                  ex.PushResult.Errors.Count() + ", message: " + ex.Message;
+            }
+            catch (Exception ex)
+            {
+                errorString = "Push failed: " + ex.Message;
+            }
+            if (errorString != null) {
+                MessageBox.Show(errorString + 
+                  "\n\nIf you are in an offline scenario, " + 
+                  "try your Push again when connected with your Mobile Serice.");
+            }
+        }
+
+11. Don't run the app yet. Press the **F7** key to rebuild the project. Verify no build errors occurred.
+
+
+
+
+## <a name="test-offline-app"></a>Test the app in an offline scenario
+
+In this section, you break the app connection with the mobile service to simulate an offline scenario. Then you will add some data items which will be held in the local store.
+
+Notice that in this section the app should not be connected to any mobile service. So the **Push** and **Pull** buttons will throw exceptions if you test them. In the next section, you will connect this client app to the mobile service again to test the **Push** and **Pull** operations to sync the store with the mobile service database.
+
+
+1. In Solution Explorer for Visual Studio, open App.xaml.cs. Change the initialization of the **MobileServiceClient** to a invalid address by replacing "**azure-mobile.net**" with "**azure-mobile.xxx**" for your URL. Then save the file.
+
+         public static MobileServiceClient MobileService = new MobileServiceClient(
+            "https://your-mobile-service.azure-mobile.xxx/",
+            "AppKey"
+        );
+
+2. In Visual Studio, press **F5** to build and run the app. Enter a new todo item and click **Save**. The new todo items exist only in the local store until they can be pushed to the mobile service. The client app behaves as if its connected to the mobile service supporting all create, read, update, delete (CRUD) operations.
+
+    ![][4]
+
+3. Close the app and restart it to verify that the new items you created are persisted to the local store.
+
+## <a name="update-online-app"></a>Update the app to reconnect your mobile service
+
+In this section you reconnect the app to the mobile service. This simulates the app moving from an offline state to an online state with the mobile service.
+
+
+1. In Solution Explorer for Visual Studio, open App.xaml.cs. Change the initialization of the **MobileServiceClient** back to the correct address by replacing "**azure-mobile.xxx**" with "**azure-mobile.net**" for your URL. Then save the file.
+
+         public static MobileServiceClient MobileService = new MobileServiceClient(
+            "https://your-mobile-service.azure-mobile.net/",
+            "Your AppKey"
+        );
+
+
+## <a name="test-online-app"></a>Test the app connected to the mobile service
+
+
+In this section you will test push and pull operations to sync the local store with the mobile service database.
+
+1. In Visual Studio, press the **F5** key to rebuild and run the app. Notice that the data looks the same as the offline scenario even though the app is now connected to the mobile service. This is because this app always works with the `IMobileServiceSyncTable` that is pointed to the local store.
+
+    ![][4]
+
+2. Log into the Microsoft Azure Management portal and look at the database for your mobile service. If your service uses the JavaScript backend for mobile services, you can browse the data from the **Data** tab of the mobile service. If you are using the .NET backend for your mobile service, you can click on the **Manage** button for your database in the SQL Azure Extension to execute a query against your table.
+
+    Notice the data has not been synchronized between the database and the local store.
+
+    ![][6]
+
+3. In the app, press the **Push** button. This causes the app to call `MobileServiceClient.SyncContext.PushAsync` and then `RefreshTodoItems` to refresh the app with the items from the local store. This push operation results in the mobile service database receiving the data from the store. However, the local store does not receive the items from the mobile service database.
+
+    A push operation is executed off the `MobileServiceClient.SyncContext` instead of the `IMobileServicesSyncTable` and pushes changes on all tables associated with that sync context. This is to cover scenarios where there are relationships between tables.
+
+    ![][7]
+
+4. In the app a few new items to the local store.
+
+    ![][8]
+
+5. This time press the **Pull** button in the app. The app only calls `IMobileServiceSyncTable.PullAsync()` and `RefreshTodoItems`.  Notice that all the data from the mobile service database was pulled into the local store and shown in the app. However, also notice that all the data in the local store was still pushed to the mobile service database. This is because a **pull always does a push first**.    
+ 
+    >[AZURE.NOTE] To support synchronization of deleted records with offline data sync, you should enable [Soft Delete](/en-us/documentation/articles/mobile-services-using-soft-delete/). Otherwise, you have to manually remove records in the local store, or call `IMobileServiceSyncTable::PurgeAsync()` to purge the local store.
+
+ 
+    ![][9]
+
+    ![][10] 
+  
+
+##Summary
+
+In order to support the offline features of mobile services, we used the `IMobileServiceSyncTable` interface and initialized `MobileServiceClient.SyncContext` with a local store. In this case the local store was a SQLite database.
+
+The normal CRUD operations for mobile services work as if the app is still connected but, all the operations occur against the local store.
+
+When we wanted to synchronize the local store with the server, we used the `IMobileServiceSyncTable.PullAsync` and `MobileServiceClient.SyncContext.PushAsync` methods.
+
+*  To push changes to the server, we called `IMobileServiceSyncContext.PushAsync()`. This method is a member of `IMobileServicesSyncContext` instead of the sync table because it will push changes across all tables:
+
+    Only records that have been modified in some way locally (through CRUD operations) will be sent to the server.
+   
+* To pull data from a table on the server to the app, we called `IMobileServiceSyncTable.PullAsync`.
+
+    A pull always issues a push first.  
+
+    There are also overloads of **PullAsync()** that allow a query to be specified. Note that in the preview release of offline support for Mobile Services, **PullAsync** will read all rows in the corresponding table (or query)--it does not attempt to read only rows newer than the last sync, for instance. If the rows already exist in the local sync table, they will remain unchanged.
+
+*  To support synchronization of deleted records with offline data sync, you should enable [Soft Delete](/en-us/documentation/articles/mobile-services-using-soft-delete/). Otherwise, you have to manually remove records in the local store, or call `IMobileServiceSyncTable::PurgeAsync()` to purge the local store.
+
+
+* To download a project with offline support enabled, see [Getting Started Offline Sample for Windows Phone].
+
+
+## Next steps
+
+* [Handling conflicts with offline support for Mobile Services]
+
+<!-- Anchors. -->
+[Update the app to support offline features]: #enable-offline-app
+[Test the app in an offline Scenario]: #test-offline-app
+[Update the app to reconnect your mobile service]: #update-online-app
+[Test the app connected to the Mobile Service]: #test-online-app
+[Next Steps]:#next-steps
+
+<!-- Images -->
+[0]: ./media/mobile-services-windows-phone-get-started-data-vs2013/mobile-todoitem-data-browse.png
+[1]: ./media/mobile-services-windows-phone-get-started-offline-data/mobile-services-add-reference-sqlite-dialog.png
+[2]: ./media/mobile-services-windows-phone-get-started-offline-data/mobile-services-sqlitestore-nuget.png
+[3]: ./media/mobile-services-windows-phone-get-started-offline-data/mobile-services-sqlitepcl-nuget.png
+[4]: ./media/mobile-services-windows-phone-get-started-offline-data/mobile-services-offline-app-run1.png
+[5]: ./media/mobile-services-windows-phone-get-started-offline-data/mobile-services-online-app-run1.png
+[6]: ./media/mobile-services-windows-phone-get-started-offline-data/mobile-data-browse.png
+[7]: ./media/mobile-services-windows-phone-get-started-offline-data/mobile-data-browse2.png
+[8]: ./media/mobile-services-windows-phone-get-started-offline-data/mobile-services-online-app-run2.png
+[9]: ./media/mobile-services-windows-phone-get-started-offline-data/mobile-services-online-app-run3.png
+[10]: ./media/mobile-services-windows-phone-get-started-offline-data/mobile-data-browse3.png
+[11]: ./media/mobile-services-windows-phone-get-started-offline-data/vs-select-processor-architecture.png
+[12]: ./media/mobile-services-windows-phone-get-started-offline-data/ui-screenshot.png
+
+<!-- URLs. -->
+[Handling conflicts with offline support for Mobile Services]: /en-us/documentation/articles/mobile-services-windows-phone-handling-conflicts-offline-data/ 
+[Getting Started Offline Sample for Windows Phone]: http://go.microsoft.com/fwlink/?LinkId=397952
+[Get started with Mobile Services]: /en-us/documentation/articles/mobile-services-windows-phone-get-started/
+[Get started with data]: /en-us/documentation/articles/mobile-services-windows-phone-get-started-data/
+[SQLite for Windows Phone 8]: http://go.microsoft.com/fwlink/?LinkId=397953
+[Windows Phone 8 SDK]: http://go.microsoft.com/fwlink/p/?linkid=268374
+
+[Mobile Services SDK Nuget]: http://www.nuget.org/packages/WindowsAzure.MobileServices/1.3.0-beta2
+[SQLite store nuget]: http://www.nuget.org/packages/WindowsAzure.MobileServices.SQLiteStore/1.0.0-beta2