---
title: How to use In-Role Cache (.NET) | Microsoft Docs
description: Learn how to use Azure In-Role Cache. The samples are written in C# code and use the .NET API.
services: cache
documentationcenter: .net
author: steved0x
manager: douge
editor: ''

ms.assetid: 4dad61ec-422a-4618-8054-84ae4ce652a2
ms.service: cache
ms.workload: web
ms.tgt_pltfrm: na
ms.devlang: dotnet
ms.topic: article
<<<<<<< HEAD
ms.date: 01/06/2017
=======
ms.date: 01/20/2017
>>>>>>> e8cfaf0d
ms.author: sdanie

---
# How to Use In-Role Cache for Azure Cache
> [!IMPORTANT]
> As per last year's [announcement](https://azure.microsoft.com/blog/azure-managed-cache-and-in-role-cache-services-to-be-retired-on-11-30-2016/), Azure Managed Cache Service and Azure In-Role Cache **have been retired** as of November 30, 2016. Our recommendation is to use [Azure Redis Cache](https://azure.microsoft.com/services/cache/). For information on migrating, please see [Migrate from Managed Cache Service to Azure Redis Cache](../redis-cache/cache-migrate-to-redis.md).
> 
> 

This guide shows you how to get started using 
**In-Role Cache for Azure Cache**. The samples are written in C\# code and
use the .NET API. The scenarios covered include **configuring a cache cluster**, **configuring cache clients**, **adding and removing
objects from the cache, storing ASP.NET session state in the cache**,
and **enabling ASP.NET page output caching using the cache**. For more
information on using In-Role Cache, refer to the [Next Steps][Next Steps] section.



<a name="what-is"></a>

## What is In-Role Cache?
In-Role Cache provides a caching layer to your Azure applications. Caching increases performance by temporarily storing information in-memory from
other backend sources, and can reduce the costs associated with database
transactions in the cloud. In-Role Cache includes the following
features:

* Pre-built ASP.NET providers for session state and page output
  caching, enabling acceleration of web applications without having to
  modify application code.
* Caches any serializable managed object - for example: CLR objects, rows, XML,
  binary data.
* Consistent development model across both Azure and Windows
  Server AppFabric.

In-Role Cache provides a way to perform caching by using a portion of the memory of the virtual machines that host the role instances in your Azure cloud services (also known as hosted services). You have greater flexibility in terms of deployment options, the caches can be very large in size and have no cache specific quota restrictions.

> [!IMPORTANT]
> Starting with Azure SDK 2.6, In-Role Cache is using Microsoft Azure Storage SDK version 4.3. In previous versions of the Azure SDK, In-Role Cache used Azure Storage SDK 1.7. Applications using In-Role Cache with versions of the Azure SDK before 2.6 should migrate to Azure SDK 2.6 before Azure Storage version 2011-08-18 is decommissioned on August 1, 2016. For more information, see [Azure SDK 2.6 Release Notes - In-Role Cache](../app-service-web/azure-sdk-dotnet-release-notes-2-6.md#in-role-cache-updates) and [Microsoft Azure Storage Service Version Removal Update: Extension to 2016](http://blogs.msdn.com/b/windowsazurestorage/archive/2015/10/19/microsoft-azure-storage-service-version-removal-update-extension-to-2016.aspx).
> 
> 

Caching on role instances has the following advantages:

* Pay no premium for caching. You pay only for the compute resources that host the cache.
* Eliminates cache quotas and throttling.
* Offers greater control and isolation. 
* Improved performance.
* Automatically sizes caches when roles are scaled in or out. Effectively scales the memory that is available for caching up or down when role instances are added or removed.
* Provides full-fidelity development time debugging. 
* Supports the memcache protocol.

In addition, caching on role instances offers these configurable options:

* Configure a dedicated role for caching, or co-locate caching on existing roles. 
* Make your cache available to multiple clients in the same cloud service deployment.
* Create multiple named caches with different properties.
* Optionally configure high availability on individual caches.
* Use expanded caching capabilities such as regions, tagging, and notifications.

This guide provides an overview of getting started with In-Role Cache. For more detailed information on these features that are beyond the scope of this getting started guide, see [Overview of In-Role Cache][Overview of In-Role Cache].

<a name="getting-started-cache-role-instance"></a>

## Getting Started with In-Role Cache
In-Role Cache provides a way to enable caching using the memory that is on the virtual machines that host your role instances. The role instances that host your caches are known as a **cache cluster**. There are two deployment topologies for caching on role instances:

* **Dedicated Role** caching - The role instances are used exclusively for caching.
* **Co-located Role** caching - The cache shares the VM resources (bandwidth, CPU, and memory) with the application.

To use caching on role instances, you need to configure a cache cluster, and then configure the cache clients so they can access the cache cluster.

* [Configure the cache cluster][Configure the cache cluster]
* [Configure the cache clients][Configure the cache clients]

<a name="enable-caching"></a>

## Configure the cache cluster
To configure a **Co-located Role** cache cluster, select the role in which you wish to host the cache cluster. Right-click the role properties in **Solution Explorer** and choose **Properties**.

![RoleCache1][RoleCache1]

Switch to the **Caching** tab, check the **Enable Caching** checkbox, and specify the desired caching options. When caching is enabled in a **Worker Role** or **ASP.NET Web Role**, the default configuration is **Co-located Role** caching with 30% of the memory of the role instances allocated for caching. A default cache is automatically configured, and additional named caches can be created if desired, and these caches will share the allocated memory.

![RoleCache2][RoleCache2]

To configure a **Dedicated Role** cache cluster, add a **Cache Worker Role** to your project.

![RoleCache7][RoleCache7]

When a **Cache Worker Role** is added to a project, the default configuration is **Dedicated Role** caching.

![RoleCache8][RoleCache8]

Once caching is enabled, the cache cluster storage account can be configured. In-Role Cache requires an Azure storage account. This storage account is used to hold configuration data about the cache cluster that is accessed from all virtual machines that make up the cache cluster. This storage account is specified on the **Caching** tab of the cache cluster role property page, just above the **Named Cache Settings**.

![RoleCache10][RoleCache10]

> If this storage account is not configured the roles will fail to start. 
> 
> 

The size of the cache is determined by a combination of the VM size of the role, the instance count of the role, and whether the cache cluster is configured as a dedicated role or co-located role cache cluster.

> This section provides a simplified overview on configuring the cache size. For more information on cache size and other capacity planning considerations, see [In-Role Cache Capacity Planning Considerations][In-Role Cache Capacity Planning Considerations].
> 
> 

To configure the virtual machine size and the number of role instances, right-click the role properties in **Solution Explorer** and choose **Properties**.

![RoleCache1][RoleCache1]

Switch to the **Configuration** tab. The default **Instance count** is 1, and the default **VM size** is **Small**.

![RoleCache3][RoleCache3]

The total memory for the VM sizes is as follows: 

* **Small**: 1.75 GB
* **Medium**: 3.5 GB
* **Large**: 7 GB
* **ExtraLarge**: 14 GB

> These memory sizes represent the total amount of memory available to the VM which is shared across the OS, cache process, cache data, and application. For more information on configuring Virtual Machine Sizes, see [How to Configure Virtual Machine Sizes][How to Configure Virtual Machine Sizes]. Note that cache is unsupported on **ExtraSmall** VM sizes.
> 
> 

When **Co-located Role** caching is specified, the cache size is determined by taking the specified percentage of the virtual machine memory. When **Dedicated Role** caching is specified, all of the available memory of the virtual machine is used for caching. If two role instances are configured, the combined memory of the virtual machines is used. This forms a cache cluster where the available caching memory is distributed across multiple role instances but presented to the clients of the cache as a single resource. Configuring additional role instances increases the cache size in the same manner. To determine the settings needed to provision a cache of the desired size, you can use the Capacity Planning Spreadsheet which is covered in [In-Role Cache Capacity Planning Considerations][In-Role Cache Capacity Planning Considerations].

Once the cache cluster is configured, you can configure the cache clients to allow access to the cache.

<a name="NuGet"></a>

## Configure the cache clients
To access a In-Role Cache cache, the clients must be within the same deployment. If the cache cluster is a dedicated role cache cluster, then the clients are other roles in the deployment. If the cache cluster is a co-located role cache cluster, then the clients could be either  the other roles in the deployment, or the roles themselves that host the cache cluster. A NuGet package is provided that can be used to configure each client role that accesses the cache. To configure a role to access a cache cluster using the Caching NuGet package, right-click the role project in **Solution Explorer** and choose **Manage NuGet Packages**. 

![RoleCache4][RoleCache4]

Select **In-Role Cache**, click **Install**, and then click **I Accept**.

> If **In-Role Cache** does not appear in the list type **WindowsAzure.Caching** into the **Search Online** text box and select it from the results.
> 
> 

![RoleCache5][RoleCache5]

The NuGet package does several things: it adds the required configuration to the config file of the role, it adds a cache client diagnostic level setting to the ServiceConfiguration.cscfg file of the Azure application, and it adds the required assembly references.

> For ASP.NET web roles, the Caching NuGet package also adds two commented out sections to web.config. The first section enables session state to be stored in the cache, and the second section enables ASP.NET page output caching. For more information, see [How To: Store ASP.NET Session State in the Cache] and [How To: Store ASP.NET Page Output Caching in the Cache][How To: Store ASP.NET Page Output Caching in the Cache].
> 
> 

The NuGet package adds the following configuration elements into your role's web.config or app.config. A **dataCacheClients** section and a **cacheDiagnostics** section are added under the **configSections** element. If there is no **configSections** element present, one is created as a child of the **configuration** element.

    <configSections>
      <!-- Existing sections omitted for clarity. -->

      <section name="dataCacheClients" 
               type="Microsoft.ApplicationServer.Caching.DataCacheClientsSection, Microsoft.ApplicationServer.Caching.Core" 
               allowLocation="true" 
               allowDefinition="Everywhere" />

      <section name="cacheDiagnostics" 
               type="Microsoft.ApplicationServer.Caching.AzureCommon.DiagnosticsConfigurationSection, Microsoft.ApplicationServer.Caching.AzureCommon" 
               allowLocation="true" 
               allowDefinition="Everywhere" />
    </configSections>

These new sections include references to a **dataCacheClients** element and a **cacheDiagnostics** element. These elements are also added to the **configuration** element.

    <dataCacheClients>
      <dataCacheClient name="default">
        <autoDiscover isEnabled="true" identifier="[cache cluster role name]" />
        <!--<localCache isEnabled="true" sync="TimeoutBased" objectCount="100000" ttlValue="300" />-->
      </dataCacheClient>
    </dataCacheClients>
    <cacheDiagnostics>
      <crashDump dumpLevel="Off" dumpStorageQuotaInMB="100" />
    </cacheDiagnostics>

After the configuration is added, replace **[cache cluster role name]** with the name of the role that hosts the cache cluster.

> If **[cache cluster role name]** is not replaced with the name of the role that hosts the cache cluster, then a **TargetInvocationException** will be thrown when the cache is accessed with an inner **DatacacheException** with the message "No such role exists".
> 
> 

The NuGet package also adds a **ClientDiagnosticLevel** setting to the **ConfigurationSettings** of the cache client role in ServiceConfiguration.cscfg. The following example is the **WebRole1** section from a ServiceConfiguration.cscfg file with a **ClientDiagnosticLevel** of 1, which is the default **ClientDiagnosticLevel**.

    <Role name="WebRole1">
      <Instances count="1" />
      <ConfigurationSettings>
        <!-- Existing settings omitted for clarity. -->
        <Setting name="Microsoft.WindowsAzure.Plugins.Caching.ClientDiagnosticLevel" 
                 value="1" />
      </ConfigurationSettings>
    </Role>

> In-Role Cache provides both a cache server and a cache client diagnostic level. The diagnostic level is a single setting that configures the level of diagnostic information collected for caching. For more information, see [Troubleshooting and Diagnostics for In-Role Cache][Troubleshooting and Diagnostics for In-Role Cache]
> 
> 

The NuGet package also adds references to the following assemblies:

* Microsoft.ApplicationServer.Caching.Client.dll
* Microsoft.ApplicationServer.Caching.Core.dll
* Microsoft.WindowsFabric.Common.dll
* Microsoft.WindowsFabric.Data.Common.dll
* Microsoft.ApplicationServer.Caching.AzureCommon.dll
* Microsoft.ApplicationServer.Caching.AzureClientHelper.dll

If your role is an ASP.NET Web Role, the following assembly reference is also added:

* Microsoft.Web.DistributedCache.dll.

Once your client project is configured for caching, you can use the techniques described in the following sections for working with your cache.

<a name="working-with-caches"></a>

## Working with Caches
The steps in this section describe how to perform common tasks with caching.

* [How To: Create a DataCache Object][How To: Create a DataCache Object]
* [How To: Add and Retrieve an Object from the Cache][How To: Add and Retrieve an Object from the Cache]
* [How To: Specify the Expiration of an Object in the Cache][How To: Specify the Expiration of an Object in the Cache]
* [How To: Store ASP.NET Session State in the Cache][How To: Store ASP.NET Session State in the Cache]
* [How To: Store ASP.NET Page Output Caching in the Cache][How To: Store ASP.NET Page Output Caching in the Cache]

<a name="create-cache-object"></a>

## How To: Create a DataCache Object
In order to programatically work with a cache, you need a reference to the cache. Add the following to the top of any file from which you want to use
In-Role Cache:

    using Microsoft.ApplicationServer.Caching;

> If Visual Studio doesn't recognize the types in the using
> statement even after installing the Caching NuGet package, which adds the necessary references, ensure that the target
> profile for the project is .NET Framework 4.0 or higher, and be sure to select one of the profiles that does not specify **Client Profile**. For instructions on configuring cache clients, see [Configure the cache clients][Configure the cache clients].
> 
> 

There are two ways to create a **DataCache** object. The first way is to simply create a **DataCache**, passing in the name of the desired cache.

    DataCache cache = new DataCache("default");

Once the **DataCache** is instantiated, you can use it to interact with the cache, as described in the following sections.

To use the second way, create a new **DataCacheFactory** object in your application using the default constructor. This causes the cache client to use the settings in the configuration file. Call either the **GetDefaultCache** method of the new **DataCacheFactory** instance which returns a **DataCache** object, or the **GetCache** method and pass in the name of your cache. These methods return a **DataCache** object that can then be used to programmatically access the cache.

    // Cache client configured by settings in application configuration file.
    DataCacheFactory cacheFactory = new DataCacheFactory();
    DataCache cache = cacheFactory.GetDefaultCache();
    // Or DataCache cache = cacheFactory.GetCache("MyCache");
    // cache can now be used to add and retrieve items.    

<a name="add-object"></a>

## How To: Add and Retrieve an Object from the Cache
To add an item to the cache, the **Add** method or the **Put** method
can be used. The **Add** method adds the specified object to the cache,
keyed by the value of the key parameter.

    // Add the string "value" to the cache, keyed by "item"
    cache.Add("item", "value");

If an object with the same key is already in the cache, a
**DataCacheException** will be thrown with the following message:

> ErrorCode:SubStatus: An attempt is being made to create an object with
> a Key that already exists in the cache. Caching will only accept
> unique Key values for objects.
> 
> 

To retrieve an object with a specific key, the **Get** method can be used. If the object exists, it is
returned, and if it does not, null is returned.

    // Add the string "value" to the cache, keyed by "key"
    object result = cache.Get("Item");
    if (result == null)
    {
        // "Item" not in cache. Obtain it from specified data source
        // and add it.
        string value = GetItemValue(...);
        cache.Add("item", value);
    }
    else
    {
        // "Item" is in cache, cast result to correct type.
    }

The **Put** method adds the object with the specified key to the cache
if it does not exist, or replaces the object if it does exist.

    // Add the string "value" to the cache, keyed by "item". If it exists,
    // replace it.
    cache.Put("item", "value");

<a name="specify-expiration"></a>

## How To: Specify the Expiration of an Object in the Cache
By default items in the cache expire 10 minutes after they are placed in the cache. This can be configured in the **Time to Live (min)** setting in the role properties of the role that hosts the cache cluster.

![RoleCache6][RoleCache6]

There are three types of **Expiration Type**: **None**, **Absolute**, and **Sliding Window**. These configure how **Time to Live (min)** is used to determine expiration. The default **Expiration Type** is **Absolute**, which means that the countdown timer for an item's expiration begins when the item is placed into the cache. Once the specified amount of time has elapsed for an item, the item expires. If **Sliding Window** is specified, then the expiration countdown for an item is reset each time the item is accessed in the cache, and the item will not expire until the specified amount of time has elapsed since its last access. If **None** is specified, then **Time to Live (min)** must be set to **0**, and items will not expire, and will remain valid as long as they are in the cache.

If a longer or shorter timeout interval than what is configured in the role properties is desired, a specific duration can be specified when an item is added or updated in the cache by using the
overload of **Add** and **Put** that take a **TimeSpan** parameter. In
the following example, the string **value** is added to cache, keyed by
**item**, with a timeout of 30 minutes.

    // Add the string "value" to the cache, keyed by "item"
    cache.Add("item", "value", TimeSpan.FromMinutes(30));

To view the remaining timeout interval of an item in the cache, the
**GetCacheItem** method can be used to retrieve a **DataCacheItem**
object that contains information about the item in the cache, including
the remaining timeout interval.

    // Get a DataCacheItem object that contains information about
    // "item" in the cache. If there is no object keyed by "item" null
    // is returned. 
    DataCacheItem item = cache.GetCacheItem("item");
    TimeSpan timeRemaining = item.Timeout;

<a name="store-session"></a>

## How To: Store ASP.NET Session State in the Cache
The Session State Provider for In-Role Cache is an
out-of-process storage mechanism for ASP.NET applications. This provider
enables you to store your session state in an Azure cache rather
than in-memory or in a SQL Server database. To use the caching session
state provider, first configure your cache cluster, and then configure your ASP.NET application for caching using the Caching NuGet package as described in [Getting Started with In-Role Cache][Getting Started with In-Role Cache]. When the Caching NuGet package is installed, it adds a commented out section in web.config that contains the required configuration for your ASP.NET application to use the Session State Provider for In-Role Cache.

    <!--Uncomment this section to use In-Role Cache for session state caching
    <system.web>
      <sessionState mode="Custom" customProvider="AFCacheSessionStateProvider">
        <providers>
          <add name="AFCacheSessionStateProvider" 
            type="Microsoft.Web.DistributedCache.DistributedCacheSessionStateStoreProvider,
                  Microsoft.Web.DistributedCache" 
            cacheName="default" 
            dataCacheClientName="default"/>
        </providers>
      </sessionState>
    </system.web>-->

> If your web.config does not contain this commented out section after installing the Caching NuGet package, ensure that the latest NuGet Package Manager is installed from [NuGet Package Manager Installation][NuGet Package Manager Installation], and then uninstall and reinstall the package.
> 
> 

To enable the Session State Provider for In-Role Cache, uncomment the specified section. The default cache is specified in the provided snippet. To use a different cache, specify the desired cache in the **cacheName** attribute.

For more information about using the Caching service session state
provider, see [Session State Provider for In-Role Cache][Session State Provider for In-Role Cache].

<a name="store-page"></a>

## How To: Store ASP.NET Page Output Caching in the Cache
The Output Cache Provider for In-Role Cache is an out-of-process storage mechanism for output cache data. This data is specifically for full HTTP
responses (page output caching). The provider plugs into the new output
cache provider extensibility point that was introduced in ASP.NET 4. To
use the output cache provider, first configure your cache cluster, and then configure your ASP.NET application for caching using the Caching NuGet package, as described in [Getting Started with In-Role Cache][Getting Started with In-Role Cache]. When the Caching NuGet package is installed, it adds the following commented out section in web.config that contains the required configuration for your ASP.NET application to use the Output Cache Provider for In-Role Cache.

    <!--Uncomment this section to use In-Role Cache for output caching
    <caching>
      <outputCache defaultProvider="AFCacheOutputCacheProvider">
        <providers>
          <add name="AFCacheOutputCacheProvider" 
            type="Microsoft.Web.DistributedCache.DistributedCacheOutputCacheProvider,
                  Microsoft.Web.DistributedCache" 
            cacheName="default" 
            dataCacheClientName="default" />
        </providers>
      </outputCache>
    </caching>-->

> If your web.config does not contain this commented out section after installing the Caching NuGet package, ensure that the latest NuGet Package Manager is installed from [NuGet Package Manager Installation][NuGet Package Manager Installation], and then uninstall and reinstall the package.
> 
> 

To enable the Output Cache Provider for In-Role Cache, uncomment the specified section. The default cache is specified in the provided snippet. To use a different cache, specify the desired cache in the **cacheName** attribute.

Add an **OutputCache** directive to each page for which you wish to cache the output.

    <%@ OutputCache Duration="60" VaryByParam="*" %>

In this example the cached page data will remain in the cache for 60 seconds, and a different version of the page will be cached for each parameter combination. For more information on the available options, see [OutputCache Directive][OutputCache Directive].

For more information about using the Output Cache Provider for In-Role Cache, see [Output Cache Provider for In-Role Cache][Output Cache Provider for In-Role Cache].

<a name="next-steps"></a>

## Next Steps
Now that you've learned the basics of In-Role Cache,
follow these links to learn how to do more complex caching tasks.

* See the MSDN Reference: [In-Role Cache][In-Role Cache]
* Learn how to migrate to In-Role Cache: [Migrate to In-Role Cache][Migrate to In-Role Cache]
* Check out the samples: [In-Role Cache Samples][In-Role Cache Samples]
* Watch the [Maximum Performance: Accelerate Your Cloud Services Applications with Azure Caching][Maximum Performance: Accelerate Your Cloud Services Applications with Azure Caching] session from TechEd 2013 on In-Role Cache

<!-- INTRA-TOPIC LINKS -->
[Next Steps]: #next-steps
[What is In-Role Cache?]: #what-is
[Create an Azure Cache]: #create-cache
[Which type of caching is right for me?]: #choosing-cache
[Getting Started with the In-Role Cache Service]: #getting-started-cache-service
[Prepare Your Visual Studio Project to Use In-Role Cache]: #prepare-vs
[Configure Your Application to Use Caching]: #configure-app
[Getting Started with In-Role Cache]: #getting-started-cache-role-instance
[Configure the cache cluster]: #enable-caching
[Configure the desired cache size]: #cache-size
[Configure the cache clients]: #NuGet
[Working with Caches]: #working-with-caches
[How To: Create a DataCache Object]: #create-cache-object
[How To: Add and Retrieve an Object from the Cache]: #add-object
[How To: Specify the Expiration of an Object in the Cache]: #specify-expiration
[How To: Store ASP.NET Session State in the Cache]: #store-session
[How To: Store ASP.NET Page Output Caching in the Cache]: #store-page
[Target a Supported .NET Framework Profile]: #prepare-vs-target-net

<!-- IMAGES --> 
[RoleCache1]: ./media/cache-dotnet-how-to-use-in-role/cache8.png
[RoleCache2]: ./media/cache-dotnet-how-to-use-in-role/cache9.png
[RoleCache3]: ./media/cache-dotnet-how-to-use-in-role/cache10.png
[RoleCache4]: ./media/cache-dotnet-how-to-use-in-role/cache11.png
[RoleCache5]: ./media/cache-dotnet-how-to-use-in-role/cache12.png
[RoleCache6]: ./media/cache-dotnet-how-to-use-in-role/cache13.png
[RoleCache7]: ./media/cache-dotnet-how-to-use-in-role/cache14.png
[RoleCache8]: ./media/cache-dotnet-how-to-use-in-role/cache15.png
[RoleCache10]: ./media/cache-dotnet-how-to-use-in-role/cache17.png

<!-- LINKS -->
[How to Configure Virtual Machine Sizes]: http://go.microsoft.com/fwlink/?LinkId=164387
[How to: Configure a Cache Client Programmatically]: http://msdn.microsoft.com/library/windowsazure/gg618003.aspx
[How to: Set a Page's Cacheability Programmatically]: http://msdn.microsoft.com/library/z852zf6b.aspx
[How to: Set the Cacheability of an ASP.NET Page Declaratively]: http://msdn.microsoft.com/library/zd1ysf1y.aspx
[In-Role Cache Capacity Planning Considerations]: http://go.microsoft.com/fwlink/?LinkId=252651
[In-Role Cache Samples]: http://msdn.microsoft.com/library/jj189876.aspx
[In-Role Cache]: http://go.microsoft.com/fwlink/?LinkId=252658
[In-Role Cache]: http://www.microsoft.com/showcase/Search.aspx?phrase=azure+caching
[Maximum Performance: Accelerate Your Cloud Services Applications with Azure Caching]: http://channel9.msdn.com/Events/TechEd/NorthAmerica/2013/WAD-B326#fbid=kmrzkRxQ6gU
[Migrate to In-Role Cache]: http://msdn.microsoft.com/library/hh914163.aspx
[NuGet Package Manager Installation]: http://go.microsoft.com/fwlink/?LinkId=240311
[Output Cache Provider for In-Role Cache]: http://msdn.microsoft.com/library/windowsazure/gg185662.aspx
[OutputCache Directive]: http://go.microsoft.com/fwlink/?LinkId=251979
[Overview of In-Role Cache]: http://go.microsoft.com/fwlink/?LinkId=254172
[Session State Provider for In-Role Cache]: http://msdn.microsoft.com/library/windowsazure/gg185668.aspx
[Team Blog]: http://blogs.msdn.com/b/windowsazure/
[Troubleshooting and Diagnostics for In-Role Cache]: http://msdn.microsoft.com/library/windowsazure/hh914135.aspx
[Azure AppFabric Cache: Caching Session State]: http://www.microsoft.com/showcase/details.aspx?uuid=87c833e9-97a9-42b2-8bb1-7601f9b5ca20
[Azure Shared Caching]: http://msdn.microsoft.com/library/windowsazure/gg278356.aspx

[Which Azure Cache offering is right for me?]: cache-faq.md#which-azure-cache-offering-is-right-for-me
<|MERGE_RESOLUTION|>--- conflicted
+++ resolved
@@ -13,11 +13,7 @@
 ms.tgt_pltfrm: na
 ms.devlang: dotnet
 ms.topic: article
-<<<<<<< HEAD
-ms.date: 01/06/2017
-=======
 ms.date: 01/20/2017
->>>>>>> e8cfaf0d
 ms.author: sdanie
 
 ---
