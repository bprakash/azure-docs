--- conflicted
+++ resolved
@@ -1,427 +1,378 @@
-<properties 
-	pageTitle="Create a .NET MVC web app in Azure App Service with Azure Active Directory authentication" 
-	description="Learn how to create an ASP.NET MVC line-of-business application in Azure App Service that authenticates with Azure Active Directory" 
-	services="app-service\web, active-directory" 
-	documentationCenter=".net" 
-	authors="cephalin" 
-	manager="wpickett" 
-	editor=""/>
-
-<tags 
-	ms.service="app-service-web" 
-	ms.devlang="dotnet" 
-	ms.topic="article" 
-	ms.tgt_pltfrm="na" 
-	ms.workload="web" 
-	ms.date="04/09/2015" 
-	ms.author="cephalin"/>
-
-# Create a .NET MVC web app in Azure App Service with Azure Active Directory authentication #
-
-In this article, you will learn how to create an ASP.NET MVC line-of-business application in [Azure App Service Web Apps](http://go.microsoft.com/fwlink/?LinkId=529714) using [Azure Active Directory](/services/active-directory/) as the identity provider. You will also learn how to use the [Azure Active Directory Graph Client Library](http://blogs.msdn.com/b/aadgraphteam/archive/2014/06/02/azure-active-directory-graph-client-library-1-0-publish.aspx) to query directory data in the application.
-
-The Azure Active Directory tenant that you use can be can have an Azure-only directory, or it can be directory-synced with your on-premise Active Directory (AD) to create a single sign-on experience for workers that are on-premise or remote.
-
->[AZURE.NOTE] The Easy Auth feature in Azure App Service Web Apps enables you to set up simple authentication against an Azure Active Directory tenant with a few clicks of the button. For more information, see [Use Active Directory for authentication in Azure App Service](web-sites-authentication-authorization.md).
-
-<a name="bkmk_build"></a>
-## What you will build ##
-
-You will build a simple line-of-business Create-Read-Update-Delete (CRUD) application in App Service Web Apps that tracks work items with the following features:
-
-- Authenticates users against Azure Active Directory
-<<<<<<< HEAD
-- Sign-in and sign-out functionality
-=======
-- Implements sign-in and sign-out functionality
->>>>>>> 8e917651
-- Uses `[Authorize]` to authorize users for different CRUD actions
-- Queries Azure Active Directory data using [Azure Active Directory Graph API](http://msdn.microsoft.com/library/azure/hh974476.aspx)
-- Uses [Microsoft.Owin](http://www.asp.net/aspnet/overview/owin-and-katana/an-overview-of-project-katana) (instead of Windows Identity Foundation, i.e. WIF), which is the future of ASP.NET and much simpler to set up for authentication and authorization than WIF
-
-<a name="bkmk_need"></a>
-## What you will need ##
-
-[AZURE.INCLUDE [free-trial-note](../includes/free-trial-note.md)]
-
->[AZURE.NOTE] If you want to get started with Azure App Service before signing up for an Azure account, go to [Try App Service](http://go.microsoft.com/fwlink/?LinkId=523751), where you can immediately create a short-lived starter web app in App Service. No credit cards required; no commitments.
-
-You need the following to complete this tutorial:
-
-- An Azure Active Directory tenant with users in various groups
-- Permissions to create applications on the Azure Active Directory tenant
-- Visual Studio 2013
-- [Azure SDK 2.5.1](http://go.microsoft.com/fwlink/p/?linkid=323510&clcid=0x409) or later
-
-<a name="bkmk_sample"></a>
-## Use sample application for line-of-business template ##
-
-The sample application in this tutorial, [WebApp-GroupClaims-DotNet](https://github.com/AzureADSamples/WebApp-GroupClaims-DotNet), is created by the Azure Active Directory team and can be used as a template to create new line-of-business applications with ease. It has the following built-in features:
-
-- Uses [OpenID Connect](http://openid.net/connect/) to authenticate with Azure Active Directory
-- `Roles` controller that contains an Azure Active Directory search filter and enables you to easily map Azure Active Directory users or groups to application roles.
-- Sample `TaskTracker` controller that demonstrates how you can authorize different roles for specific actions in the application, including the standard usage of `[Authorize]`. 
-
-![](./media/web-sites-dotnet-lob-application-azure-ad/role-management.png)
-
-<a name="bkmk_run" />
-## Run the sample application ##
-
-1.	Clone or download the sample solution at [WebApp-GroupClaims-DotNet](https://github.com/AzureADSamples/WebApp-GroupClaims-DotNet) to your local directory.
-<<<<<<< HEAD
-2.	Follow the instructions at [README.md](https://github.com/AzureADSamples/WebApp-GroupClaims-DotNet/blob/master/README.md) to set up the Azure Active Directory application and project.
-
-	> [AZURE.NOTE] The permissions configured in the Azure Active Directory application only requires the <strong>User</strong> role, not **Global Administrator**.
-=======
-
-2.	Follow the instructions at [README.md](https://github.com/AzureADSamples/WebApp-GroupClaims-DotNet/blob/master/README.md) to set up the Azure Active Directory application and project.
-
-	> [AZURE.NOTE] The permissions configured in the Azure Active Directory application requires the <strong>User</strong> role; not **Global Administrator**.
->>>>>>> 8e917651
-	
-3.	Once you're finished configuring the application, type `F5` to run the application.
-
-4.	Once the application loads, click **Sign In**. 
-<<<<<<< HEAD
-=======
-
->>>>>>> 8e917651
-5.	If you configured the Azure Active Directory application properly and set the corresponding settings in Web.config, you should be redirected to the log in. Simply log in with the account you used to create the Azure Active Directory application in the Azure portal, since it's the Azure Active Directory application's default owner. 
-	
-	> [AZURE.NOTE] In Startup.Auth.cs of the sample project, note that the application has a method called <code>AddOwnerAdminClaim</code>, which it uses to add the application owner into the Admin role. This enables you to immediatley start managing application roles in the <code>Roles</code> controller.
-	
-4.	Once signed in, click **Roles** to manage application roles.
-<<<<<<< HEAD
-=======
-
->>>>>>> 8e917651
-5.	In **Search for Users/Groups**, start typing the desired user name or group name and notice that a dropdown list shows a filtered list of users and/or groups from your Azure Active Directory tenant.
-
-	![](./media/web-sites-dotnet-lob-application-azure-ad/select-user-group.png) 
-
-	> [AZURE.NOTE] In Views\Roles\Index.cshtml, you will see that the view uses a JavaScript object called <code>AadPicker</code> (defined in Scripts\AadPickerLibrary.js) to access the <code>Search</code> action in the <code>Roles</code> controller.
-		<pre class="prettyprint">var searchUrl = window.location.protocol + "//" + window.location.host + "<mark>/Roles/Search</mark>";
-	...
-    var picker = new <mark>AadPicker(searchUrl, maxResultsPerPage, input, token, tenant)</mark>;</pre>
-		In Controllers\RolesController.cs, you will see the <code>Search</code> action, which sends the actual request to the Azure Active Directory Graph API and returns the response back to the page.
-		Later, you will use the same method to create simple functionality in your application.
-
-6.	Select a user or group from the dropdown, select a role, and click **Assign Role**.
-
-<a name="bkmk_deploy"></a>
-## Deploy the sample application to App Service Web Apps
-
-Here, you will publish the application to a web app in Azure App Service. There are already instructions at [README.md](https://github.com/AzureADSamples/WebApp-GroupClaims-DotNet/blob/GroupClaims/README.md) for deploying to App Service Web Apps, but those steps also annul the configuration for your local debug environment. I'll show you how to deploy while preserving the debug configuration.
-
-1. Right-click your project and select **Publish**.
-
-	![](./media/web-sites-dotnet-lob-application-azure-ad/publish-app.png)
-
-2. Select **Microsoft Azure Web Apps**.
-<<<<<<< HEAD
-3. If you haven't signed in to Azure, click **Sign In** and use the Microsoft account for your Azure subscription to sign in.
-4. Once signed in, click **New** to create a new web app in Azure.
-=======
-
-3. If you haven't signed in to Azure, click **Sign In** and use the Microsoft account for your Azure subscription to sign in.
-
-4. Once signed in, click **New** to create a new web app in Azure.
-
->>>>>>> 8e917651
-5. Fill in all required fields. You will need a database connection for this application to store role mappings, cached tokens, and any application data.
-
-	![](./media/web-sites-dotnet-lob-application-azure-ad/4-create-website.png)
-
-<<<<<<< HEAD
-6. Click **Create**. Once the web app is created, the Publish Web dialog is opened.
-=======
-6. Click **Create**. Once the web app is created, the **Publish Web** dialog is opened.
-
->>>>>>> 8e917651
-7. In **Destination URL**, change **http** to **https**. Copy the entire URL to a text editor. You will use it later. Then, click **Next**.
-
-	![](./media/web-sites-dotnet-lob-application-azure-ad/5-change-to-https.png)
-
-8. Clear the **Enable Organizational Authentication** checkbox.
-
-	![](./media/web-sites-dotnet-lob-application-azure-ad/6-disable-organizational-authentication.png)
-
-9. Instead of clicking **Publish** to go through with the web publish, click **Close**. Click **Yes** to save the changes to the publishing profile.
-<<<<<<< HEAD
-2. In the [Azure management portal](https://manage.windowsazure.com), go to your Azure Active Directory tenant and click the **Applications** tab.
-2. Click **Add** at the bottom of the page.
-3. Select **Web Application And/Or Web API**.
-4. Give the application a name and click **Next**.
-=======
-
-2. In the [Azure management portal](https://manage.windowsazure.com), go to your Azure Active Directory tenant and click the **Applications** tab.
-
-2. Click **Add** at the bottom of the page.
-
-3. Select **Web Application And/Or Web API**.
-
-4. Give the application a name and click **Next**.
-
->>>>>>> 8e917651
-5. In App Properties, set **Sign-On URL** to the web app URL that you saved earler (e.g. `https://<site-name>.azurewebsites.net`), and the **APP ID URI** to `https://<aad-tenanet-name>/<app-name>`. Then, click **Complete**.
-
-	![](./media/web-sites-dotnet-lob-application-azure-ad/7-app-properties.png)
-
-6. Once the application is created, click **Configure**.
-
-7. Under **Keys**, create a new key by selecting **1 year** in the dropdown.
-
-8. Under **Permissions to other applications**, for the **Azure Active Directory** entry, select **Access your organization's directory** in the **Delegated Permissions** dropdown.
-
-	> [AZURE.NOTE] The exact permissions you need here depends on the desired functionality of your application. Some permissions require the **Global Administrator** role to set, but the permissions required by this tutorial only requires the **User** role.
-
-9.  Click **Save**.  
-
-10.  Before you navigate away from the saved configuration page, copy the following information into a text editor.
-
-	-	Client ID
-	-	Key (if you navigate away from the page, you will not be able to see the key again)
-
-11. In Visual Studio, open **Web.Release.config** in your project. Insert the following XML into the `<configuration>` tag, and replace the value of each key with the information that you saved for your new Azure Active Directory application.  
-	<pre class="prettyprint">
-&lt;appSettings&gt;
-   &lt;add key="ida:ClientId" value="<mark>[e.g. 82692da5-a86f-44c9-9d53-2f88d52b478b]</mark>" xdt:Transform="SetAttributes" xdt:Locator="Match(key)" /&gt;
-   &lt;add key="ida:AppKey" value="<mark>[e.g. rZJJ9bHSi/cYnYwmQFxLYDn/6EfnrnIfKoNzv9NKgbo=]</mark>" xdt:Transform="SetAttributes" xdt:Locator="Match(key)" /&gt;
-   &lt;add key="ida:PostLogoutRedirectUri" value="<mark>[e.g. https://mylobapp.azurewebsites.net/]</mark>" xdt:Transform="SetAttributes" xdt:Locator="Match(key)" /&gt;
-&lt;/appSettings&gt;</pre>
-
-	Make sure that the value of ida:PostLogoutRedirectUri ends with a slash "/".
-
-<<<<<<< HEAD
-1. Right-click your project again and select **Publish**.
-2. Click **Publish** to publish to Azure App Service Web Apps.
-
-When you're done, you have two Azure Active Directory applications configured in the Azure management portal, one for your debug environment in Visual Studio, and one for the published web app in Azure. During debugging, the app settings in Web.config is used to make your **Debug** configuration work with Azure Active Directory, and when it's published (by default, the **Release** configuration is published), a transformed Web.config is uploaded that incorporates the app setting changes in Web.Release.config.
-
-If you want to attach the published web app to the debugger (i.e. you must upload debug symbols of your code in the published web app), you can create a clone of the Debug configuration for Azure debugging, but with its own custom Web.config transform (e.g. Web.AzureDebug.config) that uses the Azure Active Directory settings from Web.Release.config. This allows you to maintain a static configuration across the different environments.
-=======
-1. Right-click your project and select **Publish**.
-
-2. Click **Publish** to publish to Azure App Service Web Apps.
-
-When you're done, you have two Azure Active Directory applications configured in the Azure management portal: one for your debug environment in Visual Studio, and one for the published web app in Azure. During debugging, the app settings in Web.config are used to make your **Debug** configuration work with Azure Active Directory, and when it's published (by default, the **Release** configuration is published), a transformed Web.config is uploaded that incorporates the app setting changes in Web.Release.config.
-
-If you want to attach the published web app to the debugger (you must upload debug symbols of your code in the published web app), you can create a clone of the Debug configuration for Azure debugging, but with its own custom Web.config transform (e.g. Web.AzureDebug.config) that uses the Azure Active Directory settings from Web.Release.config. This allows you to maintain a static configuration across the different environments.
->>>>>>> 8e917651
-
-<a name="bkmk_crud"></a>
-## Add line-of-business functionality to the sample application
-
-In this part of the tutorial, you will learn how to build out the desired line-of-business functionality based on the sample application. You will create a simple CRUD work items tracker, similar to the TaskTracker controller but using standard CRUD scaffolding and design pattern. You will also use the included Scripts\AadPickerLibrary.js to enrich your application with data from the Azure Active Directory Graph API.  
-
-5.	In the Models folder, create a new model called WorkItem.cs, and replace the code with the code below:
-
-		using System.ComponentModel.DataAnnotations;
-		
-		namespace WebAppGroupClaimsDotNet.Models
-		{
-		    public class WorkItem
-		    {
-		        [Key]
-		        public int ItemID { get; set; }
-		        public string AssignedToID { get; set; }
-		        public string AssignedToName { get; set; }
-		        public string Description { get; set; }
-		        public WorkItemStatus Status { get; set; }
-		    }
-		
-		    public enum WorkItemStatus
-		    {
-		        Open, 
-		        Investigating, 
-		        Resolved, 
-		        Closed
-		    }
-		}
-
-6.	Open DAL\GroupClaimContext.cs and add the highlighted code:  
-	<pre class="prettyprint">
-    public class GroupClaimContext : DbContext
-    {
-        public GroupClaimContext() : base("GroupClaimContext") { }
-
-        public DbSet&lt;RoleMapping&gt; RoleMappings { get; set; }
-        public DbSet&lt;Task&gt; Tasks { get; set; }
-        <mark>public DbSet&lt;WorkItem&gt; WorkItems { get; set; }</mark>
-        public DbSet&lt;TokenCacheEntry&gt; TokenCacheEntries { get; set; }
-    }</pre>
-
-7.	Build the project to make your new model accessible to the scaffolding logic in Visual Studio.
-
-8.	Add a new scaffolded item `WorkItemsController` to the Controllers folder. To do this, right-click **Controllers**, point to **Add**, and select **New scaffolded item**. 
-
-9.	Select **MVC 5 Controller with views, using Entity Framework** and click **Add**.
-
-10.	Select the model that you just created and click **Add**.
-
-	![](./media/web-sites-dotnet-lob-application-azure-ad/8-add-scaffolded-controller.png)
-
-9.	Open Controllers\WorkItemsController.cs
-
-11. Add the highlighted [Authorize] decorations to the respective actions below.
-	<pre class="prettyprint">
-	...
-
-    <mark>[Authorize(Roles = "Admin, Observer, Writer, Approver")]</mark>
-    public class WorkItemsController : Controller
-    {
-		...
-
-        <mark>[Authorize(Roles = "Admin, Writer")]</mark>
-        public ActionResult Create()
-        ...
-
-        <mark>[Authorize(Roles = "Admin, Writer")]</mark>
-        public async Task&lt;ActionResult&gt; Create([Bind(Include = "ItemID,AssignedToID,AssignedToName,Description,Status")] WorkItem workItem)
-        ...
-
-        <mark>[Authorize(Roles = "Admin, Writer")]</mark>
-        public async Task&lt;ActionResult&gt; Edit(int? id)
-        ...
-
-        <mark>[Authorize(Roles = "Admin, Writer")]</mark>
-        public async Task&lt;ActionResult&gt; Edit([Bind(Include = "ItemID,AssignedToID,AssignedToName,Description,Status")] WorkItem workItem)
-        ...
-
-        <mark>[Authorize(Roles = "Admin, Writer, Approver")]</mark>
-        public async Task&lt;ActionResult&gt; Delete(int? id)
-        ...
-
-        <mark>[Authorize(Roles = "Admin, Writer, Approver")]</mark>
-        public async Task&lt;ActionResult&gt; DeleteConfirmed(int id)
-        ...
-	}</pre>
-
-	Since you take care of role mappings in the Roles controller, all you need to do is make sure that each action authorizes the right roles.
-
-	> [AZURE.NOTE] You may have noticed the <code>[ValidateAntiForgeryToken]</code> decoration on some of the actions. Due to the behavior described by [Brock Allen](https://twitter.com/BrockLAllen) at [MVC 4, AntiForgeryToken and Claims](http://brockallen.com/2012/07/08/mvc-4-antiforgerytoken-and-claims/) your HTTP POST may fail anti-forgery token validation because:
-	> + Azure Active Directory does not send the http://schemas.microsoft.com/accesscontrolservice/2010/07/claims/identityprovider, which is required by default by the anti-forgery token.
-	> + If Azure Active Directory is directory synced with AD FS, the AD FS trust by default does not send the http://schemas.microsoft.com/accesscontrolservice/2010/07/claims/identityprovider claim either, although you can manually configure AD FS to send this claim.
-	> You will take care of this in the next step.
-
-12.  In App_Start\Startup.Auth.cs, add the following line of code in the `ConfigureAuth` method:
-
-		AntiForgeryConfig.UniqueClaimTypeIdentifier = ClaimTypes.NameIdentifier;
-	
-	`ClaimTypes.NameIdentifies` specifies the claim `http://schemas.xmlsoap.org/ws/2005/05/identity/claims/nameidentifier`, which Azure Active Directory does supply. Now that you have taken care of the authorization part (seriously, that didn't take long), you can devote your time to the actual functionality of the actions. 
-
-13.	In Create() and Edit() add following code to make some variables available to your JavaScript later:
-            ViewData["token"] = GraphHelper.AcquireToken(ClaimsPrincipal.Current.FindFirst(Globals.ObjectIdClaimType).Value);
-            ViewData["tenant"] = ConfigHelper.Tenant;
-
-14.	In Views\WorkItems\Create.cshtml (an automatically scaffolded item), find the `Html.BeginForm` helper method and modify it as follows:  
-	<pre class="prettyprint">@using (Html.BeginForm(<mark>"Create", "WorkItems", FormMethod.Post, new { id = "main-form" }</mark>))
-	{
-	    @Html.AntiForgeryToken()
-	    
-	    &lt;div class="form-horizontal"&gt;
-	        &lt;h4&gt;WorkItem&lt;/h4&gt;
-	        &lt;hr /&gt;
-	        @Html.ValidationSummary(true, "", new { @class = "text-danger" })
-	
-	        &lt;div class="form-group"&gt;
-	            &lt;div class="col-md-10"&gt;
-	                @Html.EditorFor(model =&gt; model.AssignedToID, new { htmlAttributes = new { @class = "form-control"<mark>, @type=&quot;hidden&quot;</mark> } })
-	                @Html.ValidationMessageFor(model =&gt; model.AssignedToID, "", new { @class = "text-danger" })
-	            &lt;/div&gt;
-	        &lt;/div&gt;
-	
-	        &lt;div class="form-group"&gt;
-	            @Html.LabelFor(model =&gt; model.AssignedToName, htmlAttributes: new { @class = "control-label col-md-2" })
-	            &lt;div class="col-md-10"&gt;
-	                @Html.EditorFor(model =&gt; model.AssignedToName, new { htmlAttributes = new { @class = "form-control" } })
-	                @Html.ValidationMessageFor(model =&gt; model.AssignedToName, "", new { @class = "text-danger" })
-	            &lt;/div&gt;
-	        &lt;/div&gt;
-	
-	        &lt;div class="form-group"&gt;
-	            @Html.LabelFor(model =&gt; model.Description, htmlAttributes: new { @class = "control-label col-md-2" })
-	            &lt;div class="col-md-10"&gt;
-	                @Html.EditorFor(model =&gt; model.Description, new { htmlAttributes = new { @class = "form-control" } })
-	                @Html.ValidationMessageFor(model =&gt; model.Description, "", new { @class = "text-danger" })
-	            &lt;/div&gt;
-	        &lt;/div&gt;
-	
-	        &lt;div class="form-group"&gt;
-	            @Html.LabelFor(model =&gt; model.Status, htmlAttributes: new { @class = "control-label col-md-2" })
-	            &lt;div class="col-md-10"&gt;
-	                @Html.EnumDropDownListFor(model =&gt; model.Status, htmlAttributes: new { @class = "form-control" })
-	                @Html.ValidationMessageFor(model =&gt; model.Status, "", new { @class = "text-danger" })
-	            &lt;/div&gt;
-	        &lt;/div&gt;
-	
-	        &lt;div class="form-group"&gt;
-	            &lt;div class="col-md-offset-2 col-md-10"&gt;
-	                &lt;input type="submit" value="Create" class="btn btn-default" <mark>id="submit-button"</mark> /&gt;
-	            &lt;/div&gt;
-	        &lt;/div&gt;
-	    &lt;/div&gt;
-	
-	    <mark>&lt;script&gt;
-	            // People/Group Picker Code
-	            var maxResultsPerPage = 14;
-	            var searchUrl = window.location.protocol + "//" + window.location.host + "/Roles/Search";
-	            var input = document.getElementById("AssignedToName");
-	            var token = "@ViewData["token"]";
-	            var tenant = "@ViewData["tenant"]";
-	
-	            var picker = new AadPicker(searchUrl, maxResultsPerPage, input, token, tenant);
-	
-	            // Submit the selected user/group to be asssigned.
-	            $("#submit-button").click({ picker: picker }, function () {
-	                if (!picker.Selected())
-	                    return;
-	                $("#main-form").get()[0].elements["AssignedToID"].value = picker.Selected().objectId;
-	            });
-	    &lt;/script&gt;</mark>
-	
-	}</pre>
-
-	In the script, the AadPicker object searches the `~/Roles/Search` action for Azure Active Directory users and groups that match the input. Then, when the submit button is clicked, the AadPicker object saves the user ID to the hidden `AssignedToID` field.  
-
-15. Now either run the app in the Visual Studio debugger or publish to Azure App Service Web Apps. Log in as the application owner and navigate to `~/WorkItems/Create`. For my published line-of-business app, I navigate to `https://mylobapp.azurewebsites.net/WorkItems/Create`. You'll see now that you you can use the same AadPicker search filter to pick an Azure Active Directory user.
-
-	![](./media/web-sites-dotnet-lob-application-azure-ad/9-create-workitem.png)
-
-16. Fill out the rest of the form and click **Create**. The ~/WorkItems/Index page now shows the newly created work item. You'll also notice in the screenshot below that I removed the `AssignedToID` column in Views\WorkItems\Index.cshtml. 
-
-	![](./media/web-sites-dotnet-lob-application-azure-ad/10-workitem-index.png)
-
-11.	Now, make similar changes to the **Edit** view. In Views\WorkItems\Edit.cshtml, make the changes to the `Html.BeginForm` helper method that are identical to the ones for Views\WorkItems\Create.cshtml in the previous step (replace "Create" with "Edit" in the highlighted code above).
-
-That's it!
-
-Now that you have configured the authorizations and line-of-business functionality for the different actions in the WorkItems controller, you can try to log in as users of different application roles.
-
-![](./media/web-sites-dotnet-lob-application-azure-ad/11-edit-unauthorized.png)
-
-<a name="bkmk_resources"></a>
-## Further resources
-
-- [Protect the Application with SSL and the Authorize Attribute](web-sites-dotnet-deploy-aspnet-mvc-app-membership-oauth-sql-database.md#protect-the-application-with-ssl-and-the-authorize-attribute)
-- [Use Active Directory for authentication in Azure App Service](web-sites-authentication-authorization.md)
-- [Create a .NET MVC web app in Azure App Service with AD FS authentication](web-sites-dotnet-lob-application-adfs.md)
-- [Microsoft Azure Active Directory Samples and Documentation](https://github.com/AzureADSamples)
-- [Vittorio Bertocci's blog](http://blogs.msdn.com/b/vbertocci/)
-- [Migrate a VS2013 Web Project From WIF to Katana](http://www.cloudidentity.com/blog/2014/09/15/MIGRATE-A-VS2013-WEB-PROJECT-FROM-WIF-TO-KATANA/)
-- [Azure's new Hybrid Connections not your father's #hybridCloud](/documentation/videos/new-hybrid-connections-not-your-fathers-hybridcloud/)
-- [Similarities between Active Directory and Azure Active Directory](http://technet.microsoft.com/library/dn518177.aspx)
-- [Directory Sync with Single Sign-On Scenario](http://technet.microsoft.com/library/dn441213.aspx)
-- [Azure Active Directory Supported Token and Claim Types](http://msdn.microsoft.com/library/azure/dn195587.aspx)
-
-<<<<<<< HEAD
-## What's changed
-* For a guide to the change from Websites to App Service see: [Azure App Service and Its Impact on Existing Azure Services](http://go.microsoft.com/fwlink/?LinkId=529714)
-* For a guide to the change of the old portal to the new portal see: [Reference for navigating the preview portal](http://go.microsoft.com/fwlink/?LinkId=529715)
-
-=======
-[AZURE.INCLUDE [app-service-web-whats-changed](../includes/app-service-web-whats-changed.md)]
-
-[AZURE.INCLUDE [app-service-web-try-app-service](../includes/app-service-web-try-app-service.md)]
-
->>>>>>> 8e917651
+<properties 
+	pageTitle="Create a .NET MVC web app in Azure App Service with Azure Active Directory authentication" 
+	description="Learn how to create an ASP.NET MVC line-of-business application in Azure App Service that authenticates with Azure Active Directory" 
+	services="app-service\web, active-directory" 
+	documentationCenter=".net" 
+	authors="cephalin" 
+	manager="wpickett" 
+	editor=""/>
+
+<tags 
+	ms.service="app-service-web" 
+	ms.devlang="dotnet" 
+	ms.topic="article" 
+	ms.tgt_pltfrm="na" 
+	ms.workload="web" 
+	ms.date="04/09/2015" 
+	ms.author="cephalin"/>
+
+# Create a .NET MVC web app in Azure App Service with Azure Active Directory authentication #
+
+In this article, you will learn how to create an ASP.NET MVC line-of-business application in [Azure App Service Web Apps](http://go.microsoft.com/fwlink/?LinkId=529714) using [Azure Active Directory](/services/active-directory/) as the identity provider. You will also learn how to use the [Azure Active Directory Graph Client Library](http://blogs.msdn.com/b/aadgraphteam/archive/2014/06/02/azure-active-directory-graph-client-library-1-0-publish.aspx) to query directory data in the application.
+
+The Azure Active Directory tenant that you use can be can have an Azure-only directory, or it can be directory-synced with your on-premise Active Directory (AD) to create a single sign-on experience for workers that are on-premise or remote.
+
+>[AZURE.NOTE] The Easy Auth feature in Azure App Service Web Apps enables you to set up simple authentication against an Azure Active Directory tenant with a few clicks of the button. For more information, see [Use Active Directory for authentication in Azure App Service](web-sites-authentication-authorization.md).
+
+<a name="bkmk_build"></a>
+## What you will build ##
+
+You will build a simple line-of-business Create-Read-Update-Delete (CRUD) application in App Service Web Apps that tracks work items with the following features:
+
+- Authenticates users against Azure Active Directory
+- Implements sign-in and sign-out functionality
+- Uses `[Authorize]` to authorize users for different CRUD actions
+- Queries Azure Active Directory data using [Azure Active Directory Graph API](http://msdn.microsoft.com/library/azure/hh974476.aspx)
+- Uses [Microsoft.Owin](http://www.asp.net/aspnet/overview/owin-and-katana/an-overview-of-project-katana) (instead of Windows Identity Foundation, i.e. WIF), which is the future of ASP.NET and much simpler to set up for authentication and authorization than WIF
+
+<a name="bkmk_need"></a>
+## What you will need ##
+
+[AZURE.INCLUDE [free-trial-note](../includes/free-trial-note.md)]
+
+>[AZURE.NOTE] If you want to get started with Azure App Service before signing up for an Azure account, go to [Try App Service](http://go.microsoft.com/fwlink/?LinkId=523751), where you can immediately create a short-lived starter web app in App Service. No credit cards required; no commitments.
+
+You need the following to complete this tutorial:
+
+- An Azure Active Directory tenant with users in various groups
+- Permissions to create applications on the Azure Active Directory tenant
+- Visual Studio 2013
+- [Azure SDK 2.5.1](http://go.microsoft.com/fwlink/p/?linkid=323510&clcid=0x409) or later
+
+<a name="bkmk_sample"></a>
+## Use sample application for line-of-business template ##
+
+The sample application in this tutorial, [WebApp-GroupClaims-DotNet](https://github.com/AzureADSamples/WebApp-GroupClaims-DotNet), is created by the Azure Active Directory team and can be used as a template to create new line-of-business applications with ease. It has the following built-in features:
+
+- Uses [OpenID Connect](http://openid.net/connect/) to authenticate with Azure Active Directory
+- `Roles` controller that contains an Azure Active Directory search filter and enables you to easily map Azure Active Directory users or groups to application roles.
+- Sample `TaskTracker` controller that demonstrates how you can authorize different roles for specific actions in the application, including the standard usage of `[Authorize]`. 
+
+![](./media/web-sites-dotnet-lob-application-azure-ad/role-management.png)
+
+<a name="bkmk_run" />
+## Run the sample application ##
+
+1.	Clone or download the sample solution at [WebApp-GroupClaims-DotNet](https://github.com/AzureADSamples/WebApp-GroupClaims-DotNet) to your local directory.
+
+2.	Follow the instructions at [README.md](https://github.com/AzureADSamples/WebApp-GroupClaims-DotNet/blob/master/README.md) to set up the Azure Active Directory application and project.
+
+	> [AZURE.NOTE] The permissions configured in the Azure Active Directory application requires the <strong>User</strong> role; not **Global Administrator**.
+	
+3.	Once you're finished configuring the application, type `F5` to run the application.
+
+4.	Once the application loads, click **Sign In**. 
+
+5.	If you configured the Azure Active Directory application properly and set the corresponding settings in Web.config, you should be redirected to the log in. Simply log in with the account you used to create the Azure Active Directory application in the Azure portal, since it's the Azure Active Directory application's default owner. 
+	
+	> [AZURE.NOTE] In Startup.Auth.cs of the sample project, note that the application has a method called <code>AddOwnerAdminClaim</code>, which it uses to add the application owner into the Admin role. This enables you to immediatley start managing application roles in the <code>Roles</code> controller.
+	
+4.	Once signed in, click **Roles** to manage application roles.
+
+5.	In **Search for Users/Groups**, start typing the desired user name or group name and notice that a dropdown list shows a filtered list of users and/or groups from your Azure Active Directory tenant.
+
+	![](./media/web-sites-dotnet-lob-application-azure-ad/select-user-group.png) 
+
+	> [AZURE.NOTE] In Views\Roles\Index.cshtml, you will see that the view uses a JavaScript object called <code>AadPicker</code> (defined in Scripts\AadPickerLibrary.js) to access the <code>Search</code> action in the <code>Roles</code> controller.
+		<pre class="prettyprint">var searchUrl = window.location.protocol + "//" + window.location.host + "<mark>/Roles/Search</mark>";
+	...
+    var picker = new <mark>AadPicker(searchUrl, maxResultsPerPage, input, token, tenant)</mark>;</pre>
+		In Controllers\RolesController.cs, you will see the <code>Search</code> action, which sends the actual request to the Azure Active Directory Graph API and returns the response back to the page.
+		Later, you will use the same method to create simple functionality in your application.
+
+6.	Select a user or group from the dropdown, select a role, and click **Assign Role**.
+
+<a name="bkmk_deploy"></a>
+## Deploy the sample application to App Service Web Apps
+
+Here, you will publish the application to a web app in Azure App Service. There are already instructions at [README.md](https://github.com/AzureADSamples/WebApp-GroupClaims-DotNet/blob/GroupClaims/README.md) for deploying to App Service Web Apps, but those steps also annul the configuration for your local debug environment. I'll show you how to deploy while preserving the debug configuration.
+
+1. Right-click your project and select **Publish**.
+
+	![](./media/web-sites-dotnet-lob-application-azure-ad/publish-app.png)
+
+2. Select **Microsoft Azure Web Apps**.
+
+3. If you haven't signed in to Azure, click **Sign In** and use the Microsoft account for your Azure subscription to sign in.
+
+4. Once signed in, click **New** to create a new web app in Azure.
+
+5. Fill in all required fields. You will need a database connection for this application to store role mappings, cached tokens, and any application data.
+
+	![](./media/web-sites-dotnet-lob-application-azure-ad/4-create-website.png)
+
+6. Click **Create**. Once the web app is created, the **Publish Web** dialog is opened.
+
+7. In **Destination URL**, change **http** to **https**. Copy the entire URL to a text editor. You will use it later. Then, click **Next**.
+
+	![](./media/web-sites-dotnet-lob-application-azure-ad/5-change-to-https.png)
+
+8. Clear the **Enable Organizational Authentication** checkbox.
+
+	![](./media/web-sites-dotnet-lob-application-azure-ad/6-disable-organizational-authentication.png)
+
+9. Instead of clicking **Publish** to go through with the web publish, click **Close**. Click **Yes** to save the changes to the publishing profile.
+
+2. In the [Azure management portal](https://manage.windowsazure.com), go to your Azure Active Directory tenant and click the **Applications** tab.
+
+2. Click **Add** at the bottom of the page.
+
+3. Select **Web Application And/Or Web API**.
+
+4. Give the application a name and click **Next**.
+
+5. In App Properties, set **Sign-On URL** to the web app URL that you saved earler (e.g. `https://<site-name>.azurewebsites.net`), and the **APP ID URI** to `https://<aad-tenanet-name>/<app-name>`. Then, click **Complete**.
+
+	![](./media/web-sites-dotnet-lob-application-azure-ad/7-app-properties.png)
+
+6. Once the application is created, click **Configure**.
+
+7. Under **Keys**, create a new key by selecting **1 year** in the dropdown.
+
+8. Under **Permissions to other applications**, for the **Azure Active Directory** entry, select **Access your organization's directory** in the **Delegated Permissions** dropdown.
+
+	> [AZURE.NOTE] The exact permissions you need here depends on the desired functionality of your application. Some permissions require the **Global Administrator** role to set, but the permissions required by this tutorial only requires the **User** role.
+
+9.  Click **Save**.  
+
+10.  Before you navigate away from the saved configuration page, copy the following information into a text editor.
+
+	-	Client ID
+	-	Key (if you navigate away from the page, you will not be able to see the key again)
+
+11. In Visual Studio, open **Web.Release.config** in your project. Insert the following XML into the `<configuration>` tag, and replace the value of each key with the information that you saved for your new Azure Active Directory application.  
+	<pre class="prettyprint">
+&lt;appSettings&gt;
+   &lt;add key="ida:ClientId" value="<mark>[e.g. 82692da5-a86f-44c9-9d53-2f88d52b478b]</mark>" xdt:Transform="SetAttributes" xdt:Locator="Match(key)" /&gt;
+   &lt;add key="ida:AppKey" value="<mark>[e.g. rZJJ9bHSi/cYnYwmQFxLYDn/6EfnrnIfKoNzv9NKgbo=]</mark>" xdt:Transform="SetAttributes" xdt:Locator="Match(key)" /&gt;
+   &lt;add key="ida:PostLogoutRedirectUri" value="<mark>[e.g. https://mylobapp.azurewebsites.net/]</mark>" xdt:Transform="SetAttributes" xdt:Locator="Match(key)" /&gt;
+&lt;/appSettings&gt;</pre>
+
+	Make sure that the value of ida:PostLogoutRedirectUri ends with a slash "/".
+
+1. Right-click your project and select **Publish**.
+
+2. Click **Publish** to publish to Azure App Service Web Apps.
+
+When you're done, you have two Azure Active Directory applications configured in the Azure management portal: one for your debug environment in Visual Studio, and one for the published web app in Azure. During debugging, the app settings in Web.config are used to make your **Debug** configuration work with Azure Active Directory, and when it's published (by default, the **Release** configuration is published), a transformed Web.config is uploaded that incorporates the app setting changes in Web.Release.config.
+
+If you want to attach the published web app to the debugger (you must upload debug symbols of your code in the published web app), you can create a clone of the Debug configuration for Azure debugging, but with its own custom Web.config transform (e.g. Web.AzureDebug.config) that uses the Azure Active Directory settings from Web.Release.config. This allows you to maintain a static configuration across the different environments.
+
+<a name="bkmk_crud"></a>
+## Add line-of-business functionality to the sample application
+
+In this part of the tutorial, you will learn how to build out the desired line-of-business functionality based on the sample application. You will create a simple CRUD work items tracker, similar to the TaskTracker controller but using standard CRUD scaffolding and design pattern. You will also use the included Scripts\AadPickerLibrary.js to enrich your application with data from the Azure Active Directory Graph API.  
+
+5.	In the Models folder, create a new model called WorkItem.cs, and replace the code with the code below:
+
+		using System.ComponentModel.DataAnnotations;
+		
+		namespace WebAppGroupClaimsDotNet.Models
+		{
+		    public class WorkItem
+		    {
+		        [Key]
+		        public int ItemID { get; set; }
+		        public string AssignedToID { get; set; }
+		        public string AssignedToName { get; set; }
+		        public string Description { get; set; }
+		        public WorkItemStatus Status { get; set; }
+		    }
+		
+		    public enum WorkItemStatus
+		    {
+		        Open, 
+		        Investigating, 
+		        Resolved, 
+		        Closed
+		    }
+		}
+
+6.	Open DAL\GroupClaimContext.cs and add the highlighted code:  
+	<pre class="prettyprint">
+    public class GroupClaimContext : DbContext
+    {
+        public GroupClaimContext() : base("GroupClaimContext") { }
+
+        public DbSet&lt;RoleMapping&gt; RoleMappings { get; set; }
+        public DbSet&lt;Task&gt; Tasks { get; set; }
+        <mark>public DbSet&lt;WorkItem&gt; WorkItems { get; set; }</mark>
+        public DbSet&lt;TokenCacheEntry&gt; TokenCacheEntries { get; set; }
+    }</pre>
+
+7.	Build the project to make your new model accessible to the scaffolding logic in Visual Studio.
+
+8.	Add a new scaffolded item `WorkItemsController` to the Controllers folder. To do this, right-click **Controllers**, point to **Add**, and select **New scaffolded item**. 
+
+9.	Select **MVC 5 Controller with views, using Entity Framework** and click **Add**.
+
+10.	Select the model that you just created and click **Add**.
+
+	![](./media/web-sites-dotnet-lob-application-azure-ad/8-add-scaffolded-controller.png)
+
+9.	Open Controllers\WorkItemsController.cs
+
+11. Add the highlighted [Authorize] decorations to the respective actions below.
+	<pre class="prettyprint">
+	...
+
+    <mark>[Authorize(Roles = "Admin, Observer, Writer, Approver")]</mark>
+    public class WorkItemsController : Controller
+    {
+		...
+
+        <mark>[Authorize(Roles = "Admin, Writer")]</mark>
+        public ActionResult Create()
+        ...
+
+        <mark>[Authorize(Roles = "Admin, Writer")]</mark>
+        public async Task&lt;ActionResult&gt; Create([Bind(Include = "ItemID,AssignedToID,AssignedToName,Description,Status")] WorkItem workItem)
+        ...
+
+        <mark>[Authorize(Roles = "Admin, Writer")]</mark>
+        public async Task&lt;ActionResult&gt; Edit(int? id)
+        ...
+
+        <mark>[Authorize(Roles = "Admin, Writer")]</mark>
+        public async Task&lt;ActionResult&gt; Edit([Bind(Include = "ItemID,AssignedToID,AssignedToName,Description,Status")] WorkItem workItem)
+        ...
+
+        <mark>[Authorize(Roles = "Admin, Writer, Approver")]</mark>
+        public async Task&lt;ActionResult&gt; Delete(int? id)
+        ...
+
+        <mark>[Authorize(Roles = "Admin, Writer, Approver")]</mark>
+        public async Task&lt;ActionResult&gt; DeleteConfirmed(int id)
+        ...
+	}</pre>
+
+	Since you take care of role mappings in the Roles controller, all you need to do is make sure that each action authorizes the right roles.
+
+	> [AZURE.NOTE] You may have noticed the <code>[ValidateAntiForgeryToken]</code> decoration on some of the actions. Due to the behavior described by [Brock Allen](https://twitter.com/BrockLAllen) at [MVC 4, AntiForgeryToken and Claims](http://brockallen.com/2012/07/08/mvc-4-antiforgerytoken-and-claims/) your HTTP POST may fail anti-forgery token validation because:
+	> + Azure Active Directory does not send the http://schemas.microsoft.com/accesscontrolservice/2010/07/claims/identityprovider, which is required by default by the anti-forgery token.
+	> + If Azure Active Directory is directory synced with AD FS, the AD FS trust by default does not send the http://schemas.microsoft.com/accesscontrolservice/2010/07/claims/identityprovider claim either, although you can manually configure AD FS to send this claim.
+	> You will take care of this in the next step.
+
+12.  In App_Start\Startup.Auth.cs, add the following line of code in the `ConfigureAuth` method:
+
+		AntiForgeryConfig.UniqueClaimTypeIdentifier = ClaimTypes.NameIdentifier;
+	
+	`ClaimTypes.NameIdentifies` specifies the claim `http://schemas.xmlsoap.org/ws/2005/05/identity/claims/nameidentifier`, which Azure Active Directory does supply. Now that you have taken care of the authorization part (seriously, that didn't take long), you can devote your time to the actual functionality of the actions. 
+
+13.	In Create() and Edit() add following code to make some variables available to your JavaScript later:
+            ViewData["token"] = GraphHelper.AcquireToken(ClaimsPrincipal.Current.FindFirst(Globals.ObjectIdClaimType).Value);
+            ViewData["tenant"] = ConfigHelper.Tenant;
+
+14.	In Views\WorkItems\Create.cshtml (an automatically scaffolded item), find the `Html.BeginForm` helper method and modify it as follows:  
+	<pre class="prettyprint">@using (Html.BeginForm(<mark>"Create", "WorkItems", FormMethod.Post, new { id = "main-form" }</mark>))
+	{
+	    @Html.AntiForgeryToken()
+	    
+	    &lt;div class="form-horizontal"&gt;
+	        &lt;h4&gt;WorkItem&lt;/h4&gt;
+	        &lt;hr /&gt;
+	        @Html.ValidationSummary(true, "", new { @class = "text-danger" })
+	
+	        &lt;div class="form-group"&gt;
+	            &lt;div class="col-md-10"&gt;
+	                @Html.EditorFor(model =&gt; model.AssignedToID, new { htmlAttributes = new { @class = "form-control"<mark>, @type=&quot;hidden&quot;</mark> } })
+	                @Html.ValidationMessageFor(model =&gt; model.AssignedToID, "", new { @class = "text-danger" })
+	            &lt;/div&gt;
+	        &lt;/div&gt;
+	
+	        &lt;div class="form-group"&gt;
+	            @Html.LabelFor(model =&gt; model.AssignedToName, htmlAttributes: new { @class = "control-label col-md-2" })
+	            &lt;div class="col-md-10"&gt;
+	                @Html.EditorFor(model =&gt; model.AssignedToName, new { htmlAttributes = new { @class = "form-control" } })
+	                @Html.ValidationMessageFor(model =&gt; model.AssignedToName, "", new { @class = "text-danger" })
+	            &lt;/div&gt;
+	        &lt;/div&gt;
+	
+	        &lt;div class="form-group"&gt;
+	            @Html.LabelFor(model =&gt; model.Description, htmlAttributes: new { @class = "control-label col-md-2" })
+	            &lt;div class="col-md-10"&gt;
+	                @Html.EditorFor(model =&gt; model.Description, new { htmlAttributes = new { @class = "form-control" } })
+	                @Html.ValidationMessageFor(model =&gt; model.Description, "", new { @class = "text-danger" })
+	            &lt;/div&gt;
+	        &lt;/div&gt;
+	
+	        &lt;div class="form-group"&gt;
+	            @Html.LabelFor(model =&gt; model.Status, htmlAttributes: new { @class = "control-label col-md-2" })
+	            &lt;div class="col-md-10"&gt;
+	                @Html.EnumDropDownListFor(model =&gt; model.Status, htmlAttributes: new { @class = "form-control" })
+	                @Html.ValidationMessageFor(model =&gt; model.Status, "", new { @class = "text-danger" })
+	            &lt;/div&gt;
+	        &lt;/div&gt;
+	
+	        &lt;div class="form-group"&gt;
+	            &lt;div class="col-md-offset-2 col-md-10"&gt;
+	                &lt;input type="submit" value="Create" class="btn btn-default" <mark>id="submit-button"</mark> /&gt;
+	            &lt;/div&gt;
+	        &lt;/div&gt;
+	    &lt;/div&gt;
+	
+	    <mark>&lt;script&gt;
+	            // People/Group Picker Code
+	            var maxResultsPerPage = 14;
+	            var searchUrl = window.location.protocol + "//" + window.location.host + "/Roles/Search";
+	            var input = document.getElementById("AssignedToName");
+	            var token = "@ViewData["token"]";
+	            var tenant = "@ViewData["tenant"]";
+	
+	            var picker = new AadPicker(searchUrl, maxResultsPerPage, input, token, tenant);
+	
+	            // Submit the selected user/group to be asssigned.
+	            $("#submit-button").click({ picker: picker }, function () {
+	                if (!picker.Selected())
+	                    return;
+	                $("#main-form").get()[0].elements["AssignedToID"].value = picker.Selected().objectId;
+	            });
+	    &lt;/script&gt;</mark>
+	
+	}</pre>
+
+	In the script, the AadPicker object searches the `~/Roles/Search` action for Azure Active Directory users and groups that match the input. Then, when the submit button is clicked, the AadPicker object saves the user ID to the hidden `AssignedToID` field.  
+
+15. Now either run the app in the Visual Studio debugger or publish to Azure App Service Web Apps. Log in as the application owner and navigate to `~/WorkItems/Create`. For my published line-of-business app, I navigate to `https://mylobapp.azurewebsites.net/WorkItems/Create`. You'll see now that you you can use the same AadPicker search filter to pick an Azure Active Directory user.
+
+	![](./media/web-sites-dotnet-lob-application-azure-ad/9-create-workitem.png)
+
+16. Fill out the rest of the form and click **Create**. The ~/WorkItems/Index page now shows the newly created work item. You'll also notice in the screenshot below that I removed the `AssignedToID` column in Views\WorkItems\Index.cshtml. 
+
+	![](./media/web-sites-dotnet-lob-application-azure-ad/10-workitem-index.png)
+
+11.	Now, make similar changes to the **Edit** view. In Views\WorkItems\Edit.cshtml, make the changes to the `Html.BeginForm` helper method that are identical to the ones for Views\WorkItems\Create.cshtml in the previous step (replace "Create" with "Edit" in the highlighted code above).
+
+That's it!
+
+Now that you have configured the authorizations and line-of-business functionality for the different actions in the WorkItems controller, you can try to log in as users of different application roles.
+
+![](./media/web-sites-dotnet-lob-application-azure-ad/11-edit-unauthorized.png)
+
+<a name="bkmk_resources"></a>
+## Further resources
+
+- [Protect the Application with SSL and the Authorize Attribute](web-sites-dotnet-deploy-aspnet-mvc-app-membership-oauth-sql-database.md#protect-the-application-with-ssl-and-the-authorize-attribute)
+- [Use Active Directory for authentication in Azure App Service](web-sites-authentication-authorization.md)
+- [Create a .NET MVC web app in Azure App Service with AD FS authentication](web-sites-dotnet-lob-application-adfs.md)
+- [Microsoft Azure Active Directory Samples and Documentation](https://github.com/AzureADSamples)
+- [Vittorio Bertocci's blog](http://blogs.msdn.com/b/vbertocci/)
+- [Migrate a VS2013 Web Project From WIF to Katana](http://www.cloudidentity.com/blog/2014/09/15/MIGRATE-A-VS2013-WEB-PROJECT-FROM-WIF-TO-KATANA/)
+- [Azure's new Hybrid Connections not your father's #hybridCloud](/documentation/videos/new-hybrid-connections-not-your-fathers-hybridcloud/)
+- [Similarities between Active Directory and Azure Active Directory](http://technet.microsoft.com/library/dn518177.aspx)
+- [Directory Sync with Single Sign-On Scenario](http://technet.microsoft.com/library/dn441213.aspx)
+- [Azure Active Directory Supported Token and Claim Types](http://msdn.microsoft.com/library/azure/dn195587.aspx)
+
+[AZURE.INCLUDE [app-service-web-whats-changed](../includes/app-service-web-whats-changed.md)]
+
+[AZURE.INCLUDE [app-service-web-try-app-service](../includes/app-service-web-try-app-service.md)]