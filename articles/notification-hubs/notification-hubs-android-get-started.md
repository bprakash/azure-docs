<properties
	pageTitle="Sending push notifications to Android with Azure Notification Hubs | Microsoft Azure"
	description="In this tutorial, you learn how to use Azure Notification Hubs to push notifications to Android devices."
	services="notification-hubs"
	documentationCenter="android"
	keywords="push notifications,push notification,android push notification"
	authors="wesmc7777"
	manager="dwrede"
	editor=""/>
<tags
	ms.service="notification-hubs"
	ms.workload="mobile"
	ms.tgt_pltfrm="mobile-android"
	ms.devlang="java"
	ms.topic="hero-article"
<<<<<<< HEAD
	ms.date="04/13/2016"
=======
	ms.date="04/14/2016"
>>>>>>> 1b69fc6d
	ms.author="wesmc"/>

# Sending push notifications to Android with Azure Notification Hubs

[AZURE.INCLUDE [notification-hubs-selector-get-started](../../includes/notification-hubs-selector-get-started.md)]

##Overview

> [AZURE.IMPORTANT] To complete this tutorial, you must have an active Azure account. If you don't have an account, you can create a free trial account in just a couple of minutes. For details, see [Azure Free Trial](https://azure.microsoft.com/pricing/free-trial/?WT.mc_id=A643EE910&amp;returnurl=http%3A%2F%2Fazure.microsoft.com%2Fen-us%2Fdocumentation%2Farticles%2Fnotification-hubs-android-get-started).

This tutorial shows you how to use Azure Notification Hubs to send push notifications to an Android application.
You'll create a blank Android app that receives push notifications by using Google Cloud Messaging (GCM).

[AZURE.INCLUDE [notification-hubs-hero-slug](../../includes/notification-hubs-hero-slug.md)]

The completed code for this tutorial can be downloaded from GitHub [here](https://github.com/Azure/azure-notificationhubs-samples/tree/master/Android/GetStarted).


##Prerequisites

In addition to an active Azure account mentioned above, this tutorial only requires the latest version of [Android Studio](http://go.microsoft.com/fwlink/?LinkId=389797).

Completing this tutorial is a prerequisite for all other Notification Hubs tutorials for Android apps.

##Creating a project that supports Google Cloud Messaging

[AZURE.INCLUDE [mobile-services-enable-Google-cloud-messaging](../../includes/mobile-services-enable-google-cloud-messaging.md)]


##Configure a new notification hub


[AZURE.INCLUDE [notification-hubs-portal-create-new-hub](../../includes/notification-hubs-portal-create-new-hub.md)]


&emsp;&emsp;6.   In the **Settings** blade, select **Notification Services** and then **Google (GCM)**. Enter the API key and click **Save**.

&emsp;&emsp;![Azure Notification Hubs - Google (GCM)](./media/notification-hubs-android-get-started/notification-hubs-gcm-api.png)

Your notification hub is now configured to work with GCM, and you have the connection strings to both register your app to receive and send push notifications.

##<a id="connecting-app"></a>Connect your app to the notification hub

###Create a new Android project

1. In Android Studio, start a new Android Studio project.

   	![Android Studio - new project][13]

2. Choose the **Phone and Tablet** form factor and the **Minimum SDK** that you want to support. Then click **Next**.

   	![Android Studio - project creation workflow][14]

3. Choose **Empty Activity** for the main activity, click **Next**, and then click **Finish**.

###Add Google Play services to the project

[AZURE.INCLUDE [Add Play Services](../../includes/notification-hubs-android-studio-add-google-play-services.md)]

###Adding Azure Notification Hubs libraries
<<<<<<< HEAD

1. Download the `notification-hubs-0.4.jar` file from the **Files** tab of the [Notification-Hubs-Android-SDK on Bintray](https://bintray.com/microsoftazuremobile/SDK/Notification-Hubs-Android-SDK/0.4). Drag the file into the **libs** folder of your project directory.

=======

1. Download the `notification-hubs-0.4.jar` file from the **Files** tab of the [Notification-Hubs-Android-SDK on Bintray](https://bintray.com/microsoftazuremobile/SDK/Notification-Hubs-Android-SDK/0.4). Drag the file into the **libs** folder of your project directory.

>>>>>>> 1b69fc6d
2. In the `Build.Gradle` file for the **app**, add the following line in the **dependencies** section.

	    compile 'com.microsoft.azure:azure-notifications-handler:1.0.1@aar'

	Add the following repository after the **dependencies** section.

		repositories {
		    maven {
		        url "http://dl.bintray.com/microsoftazuremobile/SDK"
		    }
		}

### Updating the AndroidManifest.xml.


1. To support GCM, we must implement a Instance ID listener service in our code which is used to [obtain registration tokens](https://developers.google.com/cloud-messaging/android/client#sample-register) using [Google's Instance ID API](https://developers.google.com/instance-id/). In this tutorial we will name the class `MyInstanceIDService`. 
 
	Add the following service definition to the AndroidManifest.xml file, inside the `<application>` tag. Replace the `<your package>` placeholder with the your actual package name.

		<service android:name="<your package>.MyInstanceIDService" android:exported="false">
		    <intent-filter>
		        <action android:name="com.google.android.gms.iid.InstanceID"/>
		    </intent-filter>
		</service>


2. Once we have received our GCM registration token from the Instance ID API, we will use it to [register with the Azure Notification Hub](notification-hubs-registration-management.md). We will support this registration in the background using an `IntentService` named `RegistrationIntentService`. This service will also be responsible for [refreshing our GCM registration token](https://developers.google.com/instance-id/guides/android-implementation#refresh_tokens).
 
	Add the following service definition to the AndroidManifest.xml file, inside the `<application>` tag. 

        <service
            android:name="com.example.microsoft.getstarted.RegistrationIntentService"
            android:exported="false">
        </service>



3. We will also define a receiver to receive notifications. Add the following receiver definition to the AndroidManifest.xml file, inside the `<application>` tag.
<<<<<<< HEAD

		<receiver android:name="com.microsoft.windowsazure.notifications.NotificationsBroadcastReceiver"
		    android:permission="com.google.android.c2dm.permission.SEND">
		    <intent-filter>
		        <action android:name="com.google.android.c2dm.intent.RECEIVE" />
		        <category android:name="<your package name>" />
		    </intent-filter>
		</receiver>



4. Add the following necessary GCM related permissions below the  `</application>` tag. Make sure to replace `<your package>` with the package name shown at the top of the `AndroidManifest.xml` file.

=======

		<receiver android:name="com.microsoft.windowsazure.notifications.NotificationsBroadcastReceiver"
		    android:permission="com.google.android.c2dm.permission.SEND">
		    <intent-filter>
		        <action android:name="com.google.android.c2dm.intent.RECEIVE" />
		        <category android:name="<your package name>" />
		    </intent-filter>
		</receiver>



4. Add the following necessary GCM related permissions below the  `</application>` tag. Make sure to replace `<your package>` with the package name shown at the top of the `AndroidManifest.xml` file.

>>>>>>> 1b69fc6d
	For more information on these permissions, see [Setup a GCM Client app for Android](https://developers.google.com/cloud-messaging/android/client#manifest).

		<uses-permission android:name="android.permission.INTERNET"/>
		<uses-permission android:name="android.permission.GET_ACCOUNTS"/>
		<uses-permission android:name="android.permission.WAKE_LOCK"/>
		<uses-permission android:name="com.google.android.c2dm.permission.RECEIVE" />

		<permission android:name="<your package>.permission.C2D_MESSAGE" android:protectionLevel="signature" />
		<uses-permission android:name="<your package>.permission.C2D_MESSAGE"/>


### Adding code


1. In the Project View, expand **app** > **src** > **main** > **java**. Right-click your package folder under **java**, click **New**, and then click **Java Class**. Add a new class named `NotificationSettings`. 

	![Android Studio - new Java class][6]

	Make sure to update the these three placeholders in the following code for the `NotificationSettings` class:
	* **SenderId**: The project number you obtained earlier in the [Google Cloud Console](http://cloud.google.com/console).
	* **HubListenConnectionString**: The **DefaultListenAccessSignature** connection string for your hub. You can copy that connection string by clicking **Access Policies** on the **Settings** blade of your hub on the [Azure Portal].
	* **HubName**: Use the name of your notification hub that appears in the hub blade in the [Azure Portal].

	`NotificationSettings` code:

		public class NotificationSettings {
		    public static String SenderId = "<Your project number>";
		    public static String HubName = "<Your HubName>";
		    public static String HubListenConnectionString = "<Your default listen connection string>";
		}

2. Using the steps above, add another new class named `MyInstanceIDService`. This will be our Instance ID listener service implementation.

	The code for this class will call our `IntentService` to [refresh the GCM token](https://developers.google.com/instance-id/guides/android-implementation#refresh_tokens) in the background.

		import android.content.Intent;
		import android.util.Log;
		import com.google.android.gms.iid.InstanceIDListenerService;
		
		
		public class MyInstanceIDService extends InstanceIDListenerService {
		
		    private static final String TAG = "MyInstanceIDService";
		
		    @Override
		    public void onTokenRefresh() {
		
		        Log.i(TAG, "Refreshing GCM Registration Token");
		
		        Intent intent = new Intent(this, RegistrationIntentService.class);
		        startService(intent);
		    }
		};


3. Add another new class to your project named, `RegistrationIntentService`. This will be the implementation for our `IntentService` that will handle [refreshing the GCM token](https://developers.google.com/instance-id/guides/android-implementation#refresh_tokens) and [registering with the notification hub](notification-hubs-registration-management.md).

	Use the following code for this class.

		import android.app.IntentService;
		import android.content.Intent;
		import android.content.SharedPreferences;
		import android.preference.PreferenceManager;
		import android.util.Log;
		
		import com.google.android.gms.gcm.GoogleCloudMessaging;
		import com.google.android.gms.iid.InstanceID;
		import com.microsoft.windowsazure.messaging.NotificationHub;
		
		public class RegistrationIntentService extends IntentService {
		
		    private static final String TAG = "RegIntentService";
		
		    private NotificationHub hub;
		
		    public RegistrationIntentService() {
		        super(TAG);
		    }
		
		    @Override
		    protected void onHandleIntent(Intent intent) {		
		        SharedPreferences sharedPreferences = PreferenceManager.getDefaultSharedPreferences(this);
		        String resultString = null;
		        String regID = null;
		
		        try {
		            InstanceID instanceID = InstanceID.getInstance(this);
		            String token = instanceID.getToken(NotificationSettings.SenderId,
		                    GoogleCloudMessaging.INSTANCE_ID_SCOPE);		
		            Log.i(TAG, "Got GCM Registration Token: " + token);
		
		            // Storing the registration id that indicates whether the generated token has been
		            // sent to your server. If it is not stored, send the token to your server,
		            // otherwise your server should have already received the token.
		            if ((regID=sharedPreferences.getString("registrationID", null)) == null) {		
		                NotificationHub hub = new NotificationHub(NotificationSettings.HubName,
		                        NotificationSettings.HubListenConnectionString, this);
		                Log.i(TAG, "Attempting to register with NH using token : " + token);
<<<<<<< HEAD
		                regID = hub.register(token).getRegistrationId();
=======

		                regID = hub.register(token).getRegistrationId();

		                // If you want to use tags...
						// Refer to : https://azure.microsoft.com/en-us/documentation/articles/notification-hubs-routing-tag-expressions/
		                // regID = hub.register(token, "tag1,tag2").getRegistrationId();

>>>>>>> 1b69fc6d
		                resultString = "Registered Successfully - RegId : " + regID;
		                Log.i(TAG, resultString);		
		                sharedPreferences.edit().putString("registrationID", regID ).apply();
		            } else {
		                resultString = "Previously Registered Successfully - RegId : " + regID;
		            }
		        } catch (Exception e) {
		            Log.e(TAG, resultString="Failed to complete token refresh", e);
		            // If an exception happens while fetching the new token or updating our registration data
		            // on a third-party server, this ensures that we'll attempt the update at a later time.
		        }
		
		        // Notify UI that registration has completed.
		        if (MainActivity.isVisible) {
		            MainActivity.mainActivity.ToastNotify(resultString);
		        }
		    }
		}


		
4. In your `MainActivity` class, add the following `import` statements above the class declaration.

		import com.google.android.gms.common.ConnectionResult;
		import com.google.android.gms.common.GoogleApiAvailability;
		import com.google.android.gms.gcm.*;
		import com.microsoft.windowsazure.notifications.NotificationsManager;
		import android.util.Log;
		import android.widget.TextView;
		import android.widget.Toast;

5. Add the following private members at the top of the class. We will use these [check the availability of Google Play Services as recommended by Google](https://developers.google.com/android/guides/setup#ensure_devices_have_the_google_play_services_apk).

	    public static MainActivity mainActivity;
    	public static Boolean isVisible = false;	
		private GoogleCloudMessaging gcm;
	    private static final int PLAY_SERVICES_RESOLUTION_REQUEST = 9000;

6. In your `MainActivity` class, add the following method to the availability of Google Play Services. 

	    /**
	     * Check the device to make sure it has the Google Play Services APK. If
	     * it doesn't, display a dialog that allows users to download the APK from
	     * the Google Play Store or enable it in the device's system settings.
	     */
	    private boolean checkPlayServices() {
	        GoogleApiAvailability apiAvailability = GoogleApiAvailability.getInstance();
	        int resultCode = apiAvailability.isGooglePlayServicesAvailable(this);
	        if (resultCode != ConnectionResult.SUCCESS) {
	            if (apiAvailability.isUserResolvableError(resultCode)) {
	                apiAvailability.getErrorDialog(this, resultCode, PLAY_SERVICES_RESOLUTION_REQUEST)
	                        .show();
	            } else {
	                Log.i(TAG, "This device is not supported by Google Play Services.");
	                ToastNotify("This device is not supported by Google Play Services.");
	                finish();
	            }
	            return false;
	        }
	        return true;
	    }


7. In your `MainActivity` class, add the following code that will check for Google Play Services before calling your `IntentService` to get your GCM registration token and register with your notification hub.

	    public void registerWithNotificationHubs()
	    {
	        Log.i(TAG, " Registering with Notification Hubs");
	
	        if (checkPlayServices()) {
	            // Start IntentService to register this application with GCM.
	            Intent intent = new Intent(this, RegistrationIntentService.class);
	            startService(intent);
	        }
	    }


8. In the `OnCreate` method of the `MainActivity` class, add the following code to start the registration process when activity is created.

	    @Override
	    protected void onCreate(Bundle savedInstanceState) {
	        super.onCreate(savedInstanceState);
	        setContentView(R.layout.activity_main);
	
	        mainActivity = this;
	        NotificationsManager.handleNotifications(this, NotificationSettings.SenderId, MyHandler.class);
	        registerWithNotificationHubs();
	    }


9. Add these additional methods to the `MainActivity` to verify app state and report status in your app.

	    @Override
	    protected void onStart() {
	        super.onStart();
	        isVisible = true;
	    }
	
	    @Override
	    protected void onPause() {
	        super.onPause();
	        isVisible = false;
	    }
	
	    @Override
	    protected void onResume() {
	        super.onResume();
	        isVisible = true;
	    }
	
	    @Override
	    protected void onStop() {
	        super.onStop();
	        isVisible = false;
	    }
	
	    public void ToastNotify(final String notificationMessage) {
	        runOnUiThread(new Runnable() {
	            @Override
	            public void run() {
	                Toast.makeText(MainActivity.this, notificationMessage, Toast.LENGTH_LONG).show();
	                TextView helloText = (TextView) findViewById(R.id.text_hello);
	                helloText.setText(notificationMessage);
	            }
	        });
	    }

<<<<<<< HEAD

10. The `ToastNotify` method uses the *"Hello World"* `TextView` control to report status and notifications persistently in the app. In your activity_main.xml layout, add the following id for that control.

        android:id="@+id/text_hello"

11. Next we will add a subclass for our receiver we defined in the AndroidManifest.xml. Add another new class to your project named `MyHandler`.

=======

10. The `ToastNotify` method uses the *"Hello World"* `TextView` control to report status and notifications persistently in the app. In your activity_main.xml layout, add the following id for that control.

        android:id="@+id/text_hello"

11. Next we will add a subclass for our receiver we defined in the AndroidManifest.xml. Add another new class to your project named `MyHandler`.

>>>>>>> 1b69fc6d
12. Add the following import statements at the top of `MyHandler.java`:

		import android.app.NotificationManager;
		import android.app.PendingIntent;
		import android.content.Context;
		import android.content.Intent;
		import android.os.Bundle;
		import android.support.v4.app.NotificationCompat;
		import com.microsoft.windowsazure.notifications.NotificationsHandler;

13. Add the following code for the `MyHandler` class making it a subclass of `com.microsoft.windowsazure.notifications.NotificationsHandler`.

	This code overrides the `OnReceive` method, so the handler will report notifications that are received. The handler also sends the push notification to the Android notification manager by using the `sendNotification()` method. The `sendNotification()` method should be executed when the app is not running and a notification is received.

		public class MyHandler extends NotificationsHandler {
		    public static final int NOTIFICATION_ID = 1;
		    private NotificationManager mNotificationManager;
		    NotificationCompat.Builder builder;
		    Context ctx;
		
		    @Override
		    public void onReceive(Context context, Bundle bundle) {
		        ctx = context;
		        String nhMessage = bundle.getString("message");
		        sendNotification(nhMessage);
		        if (MainActivity.isVisible) {
		            MainActivity.mainActivity.ToastNotify(nhMessage);
		        }
		    }
		
		    private void sendNotification(String msg) {
		
		        Intent intent = new Intent(ctx, MainActivity.class);
		        intent.addFlags(Intent.FLAG_ACTIVITY_CLEAR_TOP);
		
		        mNotificationManager = (NotificationManager)
		                ctx.getSystemService(Context.NOTIFICATION_SERVICE);
		
		        PendingIntent contentIntent = PendingIntent.getActivity(ctx, 0,
		                intent, PendingIntent.FLAG_ONE_SHOT);
		
		        Uri defaultSoundUri = RingtoneManager.getDefaultUri(RingtoneManager.TYPE_NOTIFICATION);
		        NotificationCompat.Builder mBuilder =
		                new NotificationCompat.Builder(ctx)
		                        .setSmallIcon(R.mipmap.ic_launcher)
		                        .setContentTitle("Notification Hub Demo")
		                        .setStyle(new NotificationCompat.BigTextStyle()
		                                .bigText(msg))
		                        .setSound(defaultSoundUri)
		                        .setContentText(msg);
		
		        mBuilder.setContentIntent(contentIntent);
		        mNotificationManager.notify(NOTIFICATION_ID, mBuilder.build());
		    }
		}


14. In Android Studio on the menu bar, click **Build** > **Rebuild Project** to make sure that no errors are present in your code.

##Sending push notifications

You can test receiving push notifications in your app by sending them via the [Azure Portal] - look for the **Troubleshooting** Section in the hub blade, as shown below.

![Azure Notification Hubs - Test Send](./media/notification-hubs-android-get-started/notification-hubs-test-send.png)

[AZURE.INCLUDE [notification-hubs-sending-notifications-from-the-portal](../../includes/notification-hubs-sending-notifications-from-the-portal.md)]

## (Optional) Send push notifications directly from the app

<<<<<<< HEAD
For most testing cases, you might want to be able to send push notifications directly from the application that you are developing. This section explains how to properly implement this scenario.
=======
Normally, you would send notifications using a backend server. For some cases, you might want to be able to send push notifications directly from the client application. This section explains how to send notifications from the client using the [Azure Notification Hub REST API](https://msdn.microsoft.com/library/azure/dn223264.aspx).
>>>>>>> 1b69fc6d

1. In Android Studio Project View, expand **App** > **src** > **main** > **res** > **layout**. Open the `activity_main.xml` layout file and click the **Text** tab to update the text contents of the file. Update it with the code below, which adds new `Button` and `EditText` controls for sending push notification messages to the notification hub. Add this code at the bottom, just before `</RelativeLayout>`.

	    <Button
        android:layout_width="wrap_content"
        android:layout_height="wrap_content"
        android:text="@string/send_button"
        android:id="@+id/sendbutton"
        android:layout_centerVertical="true"
        android:layout_centerHorizontal="true"
        android:onClick="sendNotificationButtonOnClick" />

	    <EditText
        android:layout_width="match_parent"
        android:layout_height="wrap_content"
        android:id="@+id/editTextNotificationMessage"
        android:layout_above="@+id/sendbutton"
        android:layout_centerHorizontal="true"
        android:layout_marginBottom="42dp"
        android:hint="@string/notification_message_hint" />

<<<<<<< HEAD
2. Add this line to the `build.gradle` file under `android`

		useLibrary 'org.apache.http.legacy'

3. In Android Studio Project View, expand **App** > **src** > **main** > **res** > **values**. Open the `strings.xml` file and add the string values that are referenced by the new `Button` and `EditText` controls. Add these at the bottom of the file, just before `</resources>`.
=======
2. In Android Studio Project View, expand **App** > **src** > **main** > **res** > **values**. Open the `strings.xml` file and add the string values that are referenced by the new `Button` and `EditText` controls. Add these at the bottom of the file, just before `</resources>`.
>>>>>>> 1b69fc6d

        <string name="send_button">Send Notification</string>
        <string name="notification_message_hint">Enter notification message text</string>


<<<<<<< HEAD
4. In your `MainActivity.java` file, add the following `import` statements above the `MainActivity` class.
=======
3. In your `NotificationSetting.java` file, add the following setting to the `NotificationSettings` class.

	Update `HubFullAccess` with the **DefaultFullSharedAccessSignature** connection string for your hub. This connection string can be copied from the [Azure Portal] by clicking **Access Policies** on the **Settings** blade for your notification hub.

		public static String HubFullAccess = "<Enter Your DefaultFullSharedAccess Connection string>";
>>>>>>> 1b69fc6d

4. In your `MainActivity.java` file, add the following `import` statements above the `MainActivity` class.

		import java.io.BufferedOutputStream;
		import java.io.BufferedReader;
		import java.io.InputStreamReader;
		import java.io.OutputStream;
		import java.net.HttpURLConnection;
		import java.net.URL;
		import java.net.URLEncoder;
		import javax.crypto.Mac;
		import javax.crypto.spec.SecretKeySpec;
		import android.util.Base64;
		import android.view.View;
		import android.widget.EditText;

<<<<<<< HEAD
		import org.apache.http.HttpResponse;
		import org.apache.http.client.HttpClient;
		import org.apache.http.client.methods.HttpPost;
		import org.apache.http.entity.StringEntity;
		import org.apache.http.impl.client.DefaultHttpClient;


5. In your `MainActivity.java` file, add the following members at the top of the `MainActivity` class.

	Update `HubFullAccess` with the **DefaultFullSharedAccessSignature** connection string for your hub. This connection string can be copied from the [Azure Portal] by clicking **Access Policies** on the **Settings** blade for your notification hub.
=======
6. In your `MainActivity.java` file, add the following members at the top of the `MainActivity` class.	
>>>>>>> 1b69fc6d

	    private String HubEndpoint = null;
	    private String HubSasKeyName = null;
	    private String HubSasKeyValue = null;

6. You must create a Software Access Signature (SaS) token to authenticate a POST request to send messages to your notification hub. This is done by parsing the key data from the connection string and then creating the SaS token, as mentioned in the [Common Concepts](http://msdn.microsoft.com/library/azure/dn495627.aspx) REST API reference. The following code is an example implementation.

	In `MainActivity.java`, add the following method to the `MainActivity` class to parse your connection string.

	    /**
	     * Example code from http://msdn.microsoft.com/library/azure/dn495627.aspx
	     * to parse the connection string so a SaS authentication token can be
	     * constructed.
	     *
	     * @param connectionString This must be the DefaultFullSharedAccess connection
	     *                         string for this example.
	     */
	    private void ParseConnectionString(String connectionString)
	    {
	        String[] parts = connectionString.split(";");
	        if (parts.length != 3)
	            throw new RuntimeException("Error parsing connection string: "
	                    + connectionString);
	
	        for (int i = 0; i < parts.length; i++) {
	            if (parts[i].startsWith("Endpoint")) {
	                this.HubEndpoint = "https" + parts[i].substring(11);
	            } else if (parts[i].startsWith("SharedAccessKeyName")) {
	                this.HubSasKeyName = parts[i].substring(20);
	            } else if (parts[i].startsWith("SharedAccessKey")) {
	                this.HubSasKeyValue = parts[i].substring(16);
	            }
	        }
	    }

<<<<<<< HEAD
7. In `MainActivity.java`, add the following method to the `MainActivity` class to create a SaS authentication token.

        /**
         * Example code from http://msdn.microsoft.com/library/azure/dn495627.aspx to
         * construct a SaS token from the access key to authenticate a request.
         *
         * @param uri The unencoded resource URI string for this operation. The resource
         *            URI is the full URI of the Service Bus resource to which access is
         *            claimed. For example,
         *            "http://<namespace>.servicebus.windows.net/<hubName>"
         */
        private String generateSasToken(String uri) {

            String targetUri;
            try {
                targetUri = URLEncoder
                        .encode(uri.toString().toLowerCase(), "UTF-8")
                        .toLowerCase();

                long expiresOnDate = System.currentTimeMillis();
                int expiresInMins = 60; // 1 hour
                expiresOnDate += expiresInMins * 60 * 1000;
                long expires = expiresOnDate / 1000;
                String toSign = targetUri + "\n" + expires;

                // Get an hmac_sha1 key from the raw key bytes
                byte[] keyBytes = HubSasKeyValue.getBytes("UTF-8");
                SecretKeySpec signingKey = new SecretKeySpec(keyBytes, "HmacSHA256");

                // Get an hmac_sha1 Mac instance and initialize with the signing key
                Mac mac = Mac.getInstance("HmacSHA256");
                mac.init(signingKey);

                // Compute the hmac on input data bytes
                byte[] rawHmac = mac.doFinal(toSign.getBytes("UTF-8"));

            	// Using android.util.Base64 for Android Studio instead of
	            // Apache commons codec
                String signature = URLEncoder.encode(
                        Base64.encodeToString(rawHmac, Base64.NO_WRAP).toString(), "UTF-8");

                // Construct authorization string
                String token = "SharedAccessSignature sr=" + targetUri + "&sig="
                        + signature + "&se=" + expires + "&skn=" + HubSasKeyName;
                return token;
            } catch (Exception e) {
                DialogNotify("Exception Generating SaS",e.getMessage().toString());
            }

            return null;
        }


8. In `MainActivity.java`, add the following method to the `MainActivity` class to handle the **Send Notification** button click and send the push notification message to the hub by using the built-in REST API.
=======
>>>>>>> 1b69fc6d

7. In `MainActivity.java`, add the following method to the `MainActivity` class to create a SaS authentication token.

	    /**
	     * Example code from http://msdn.microsoft.com/library/azure/dn495627.aspx to
	     * construct a SaS token from the access key to authenticate a request.
	     *
	     * @param uri The unencoded resource URI string for this operation. The resource
	     *            URI is the full URI of the Service Bus resource to which access is
	     *            claimed. For example,
	     *            "http://<namespace>.servicebus.windows.net/<hubName>"
	     */
	    private String generateSasToken(String uri) {
	
	        String targetUri;
	        String token = null;
	        try {
	            targetUri = URLEncoder
	                    .encode(uri.toString().toLowerCase(), "UTF-8")
	                    .toLowerCase();
	
	            long expiresOnDate = System.currentTimeMillis();
	            int expiresInMins = 60; // 1 hour
	            expiresOnDate += expiresInMins * 60 * 1000;
	            long expires = expiresOnDate / 1000;
	            String toSign = targetUri + "\n" + expires;
	
	            // Get an hmac_sha1 key from the raw key bytes
	            byte[] keyBytes = HubSasKeyValue.getBytes("UTF-8");
	            SecretKeySpec signingKey = new SecretKeySpec(keyBytes, "HmacSHA256");
	
	            // Get an hmac_sha1 Mac instance and initialize with the signing key
	            Mac mac = Mac.getInstance("HmacSHA256");
	            mac.init(signingKey);
	
	            // Compute the hmac on input data bytes
	            byte[] rawHmac = mac.doFinal(toSign.getBytes("UTF-8"));
	
	            // Using android.util.Base64 for Android Studio instead of
	            // Apache commons codec
	            String signature = URLEncoder.encode(
	                    Base64.encodeToString(rawHmac, Base64.NO_WRAP).toString(), "UTF-8");
	
	            // Construct authorization string
	            token = "SharedAccessSignature sr=" + targetUri + "&sig="
	                    + signature + "&se=" + expires + "&skn=" + HubSasKeyName;
	        } catch (Exception e) {
	            if (isVisible) {
	                ToastNotify("Exception Generating SaS : " + e.getMessage().toString());
	            }
	        }
	
	        return token;
	    }



8. In `MainActivity.java`, add the following method to the `MainActivity` class to handle the **Send Notification** button click and send the push notification message to the hub by using the built-in REST API.

	    /**
	     * Send Notification button click handler. This method parses the
	     * DefaultFullSharedAccess connection string and generates a SaS token. The
	     * token is added to the Authorization header on the POST request to the
	     * notification hub. The text in the editTextNotificationMessage control
	     * is added as the JSON body for the request to add a GCM message to the hub.
	     *
	     * @param v
	     */
	    public void sendNotificationButtonOnClick(View v) {
	        EditText notificationText = (EditText) findViewById(R.id.editTextNotificationMessage);
	        final String json = "{\"data\":{\"message\":\"" + notificationText.getText().toString() + "\"}}";
	
	        new Thread()
	        {
	            public void run()
	            {
	                try
	                {
	                    // Based on reference documentation...
	                    // http://msdn.microsoft.com/library/azure/dn223273.aspx
	                    ParseConnectionString(NotificationSettings.HubFullAccess);
	                    URL url = new URL(HubEndpoint + NotificationSettings.HubName +
	                            "/messages/?api-version=2015-01");
	
	                    HttpURLConnection urlConnection = (HttpURLConnection)url.openConnection();
	
	                    try {
	                        // POST request
	                        urlConnection.setDoOutput(true);
	
	                        // Authenticate the POST request with the SaS token
	                        urlConnection.setRequestProperty("Authorization", 
								generateSasToken(url.toString()));
	
	                        // Notification format should be GCM
	                        urlConnection.setRequestProperty("ServiceBusNotification-Format", "gcm");
	
	                        // Include any tags
	                        // Example below targets 3 specific tags
	                        // Refer to : https://azure.microsoft.com/en-us/documentation/articles/notification-hubs-routing-tag-expressions/
	                        // urlConnection.setRequestProperty("ServiceBusNotification-Tags", 
							//		"tag1 || tag2 || tag3");
	
	                        // Send notification message
	                        urlConnection.setFixedLengthStreamingMode(json.length());
	                        OutputStream bodyStream = new BufferedOutputStream(urlConnection.getOutputStream());
	                        bodyStream.write(json.getBytes());
	                        bodyStream.close();
	
	                        // Get reponse
	                        urlConnection.connect();
	                        int responseCode = urlConnection.getResponseCode();
	                        if ((responseCode != 200) && (responseCode != 201)) {
                                BufferedReader br = new BufferedReader(new InputStreamReader((urlConnection.getErrorStream())));
                                String line;
                                StringBuilder builder = new StringBuilder("Send Notification returned " +
                                        responseCode + " : ")  ;
                                while ((line = br.readLine()) != null) {
                                    builder.append(line);
                                }

                                ToastNotify(builder.toString());
	                        }
	                    } finally {
	                        urlConnection.disconnect();
	                    }
	                }
	                catch(Exception e)
	                {
	                    if (isVisible) {
	                        ToastNotify("Exception Sending Notification : " + e.getMessage().toString());
	                    }
	                }
	            }
	        }.start();
	    }



##Testing your app

####Push notifications in the emulator

If you want to test push notifications inside an emulator, make sure that your emulator image supports the Google API level that you chose for your app. If your image doesn't support native Google APIs, you will end up with the **SERVICE\_NOT\_AVAILABLE** exception.

In addition to the above, ensure that you have added your Google account to your running emulator under **Settings** > **Accounts**. Otherwise, your attempts to register with GCM may result in the **AUTHENTICATION\_FAILED** exception.

####Running the application

1. Run the app and notice that the registration ID is reported for a successful registration.

   	![Testing on Android - Channel registration][18]

2. Enter a notification message to be sent to all Android devices that have registered with the hub.

   	![Testing on Android - sending a message][19]

3. Press **Send Notification**. Any devices that have the app running will show an `AlertDialog` instance with the push notification message. Devices that don't have the app running but were previously registered for push notifications will receive a notification in the Android Notification Manager. Those can be viewed by swiping down from the upper-left corner.

   	![Testing on Android - notifications][21]

##Next steps

We recommend the [Use Notification Hubs to push notifications to users] tutorial as the next step. It will show you how to send notifications from an ASP.NET backend using tags to target specific users.

If you want to segment your users by interest groups, check out the [Use Notification Hubs to send breaking news] tutorial.

To learn more general information about Notification Hubs, see our [Notification Hubs Guidance].

<!-- Images. -->
[6]: ./media/notification-hubs-android-get-started/notification-hub-android-new-class.png

[12]: ./media/notification-hubs-android-get-started/notification-hub-connection-strings.png

[13]: ./media/notification-hubs-android-get-started/notification-hubs-android-studio-new-project.png
[14]: ./media/notification-hubs-android-get-started/notification-hubs-android-studio-choose-form-factor.png
[15]: ./media/notification-hubs-android-get-started/notification-hub-create-android-app4.png
[16]: ./media/notification-hubs-android-get-started/notification-hub-create-android-app5.png
[17]: ./media/notification-hubs-android-get-started/notification-hub-create-android-app6.png

[18]: ./media/notification-hubs-android-get-started/notification-hubs-android-studio-registered.png
[19]: ./media/notification-hubs-android-get-started/notification-hubs-android-studio-set-message.png

[20]: ./media/notification-hubs-android-get-started/notification-hub-create-console-app.png
[21]: ./media/notification-hubs-android-get-started/notification-hubs-android-studio-received-message.png
[22]: ./media/notification-hubs-android-get-started/notification-hub-scheduler1.png
[23]: ./media/notification-hubs-android-get-started/notification-hub-scheduler2.png
[29]: ./media/mobile-services-android-get-started-push/mobile-eclipse-import-Play-library.png

[30]: ./media/notification-hubs-android-get-started/notification-hubs-debug-hub-gcm.png

[31]: ./media/notification-hubs-android-get-started/notification-hubs-android-studio-add-ui.png


<!-- URLs. -->
[Get started with push notifications in Mobile Services]: ../mobile-services-javascript-backend-android-get-started-push.md  
[Mobile Services Android SDK]: https://go.microsoft.com/fwLink/?LinkID=280126&clcid=0x409
[Referencing a library project]: http://go.microsoft.com/fwlink/?LinkId=389800
[Azure Classic Portal]: https://manage.windowsazure.com/
[Notification Hubs Guidance]: http://msdn.microsoft.com/library/jj927170.aspx
[Use Notification Hubs to push notifications to users]: notification-hubs-aspnet-backend-android-notify-users.md
[Use Notification Hubs to send breaking news]: notification-hubs-aspnet-backend-android-breaking-news.md
[Azure Portal]: https://portal.azure.com
<|MERGE_RESOLUTION|>--- conflicted
+++ resolved
@@ -1,852 +1,726 @@
-<properties
-	pageTitle="Sending push notifications to Android with Azure Notification Hubs | Microsoft Azure"
-	description="In this tutorial, you learn how to use Azure Notification Hubs to push notifications to Android devices."
-	services="notification-hubs"
-	documentationCenter="android"
-	keywords="push notifications,push notification,android push notification"
-	authors="wesmc7777"
-	manager="dwrede"
-	editor=""/>
-<tags
-	ms.service="notification-hubs"
-	ms.workload="mobile"
-	ms.tgt_pltfrm="mobile-android"
-	ms.devlang="java"
-	ms.topic="hero-article"
-<<<<<<< HEAD
-	ms.date="04/13/2016"
-=======
-	ms.date="04/14/2016"
->>>>>>> 1b69fc6d
-	ms.author="wesmc"/>
-
-# Sending push notifications to Android with Azure Notification Hubs
-
-[AZURE.INCLUDE [notification-hubs-selector-get-started](../../includes/notification-hubs-selector-get-started.md)]
-
-##Overview
-
-> [AZURE.IMPORTANT] To complete this tutorial, you must have an active Azure account. If you don't have an account, you can create a free trial account in just a couple of minutes. For details, see [Azure Free Trial](https://azure.microsoft.com/pricing/free-trial/?WT.mc_id=A643EE910&amp;returnurl=http%3A%2F%2Fazure.microsoft.com%2Fen-us%2Fdocumentation%2Farticles%2Fnotification-hubs-android-get-started).
-
-This tutorial shows you how to use Azure Notification Hubs to send push notifications to an Android application.
-You'll create a blank Android app that receives push notifications by using Google Cloud Messaging (GCM).
-
-[AZURE.INCLUDE [notification-hubs-hero-slug](../../includes/notification-hubs-hero-slug.md)]
-
-The completed code for this tutorial can be downloaded from GitHub [here](https://github.com/Azure/azure-notificationhubs-samples/tree/master/Android/GetStarted).
-
-
-##Prerequisites
-
-In addition to an active Azure account mentioned above, this tutorial only requires the latest version of [Android Studio](http://go.microsoft.com/fwlink/?LinkId=389797).
-
-Completing this tutorial is a prerequisite for all other Notification Hubs tutorials for Android apps.
-
-##Creating a project that supports Google Cloud Messaging
-
-[AZURE.INCLUDE [mobile-services-enable-Google-cloud-messaging](../../includes/mobile-services-enable-google-cloud-messaging.md)]
-
-
-##Configure a new notification hub
-
-
-[AZURE.INCLUDE [notification-hubs-portal-create-new-hub](../../includes/notification-hubs-portal-create-new-hub.md)]
-
-
-&emsp;&emsp;6.   In the **Settings** blade, select **Notification Services** and then **Google (GCM)**. Enter the API key and click **Save**.
-
-&emsp;&emsp;![Azure Notification Hubs - Google (GCM)](./media/notification-hubs-android-get-started/notification-hubs-gcm-api.png)
-
-Your notification hub is now configured to work with GCM, and you have the connection strings to both register your app to receive and send push notifications.
-
-##<a id="connecting-app"></a>Connect your app to the notification hub
-
-###Create a new Android project
-
-1. In Android Studio, start a new Android Studio project.
-
-   	![Android Studio - new project][13]
-
-2. Choose the **Phone and Tablet** form factor and the **Minimum SDK** that you want to support. Then click **Next**.
-
-   	![Android Studio - project creation workflow][14]
-
-3. Choose **Empty Activity** for the main activity, click **Next**, and then click **Finish**.
-
-###Add Google Play services to the project
-
-[AZURE.INCLUDE [Add Play Services](../../includes/notification-hubs-android-studio-add-google-play-services.md)]
-
-###Adding Azure Notification Hubs libraries
-<<<<<<< HEAD
-
-1. Download the `notification-hubs-0.4.jar` file from the **Files** tab of the [Notification-Hubs-Android-SDK on Bintray](https://bintray.com/microsoftazuremobile/SDK/Notification-Hubs-Android-SDK/0.4). Drag the file into the **libs** folder of your project directory.
-
-=======
-
-1. Download the `notification-hubs-0.4.jar` file from the **Files** tab of the [Notification-Hubs-Android-SDK on Bintray](https://bintray.com/microsoftazuremobile/SDK/Notification-Hubs-Android-SDK/0.4). Drag the file into the **libs** folder of your project directory.
-
->>>>>>> 1b69fc6d
-2. In the `Build.Gradle` file for the **app**, add the following line in the **dependencies** section.
-
-	    compile 'com.microsoft.azure:azure-notifications-handler:1.0.1@aar'
-
-	Add the following repository after the **dependencies** section.
-
-		repositories {
-		    maven {
-		        url "http://dl.bintray.com/microsoftazuremobile/SDK"
-		    }
-		}
-
-### Updating the AndroidManifest.xml.
-
-
-1. To support GCM, we must implement a Instance ID listener service in our code which is used to [obtain registration tokens](https://developers.google.com/cloud-messaging/android/client#sample-register) using [Google's Instance ID API](https://developers.google.com/instance-id/). In this tutorial we will name the class `MyInstanceIDService`. 
- 
-	Add the following service definition to the AndroidManifest.xml file, inside the `<application>` tag. Replace the `<your package>` placeholder with the your actual package name.
-
-		<service android:name="<your package>.MyInstanceIDService" android:exported="false">
-		    <intent-filter>
-		        <action android:name="com.google.android.gms.iid.InstanceID"/>
-		    </intent-filter>
-		</service>
-
-
-2. Once we have received our GCM registration token from the Instance ID API, we will use it to [register with the Azure Notification Hub](notification-hubs-registration-management.md). We will support this registration in the background using an `IntentService` named `RegistrationIntentService`. This service will also be responsible for [refreshing our GCM registration token](https://developers.google.com/instance-id/guides/android-implementation#refresh_tokens).
- 
-	Add the following service definition to the AndroidManifest.xml file, inside the `<application>` tag. 
-
-        <service
-            android:name="com.example.microsoft.getstarted.RegistrationIntentService"
-            android:exported="false">
-        </service>
-
-
-
-3. We will also define a receiver to receive notifications. Add the following receiver definition to the AndroidManifest.xml file, inside the `<application>` tag.
-<<<<<<< HEAD
-
-		<receiver android:name="com.microsoft.windowsazure.notifications.NotificationsBroadcastReceiver"
-		    android:permission="com.google.android.c2dm.permission.SEND">
-		    <intent-filter>
-		        <action android:name="com.google.android.c2dm.intent.RECEIVE" />
-		        <category android:name="<your package name>" />
-		    </intent-filter>
-		</receiver>
-
-
-
-4. Add the following necessary GCM related permissions below the  `</application>` tag. Make sure to replace `<your package>` with the package name shown at the top of the `AndroidManifest.xml` file.
-
-=======
-
-		<receiver android:name="com.microsoft.windowsazure.notifications.NotificationsBroadcastReceiver"
-		    android:permission="com.google.android.c2dm.permission.SEND">
-		    <intent-filter>
-		        <action android:name="com.google.android.c2dm.intent.RECEIVE" />
-		        <category android:name="<your package name>" />
-		    </intent-filter>
-		</receiver>
-
-
-
-4. Add the following necessary GCM related permissions below the  `</application>` tag. Make sure to replace `<your package>` with the package name shown at the top of the `AndroidManifest.xml` file.
-
->>>>>>> 1b69fc6d
-	For more information on these permissions, see [Setup a GCM Client app for Android](https://developers.google.com/cloud-messaging/android/client#manifest).
-
-		<uses-permission android:name="android.permission.INTERNET"/>
-		<uses-permission android:name="android.permission.GET_ACCOUNTS"/>
-		<uses-permission android:name="android.permission.WAKE_LOCK"/>
-		<uses-permission android:name="com.google.android.c2dm.permission.RECEIVE" />
-
-		<permission android:name="<your package>.permission.C2D_MESSAGE" android:protectionLevel="signature" />
-		<uses-permission android:name="<your package>.permission.C2D_MESSAGE"/>
-
-
-### Adding code
-
-
-1. In the Project View, expand **app** > **src** > **main** > **java**. Right-click your package folder under **java**, click **New**, and then click **Java Class**. Add a new class named `NotificationSettings`. 
-
-	![Android Studio - new Java class][6]
-
-	Make sure to update the these three placeholders in the following code for the `NotificationSettings` class:
-	* **SenderId**: The project number you obtained earlier in the [Google Cloud Console](http://cloud.google.com/console).
-	* **HubListenConnectionString**: The **DefaultListenAccessSignature** connection string for your hub. You can copy that connection string by clicking **Access Policies** on the **Settings** blade of your hub on the [Azure Portal].
-	* **HubName**: Use the name of your notification hub that appears in the hub blade in the [Azure Portal].
-
-	`NotificationSettings` code:
-
-		public class NotificationSettings {
-		    public static String SenderId = "<Your project number>";
-		    public static String HubName = "<Your HubName>";
-		    public static String HubListenConnectionString = "<Your default listen connection string>";
-		}
-
-2. Using the steps above, add another new class named `MyInstanceIDService`. This will be our Instance ID listener service implementation.
-
-	The code for this class will call our `IntentService` to [refresh the GCM token](https://developers.google.com/instance-id/guides/android-implementation#refresh_tokens) in the background.
-
-		import android.content.Intent;
-		import android.util.Log;
-		import com.google.android.gms.iid.InstanceIDListenerService;
-		
-		
-		public class MyInstanceIDService extends InstanceIDListenerService {
-		
-		    private static final String TAG = "MyInstanceIDService";
-		
-		    @Override
-		    public void onTokenRefresh() {
-		
-		        Log.i(TAG, "Refreshing GCM Registration Token");
-		
-		        Intent intent = new Intent(this, RegistrationIntentService.class);
-		        startService(intent);
-		    }
-		};
-
-
-3. Add another new class to your project named, `RegistrationIntentService`. This will be the implementation for our `IntentService` that will handle [refreshing the GCM token](https://developers.google.com/instance-id/guides/android-implementation#refresh_tokens) and [registering with the notification hub](notification-hubs-registration-management.md).
-
-	Use the following code for this class.
-
-		import android.app.IntentService;
-		import android.content.Intent;
-		import android.content.SharedPreferences;
-		import android.preference.PreferenceManager;
-		import android.util.Log;
-		
-		import com.google.android.gms.gcm.GoogleCloudMessaging;
-		import com.google.android.gms.iid.InstanceID;
-		import com.microsoft.windowsazure.messaging.NotificationHub;
-		
-		public class RegistrationIntentService extends IntentService {
-		
-		    private static final String TAG = "RegIntentService";
-		
-		    private NotificationHub hub;
-		
-		    public RegistrationIntentService() {
-		        super(TAG);
-		    }
-		
-		    @Override
-		    protected void onHandleIntent(Intent intent) {		
-		        SharedPreferences sharedPreferences = PreferenceManager.getDefaultSharedPreferences(this);
-		        String resultString = null;
-		        String regID = null;
-		
-		        try {
-		            InstanceID instanceID = InstanceID.getInstance(this);
-		            String token = instanceID.getToken(NotificationSettings.SenderId,
-		                    GoogleCloudMessaging.INSTANCE_ID_SCOPE);		
-		            Log.i(TAG, "Got GCM Registration Token: " + token);
-		
-		            // Storing the registration id that indicates whether the generated token has been
-		            // sent to your server. If it is not stored, send the token to your server,
-		            // otherwise your server should have already received the token.
-		            if ((regID=sharedPreferences.getString("registrationID", null)) == null) {		
-		                NotificationHub hub = new NotificationHub(NotificationSettings.HubName,
-		                        NotificationSettings.HubListenConnectionString, this);
-		                Log.i(TAG, "Attempting to register with NH using token : " + token);
-<<<<<<< HEAD
-		                regID = hub.register(token).getRegistrationId();
-=======
-
-		                regID = hub.register(token).getRegistrationId();
-
-		                // If you want to use tags...
-						// Refer to : https://azure.microsoft.com/en-us/documentation/articles/notification-hubs-routing-tag-expressions/
-		                // regID = hub.register(token, "tag1,tag2").getRegistrationId();
-
->>>>>>> 1b69fc6d
-		                resultString = "Registered Successfully - RegId : " + regID;
-		                Log.i(TAG, resultString);		
-		                sharedPreferences.edit().putString("registrationID", regID ).apply();
-		            } else {
-		                resultString = "Previously Registered Successfully - RegId : " + regID;
-		            }
-		        } catch (Exception e) {
-		            Log.e(TAG, resultString="Failed to complete token refresh", e);
-		            // If an exception happens while fetching the new token or updating our registration data
-		            // on a third-party server, this ensures that we'll attempt the update at a later time.
-		        }
-		
-		        // Notify UI that registration has completed.
-		        if (MainActivity.isVisible) {
-		            MainActivity.mainActivity.ToastNotify(resultString);
-		        }
-		    }
-		}
-
-
-		
-4. In your `MainActivity` class, add the following `import` statements above the class declaration.
-
-		import com.google.android.gms.common.ConnectionResult;
-		import com.google.android.gms.common.GoogleApiAvailability;
-		import com.google.android.gms.gcm.*;
-		import com.microsoft.windowsazure.notifications.NotificationsManager;
-		import android.util.Log;
-		import android.widget.TextView;
-		import android.widget.Toast;
-
-5. Add the following private members at the top of the class. We will use these [check the availability of Google Play Services as recommended by Google](https://developers.google.com/android/guides/setup#ensure_devices_have_the_google_play_services_apk).
-
-	    public static MainActivity mainActivity;
-    	public static Boolean isVisible = false;	
-		private GoogleCloudMessaging gcm;
-	    private static final int PLAY_SERVICES_RESOLUTION_REQUEST = 9000;
-
-6. In your `MainActivity` class, add the following method to the availability of Google Play Services. 
-
-	    /**
-	     * Check the device to make sure it has the Google Play Services APK. If
-	     * it doesn't, display a dialog that allows users to download the APK from
-	     * the Google Play Store or enable it in the device's system settings.
-	     */
-	    private boolean checkPlayServices() {
-	        GoogleApiAvailability apiAvailability = GoogleApiAvailability.getInstance();
-	        int resultCode = apiAvailability.isGooglePlayServicesAvailable(this);
-	        if (resultCode != ConnectionResult.SUCCESS) {
-	            if (apiAvailability.isUserResolvableError(resultCode)) {
-	                apiAvailability.getErrorDialog(this, resultCode, PLAY_SERVICES_RESOLUTION_REQUEST)
-	                        .show();
-	            } else {
-	                Log.i(TAG, "This device is not supported by Google Play Services.");
-	                ToastNotify("This device is not supported by Google Play Services.");
-	                finish();
-	            }
-	            return false;
-	        }
-	        return true;
-	    }
-
-
-7. In your `MainActivity` class, add the following code that will check for Google Play Services before calling your `IntentService` to get your GCM registration token and register with your notification hub.
-
-	    public void registerWithNotificationHubs()
-	    {
-	        Log.i(TAG, " Registering with Notification Hubs");
-	
-	        if (checkPlayServices()) {
-	            // Start IntentService to register this application with GCM.
-	            Intent intent = new Intent(this, RegistrationIntentService.class);
-	            startService(intent);
-	        }
-	    }
-
-
-8. In the `OnCreate` method of the `MainActivity` class, add the following code to start the registration process when activity is created.
-
-	    @Override
-	    protected void onCreate(Bundle savedInstanceState) {
-	        super.onCreate(savedInstanceState);
-	        setContentView(R.layout.activity_main);
-	
-	        mainActivity = this;
-	        NotificationsManager.handleNotifications(this, NotificationSettings.SenderId, MyHandler.class);
-	        registerWithNotificationHubs();
-	    }
-
-
-9. Add these additional methods to the `MainActivity` to verify app state and report status in your app.
-
-	    @Override
-	    protected void onStart() {
-	        super.onStart();
-	        isVisible = true;
-	    }
-	
-	    @Override
-	    protected void onPause() {
-	        super.onPause();
-	        isVisible = false;
-	    }
-	
-	    @Override
-	    protected void onResume() {
-	        super.onResume();
-	        isVisible = true;
-	    }
-	
-	    @Override
-	    protected void onStop() {
-	        super.onStop();
-	        isVisible = false;
-	    }
-	
-	    public void ToastNotify(final String notificationMessage) {
-	        runOnUiThread(new Runnable() {
-	            @Override
-	            public void run() {
-	                Toast.makeText(MainActivity.this, notificationMessage, Toast.LENGTH_LONG).show();
-	                TextView helloText = (TextView) findViewById(R.id.text_hello);
-	                helloText.setText(notificationMessage);
-	            }
-	        });
-	    }
-
-<<<<<<< HEAD
-
-10. The `ToastNotify` method uses the *"Hello World"* `TextView` control to report status and notifications persistently in the app. In your activity_main.xml layout, add the following id for that control.
-
-        android:id="@+id/text_hello"
-
-11. Next we will add a subclass for our receiver we defined in the AndroidManifest.xml. Add another new class to your project named `MyHandler`.
-
-=======
-
-10. The `ToastNotify` method uses the *"Hello World"* `TextView` control to report status and notifications persistently in the app. In your activity_main.xml layout, add the following id for that control.
-
-        android:id="@+id/text_hello"
-
-11. Next we will add a subclass for our receiver we defined in the AndroidManifest.xml. Add another new class to your project named `MyHandler`.
-
->>>>>>> 1b69fc6d
-12. Add the following import statements at the top of `MyHandler.java`:
-
-		import android.app.NotificationManager;
-		import android.app.PendingIntent;
-		import android.content.Context;
-		import android.content.Intent;
-		import android.os.Bundle;
-		import android.support.v4.app.NotificationCompat;
-		import com.microsoft.windowsazure.notifications.NotificationsHandler;
-
-13. Add the following code for the `MyHandler` class making it a subclass of `com.microsoft.windowsazure.notifications.NotificationsHandler`.
-
-	This code overrides the `OnReceive` method, so the handler will report notifications that are received. The handler also sends the push notification to the Android notification manager by using the `sendNotification()` method. The `sendNotification()` method should be executed when the app is not running and a notification is received.
-
-		public class MyHandler extends NotificationsHandler {
-		    public static final int NOTIFICATION_ID = 1;
-		    private NotificationManager mNotificationManager;
-		    NotificationCompat.Builder builder;
-		    Context ctx;
-		
-		    @Override
-		    public void onReceive(Context context, Bundle bundle) {
-		        ctx = context;
-		        String nhMessage = bundle.getString("message");
-		        sendNotification(nhMessage);
-		        if (MainActivity.isVisible) {
-		            MainActivity.mainActivity.ToastNotify(nhMessage);
-		        }
-		    }
-		
-		    private void sendNotification(String msg) {
-		
-		        Intent intent = new Intent(ctx, MainActivity.class);
-		        intent.addFlags(Intent.FLAG_ACTIVITY_CLEAR_TOP);
-		
-		        mNotificationManager = (NotificationManager)
-		                ctx.getSystemService(Context.NOTIFICATION_SERVICE);
-		
-		        PendingIntent contentIntent = PendingIntent.getActivity(ctx, 0,
-		                intent, PendingIntent.FLAG_ONE_SHOT);
-		
-		        Uri defaultSoundUri = RingtoneManager.getDefaultUri(RingtoneManager.TYPE_NOTIFICATION);
-		        NotificationCompat.Builder mBuilder =
-		                new NotificationCompat.Builder(ctx)
-		                        .setSmallIcon(R.mipmap.ic_launcher)
-		                        .setContentTitle("Notification Hub Demo")
-		                        .setStyle(new NotificationCompat.BigTextStyle()
-		                                .bigText(msg))
-		                        .setSound(defaultSoundUri)
-		                        .setContentText(msg);
-		
-		        mBuilder.setContentIntent(contentIntent);
-		        mNotificationManager.notify(NOTIFICATION_ID, mBuilder.build());
-		    }
-		}
-
-
-14. In Android Studio on the menu bar, click **Build** > **Rebuild Project** to make sure that no errors are present in your code.
-
-##Sending push notifications
-
-You can test receiving push notifications in your app by sending them via the [Azure Portal] - look for the **Troubleshooting** Section in the hub blade, as shown below.
-
-![Azure Notification Hubs - Test Send](./media/notification-hubs-android-get-started/notification-hubs-test-send.png)
-
-[AZURE.INCLUDE [notification-hubs-sending-notifications-from-the-portal](../../includes/notification-hubs-sending-notifications-from-the-portal.md)]
-
-## (Optional) Send push notifications directly from the app
-
-<<<<<<< HEAD
-For most testing cases, you might want to be able to send push notifications directly from the application that you are developing. This section explains how to properly implement this scenario.
-=======
-Normally, you would send notifications using a backend server. For some cases, you might want to be able to send push notifications directly from the client application. This section explains how to send notifications from the client using the [Azure Notification Hub REST API](https://msdn.microsoft.com/library/azure/dn223264.aspx).
->>>>>>> 1b69fc6d
-
-1. In Android Studio Project View, expand **App** > **src** > **main** > **res** > **layout**. Open the `activity_main.xml` layout file and click the **Text** tab to update the text contents of the file. Update it with the code below, which adds new `Button` and `EditText` controls for sending push notification messages to the notification hub. Add this code at the bottom, just before `</RelativeLayout>`.
-
-	    <Button
-        android:layout_width="wrap_content"
-        android:layout_height="wrap_content"
-        android:text="@string/send_button"
-        android:id="@+id/sendbutton"
-        android:layout_centerVertical="true"
-        android:layout_centerHorizontal="true"
-        android:onClick="sendNotificationButtonOnClick" />
-
-	    <EditText
-        android:layout_width="match_parent"
-        android:layout_height="wrap_content"
-        android:id="@+id/editTextNotificationMessage"
-        android:layout_above="@+id/sendbutton"
-        android:layout_centerHorizontal="true"
-        android:layout_marginBottom="42dp"
-        android:hint="@string/notification_message_hint" />
-
-<<<<<<< HEAD
-2. Add this line to the `build.gradle` file under `android`
-
-		useLibrary 'org.apache.http.legacy'
-
-3. In Android Studio Project View, expand **App** > **src** > **main** > **res** > **values**. Open the `strings.xml` file and add the string values that are referenced by the new `Button` and `EditText` controls. Add these at the bottom of the file, just before `</resources>`.
-=======
-2. In Android Studio Project View, expand **App** > **src** > **main** > **res** > **values**. Open the `strings.xml` file and add the string values that are referenced by the new `Button` and `EditText` controls. Add these at the bottom of the file, just before `</resources>`.
->>>>>>> 1b69fc6d
-
-        <string name="send_button">Send Notification</string>
-        <string name="notification_message_hint">Enter notification message text</string>
-
-
-<<<<<<< HEAD
-4. In your `MainActivity.java` file, add the following `import` statements above the `MainActivity` class.
-=======
-3. In your `NotificationSetting.java` file, add the following setting to the `NotificationSettings` class.
-
-	Update `HubFullAccess` with the **DefaultFullSharedAccessSignature** connection string for your hub. This connection string can be copied from the [Azure Portal] by clicking **Access Policies** on the **Settings** blade for your notification hub.
-
-		public static String HubFullAccess = "<Enter Your DefaultFullSharedAccess Connection string>";
->>>>>>> 1b69fc6d
-
-4. In your `MainActivity.java` file, add the following `import` statements above the `MainActivity` class.
-
-		import java.io.BufferedOutputStream;
-		import java.io.BufferedReader;
-		import java.io.InputStreamReader;
-		import java.io.OutputStream;
-		import java.net.HttpURLConnection;
-		import java.net.URL;
-		import java.net.URLEncoder;
-		import javax.crypto.Mac;
-		import javax.crypto.spec.SecretKeySpec;
-		import android.util.Base64;
-		import android.view.View;
-		import android.widget.EditText;
-
-<<<<<<< HEAD
-		import org.apache.http.HttpResponse;
-		import org.apache.http.client.HttpClient;
-		import org.apache.http.client.methods.HttpPost;
-		import org.apache.http.entity.StringEntity;
-		import org.apache.http.impl.client.DefaultHttpClient;
-
-
-5. In your `MainActivity.java` file, add the following members at the top of the `MainActivity` class.
-
-	Update `HubFullAccess` with the **DefaultFullSharedAccessSignature** connection string for your hub. This connection string can be copied from the [Azure Portal] by clicking **Access Policies** on the **Settings** blade for your notification hub.
-=======
-6. In your `MainActivity.java` file, add the following members at the top of the `MainActivity` class.	
->>>>>>> 1b69fc6d
-
-	    private String HubEndpoint = null;
-	    private String HubSasKeyName = null;
-	    private String HubSasKeyValue = null;
-
-6. You must create a Software Access Signature (SaS) token to authenticate a POST request to send messages to your notification hub. This is done by parsing the key data from the connection string and then creating the SaS token, as mentioned in the [Common Concepts](http://msdn.microsoft.com/library/azure/dn495627.aspx) REST API reference. The following code is an example implementation.
-
-	In `MainActivity.java`, add the following method to the `MainActivity` class to parse your connection string.
-
-	    /**
-	     * Example code from http://msdn.microsoft.com/library/azure/dn495627.aspx
-	     * to parse the connection string so a SaS authentication token can be
-	     * constructed.
-	     *
-	     * @param connectionString This must be the DefaultFullSharedAccess connection
-	     *                         string for this example.
-	     */
-	    private void ParseConnectionString(String connectionString)
-	    {
-	        String[] parts = connectionString.split(";");
-	        if (parts.length != 3)
-	            throw new RuntimeException("Error parsing connection string: "
-	                    + connectionString);
-	
-	        for (int i = 0; i < parts.length; i++) {
-	            if (parts[i].startsWith("Endpoint")) {
-	                this.HubEndpoint = "https" + parts[i].substring(11);
-	            } else if (parts[i].startsWith("SharedAccessKeyName")) {
-	                this.HubSasKeyName = parts[i].substring(20);
-	            } else if (parts[i].startsWith("SharedAccessKey")) {
-	                this.HubSasKeyValue = parts[i].substring(16);
-	            }
-	        }
-	    }
-
-<<<<<<< HEAD
-7. In `MainActivity.java`, add the following method to the `MainActivity` class to create a SaS authentication token.
-
-        /**
-         * Example code from http://msdn.microsoft.com/library/azure/dn495627.aspx to
-         * construct a SaS token from the access key to authenticate a request.
-         *
-         * @param uri The unencoded resource URI string for this operation. The resource
-         *            URI is the full URI of the Service Bus resource to which access is
-         *            claimed. For example,
-         *            "http://<namespace>.servicebus.windows.net/<hubName>"
-         */
-        private String generateSasToken(String uri) {
-
-            String targetUri;
-            try {
-                targetUri = URLEncoder
-                        .encode(uri.toString().toLowerCase(), "UTF-8")
-                        .toLowerCase();
-
-                long expiresOnDate = System.currentTimeMillis();
-                int expiresInMins = 60; // 1 hour
-                expiresOnDate += expiresInMins * 60 * 1000;
-                long expires = expiresOnDate / 1000;
-                String toSign = targetUri + "\n" + expires;
-
-                // Get an hmac_sha1 key from the raw key bytes
-                byte[] keyBytes = HubSasKeyValue.getBytes("UTF-8");
-                SecretKeySpec signingKey = new SecretKeySpec(keyBytes, "HmacSHA256");
-
-                // Get an hmac_sha1 Mac instance and initialize with the signing key
-                Mac mac = Mac.getInstance("HmacSHA256");
-                mac.init(signingKey);
-
-                // Compute the hmac on input data bytes
-                byte[] rawHmac = mac.doFinal(toSign.getBytes("UTF-8"));
-
-            	// Using android.util.Base64 for Android Studio instead of
-	            // Apache commons codec
-                String signature = URLEncoder.encode(
-                        Base64.encodeToString(rawHmac, Base64.NO_WRAP).toString(), "UTF-8");
-
-                // Construct authorization string
-                String token = "SharedAccessSignature sr=" + targetUri + "&sig="
-                        + signature + "&se=" + expires + "&skn=" + HubSasKeyName;
-                return token;
-            } catch (Exception e) {
-                DialogNotify("Exception Generating SaS",e.getMessage().toString());
-            }
-
-            return null;
-        }
-
-
-8. In `MainActivity.java`, add the following method to the `MainActivity` class to handle the **Send Notification** button click and send the push notification message to the hub by using the built-in REST API.
-=======
->>>>>>> 1b69fc6d
-
-7. In `MainActivity.java`, add the following method to the `MainActivity` class to create a SaS authentication token.
-
-	    /**
-	     * Example code from http://msdn.microsoft.com/library/azure/dn495627.aspx to
-	     * construct a SaS token from the access key to authenticate a request.
-	     *
-	     * @param uri The unencoded resource URI string for this operation. The resource
-	     *            URI is the full URI of the Service Bus resource to which access is
-	     *            claimed. For example,
-	     *            "http://<namespace>.servicebus.windows.net/<hubName>"
-	     */
-	    private String generateSasToken(String uri) {
-	
-	        String targetUri;
-	        String token = null;
-	        try {
-	            targetUri = URLEncoder
-	                    .encode(uri.toString().toLowerCase(), "UTF-8")
-	                    .toLowerCase();
-	
-	            long expiresOnDate = System.currentTimeMillis();
-	            int expiresInMins = 60; // 1 hour
-	            expiresOnDate += expiresInMins * 60 * 1000;
-	            long expires = expiresOnDate / 1000;
-	            String toSign = targetUri + "\n" + expires;
-	
-	            // Get an hmac_sha1 key from the raw key bytes
-	            byte[] keyBytes = HubSasKeyValue.getBytes("UTF-8");
-	            SecretKeySpec signingKey = new SecretKeySpec(keyBytes, "HmacSHA256");
-	
-	            // Get an hmac_sha1 Mac instance and initialize with the signing key
-	            Mac mac = Mac.getInstance("HmacSHA256");
-	            mac.init(signingKey);
-	
-	            // Compute the hmac on input data bytes
-	            byte[] rawHmac = mac.doFinal(toSign.getBytes("UTF-8"));
-	
-	            // Using android.util.Base64 for Android Studio instead of
-	            // Apache commons codec
-	            String signature = URLEncoder.encode(
-	                    Base64.encodeToString(rawHmac, Base64.NO_WRAP).toString(), "UTF-8");
-	
-	            // Construct authorization string
-	            token = "SharedAccessSignature sr=" + targetUri + "&sig="
-	                    + signature + "&se=" + expires + "&skn=" + HubSasKeyName;
-	        } catch (Exception e) {
-	            if (isVisible) {
-	                ToastNotify("Exception Generating SaS : " + e.getMessage().toString());
-	            }
-	        }
-	
-	        return token;
-	    }
-
-
-
-8. In `MainActivity.java`, add the following method to the `MainActivity` class to handle the **Send Notification** button click and send the push notification message to the hub by using the built-in REST API.
-
-	    /**
-	     * Send Notification button click handler. This method parses the
-	     * DefaultFullSharedAccess connection string and generates a SaS token. The
-	     * token is added to the Authorization header on the POST request to the
-	     * notification hub. The text in the editTextNotificationMessage control
-	     * is added as the JSON body for the request to add a GCM message to the hub.
-	     *
-	     * @param v
-	     */
-	    public void sendNotificationButtonOnClick(View v) {
-	        EditText notificationText = (EditText) findViewById(R.id.editTextNotificationMessage);
-	        final String json = "{\"data\":{\"message\":\"" + notificationText.getText().toString() + "\"}}";
-	
-	        new Thread()
-	        {
-	            public void run()
-	            {
-	                try
-	                {
-	                    // Based on reference documentation...
-	                    // http://msdn.microsoft.com/library/azure/dn223273.aspx
-	                    ParseConnectionString(NotificationSettings.HubFullAccess);
-	                    URL url = new URL(HubEndpoint + NotificationSettings.HubName +
-	                            "/messages/?api-version=2015-01");
-	
-	                    HttpURLConnection urlConnection = (HttpURLConnection)url.openConnection();
-	
-	                    try {
-	                        // POST request
-	                        urlConnection.setDoOutput(true);
-	
-	                        // Authenticate the POST request with the SaS token
-	                        urlConnection.setRequestProperty("Authorization", 
-								generateSasToken(url.toString()));
-	
-	                        // Notification format should be GCM
-	                        urlConnection.setRequestProperty("ServiceBusNotification-Format", "gcm");
-	
-	                        // Include any tags
-	                        // Example below targets 3 specific tags
-	                        // Refer to : https://azure.microsoft.com/en-us/documentation/articles/notification-hubs-routing-tag-expressions/
-	                        // urlConnection.setRequestProperty("ServiceBusNotification-Tags", 
-							//		"tag1 || tag2 || tag3");
-	
-	                        // Send notification message
-	                        urlConnection.setFixedLengthStreamingMode(json.length());
-	                        OutputStream bodyStream = new BufferedOutputStream(urlConnection.getOutputStream());
-	                        bodyStream.write(json.getBytes());
-	                        bodyStream.close();
-	
-	                        // Get reponse
-	                        urlConnection.connect();
-	                        int responseCode = urlConnection.getResponseCode();
-	                        if ((responseCode != 200) && (responseCode != 201)) {
-                                BufferedReader br = new BufferedReader(new InputStreamReader((urlConnection.getErrorStream())));
-                                String line;
-                                StringBuilder builder = new StringBuilder("Send Notification returned " +
-                                        responseCode + " : ")  ;
-                                while ((line = br.readLine()) != null) {
-                                    builder.append(line);
-                                }
-
-                                ToastNotify(builder.toString());
-	                        }
-	                    } finally {
-	                        urlConnection.disconnect();
-	                    }
-	                }
-	                catch(Exception e)
-	                {
-	                    if (isVisible) {
-	                        ToastNotify("Exception Sending Notification : " + e.getMessage().toString());
-	                    }
-	                }
-	            }
-	        }.start();
-	    }
-
-
-
-##Testing your app
-
-####Push notifications in the emulator
-
-If you want to test push notifications inside an emulator, make sure that your emulator image supports the Google API level that you chose for your app. If your image doesn't support native Google APIs, you will end up with the **SERVICE\_NOT\_AVAILABLE** exception.
-
-In addition to the above, ensure that you have added your Google account to your running emulator under **Settings** > **Accounts**. Otherwise, your attempts to register with GCM may result in the **AUTHENTICATION\_FAILED** exception.
-
-####Running the application
-
-1. Run the app and notice that the registration ID is reported for a successful registration.
-
-   	![Testing on Android - Channel registration][18]
-
-2. Enter a notification message to be sent to all Android devices that have registered with the hub.
-
-   	![Testing on Android - sending a message][19]
-
-3. Press **Send Notification**. Any devices that have the app running will show an `AlertDialog` instance with the push notification message. Devices that don't have the app running but were previously registered for push notifications will receive a notification in the Android Notification Manager. Those can be viewed by swiping down from the upper-left corner.
-
-   	![Testing on Android - notifications][21]
-
-##Next steps
-
-We recommend the [Use Notification Hubs to push notifications to users] tutorial as the next step. It will show you how to send notifications from an ASP.NET backend using tags to target specific users.
-
-If you want to segment your users by interest groups, check out the [Use Notification Hubs to send breaking news] tutorial.
-
-To learn more general information about Notification Hubs, see our [Notification Hubs Guidance].
-
-<!-- Images. -->
-[6]: ./media/notification-hubs-android-get-started/notification-hub-android-new-class.png
-
-[12]: ./media/notification-hubs-android-get-started/notification-hub-connection-strings.png
-
-[13]: ./media/notification-hubs-android-get-started/notification-hubs-android-studio-new-project.png
-[14]: ./media/notification-hubs-android-get-started/notification-hubs-android-studio-choose-form-factor.png
-[15]: ./media/notification-hubs-android-get-started/notification-hub-create-android-app4.png
-[16]: ./media/notification-hubs-android-get-started/notification-hub-create-android-app5.png
-[17]: ./media/notification-hubs-android-get-started/notification-hub-create-android-app6.png
-
-[18]: ./media/notification-hubs-android-get-started/notification-hubs-android-studio-registered.png
-[19]: ./media/notification-hubs-android-get-started/notification-hubs-android-studio-set-message.png
-
-[20]: ./media/notification-hubs-android-get-started/notification-hub-create-console-app.png
-[21]: ./media/notification-hubs-android-get-started/notification-hubs-android-studio-received-message.png
-[22]: ./media/notification-hubs-android-get-started/notification-hub-scheduler1.png
-[23]: ./media/notification-hubs-android-get-started/notification-hub-scheduler2.png
-[29]: ./media/mobile-services-android-get-started-push/mobile-eclipse-import-Play-library.png
-
-[30]: ./media/notification-hubs-android-get-started/notification-hubs-debug-hub-gcm.png
-
-[31]: ./media/notification-hubs-android-get-started/notification-hubs-android-studio-add-ui.png
-
-
-<!-- URLs. -->
-[Get started with push notifications in Mobile Services]: ../mobile-services-javascript-backend-android-get-started-push.md  
-[Mobile Services Android SDK]: https://go.microsoft.com/fwLink/?LinkID=280126&clcid=0x409
-[Referencing a library project]: http://go.microsoft.com/fwlink/?LinkId=389800
-[Azure Classic Portal]: https://manage.windowsazure.com/
-[Notification Hubs Guidance]: http://msdn.microsoft.com/library/jj927170.aspx
-[Use Notification Hubs to push notifications to users]: notification-hubs-aspnet-backend-android-notify-users.md
-[Use Notification Hubs to send breaking news]: notification-hubs-aspnet-backend-android-breaking-news.md
-[Azure Portal]: https://portal.azure.com
+<properties
+	pageTitle="Sending push notifications to Android with Azure Notification Hubs | Microsoft Azure"
+	description="In this tutorial, you learn how to use Azure Notification Hubs to push notifications to Android devices."
+	services="notification-hubs"
+	documentationCenter="android"
+	keywords="push notifications,push notification,android push notification"
+	authors="wesmc7777"
+	manager="dwrede"
+	editor=""/>
+<tags
+	ms.service="notification-hubs"
+	ms.workload="mobile"
+	ms.tgt_pltfrm="mobile-android"
+	ms.devlang="java"
+	ms.topic="hero-article"
+	ms.date="04/14/2016"
+	ms.author="wesmc"/>
+
+# Sending push notifications to Android with Azure Notification Hubs
+
+[AZURE.INCLUDE [notification-hubs-selector-get-started](../../includes/notification-hubs-selector-get-started.md)]
+
+##Overview
+
+> [AZURE.IMPORTANT] To complete this tutorial, you must have an active Azure account. If you don't have an account, you can create a free trial account in just a couple of minutes. For details, see [Azure Free Trial](https://azure.microsoft.com/pricing/free-trial/?WT.mc_id=A643EE910&amp;returnurl=http%3A%2F%2Fazure.microsoft.com%2Fen-us%2Fdocumentation%2Farticles%2Fnotification-hubs-android-get-started).
+
+This tutorial shows you how to use Azure Notification Hubs to send push notifications to an Android application.
+You'll create a blank Android app that receives push notifications by using Google Cloud Messaging (GCM).
+
+[AZURE.INCLUDE [notification-hubs-hero-slug](../../includes/notification-hubs-hero-slug.md)]
+
+The completed code for this tutorial can be downloaded from GitHub [here](https://github.com/Azure/azure-notificationhubs-samples/tree/master/Android/GetStarted).
+
+
+##Prerequisites
+
+In addition to an active Azure account mentioned above, this tutorial only requires the latest version of [Android Studio](http://go.microsoft.com/fwlink/?LinkId=389797).
+
+Completing this tutorial is a prerequisite for all other Notification Hubs tutorials for Android apps.
+
+##Creating a project that supports Google Cloud Messaging
+
+[AZURE.INCLUDE [mobile-services-enable-Google-cloud-messaging](../../includes/mobile-services-enable-google-cloud-messaging.md)]
+
+
+##Configure a new notification hub
+
+
+[AZURE.INCLUDE [notification-hubs-portal-create-new-hub](../../includes/notification-hubs-portal-create-new-hub.md)]
+
+
+&emsp;&emsp;6.   In the **Settings** blade, select **Notification Services** and then **Google (GCM)**. Enter the API key and click **Save**.
+
+&emsp;&emsp;![Azure Notification Hubs - Google (GCM)](./media/notification-hubs-android-get-started/notification-hubs-gcm-api.png)
+
+Your notification hub is now configured to work with GCM, and you have the connection strings to both register your app to receive and send push notifications.
+
+##<a id="connecting-app"></a>Connect your app to the notification hub
+
+###Create a new Android project
+
+1. In Android Studio, start a new Android Studio project.
+
+   	![Android Studio - new project][13]
+
+2. Choose the **Phone and Tablet** form factor and the **Minimum SDK** that you want to support. Then click **Next**.
+
+   	![Android Studio - project creation workflow][14]
+
+3. Choose **Empty Activity** for the main activity, click **Next**, and then click **Finish**.
+
+###Add Google Play services to the project
+
+[AZURE.INCLUDE [Add Play Services](../../includes/notification-hubs-android-studio-add-google-play-services.md)]
+
+###Adding Azure Notification Hubs libraries
+
+1. Download the `notification-hubs-0.4.jar` file from the **Files** tab of the [Notification-Hubs-Android-SDK on Bintray](https://bintray.com/microsoftazuremobile/SDK/Notification-Hubs-Android-SDK/0.4). Drag the file into the **libs** folder of your project directory.
+
+2. In the `Build.Gradle` file for the **app**, add the following line in the **dependencies** section.
+
+	    compile 'com.microsoft.azure:azure-notifications-handler:1.0.1@aar'
+
+	Add the following repository after the **dependencies** section.
+
+		repositories {
+		    maven {
+		        url "http://dl.bintray.com/microsoftazuremobile/SDK"
+		    }
+		}
+
+### Updating the AndroidManifest.xml.
+
+
+1. To support GCM, we must implement a Instance ID listener service in our code which is used to [obtain registration tokens](https://developers.google.com/cloud-messaging/android/client#sample-register) using [Google's Instance ID API](https://developers.google.com/instance-id/). In this tutorial we will name the class `MyInstanceIDService`. 
+ 
+	Add the following service definition to the AndroidManifest.xml file, inside the `<application>` tag. Replace the `<your package>` placeholder with the your actual package name.
+
+		<service android:name="<your package>.MyInstanceIDService" android:exported="false">
+		    <intent-filter>
+		        <action android:name="com.google.android.gms.iid.InstanceID"/>
+		    </intent-filter>
+		</service>
+
+
+2. Once we have received our GCM registration token from the Instance ID API, we will use it to [register with the Azure Notification Hub](notification-hubs-registration-management.md). We will support this registration in the background using an `IntentService` named `RegistrationIntentService`. This service will also be responsible for [refreshing our GCM registration token](https://developers.google.com/instance-id/guides/android-implementation#refresh_tokens).
+ 
+	Add the following service definition to the AndroidManifest.xml file, inside the `<application>` tag. 
+
+        <service
+            android:name="com.example.microsoft.getstarted.RegistrationIntentService"
+            android:exported="false">
+        </service>
+
+
+
+3. We will also define a receiver to receive notifications. Add the following receiver definition to the AndroidManifest.xml file, inside the `<application>` tag.
+
+		<receiver android:name="com.microsoft.windowsazure.notifications.NotificationsBroadcastReceiver"
+		    android:permission="com.google.android.c2dm.permission.SEND">
+		    <intent-filter>
+		        <action android:name="com.google.android.c2dm.intent.RECEIVE" />
+		        <category android:name="<your package name>" />
+		    </intent-filter>
+		</receiver>
+
+
+
+4. Add the following necessary GCM related permissions below the  `</application>` tag. Make sure to replace `<your package>` with the package name shown at the top of the `AndroidManifest.xml` file.
+
+	For more information on these permissions, see [Setup a GCM Client app for Android](https://developers.google.com/cloud-messaging/android/client#manifest).
+
+		<uses-permission android:name="android.permission.INTERNET"/>
+		<uses-permission android:name="android.permission.GET_ACCOUNTS"/>
+		<uses-permission android:name="android.permission.WAKE_LOCK"/>
+		<uses-permission android:name="com.google.android.c2dm.permission.RECEIVE" />
+
+		<permission android:name="<your package>.permission.C2D_MESSAGE" android:protectionLevel="signature" />
+		<uses-permission android:name="<your package>.permission.C2D_MESSAGE"/>
+
+
+### Adding code
+
+
+1. In the Project View, expand **app** > **src** > **main** > **java**. Right-click your package folder under **java**, click **New**, and then click **Java Class**. Add a new class named `NotificationSettings`. 
+
+	![Android Studio - new Java class][6]
+
+	Make sure to update the these three placeholders in the following code for the `NotificationSettings` class:
+	* **SenderId**: The project number you obtained earlier in the [Google Cloud Console](http://cloud.google.com/console).
+	* **HubListenConnectionString**: The **DefaultListenAccessSignature** connection string for your hub. You can copy that connection string by clicking **Access Policies** on the **Settings** blade of your hub on the [Azure Portal].
+	* **HubName**: Use the name of your notification hub that appears in the hub blade in the [Azure Portal].
+
+	`NotificationSettings` code:
+
+		public class NotificationSettings {
+		    public static String SenderId = "<Your project number>";
+		    public static String HubName = "<Your HubName>";
+		    public static String HubListenConnectionString = "<Your default listen connection string>";
+		}
+
+2. Using the steps above, add another new class named `MyInstanceIDService`. This will be our Instance ID listener service implementation.
+
+	The code for this class will call our `IntentService` to [refresh the GCM token](https://developers.google.com/instance-id/guides/android-implementation#refresh_tokens) in the background.
+
+		import android.content.Intent;
+		import android.util.Log;
+		import com.google.android.gms.iid.InstanceIDListenerService;
+		
+		
+		public class MyInstanceIDService extends InstanceIDListenerService {
+		
+		    private static final String TAG = "MyInstanceIDService";
+		
+		    @Override
+		    public void onTokenRefresh() {
+		
+		        Log.i(TAG, "Refreshing GCM Registration Token");
+		
+		        Intent intent = new Intent(this, RegistrationIntentService.class);
+		        startService(intent);
+		    }
+		};
+
+
+3. Add another new class to your project named, `RegistrationIntentService`. This will be the implementation for our `IntentService` that will handle [refreshing the GCM token](https://developers.google.com/instance-id/guides/android-implementation#refresh_tokens) and [registering with the notification hub](notification-hubs-registration-management.md).
+
+	Use the following code for this class.
+
+		import android.app.IntentService;
+		import android.content.Intent;
+		import android.content.SharedPreferences;
+		import android.preference.PreferenceManager;
+		import android.util.Log;
+		
+		import com.google.android.gms.gcm.GoogleCloudMessaging;
+		import com.google.android.gms.iid.InstanceID;
+		import com.microsoft.windowsazure.messaging.NotificationHub;
+		
+		public class RegistrationIntentService extends IntentService {
+		
+		    private static final String TAG = "RegIntentService";
+		
+		    private NotificationHub hub;
+		
+		    public RegistrationIntentService() {
+		        super(TAG);
+		    }
+		
+		    @Override
+		    protected void onHandleIntent(Intent intent) {		
+		        SharedPreferences sharedPreferences = PreferenceManager.getDefaultSharedPreferences(this);
+		        String resultString = null;
+		        String regID = null;
+		
+		        try {
+		            InstanceID instanceID = InstanceID.getInstance(this);
+		            String token = instanceID.getToken(NotificationSettings.SenderId,
+		                    GoogleCloudMessaging.INSTANCE_ID_SCOPE);		
+		            Log.i(TAG, "Got GCM Registration Token: " + token);
+		
+		            // Storing the registration id that indicates whether the generated token has been
+		            // sent to your server. If it is not stored, send the token to your server,
+		            // otherwise your server should have already received the token.
+		            if ((regID=sharedPreferences.getString("registrationID", null)) == null) {		
+		                NotificationHub hub = new NotificationHub(NotificationSettings.HubName,
+		                        NotificationSettings.HubListenConnectionString, this);
+		                Log.i(TAG, "Attempting to register with NH using token : " + token);
+
+		                regID = hub.register(token).getRegistrationId();
+
+		                // If you want to use tags...
+						// Refer to : https://azure.microsoft.com/en-us/documentation/articles/notification-hubs-routing-tag-expressions/
+		                // regID = hub.register(token, "tag1,tag2").getRegistrationId();
+
+		                resultString = "Registered Successfully - RegId : " + regID;
+		                Log.i(TAG, resultString);		
+		                sharedPreferences.edit().putString("registrationID", regID ).apply();
+		            } else {
+		                resultString = "Previously Registered Successfully - RegId : " + regID;
+		            }
+		        } catch (Exception e) {
+		            Log.e(TAG, resultString="Failed to complete token refresh", e);
+		            // If an exception happens while fetching the new token or updating our registration data
+		            // on a third-party server, this ensures that we'll attempt the update at a later time.
+		        }
+		
+		        // Notify UI that registration has completed.
+		        if (MainActivity.isVisible) {
+		            MainActivity.mainActivity.ToastNotify(resultString);
+		        }
+		    }
+		}
+
+
+		
+4. In your `MainActivity` class, add the following `import` statements above the class declaration.
+
+		import com.google.android.gms.common.ConnectionResult;
+		import com.google.android.gms.common.GoogleApiAvailability;
+		import com.google.android.gms.gcm.*;
+		import com.microsoft.windowsazure.notifications.NotificationsManager;
+		import android.util.Log;
+		import android.widget.TextView;
+		import android.widget.Toast;
+
+5. Add the following private members at the top of the class. We will use these [check the availability of Google Play Services as recommended by Google](https://developers.google.com/android/guides/setup#ensure_devices_have_the_google_play_services_apk).
+
+	    public static MainActivity mainActivity;
+    	public static Boolean isVisible = false;	
+		private GoogleCloudMessaging gcm;
+	    private static final int PLAY_SERVICES_RESOLUTION_REQUEST = 9000;
+
+6. In your `MainActivity` class, add the following method to the availability of Google Play Services. 
+
+	    /**
+	     * Check the device to make sure it has the Google Play Services APK. If
+	     * it doesn't, display a dialog that allows users to download the APK from
+	     * the Google Play Store or enable it in the device's system settings.
+	     */
+	    private boolean checkPlayServices() {
+	        GoogleApiAvailability apiAvailability = GoogleApiAvailability.getInstance();
+	        int resultCode = apiAvailability.isGooglePlayServicesAvailable(this);
+	        if (resultCode != ConnectionResult.SUCCESS) {
+	            if (apiAvailability.isUserResolvableError(resultCode)) {
+	                apiAvailability.getErrorDialog(this, resultCode, PLAY_SERVICES_RESOLUTION_REQUEST)
+	                        .show();
+	            } else {
+	                Log.i(TAG, "This device is not supported by Google Play Services.");
+	                ToastNotify("This device is not supported by Google Play Services.");
+	                finish();
+	            }
+	            return false;
+	        }
+	        return true;
+	    }
+
+
+7. In your `MainActivity` class, add the following code that will check for Google Play Services before calling your `IntentService` to get your GCM registration token and register with your notification hub.
+
+	    public void registerWithNotificationHubs()
+	    {
+	        Log.i(TAG, " Registering with Notification Hubs");
+	
+	        if (checkPlayServices()) {
+	            // Start IntentService to register this application with GCM.
+	            Intent intent = new Intent(this, RegistrationIntentService.class);
+	            startService(intent);
+	        }
+	    }
+
+
+8. In the `OnCreate` method of the `MainActivity` class, add the following code to start the registration process when activity is created.
+
+	    @Override
+	    protected void onCreate(Bundle savedInstanceState) {
+	        super.onCreate(savedInstanceState);
+	        setContentView(R.layout.activity_main);
+	
+	        mainActivity = this;
+	        NotificationsManager.handleNotifications(this, NotificationSettings.SenderId, MyHandler.class);
+	        registerWithNotificationHubs();
+	    }
+
+
+9. Add these additional methods to the `MainActivity` to verify app state and report status in your app.
+
+	    @Override
+	    protected void onStart() {
+	        super.onStart();
+	        isVisible = true;
+	    }
+	
+	    @Override
+	    protected void onPause() {
+	        super.onPause();
+	        isVisible = false;
+	    }
+	
+	    @Override
+	    protected void onResume() {
+	        super.onResume();
+	        isVisible = true;
+	    }
+	
+	    @Override
+	    protected void onStop() {
+	        super.onStop();
+	        isVisible = false;
+	    }
+	
+	    public void ToastNotify(final String notificationMessage) {
+	        runOnUiThread(new Runnable() {
+	            @Override
+	            public void run() {
+	                Toast.makeText(MainActivity.this, notificationMessage, Toast.LENGTH_LONG).show();
+	                TextView helloText = (TextView) findViewById(R.id.text_hello);
+	                helloText.setText(notificationMessage);
+	            }
+	        });
+	    }
+
+
+10. The `ToastNotify` method uses the *"Hello World"* `TextView` control to report status and notifications persistently in the app. In your activity_main.xml layout, add the following id for that control.
+
+        android:id="@+id/text_hello"
+
+11. Next we will add a subclass for our receiver we defined in the AndroidManifest.xml. Add another new class to your project named `MyHandler`.
+
+12. Add the following import statements at the top of `MyHandler.java`:
+
+		import android.app.NotificationManager;
+		import android.app.PendingIntent;
+		import android.content.Context;
+		import android.content.Intent;
+		import android.os.Bundle;
+		import android.support.v4.app.NotificationCompat;
+		import com.microsoft.windowsazure.notifications.NotificationsHandler;
+
+13. Add the following code for the `MyHandler` class making it a subclass of `com.microsoft.windowsazure.notifications.NotificationsHandler`.
+
+	This code overrides the `OnReceive` method, so the handler will report notifications that are received. The handler also sends the push notification to the Android notification manager by using the `sendNotification()` method. The `sendNotification()` method should be executed when the app is not running and a notification is received.
+
+		public class MyHandler extends NotificationsHandler {
+		    public static final int NOTIFICATION_ID = 1;
+		    private NotificationManager mNotificationManager;
+		    NotificationCompat.Builder builder;
+		    Context ctx;
+		
+		    @Override
+		    public void onReceive(Context context, Bundle bundle) {
+		        ctx = context;
+		        String nhMessage = bundle.getString("message");
+		        sendNotification(nhMessage);
+		        if (MainActivity.isVisible) {
+		            MainActivity.mainActivity.ToastNotify(nhMessage);
+		        }
+		    }
+		
+		    private void sendNotification(String msg) {
+		
+		        Intent intent = new Intent(ctx, MainActivity.class);
+		        intent.addFlags(Intent.FLAG_ACTIVITY_CLEAR_TOP);
+		
+		        mNotificationManager = (NotificationManager)
+		                ctx.getSystemService(Context.NOTIFICATION_SERVICE);
+		
+		        PendingIntent contentIntent = PendingIntent.getActivity(ctx, 0,
+		                intent, PendingIntent.FLAG_ONE_SHOT);
+		
+		        Uri defaultSoundUri = RingtoneManager.getDefaultUri(RingtoneManager.TYPE_NOTIFICATION);
+		        NotificationCompat.Builder mBuilder =
+		                new NotificationCompat.Builder(ctx)
+		                        .setSmallIcon(R.mipmap.ic_launcher)
+		                        .setContentTitle("Notification Hub Demo")
+		                        .setStyle(new NotificationCompat.BigTextStyle()
+		                                .bigText(msg))
+		                        .setSound(defaultSoundUri)
+		                        .setContentText(msg);
+		
+		        mBuilder.setContentIntent(contentIntent);
+		        mNotificationManager.notify(NOTIFICATION_ID, mBuilder.build());
+		    }
+		}
+
+
+14. In Android Studio on the menu bar, click **Build** > **Rebuild Project** to make sure that no errors are present in your code.
+
+##Sending push notifications
+
+You can test receiving push notifications in your app by sending them via the [Azure Portal] - look for the **Troubleshooting** Section in the hub blade, as shown below.
+
+![Azure Notification Hubs - Test Send](./media/notification-hubs-android-get-started/notification-hubs-test-send.png)
+
+[AZURE.INCLUDE [notification-hubs-sending-notifications-from-the-portal](../../includes/notification-hubs-sending-notifications-from-the-portal.md)]
+
+## (Optional) Send push notifications directly from the app
+
+Normally, you would send notifications using a backend server. For some cases, you might want to be able to send push notifications directly from the client application. This section explains how to send notifications from the client using the [Azure Notification Hub REST API](https://msdn.microsoft.com/library/azure/dn223264.aspx).
+
+1. In Android Studio Project View, expand **App** > **src** > **main** > **res** > **layout**. Open the `activity_main.xml` layout file and click the **Text** tab to update the text contents of the file. Update it with the code below, which adds new `Button` and `EditText` controls for sending push notification messages to the notification hub. Add this code at the bottom, just before `</RelativeLayout>`.
+
+	    <Button
+        android:layout_width="wrap_content"
+        android:layout_height="wrap_content"
+        android:text="@string/send_button"
+        android:id="@+id/sendbutton"
+        android:layout_centerVertical="true"
+        android:layout_centerHorizontal="true"
+        android:onClick="sendNotificationButtonOnClick" />
+
+	    <EditText
+        android:layout_width="match_parent"
+        android:layout_height="wrap_content"
+        android:id="@+id/editTextNotificationMessage"
+        android:layout_above="@+id/sendbutton"
+        android:layout_centerHorizontal="true"
+        android:layout_marginBottom="42dp"
+        android:hint="@string/notification_message_hint" />
+
+2. In Android Studio Project View, expand **App** > **src** > **main** > **res** > **values**. Open the `strings.xml` file and add the string values that are referenced by the new `Button` and `EditText` controls. Add these at the bottom of the file, just before `</resources>`.
+
+        <string name="send_button">Send Notification</string>
+        <string name="notification_message_hint">Enter notification message text</string>
+
+
+3. In your `NotificationSetting.java` file, add the following setting to the `NotificationSettings` class.
+
+	Update `HubFullAccess` with the **DefaultFullSharedAccessSignature** connection string for your hub. This connection string can be copied from the [Azure Portal] by clicking **Access Policies** on the **Settings** blade for your notification hub.
+
+		public static String HubFullAccess = "<Enter Your DefaultFullSharedAccess Connection string>";
+
+4. In your `MainActivity.java` file, add the following `import` statements above the `MainActivity` class.
+
+		import java.io.BufferedOutputStream;
+		import java.io.BufferedReader;
+		import java.io.InputStreamReader;
+		import java.io.OutputStream;
+		import java.net.HttpURLConnection;
+		import java.net.URL;
+		import java.net.URLEncoder;
+		import javax.crypto.Mac;
+		import javax.crypto.spec.SecretKeySpec;
+		import android.util.Base64;
+		import android.view.View;
+		import android.widget.EditText;
+
+6. In your `MainActivity.java` file, add the following members at the top of the `MainActivity` class.	
+
+	    private String HubEndpoint = null;
+	    private String HubSasKeyName = null;
+	    private String HubSasKeyValue = null;
+
+6. You must create a Software Access Signature (SaS) token to authenticate a POST request to send messages to your notification hub. This is done by parsing the key data from the connection string and then creating the SaS token, as mentioned in the [Common Concepts](http://msdn.microsoft.com/library/azure/dn495627.aspx) REST API reference. The following code is an example implementation.
+
+	In `MainActivity.java`, add the following method to the `MainActivity` class to parse your connection string.
+
+	    /**
+	     * Example code from http://msdn.microsoft.com/library/azure/dn495627.aspx
+	     * to parse the connection string so a SaS authentication token can be
+	     * constructed.
+	     *
+	     * @param connectionString This must be the DefaultFullSharedAccess connection
+	     *                         string for this example.
+	     */
+	    private void ParseConnectionString(String connectionString)
+	    {
+	        String[] parts = connectionString.split(";");
+	        if (parts.length != 3)
+	            throw new RuntimeException("Error parsing connection string: "
+	                    + connectionString);
+	
+	        for (int i = 0; i < parts.length; i++) {
+	            if (parts[i].startsWith("Endpoint")) {
+	                this.HubEndpoint = "https" + parts[i].substring(11);
+	            } else if (parts[i].startsWith("SharedAccessKeyName")) {
+	                this.HubSasKeyName = parts[i].substring(20);
+	            } else if (parts[i].startsWith("SharedAccessKey")) {
+	                this.HubSasKeyValue = parts[i].substring(16);
+	            }
+	        }
+	    }
+
+
+7. In `MainActivity.java`, add the following method to the `MainActivity` class to create a SaS authentication token.
+
+	    /**
+	     * Example code from http://msdn.microsoft.com/library/azure/dn495627.aspx to
+	     * construct a SaS token from the access key to authenticate a request.
+	     *
+	     * @param uri The unencoded resource URI string for this operation. The resource
+	     *            URI is the full URI of the Service Bus resource to which access is
+	     *            claimed. For example,
+	     *            "http://<namespace>.servicebus.windows.net/<hubName>"
+	     */
+	    private String generateSasToken(String uri) {
+	
+	        String targetUri;
+	        String token = null;
+	        try {
+	            targetUri = URLEncoder
+	                    .encode(uri.toString().toLowerCase(), "UTF-8")
+	                    .toLowerCase();
+	
+	            long expiresOnDate = System.currentTimeMillis();
+	            int expiresInMins = 60; // 1 hour
+	            expiresOnDate += expiresInMins * 60 * 1000;
+	            long expires = expiresOnDate / 1000;
+	            String toSign = targetUri + "\n" + expires;
+	
+	            // Get an hmac_sha1 key from the raw key bytes
+	            byte[] keyBytes = HubSasKeyValue.getBytes("UTF-8");
+	            SecretKeySpec signingKey = new SecretKeySpec(keyBytes, "HmacSHA256");
+	
+	            // Get an hmac_sha1 Mac instance and initialize with the signing key
+	            Mac mac = Mac.getInstance("HmacSHA256");
+	            mac.init(signingKey);
+	
+	            // Compute the hmac on input data bytes
+	            byte[] rawHmac = mac.doFinal(toSign.getBytes("UTF-8"));
+	
+	            // Using android.util.Base64 for Android Studio instead of
+	            // Apache commons codec
+	            String signature = URLEncoder.encode(
+	                    Base64.encodeToString(rawHmac, Base64.NO_WRAP).toString(), "UTF-8");
+	
+	            // Construct authorization string
+	            token = "SharedAccessSignature sr=" + targetUri + "&sig="
+	                    + signature + "&se=" + expires + "&skn=" + HubSasKeyName;
+	        } catch (Exception e) {
+	            if (isVisible) {
+	                ToastNotify("Exception Generating SaS : " + e.getMessage().toString());
+	            }
+	        }
+	
+	        return token;
+	    }
+
+
+
+8. In `MainActivity.java`, add the following method to the `MainActivity` class to handle the **Send Notification** button click and send the push notification message to the hub by using the built-in REST API.
+
+	    /**
+	     * Send Notification button click handler. This method parses the
+	     * DefaultFullSharedAccess connection string and generates a SaS token. The
+	     * token is added to the Authorization header on the POST request to the
+	     * notification hub. The text in the editTextNotificationMessage control
+	     * is added as the JSON body for the request to add a GCM message to the hub.
+	     *
+	     * @param v
+	     */
+	    public void sendNotificationButtonOnClick(View v) {
+	        EditText notificationText = (EditText) findViewById(R.id.editTextNotificationMessage);
+	        final String json = "{\"data\":{\"message\":\"" + notificationText.getText().toString() + "\"}}";
+	
+	        new Thread()
+	        {
+	            public void run()
+	            {
+	                try
+	                {
+	                    // Based on reference documentation...
+	                    // http://msdn.microsoft.com/library/azure/dn223273.aspx
+	                    ParseConnectionString(NotificationSettings.HubFullAccess);
+	                    URL url = new URL(HubEndpoint + NotificationSettings.HubName +
+	                            "/messages/?api-version=2015-01");
+	
+	                    HttpURLConnection urlConnection = (HttpURLConnection)url.openConnection();
+	
+	                    try {
+	                        // POST request
+	                        urlConnection.setDoOutput(true);
+	
+	                        // Authenticate the POST request with the SaS token
+	                        urlConnection.setRequestProperty("Authorization", 
+								generateSasToken(url.toString()));
+	
+	                        // Notification format should be GCM
+	                        urlConnection.setRequestProperty("ServiceBusNotification-Format", "gcm");
+	
+	                        // Include any tags
+	                        // Example below targets 3 specific tags
+	                        // Refer to : https://azure.microsoft.com/en-us/documentation/articles/notification-hubs-routing-tag-expressions/
+	                        // urlConnection.setRequestProperty("ServiceBusNotification-Tags", 
+							//		"tag1 || tag2 || tag3");
+	
+	                        // Send notification message
+	                        urlConnection.setFixedLengthStreamingMode(json.length());
+	                        OutputStream bodyStream = new BufferedOutputStream(urlConnection.getOutputStream());
+	                        bodyStream.write(json.getBytes());
+	                        bodyStream.close();
+	
+	                        // Get reponse
+	                        urlConnection.connect();
+	                        int responseCode = urlConnection.getResponseCode();
+	                        if ((responseCode != 200) && (responseCode != 201)) {
+                                BufferedReader br = new BufferedReader(new InputStreamReader((urlConnection.getErrorStream())));
+                                String line;
+                                StringBuilder builder = new StringBuilder("Send Notification returned " +
+                                        responseCode + " : ")  ;
+                                while ((line = br.readLine()) != null) {
+                                    builder.append(line);
+                                }
+
+                                ToastNotify(builder.toString());
+	                        }
+	                    } finally {
+	                        urlConnection.disconnect();
+	                    }
+	                }
+	                catch(Exception e)
+	                {
+	                    if (isVisible) {
+	                        ToastNotify("Exception Sending Notification : " + e.getMessage().toString());
+	                    }
+	                }
+	            }
+	        }.start();
+	    }
+
+
+
+##Testing your app
+
+####Push notifications in the emulator
+
+If you want to test push notifications inside an emulator, make sure that your emulator image supports the Google API level that you chose for your app. If your image doesn't support native Google APIs, you will end up with the **SERVICE\_NOT\_AVAILABLE** exception.
+
+In addition to the above, ensure that you have added your Google account to your running emulator under **Settings** > **Accounts**. Otherwise, your attempts to register with GCM may result in the **AUTHENTICATION\_FAILED** exception.
+
+####Running the application
+
+1. Run the app and notice that the registration ID is reported for a successful registration.
+
+   	![Testing on Android - Channel registration][18]
+
+2. Enter a notification message to be sent to all Android devices that have registered with the hub.
+
+   	![Testing on Android - sending a message][19]
+
+3. Press **Send Notification**. Any devices that have the app running will show an `AlertDialog` instance with the push notification message. Devices that don't have the app running but were previously registered for push notifications will receive a notification in the Android Notification Manager. Those can be viewed by swiping down from the upper-left corner.
+
+   	![Testing on Android - notifications][21]
+
+##Next steps
+
+We recommend the [Use Notification Hubs to push notifications to users] tutorial as the next step. It will show you how to send notifications from an ASP.NET backend using tags to target specific users.
+
+If you want to segment your users by interest groups, check out the [Use Notification Hubs to send breaking news] tutorial.
+
+To learn more general information about Notification Hubs, see our [Notification Hubs Guidance].
+
+<!-- Images. -->
+[6]: ./media/notification-hubs-android-get-started/notification-hub-android-new-class.png
+
+[12]: ./media/notification-hubs-android-get-started/notification-hub-connection-strings.png
+
+[13]: ./media/notification-hubs-android-get-started/notification-hubs-android-studio-new-project.png
+[14]: ./media/notification-hubs-android-get-started/notification-hubs-android-studio-choose-form-factor.png
+[15]: ./media/notification-hubs-android-get-started/notification-hub-create-android-app4.png
+[16]: ./media/notification-hubs-android-get-started/notification-hub-create-android-app5.png
+[17]: ./media/notification-hubs-android-get-started/notification-hub-create-android-app6.png
+
+[18]: ./media/notification-hubs-android-get-started/notification-hubs-android-studio-registered.png
+[19]: ./media/notification-hubs-android-get-started/notification-hubs-android-studio-set-message.png
+
+[20]: ./media/notification-hubs-android-get-started/notification-hub-create-console-app.png
+[21]: ./media/notification-hubs-android-get-started/notification-hubs-android-studio-received-message.png
+[22]: ./media/notification-hubs-android-get-started/notification-hub-scheduler1.png
+[23]: ./media/notification-hubs-android-get-started/notification-hub-scheduler2.png
+[29]: ./media/mobile-services-android-get-started-push/mobile-eclipse-import-Play-library.png
+
+[30]: ./media/notification-hubs-android-get-started/notification-hubs-debug-hub-gcm.png
+
+[31]: ./media/notification-hubs-android-get-started/notification-hubs-android-studio-add-ui.png
+
+
+<!-- URLs. -->
+[Get started with push notifications in Mobile Services]: ../mobile-services-javascript-backend-android-get-started-push.md  
+[Mobile Services Android SDK]: https://go.microsoft.com/fwLink/?LinkID=280126&clcid=0x409
+[Referencing a library project]: http://go.microsoft.com/fwlink/?LinkId=389800
+[Azure Classic Portal]: https://manage.windowsazure.com/
+[Notification Hubs Guidance]: http://msdn.microsoft.com/library/jj927170.aspx
+[Use Notification Hubs to push notifications to users]: notification-hubs-aspnet-backend-android-notify-users.md
+[Use Notification Hubs to send breaking news]: notification-hubs-aspnet-backend-android-breaking-news.md
+[Azure Portal]: https://portal.azure.com