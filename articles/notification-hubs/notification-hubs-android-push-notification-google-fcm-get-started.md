---
title: Get started with Azure Notification Hubs for Android apps and Firebase Cloud Messaging | Microsoft Docs
description: In this tutorial, you learn how to use Azure Notification Hubs and Firebase Cloud Messaging to push notifications to Android devices.
services: notification-hubs
documentationcenter: android
keywords: push notifications,push notification,android push notification,fcm,firebase cloud messaging
author: jwhitedev
manager: kpiteira
editor: ''

ms.assetid: 02298560-da61-4bbb-b07c-e79bd520e420
ms.service: notification-hubs
ms.workload: mobile
ms.tgt_pltfrm: mobile-android
ms.devlang: java
ms.topic: hero-article
ms.date: 12/22/2017
ms.author: jawh

---
# Get started with Azure Notification Hubs for Android apps and Firebase Cloud Messaging
[!INCLUDE [notification-hubs-selector-get-started](../../includes/notification-hubs-selector-get-started.md)]

## Overview
> [!IMPORTANT]
> This article demonstrates push notifications with Google Firebase Cloud Messaging (FCM). If you are still using Google Cloud Messaging (GCM), see [Sending push notifications to Android with Azure Notification Hubs and GCM](notification-hubs-android-push-notification-google-gcm-get-started.md).
> 
> 

This tutorial shows you how to use Azure Notification Hubs and Firebase Cloud Messaging to send push notifications to an Android application. In this tutorial, you create a blank Android app that receives push notifications by using Firebase Cloud Messaging (FCM).

[!INCLUDE [notification-hubs-hero-slug](../../includes/notification-hubs-hero-slug.md)]

The completed code for this tutorial can be downloaded from GitHub [here](https://github.com/Azure/azure-notificationhubs-samples/tree/master/Android/GetStartedFirebase).

## Prerequisites
> [!IMPORTANT]
> To complete this tutorial, you must have an active Azure account. If you don't have an account, you can create a free trial account in just a couple of minutes. For details, see [Azure Free Trial](https://azure.microsoft.com/pricing/free-trial/?WT.mc_id=A643EE910&amp;returnurl=http%3A%2F%2Fazure.microsoft.com%2Fen-us%2Fdocumentation%2Farticles%2Fnotification-hubs-android-get-started).
> 
> 

* In addition to an active Azure account mentioned above, this tutorial requires the latest version of [Android Studio](http://go.microsoft.com/fwlink/?LinkId=389797).
* Android 2.3 or higher for Firebase Cloud Messaging.
* Google Repository revision 27 or higher is required for Firebase Cloud Messaging.
* Google Play Services 9.0.2 or higher for Firebase Cloud Messaging.
* Completing this tutorial is a prerequisite for all other Notification Hubs tutorials for Android apps.

## Create a new Android Studio Project
1. In Android Studio, start a new Android Studio project.
   
    ![Android Studio - new project](./media/notification-hubs-android-push-notification-google-fcm-get-started/notification-hubs-android-studio-new-project.png)
2. Choose the **Phone and Tablet** form factor and the **Minimum SDK** that you want to support. Then click **Next**.
   
    ![Android Studio - project creation workflow](./media/notification-hubs-android-push-notification-google-fcm-get-started/notification-hubs-android-studio-choose-form-factor.png)
3. Choose **Empty Activity** for the main activity, click **Next**, and then click **Finish**.

## Create a project that supports Firebase Cloud Messaging
[!INCLUDE [notification-hubs-enable-firebase-cloud-messaging](../../includes/notification-hubs-enable-firebase-cloud-messaging.md)]

## Configure a new notification hub
[!INCLUDE [notification-hubs-portal-create-new-hub](../../includes/notification-hubs-portal-create-new-hub.md)]

&emsp;&emsp;6. Under **Notification Services** select **Google (GCM)**. Enter the FCM server key you copied earlier from the [Firebase console](https://firebase.google.com/console/) and click **Save**.

&emsp;&emsp;![Azure Notification Hubs - Google (GCM)](./media/notification-hubs-android-push-notification-google-fcm-get-started/notification-hubs-gcm-api.png)

Your notification hub is now configured to work with Firebase Cloud Messaging, and you have the connection strings to both register your app to receive and send push notifications.

## <a id="connecting-app"></a>Connect your app to the notification hub
### Add Google Play services to the project
[!INCLUDE [Add Play Services](../../includes/notification-hubs-android-studio-add-google-play-services.md)]

### Adding Azure Notification Hubs libraries
1. In the `Build.Gradle` file for the **app**, add the following lines in the **dependencies** section.
   
    ```java
        compile 'com.microsoft.azure:notification-hubs-android-sdk:0.4@aar'
        compile 'com.microsoft.azure:azure-notifications-handler:1.0.1@aar'
    ```

2. Add the following repository after the **dependencies** section.
   
    ```java
        repositories {
            maven {
                url "http://dl.bintray.com/microsoftazuremobile/SDK"
            }
        }
    ```

### Updating the AndroidManifest.xml.
1. To support FCM, you must implement an Instance ID listener service in your code, which is used to [obtain registration tokens](https://firebase.google.com/docs/cloud-messaging/android/client#sample-register) using [Google's FirebaseInstanceId API](https://firebase.google.com/docs/reference/android/com/google/firebase/iid/FirebaseInstanceId). In this tutorial, the name of the class is `MyInstanceIDService`. 
   
    Add the following service definition to the AndroidManifest.xml file, inside the `<application>` tag. 
   
    ```xml
        <service android:name=".MyInstanceIDService">
            <intent-filter>
                <action android:name="com.google.firebase.INSTANCE_ID_EVENT"/>
            </intent-filter>
        </service>
    ```

2. Once you have received your FCM registration token from the FirebaseInstanceId API, you will use it to [register with the Azure Notification Hub](notification-hubs-push-notification-registration-management.md). You will support this registration in the background using an `IntentService` named `RegistrationIntentService`. This service will also be responsible for refreshing your FCM registration token.
   
    Add the following service definition to the AndroidManifest.xml file, inside the `<application>` tag. 
   
    ```xml
        <service
            android:name=".RegistrationIntentService"
            android:exported="false">
        </service>
    ```

3. You need to also define a receiver to receive notifications. Add the following receiver definition to the AndroidManifest.xml file, inside the `<application>` tag. Replace the `<your package>` placeholder with your actual package name shown at the top of the `AndroidManifest.xml` file.

    ```xml
        <receiver android:name="com.microsoft.windowsazure.notifications.NotificationsBroadcastReceiver"
            android:permission="com.google.android.c2dm.permission.SEND">
            <intent-filter>
                <action android:name="com.google.android.c2dm.intent.RECEIVE" />
                <category android:name="<your package name>" />
            </intent-filter>
        </receiver>
    ```

4. Add the following necessary FCM-related permissions below the  `</application>` tag. Make sure to replace `<your package>` with the package name shown at the top of the `AndroidManifest.xml` file.
   
    For more information on these permissions, see [Setup a GCM Client app for Android](https://developers.google.com/cloud-messaging/android/client#manifest) and [Migrate a GCM Client App for Android to Firebase Cloud Messaging](https://developers.google.com/cloud-messaging/android/android-migrate-fcm#remove_the_permissions_required_by_gcm).
   
    ```xml
        <uses-permission android:name="android.permission.INTERNET"/>
        <uses-permission android:name="android.permission.GET_ACCOUNTS"/>
        <uses-permission android:name="com.google.android.c2dm.permission.RECEIVE" />
    ```

### Adding code
1. In the Project View, expand **app** > **src** > **main** > **java**. Right-click your package folder under **java**, click **New**, and then click **Java Class**. Add a new class named `NotificationSettings`. 
   
    ![Android Studio - new Java class](./media/notification-hubs-android-push-notification-google-fcm-get-started/notification-hub-android-new-class.png)
   
    Make sure to update these three placeholders in the following code for the `NotificationSettings` class:
   
   * **SenderId**: The Sender ID you obtained earlier in the **Cloud Messaging** tab of your project settings in the [Firebase console](https://firebase.google.com/console/).
   * **HubListenConnectionString**: The **DefaultListenAccessSignature** connection string for your hub. You can copy that connection string by clicking **Access Policies** in your hub on the [Azure portal].
   * **HubName**: Use the name of your notification hub that appears in the hub blade in the [Azure portal].
     
     `NotificationSettings` code:
     
    ```java
       public class NotificationSettings {
     
           public static String SenderId = "<Your project number>";
           public static String HubName = "<Your HubName>";
           public static String HubListenConnectionString = "<Enter your DefaultListenSharedAccessSignature connection string>";
       }
    ```

2. Using the steps preceding, add another new class named `MyInstanceIDService`. This is your Instance ID listener service implementation.
   
    The code for this class calls your `IntentService` to [refresh the FCM token](https://developers.google.com/instance-id/guides/android-implementation#refresh_tokens) in the background.
   
    ```java
        import android.content.Intent;
        import android.util.Log;
        import com.google.firebase.iid.FirebaseInstanceIdService;

        public class MyInstanceIDService extends FirebaseInstanceIdService {

            private static final String TAG = "MyInstanceIDService";

            @Override
            public void onTokenRefresh() {

                Log.d(TAG, "Refreshing GCM Registration Token");

                Intent intent = new Intent(this, RegistrationIntentService.class);
                startService(intent);
            }
        };
    ```

1. Add another new class to your project named, `RegistrationIntentService`. This is the implementation for your `IntentService` that handles [refreshing the FCM token](https://developers.google.com/instance-id/guides/android-implementation#refresh_tokens) and [registering with the notification hub](notification-hubs-push-notification-registration-management.md).
   
    Use the following code for this class.
   
    ```java
        import android.app.IntentService;
        import android.content.Intent;
        import android.content.SharedPreferences;
        import android.preference.PreferenceManager;
        import android.util.Log;        
        import com.google.firebase.iid.FirebaseInstanceId;
        import com.microsoft.windowsazure.messaging.NotificationHub;
   
        public class RegistrationIntentService extends IntentService {
   
            private static final String TAG = "RegIntentService";
   
            private NotificationHub hub;
   
            public RegistrationIntentService() {
                super(TAG);
            }
   
            @Override
            protected void onHandleIntent(Intent intent) {
   
                SharedPreferences sharedPreferences = PreferenceManager.getDefaultSharedPreferences(this);
                String resultString = null;
                String regID = null;
                String storedToken = null;
   
                try {
                    String FCM_token = FirebaseInstanceId.getInstance().getToken();
                    Log.d(TAG, "FCM Registration Token: " + FCM_token);
   
                    // Storing the registration ID that indicates whether the generated token has been
                    // sent to your server. If it is not stored, send the token to your server,
                    // otherwise your server should have already received the token.
                    if (((regID=sharedPreferences.getString("registrationID", null)) == null)){
   
                        NotificationHub hub = new NotificationHub(NotificationSettings.HubName,
                                NotificationSettings.HubListenConnectionString, this);
                        Log.d(TAG, "Attempting a new registration with NH using FCM token : " + FCM_token);
                        regID = hub.register(FCM_token).getRegistrationId();
   
                        // If you want to use tags...
                        // Refer to : https://azure.microsoft.com/en-us/documentation/articles/notification-hubs-routing-tag-expressions/
                        // regID = hub.register(token, "tag1,tag2").getRegistrationId();
   
                        resultString = "New NH Registration Successfully - RegId : " + regID;
                        Log.d(TAG, resultString);
   
                        sharedPreferences.edit().putString("registrationID", regID ).apply();
                        sharedPreferences.edit().putString("FCMtoken", FCM_token ).apply();
                    }
   
                    // Check if the token may have been compromised and needs refreshing.
                    else if ((storedToken=sharedPreferences.getString("FCMtoken", "")) != FCM_token) {
   
                        NotificationHub hub = new NotificationHub(NotificationSettings.HubName,
                                NotificationSettings.HubListenConnectionString, this);
                        Log.d(TAG, "NH Registration refreshing with token : " + FCM_token);
                        regID = hub.register(FCM_token).getRegistrationId();
   
                        // If you want to use tags...
                        // Refer to : https://azure.microsoft.com/en-us/documentation/articles/notification-hubs-routing-tag-expressions/
                        // regID = hub.register(token, "tag1,tag2").getRegistrationId();
   
                        resultString = "New NH Registration Successfully - RegId : " + regID;
                        Log.d(TAG, resultString);
   
                        sharedPreferences.edit().putString("registrationID", regID ).apply();
                        sharedPreferences.edit().putString("FCMtoken", FCM_token ).apply();
                    }
   
                    else {
                        resultString = "Previously Registered Successfully - RegId : " + regID;
                    }
                } catch (Exception e) {
                    Log.e(TAG, resultString="Failed to complete registration", e);
                    // If an exception happens while fetching the new token or updating our registration data
                    // on a third-party server, this ensures that we'll attempt the update at a later time.
                }
   
                // Notify UI that registration has completed.
                if (MainActivity.isVisible) {
                    MainActivity.mainActivity.ToastNotify(resultString);
                }
            }
        }
    ```

2. In your `MainActivity` class, add the following `import` statements above the class declaration.
   
    ```java
        import com.google.android.gms.common.ConnectionResult;
        import com.google.android.gms.common.GoogleApiAvailability;
        import com.microsoft.windowsazure.notifications.NotificationsManager;
        import android.content.Intent;
        import android.util.Log;
        import android.widget.TextView;
        import android.widget.Toast;
    ```

3. Add the following private members at the top of the class. You use these to [check the availability of Google Play Services as recommended by Google](https://developers.google.com/android/guides/setup#ensure_devices_have_the_google_play_services_apk).
   
    ```java
        public static MainActivity mainActivity;
        public static Boolean isVisible = false;    
        private static final String TAG = "MainActivity";
        private static final int PLAY_SERVICES_RESOLUTION_REQUEST = 9000;
    ```

4. In your `MainActivity` class, add the following method to the availability of Google Play Services. 
   
    ```java
        /**
        * Check the device to make sure it has the Google Play Services APK. If
        * it doesn't, display a dialog that allows users to download the APK from
        * the Google Play Store or enable it in the device's system settings.
        */
    
        private boolean checkPlayServices() {
            GoogleApiAvailability apiAvailability = GoogleApiAvailability.getInstance();
            int resultCode = apiAvailability.isGooglePlayServicesAvailable(this);
            if (resultCode != ConnectionResult.SUCCESS) {
                if (apiAvailability.isUserResolvableError(resultCode)) {
                    apiAvailability.getErrorDialog(this, resultCode, PLAY_SERVICES_RESOLUTION_REQUEST)
                            .show();
                } else {
                    Log.i(TAG, "This device is not supported by Google Play Services.");
                    ToastNotify("This device is not supported by Google Play Services.");
                    finish();
                }
                return false;
            }
            return true;
        }
    ```

5. In your `MainActivity` class, add the following code that checks for Google Play Services before calling your `IntentService` to get your FCM registration token and register with your notification hub.
   
    ```java
        public void registerWithNotificationHubs()
        {
            if (checkPlayServices()) {
                // Start IntentService to register this application with FCM.
                Intent intent = new Intent(this, RegistrationIntentService.class);
                startService(intent);
            }
        }
    ```

6. In the `OnCreate` method of the `MainActivity` class, add the following code to start the registration process when activity is created.
   
    ```java
        @Override
        protected void onCreate(Bundle savedInstanceState) {
            super.onCreate(savedInstanceState);
            setContentView(R.layout.activity_main);
   
            mainActivity = this;
            NotificationsManager.handleNotifications(this, NotificationSettings.SenderId, MyHandler.class);
            registerWithNotificationHubs();
        }
    ```

7. To verify app state and report status in your app, add these additional methods to the `MainActivity`.
   
    ```java
        @Override
        protected void onStart() {
            super.onStart();
            isVisible = true;
        }
   
        @Override
        protected void onPause() {
            super.onPause();
            isVisible = false;
        }
   
        @Override
        protected void onResume() {
            super.onResume();
            isVisible = true;
        }
   
        @Override
        protected void onStop() {
            super.onStop();
            isVisible = false;
        }
   
        public void ToastNotify(final String notificationMessage) {
            runOnUiThread(new Runnable() {
                @Override
                public void run() {
                    Toast.makeText(MainActivity.this, notificationMessage, Toast.LENGTH_LONG).show();
                    TextView helloText = (TextView) findViewById(R.id.text_hello);
                    helloText.setText(notificationMessage);
                }
            });
        }
    ```

8. The `ToastNotify` method uses the *"Hello World"* `TextView` control to report status and notifications persistently in the app. In your activity_main.xml layout, add the following ID for that control.
   
    ```java
       android:id="@+id/text_hello"
    ```

9. Next you will add a subclass for your receiver you defined in the AndroidManifest.xml. Add another new class to your project named `MyHandler`.
10. Add the following import statements at the top of `MyHandler.java`:
    
    ```java
        import android.app.NotificationManager;
        import android.app.PendingIntent;
        import android.content.Context;
        import android.content.Intent;
        import android.media.RingtoneManager;
        import android.net.Uri;
        import android.os.Bundle;
        import android.support.v4.app.NotificationCompat;
        import com.microsoft.windowsazure.notifications.NotificationsHandler;
    ```

11. Add the following code for the `MyHandler` class making it a subclass of `com.microsoft.windowsazure.notifications.NotificationsHandler`.
    
    This code overrides the `OnReceive` method, so the handler reports notifications that are received. The handler also sends the push notification to the Android notification manager by using the `sendNotification()` method. The `sendNotification()` method should be executed when the app is not running and a notification is received.
    
    ```java
        public class MyHandler extends NotificationsHandler {
            public static final int NOTIFICATION_ID = 1;
            private NotificationManager mNotificationManager;
            NotificationCompat.Builder builder;
            Context ctx;
    
            @Override
            public void onReceive(Context context, Bundle bundle) {
                ctx = context;
                String nhMessage = bundle.getString("message");
                sendNotification(nhMessage);
                if (MainActivity.isVisible) {
                    MainActivity.mainActivity.ToastNotify(nhMessage);
                }
            }
    
            private void sendNotification(String msg) {
    
                Intent intent = new Intent(ctx, MainActivity.class);
                intent.addFlags(Intent.FLAG_ACTIVITY_CLEAR_TOP);
    
                mNotificationManager = (NotificationManager)
                        ctx.getSystemService(Context.NOTIFICATION_SERVICE);
    
                PendingIntent contentIntent = PendingIntent.getActivity(ctx, 0,
                        intent, PendingIntent.FLAG_ONE_SHOT);
    
                Uri defaultSoundUri = RingtoneManager.getDefaultUri(RingtoneManager.TYPE_NOTIFICATION);
                NotificationCompat.Builder mBuilder =
                        new NotificationCompat.Builder(ctx)
                                .setSmallIcon(R.mipmap.ic_launcher)
                                .setContentTitle("Notification Hub Demo")
                                .setStyle(new NotificationCompat.BigTextStyle()
                                        .bigText(msg))
                                .setSound(defaultSoundUri)
                                .setContentText(msg);
    
                mBuilder.setContentIntent(contentIntent);
                mNotificationManager.notify(NOTIFICATION_ID, mBuilder.build());
            }
        }
    ```

12. In Android Studio on the menu bar, click **Build** > **Rebuild Project** to make sure that no errors are present in your code.
13. Run the app on your device and verify it registers successfully with the notification hub. 
    
    > [!NOTE]
    > Registration may fail on the initial launch until the `onTokenRefresh()` method of instance ID service is called. The refresh should initiate a successful registration with the notification hub.
    > 
    > 

## Sending push notifications
You can test receiving push notifications in your app by sending them via the [Azure portal] - look for the **Troubleshooting** Section in the hub, as shown below.

![Azure Notification Hubs - Test Send](./media/notification-hubs-android-push-notification-google-fcm-get-started/notification-hubs-test-send.png)

[!INCLUDE [notification-hubs-sending-notifications-from-the-portal](../../includes/notification-hubs-sending-notifications-from-the-portal.md)]

<<<<<<< HEAD
## (Optional) Send push notifications directly from the app
> [!IMPORTANT]
> This example of sending notifications from the client app is provided for learning purposes only. Since this will require the `DefaultFullSharedAccessSignature` to be present on the client app, it exposes your notification hub to the risk that a user may gain access to send unauthorized notifications to your clients.
> 
> 

Normally, you would send notifications using a back-end server. For some cases, you might want to be able to send push notifications directly from the client application. This section explains how to send notifications from the client using the [Azure Notification Hub REST API](https://msdn.microsoft.com/library/azure/dn223264.aspx).

1. In Android Studio Project View, expand **App** > **src** > **main** > **res** > **layout**. Open the `activity_main.xml` layout file and click the **Text** tab to update the text contents of the file. Update it with the code below, which adds new `Button` and `EditText` controls for sending push notification messages to the notification hub. Add this code at the bottom, just before `</RelativeLayout>`.
   
        <Button
        android:layout_width="wrap_content"
        android:layout_height="wrap_content"
        android:text="@string/send_button"
        android:id="@+id/sendbutton"
        android:layout_centerVertical="true"
        android:layout_centerHorizontal="true"
        android:onClick="sendNotificationButtonOnClick" />
   
        <EditText
        android:layout_width="match_parent"
        android:layout_height="wrap_content"
        android:id="@+id/editTextNotificationMessage"
        android:layout_above="@+id/sendbutton"
        android:layout_centerHorizontal="true"
        android:layout_marginBottom="42dp"
        android:hint="@string/notification_message_hint" />
2. In Android Studio Project View, expand **App** > **src** > **main** > **res** > **values**. Open the `strings.xml` file and add the string values that are referenced by the new `Button` and `EditText` controls. Add these at the bottom of the file, just before `</resources>`.
   
        <string name="send_button">Send Notification</string>
        <string name="notification_message_hint">Enter notification message text</string>
3. In your `NotificationSetting.java` file, add the following setting to the `NotificationSettings` class.
   
    Update `HubFullAccess` with the **DefaultFullSharedAccessSignature** connection string for your hub. This connection string can be copied from the [Azure Portal] by clicking **Access Policies** on the **Settings** blade for your notification hub.
   
        public static String HubFullAccess = "<Enter Your DefaultFullSharedAccessSignature Connection string>";
4. In your `MainActivity.java` file, add the following `import` statements above the `MainActivity` class.
   
        import java.io.BufferedOutputStream;
        import java.io.BufferedReader;
        import java.io.InputStreamReader;
        import java.io.OutputStream;
        import java.net.HttpURLConnection;
        import java.net.URL;
        import java.net.URLEncoder;
        import javax.crypto.Mac;
        import javax.crypto.spec.SecretKeySpec;
        import android.util.Base64;
        import android.view.View;
        import android.widget.EditText;
5. In your `MainActivity.java` file, add the following members at the top of the `MainActivity` class.    
   
        private String HubEndpoint = null;
        private String HubSasKeyName = null;
        private String HubSasKeyValue = null;
6. You must create a Software Access Signature (SaS) token to authenticate a POST request to send messages to your notification hub. This is done by parsing the key data from the connection string and then creating the SaS token, as mentioned in the [Common Concepts](http://msdn.microsoft.com/library/azure/dn495627.aspx) REST API reference. The following code is an example implementation.
   
    In `MainActivity.java`, add the following method to the `MainActivity` class to parse your connection string.
   
        /**
         * Example code from http://msdn.microsoft.com/library/azure/dn495627.aspx
         * to parse the connection string so a SaS authentication token can be
         * constructed.
         *
         * @param connectionString This must be the DefaultFullSharedAccess connection
         *                         string for this example.
         */
        private void ParseConnectionString(String connectionString)
        {
            String[] parts = connectionString.split(";");
            if (parts.length != 3)
                throw new RuntimeException("Error parsing connection string: "
                        + connectionString);
   
            for (int i = 0; i < parts.length; i++) {
                if (parts[i].startsWith("Endpoint")) {
                    this.HubEndpoint = "https" + parts[i].substring(11);
                } else if (parts[i].startsWith("SharedAccessKeyName")) {
                    this.HubSasKeyName = parts[i].substring(20);
                } else if (parts[i].startsWith("SharedAccessKey")) {
                    this.HubSasKeyValue = parts[i].substring(16);
                }
            }
        }
7. In `MainActivity.java`, add the following method to the `MainActivity` class to create a SaS authentication token.
   
        /**
         * Example code from http://msdn.microsoft.com/library/azure/dn495627.aspx to
         * construct a SaS token from the access key to authenticate a request.
         *
         * @param uri The unencoded resource URI string for this operation. The resource
         *            URI is the full URI of the Service Bus resource to which access is
         *            claimed. For example,
         *            "http://<namespace>.servicebus.windows.net/<hubName>"
         */
        private String generateSasToken(String uri) {
   
            String targetUri;
            String token = null;
            try {
                targetUri = URLEncoder
                        .encode(uri.toString().toLowerCase(), "UTF-8")
                        .toLowerCase();
   
                long expiresOnDate = System.currentTimeMillis();
                int expiresInMins = 60; // 1 hour
                expiresOnDate += expiresInMins * 60 * 1000;
                long expires = expiresOnDate / 1000;
                String toSign = targetUri + "\n" + expires;
   
                // Get an hmac_sha1 key from the raw key bytes
                byte[] keyBytes = HubSasKeyValue.getBytes("UTF-8");
                SecretKeySpec signingKey = new SecretKeySpec(keyBytes, "HmacSHA256");
   
                // Get an hmac_sha1 Mac instance and initialize with the signing key
                Mac mac = Mac.getInstance("HmacSHA256");
                mac.init(signingKey);
   
                // Compute the hmac on input data bytes
                byte[] rawHmac = mac.doFinal(toSign.getBytes("UTF-8"));
   
                // Using android.util.Base64 for Android Studio instead of
                // Apache commons codec
                String signature = URLEncoder.encode(
                        Base64.encodeToString(rawHmac, Base64.NO_WRAP).toString(), "UTF-8");
   
                // Construct authorization string
                token = "SharedAccessSignature sr=" + targetUri + "&sig="
                        + signature + "&se=" + expires + "&skn=" + HubSasKeyName;
            } catch (Exception e) {
                if (isVisible) {
                    ToastNotify("Exception Generating SaS : " + e.getMessage().toString());
                }
            }
   
            return token;
        }
8. In `MainActivity.java`, add the following method to the `MainActivity` class to handle the **Send Notification** button click and send the push notification message to the hub by using the built-in REST API.
   
        /**
         * Send Notification button click handler. This method parses the
         * DefaultFullSharedAccess connection string and generates a SaS token. The
         * token is added to the Authorization header on the POST request to the
         * notification hub. The text in the editTextNotificationMessage control
         * is added as the JSON body for the request to add a GCM message to the hub.
         *
         * @param v
         */
        public void sendNotificationButtonOnClick(View v) {
            EditText notificationText = (EditText) findViewById(R.id.editTextNotificationMessage);
            final String json = "{\"data\":{\"message\":\"" + notificationText.getText().toString() + "\"}}";
   
            new Thread()
            {
                public void run()
                {
                    try
                    {
                        // Based on reference documentation...
                        // http://msdn.microsoft.com/library/azure/dn223273.aspx
                        ParseConnectionString(NotificationSettings.HubFullAccess);
                        URL url = new URL(HubEndpoint + NotificationSettings.HubName +
                                "/messages/?api-version=2015-01");
   
                        HttpURLConnection urlConnection = (HttpURLConnection)url.openConnection();
   
                        try {
                            // POST request
                            urlConnection.setDoOutput(true);
   
                            // Authenticate the POST request with the SaS token
                            urlConnection.setRequestProperty("Authorization", 
                                generateSasToken(url.toString()));
   
                            // Notification format should be GCM
                            urlConnection.setRequestProperty("ServiceBusNotification-Format", "gcm");
   
                            // Include any tags
                            // Example below targets 3 specific tags
                            // Refer to : https://azure.microsoft.com/en-us/documentation/articles/notification-hubs-routing-tag-expressions/
                            // urlConnection.setRequestProperty("ServiceBusNotification-Tags", 
                            //        "tag1 || tag2 || tag3");
   
                            // Send notification message
                            urlConnection.setFixedLengthStreamingMode(json.length());
                            OutputStream bodyStream = new BufferedOutputStream(urlConnection.getOutputStream());
                            bodyStream.write(json.getBytes());
                            bodyStream.close();
   
                            // Get reponse
                            urlConnection.connect();
                            int responseCode = urlConnection.getResponseCode();
                            if ((responseCode != 200) && (responseCode != 201)) {
                                BufferedReader br = new BufferedReader(new InputStreamReader((urlConnection.getErrorStream())));
                                String line;
                                StringBuilder builder = new StringBuilder("Send Notification returned " +
                                        responseCode + " : ")  ;
                                while ((line = br.readLine()) != null) {
                                    builder.append(line);
                                }
   
                                ToastNotify(builder.toString());
                            }
                        } finally {
                            urlConnection.disconnect();
                        }
                    }
                    catch(Exception e)
                    {
                        if (isVisible) {
                            ToastNotify("Exception Sending Notification : " + e.getMessage().toString());
                        }
                    }
                }
            }.start();
        }

=======
>>>>>>> fff053fe
## Testing your app
#### Push notifications in the emulator
If you want to test push notifications inside an emulator, make sure that your emulator image supports the Google API level that you chose for your app. If your image doesn't support native Google APIs, you end up with the **SERVICE\_NOT\_AVAILABLE** exception.

In addition to the above, ensure that you have added your Google account to your running emulator under **Settings** > **Accounts**. Otherwise, your attempts to register with GCM may result in the **AUTHENTICATION\_FAILED** exception.

#### Running the application
1. Run the app and notice that the registration ID is reported for a successful registration.
   
    ![Testing on Android - Channel registration](./media/notification-hubs-android-push-notification-google-fcm-get-started/notification-hubs-android-studio-registered.png)
2. Enter a notification message to be sent to all Android devices that have registered with the hub.
   
    ![Testing on Android - sending a message](./media/notification-hubs-android-push-notification-google-fcm-get-started/notification-hubs-android-studio-set-message.png)
3. Press **Send Notification**. Any devices that have the app running shows an `AlertDialog` instance with the push notification message. Devices that don't have the app running but were previously registered for push notifications receive a notification in the Android Notification Manager. Those can be viewed by swiping down from the upper-left corner.
   
    ![Testing on Android - notifications](./media/notification-hubs-android-push-notification-google-fcm-get-started/notification-hubs-android-studio-received-message.png)

## Next steps
<<<<<<< HEAD
We recommend the [Use Notification Hubs to push notifications to users] tutorial as the next step. It will show you how to send notifications from an ASP.NET back-end using tags to target specific users.
=======
We recommend the [Use Notification Hubs to push notifications to users] tutorial as the next step. It demonstrates how to send notifications from an ASP.NET backend using tags to target specific users.
>>>>>>> fff053fe

If you want to segment your users by interest groups, check out the [Use Notification Hubs to send breaking news] tutorial.

To learn more general information about Notification Hubs, see our [Notification Hubs Guidance].

<!-- Images. -->



<!-- URLs. -->
[Get started with push notifications in Mobile Services]: ../mobile-services-javascript-backend-android-get-started-push.md  
[Mobile Services Android SDK]: https://go.microsoft.com/fwLink/?LinkID=280126&clcid=0x409
[Referencing a library project]: http://go.microsoft.com/fwlink/?LinkId=389800
[Notification Hubs Guidance]: notification-hubs-push-notification-overview.md
[Use Notification Hubs to push notifications to users]: notification-hubs-aspnet-backend-gcm-android-push-to-user-google-notification.md
[Use Notification Hubs to send breaking news]: notification-hubs-aspnet-backend-android-xplat-segmented-gcm-push-notification.md
[Azure portal]: https://portal.azure.com<|MERGE_RESOLUTION|>--- conflicted
+++ resolved
@@ -470,226 +470,7 @@
 
 [!INCLUDE [notification-hubs-sending-notifications-from-the-portal](../../includes/notification-hubs-sending-notifications-from-the-portal.md)]
 
-<<<<<<< HEAD
-## (Optional) Send push notifications directly from the app
-> [!IMPORTANT]
-> This example of sending notifications from the client app is provided for learning purposes only. Since this will require the `DefaultFullSharedAccessSignature` to be present on the client app, it exposes your notification hub to the risk that a user may gain access to send unauthorized notifications to your clients.
-> 
-> 
-
-Normally, you would send notifications using a back-end server. For some cases, you might want to be able to send push notifications directly from the client application. This section explains how to send notifications from the client using the [Azure Notification Hub REST API](https://msdn.microsoft.com/library/azure/dn223264.aspx).
-
-1. In Android Studio Project View, expand **App** > **src** > **main** > **res** > **layout**. Open the `activity_main.xml` layout file and click the **Text** tab to update the text contents of the file. Update it with the code below, which adds new `Button` and `EditText` controls for sending push notification messages to the notification hub. Add this code at the bottom, just before `</RelativeLayout>`.
-   
-        <Button
-        android:layout_width="wrap_content"
-        android:layout_height="wrap_content"
-        android:text="@string/send_button"
-        android:id="@+id/sendbutton"
-        android:layout_centerVertical="true"
-        android:layout_centerHorizontal="true"
-        android:onClick="sendNotificationButtonOnClick" />
-   
-        <EditText
-        android:layout_width="match_parent"
-        android:layout_height="wrap_content"
-        android:id="@+id/editTextNotificationMessage"
-        android:layout_above="@+id/sendbutton"
-        android:layout_centerHorizontal="true"
-        android:layout_marginBottom="42dp"
-        android:hint="@string/notification_message_hint" />
-2. In Android Studio Project View, expand **App** > **src** > **main** > **res** > **values**. Open the `strings.xml` file and add the string values that are referenced by the new `Button` and `EditText` controls. Add these at the bottom of the file, just before `</resources>`.
-   
-        <string name="send_button">Send Notification</string>
-        <string name="notification_message_hint">Enter notification message text</string>
-3. In your `NotificationSetting.java` file, add the following setting to the `NotificationSettings` class.
-   
-    Update `HubFullAccess` with the **DefaultFullSharedAccessSignature** connection string for your hub. This connection string can be copied from the [Azure Portal] by clicking **Access Policies** on the **Settings** blade for your notification hub.
-   
-        public static String HubFullAccess = "<Enter Your DefaultFullSharedAccessSignature Connection string>";
-4. In your `MainActivity.java` file, add the following `import` statements above the `MainActivity` class.
-   
-        import java.io.BufferedOutputStream;
-        import java.io.BufferedReader;
-        import java.io.InputStreamReader;
-        import java.io.OutputStream;
-        import java.net.HttpURLConnection;
-        import java.net.URL;
-        import java.net.URLEncoder;
-        import javax.crypto.Mac;
-        import javax.crypto.spec.SecretKeySpec;
-        import android.util.Base64;
-        import android.view.View;
-        import android.widget.EditText;
-5. In your `MainActivity.java` file, add the following members at the top of the `MainActivity` class.    
-   
-        private String HubEndpoint = null;
-        private String HubSasKeyName = null;
-        private String HubSasKeyValue = null;
-6. You must create a Software Access Signature (SaS) token to authenticate a POST request to send messages to your notification hub. This is done by parsing the key data from the connection string and then creating the SaS token, as mentioned in the [Common Concepts](http://msdn.microsoft.com/library/azure/dn495627.aspx) REST API reference. The following code is an example implementation.
-   
-    In `MainActivity.java`, add the following method to the `MainActivity` class to parse your connection string.
-   
-        /**
-         * Example code from http://msdn.microsoft.com/library/azure/dn495627.aspx
-         * to parse the connection string so a SaS authentication token can be
-         * constructed.
-         *
-         * @param connectionString This must be the DefaultFullSharedAccess connection
-         *                         string for this example.
-         */
-        private void ParseConnectionString(String connectionString)
-        {
-            String[] parts = connectionString.split(";");
-            if (parts.length != 3)
-                throw new RuntimeException("Error parsing connection string: "
-                        + connectionString);
-   
-            for (int i = 0; i < parts.length; i++) {
-                if (parts[i].startsWith("Endpoint")) {
-                    this.HubEndpoint = "https" + parts[i].substring(11);
-                } else if (parts[i].startsWith("SharedAccessKeyName")) {
-                    this.HubSasKeyName = parts[i].substring(20);
-                } else if (parts[i].startsWith("SharedAccessKey")) {
-                    this.HubSasKeyValue = parts[i].substring(16);
-                }
-            }
-        }
-7. In `MainActivity.java`, add the following method to the `MainActivity` class to create a SaS authentication token.
-   
-        /**
-         * Example code from http://msdn.microsoft.com/library/azure/dn495627.aspx to
-         * construct a SaS token from the access key to authenticate a request.
-         *
-         * @param uri The unencoded resource URI string for this operation. The resource
-         *            URI is the full URI of the Service Bus resource to which access is
-         *            claimed. For example,
-         *            "http://<namespace>.servicebus.windows.net/<hubName>"
-         */
-        private String generateSasToken(String uri) {
-   
-            String targetUri;
-            String token = null;
-            try {
-                targetUri = URLEncoder
-                        .encode(uri.toString().toLowerCase(), "UTF-8")
-                        .toLowerCase();
-   
-                long expiresOnDate = System.currentTimeMillis();
-                int expiresInMins = 60; // 1 hour
-                expiresOnDate += expiresInMins * 60 * 1000;
-                long expires = expiresOnDate / 1000;
-                String toSign = targetUri + "\n" + expires;
-   
-                // Get an hmac_sha1 key from the raw key bytes
-                byte[] keyBytes = HubSasKeyValue.getBytes("UTF-8");
-                SecretKeySpec signingKey = new SecretKeySpec(keyBytes, "HmacSHA256");
-   
-                // Get an hmac_sha1 Mac instance and initialize with the signing key
-                Mac mac = Mac.getInstance("HmacSHA256");
-                mac.init(signingKey);
-   
-                // Compute the hmac on input data bytes
-                byte[] rawHmac = mac.doFinal(toSign.getBytes("UTF-8"));
-   
-                // Using android.util.Base64 for Android Studio instead of
-                // Apache commons codec
-                String signature = URLEncoder.encode(
-                        Base64.encodeToString(rawHmac, Base64.NO_WRAP).toString(), "UTF-8");
-   
-                // Construct authorization string
-                token = "SharedAccessSignature sr=" + targetUri + "&sig="
-                        + signature + "&se=" + expires + "&skn=" + HubSasKeyName;
-            } catch (Exception e) {
-                if (isVisible) {
-                    ToastNotify("Exception Generating SaS : " + e.getMessage().toString());
-                }
-            }
-   
-            return token;
-        }
-8. In `MainActivity.java`, add the following method to the `MainActivity` class to handle the **Send Notification** button click and send the push notification message to the hub by using the built-in REST API.
-   
-        /**
-         * Send Notification button click handler. This method parses the
-         * DefaultFullSharedAccess connection string and generates a SaS token. The
-         * token is added to the Authorization header on the POST request to the
-         * notification hub. The text in the editTextNotificationMessage control
-         * is added as the JSON body for the request to add a GCM message to the hub.
-         *
-         * @param v
-         */
-        public void sendNotificationButtonOnClick(View v) {
-            EditText notificationText = (EditText) findViewById(R.id.editTextNotificationMessage);
-            final String json = "{\"data\":{\"message\":\"" + notificationText.getText().toString() + "\"}}";
-   
-            new Thread()
-            {
-                public void run()
-                {
-                    try
-                    {
-                        // Based on reference documentation...
-                        // http://msdn.microsoft.com/library/azure/dn223273.aspx
-                        ParseConnectionString(NotificationSettings.HubFullAccess);
-                        URL url = new URL(HubEndpoint + NotificationSettings.HubName +
-                                "/messages/?api-version=2015-01");
-   
-                        HttpURLConnection urlConnection = (HttpURLConnection)url.openConnection();
-   
-                        try {
-                            // POST request
-                            urlConnection.setDoOutput(true);
-   
-                            // Authenticate the POST request with the SaS token
-                            urlConnection.setRequestProperty("Authorization", 
-                                generateSasToken(url.toString()));
-   
-                            // Notification format should be GCM
-                            urlConnection.setRequestProperty("ServiceBusNotification-Format", "gcm");
-   
-                            // Include any tags
-                            // Example below targets 3 specific tags
-                            // Refer to : https://azure.microsoft.com/en-us/documentation/articles/notification-hubs-routing-tag-expressions/
-                            // urlConnection.setRequestProperty("ServiceBusNotification-Tags", 
-                            //        "tag1 || tag2 || tag3");
-   
-                            // Send notification message
-                            urlConnection.setFixedLengthStreamingMode(json.length());
-                            OutputStream bodyStream = new BufferedOutputStream(urlConnection.getOutputStream());
-                            bodyStream.write(json.getBytes());
-                            bodyStream.close();
-   
-                            // Get reponse
-                            urlConnection.connect();
-                            int responseCode = urlConnection.getResponseCode();
-                            if ((responseCode != 200) && (responseCode != 201)) {
-                                BufferedReader br = new BufferedReader(new InputStreamReader((urlConnection.getErrorStream())));
-                                String line;
-                                StringBuilder builder = new StringBuilder("Send Notification returned " +
-                                        responseCode + " : ")  ;
-                                while ((line = br.readLine()) != null) {
-                                    builder.append(line);
-                                }
-   
-                                ToastNotify(builder.toString());
-                            }
-                        } finally {
-                            urlConnection.disconnect();
-                        }
-                    }
-                    catch(Exception e)
-                    {
-                        if (isVisible) {
-                            ToastNotify("Exception Sending Notification : " + e.getMessage().toString());
-                        }
-                    }
-                }
-            }.start();
-        }
-
-=======
->>>>>>> fff053fe
+
 ## Testing your app
 #### Push notifications in the emulator
 If you want to test push notifications inside an emulator, make sure that your emulator image supports the Google API level that you chose for your app. If your image doesn't support native Google APIs, you end up with the **SERVICE\_NOT\_AVAILABLE** exception.
@@ -708,11 +489,8 @@
     ![Testing on Android - notifications](./media/notification-hubs-android-push-notification-google-fcm-get-started/notification-hubs-android-studio-received-message.png)
 
 ## Next steps
-<<<<<<< HEAD
-We recommend the [Use Notification Hubs to push notifications to users] tutorial as the next step. It will show you how to send notifications from an ASP.NET back-end using tags to target specific users.
-=======
 We recommend the [Use Notification Hubs to push notifications to users] tutorial as the next step. It demonstrates how to send notifications from an ASP.NET backend using tags to target specific users.
->>>>>>> fff053fe
+
 
 If you want to segment your users by interest groups, check out the [Use Notification Hubs to send breaking news] tutorial.
 
