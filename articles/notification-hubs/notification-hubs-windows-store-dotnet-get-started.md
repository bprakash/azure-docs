--- conflicted
+++ resolved
@@ -12,13 +12,8 @@
 	ms.workload="mobile"
 	ms.tgt_pltfrm="mobile-windows"
 	ms.devlang="dotnet"
-<<<<<<< HEAD
 	ms.topic="hero-article"
-	ms.date="06/09/2015"
-=======
-	ms.topic="hero-article" 
 	ms.date="08/24/2015"
->>>>>>> becaa2d5
 	ms.author="wesmc"/>
 
 # Getting started with Notification Hubs
@@ -47,15 +42,9 @@
 
 ##Register your app for the Windows Store
 
-<<<<<<< HEAD
-To send push notifications to Windows Store apps from Azure Mobile Services, you must submit your app to the Windows Store. You must then configure your notification hub to integrate with WNS.
-
-1. If you have not already registered your app, navigate to the <a href="http://go.microsoft.com/fwlink/p/?LinkID=266582" target="_blank">Submit an app page</a> in the Dev Center for Windows Store apps, sign in with your Microsoft account, and then click **App name**.
-=======
 To send push notifications to Windows Store apps, you must associate your app to the Windows Store. You must then configure your notification hub to integrate with WNS.
 
-1. If you have not already registered your app, navigate to the <a href="http://go.microsoft.com/fwlink/p/?LinkID=266582" target="_blank">Windows Dev Center</a>, log on with your Microsoft account, and then click **Create a new app**.
->>>>>>> becaa2d5
+1. If you have not already registered your app, navigate to the <a href="http://go.microsoft.com/fwlink/p/?LinkID=266582" target="_blank">Windows Dev Center</a>, sign in with your Microsoft account, and then click **Create a new app**.
 
 
 2. Type a name for your app and click **Reserve app name**.
@@ -84,19 +73,9 @@
 
 7. (Optional) Repeat steps 4–6 for the Windows Phone Store app project.  
 
-<<<<<<< HEAD
-7. Back on the Windows Dev Center page for your new app, click **Services**.
-
-   	![][5]
-
-8. On the **Services** page, click **Live Services site** under **Microsoft Azure Mobile Services**.
-
-   	![][17]
-=======
-8. Back in the Windows Dev Center page for your new app, click **Services**, **Push notifications** and then click **Live Services site** under **Windows Push Notification Services (WNS) and Microsoft Azure Mobile Services**.
+8. Back on the Windows Dev Center page for your new app, click **Services**, click **Push notifications**, and then click **Live Services site** under **Windows Push Notification Services (WNS) and Microsoft Azure Mobile Services**.
 
    	![](./media/notification-hubs-windows-store-dotnet-get-started/notification-hubs-win8-app-live-services.png)
->>>>>>> becaa2d5
 
 9. On the **App Settings** tab, make a note of the values of **Client secret** and **Package security identifier (SID)**.
 
