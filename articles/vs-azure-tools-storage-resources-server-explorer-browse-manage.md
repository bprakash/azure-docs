--- conflicted
+++ resolved
@@ -13,13 +13,8 @@
 ms.topic: article
 ms.tgt_pltfrm: na
 ms.workload: na
-<<<<<<< HEAD
-ms.date: 11/18/2016
+ms.date: 8/24/2017
 ms.author: kraigb
-=======
-ms.date: 8/24/2017
-ms.author: tarcher
->>>>>>> 8c2e4a67
 
 ---
 # Browsing and Managing Storage Resources with Server Explorer
