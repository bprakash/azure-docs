<properties
   pageTitle="Debugging apps in a local Docker container | Microsoft Azure"
   description="Learn how to modify an app that is running in a local Docker container, refresh the container via Edit and Refresh and set debugging breakpoints"
   services="azure-container-service"
   documentationCenter="na"
   authors="allclark"
   manager="douge"
   editor="" />
<tags
   ms.service="multiple"
   ms.devlang="dotnet"
   ms.topic="article"
   ms.tgt_pltfrm="na"
   ms.workload="multiple"
<<<<<<< HEAD
   ms.date="06/06/2016"
=======
   ms.date="06/08/2016"
>>>>>>> b39df844
   ms.author="allclark" />

# Debugging apps in a local Docker container

## Overview
The Visual Studio Tools for Docker provides a consistent way to develop in a and validate your application locally in a Linux Docker container.
You don't have to restart the container each time you make a code change.
This article will illustrate how to use the "Edit and Refresh" feature to start an ASP.NET Core Web app in a local Docker container,
<<<<<<< HEAD
make any necessary changes, and then refresh the browser to see those changes. It will also show you how to set breakpoints for debugging.
=======
make any necessary changes, and then refresh the browser to see those changes.
It will also show you how to set breakpoints for debugging.
>>>>>>> b39df844

> [AZURE.NOTE] Windows Container support will be coming in a future release

## Prerequisites
The following tools need to be installed.

- [Visual Studio 2015 Update 2](https://go.microsoft.com/fwlink/?LinkId=691978)
- [Microsoft ASP .NET Core RC 2](http://go.microsoft.com/fwlink/?LinkId=798481)
- [Visual Studio 2015 Tools for Docker](https://aka.ms/DockerToolsForVS)

To run Docker containers locally, you'll need a local docker client.
You can use the released [Docker Toolbox](https://www.docker.com/products/overview#/docker_toolbox) which requires Hyper-V to be disabled,
or you can use [Docker for Windows Beta](https://beta.docker.com) which uses Hyper-V, and requires Windows 10.

If using Docker Toolbox, you'll need to [configure the Docker client](./vs-azure-tools-docker-setup.md)

<<<<<<< HEAD
## 1. Create a web app
=======
## Editing an app running in a local Docker container
Visual Studio 2015 Tools for Docker enables ASP .NET Core RC2 Web app developers to test and run their application in a Docker container,
make changes to the application in Visual Studio and refresh the browser to see changes applied to the app running inside of the container.
With .NET Core and Visual Studio Tools for Docker version 0.20, you can also set breakpoints for the code running with the Docker Container.
>>>>>>> b39df844

1. From the Visual Studio menu, select **File > New > Project**.

1. Under the **Templates** section of the **New Project** dialog box, select **Visual C# > Web**.

1. Select **ASP.NET Core Web Application (.NET Core)**.

1. Give your new application a name (or take the default) and Tap **OK**.

1. Under **ASP.NET Core Templates**, select **Web Application** and Tap **OK**.

1. Deselect **Host in the cloud** as you'll be using Docker as your deployment solution.

## 2. Add Docker support

[AZURE.INCLUDE [Add docker support](../includes/vs-azure-tools-docker-add-docker-support.md)]


## 3. Edit your code and refresh

<<<<<<< HEAD
=======
> [AZURE.NOTE] If using the [Docker for Windows Beta](https://beta.docker.com), open Properties\Docker.props
> and remove the default value and restart Visaul Studio for the value to take affect.
>
> ![][2]

##Edit & Refresh
>>>>>>> b39df844
To quickly iterate changes, you can start your application within a container, and continue to make changes, viewing them as you would with IIS Express.

1. Set the Solution Configuration to `Debug` and press **&lt;CTRL + F5>** to build your docker image and run it locally.

    Once the container image has been built and is running in a Docker container, Visual Studio will launch the Web app in your default browser.
    If you are using the Microsoft Edge browser or otherwise have errors, see [Troubleshooting](vs-azure-tools-docker-troubleshooting-docker-errors.md) section.

1. Go to the About page, which is where we're going to make our changes.

1. Return to Visual Studio and open `Views\Home\About.cshtml`.

1. Add the following HTML content to the end of the file and save the changes.

	```
	<h1>Hello from a Docker Container!</h1>
	```

1.	Viewing the output window, when the .NET build is completed and you see these lines, switch back to your browser and refresh the About page.

    ```
    Now listening on: http://*:80
    Application started. Press Ctrl+C to shut down
    ```

1.	Your changes have been applied!

## 4. Debug with breakpoints

Often, changes will need further inspection, leveraging the debugging features of Visual Studio.

1.	Return to Visual Studio and open `Controllers\HomeController.cs`

1.  Replace the contents of the About() method with the following:

	```
	string message = "Your application description page from wthin a Container";
	ViewData["Message"] = message;
    ````

1.  Set a breakpoint to the left of the `string message`... line.

1.  Hit **&lt;F5>** to start debugging.

1.  Navigate to the About page to hit your breakpoint.

1.  Switch to Visual Studio to view the breakpoint, and inspect the value of message.

	![][2]

##Sumamry

With [Visual Studio 2015 Tools for Docker](https://aka.ms/DockerToolsForVS), you can get the productivity of working locally,
with the production realism of developing within a Docker container.

## Troubleshooting

[Troubleshooting Visual Studio Docker Development](vs-azure-tools-docker-troubleshooting-docker-errors.md)

## More about Docker with Visual Studio, Windows, and Azure

- [Docker Tools for Visual Studio](http://aka.ms/dockertoolsforvs) - Developing your .NET Core code in a container
- [Docker Tools for Visual Studio Team Services](http://aka.ms/dockertoolsforvsts) - Build and Deploy docker containers
- [Docker Tools for Visual Studio Code](http://aka.ms/dockertoolsforvscode) - Language services for editing docker files, with more e2e scenarios coming
- [Windows Container Information](http://aka.ms/containers)- Windows Server and Nano Server information
- [Azure Container Service](https://azure.microsoft.com/services/container-service/) - [Azure Container Service Content](http://aka.ms/AzureContainerService)

## Various Docker tools

[Some great docker tools (Steve Lasker's blog)](https://blogs.msdn.microsoft.com/stevelasker/2016/03/25/some-great-docker-tools/)

## Good articles

[Introduction to Microservices from NGINX](https://www.nginx.com/blog/introduction-to-microservices/)

## Presentations

- [Steve Lasker: VS Live Las Vegas 2016 - Docker e2e](https://github.com/SteveLasker/Presentations/blob/master/VSLive2016/Vegas/)
- [Introduction to ASP.NET Core @ build 2016 - Where You At Demo](https://channel9.msdn.com/Events/Build/2016/B810)
- [Developing .NET apps in containers, Channel 9](https://blogs.msdn.microsoft.com/stevelasker/2016/02/19/developing-asp-net-apps-in-docker-containers/)

[2]: ./media/vs-azure-tools-docker-edit-and-refresh/breakpoint.png<|MERGE_RESOLUTION|>--- conflicted
+++ resolved
@@ -12,11 +12,7 @@
    ms.topic="article"
    ms.tgt_pltfrm="na"
    ms.workload="multiple"
-<<<<<<< HEAD
-   ms.date="06/06/2016"
-=======
    ms.date="06/08/2016"
->>>>>>> b39df844
    ms.author="allclark" />
 
 # Debugging apps in a local Docker container
@@ -25,12 +21,8 @@
 The Visual Studio Tools for Docker provides a consistent way to develop in a and validate your application locally in a Linux Docker container.
 You don't have to restart the container each time you make a code change.
 This article will illustrate how to use the "Edit and Refresh" feature to start an ASP.NET Core Web app in a local Docker container,
-<<<<<<< HEAD
-make any necessary changes, and then refresh the browser to see those changes. It will also show you how to set breakpoints for debugging.
-=======
 make any necessary changes, and then refresh the browser to see those changes.
 It will also show you how to set breakpoints for debugging.
->>>>>>> b39df844
 
 > [AZURE.NOTE] Windows Container support will be coming in a future release
 
@@ -47,14 +39,7 @@
 
 If using Docker Toolbox, you'll need to [configure the Docker client](./vs-azure-tools-docker-setup.md)
 
-<<<<<<< HEAD
 ## 1. Create a web app
-=======
-## Editing an app running in a local Docker container
-Visual Studio 2015 Tools for Docker enables ASP .NET Core RC2 Web app developers to test and run their application in a Docker container,
-make changes to the application in Visual Studio and refresh the browser to see changes applied to the app running inside of the container.
-With .NET Core and Visual Studio Tools for Docker version 0.20, you can also set breakpoints for the code running with the Docker Container.
->>>>>>> b39df844
 
 1. From the Visual Studio menu, select **File > New > Project**.
 
@@ -75,15 +60,6 @@
 
 ## 3. Edit your code and refresh
 
-<<<<<<< HEAD
-=======
-> [AZURE.NOTE] If using the [Docker for Windows Beta](https://beta.docker.com), open Properties\Docker.props
-> and remove the default value and restart Visaul Studio for the value to take affect.
->
-> ![][2]
-
-##Edit & Refresh
->>>>>>> b39df844
 To quickly iterate changes, you can start your application within a container, and continue to make changes, viewing them as you would with IIS Express.
 
 1. Set the Solution Configuration to `Debug` and press **&lt;CTRL + F5>** to build your docker image and run it locally.
