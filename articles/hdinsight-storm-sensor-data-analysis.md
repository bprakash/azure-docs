<<<<<<< HEAD
<properties
   pageTitle="Analyzing sensor data with Apache Storm on HDInsight, Event Hub, and HBase | Azure"
   description="Learn how to use Apache Storm and HBase on HDInsight to process data from Azure Event Hub."
   services="hdinsight"
   documentationCenter=""
   authors="Blackmist"
   manager="paulettm"
   editor="cgronlun"/>

<tags
   ms.service="hdinsight"
   ms.devlang=""
   ms.topic="article"
   ms.tgt_pltfrm="na"
   ms.workload="big-data"
   ms.date="02/18/2015"
   ms.author="larryfr"/>

##Analyzing sensor data with Storm and HBase in HDInsight (Hadoop)

Learn how to use Apache Storm on HDInsight to process sensor data from Azure Event Hub, and visualize it using D3.js. This document also describes how to use Azure Virtual Network to connect Storm on HDInsight with HBase on HDInsight, and store data from the topology into HBase. 

##Prerequisites

* An Azure subscription

* An <a href="../hdinsight-storm-getting-started/" target="_blank">Apache Storm on HDInsight cluster</a>

* <a href="http://nodejs.org/" target="_blank">Node.js</a> - used for the web dashboard and to send sensor data to Event Hub.

* <a href="http://www.oracle.com/technetwork/java/javase/downloads/index.html" target="_blank">Java and the JDK 1.7</a>

* <a href="http://maven.apache.org/what-is-maven.html" target="_blank">Maven</a>

* <a href="http://git-scm.com/" target="_blank">Git</a>

> [AZURE.NOTE] Java, the JDK, Maven, and Git are also available through the [Chocolatey NuGet](http://chocolatey.org/) package manager.

##Architecture

![architecture diagram](./media/hdinsight-storm-sensor-data-analysis/devicesarchitecture.png)

This example consists of the following components:

* **Azure Event Hub** - provides data collected from sensors. For this example, an application is provided that generates fake data

* **Storm on HDInsight** - provides real-time processing of data from Event Hub

* **HBase on HDInsight** (optional) - provides a persistent nosql data store

* **Azure Virtual Network** (optional, required if using HBase) - enables secure communications between the Storm on HDInsight and HBase on HDInsight clusters

* **Dashboard website** - An example dashboard that charts data in real-time
	
	* The website is implemented in Node.js, so can run on any client OS for testing or be deployed to Azure Websites

	* <a href="http://socket.io/" target="_blank">Socket.io</a> is used for real-time communication between the Storm topology and website

		> [AZURE.NOTE] This is an implementation detail - you can use any communications framework such as raw WebSockets or SignalR

	* <a href="http://d3js.org/" target="_blank">D3.js</a> is used to graph the data sent to the web site

The topology reads data from Event Hub using the **com.microsoft.eventhubs.spout.EventHubSpout** class, which is provided on the Storm on HDInsight cluster. Communication with the website is accomplished using <a href="https://github.com/nkzawa/socket.io-client.java" target="_blank">https://github.com/nkzawa/socket.io-client.java</a>.

Optionally, communication with HBase is accomplished using the <a href="https://storm.apache.org/javadoc/apidocs/org/apache/storm/hbase/bolt/class-use/HBaseBolt.html" target="_blank">org.apache.storm.hbase.bolt.HBaseBolt</a>, which is provided as part of Storm.

The following is a diagram of the topology.

![topology diagram](./media/hdinsight-storm-sensor-data-analysis/sensoranalysis.png)

> [AZURE.NOTE] This is a very simplified view of the topology - at runtime, an instance of each component is created for each partition for the Event Hub that is being read from. These instances are distributed across the nodes in the cluster, and data is routed between them as follows:
> 
> * Data from the spout to the parser is load balanced
> * Data from the parser to the Dashboard and HBase (if used) is grouped by Device ID, so that messages from the same device always flow to the same component

###Components

* **EventHub Spout** - the spout is provided with your HDInsight cluster. Source code is not currently available

* **ParserBolt.java** - the data emitted by the spout is raw JSON, and occasionally more than one event is emitted at a time. This bolt demonstrates how to read the data emitted by the spout, and emit it to a new stream as a tuple containing multiple fields.

* **DashboardBolt.java** - this demonstrates how to use the Socket.io client library for Java to send data in real-time to the web dashboard.

##Prepare your environment

Before using this example, you must create an Azure Event Hub, which the Storm topology reads from. You must also create a Storm on HDInsight topology, as the component used to read data from Event Hub is only available on the cluster.

> [AZURE.NOTE] Eventually the Event Hub spout will be available from Maven.

###Configure Event Hub

Event Hub is the data source for this example. Use the following steps to create a new Event Hub.

1. From the [Azure Portal](https://manage.windowsazure.com), select **NEW | Service Bus | Event Hub | Custom Create**.

2. On the **Add a new Event Hub** dialog, enter an **Event Hub Name**, select the **Region** to create the hub in, and either create a new namespace or select an existing one. Finally, click the **Arrow**.

2. On the **Configure Event Hub** dialog, enter the **Partition count** and **Message Retention** values. For this example, use a partition count of 10 and a message retention of 1.

3. Once the event hub has been created, select the namespace, then select **Event Hubs**. Finally, select the event hub you created earlier.

4. Select **Configure**, then create two new access policies using the following information.

	<table>
	<tr><th>Name</th><th>Permissions</th></tr>
	<tr><td>devices</td><td>Send</td></tr>
	<tr><td>storm</td><td>Listen</td></tr>
	</table>

	After creating permissions, select the **Save** icon at the bottom of the page. This creates the shared access policies that will be used to send messages to, and read messages from, this hub.

5. After saving the policies, use the **Shared access key generator** at the bottom of the page to retrieve the key for both the **devices** and **storm** policies. Save these as they will be used later.

###Create the Storm on HDInsight cluster

1. Sign in to the [Azure Management Portal](https://manage.windowsazure.com/)

2. Click **HDInsight** on the left, and then **+NEW** in the lower left corner of the page.

3. Click on the HDInsight icon in the second column, and then select **Custom**.

4. On the **Cluster Details** page, enter the name of the new cluster, and select **Storm** for the **Cluster Type**. Select the arrow to continue.

5. Enter 1 for the number of **Data Nodes** to use for this cluster. 

	> [AZURE.NOTE] To minimize the cost for the cluster used for this article, reduce the **Cluster Size** to 1, and delete the cluster after you have finished using it.

6. Enter the administrator **User Name** and **Password**, then select the arrow to continue.

4. For **Storage Account**, select **Create New Storage** or select an existing storage account. Select or enter the **Account Name** and **Default container** to use. Click on the check icon on the lower left to create the Storm cluster.

5. Once the cluster has been created, select the cluster in the portal and select **Configure** at the top of the cluster **Dashboard**.

3. At the bottom of the page, select **Enable Remote**. When prompted enter a user name, password, and a date when Remote Desktop access will expire. Click the checkmark to enable Remote Desktop.

4. Once Remote Desktop has been enabled, you can select **Connect** at the bottom of the page. Follow the prompts to connect to the cluster.

1. Once connected, copy the **%STORM_HOME%\examples\eventhubspout\eventhubs-storm-spout-0.9-jar-with-dependencies.jar** file to your local development environment. This contains the **events-storm-spout**.

7. Use the following command to install the **eventhubs-storm-spout-0.9-jar-with-dependencies.jar** file you downloaded previously into the local Maven store. This will allow us to easily add it as a reference in the Storm project in a later step.

		mvn install:install-file -Dfile=target/eventhubs-storm-spout-0.9-jar-with-dependencies.jar -DgroupId=com.microsoft.eventhubs -DartifactId=eventhubs-storm-spout -Dversion=0.9 -Dpackaging=jar

##Download and configure the project

Use the following to download the project from GitHub.

	git clone https://Blackmist/hdinsight-eventhub-example

After the command completes, you will have the following directory structure:

	hdinsight-eventhub-example/
		TemperatureMonitor/ - this is the Java topology
			conf/
				Config.properties
				hbase-site.xml
			src/
			test/
			dashboard/ - this is the node.js web dashboard
			SendEvents/ - utilities to send fake sensor data

> [AZURE.NOTE] This document does not go into full details of the code included in this sample, however the code is fully commented.

Open the **Config.properties** file and add the information you previously used when creating the Event Hub. Save the file after adding this information.

	eventhubspout.username = storm

	eventhubspout.password = <the key of the 'storm' policy>

	eventhubspout.namespace = <the event hub namespace>

	eventhubspout.entitypath = <the event hub name>

	eventhubspout.partitions.count = <the number of partitions for the event hub>

	# if not provided, will use storm's zookeeper settings
	# zookeeper.connectionstring=localhost:2181

	eventhubspout.checkpoint.interval = 10

	eventhub.receiver.credits = 1024

##Compile and test locally

Before testing, you must start the dashboard to view the output of the topology, and generate data to store in Event Hub.

###Start the web application

1. Open a new command prompt or terminal, and change directories to the **hdinsight-eventhub-example/dashboard**, then use the following to install dependencies needed by the web application.

		npm install

2. Use the following command to start the web application.

		node server.js

	You should see a message similar to the following:

		Server listening at port 3000

2. Open a web browser and enter http://localhost:3000/ as the address. You should see a page similar to the following.

	![web dashboard](./media/hdinsight-storm-sensor-data-analysis/emptydashboard.png)

	Leave this command prompt or terminal open. After testing, use Ctrl-C to stop the web server.

###Start generating data

> [AZURE.NOTE] The steps in this section use Node.js so that they can be run on any platform. For other language examples, see the **SendEvents** directory.


1. Open a new command prompt or terminal, and change directories to the **hdinsight-eventhub-example/SendEvents/nodejs**, then use the following to install dependencies needed by the application.

		npm install

2. Open the **app.js** file in a text editor and add the Event Hub information you obtained earlier.

		// ServiceBus Namespace
		var namespace = 'servicebusnamespace';
		// Event Hub Name
		var hubname ='eventhubname';
		// Shared access Policy name and key (from Event Hub configuration)
		var my_key_name = 'devices';
		var my_key = 'key';

2. Use the following command to insert new entries in Event Hub.

		node app.js

	You should see several lines of output that contain the data sent to Event Hub. These will appear similar to the following.

		{"TimeStamp":"2015-02-10T14:43.05.00320Z","DeviceId":0,"Temperature":7}
		{"TimeStamp":"2015-02-10T14:43.05.00320Z","DeviceId":1,"Temperature":39}
		{"TimeStamp":"2015-02-10T14:43.05.00320Z","DeviceId":2,"Temperature":86}
		{"TimeStamp":"2015-02-10T14:43.05.00320Z","DeviceId":3,"Temperature":29}
		{"TimeStamp":"2015-02-10T14:43.05.00320Z","DeviceId":4,"Temperature":30}
		{"TimeStamp":"2015-02-10T14:43.05.00320Z","DeviceId":5,"Temperature":5}
		{"TimeStamp":"2015-02-10T14:43.05.00320Z","DeviceId":6,"Temperature":24}
		{"TimeStamp":"2015-02-10T14:43.05.00320Z","DeviceId":7,"Temperature":40}
		{"TimeStamp":"2015-02-10T14:43.05.00320Z","DeviceId":8,"Temperature":43}
		{"TimeStamp":"2015-02-10T14:43.05.00320Z","DeviceId":9,"Temperature":84}

###Start the topology

2. Start the topology locally using the following command

	mvn compile exec:java -Dstorm.topology=com.microsoft.examples.Temperature

	This will start the topology, read files from Event Hub, and send them to the dashboard running in Azure Websites. You should see lines appear in the web dashboard, similar to the following:

	![dashboard with data](./media/hdinsight-storm-sensor-data-analysis/datadashboard.png)

3. While the dashboard is running, use the `node app.js` command from the previous steps to send new data to the dashboard. Since the temperature values are randomly generated, the graph should update to show the new values.

3. After verifying that this works, stop the topology by entering Ctrl-C. To stop the SendEvent app, select the window and press any key. You can use Ctrl-C to stop the web server also.

##Package and deploy the topology to HDInsight

On your development environment, use the following steps to run the Temperature topology on your HDInsight Storm Cluster.

###Publish the web site dashboard

1. To deploy the dashboard to an Azure Website, follow the steps in <a href="../web-sites-nodejs-develop-deploy-mac/" target="_blank">Build and deploy a Node.js website to Azure</a>. Note the URL of the website, which will be similar to **mywebsite.azurewebsites.net**.

2. Once the Website has been created, go to the site in the Azure Portal and select the **Configure** tab. Enable **Web Sockets**, and then click **Save** at the bottom of the page.

2. Open **hdinsight-eventhub-example\TemperatureMonitor\src\main\java\com\microsoft\examples\bolts\DashboardBolt.java** and change the following line to point to the URL of the published dashboard.

		socket = IO.socket("http://mywebsite.azurewebsites.net");

3. Save the **DashboardBolt.java** file.

###Package and deploy the topology

1. Use the following command to create a JAR package from your project.

		mvn package

	This will create a file named **TemperatureMonitor-1.0-SNAPSHOT.jar** in the **target** directory of your project.

2. Follow the steps in <a href="../hdinsight-storm-deploy-monitor-topology/" target="_blank">Deploy and manage Storm topologies</a> to upload and start the topology on your Storm on HDInsight cluster using the **Storm Dashboard**.

3. Once the topology has started, open a browser to the website you published to Azure, then use the `node app.js` command to send data to Event Hub. You should see the web dashboard update to display the information.

	![dashboard](./media/hdinsight-storm-sensor-data-analysis/datadashboard.png)

##Optional: Use HBase

To use Storm and HBase together, you must create an Azure Virtual Network and then create a Storm and HBase cluster within the network.

###Create an Azure Virtual Network (optional)

If you plan on using HBase with this example, you must create an Azure Virtual Network that will contain both a Storm on HDInsight, as well as HBase on HDInsight clusters.

1. Sign in to the [Azure Management portal](https://manage.windowsazure.com).

2. On the bottom of the page, click **+NEW**, click **Network Services**, click **Virtual Network**, and then click **Quick Create**.

3. Type or select the following values:

	- **Name**: The name of your virtual network.
	
	- **Address space**: Choose an address space for the virtual network that is large enough to provide addresses for all nodes in the cluster. Otherwise the provision will fail.
	
	- **Maximum VM count**: Choose one of the Maximum VM counts.
	
	- **Location**: The location must be the same as the HBase cluster that you will create.
	
	- **DNS server**: This article uses internal DNS server provided by Azure, therefore you can choose **None**. More advanced networking configuration with custom DNS servers are also supported. For the detailed guidance, see [http://msdn.microsoft.com/library/azure/jj156088.aspx](http://msdn.microsoft.com/library/azure/jj156088.aspx).

4. Click **Create a Virtual Network**. The new virtual network name will appear in the list. Wait until the Status column shows **Created**.

5. In the main pane, click the virtual network you just created.

6. On the top of the page, click **DASHBOARD**.

7. Under **quick glance**, make a note of **VIRTUAL NETWORK ID**. You will need it when provisioning the Storm and HBase clusters.

8. On the top of the page, click **CONFIGURE**.

9. On the bottom of the page, the default subnet name is **Subnet-1**. Use the **add subnet** button to add **Subnet-2**. These subnets will house the Storm and HBase clusters.

	> [AZURE.NOTE] In this article, we will be using clusters with only one node. If you are creating multi-node clusters, you must verify the **CIDR(ADDRESS COUNT)** for the subnet that will be used for the cluster. The address count must be greater than the number of worker nodes plus seven (Gateway: 2, Headnode: 2, Zookeeper: 3). For example, if you need a 10 node HBase cluster, the address count for the subnet must be greater than 17 (10+7). Otherwise the deployment will fail.
	>
	> It is highly recommended to designate a single subnet for one cluster.

11. Click **Save** on the bottom of the page.

###Create a Storm and HBase cluster on the Virtual Network

1. Sign in to the [Azure Management Portal](https://manage.windowsazure.com/)

2. Click **HDInsight** on the left, and then **+NEW** in the lower left corner of the page.

3. Click on the HDInsight icon in the second column, and then select **Custom**.

4. On the **Cluster Details** page, enter the name of the new cluster, and select **Storm** for the **Cluster Type**. Select the arrow to continue.

5. Enter 1 for the number of **Data Nodes** to use for this cluster. For **Region/Virtual Network**, select the Azure Virtual Network created earlier. For **Virtual Network Subnets**, select **Subnet-1**.

	> [AZURE.NOTE] To minimize the cost for the cluster used for this article, reduce the **Cluster Size** to 1, and delete the cluster after you have finished using it.

6. Enter the administrator **User Name** and **Password**, then select the arrow to continue.

4. For **Storage Account**, select **Create New Storage** or select an existing storage account. Select or enter the **Account Name** and **Default container** to use. Click on the check icon on the lower left to create the Storm cluster.

5. Repeat these steps to create a new **HBase** cluster. The following are the key differences:

	* **Cluster Type** - select **HBase**

	* **Virtual Network Subnets** - select **Subnet-2**

	* **Storage Account** - You should use a different container than the one used for the Storm cluster

###Discover the HBase DNS suffix

In order to write to HBase from the Storm cluster, you must use the fully qualified domain name (FQDN) for the HBase cluster. Use the following command to discover this information.

	curl -u <username>:<password> -k https://<clustername>.azurehdinsight.net/ambari/api/v1/clusters/<clustername>.azurehdinsight.net/services/hbase/components/hbrest

In the JSON data returned, find the "host_name" entry. This will contain the fully qualified domain name (FQDN) for the nodes in the cluster. For example:

	...
	"host_name": "wordkernode0.<clustername>.b1.cloudapp.net
	...

The portion of the domain name beginning with the cluster name is the DNS suffix. For example, **mycluster.b1.cloudapp.net**.

###Enable the HBase bolt

1. Open **hdinsight-eventhub-example\TemperatureMonitor\conf\hbase-site.xml** and replace the `suffix` entries in the following line with the DNS suffix obtained previously for the HBase cluster. Save the file after making these changes.

		<value>zookeeper0.suffix,zookeeper1.suffix,zookeeper2.suffix</value>

	This will be used by the HBase bolt to communicate with the HBase cluster. 

1. Open **hdinsight-eventhub-example\TemperatureMonitor\src\main\java\com\microsoft\examples\bolts\** in an editor, and uncomment the following lines by removing the `//` from the beginning. Save the file after making this change.

		topologyBuilder.setBolt("HBase", new HBaseBolt("SensorData", mapper).withConfigKey("hbase.conf"), spoutConfig.getPartitionCount())
    	  .fieldsGrouping("Parser", "hbasestream", new Fields("deviceid")).setNumTasks(spoutConfig.getPartitionCount());

	This enables the HBase bolt.

	> [AZURE.NOTE] You should only enable the HBase bolt when deploying to the Storm cluster, not when testing locally.

###HBase and Storm data

Before running the topology, you must prepare HBase to accept the data.

1. Using Remote Desktop, connect to the HBase cluster.

2. From the desktop, start the HDInsight Command Line and enter the following commands.

    cd %HBASE_HOME%
    bin\hbase shell

3. From the HBase shell, enter the following command to create a table that sensor data will be stored in.

    create 'SensorData', 'cf'

4. Verify that the table contains no data by entering the following command.

    scan 'SensorData'

Once you have started the topology on the Storm cluster and processed data, you can use the `scan 'SensorData'` command again to verify that data was inserted into HBase


##Summary

You have now learned how to use Storm to read data from Event Hub and display information from Storm on an external dashboard using SignalR and D3.js. If you've used the optional steps, you've also learned how to configure HDInsight in a Virtual Network and how to communicate between a Storm topology and HBase using the HBase bolt.

* For more information on Apache Storm, see [https://storm.incubator.apache.org/](https://storm.incubator.apache.org/)

* For more information on HBase on HDInsight, see the [HBase with HDInsight Overview](../hdinsight-hbase-overview/)

* For more information on Socket.io, see [http://socket.io](http://socket.io/)

* For more information on D3.js, see [D3.js - Data Driven Documents](http://d3js.org/)

* for information on creating topologies in Java, see [Develop Java topologies for Apache Storm on HDInsight](../hdinsight-storm-develop-java-topology/)

* For information on creating topologies in .NET, see [Develop C# topologies for Apache Storm on HDInsight using Visual Studio](../hdinsight-storm-develop-csharp-visual-studio-topology/)

[azure-portal]: https://manage.windowsazure.com/
=======
<properties
   pageTitle="Analyzing sensor data with Apache Storm on HDInsight, Event Hub, and HBase | Azure"
   description="Learn how to use Apache Storm and HBase on HDInsight to process data from Azure Event Hub."
   services="hdinsight"
   documentationCenter=""
   authors="Blackmist"
   manager="paulettm"
   editor="cgronlun"/>

<tags
   ms.service="hdinsight"
   ms.devlang=""
   ms.topic="article"
   ms.tgt_pltfrm="na"
   ms.workload="big-data"
   ms.date="02/18/2015"
   ms.author="larryfr"/>

##Analyzing sensor data with Storm and HBase in HDInsight (Hadoop)

Learn how to use Apache Storm on HDInsight to process sensor data from Azure Event Hub, and visualize it using D3.js. This document also describes how to use Azure Virtual Network to connect Storm on HDInsight with HBase on HDInsight, and store data from the topology into HBase. 

##Prerequisites

* An Azure subscription

* An <a href="../hdinsight-storm-getting-started/" target="_blank">Apache Storm on HDInsight cluster</a>

* <a href="http://nodejs.org/" target="_blank">Node.js</a> - used for the web dashboard and to send sensor data to Event Hub.

* <a href="http://www.oracle.com/technetwork/java/javase/downloads/index.html" target="_blank">Java and the JDK 1.7</a>

* <a href="http://maven.apache.org/what-is-maven.html" target="_blank">Maven</a>

* <a href="http://git-scm.com/" target="_blank">Git</a>

> [AZURE.NOTE] Java, the JDK, Maven, and Git are also available through the [Chocolatey NuGet](http://chocolatey.org/) package manager.

##Architecture

![architecture diagram](./media/hdinsight-storm-sensor-data-analysis/devicesarchitecture.png)

This example consists of the following components:

* **Azure Event Hub** - provides data collected from sensors. For this example, an application is provided that generates fake data

* **Storm on HDInsight** - provides real-time processing of data from Event Hub

* **HBase on HDInsight** (optional) - provides a persistent nosql data store

* **Azure Virtual Network** (optional, required if using HBase) - enables secure communications between the Storm on HDInsight and HBase on HDInsight clusters

* **Dashboard website** - An example dashboard that charts data in real-time
	
	* The website is implemented in Node.js, so can run on any client OS for testing or be deployed to Azure Websites

	* <a href="http://socket.io/" target="_blank">Socket.io</a> is used for real-time communication between the Storm topology and website

		> [AZURE.NOTE] This is an implementation detail - you can use any communications framework such as raw WebSockets or SignalR

	* <a href="http://d3js.org/" target="_blank">D3.js</a> is used to graph the data sent to the web site

The topology reads data from Event Hub using the **com.microsoft.eventhubs.spout.EventHubSpout** class, which is provided on the Storm on HDInsight cluster. Communication with the website is accomplished using <a href="https://github.com/nkzawa/socket.io-client.java" target="_blank">https://github.com/nkzawa/socket.io-client.java</a>.

Optionally, communication with HBase is accomplished using the <a href="https://storm.apache.org/javadoc/apidocs/org/apache/storm/hbase/bolt/class-use/HBaseBolt.html" target="_blank">org.apache.storm.hbase.bolt.HBaseBolt</a>, which is provided as part of Storm.

The following is a diagram of the topology.

![topology diagram](./media/hdinsight-storm-sensor-data-analysis/sensoranalysis.png)

> [AZURE.NOTE] This is a very simplified view of the topology - at runtime, an instance of each component is created for each partition for the Event Hub that is being read from. These instances are distributed across the nodes in the cluster, and data is routed between them as follows:
> 
> * Data from the spout to the parser is load balanced
> * Data from the parser to the Dashboard and HBase (if used) is grouped by Device ID, so that messages from the same device always flow to the same component

###Components

* **EventHub Spout** - the spout is provided with your HDInsight cluster. Source code is not currently available

* **ParserBolt.java** - the data emitted by the spout is raw JSON, and occasionally more than one event is emitted at a time. This bolt demonstrates how to read the data emitted by the spout, and emit it to a new stream as a tuple containing multiple fields.

* **DashboardBolt.java** - this demonstrates how to use the Socket.io client library for Java to send data in real-time to the web dashboard.

##Prepare your environment

Before using this example, you must create an Azure Event Hub, which the Storm topology reads from. You must also create a Storm on HDInsight topology, as the component used to read data from Event Hub is only available on the cluster.

> [AZURE.NOTE] Eventually the Event Hub spout will be available from Maven.

###Configure Event Hub

Event Hub is the data source for this example. Use the following steps to create a new Event Hub.

1. From the [Azure Portal](https://manage.windowsazure.com), select **NEW | Service Bus | Event Hub | Custom Create**.

2. On the **Add a new Event Hub** dialog, enter an **Event Hub Name**, select the **Region** to create the hub in, and either create a new namespace or select an existing one. Finally, click the **Arrow**.

2. On the **Configure Event Hub** dialog, enter the **Partition count** and **Message Retention** values. For this example, use a partition count of 10 and a message retention of 1.

3. Once the event hub has been created, select the namespace, then select **Event Hubs**. Finally, select the event hub you created earlier.

4. Select **Configure**, then create two new access policies using the following information.

	<table>
	<tr><th>Name</th><th>Permissions</th></tr>
	<tr><td>devices</td><td>Send</td></tr>
	<tr><td>storm</td><td>Listen</td></tr>
	</table>

	After creating permissions, select the **Save** icon at the bottom of the page. This creates the shared access policies that will be used to send messages to, and read messages from, this hub.

5. After saving the policies, use the **Shared access key generator** at the bottom of the page to retrieve the key for both the **devices** and **storm** policies. Save these as they will be used later.

###Create the Storm on HDInsight cluster

1. Sign in to the [Azure Management Portal](https://manage.windowsazure.com/)

2. Click **HDInsight** on the left, and then **+NEW** in the lower left corner of the page.

3. Click on the HDInsight icon in the second column, and then select **Custom**.

4. On the **Cluster Details** page, enter the name of the new cluster, and select **Storm** for the **Cluster Type**. Select the arrow to continue.

5. Enter 1 for the number of **Data Nodes** to use for this cluster. 

	> [AZURE.NOTE] To minimize the cost for the cluster used for this article, reduce the **Cluster Size** to 1, and delete the cluster after you have finished using it.

6. Enter the administrator **User Name** and **Password**, then select the arrow to continue.

4. For **Storage Account**, select **Create New Storage** or select an existing storage account. Select or enter the **Account Name** and **Default container** to use. Click on the check icon on the lower left to create the Storm cluster.

5. Once the cluster has been created, select the cluster in the portal and select **Configure** at the top of the cluster **Dashboard**.

3. At the bottom of the page, select **Enable Remote**. When prompted enter a user name, password, and a date when Remote Desktop access will expire. Click the checkmark to enable Remote Desktop.

4. Once Remote Desktop has been enabled, you can select **Connect** at the bottom of the page. Follow the prompts to connect to the cluster.

1. Once connected, copy the **%STORM_HOME%\examples\eventhubspout\eventhubs-storm-spout-0.9-jar-with-dependencies.jar** file to your local development environment. This contains the **events-storm-spout**.

7. Use the following command to install the **eventhubs-storm-spout-0.9-jar-with-dependencies.jar** file you downloaded previously into the local Maven store. This will allow us to easily add it as a reference in the Storm project in a later step.

		mvn install:install-file -Dfile=target/eventhubs-storm-spout-0.9-jar-with-dependencies.jar -DgroupId=com.microsoft.eventhubs -DartifactId=eventhubs-storm-spout -Dversion=0.9 -Dpackaging=jar

##Download and configure the project

Use the following to download the project from GitHub.

	git clone https://github.com/Blackmist/hdinsight-eventhub-example

After the command completes, you will have the following directory structure:

	hdinsight-eventhub-example/
		TemperatureMonitor/ - this is the Java topology
			conf/
				Config.properties
				hbase-site.xml
			src/
			test/
			dashboard/ - this is the node.js web dashboard
			SendEvents/ - utilities to send fake sensor data

> [AZURE.NOTE] This document does not go into full details of the code included in this sample, however the code is fully commented.

Open the **Config.properties** file and add the information you previously used when creating the Event Hub. Save the file after adding this information.

	eventhubspout.username = storm

	eventhubspout.password = <the key of the 'storm' policy>

	eventhubspout.namespace = <the event hub namespace>

	eventhubspout.entitypath = <the event hub name>

	eventhubspout.partitions.count = <the number of partitions for the event hub>

	# if not provided, will use storm's zookeeper settings
	# zookeeper.connectionstring=localhost:2181

	eventhubspout.checkpoint.interval = 10

	eventhub.receiver.credits = 1024

##Compile and test locally

Before testing, you must start the dashboard to view the output of the topology, and generate data to store in Event Hub.

###Start the web application

1. Open a new command prompt or terminal, and change directories to the **hdinsight-eventhub-example/dashboard**, then use the following to install dependencies needed by the web application.

		npm install

2. Use the following command to start the web application.

		node server.js

	You should see a message similar to the following:

		Server listening at port 3000

2. Open a web browser and enter http://localhost:3000/ as the address. You should see a page similar to the following.

	![web dashboard](./media/hdinsight-storm-sensor-data-analysis/emptydashboard.png)

	Leave this command prompt or terminal open. After testing, use Ctrl-C to stop the web server.

###Start generating data

> [AZURE.NOTE] The steps in this section use Node.js so that they can be ran on any platform. For other language examples, see the **SendEvents** directory.


1. Open a new command prompt or terminal, and change directories to the **hdinsight-eventhub-example/SendEvents/nodejs**, then use the following to install dependencies needed by the application.

		npm install

2. Open the **app.js** file in a text editor and add the Event Hub information you obtained earlier.

		// ServiceBus Namespace
		var namespace = 'servicebusnamespace';
		// Event Hub Name
		var hubname ='eventhubname';
		// Shared access Policy name and key (from Event Hub configuration)
		var my_key_name = 'devices';
		var my_key = 'key';

2. Use the following command to insert new entries in Event Hub.

		node app.js

	You should see several lines of output that contain the data sent to Event Hub. These will appear similar to the following.

		{"TimeStamp":"2015-02-10T14:43.05.00320Z","DeviceId":0,"Temperature":7}
		{"TimeStamp":"2015-02-10T14:43.05.00320Z","DeviceId":1,"Temperature":39}
		{"TimeStamp":"2015-02-10T14:43.05.00320Z","DeviceId":2,"Temperature":86}
		{"TimeStamp":"2015-02-10T14:43.05.00320Z","DeviceId":3,"Temperature":29}
		{"TimeStamp":"2015-02-10T14:43.05.00320Z","DeviceId":4,"Temperature":30}
		{"TimeStamp":"2015-02-10T14:43.05.00320Z","DeviceId":5,"Temperature":5}
		{"TimeStamp":"2015-02-10T14:43.05.00320Z","DeviceId":6,"Temperature":24}
		{"TimeStamp":"2015-02-10T14:43.05.00320Z","DeviceId":7,"Temperature":40}
		{"TimeStamp":"2015-02-10T14:43.05.00320Z","DeviceId":8,"Temperature":43}
		{"TimeStamp":"2015-02-10T14:43.05.00320Z","DeviceId":9,"Temperature":84}

###Start the topology

2. Start the topology locally using the following command

	mvn compile exec:java -Dstorm.topology=com.microsoft.examples.Temperature

	This will start the topology, read files from Event Hub, and send them to the dashboard running in Azure Websites. You should see lines appear in the web dashboard, similar to the following:

	![dashboard with data](./media/hdinsight-storm-sensor-data-analysis/datadashboard.png)

3. While the dashboard is running, use the `node app.js` command from the previous steps to send new data to the dashboard. Since the temperature values are randomly generated, the graph should update to show the new values.

3. After verifying that this works, stop the topology by entering Ctrl-C. To stop the SendEvent app, select the window and press any key. You can use Ctrl-C to stop the web server also.

##Package and deploy the topology to HDInsight

On your development environment, use the following steps to run the Temperature topology on your HDInsight Storm Cluster.

###Publish the web site dashboard

1. To deploy the dashboard to an Azure Website, follow the steps in <a href="../web-sites-nodejs-develop-deploy-mac/" target="_blank">Build and deploy a Node.js website to Azure</a>. Note the URL of the website, which will be similar to **mywebsite.azurewebsites.net**.

2. Once the Website has been created, go to the site in the Azure Portal and select the **Configure** tab. Enable **Web Sockets**, and then click **Save* at the bottom of the page.

2. Open **hdinsight-eventhub-example\TemperatureMonitor\src\main\java\com\microsoft\examples\bolts\DashboardBolt.java** and change the following line to point to the URL of the published dashboard.

		socket = IO.socket("http://mywebsite.azurewebsites.net");

3. Save the **DashboardBolt.java** file.

###Package and deploy the topology

1. Use the following command to create a JAR package from your project.

		mvn package

	This will create a file named **TemperatureMonitor-1.0-SNAPSHOT.jar** in the **target** directory of your project.

2. Follow the steps in <a href="../hdinsight-storm-deploy-monitor-topology/" target="_blank">Deploy and manage Storm topologies</a> to upload and start the topology on your Storm on HDInsight cluster using the **Storm Dashboard**.

3. Once the topology has started, open a browser to the website you published to Azure, then use the `node app.js` command to send data to Event Hub. You should see the web dashboard update to display the information.

	![dashboard](./media/hdinsight-storm-sensor-data-analysis/datadashboard.png)

##Optional: Use HBase

To use Storm and HBase together, you must create an Azure Virtual Network and then create a Storm and HBase cluster within the network.

###Create an Azure Virtual Network (optional)

If you plan on using HBase with this example, you must create an Azure Virtual Network that will contain both a Storm on HDInsight, as well as HBase on HDInsight clusters.

1. Sign in to the [Azure Management portal](https://manage.windowsazure.com).

2. On the bottom of the page, click **+NEW**, click **Network Services**, click **Virtual Network**, and then click **Quick Create**.

3. Type or select the following values:

	- **Name**: The name of your virtual network.
	
	- **Address space**: Choose an address space for the virtual network that is large enough to provide addresses for all nodes in the cluster. Otherwise the provision will fail.
	
	- **Maximum VM count**: Choose one of the Maximum VM counts.
	
	- **Location**: The location must be the same as the HBase cluster that you will create.
	
	- **DNS server**: This article uses internal DNS server provided by Azure, therefore you can choose **None**. More advanced networking configuration with custom DNS servers are also supported. For the detailed guidance, see [http://msdn.microsoft.com/library/azure/jj156088.aspx](http://msdn.microsoft.com/library/azure/jj156088.aspx).

4. Click **Create a Virtual Network**. The new virtual network name will appear in the list. Wait until the Status column shows **Created**.

5. In the main pane, click the virtual network you just created.

6. On the top of the page, click **DASHBOARD**.

7. Under **quick glance**, make a note of **VIRTUAL NETWORK ID**. You will need it when provisioning the Storm and HBase clusters.

8. On the top of the page, click **CONFIGURE**.

9. On the bottom of the page, the default subnet name is **Subnet-1**. Use the **add subnet** button to add **Subnet-2**. These subnets will house the Storm and HBase clusters.

	> [AZURE.NOTE] In this article, we will be using clusters with only one node. If you are creating multi-node clusters, you must verify the **CIDR(ADDRESS COUNT)** for the subnet that will be used for the cluster. The address count must be greater than the number of worker nodes plus seven (Gateway: 2, Headnode: 2, Zookeeper: 3). For example, if you need a 10 node HBase cluster, the address count for the subnet must be greater than 17 (10+7). Otherwise the deployment will fail.
	>
	> It is highly recommended to designate a single subnet for one cluster.

11. Click **Save** on the bottom of the page.

###Create a Storm and HBase cluster on the Virtual Network

1. Sign in to the [Azure Management Portal](https://manage.windowsazure.com/)

2. Click **HDInsight** on the left, and then **+NEW** in the lower left corner of the page.

3. Click on the HDInsight icon in the second column, and then select **Custom**.

4. On the **Cluster Details** page, enter the name of the new cluster, and select **Storm** for the **Cluster Type**. Select the arrow to continue.

5. Enter 1 for the number of **Data Nodes** to use for this cluster. For **Region/Virtual Network**, select the Azure Virtual Network created earlier. For **Virtual Network Subnets**, select **Subnet-1**.

	> [AZURE.NOTE] To minimize the cost for the cluster used for this article, reduce the **Cluster Size** to 1, and delete the cluster after you have finished using it.

6. Enter the administrator **User Name** and **Password**, then select the arrow to continue.

4. For **Storage Account**, select **Create New Storage** or select an existing storage account. Select or enter the **Account Name** and **Default container** to use. Click on the check icon on the lower left to create the Storm cluster.

5. Repeat these steps to create a new **HBase** cluster. The following are the key differences:

	* **Cluster Type** - select **HBase**

	* **Virtual Network Subnets** - select **Subnet-2**

	* **Storage Account** - You should use a different container than the one used for the Storm cluster

###Discover the HBase DNS suffix

In order to write to HBase from the Storm cluster, you must use the fully qualified domain name (FQDN) for the HBase cluster. Use the following command to discover this information.

	curl -u <username>:<password> -k https://<clustername>.azurehdinsight.net/ambari/api/v1/clusters/<clustername>.azurehdinsight.net/services/hbase/components/hbrest

In the JSON data returned, find the "host_name" entry. This will contain the fully qualified domain name (FQDN) for the nodes in the cluster. For example:

	...
	"host_name": "wordkernode0.<clustername>.b1.cloudapp.net
	...

The portion of the domain name beginning with the cluster name is the DNS suffix. For example, **mycluster.b1.cloudapp.net**.

###Enable the HBase bolt

1. Open **hdinsight-eventhub-example\TemperatureMonitor\conf\hbase-site.xml** and replace the `suffix` entries in the following line with the DNS suffix obtained previously for the HBase cluster. Save the file after making these changes.

		<value>zookeeper0.suffix,zookeeper1.suffix,zookeeper2.suffix</value>

	This will be used by the HBase bolt to communicate with the HBase cluster. 

1. Open **hdinsight-eventhub-example\TemperatureMonitor\src\main\java\com\microsoft\examples\bolts\** in an editor, and uncomment the following lines by removing the `//` from the beginning. Save the file after making this change.

		topologyBuilder.setBolt("HBase", new HBaseBolt("SensorData", mapper).withConfigKey("hbase.conf"), spoutConfig.getPartitionCount())
    	  .fieldsGrouping("Parser", "hbasestream", new Fields("deviceid")).setNumTasks(spoutConfig.getPartitionCount());

	This enables the HBase bolt.

	> [AZURE.NOTE] You should only enable the HBase bolt when deploying to the Storm cluster, not when testing locally.

###HBase and Storm data

Before running the topology, you must prepare HBase to accept the data.

1. Using Remote Desktop, connect to the HBase cluster.

2. From the desktop, start the HDInsight Command Line and enter the following commands.

    cd %hbase_home%
    bin\hbase shell

3. From the HBase shell, enter the following command to create a table that sensor data will be stored in.

    create 'SensorData', 'cf'

4. Verify that the table contains no data by entering the following command.

    scan 'SensorData'

Once you have started the topology on the Storm cluster and processed data, you can use the `scan 'SensorData'` command again to verify that data was inserted into HBase


##Summary

You have now learned how to use Storm to read data from Event Hub and display information from Storm on an external dashboard using SignalR and D3.js. If you've used the optional steps, you've also learned how to configure HDInsight in a Virtual Network and how to communicate between a Storm topology and HBase using the HBase bolt.

* For more information on Apache Storm, see [https://storm.incubator.apache.org/](https://storm.incubator.apache.org/)

* For more information on HBase on HDInsight, see the [HBase with HDInsight Overview](../hdinsight-hbase-overview/)

* For more information on Socket.io, see [http://socket.io](http://socket.io/)

* For more information on D3.js, see [D3.js - Data Driven Documents](http://d3js.org/)

* for information on creating topologies in Java, see [Develop Java topologies for Apache Storm on HDInsight](../hdinsight-storm-develop-java-topology/)

* For information on creating topologies in .NET, see [Develop C# topologies for Apache Storm on HDInsight using Visual Studio](../hdinsight-storm-develop-csharp-visual-studio-topology/)

[azure-portal]: https://manage.windowsazure.com/
>>>>>>> 6cd9459d
<|MERGE_RESOLUTION|>--- conflicted
+++ resolved
@@ -1,4 +1,3 @@
-<<<<<<< HEAD
 <properties
    pageTitle="Analyzing sensor data with Apache Storm on HDInsight, Event Hub, and HBase | Azure"
    description="Learn how to use Apache Storm and HBase on HDInsight to process data from Azure Event Hub."
@@ -146,7 +145,7 @@
 
 Use the following to download the project from GitHub.
 
-	git clone https://Blackmist/hdinsight-eventhub-example
+	git clone https://github.com/Blackmist/hdinsight-eventhub-example
 
 After the command completes, you will have the following directory structure:
 
@@ -422,430 +421,4 @@
 
 * For information on creating topologies in .NET, see [Develop C# topologies for Apache Storm on HDInsight using Visual Studio](../hdinsight-storm-develop-csharp-visual-studio-topology/)
 
-[azure-portal]: https://manage.windowsazure.com/
-=======
-<properties
-   pageTitle="Analyzing sensor data with Apache Storm on HDInsight, Event Hub, and HBase | Azure"
-   description="Learn how to use Apache Storm and HBase on HDInsight to process data from Azure Event Hub."
-   services="hdinsight"
-   documentationCenter=""
-   authors="Blackmist"
-   manager="paulettm"
-   editor="cgronlun"/>
-
-<tags
-   ms.service="hdinsight"
-   ms.devlang=""
-   ms.topic="article"
-   ms.tgt_pltfrm="na"
-   ms.workload="big-data"
-   ms.date="02/18/2015"
-   ms.author="larryfr"/>
-
-##Analyzing sensor data with Storm and HBase in HDInsight (Hadoop)
-
-Learn how to use Apache Storm on HDInsight to process sensor data from Azure Event Hub, and visualize it using D3.js. This document also describes how to use Azure Virtual Network to connect Storm on HDInsight with HBase on HDInsight, and store data from the topology into HBase. 
-
-##Prerequisites
-
-* An Azure subscription
-
-* An <a href="../hdinsight-storm-getting-started/" target="_blank">Apache Storm on HDInsight cluster</a>
-
-* <a href="http://nodejs.org/" target="_blank">Node.js</a> - used for the web dashboard and to send sensor data to Event Hub.
-
-* <a href="http://www.oracle.com/technetwork/java/javase/downloads/index.html" target="_blank">Java and the JDK 1.7</a>
-
-* <a href="http://maven.apache.org/what-is-maven.html" target="_blank">Maven</a>
-
-* <a href="http://git-scm.com/" target="_blank">Git</a>
-
-> [AZURE.NOTE] Java, the JDK, Maven, and Git are also available through the [Chocolatey NuGet](http://chocolatey.org/) package manager.
-
-##Architecture
-
-![architecture diagram](./media/hdinsight-storm-sensor-data-analysis/devicesarchitecture.png)
-
-This example consists of the following components:
-
-* **Azure Event Hub** - provides data collected from sensors. For this example, an application is provided that generates fake data
-
-* **Storm on HDInsight** - provides real-time processing of data from Event Hub
-
-* **HBase on HDInsight** (optional) - provides a persistent nosql data store
-
-* **Azure Virtual Network** (optional, required if using HBase) - enables secure communications between the Storm on HDInsight and HBase on HDInsight clusters
-
-* **Dashboard website** - An example dashboard that charts data in real-time
-	
-	* The website is implemented in Node.js, so can run on any client OS for testing or be deployed to Azure Websites
-
-	* <a href="http://socket.io/" target="_blank">Socket.io</a> is used for real-time communication between the Storm topology and website
-
-		> [AZURE.NOTE] This is an implementation detail - you can use any communications framework such as raw WebSockets or SignalR
-
-	* <a href="http://d3js.org/" target="_blank">D3.js</a> is used to graph the data sent to the web site
-
-The topology reads data from Event Hub using the **com.microsoft.eventhubs.spout.EventHubSpout** class, which is provided on the Storm on HDInsight cluster. Communication with the website is accomplished using <a href="https://github.com/nkzawa/socket.io-client.java" target="_blank">https://github.com/nkzawa/socket.io-client.java</a>.
-
-Optionally, communication with HBase is accomplished using the <a href="https://storm.apache.org/javadoc/apidocs/org/apache/storm/hbase/bolt/class-use/HBaseBolt.html" target="_blank">org.apache.storm.hbase.bolt.HBaseBolt</a>, which is provided as part of Storm.
-
-The following is a diagram of the topology.
-
-![topology diagram](./media/hdinsight-storm-sensor-data-analysis/sensoranalysis.png)
-
-> [AZURE.NOTE] This is a very simplified view of the topology - at runtime, an instance of each component is created for each partition for the Event Hub that is being read from. These instances are distributed across the nodes in the cluster, and data is routed between them as follows:
-> 
-> * Data from the spout to the parser is load balanced
-> * Data from the parser to the Dashboard and HBase (if used) is grouped by Device ID, so that messages from the same device always flow to the same component
-
-###Components
-
-* **EventHub Spout** - the spout is provided with your HDInsight cluster. Source code is not currently available
-
-* **ParserBolt.java** - the data emitted by the spout is raw JSON, and occasionally more than one event is emitted at a time. This bolt demonstrates how to read the data emitted by the spout, and emit it to a new stream as a tuple containing multiple fields.
-
-* **DashboardBolt.java** - this demonstrates how to use the Socket.io client library for Java to send data in real-time to the web dashboard.
-
-##Prepare your environment
-
-Before using this example, you must create an Azure Event Hub, which the Storm topology reads from. You must also create a Storm on HDInsight topology, as the component used to read data from Event Hub is only available on the cluster.
-
-> [AZURE.NOTE] Eventually the Event Hub spout will be available from Maven.
-
-###Configure Event Hub
-
-Event Hub is the data source for this example. Use the following steps to create a new Event Hub.
-
-1. From the [Azure Portal](https://manage.windowsazure.com), select **NEW | Service Bus | Event Hub | Custom Create**.
-
-2. On the **Add a new Event Hub** dialog, enter an **Event Hub Name**, select the **Region** to create the hub in, and either create a new namespace or select an existing one. Finally, click the **Arrow**.
-
-2. On the **Configure Event Hub** dialog, enter the **Partition count** and **Message Retention** values. For this example, use a partition count of 10 and a message retention of 1.
-
-3. Once the event hub has been created, select the namespace, then select **Event Hubs**. Finally, select the event hub you created earlier.
-
-4. Select **Configure**, then create two new access policies using the following information.
-
-	<table>
-	<tr><th>Name</th><th>Permissions</th></tr>
-	<tr><td>devices</td><td>Send</td></tr>
-	<tr><td>storm</td><td>Listen</td></tr>
-	</table>
-
-	After creating permissions, select the **Save** icon at the bottom of the page. This creates the shared access policies that will be used to send messages to, and read messages from, this hub.
-
-5. After saving the policies, use the **Shared access key generator** at the bottom of the page to retrieve the key for both the **devices** and **storm** policies. Save these as they will be used later.
-
-###Create the Storm on HDInsight cluster
-
-1. Sign in to the [Azure Management Portal](https://manage.windowsazure.com/)
-
-2. Click **HDInsight** on the left, and then **+NEW** in the lower left corner of the page.
-
-3. Click on the HDInsight icon in the second column, and then select **Custom**.
-
-4. On the **Cluster Details** page, enter the name of the new cluster, and select **Storm** for the **Cluster Type**. Select the arrow to continue.
-
-5. Enter 1 for the number of **Data Nodes** to use for this cluster. 
-
-	> [AZURE.NOTE] To minimize the cost for the cluster used for this article, reduce the **Cluster Size** to 1, and delete the cluster after you have finished using it.
-
-6. Enter the administrator **User Name** and **Password**, then select the arrow to continue.
-
-4. For **Storage Account**, select **Create New Storage** or select an existing storage account. Select or enter the **Account Name** and **Default container** to use. Click on the check icon on the lower left to create the Storm cluster.
-
-5. Once the cluster has been created, select the cluster in the portal and select **Configure** at the top of the cluster **Dashboard**.
-
-3. At the bottom of the page, select **Enable Remote**. When prompted enter a user name, password, and a date when Remote Desktop access will expire. Click the checkmark to enable Remote Desktop.
-
-4. Once Remote Desktop has been enabled, you can select **Connect** at the bottom of the page. Follow the prompts to connect to the cluster.
-
-1. Once connected, copy the **%STORM_HOME%\examples\eventhubspout\eventhubs-storm-spout-0.9-jar-with-dependencies.jar** file to your local development environment. This contains the **events-storm-spout**.
-
-7. Use the following command to install the **eventhubs-storm-spout-0.9-jar-with-dependencies.jar** file you downloaded previously into the local Maven store. This will allow us to easily add it as a reference in the Storm project in a later step.
-
-		mvn install:install-file -Dfile=target/eventhubs-storm-spout-0.9-jar-with-dependencies.jar -DgroupId=com.microsoft.eventhubs -DartifactId=eventhubs-storm-spout -Dversion=0.9 -Dpackaging=jar
-
-##Download and configure the project
-
-Use the following to download the project from GitHub.
-
-	git clone https://github.com/Blackmist/hdinsight-eventhub-example
-
-After the command completes, you will have the following directory structure:
-
-	hdinsight-eventhub-example/
-		TemperatureMonitor/ - this is the Java topology
-			conf/
-				Config.properties
-				hbase-site.xml
-			src/
-			test/
-			dashboard/ - this is the node.js web dashboard
-			SendEvents/ - utilities to send fake sensor data
-
-> [AZURE.NOTE] This document does not go into full details of the code included in this sample, however the code is fully commented.
-
-Open the **Config.properties** file and add the information you previously used when creating the Event Hub. Save the file after adding this information.
-
-	eventhubspout.username = storm
-
-	eventhubspout.password = <the key of the 'storm' policy>
-
-	eventhubspout.namespace = <the event hub namespace>
-
-	eventhubspout.entitypath = <the event hub name>
-
-	eventhubspout.partitions.count = <the number of partitions for the event hub>
-
-	# if not provided, will use storm's zookeeper settings
-	# zookeeper.connectionstring=localhost:2181
-
-	eventhubspout.checkpoint.interval = 10
-
-	eventhub.receiver.credits = 1024
-
-##Compile and test locally
-
-Before testing, you must start the dashboard to view the output of the topology, and generate data to store in Event Hub.
-
-###Start the web application
-
-1. Open a new command prompt or terminal, and change directories to the **hdinsight-eventhub-example/dashboard**, then use the following to install dependencies needed by the web application.
-
-		npm install
-
-2. Use the following command to start the web application.
-
-		node server.js
-
-	You should see a message similar to the following:
-
-		Server listening at port 3000
-
-2. Open a web browser and enter http://localhost:3000/ as the address. You should see a page similar to the following.
-
-	![web dashboard](./media/hdinsight-storm-sensor-data-analysis/emptydashboard.png)
-
-	Leave this command prompt or terminal open. After testing, use Ctrl-C to stop the web server.
-
-###Start generating data
-
-> [AZURE.NOTE] The steps in this section use Node.js so that they can be ran on any platform. For other language examples, see the **SendEvents** directory.
-
-
-1. Open a new command prompt or terminal, and change directories to the **hdinsight-eventhub-example/SendEvents/nodejs**, then use the following to install dependencies needed by the application.
-
-		npm install
-
-2. Open the **app.js** file in a text editor and add the Event Hub information you obtained earlier.
-
-		// ServiceBus Namespace
-		var namespace = 'servicebusnamespace';
-		// Event Hub Name
-		var hubname ='eventhubname';
-		// Shared access Policy name and key (from Event Hub configuration)
-		var my_key_name = 'devices';
-		var my_key = 'key';
-
-2. Use the following command to insert new entries in Event Hub.
-
-		node app.js
-
-	You should see several lines of output that contain the data sent to Event Hub. These will appear similar to the following.
-
-		{"TimeStamp":"2015-02-10T14:43.05.00320Z","DeviceId":0,"Temperature":7}
-		{"TimeStamp":"2015-02-10T14:43.05.00320Z","DeviceId":1,"Temperature":39}
-		{"TimeStamp":"2015-02-10T14:43.05.00320Z","DeviceId":2,"Temperature":86}
-		{"TimeStamp":"2015-02-10T14:43.05.00320Z","DeviceId":3,"Temperature":29}
-		{"TimeStamp":"2015-02-10T14:43.05.00320Z","DeviceId":4,"Temperature":30}
-		{"TimeStamp":"2015-02-10T14:43.05.00320Z","DeviceId":5,"Temperature":5}
-		{"TimeStamp":"2015-02-10T14:43.05.00320Z","DeviceId":6,"Temperature":24}
-		{"TimeStamp":"2015-02-10T14:43.05.00320Z","DeviceId":7,"Temperature":40}
-		{"TimeStamp":"2015-02-10T14:43.05.00320Z","DeviceId":8,"Temperature":43}
-		{"TimeStamp":"2015-02-10T14:43.05.00320Z","DeviceId":9,"Temperature":84}
-
-###Start the topology
-
-2. Start the topology locally using the following command
-
-	mvn compile exec:java -Dstorm.topology=com.microsoft.examples.Temperature
-
-	This will start the topology, read files from Event Hub, and send them to the dashboard running in Azure Websites. You should see lines appear in the web dashboard, similar to the following:
-
-	![dashboard with data](./media/hdinsight-storm-sensor-data-analysis/datadashboard.png)
-
-3. While the dashboard is running, use the `node app.js` command from the previous steps to send new data to the dashboard. Since the temperature values are randomly generated, the graph should update to show the new values.
-
-3. After verifying that this works, stop the topology by entering Ctrl-C. To stop the SendEvent app, select the window and press any key. You can use Ctrl-C to stop the web server also.
-
-##Package and deploy the topology to HDInsight
-
-On your development environment, use the following steps to run the Temperature topology on your HDInsight Storm Cluster.
-
-###Publish the web site dashboard
-
-1. To deploy the dashboard to an Azure Website, follow the steps in <a href="../web-sites-nodejs-develop-deploy-mac/" target="_blank">Build and deploy a Node.js website to Azure</a>. Note the URL of the website, which will be similar to **mywebsite.azurewebsites.net**.
-
-2. Once the Website has been created, go to the site in the Azure Portal and select the **Configure** tab. Enable **Web Sockets**, and then click **Save* at the bottom of the page.
-
-2. Open **hdinsight-eventhub-example\TemperatureMonitor\src\main\java\com\microsoft\examples\bolts\DashboardBolt.java** and change the following line to point to the URL of the published dashboard.
-
-		socket = IO.socket("http://mywebsite.azurewebsites.net");
-
-3. Save the **DashboardBolt.java** file.
-
-###Package and deploy the topology
-
-1. Use the following command to create a JAR package from your project.
-
-		mvn package
-
-	This will create a file named **TemperatureMonitor-1.0-SNAPSHOT.jar** in the **target** directory of your project.
-
-2. Follow the steps in <a href="../hdinsight-storm-deploy-monitor-topology/" target="_blank">Deploy and manage Storm topologies</a> to upload and start the topology on your Storm on HDInsight cluster using the **Storm Dashboard**.
-
-3. Once the topology has started, open a browser to the website you published to Azure, then use the `node app.js` command to send data to Event Hub. You should see the web dashboard update to display the information.
-
-	![dashboard](./media/hdinsight-storm-sensor-data-analysis/datadashboard.png)
-
-##Optional: Use HBase
-
-To use Storm and HBase together, you must create an Azure Virtual Network and then create a Storm and HBase cluster within the network.
-
-###Create an Azure Virtual Network (optional)
-
-If you plan on using HBase with this example, you must create an Azure Virtual Network that will contain both a Storm on HDInsight, as well as HBase on HDInsight clusters.
-
-1. Sign in to the [Azure Management portal](https://manage.windowsazure.com).
-
-2. On the bottom of the page, click **+NEW**, click **Network Services**, click **Virtual Network**, and then click **Quick Create**.
-
-3. Type or select the following values:
-
-	- **Name**: The name of your virtual network.
-	
-	- **Address space**: Choose an address space for the virtual network that is large enough to provide addresses for all nodes in the cluster. Otherwise the provision will fail.
-	
-	- **Maximum VM count**: Choose one of the Maximum VM counts.
-	
-	- **Location**: The location must be the same as the HBase cluster that you will create.
-	
-	- **DNS server**: This article uses internal DNS server provided by Azure, therefore you can choose **None**. More advanced networking configuration with custom DNS servers are also supported. For the detailed guidance, see [http://msdn.microsoft.com/library/azure/jj156088.aspx](http://msdn.microsoft.com/library/azure/jj156088.aspx).
-
-4. Click **Create a Virtual Network**. The new virtual network name will appear in the list. Wait until the Status column shows **Created**.
-
-5. In the main pane, click the virtual network you just created.
-
-6. On the top of the page, click **DASHBOARD**.
-
-7. Under **quick glance**, make a note of **VIRTUAL NETWORK ID**. You will need it when provisioning the Storm and HBase clusters.
-
-8. On the top of the page, click **CONFIGURE**.
-
-9. On the bottom of the page, the default subnet name is **Subnet-1**. Use the **add subnet** button to add **Subnet-2**. These subnets will house the Storm and HBase clusters.
-
-	> [AZURE.NOTE] In this article, we will be using clusters with only one node. If you are creating multi-node clusters, you must verify the **CIDR(ADDRESS COUNT)** for the subnet that will be used for the cluster. The address count must be greater than the number of worker nodes plus seven (Gateway: 2, Headnode: 2, Zookeeper: 3). For example, if you need a 10 node HBase cluster, the address count for the subnet must be greater than 17 (10+7). Otherwise the deployment will fail.
-	>
-	> It is highly recommended to designate a single subnet for one cluster.
-
-11. Click **Save** on the bottom of the page.
-
-###Create a Storm and HBase cluster on the Virtual Network
-
-1. Sign in to the [Azure Management Portal](https://manage.windowsazure.com/)
-
-2. Click **HDInsight** on the left, and then **+NEW** in the lower left corner of the page.
-
-3. Click on the HDInsight icon in the second column, and then select **Custom**.
-
-4. On the **Cluster Details** page, enter the name of the new cluster, and select **Storm** for the **Cluster Type**. Select the arrow to continue.
-
-5. Enter 1 for the number of **Data Nodes** to use for this cluster. For **Region/Virtual Network**, select the Azure Virtual Network created earlier. For **Virtual Network Subnets**, select **Subnet-1**.
-
-	> [AZURE.NOTE] To minimize the cost for the cluster used for this article, reduce the **Cluster Size** to 1, and delete the cluster after you have finished using it.
-
-6. Enter the administrator **User Name** and **Password**, then select the arrow to continue.
-
-4. For **Storage Account**, select **Create New Storage** or select an existing storage account. Select or enter the **Account Name** and **Default container** to use. Click on the check icon on the lower left to create the Storm cluster.
-
-5. Repeat these steps to create a new **HBase** cluster. The following are the key differences:
-
-	* **Cluster Type** - select **HBase**
-
-	* **Virtual Network Subnets** - select **Subnet-2**
-
-	* **Storage Account** - You should use a different container than the one used for the Storm cluster
-
-###Discover the HBase DNS suffix
-
-In order to write to HBase from the Storm cluster, you must use the fully qualified domain name (FQDN) for the HBase cluster. Use the following command to discover this information.
-
-	curl -u <username>:<password> -k https://<clustername>.azurehdinsight.net/ambari/api/v1/clusters/<clustername>.azurehdinsight.net/services/hbase/components/hbrest
-
-In the JSON data returned, find the "host_name" entry. This will contain the fully qualified domain name (FQDN) for the nodes in the cluster. For example:
-
-	...
-	"host_name": "wordkernode0.<clustername>.b1.cloudapp.net
-	...
-
-The portion of the domain name beginning with the cluster name is the DNS suffix. For example, **mycluster.b1.cloudapp.net**.
-
-###Enable the HBase bolt
-
-1. Open **hdinsight-eventhub-example\TemperatureMonitor\conf\hbase-site.xml** and replace the `suffix` entries in the following line with the DNS suffix obtained previously for the HBase cluster. Save the file after making these changes.
-
-		<value>zookeeper0.suffix,zookeeper1.suffix,zookeeper2.suffix</value>
-
-	This will be used by the HBase bolt to communicate with the HBase cluster. 
-
-1. Open **hdinsight-eventhub-example\TemperatureMonitor\src\main\java\com\microsoft\examples\bolts\** in an editor, and uncomment the following lines by removing the `//` from the beginning. Save the file after making this change.
-
-		topologyBuilder.setBolt("HBase", new HBaseBolt("SensorData", mapper).withConfigKey("hbase.conf"), spoutConfig.getPartitionCount())
-    	  .fieldsGrouping("Parser", "hbasestream", new Fields("deviceid")).setNumTasks(spoutConfig.getPartitionCount());
-
-	This enables the HBase bolt.
-
-	> [AZURE.NOTE] You should only enable the HBase bolt when deploying to the Storm cluster, not when testing locally.
-
-###HBase and Storm data
-
-Before running the topology, you must prepare HBase to accept the data.
-
-1. Using Remote Desktop, connect to the HBase cluster.
-
-2. From the desktop, start the HDInsight Command Line and enter the following commands.
-
-    cd %hbase_home%
-    bin\hbase shell
-
-3. From the HBase shell, enter the following command to create a table that sensor data will be stored in.
-
-    create 'SensorData', 'cf'
-
-4. Verify that the table contains no data by entering the following command.
-
-    scan 'SensorData'
-
-Once you have started the topology on the Storm cluster and processed data, you can use the `scan 'SensorData'` command again to verify that data was inserted into HBase
-
-
-##Summary
-
-You have now learned how to use Storm to read data from Event Hub and display information from Storm on an external dashboard using SignalR and D3.js. If you've used the optional steps, you've also learned how to configure HDInsight in a Virtual Network and how to communicate between a Storm topology and HBase using the HBase bolt.
-
-* For more information on Apache Storm, see [https://storm.incubator.apache.org/](https://storm.incubator.apache.org/)
-
-* For more information on HBase on HDInsight, see the [HBase with HDInsight Overview](../hdinsight-hbase-overview/)
-
-* For more information on Socket.io, see [http://socket.io](http://socket.io/)
-
-* For more information on D3.js, see [D3.js - Data Driven Documents](http://d3js.org/)
-
-* for information on creating topologies in Java, see [Develop Java topologies for Apache Storm on HDInsight](../hdinsight-storm-develop-java-topology/)
-
-* For information on creating topologies in .NET, see [Develop C# topologies for Apache Storm on HDInsight using Visual Studio](../hdinsight-storm-develop-csharp-visual-studio-topology/)
-
-[azure-portal]: https://manage.windowsazure.com/
->>>>>>> 6cd9459d
+[azure-portal]: https://manage.windowsazure.com/