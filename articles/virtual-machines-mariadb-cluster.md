<properties 
	pageTitle="Running a MariaDB (MySQL) cluster on Azure" 
	description="Create a MariaDB + Galera MySQL cluster on Azure Virtual Machines" 
	services="virtual-machines" 
	documentationCenter="" 
	authors="sabbour" 
	manager="timlt" 
	editor=""/>

<tags 
	ms.service="virtual-machines" 
	ms.devlang="multiple" 
	ms.topic="article" 
	ms.tgt_pltfrm="vm-linux" 
	ms.workload="infrastructure-services" 
<<<<<<< HEAD
	ms.date="4/14/2015" 
=======
	ms.date="15/4/2014" 
>>>>>>> f4d10dd0
	ms.author="v-ahsab" 
	ms.prod="azure"/>

<!--The next line, with one pound sign at the beginning, is the page title--> 
# MariaDB (MySQL) cluster - Azure tutorial

<p>We're creating a multi-Master [Galera](http://galeracluster.com/products/) cluster of [MariaDBs](https://mariadb.org/en/about/), a robust, scalable, and reliable drop-in replacement for MySQL, to work in a highly available environment on Azure Virtual Machines.</p>

## Architecture overview

This topic performs the following steps:

1. Create A 3-node cluster
2. Separate the Data Disks from the OS Disk
3. Create the Data Disks in RAID-0/striped setting to increase IOPS
4. Use the Azure Load Balancer to balance the load for the 3 nodes
5. To minimize repetitive work, create a VM image containing MariaDB+Galera and use it to create the other cluster VMs.

![Architecture](./media/virtual-machines-mariadb-cluster/Setup.png)

> [AZURE.NOTE]  This topic uses the [Azure CLI] tools, so make sure to download them and connect them to your Azure subscription according to the instructions. If you need a reference to the commands available in the Azure CLI, check out this link for the [Azure CLI command reference]. You will also need to [create an SSH key for authentication] and make note of the **.pem file location**.


## Creating the template

### Infrastructure

1. Create an Affinity Group to hold the resources together

		azure account affinity-group create mariadbcluster --location "North Europe" --label "MariaDB Cluster"
        
2. Create a Virtual Network

		azure network vnet create --address-space 10.0.0.0 --cidr 8 --subnet-name mariadb --subnet-start-ip 10.0.0.0 --subnet-cidr 24 --affinity-group mariadbcluster mariadbvnet

3. Create a Storage Account to host all our disks. Note that you shouldn't be placing more than 40 heavily used disks on the same Storage Account to avoid hitting the 20,000 IOPS storage account limit. In this case, we're far off from this number so we'll store everything on the same account for simplicity

		azure storage account create mariadbstorage --label mariadbstorage --affinity-group mariadbcluster

3. Find the name of the CentOS 7 Virtual Machine image

		azure vm image list | findstr CentOS        
this will output something like `5112500ae3b842c8b9c604889f8753c3__OpenLogic-CentOS-70-20140926`. Use the name in the following step.

4. Create the VM template replacing **/path/to/key.pem** with the path where you stored the generated .pem SSH key

		azure vm create --virtual-network-name mariadbvnet --subnet-names mariadb --blob-url "http://mariadbstorage.blob.core.windows.net/vhds/mariadbhatemplate-os.vhd"  --vm-size Medium --ssh 22 --ssh-cert "/path/to/key.pem" --no-ssh-password mariadbtemplate 5112500ae3b842c8b9c604889f8753c3__OpenLogic-CentOS-70-20140926 azureuser
        
5. Attach 4 x 500GB data disks to the VM for use in the RAID configuration

		FOR /L %d IN (1,1,4) DO azure vm disk attach-new mariadbhatemplate 512 http://mariadbstorage.blob.core.windows.net/vhds/mariadbhatemplate-data-%d.vhd        

6. SSH into the template VM that you created at **mariadbhatemplate.cloudapp.net:22** and connect using your private key.

### Software

1. Obtain root

        sudo su
        
2. Install RAID support:

     - Install mdadm
        
        		yum install mdadm
                
     - Create the RAID0/stripe configuration with an EXT4 file system
        
				mdadm --create --verbose /dev/md0 --level=stripe --raid-devices=4 /dev/sdc /dev/sdd /dev/sde /dev/sdf
				mdadm --detail --scan >> /etc/mdadm.conf
				mkfs -t ext4 /dev/md0
         
     - Create the mount point directory
         
				mkdir /mnt/data
                
     - Retrieve the UUID of the newly created RAID device
        
				blkid | grep /dev/md0
    
     - Edit /etc/fstab
        
        		vi /etc/fstab
        
     - Add the device in there to enable auto mouting on reboot replacing the UUID with the value obtained from the **blkid** command before
        
        		UUID=<UUID FROM PREVIOUS>   /mnt/data ext4   defaults,noatime   1 2
        	
     - Mount the new partition
        
        		mount /mnt/data
            
3. Install MariaDB:    
		
     - Create the MariaDB.repo file: 
        
              	vi /etc/yum.repos.d/MariaDB.repo
        
     - Fill it with the below content      
        
				[mariadb]
				name = MariaDB
				baseurl = http://yum.mariadb.org/10.0/centos7-amd64
				gpgkey=https://yum.mariadb.org/RPM-GPG-KEY-MariaDB
				gpgcheck=1
    
     - Remove existing postfix and mariadb-libs to avoid conflicts
    
    		yum remove postfix mariadb-libs-*
            
     - Install MariaDB with Galera
    
    		yum install MariaDB-Galera-server MariaDB-client galera
   
4. Move the MySQL data directory to the RAID block device

     - Copy the current MySQL directory into its new location and remove the old directory
    
    		cp -avr /var/lib/mysql /mnt/data  
    		rm -rf /var/lib/mysql
      
     - Set permissions on new directory accordingly
        
        	chown -R mysql:mysql /mnt/data && chmod -R 755 /mnt/data/  
            
     - Create a symlink pointing the old directory to the new location on the RAID partition
    
    		ln -s /mnt/data/mysql /var/lib/mysql   

5. Because [SELinux will interfere with the cluster operations](http://galeracluster.com/documentation-webpages/configuration.html#selinux), it is necessary to disable it for the current session (until a compatible version appears). Edit `/etc/selinux/config` to disable it for subsequent restarts:
    	
	        setenforce 0
    
       then editing `/etc/selinux/config` to set `SELINUX=permissive`
       
6. Validate MySQL runs

    - Start MySQL
    
    		service mysql start
            
    - Secure the MySQL installation, set the root password, remove anonymous users, disabling remote root login and removing the test database
    		
            mysql_secure_installation
            
    - Create a user on the database for cluster operations and optionally, your applications
   
			mysql -u root -p
			GRANT ALL PRIVILEGES ON *.* TO 'cluster'@'%' IDENTIFIED BY 'p@ssw0rd' WITH GRANT OPTION; FLUSH PRIVILEGES;
            exit
   
   - Stop MySQL
   
			service mysql stop
            
7. Create configuration placeholder

	- Edit the MySQL configuration to create a placeholder for the cluster settings. Do not replace the **`<Vairables>`** or uncomment now. That will happen after we create a VM from this template.
	
			vi /etc/my.cnf.d/server.cnf
			
	- Edit the **[galera]** section and clear it out
	
	- Edit the **[mariadb]** section
	
			wsrep_provider=/usr/lib64/galera/libgalera_smm.so 
            binlog_format=ROW
            wsrep_sst_method=rsync
			bind-address=0.0.0.0 # When set to 0.0.0.0, the server listens to remote connections
			default_storage_engine=InnoDB
            innodb_autoinc_lock_mode=2
			
            wsrep_sst_auth=cluster:p@ssw0rd # CHANGE: Username and password you created for the SST cluster MySQL user
            #wsrep_cluster_name='mariadbcluster' # CHANGE: Uncomment and set your desired cluster name
            #wsrep_cluster_address="gcomm://mariadb1,mariadb2,mariadb3" # CHANGE: Uncomment and Add all your servers
            #wsrep_node_address='<ServerIP>' # CHANGE: Uncomment and set IP address of this server
			#wsrep_node_name='<NodeName>' # CHANGE: Uncomment and set the node name of this server

8. Open required ports on the firewall (using FirewallD on CentOS 7)
	
	- MySQL: `firewall-cmd --zone=public --add-port=3306/tcp --permanent`
    - GALERA: `firewall-cmd --zone=public --add-port=4567/tcp --permanent`
    - GALERA IST: `firewall-cmd --zone=public --add-port=4568/tcp --permanent`
    - RSYNC: `firewall-cmd --zone=public --add-port=4444/tcp --permanent`
    - Reload the firewall: `firewall-cmd --reload`
	
9.  Optimize the system for performance. Refer to this article on [performance tuning strategy] for more details

	- Edit the MySQL configuration file again
	
			vi /etc/my.cnf.d/server.cnf
		
	- Edit the **[mariadb]** section and append the below
	
	> [AZURE.NOTE] It is recommended that **innodb\_buffer\_pool_size** be 70% of your VM's memory. It has been set at 2.45GB here for the Medium Azure VM with 3.5GB of RAM.
	
	        innodb_buffer_pool_size = 2508M # The buffer pool contains buffered data and the index. This is usually set to 70% of physical memory.
            innodb_log_file_size = 512M #  Redo logs ensure that write operations are fast, reliable, and recoverable after a crash
            max_connections = 5000 # A larger value will give the server more time to recycle idled connections
            innodb_file_per_table = 1 # Speed up the table space transmission and optimize the debris management performance
            innodb_log_buffer_size = 128M # The log buffer allows transactions to run without having to flush the log to disk before the transactions commit
            innodb_flush_log_at_trx_commit = 2 # The setting of 2 enables the most data integrity and is suitable for Master in MySQL cluster
			query_cache_size = 0
			
10. Stop MySQL, disable MySQL service from running on startup to avoid messing up the cluster when adding a new node, and deprovision the machine.

		service mysql stop
        chkconfig mysql off
		waagent -deprovision	
		
11. Capture the VM through the portal. (Currently, [issue #1268 in the Azure CLI] tools describes the fact that images captured by the xplat-cli tools do not capture the attached data disks.)

	- Shutdown the machine through the portal
    - Click on Capture and specify the image name as **mariadb-galera-image** and provide a  description and check "I have run waagent".
	![Capture the Virtual Machine](./media/virtual-machines-mariadb-cluster/Capture.png)
	![Capture the Virtual Machine](./media/virtual-machines-mariadb-cluster/Capture2.PNG)
	
## Creating the cluster
 
Create 3 VMs out of the template you just created and then configure and start the cluster.

1. Create the first CentOS 7 VM from the **mariadb-galera-image** image you created, providing the virtual network name **mariadbvnet** and the subnet **mariadb**, machine size **Medium**, passing in the Cloud Service name to be **mariadbha** (or whatever name you want to be accessed through mariadbha.cloudapp.net), setting the name of this machine to be **mariadb1**  and the username to be **azureuser**,  and enabling SSH access and passing the SSH certificate .pem file and replacing **/path/to/key.pem** with the path where you stored the generated .pem SSH key.

	> [AZURE.NOTE] The commands below are split over multiple lines for clarity, but you should enter each as one line.

		azure vm create 
        --virtual-network-name mariadbvnet
        --subnet-names mariadb 
        --availability-set clusteravset
		--vm-size Medium 
		--ssh-cert "/path/to/key.pem" 
		--no-ssh-password 
		--ssh 22 
		--vm-name mariadb1 
		mariadbha mariadb-galera-image azureuser 

2. Create 2 more Virtual Machines by _connecting_ them to the currently created **mariadbha** Cloud Service, changing the **VM name** as well as the **SSH port** to a unique port not conflicting with other VMs in the same Cloud Service.

		azure vm create		
        --virtual-network-name mariadbvnet
        --subnet-names mariadb 
        --availability-set clusteravset
		--vm-size Medium
		--ssh-cert "/path/to/key.pem"
		--no-ssh-password
		--ssh 23
		--vm-name mariadb2
        --connect mariadbha mariadb-galera-image azureuser
and for MariaDB3

		azure vm create
        --virtual-network-name mariadbvnet
        --subnet-names mariadb 
        --availability-set clusteravset
		--vm-size Medium
		--ssh-cert "/path/to/key.pem"
		--no-ssh-password
		--ssh 24
		--vm-name mariadb3
        --connect mariadbha mariadb-galera-image azureuser
		
3. You will need to get the internal IP address of each of the 3 VMs for the next step:

	![Getting IP address](./media/virtual-machines-mariadb-cluster/IP.png)

4. SSH into the 3 VMs and and edit the configuration file on each

		sudo vi /etc/my.cnf.d/server.cnf
		
	uncommenting **`wsrep_cluster_name`** and **`wsrep_cluster_address`** by removing the **#** at the beginning and validation they are indeed what you want.
    Additionally, replace **`<ServerIP>`** in **`wsrep_node_address`** and **`<NodeName>`** in **`wsrep_node_name`** with the VM's IP address and name respectively and uncomment those lines as well.
	
5. Start the cluster on MariaDB1 and let it run at startup

		sudo service mysql bootstrap
        chkconfig mysql on
	
6. Start MySQL on MariaDB2 and MariaDB3 and let it run at startup

		sudo service mysql start
        chkconfig mysql on
		
## Load balancing the cluster
When you created the clustered VMs, you added them into an Availablity Set called **clusteravset** to ensure they are put on different fault and update domains and that Azure never does maintenance on all machines at once. This configuration meets the requirements to be supported by that Azure Service Level Agreement (SLA).

Now you use the Azure Load Balancer to balance requests between our 3 nodes.

Run the below commands on your machine using the Azure CLI.
The command parameters structure is: `azure vm endpoint create-multiple <MachineName> <PublicPort>:<VMPort>:<Protocol>:<EnableDirectServerReturn>:<Load Balanced Set Name>:<ProbeProtocol>:<ProbePort>`

	azure vm endpoint create-multiple mariadb1 3306:3306:tcp:false:MySQL:tcp:3306
    azure vm endpoint create-multiple mariadb2 3306:3306:tcp:false:MySQL:tcp:3306
    azure vm endpoint create-multiple mariadb3 3306:3306:tcp:false:MySQL:tcp:3306
	
Finally, since the CLI sets the load-balancer probe interval to 15 seconds (which may be a bit too long), change it in the portal under **Endpoints** for any of the VMs

![Edit endpoint](./media/virtual-machines-mariadb-cluster/Endpoint.PNG)

then click on Reconfigure The Load-Balanced Set and go next

![Reconfigure Load Balanced Set](./media/virtual-machines-mariadb-cluster/Endpoint2.PNG)

then change the Probe Interval to 5 seconds and save

![Change Probe Interval](./media/virtual-machines-mariadb-cluster/Endpoint3.PNG)

## Validating the cluster

The hard work is done. The cluster should be now accessible at `mariadbha.cloudapp.net:3306` which will hit the load balancer and route requests between the 3 VMs smoothly and efficiently.

Use your favorite MySQL client to connect or just connect from one of the VMs to verify this cluster is working.

	 mysql -u cluster -h mariadbha.cloudapp.net -p
	 
Then create a new database and populate it with some data

	CREATE DATABASE TestDB;
    USE TestDB;
    CREATE TABLE TestTable (id INT NOT NULL AUTO_INCREMENT PRIMARY KEY, value VARCHAR(255));
	INSERT INTO TestTable (value)  VALUES ('Value1');
	INSERT INTO TestTable (value)  VALUES ('Value2');
    SELECT * FROM TestTable;
	
Will result in the table below

	+----+--------+
	| id | value  |
	+----+--------+
	|  1 | Value1 |
	|  4 | Value2 |
	+----+--------+
	2 rows in set (0.00 sec)	
	
<!--Every topic should have next steps and links to the next logical set of content to keep the customer engaged-->
## Next steps

In this article, you created a 3 node MariaDB + Galera highly-available cluster on Azure Virtual Machines running CentOS 7. The VMs are load balanced with the Azure Load Balancer.

You may want to take a look at [another way to cluster MySQL on Linux] and ways to [optimize and test MySQL performance on Azure Linux VMs].

<!--Anchors-->
[Architecture overview]: #architecture-overview
[Creating the template]: #creating-the-template
[Creating the cluster]: #creating-the-cluster
[Load balancing the cluster]: #load-balancing-the-cluster
[Validating the cluster]: #validating-the-cluster
[Next steps]: #next-steps

<!--Image references-->

<!--Link references-->
[Galera]: http://galeracluster.com/products/
[MariaDBs]: https://mariadb.org/en/about/
[Azure CLI]: http://azure.microsoft.com/documentation/articles/xplat-cli/
[Azure CLI command reference]: http://azure.microsoft.com/documentation/articles/virtual-machines-command-line-tools/
[create an SSH key for authentication]:http://www.jeff.wilcox.name/2013/06/secure-linux-vms-with-ssh-certificates/
[performance tuning strategy]: http://azure.microsoft.com/documentation/articles/virtual-machines-linux-optimize-mysql-perf/
[optimize and test MySQL performance on Azure Linux VMs]:http://azure.microsoft.com/documentation/articles/virtual-machines-linux-optimize-mysql-perf/
[issue #1268 in the Azure CLI]:https://github.com/Azure/azure-xplat-cli/issues/1268
[another way to cluster MySQL on Linux]: http://azure.microsoft.com/documentation/articles/virtual-machines-linux-mysql-cluster/<|MERGE_RESOLUTION|>--- conflicted
+++ resolved
@@ -1,27 +1,22 @@
-<properties 
-	pageTitle="Running a MariaDB (MySQL) cluster on Azure" 
-	description="Create a MariaDB + Galera MySQL cluster on Azure Virtual Machines" 
-	services="virtual-machines" 
-	documentationCenter="" 
-	authors="sabbour" 
-	manager="timlt" 
+<properties
+	pageTitle="Running a MariaDB (MySQL) cluster on Azure"
+	description="Create a MariaDB + Galera MySQL cluster on Azure Virtual Machines"
+	services="virtual-machines"
+	documentationCenter=""
+	authors="sabbour"
+	manager="timlt"
 	editor=""/>
 
-<tags 
-	ms.service="virtual-machines" 
-	ms.devlang="multiple" 
-	ms.topic="article" 
-	ms.tgt_pltfrm="vm-linux" 
-	ms.workload="infrastructure-services" 
-<<<<<<< HEAD
-	ms.date="4/14/2015" 
-=======
-	ms.date="15/4/2014" 
->>>>>>> f4d10dd0
-	ms.author="v-ahsab" 
+<tags
+	ms.service="virtual-machines"
+	ms.devlang="multiple"
+	ms.topic="article"
+	ms.tgt_pltfrm="vm-linux"
+	ms.workload="infrastructure-services"
+	ms.date="4/15/2015"
+	ms.author="v-ahsab"
 	ms.prod="azure"/>
 
-<!--The next line, with one pound sign at the beginning, is the page title--> 
 # MariaDB (MySQL) cluster - Azure tutorial
 
 <p>We're creating a multi-Master [Galera](http://galeracluster.com/products/) cluster of [MariaDBs](https://mariadb.org/en/about/), a robust, scalable, and reliable drop-in replacement for MySQL, to work in a highly available environment on Azure Virtual Machines.</p>
@@ -48,7 +43,7 @@
 1. Create an Affinity Group to hold the resources together
 
 		azure account affinity-group create mariadbcluster --location "North Europe" --label "MariaDB Cluster"
-        
+
 2. Create a Virtual Network
 
 		azure network vnet create --address-space 10.0.0.0 --cidr 8 --subnet-name mariadb --subnet-start-ip 10.0.0.0 --subnet-cidr 24 --affinity-group mariadbcluster mariadbvnet
@@ -59,16 +54,16 @@
 
 3. Find the name of the CentOS 7 Virtual Machine image
 
-		azure vm image list | findstr CentOS        
+		azure vm image list | findstr CentOS
 this will output something like `5112500ae3b842c8b9c604889f8753c3__OpenLogic-CentOS-70-20140926`. Use the name in the following step.
 
 4. Create the VM template replacing **/path/to/key.pem** with the path where you stored the generated .pem SSH key
 
 		azure vm create --virtual-network-name mariadbvnet --subnet-names mariadb --blob-url "http://mariadbstorage.blob.core.windows.net/vhds/mariadbhatemplate-os.vhd"  --vm-size Medium --ssh 22 --ssh-cert "/path/to/key.pem" --no-ssh-password mariadbtemplate 5112500ae3b842c8b9c604889f8753c3__OpenLogic-CentOS-70-20140926 azureuser
-        
+
 5. Attach 4 x 500GB data disks to the VM for use in the RAID configuration
 
-		FOR /L %d IN (1,1,4) DO azure vm disk attach-new mariadbhatemplate 512 http://mariadbstorage.blob.core.windows.net/vhds/mariadbhatemplate-data-%d.vhd        
+		FOR /L %d IN (1,1,4) DO azure vm disk attach-new mariadbhatemplate 512 http://mariadbstorage.blob.core.windows.net/vhds/mariadbhatemplate-data-%d.vhd
 
 6. SSH into the template VM that you created at **mariadbhatemplate.cloudapp.net:22** and connect using your private key.
 
@@ -77,119 +72,119 @@
 1. Obtain root
 
         sudo su
-        
+
 2. Install RAID support:
 
      - Install mdadm
-        
+
         		yum install mdadm
-                
+
      - Create the RAID0/stripe configuration with an EXT4 file system
-        
+
 				mdadm --create --verbose /dev/md0 --level=stripe --raid-devices=4 /dev/sdc /dev/sdd /dev/sde /dev/sdf
 				mdadm --detail --scan >> /etc/mdadm.conf
 				mkfs -t ext4 /dev/md0
-         
+
      - Create the mount point directory
-         
+
 				mkdir /mnt/data
-                
+
      - Retrieve the UUID of the newly created RAID device
-        
+
 				blkid | grep /dev/md0
-    
+
      - Edit /etc/fstab
-        
+
         		vi /etc/fstab
-        
+
      - Add the device in there to enable auto mouting on reboot replacing the UUID with the value obtained from the **blkid** command before
-        
+
         		UUID=<UUID FROM PREVIOUS>   /mnt/data ext4   defaults,noatime   1 2
-        	
+
      - Mount the new partition
-        
+
         		mount /mnt/data
-            
-3. Install MariaDB:    
-		
-     - Create the MariaDB.repo file: 
-        
+
+3. Install MariaDB:
+
+     - Create the MariaDB.repo file:
+
               	vi /etc/yum.repos.d/MariaDB.repo
-        
-     - Fill it with the below content      
-        
+
+     - Fill it with the below content
+
 				[mariadb]
 				name = MariaDB
 				baseurl = http://yum.mariadb.org/10.0/centos7-amd64
 				gpgkey=https://yum.mariadb.org/RPM-GPG-KEY-MariaDB
 				gpgcheck=1
-    
+
      - Remove existing postfix and mariadb-libs to avoid conflicts
-    
+
     		yum remove postfix mariadb-libs-*
-            
+
      - Install MariaDB with Galera
-    
+
     		yum install MariaDB-Galera-server MariaDB-client galera
-   
+
 4. Move the MySQL data directory to the RAID block device
 
      - Copy the current MySQL directory into its new location and remove the old directory
-    
+
     		cp -avr /var/lib/mysql /mnt/data  
     		rm -rf /var/lib/mysql
-      
+
      - Set permissions on new directory accordingly
-        
+
         	chown -R mysql:mysql /mnt/data && chmod -R 755 /mnt/data/  
-            
+
      - Create a symlink pointing the old directory to the new location on the RAID partition
-    
-    		ln -s /mnt/data/mysql /var/lib/mysql   
+
+    		ln -s /mnt/data/mysql /var/lib/mysql
 
 5. Because [SELinux will interfere with the cluster operations](http://galeracluster.com/documentation-webpages/configuration.html#selinux), it is necessary to disable it for the current session (until a compatible version appears). Edit `/etc/selinux/config` to disable it for subsequent restarts:
-    	
+
 	        setenforce 0
-    
+
        then editing `/etc/selinux/config` to set `SELINUX=permissive`
-       
+
 6. Validate MySQL runs
 
     - Start MySQL
-    
+
     		service mysql start
-            
+
     - Secure the MySQL installation, set the root password, remove anonymous users, disabling remote root login and removing the test database
-    		
+
             mysql_secure_installation
-            
+
     - Create a user on the database for cluster operations and optionally, your applications
-   
+
 			mysql -u root -p
 			GRANT ALL PRIVILEGES ON *.* TO 'cluster'@'%' IDENTIFIED BY 'p@ssw0rd' WITH GRANT OPTION; FLUSH PRIVILEGES;
             exit
-   
+
    - Stop MySQL
-   
+
 			service mysql stop
-            
+
 7. Create configuration placeholder
 
 	- Edit the MySQL configuration to create a placeholder for the cluster settings. Do not replace the **`<Vairables>`** or uncomment now. That will happen after we create a VM from this template.
-	
+
 			vi /etc/my.cnf.d/server.cnf
-			
+
 	- Edit the **[galera]** section and clear it out
-	
+
 	- Edit the **[mariadb]** section
-	
-			wsrep_provider=/usr/lib64/galera/libgalera_smm.so 
+
+			wsrep_provider=/usr/lib64/galera/libgalera_smm.so
             binlog_format=ROW
             wsrep_sst_method=rsync
 			bind-address=0.0.0.0 # When set to 0.0.0.0, the server listens to remote connections
 			default_storage_engine=InnoDB
             innodb_autoinc_lock_mode=2
-			
+
             wsrep_sst_auth=cluster:p@ssw0rd # CHANGE: Username and password you created for the SST cluster MySQL user
             #wsrep_cluster_name='mariadbcluster' # CHANGE: Uncomment and set your desired cluster name
             #wsrep_cluster_address="gcomm://mariadb1,mariadb2,mariadb3" # CHANGE: Uncomment and Add all your servers
@@ -197,23 +192,23 @@
 			#wsrep_node_name='<NodeName>' # CHANGE: Uncomment and set the node name of this server
 
 8. Open required ports on the firewall (using FirewallD on CentOS 7)
-	
+
 	- MySQL: `firewall-cmd --zone=public --add-port=3306/tcp --permanent`
     - GALERA: `firewall-cmd --zone=public --add-port=4567/tcp --permanent`
     - GALERA IST: `firewall-cmd --zone=public --add-port=4568/tcp --permanent`
     - RSYNC: `firewall-cmd --zone=public --add-port=4444/tcp --permanent`
     - Reload the firewall: `firewall-cmd --reload`
-	
+
 9.  Optimize the system for performance. Refer to this article on [performance tuning strategy] for more details
 
 	- Edit the MySQL configuration file again
-	
+
 			vi /etc/my.cnf.d/server.cnf
-		
+
 	- Edit the **[mariadb]** section and append the below
-	
+
 	> [AZURE.NOTE] It is recommended that **innodb\_buffer\_pool_size** be 70% of your VM's memory. It has been set at 2.45GB here for the Medium Azure VM with 3.5GB of RAM.
-	
+
 	        innodb_buffer_pool_size = 2508M # The buffer pool contains buffered data and the index. This is usually set to 70% of physical memory.
             innodb_log_file_size = 512M #  Redo logs ensure that write operations are fast, reliable, and recoverable after a crash
             max_connections = 5000 # A larger value will give the server more time to recycle idled connections
@@ -221,44 +216,44 @@
             innodb_log_buffer_size = 128M # The log buffer allows transactions to run without having to flush the log to disk before the transactions commit
             innodb_flush_log_at_trx_commit = 2 # The setting of 2 enables the most data integrity and is suitable for Master in MySQL cluster
 			query_cache_size = 0
-			
+
 10. Stop MySQL, disable MySQL service from running on startup to avoid messing up the cluster when adding a new node, and deprovision the machine.
 
 		service mysql stop
         chkconfig mysql off
-		waagent -deprovision	
-		
+		waagent -deprovision
+
 11. Capture the VM through the portal. (Currently, [issue #1268 in the Azure CLI] tools describes the fact that images captured by the xplat-cli tools do not capture the attached data disks.)
 
 	- Shutdown the machine through the portal
     - Click on Capture and specify the image name as **mariadb-galera-image** and provide a  description and check "I have run waagent".
 	![Capture the Virtual Machine](./media/virtual-machines-mariadb-cluster/Capture.png)
 	![Capture the Virtual Machine](./media/virtual-machines-mariadb-cluster/Capture2.PNG)
-	
+
 ## Creating the cluster
- 
+
 Create 3 VMs out of the template you just created and then configure and start the cluster.
 
 1. Create the first CentOS 7 VM from the **mariadb-galera-image** image you created, providing the virtual network name **mariadbvnet** and the subnet **mariadb**, machine size **Medium**, passing in the Cloud Service name to be **mariadbha** (or whatever name you want to be accessed through mariadbha.cloudapp.net), setting the name of this machine to be **mariadb1**  and the username to be **azureuser**,  and enabling SSH access and passing the SSH certificate .pem file and replacing **/path/to/key.pem** with the path where you stored the generated .pem SSH key.
 
 	> [AZURE.NOTE] The commands below are split over multiple lines for clarity, but you should enter each as one line.
 
-		azure vm create 
+		azure vm create
         --virtual-network-name mariadbvnet
-        --subnet-names mariadb 
+        --subnet-names mariadb
         --availability-set clusteravset
-		--vm-size Medium 
-		--ssh-cert "/path/to/key.pem" 
-		--no-ssh-password 
-		--ssh 22 
-		--vm-name mariadb1 
-		mariadbha mariadb-galera-image azureuser 
+		--vm-size Medium
+		--ssh-cert "/path/to/key.pem"
+		--no-ssh-password
+		--ssh 22
+		--vm-name mariadb1
+		mariadbha mariadb-galera-image azureuser
 
 2. Create 2 more Virtual Machines by _connecting_ them to the currently created **mariadbha** Cloud Service, changing the **VM name** as well as the **SSH port** to a unique port not conflicting with other VMs in the same Cloud Service.
 
-		azure vm create		
+		azure vm create
         --virtual-network-name mariadbvnet
-        --subnet-names mariadb 
+        --subnet-names mariadb
         --availability-set clusteravset
 		--vm-size Medium
 		--ssh-cert "/path/to/key.pem"
@@ -270,7 +265,7 @@
 
 		azure vm create
         --virtual-network-name mariadbvnet
-        --subnet-names mariadb 
+        --subnet-names mariadb
         --availability-set clusteravset
 		--vm-size Medium
 		--ssh-cert "/path/to/key.pem"
@@ -278,7 +273,7 @@
 		--ssh 24
 		--vm-name mariadb3
         --connect mariadbha mariadb-galera-image azureuser
-		
+
 3. You will need to get the internal IP address of each of the 3 VMs for the next step:
 
 	![Getting IP address](./media/virtual-machines-mariadb-cluster/IP.png)
@@ -286,20 +281,20 @@
 4. SSH into the 3 VMs and and edit the configuration file on each
 
 		sudo vi /etc/my.cnf.d/server.cnf
-		
+
 	uncommenting **`wsrep_cluster_name`** and **`wsrep_cluster_address`** by removing the **#** at the beginning and validation they are indeed what you want.
     Additionally, replace **`<ServerIP>`** in **`wsrep_node_address`** and **`<NodeName>`** in **`wsrep_node_name`** with the VM's IP address and name respectively and uncomment those lines as well.
-	
+
 5. Start the cluster on MariaDB1 and let it run at startup
 
 		sudo service mysql bootstrap
         chkconfig mysql on
-	
+
 6. Start MySQL on MariaDB2 and MariaDB3 and let it run at startup
 
 		sudo service mysql start
         chkconfig mysql on
-		
+
 ## Load balancing the cluster
 When you created the clustered VMs, you added them into an Availablity Set called **clusteravset** to ensure they are put on different fault and update domains and that Azure never does maintenance on all machines at once. This configuration meets the requirements to be supported by that Azure Service Level Agreement (SLA).
 
@@ -311,7 +306,7 @@
 	azure vm endpoint create-multiple mariadb1 3306:3306:tcp:false:MySQL:tcp:3306
     azure vm endpoint create-multiple mariadb2 3306:3306:tcp:false:MySQL:tcp:3306
     azure vm endpoint create-multiple mariadb3 3306:3306:tcp:false:MySQL:tcp:3306
-	
+
 Finally, since the CLI sets the load-balancer probe interval to 15 seconds (which may be a bit too long), change it in the portal under **Endpoints** for any of the VMs
 
 ![Edit endpoint](./media/virtual-machines-mariadb-cluster/Endpoint.PNG)
@@ -331,7 +326,7 @@
 Use your favorite MySQL client to connect or just connect from one of the VMs to verify this cluster is working.
 
 	 mysql -u cluster -h mariadbha.cloudapp.net -p
-	 
+
 Then create a new database and populate it with some data
 
 	CREATE DATABASE TestDB;
@@ -340,7 +335,7 @@
 	INSERT INTO TestTable (value)  VALUES ('Value1');
 	INSERT INTO TestTable (value)  VALUES ('Value2');
     SELECT * FROM TestTable;
-	
+
 Will result in the table below
 
 	+----+--------+
@@ -349,8 +344,8 @@
 	|  1 | Value1 |
 	|  4 | Value2 |
 	+----+--------+
-	2 rows in set (0.00 sec)	
-	
+	2 rows in set (0.00 sec)
+
 <!--Every topic should have next steps and links to the next logical set of content to keep the customer engaged-->
 ## Next steps
 
