--- conflicted
+++ resolved
@@ -7,19 +7,6 @@
 	manager="timlt"
 	editor=""/>
 
-<<<<<<< HEAD
-<tags 
-	ms.service="virtual-machines" 
-	ms.devlang="multiple" 
-	ms.topic="article" 
-	ms.tgt_pltfrm="vm-linux" 
-	ms.workload="infrastructure-services" 
-	ms.date="4/14/2015" 
-	ms.author="v-ahsab" 
-	ms.prod="azure"/>
-
-<!--The next line, with one pound sign at the beginning, is the page title--> 
-=======
 <tags
 	ms.service="virtual-machines"
 	ms.devlang="multiple"
@@ -29,7 +16,6 @@
 	ms.date="04/15/2015"
 	ms.author="v-ahsab"/>
 
->>>>>>> 8e917651
 # MariaDB (MySQL) cluster - Azure tutorial
 
 <p>We're creating a multi-Master [Galera](http://galeracluster.com/products/) cluster of [MariaDBs](https://mariadb.org/en/about/), a robust, scalable, and reliable drop-in replacement for MySQL, to work in a highly available environment on Azure Virtual Machines.</p>
