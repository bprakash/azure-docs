---
# Mandatory fields. See more on aka.ms/skyeye/meta.
title: Develop modules for Azure IoT Edge | Microsoft Docs 
description: Learn how to create custom modules for Azure IoT Edge
services: iot-edge
keywords: 
author: kgremban
manager: timlt

ms.author: kgremban
ms.date: 10/05/2017
ms.topic: article
ms.service: iot-edge

# Optional fields. Don't forget to remove # if you need a field.
# ms.custom: can-be-multiple-comma-separated
# ms.devlang:devlang-from-white-list
# ms.suite: 
# ms.tgt_pltfrm:
# ms.reviewer:
---

<<<<<<< HEAD
# Understand the requirements and tools for developing IoT Edge modules
=======
# Understand the requirements and tools for developing IoT Edge modules - Public preview
>>>>>>> 20440e19

This article explains what functionalities are available when writing applications that run as IoT Edge module, and how to take advantage of them.

## IoT Edge runtime environment
The IoT Edge runtime provides the infrastructure to integrate the functionality of multiple IoT Edge modules and to deploy them onto IoT Edge devices. At a high level, any program can be packaged as an IoT Edge module. However, to take full advantage of IoT Edge communication and management functionalities, a program running in a module can connect to the local IoT Edge hub, integrated in the IoT Edge runtime.

## Using the IoT Edge hub
The IoT Edge hub provides two main functionalities: proxy to IoT Hub, and local communications.

### IoT Hub primitives
IoT Hub sees a module instance analogously to a device, in the sense that it:

* it has a module twin, that is distinct and isolated from the [device twin][lnk-devicetwin] and the other module twins of that device;
* it can send [device-to-cloud messages][lnk-iothub-messaging];
<<<<<<< HEAD
* it can can receive [direct methods][lnk-methods] targeted specifically at its identity.
=======
* it can receive [direct methods][lnk-methods] targeted specifically at its identity.
>>>>>>> 20440e19

Currently, a module cannot receive cloud-to-device messages nor use the file upload feature.

When writing a module, you can simply use the [Azure IoT Device SDK][lnk-devicesdk] to connect to the IoT Edge hub and use the above functionality as you would when using IoT Hub with a device application, the only difference being that, from your application back-end, you have to refer to the module identity instead of the device identity.

See [Develop and deploy an IoT Edge module to a simulated device][lnk-tutorial2] for an example of a module application that sends device-to-cloud messages, and uses the module twin.

### Device-to-cloud messages
In order to enable complex processing of device-to-cloud messages, IoT Edge hub provides declarative routing of messages between modules, and between modules and IoT Hub.
This allows modules to intercept and process messages sent by other modules and propagate them into complex pipelines.
The article [Module composition][lnk-module-comp] explains how to compose modules into complex pipelines using routes.

An IoT Edge module, differently than a normal IoT Hub device application, can receive device-to-cloud messages that are being proxied by its local IoT Edge hub, in order to process them.

<<<<<<< HEAD
IoT Edge hub will propagate the messages to your module based on declarative routes described in the [Module composition][lnk-module-comp] article. When developing an IoT Edge module, you can receive these messages by setting message handlers, as shown in the tutorial [Develop and deploy an IoT Edge module to a simulated device][lnk-tutorial2].
=======
IoT Edge hub propagates the messages to your module based on declarative routes described in the [Module composition][lnk-module-comp] article. When developing an IoT Edge module, you can receive these messages by setting message handlers, as shown in the tutorial [Develop and deploy an IoT Edge module to a simulated device][lnk-tutorial2].
>>>>>>> 20440e19

In order to simplify the creation of routes, IoT Edge adds the concept of module *input* and *output* endpoints. A module can receive all device-to-cloud messages routed to it without specifying any input, and can send device-to-cloud messages without specifying any output.
Using explicit inputs and outputs, though, makes routing rules simpler to understand. See [Module composition][lnk-module-comp] for more information on routing rules and input and output endpoints for modules.

<<<<<<< HEAD
Finally, device-to-cloud messages handled by the Edge hub are stamped with the following system properties.

| Property | Description |
| -------- | ----------- |
| $connectionDeviceId | The device id of the client that sent the message |
| $connectionModuleId | The module id of the module that sent the message |
| $inputName | The input that received this message. Can be empty. |
| $outputName | The output used to send the mesage. Can be empty. |
=======
Finally, device-to-cloud messages handled by the Edge hub are stamped with the following system properties:

| Property | Description |
| -------- | ----------- |
| $connectionDeviceId | The device ID of the client that sent the message |
| $connectionModuleId | The module ID of the module that sent the message |
| $inputName | The input that received this message. Can be empty. |
| $outputName | The output used to send the message. Can be empty. |
>>>>>>> 20440e19

### Connecting to IoT Edge hub from a module
Connecting to the local IoT Edge hub from a module involves two steps: use the connection string provided by the IoT Edge runtime when your module starts, and make sure your application accepts the certificate presented by the IoT Edge hub on that device.

The connecting string to use is injected by the IoT Edge runtime in the environment variable `EdgeHubConnectionString`. This makes it available to any program that wants to use it.

Analogously, the certificate to use to validate the IoT Edge hub connection is injected by the IoT Edge runtime in a file whose path is available in the environment variable `EdgeModuleCACertificateFile`.

The tutorial [Develop and deploy an IoT Edge module to a simulated device][lnk-tutorial2] shows how to make sure that the certificate is in the machine store in your module application. Clearly, any other method to trust connections using that certificate work.

## Packaging as an image
IoT Edge modules are packaged as Docker images.
You can use Docker toolchain directly, or Visual Studio Code as shown in the tutorial [Develop and deploy an IoT Edge module to a simulated device][lnk-tutorial2].

<<<<<<< HEAD

=======
## Next steps

After you develop a module, learn how to [Deploy and monitor IoT Edge modules at scale][lnk-howto-deploy].
>>>>>>> 20440e19

[lnk-devicesdk]: ../iot-hub/iot-hub-devguide-sdks.md
[lnk-devicetwin]: ../iot-hub/iot-hub-devguide-device-twins.md
[lnk-iothub-messaging]: ../iot-hub/iot-hub-devguide-messaging.md
[lnk-methods]: ../iot-hub/iot-hub-devguide-direct-methods.md
<<<<<<< HEAD
[lnk-tutorial2]: tutorial-create-custom-module.md
=======
[lnk-tutorial2]: tutorial-create-custom-module.md
[lnk-module-comp]: module-composition.md
[lnk-howto-deploy]: how-to-deploy-monitor.md
>>>>>>> 20440e19
<|MERGE_RESOLUTION|>--- conflicted
+++ resolved
@@ -20,11 +20,7 @@
 # ms.reviewer:
 ---
 
-<<<<<<< HEAD
-# Understand the requirements and tools for developing IoT Edge modules
-=======
 # Understand the requirements and tools for developing IoT Edge modules - Public preview
->>>>>>> 20440e19
 
 This article explains what functionalities are available when writing applications that run as IoT Edge module, and how to take advantage of them.
 
@@ -39,11 +35,7 @@
 
 * it has a module twin, that is distinct and isolated from the [device twin][lnk-devicetwin] and the other module twins of that device;
 * it can send [device-to-cloud messages][lnk-iothub-messaging];
-<<<<<<< HEAD
-* it can can receive [direct methods][lnk-methods] targeted specifically at its identity.
-=======
 * it can receive [direct methods][lnk-methods] targeted specifically at its identity.
->>>>>>> 20440e19
 
 Currently, a module cannot receive cloud-to-device messages nor use the file upload feature.
 
@@ -58,25 +50,11 @@
 
 An IoT Edge module, differently than a normal IoT Hub device application, can receive device-to-cloud messages that are being proxied by its local IoT Edge hub, in order to process them.
 
-<<<<<<< HEAD
-IoT Edge hub will propagate the messages to your module based on declarative routes described in the [Module composition][lnk-module-comp] article. When developing an IoT Edge module, you can receive these messages by setting message handlers, as shown in the tutorial [Develop and deploy an IoT Edge module to a simulated device][lnk-tutorial2].
-=======
 IoT Edge hub propagates the messages to your module based on declarative routes described in the [Module composition][lnk-module-comp] article. When developing an IoT Edge module, you can receive these messages by setting message handlers, as shown in the tutorial [Develop and deploy an IoT Edge module to a simulated device][lnk-tutorial2].
->>>>>>> 20440e19
 
 In order to simplify the creation of routes, IoT Edge adds the concept of module *input* and *output* endpoints. A module can receive all device-to-cloud messages routed to it without specifying any input, and can send device-to-cloud messages without specifying any output.
 Using explicit inputs and outputs, though, makes routing rules simpler to understand. See [Module composition][lnk-module-comp] for more information on routing rules and input and output endpoints for modules.
 
-<<<<<<< HEAD
-Finally, device-to-cloud messages handled by the Edge hub are stamped with the following system properties.
-
-| Property | Description |
-| -------- | ----------- |
-| $connectionDeviceId | The device id of the client that sent the message |
-| $connectionModuleId | The module id of the module that sent the message |
-| $inputName | The input that received this message. Can be empty. |
-| $outputName | The output used to send the mesage. Can be empty. |
-=======
 Finally, device-to-cloud messages handled by the Edge hub are stamped with the following system properties:
 
 | Property | Description |
@@ -85,7 +63,6 @@
 | $connectionModuleId | The module ID of the module that sent the message |
 | $inputName | The input that received this message. Can be empty. |
 | $outputName | The output used to send the message. Can be empty. |
->>>>>>> 20440e19
 
 ### Connecting to IoT Edge hub from a module
 Connecting to the local IoT Edge hub from a module involves two steps: use the connection string provided by the IoT Edge runtime when your module starts, and make sure your application accepts the certificate presented by the IoT Edge hub on that device.
@@ -100,22 +77,14 @@
 IoT Edge modules are packaged as Docker images.
 You can use Docker toolchain directly, or Visual Studio Code as shown in the tutorial [Develop and deploy an IoT Edge module to a simulated device][lnk-tutorial2].
 
-<<<<<<< HEAD
-
-=======
 ## Next steps
 
 After you develop a module, learn how to [Deploy and monitor IoT Edge modules at scale][lnk-howto-deploy].
->>>>>>> 20440e19
 
 [lnk-devicesdk]: ../iot-hub/iot-hub-devguide-sdks.md
 [lnk-devicetwin]: ../iot-hub/iot-hub-devguide-device-twins.md
 [lnk-iothub-messaging]: ../iot-hub/iot-hub-devguide-messaging.md
 [lnk-methods]: ../iot-hub/iot-hub-devguide-direct-methods.md
-<<<<<<< HEAD
-[lnk-tutorial2]: tutorial-create-custom-module.md
-=======
 [lnk-tutorial2]: tutorial-create-custom-module.md
 [lnk-module-comp]: module-composition.md
-[lnk-howto-deploy]: how-to-deploy-monitor.md
->>>>>>> 20440e19
+[lnk-howto-deploy]: how-to-deploy-monitor.md