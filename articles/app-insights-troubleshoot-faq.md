<<<<<<< HEAD
<properties 
	pageTitle="Troubleshooting and Questions about Application Insights" 
	description="Something in Visual Studio Application Insights unclear or not working? Try here." 
	services="application-insights" 
    documentationCenter=""
	authors="alancameronwills" 
	manager="keboyd"/>

<tags 
	ms.service="application-insights" 
	ms.workload="tbd" 
	ms.tgt_pltfrm="ibiza" 
	ms.devlang="na" 
	ms.topic="article" 
	ms.date="03/27/2015" 
	ms.author="awills"/>
 
# Troubleshooting and Questions - Application Insights for ASP.NET

## Can I use Application Insights with ...?

[See Platforms][platforms]

## Adding the SDK

#### <a name="q01"></a>I don't see any option to Add Application Insights to my project in Visual Studio

+ Make sure you have [Visual Studio 2013 Update 3 or later](http://go.microsoft.com/fwlink/?LinkId=397827). It comes pre-installed with Application Insights Tools, which you should be able to see in Extension Manager.
+ Application Insights on Microsoft Azure Preview is currently available only for ASP.NET web projects in C# or Visual Basic.
+ If you have an existing project, go to Solution Explorer and make sure you click the web project (not another project or the solution). You should see a menu item 'Add Application Insights Telemetry to Project'.
+ If you are creating a new project, in Visual Studio, open File > New Project, and select {Visual C#|Visual Basic} > Web > ASP.NET Web Application. There should be an option to Add Application Insights to Project.

#### <a name="q02"></a>My new web project was created, but adding Application Insights failed.

This can happen if communication with the Application Insights portal failed, or if there is some problem with your account.

+ Check that you provided login credentials for the right Azure account. The Microsoft Azure credentials, which you see in the New Project dialog, can be different from the Visual Studio Online credentials that you see at the top right of Visual Studio.
+ Wait a while and then [add Application Insights to your existing project][start].
+ Go to your Microsoft Azure account settings and check for restrictions. See if you can manually add an Application Insights application.

#### <a name="emptykey"></a>I get an error "Instrumentation key cannot be empty"

Looks like something went wrong while you were installing Application Insights or maybe a logging adapter.

In Solution Explorer, right-click `ApplicationInsights.config` and choose **Update Application Insights**. You'll get a dialog that invites you to sign in to Azure and either create an Application Insights resource, or re-use an existing one.


#### <a name="q14"></a>What does Application Insights modify in my project?

The details depend on the type of project. For a web application:


+ Adds these files to your project:

 + ApplicationInsights.config. 
 + ai.js


+ Installs these NuGet packages:

 -  *Application Insights API* - the core API

 -  *Application Insights API for Web Applications* - used to send telemetry from the server

 -  *Application Insights API for JavaScript Applications* - used to send telemetry from the client

    The packages include these assemblies:

 - Microsoft.ApplicationInsights

 - Microsoft.ApplicationInsights.Platform

+ Inserts items into:

 - Web.config

 - packages.config

+ (New projects only - if you [add Application Insights to an existing project][start], you have to do this manually.) Inserts snippets into the client and server code to initialize them with the Application Insights resource ID. For example, in an MVC app, code is inserted into the master page Views/Shared/_Layout.cshtml

####<a name="NuGetBuild"></a> I get "NuGet package(s) are missing" on my build server, though everything builds OK on my dev machines

This error can occur in some situations if the relative paths to the package directory are different on the development and build machines.

Explanation:

During the installation of NuGet package Microsoft.ApplicationInsights.Web, a dependent package is installed, Microsoft.Diagnostics.Instrumentation.Extensions.Intercept. This modifies the project file, adding an import: 

`<Import Project="**..\packages**\Microsoft .... Intercept.targets" />`

And it also adds assembly references like:

`< Reference .... >< HintPath>**..\packages**\...Intercept.dll ...`

The problem is in the relative path name, which is correct in the dev machine, but can be wrong for the package cache on the build machine.

Solution: 

* After you have added Application Insights to your project (or installed the NuGets manually):
* Edit the project file and globally replace "..\packages" with "$(PackageDir)".
* Insert a default definition:
    `<PackageDir Condition=" '$(PackageDir)' == '' ">..\packages</PackageDir>`
* Define $(PackageDir) in an appropriate place in your build system - for example, as a parameter of the build definition.


## No data

#### <a name="q03"></a>I added Application Insights successfully and ran my app, but I've never seen data in the portal.

+ Click the Refresh button. In the current version, the content of a blade doesn't refresh automatically.
+ In the Microsoft Azure start board, look at the service status map. If there are some alert indications, wait until they have returned to OK and then close and re-open your Application Insights application blade.
+ In your firewall, you might have to open TCP ports 80 and 443 for outgoing traffic to dc.services.visualstudio.com and f5.services.visualstudio.com.

#### <a name="q04"></a>I see no data under Usage Analytics for my web site

+ The data comes from scripts in the web pages. If you added Application Insights to an existing web project, [you have to add the scripts by hand][start].
+ Make sure Internet Explorer isn't displaying your site in Compatibility mode.
+ Use the browser's debug feature (F12 on some browsers, then choose Network) to verify that data is being sent to dc.services.visualstudio.com.

#### <a name="q08"></a>Can I use Application Insights to monitor an intranet web server?

Yes, you can monitor health and usage if your server can send data to the public internet.

But if you want to run web tests for your service, it must be accessible from the public internet on port 80.

#### I used to see data, but it has stopped

* Check the [status blog](http://blogs.msdn.com/b/applicationinsights-status/)


## The Portal

#### <a name="q05"></a>I'm looking at the Microsoft Azure Preview start board. How do I find my data in Application Insights?

Either:

* Choose Browse, Application Insights, your project name. If you don't have any projects there, you need to [add Application Insights to your web project in Visual Studio][start].

* In Visual Studio Solution Explorer, right-click your web project and choose Open Application Insights Portal.


#### <a name="update"></a>How can I change which Azure resource my project sends data to?

In Solution Explorer, right-click `ApplicationInsights.config` and choose **Update Application Insights**. You can send the data to an existing or new resource in Azure. The update wizard changes the instrumentation key in ApplicationInsights.config, which determines where the server SDK sends your data. Unless you deselect "Update all," it will also change the key where it appears in your web pages.


#### <a name="q06"></a>On the Microsoft Azure Preview home screen, does that map show the status of my application?

No! It shows the status of the Azure service. To see your web test results, choose Browse > Application Insights > (your application) and then look at the web test results. 


#### <a name="q07"></a>When I use add Application Insights to my application and open the Application Insights portal, it all looks completely different from your screenshots.

You might be using [the older version of the Application Insights SDK](http://msdn.microsoft.com/library/dn793604.aspx), which connects to the Visual Studio Online version.

The help pages you're looking at refer to [Application Insights for Microsoft Azure Preview][start], which comes already switched on in Visual Studio 2013 Update 3 and later. 

#### <a name="data"></a>How long is data retained in the portal? Is it secure?

Take a look at [Data Retention and Privacy][data].



## <a name="q17"></a> Have I enabled everything in Application Insights?

<table border="1">
<tr><th>What you should see</th><th>How to get it</th><th>Why you want it</th></tr>
<tr><td>Availability charts</td><td><a href="../app-insights-monitor-web-app-availability/">Web tests</a></td><td>Know your web app is up</td></tr>
<tr><td>Server app perf: response times, ...
</td><td><a href="../app-insights-start-monitoring-app-health-usage/">Add Application Insights to your project</a><br/>or <br/><a href="../app-insights-monitor-performance-live-website-now/">Install AI Status Monitor on server</a></td><td>Detect perf issues</td></tr>
<tr><td>Dependency telemetry</td><td><a href="../app-insights-monitor-performance-live-website-now/">Install AI Status Monitor on server</a></td><td>Diagnose issues with databases or other external components</td></tr>
<tr><td>Get stack traces from exceptions</td><td><a href="../app-insights-search-diagnostic-logs/#exceptions">Insert TrackException calls in your code</a> (but some are reported automatically)</td><td>Detect and diagnose exceptions</td></tr>
<tr><td>Search log traces</td><td><a href="../app-insights-search-diagnostic-logs/">Add a logging adapter</a></td><td>Diagnose exceptions, perf issues</td></tr>
<tr><td>Client usage basics: page views, sessions, ...</td><td><a href="../app-insights-start-monitoring-app-health-usage/#webclient">JavaScript initializer in web pages</a></td><td>Usage analytics</td></tr>
<tr><td>Client custom metrics</td><td><a href="../app-insights-web-track-usage-custom-events-metrics/">Tracking calls in web pages</a></td><td>Enhance user experience</td></tr>
<tr><td>Server custom metrics</td><td><a href="../app-insights-web-track-usage-custom-events-metrics/">Tracking calls in server code</a></td><td>Business intelligence</td></tr>
</table>

If your web service is running in an Azure VM, you can also [get diagnostics][azurediagnostic] there.



[AZURE.INCLUDE [app-insights-learn-more](../includes/app-insights-learn-more.md)]




[azurediagnostic]: insights-how-to-use-diagnostics.md

[older]: http://www.visualstudio.com/get-started/get-usage-data-vs
=======
<properties 
	pageTitle="Troubleshooting and Questions about Application Insights" 
	description="Something in Visual Studio Application Insights unclear or not working? Try here." 
	services="application-insights" 
    documentationCenter=".net"
	authors="alancameronwills" 
	manager="ronmart"/>

<tags 
	ms.service="application-insights" 
	ms.workload="mobile" 
	ms.tgt_pltfrm="ibiza" 
	ms.devlang="na" 
	ms.topic="article" 
	ms.date="04/20/2015" 
	ms.author="awills"/>
 
# Troubleshooting and Questions - Application Insights for ASP.NET

## Can I use Application Insights with ...?

[See Platforms][platforms]

## Adding the SDK

#### <a name="q01"></a>I don't see any option to Add Application Insights to my project in Visual Studio

+ Make sure you have [Visual Studio 2013 Update 3 or later](http://go.microsoft.com/fwlink/?LinkId=397827). It comes pre-installed with Application Insights Tools, which you should be able to see in Extension Manager.
+ Application Insights on Microsoft Azure Preview is currently available only for ASP.NET web projects in C# or Visual Basic.
+ If you have an existing project, go to Solution Explorer and make sure you click the web project (not another project or the solution). You should see a menu item 'Add Application Insights Telemetry to Project'.
+ If you are creating a new project, in Visual Studio, open File > New Project, and select {Visual C#|Visual Basic} > Web > ASP.NET Web Application. There should be an option to Add Application Insights to Project.

#### <a name="q02"></a>My new web project was created, but adding Application Insights failed.

This can happen if communication with the Application Insights portal failed, or if there is some problem with your account.

+ Check that you provided login credentials for the right Azure account. The Microsoft Azure credentials, which you see in the New Project dialog, can be different from the Visual Studio Online credentials that you see at the top right of Visual Studio.
+ Wait a while and then [add Application Insights to your existing project][start].
+ Go to your Microsoft Azure account settings and check for restrictions. See if you can manually add an Application Insights application.

#### <a name="emptykey"></a>I get an error "Instrumentation key cannot be empty"

Looks like something went wrong while you were installing Application Insights or maybe a logging adapter.

In Solution Explorer, right-click `ApplicationInsights.config` and choose **Update Application Insights**. You'll get a dialog that invites you to sign in to Azure and either create an Application Insights resource, or re-use an existing one.


#### <a name="q14"></a>What does Application Insights modify in my project?

The details depend on the type of project. For a web application:


+ Adds these files to your project:

 + ApplicationInsights.config. 
 + ai.js


+ Installs these NuGet packages:

 -  *Application Insights API* - the core API

 -  *Application Insights API for Web Applications* - used to send telemetry from the server

 -  *Application Insights API for JavaScript Applications* - used to send telemetry from the client

    The packages include these assemblies:

 - Microsoft.ApplicationInsights

 - Microsoft.ApplicationInsights.Platform

+ Inserts items into:

 - Web.config

 - packages.config

+ (New projects only - if you [add Application Insights to an existing project][start], you have to do this manually.) Inserts snippets into the client and server code to initialize them with the Application Insights resource ID. For example, in an MVC app, code is inserted into the master page Views/Shared/_Layout.cshtml

####<a name="NuGetBuild"></a> I get "NuGet package(s) are missing" on my build server, though everything builds OK on my dev machines

Please see [NuGet Package Restore](http://docs.nuget.org/Consume/Package-Restore)
and [Automatic Package Restore](http://docs.nuget.org/Consume/package-restore/migrating-to-automatic-package-restore).

## No data

#### <a name="q03"></a>I added Application Insights successfully and ran my app, but I've never seen data in the portal.

+ On the Overview page, click the Search tile to open Diagnostic Search. Data appears here first.
+ Click the Refresh button. In the current version, the content of a blade doesn't refresh automatically.
+ In the Microsoft Azure start board, look at the service status map. If there are some alert indications, wait until they have returned to OK and then close and re-open your Application Insights application blade.
+ Check also [our status blog](http://blogs.msdn.com/b/applicationinsights-status/archive/2015/04/14/data-latency-and-data-access-issue-with-data-storage-service-4-14-investigating.aspx).
+ In your firewall, you might have to open TCP ports 80 and 443 for outgoing traffic to dc.services.visualstudio.com and f5.services.visualstudio.com.

#### <a name="q04"></a>I see no data under Usage Analytics for my web site

+ The data comes from scripts in the web pages. If you added Application Insights to an existing web project, [you have to add the scripts by hand][start].
+ Make sure Internet Explorer isn't displaying your site in Compatibility mode.
+ Use the browser's debug feature (F12 on some browsers, then choose Network) to verify that data is being sent to dc.services.visualstudio.com.

#### <a name="q08"></a>Can I use Application Insights to monitor an intranet web server?

Yes, you can monitor health and usage if your server can send data to the public internet.

But if you want to run web tests for your service, it must be accessible from the public internet on port 80.

#### I used to see data, but it has stopped

* Check the [status blog](http://blogs.msdn.com/b/applicationinsights-status/)


## The Portal

#### <a name="q05"></a>I'm looking at the Microsoft Azure Preview start board. How do I find my data in Application Insights?

Either:

* Choose Browse, Application Insights, your project name. If you don't have any projects there, you need to [add Application Insights to your web project in Visual Studio][start].

* In Visual Studio Solution Explorer, right-click your web project and choose Open Application Insights Portal.


#### <a name="update"></a>How can I change which Azure resource my project sends data to?

In Solution Explorer, right-click `ApplicationInsights.config` and choose **Update Application Insights**. You can send the data to an existing or new resource in Azure. The update wizard changes the instrumentation key in ApplicationInsights.config, which determines where the server SDK sends your data. Unless you deselect "Update all," it will also change the key where it appears in your web pages.


#### <a name="q06"></a>On the Microsoft Azure Preview home screen, does that map show the status of my application?

No! It shows the status of the Azure service. To see your web test results, choose Browse > Application Insights > (your application) and then look at the web test results. 


#### <a name="q07"></a>When I use add Application Insights to my application and open the Application Insights portal, it all looks completely different from your screenshots.

You might be using [the older version of the Application Insights SDK](http://msdn.microsoft.com/library/dn793604.aspx), which connects to the Visual Studio Online version.

The help pages you're looking at refer to [Application Insights for Microsoft Azure Preview][start], which comes already switched on in Visual Studio 2013 Update 3 and later. 

#### <a name="data"></a>How long is data retained in the portal? Is it secure?

Take a look at [Data Retention and Privacy][data].

## Logging

#### <a name="post"></a>How do I see POST data in Diagnostic search?

We don't log POST data automatically, but you can use a TrackTrace call: put the data in the message parameter. This has a longer size limit than the limits on string properties, though you can't filter on it. 

## Security

#### Is my data secure in the portal? How long is it retained?

See [Data Retention and Privacy][data].


## <a name="q17"></a> Have I enabled everything in Application Insights?

<table border="1">
<tr><th>What you should see</th><th>How to get it</th><th>Why you want it</th></tr>
<tr><td>Availability charts</td><td><a href="../app-insights-monitor-web-app-availability/">Web tests</a></td><td>Know your web app is up</td></tr>
<tr><td>Server app perf: response times, ...
</td><td><a href="../app-insights-start-monitoring-app-health-usage/">Add Application Insights to your project</a><br/>or <br/><a href="../app-insights-monitor-performance-live-website-now/">Install AI Status Monitor on server</a></td><td>Detect perf issues</td></tr>
<tr><td>Dependency telemetry</td><td><a href="../app-insights-monitor-performance-live-website-now/">Install AI Status Monitor on server</a></td><td>Diagnose issues with databases or other external components</td></tr>
<tr><td>Get stack traces from exceptions</td><td><a href="../app-insights-search-diagnostic-logs/#exceptions">Insert TrackException calls in your code</a> (but some are reported automatically)</td><td>Detect and diagnose exceptions</td></tr>
<tr><td>Search log traces</td><td><a href="../app-insights-search-diagnostic-logs/">Add a logging adapter</a></td><td>Diagnose exceptions, perf issues</td></tr>
<tr><td>Client usage basics: page views, sessions, ...</td><td><a href="../app-insights-start-monitoring-app-health-usage/#webclient">JavaScript initializer in web pages</a></td><td>Usage analytics</td></tr>
<tr><td>Client custom metrics</td><td><a href="../app-insights-web-track-usage-custom-events-metrics/">Tracking calls in web pages</a></td><td>Enhance user experience</td></tr>
<tr><td>Server custom metrics</td><td><a href="../app-insights-web-track-usage-custom-events-metrics/">Tracking calls in server code</a></td><td>Business intelligence</td></tr>
</table>

If your web service is running in an Azure VM, you can also [get diagnostics][azurediagnostic] there.



<!--Link references-->

[azurediagnostic]: insights-how-to-use-diagnostics.md
[data]: app-insights-data-retention-privacy.md
[platforms]: app-insights-platforms.md
[start]: app-insights-get-started.md

>>>>>>> 8e917651
<|MERGE_RESOLUTION|>--- conflicted
+++ resolved
@@ -1,375 +1,182 @@
-<<<<<<< HEAD
-<properties 
-	pageTitle="Troubleshooting and Questions about Application Insights" 
-	description="Something in Visual Studio Application Insights unclear or not working? Try here." 
-	services="application-insights" 
-    documentationCenter=""
-	authors="alancameronwills" 
-	manager="keboyd"/>
-
-<tags 
-	ms.service="application-insights" 
-	ms.workload="tbd" 
-	ms.tgt_pltfrm="ibiza" 
-	ms.devlang="na" 
-	ms.topic="article" 
-	ms.date="03/27/2015" 
-	ms.author="awills"/>
- 
-# Troubleshooting and Questions - Application Insights for ASP.NET
-
-## Can I use Application Insights with ...?
-
-[See Platforms][platforms]
-
-## Adding the SDK
-
-#### <a name="q01"></a>I don't see any option to Add Application Insights to my project in Visual Studio
-
-+ Make sure you have [Visual Studio 2013 Update 3 or later](http://go.microsoft.com/fwlink/?LinkId=397827). It comes pre-installed with Application Insights Tools, which you should be able to see in Extension Manager.
-+ Application Insights on Microsoft Azure Preview is currently available only for ASP.NET web projects in C# or Visual Basic.
-+ If you have an existing project, go to Solution Explorer and make sure you click the web project (not another project or the solution). You should see a menu item 'Add Application Insights Telemetry to Project'.
-+ If you are creating a new project, in Visual Studio, open File > New Project, and select {Visual C#|Visual Basic} > Web > ASP.NET Web Application. There should be an option to Add Application Insights to Project.
-
-#### <a name="q02"></a>My new web project was created, but adding Application Insights failed.
-
-This can happen if communication with the Application Insights portal failed, or if there is some problem with your account.
-
-+ Check that you provided login credentials for the right Azure account. The Microsoft Azure credentials, which you see in the New Project dialog, can be different from the Visual Studio Online credentials that you see at the top right of Visual Studio.
-+ Wait a while and then [add Application Insights to your existing project][start].
-+ Go to your Microsoft Azure account settings and check for restrictions. See if you can manually add an Application Insights application.
-
-#### <a name="emptykey"></a>I get an error "Instrumentation key cannot be empty"
-
-Looks like something went wrong while you were installing Application Insights or maybe a logging adapter.
-
-In Solution Explorer, right-click `ApplicationInsights.config` and choose **Update Application Insights**. You'll get a dialog that invites you to sign in to Azure and either create an Application Insights resource, or re-use an existing one.
-
-
-#### <a name="q14"></a>What does Application Insights modify in my project?
-
-The details depend on the type of project. For a web application:
-
-
-+ Adds these files to your project:
-
- + ApplicationInsights.config. 
- + ai.js
-
-
-+ Installs these NuGet packages:
-
- -  *Application Insights API* - the core API
-
- -  *Application Insights API for Web Applications* - used to send telemetry from the server
-
- -  *Application Insights API for JavaScript Applications* - used to send telemetry from the client
-
-    The packages include these assemblies:
-
- - Microsoft.ApplicationInsights
-
- - Microsoft.ApplicationInsights.Platform
-
-+ Inserts items into:
-
- - Web.config
-
- - packages.config
-
-+ (New projects only - if you [add Application Insights to an existing project][start], you have to do this manually.) Inserts snippets into the client and server code to initialize them with the Application Insights resource ID. For example, in an MVC app, code is inserted into the master page Views/Shared/_Layout.cshtml
-
-####<a name="NuGetBuild"></a> I get "NuGet package(s) are missing" on my build server, though everything builds OK on my dev machines
-
-This error can occur in some situations if the relative paths to the package directory are different on the development and build machines.
-
-Explanation:
-
-During the installation of NuGet package Microsoft.ApplicationInsights.Web, a dependent package is installed, Microsoft.Diagnostics.Instrumentation.Extensions.Intercept. This modifies the project file, adding an import: 
-
-`<Import Project="**..\packages**\Microsoft .... Intercept.targets" />`
-
-And it also adds assembly references like:
-
-`< Reference .... >< HintPath>**..\packages**\...Intercept.dll ...`
-
-The problem is in the relative path name, which is correct in the dev machine, but can be wrong for the package cache on the build machine.
-
-Solution: 
-
-* After you have added Application Insights to your project (or installed the NuGets manually):
-* Edit the project file and globally replace "..\packages" with "$(PackageDir)".
-* Insert a default definition:
-    `<PackageDir Condition=" '$(PackageDir)' == '' ">..\packages</PackageDir>`
-* Define $(PackageDir) in an appropriate place in your build system - for example, as a parameter of the build definition.
-
-
-## No data
-
-#### <a name="q03"></a>I added Application Insights successfully and ran my app, but I've never seen data in the portal.
-
-+ Click the Refresh button. In the current version, the content of a blade doesn't refresh automatically.
-+ In the Microsoft Azure start board, look at the service status map. If there are some alert indications, wait until they have returned to OK and then close and re-open your Application Insights application blade.
-+ In your firewall, you might have to open TCP ports 80 and 443 for outgoing traffic to dc.services.visualstudio.com and f5.services.visualstudio.com.
-
-#### <a name="q04"></a>I see no data under Usage Analytics for my web site
-
-+ The data comes from scripts in the web pages. If you added Application Insights to an existing web project, [you have to add the scripts by hand][start].
-+ Make sure Internet Explorer isn't displaying your site in Compatibility mode.
-+ Use the browser's debug feature (F12 on some browsers, then choose Network) to verify that data is being sent to dc.services.visualstudio.com.
-
-#### <a name="q08"></a>Can I use Application Insights to monitor an intranet web server?
-
-Yes, you can monitor health and usage if your server can send data to the public internet.
-
-But if you want to run web tests for your service, it must be accessible from the public internet on port 80.
-
-#### I used to see data, but it has stopped
-
-* Check the [status blog](http://blogs.msdn.com/b/applicationinsights-status/)
-
-
-## The Portal
-
-#### <a name="q05"></a>I'm looking at the Microsoft Azure Preview start board. How do I find my data in Application Insights?
-
-Either:
-
-* Choose Browse, Application Insights, your project name. If you don't have any projects there, you need to [add Application Insights to your web project in Visual Studio][start].
-
-* In Visual Studio Solution Explorer, right-click your web project and choose Open Application Insights Portal.
-
-
-#### <a name="update"></a>How can I change which Azure resource my project sends data to?
-
-In Solution Explorer, right-click `ApplicationInsights.config` and choose **Update Application Insights**. You can send the data to an existing or new resource in Azure. The update wizard changes the instrumentation key in ApplicationInsights.config, which determines where the server SDK sends your data. Unless you deselect "Update all," it will also change the key where it appears in your web pages.
-
-
-#### <a name="q06"></a>On the Microsoft Azure Preview home screen, does that map show the status of my application?
-
-No! It shows the status of the Azure service. To see your web test results, choose Browse > Application Insights > (your application) and then look at the web test results. 
-
-
-#### <a name="q07"></a>When I use add Application Insights to my application and open the Application Insights portal, it all looks completely different from your screenshots.
-
-You might be using [the older version of the Application Insights SDK](http://msdn.microsoft.com/library/dn793604.aspx), which connects to the Visual Studio Online version.
-
-The help pages you're looking at refer to [Application Insights for Microsoft Azure Preview][start], which comes already switched on in Visual Studio 2013 Update 3 and later. 
-
-#### <a name="data"></a>How long is data retained in the portal? Is it secure?
-
-Take a look at [Data Retention and Privacy][data].
-
-
-
-## <a name="q17"></a> Have I enabled everything in Application Insights?
-
-<table border="1">
-<tr><th>What you should see</th><th>How to get it</th><th>Why you want it</th></tr>
-<tr><td>Availability charts</td><td><a href="../app-insights-monitor-web-app-availability/">Web tests</a></td><td>Know your web app is up</td></tr>
-<tr><td>Server app perf: response times, ...
-</td><td><a href="../app-insights-start-monitoring-app-health-usage/">Add Application Insights to your project</a><br/>or <br/><a href="../app-insights-monitor-performance-live-website-now/">Install AI Status Monitor on server</a></td><td>Detect perf issues</td></tr>
-<tr><td>Dependency telemetry</td><td><a href="../app-insights-monitor-performance-live-website-now/">Install AI Status Monitor on server</a></td><td>Diagnose issues with databases or other external components</td></tr>
-<tr><td>Get stack traces from exceptions</td><td><a href="../app-insights-search-diagnostic-logs/#exceptions">Insert TrackException calls in your code</a> (but some are reported automatically)</td><td>Detect and diagnose exceptions</td></tr>
-<tr><td>Search log traces</td><td><a href="../app-insights-search-diagnostic-logs/">Add a logging adapter</a></td><td>Diagnose exceptions, perf issues</td></tr>
-<tr><td>Client usage basics: page views, sessions, ...</td><td><a href="../app-insights-start-monitoring-app-health-usage/#webclient">JavaScript initializer in web pages</a></td><td>Usage analytics</td></tr>
-<tr><td>Client custom metrics</td><td><a href="../app-insights-web-track-usage-custom-events-metrics/">Tracking calls in web pages</a></td><td>Enhance user experience</td></tr>
-<tr><td>Server custom metrics</td><td><a href="../app-insights-web-track-usage-custom-events-metrics/">Tracking calls in server code</a></td><td>Business intelligence</td></tr>
-</table>
-
-If your web service is running in an Azure VM, you can also [get diagnostics][azurediagnostic] there.
-
-
-
-[AZURE.INCLUDE [app-insights-learn-more](../includes/app-insights-learn-more.md)]
-
-
-
-
-[azurediagnostic]: insights-how-to-use-diagnostics.md
-
-[older]: http://www.visualstudio.com/get-started/get-usage-data-vs
-=======
-<properties 
-	pageTitle="Troubleshooting and Questions about Application Insights" 
-	description="Something in Visual Studio Application Insights unclear or not working? Try here." 
-	services="application-insights" 
-    documentationCenter=".net"
-	authors="alancameronwills" 
-	manager="ronmart"/>
-
-<tags 
-	ms.service="application-insights" 
-	ms.workload="mobile" 
-	ms.tgt_pltfrm="ibiza" 
-	ms.devlang="na" 
-	ms.topic="article" 
-	ms.date="04/20/2015" 
-	ms.author="awills"/>
- 
-# Troubleshooting and Questions - Application Insights for ASP.NET
-
-## Can I use Application Insights with ...?
-
-[See Platforms][platforms]
-
-## Adding the SDK
-
-#### <a name="q01"></a>I don't see any option to Add Application Insights to my project in Visual Studio
-
-+ Make sure you have [Visual Studio 2013 Update 3 or later](http://go.microsoft.com/fwlink/?LinkId=397827). It comes pre-installed with Application Insights Tools, which you should be able to see in Extension Manager.
-+ Application Insights on Microsoft Azure Preview is currently available only for ASP.NET web projects in C# or Visual Basic.
-+ If you have an existing project, go to Solution Explorer and make sure you click the web project (not another project or the solution). You should see a menu item 'Add Application Insights Telemetry to Project'.
-+ If you are creating a new project, in Visual Studio, open File > New Project, and select {Visual C#|Visual Basic} > Web > ASP.NET Web Application. There should be an option to Add Application Insights to Project.
-
-#### <a name="q02"></a>My new web project was created, but adding Application Insights failed.
-
-This can happen if communication with the Application Insights portal failed, or if there is some problem with your account.
-
-+ Check that you provided login credentials for the right Azure account. The Microsoft Azure credentials, which you see in the New Project dialog, can be different from the Visual Studio Online credentials that you see at the top right of Visual Studio.
-+ Wait a while and then [add Application Insights to your existing project][start].
-+ Go to your Microsoft Azure account settings and check for restrictions. See if you can manually add an Application Insights application.
-
-#### <a name="emptykey"></a>I get an error "Instrumentation key cannot be empty"
-
-Looks like something went wrong while you were installing Application Insights or maybe a logging adapter.
-
-In Solution Explorer, right-click `ApplicationInsights.config` and choose **Update Application Insights**. You'll get a dialog that invites you to sign in to Azure and either create an Application Insights resource, or re-use an existing one.
-
-
-#### <a name="q14"></a>What does Application Insights modify in my project?
-
-The details depend on the type of project. For a web application:
-
-
-+ Adds these files to your project:
-
- + ApplicationInsights.config. 
- + ai.js
-
-
-+ Installs these NuGet packages:
-
- -  *Application Insights API* - the core API
-
- -  *Application Insights API for Web Applications* - used to send telemetry from the server
-
- -  *Application Insights API for JavaScript Applications* - used to send telemetry from the client
-
-    The packages include these assemblies:
-
- - Microsoft.ApplicationInsights
-
- - Microsoft.ApplicationInsights.Platform
-
-+ Inserts items into:
-
- - Web.config
-
- - packages.config
-
-+ (New projects only - if you [add Application Insights to an existing project][start], you have to do this manually.) Inserts snippets into the client and server code to initialize them with the Application Insights resource ID. For example, in an MVC app, code is inserted into the master page Views/Shared/_Layout.cshtml
-
-####<a name="NuGetBuild"></a> I get "NuGet package(s) are missing" on my build server, though everything builds OK on my dev machines
-
-Please see [NuGet Package Restore](http://docs.nuget.org/Consume/Package-Restore)
-and [Automatic Package Restore](http://docs.nuget.org/Consume/package-restore/migrating-to-automatic-package-restore).
-
-## No data
-
-#### <a name="q03"></a>I added Application Insights successfully and ran my app, but I've never seen data in the portal.
-
-+ On the Overview page, click the Search tile to open Diagnostic Search. Data appears here first.
-+ Click the Refresh button. In the current version, the content of a blade doesn't refresh automatically.
-+ In the Microsoft Azure start board, look at the service status map. If there are some alert indications, wait until they have returned to OK and then close and re-open your Application Insights application blade.
-+ Check also [our status blog](http://blogs.msdn.com/b/applicationinsights-status/archive/2015/04/14/data-latency-and-data-access-issue-with-data-storage-service-4-14-investigating.aspx).
-+ In your firewall, you might have to open TCP ports 80 and 443 for outgoing traffic to dc.services.visualstudio.com and f5.services.visualstudio.com.
-
-#### <a name="q04"></a>I see no data under Usage Analytics for my web site
-
-+ The data comes from scripts in the web pages. If you added Application Insights to an existing web project, [you have to add the scripts by hand][start].
-+ Make sure Internet Explorer isn't displaying your site in Compatibility mode.
-+ Use the browser's debug feature (F12 on some browsers, then choose Network) to verify that data is being sent to dc.services.visualstudio.com.
-
-#### <a name="q08"></a>Can I use Application Insights to monitor an intranet web server?
-
-Yes, you can monitor health and usage if your server can send data to the public internet.
-
-But if you want to run web tests for your service, it must be accessible from the public internet on port 80.
-
-#### I used to see data, but it has stopped
-
-* Check the [status blog](http://blogs.msdn.com/b/applicationinsights-status/)
-
-
-## The Portal
-
-#### <a name="q05"></a>I'm looking at the Microsoft Azure Preview start board. How do I find my data in Application Insights?
-
-Either:
-
-* Choose Browse, Application Insights, your project name. If you don't have any projects there, you need to [add Application Insights to your web project in Visual Studio][start].
-
-* In Visual Studio Solution Explorer, right-click your web project and choose Open Application Insights Portal.
-
-
-#### <a name="update"></a>How can I change which Azure resource my project sends data to?
-
-In Solution Explorer, right-click `ApplicationInsights.config` and choose **Update Application Insights**. You can send the data to an existing or new resource in Azure. The update wizard changes the instrumentation key in ApplicationInsights.config, which determines where the server SDK sends your data. Unless you deselect "Update all," it will also change the key where it appears in your web pages.
-
-
-#### <a name="q06"></a>On the Microsoft Azure Preview home screen, does that map show the status of my application?
-
-No! It shows the status of the Azure service. To see your web test results, choose Browse > Application Insights > (your application) and then look at the web test results. 
-
-
-#### <a name="q07"></a>When I use add Application Insights to my application and open the Application Insights portal, it all looks completely different from your screenshots.
-
-You might be using [the older version of the Application Insights SDK](http://msdn.microsoft.com/library/dn793604.aspx), which connects to the Visual Studio Online version.
-
-The help pages you're looking at refer to [Application Insights for Microsoft Azure Preview][start], which comes already switched on in Visual Studio 2013 Update 3 and later. 
-
-#### <a name="data"></a>How long is data retained in the portal? Is it secure?
-
-Take a look at [Data Retention and Privacy][data].
-
-## Logging
-
-#### <a name="post"></a>How do I see POST data in Diagnostic search?
-
-We don't log POST data automatically, but you can use a TrackTrace call: put the data in the message parameter. This has a longer size limit than the limits on string properties, though you can't filter on it. 
-
-## Security
-
-#### Is my data secure in the portal? How long is it retained?
-
-See [Data Retention and Privacy][data].
-
-
-## <a name="q17"></a> Have I enabled everything in Application Insights?
-
-<table border="1">
-<tr><th>What you should see</th><th>How to get it</th><th>Why you want it</th></tr>
-<tr><td>Availability charts</td><td><a href="../app-insights-monitor-web-app-availability/">Web tests</a></td><td>Know your web app is up</td></tr>
-<tr><td>Server app perf: response times, ...
-</td><td><a href="../app-insights-start-monitoring-app-health-usage/">Add Application Insights to your project</a><br/>or <br/><a href="../app-insights-monitor-performance-live-website-now/">Install AI Status Monitor on server</a></td><td>Detect perf issues</td></tr>
-<tr><td>Dependency telemetry</td><td><a href="../app-insights-monitor-performance-live-website-now/">Install AI Status Monitor on server</a></td><td>Diagnose issues with databases or other external components</td></tr>
-<tr><td>Get stack traces from exceptions</td><td><a href="../app-insights-search-diagnostic-logs/#exceptions">Insert TrackException calls in your code</a> (but some are reported automatically)</td><td>Detect and diagnose exceptions</td></tr>
-<tr><td>Search log traces</td><td><a href="../app-insights-search-diagnostic-logs/">Add a logging adapter</a></td><td>Diagnose exceptions, perf issues</td></tr>
-<tr><td>Client usage basics: page views, sessions, ...</td><td><a href="../app-insights-start-monitoring-app-health-usage/#webclient">JavaScript initializer in web pages</a></td><td>Usage analytics</td></tr>
-<tr><td>Client custom metrics</td><td><a href="../app-insights-web-track-usage-custom-events-metrics/">Tracking calls in web pages</a></td><td>Enhance user experience</td></tr>
-<tr><td>Server custom metrics</td><td><a href="../app-insights-web-track-usage-custom-events-metrics/">Tracking calls in server code</a></td><td>Business intelligence</td></tr>
-</table>
-
-If your web service is running in an Azure VM, you can also [get diagnostics][azurediagnostic] there.
-
-
-
-<!--Link references-->
-
-[azurediagnostic]: insights-how-to-use-diagnostics.md
-[data]: app-insights-data-retention-privacy.md
-[platforms]: app-insights-platforms.md
-[start]: app-insights-get-started.md
-
->>>>>>> 8e917651
+<properties 
+	pageTitle="Troubleshooting and Questions about Application Insights" 
+	description="Something in Visual Studio Application Insights unclear or not working? Try here." 
+	services="application-insights" 
+    documentationCenter=".net"
+	authors="alancameronwills" 
+	manager="ronmart"/>
+
+<tags 
+	ms.service="application-insights" 
+	ms.workload="mobile" 
+	ms.tgt_pltfrm="ibiza" 
+	ms.devlang="na" 
+	ms.topic="article" 
+	ms.date="04/20/2015" 
+	ms.author="awills"/>
+ 
+# Troubleshooting and Questions - Application Insights for ASP.NET
+
+## Can I use Application Insights with ...?
+
+[See Platforms][platforms]
+
+## Adding the SDK
+
+#### <a name="q01"></a>I don't see any option to Add Application Insights to my project in Visual Studio
+
++ Make sure you have [Visual Studio 2013 Update 3 or later](http://go.microsoft.com/fwlink/?LinkId=397827). It comes pre-installed with Application Insights Tools, which you should be able to see in Extension Manager.
++ Application Insights on Microsoft Azure Preview is currently available only for ASP.NET web projects in C# or Visual Basic.
++ If you have an existing project, go to Solution Explorer and make sure you click the web project (not another project or the solution). You should see a menu item 'Add Application Insights Telemetry to Project'.
++ If you are creating a new project, in Visual Studio, open File > New Project, and select {Visual C#|Visual Basic} > Web > ASP.NET Web Application. There should be an option to Add Application Insights to Project.
+
+#### <a name="q02"></a>My new web project was created, but adding Application Insights failed.
+
+This can happen if communication with the Application Insights portal failed, or if there is some problem with your account.
+
++ Check that you provided login credentials for the right Azure account. The Microsoft Azure credentials, which you see in the New Project dialog, can be different from the Visual Studio Online credentials that you see at the top right of Visual Studio.
++ Wait a while and then [add Application Insights to your existing project][start].
++ Go to your Microsoft Azure account settings and check for restrictions. See if you can manually add an Application Insights application.
+
+#### <a name="emptykey"></a>I get an error "Instrumentation key cannot be empty"
+
+Looks like something went wrong while you were installing Application Insights or maybe a logging adapter.
+
+In Solution Explorer, right-click `ApplicationInsights.config` and choose **Update Application Insights**. You'll get a dialog that invites you to sign in to Azure and either create an Application Insights resource, or re-use an existing one.
+
+
+#### <a name="q14"></a>What does Application Insights modify in my project?
+
+The details depend on the type of project. For a web application:
+
+
++ Adds these files to your project:
+
+ + ApplicationInsights.config. 
+ + ai.js
+
+
++ Installs these NuGet packages:
+
+ -  *Application Insights API* - the core API
+
+ -  *Application Insights API for Web Applications* - used to send telemetry from the server
+
+ -  *Application Insights API for JavaScript Applications* - used to send telemetry from the client
+
+    The packages include these assemblies:
+
+ - Microsoft.ApplicationInsights
+
+ - Microsoft.ApplicationInsights.Platform
+
++ Inserts items into:
+
+ - Web.config
+
+ - packages.config
+
++ (New projects only - if you [add Application Insights to an existing project][start], you have to do this manually.) Inserts snippets into the client and server code to initialize them with the Application Insights resource ID. For example, in an MVC app, code is inserted into the master page Views/Shared/_Layout.cshtml
+
+####<a name="NuGetBuild"></a> I get "NuGet package(s) are missing" on my build server, though everything builds OK on my dev machines
+
+Please see [NuGet Package Restore](http://docs.nuget.org/Consume/Package-Restore)
+and [Automatic Package Restore](http://docs.nuget.org/Consume/package-restore/migrating-to-automatic-package-restore).
+
+## No data
+
+#### <a name="q03"></a>I added Application Insights successfully and ran my app, but I've never seen data in the portal.
+
++ On the Overview page, click the Search tile to open Diagnostic Search. Data appears here first.
++ Click the Refresh button. In the current version, the content of a blade doesn't refresh automatically.
++ In the Microsoft Azure start board, look at the service status map. If there are some alert indications, wait until they have returned to OK and then close and re-open your Application Insights application blade.
++ Check also [our status blog](http://blogs.msdn.com/b/applicationinsights-status/archive/2015/04/14/data-latency-and-data-access-issue-with-data-storage-service-4-14-investigating.aspx).
++ In your firewall, you might have to open TCP ports 80 and 443 for outgoing traffic to dc.services.visualstudio.com and f5.services.visualstudio.com.
+
+#### <a name="q04"></a>I see no data under Usage Analytics for my web site
+
++ The data comes from scripts in the web pages. If you added Application Insights to an existing web project, [you have to add the scripts by hand][start].
++ Make sure Internet Explorer isn't displaying your site in Compatibility mode.
++ Use the browser's debug feature (F12 on some browsers, then choose Network) to verify that data is being sent to dc.services.visualstudio.com.
+
+#### <a name="q08"></a>Can I use Application Insights to monitor an intranet web server?
+
+Yes, you can monitor health and usage if your server can send data to the public internet.
+
+But if you want to run web tests for your service, it must be accessible from the public internet on port 80.
+
+#### I used to see data, but it has stopped
+
+* Check the [status blog](http://blogs.msdn.com/b/applicationinsights-status/)
+
+
+## The Portal
+
+#### <a name="q05"></a>I'm looking at the Microsoft Azure Preview start board. How do I find my data in Application Insights?
+
+Either:
+
+* Choose Browse, Application Insights, your project name. If you don't have any projects there, you need to [add Application Insights to your web project in Visual Studio][start].
+
+* In Visual Studio Solution Explorer, right-click your web project and choose Open Application Insights Portal.
+
+
+#### <a name="update"></a>How can I change which Azure resource my project sends data to?
+
+In Solution Explorer, right-click `ApplicationInsights.config` and choose **Update Application Insights**. You can send the data to an existing or new resource in Azure. The update wizard changes the instrumentation key in ApplicationInsights.config, which determines where the server SDK sends your data. Unless you deselect "Update all," it will also change the key where it appears in your web pages.
+
+
+#### <a name="q06"></a>On the Microsoft Azure Preview home screen, does that map show the status of my application?
+
+No! It shows the status of the Azure service. To see your web test results, choose Browse > Application Insights > (your application) and then look at the web test results. 
+
+
+#### <a name="q07"></a>When I use add Application Insights to my application and open the Application Insights portal, it all looks completely different from your screenshots.
+
+You might be using [the older version of the Application Insights SDK](http://msdn.microsoft.com/library/dn793604.aspx), which connects to the Visual Studio Online version.
+
+The help pages you're looking at refer to [Application Insights for Microsoft Azure Preview][start], which comes already switched on in Visual Studio 2013 Update 3 and later. 
+
+#### <a name="data"></a>How long is data retained in the portal? Is it secure?
+
+Take a look at [Data Retention and Privacy][data].
+
+## Logging
+
+#### <a name="post"></a>How do I see POST data in Diagnostic search?
+
+We don't log POST data automatically, but you can use a TrackTrace call: put the data in the message parameter. This has a longer size limit than the limits on string properties, though you can't filter on it. 
+
+## Security
+
+#### Is my data secure in the portal? How long is it retained?
+
+See [Data Retention and Privacy][data].
+
+
+## <a name="q17"></a> Have I enabled everything in Application Insights?
+
+<table border="1">
+<tr><th>What you should see</th><th>How to get it</th><th>Why you want it</th></tr>
+<tr><td>Availability charts</td><td><a href="../app-insights-monitor-web-app-availability/">Web tests</a></td><td>Know your web app is up</td></tr>
+<tr><td>Server app perf: response times, ...
+</td><td><a href="../app-insights-start-monitoring-app-health-usage/">Add Application Insights to your project</a><br/>or <br/><a href="../app-insights-monitor-performance-live-website-now/">Install AI Status Monitor on server</a></td><td>Detect perf issues</td></tr>
+<tr><td>Dependency telemetry</td><td><a href="../app-insights-monitor-performance-live-website-now/">Install AI Status Monitor on server</a></td><td>Diagnose issues with databases or other external components</td></tr>
+<tr><td>Get stack traces from exceptions</td><td><a href="../app-insights-search-diagnostic-logs/#exceptions">Insert TrackException calls in your code</a> (but some are reported automatically)</td><td>Detect and diagnose exceptions</td></tr>
+<tr><td>Search log traces</td><td><a href="../app-insights-search-diagnostic-logs/">Add a logging adapter</a></td><td>Diagnose exceptions, perf issues</td></tr>
+<tr><td>Client usage basics: page views, sessions, ...</td><td><a href="../app-insights-start-monitoring-app-health-usage/#webclient">JavaScript initializer in web pages</a></td><td>Usage analytics</td></tr>
+<tr><td>Client custom metrics</td><td><a href="../app-insights-web-track-usage-custom-events-metrics/">Tracking calls in web pages</a></td><td>Enhance user experience</td></tr>
+<tr><td>Server custom metrics</td><td><a href="../app-insights-web-track-usage-custom-events-metrics/">Tracking calls in server code</a></td><td>Business intelligence</td></tr>
+</table>
+
+If your web service is running in an Azure VM, you can also [get diagnostics][azurediagnostic] there.
+
+
+
+<!--Link references-->
+
+[azurediagnostic]: insights-how-to-use-diagnostics.md
+[data]: app-insights-data-retention-privacy.md
+[platforms]: app-insights-platforms.md
+[start]: app-insights-get-started.md
+