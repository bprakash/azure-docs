<<<<<<< HEAD
<properties 
	pageTitle="Logs, exceptions and custom diagnostics for ASP.NET in Application Insights" 
	description="Diagnose issues in ASP.NET web apps by searching requests, exceptions and logs generated with Trace, NLog, or Log4Net." 
	services="application-insights" 
    documentationCenter=""
	authors="alancameronwills" 
	manager="keboyd"/>

<tags 
	ms.service="application-insights" 
	ms.workload="tbd" 
	ms.tgt_pltfrm="ibiza" 
	ms.devlang="na" 
	ms.topic="article" 
	ms.date="04/02/2015" 
	ms.author="awills"/>
 
# Logs, exceptions and custom diagnostics for ASP.NET in Application Insights

[Application Insights][start] includes a powerful [Diagnostic Search][diagnostic] tool that enables you to explore and drill in to telemetry sent by the Application Insights SDK from your application. Many events such as user page views are automatically sent by the SDK.

You can also write code to send custom events, exception reports, and traces. And if you already use a logging framework such as log4J, log4net, NLog, or System.Diagnostics.Trace, you can capture those logs and include them in the search. This makes it easy to correlate log traces with user actions, exceptions and other events.

## <a name="send"></a>Before you write custom telemetry

If you haven't yet [set up Application Insights for your project][start], do that now.

When you run your application, it will send some telemetry that will show up in Diagnostic Search, including requests received by the server, page views logged at the client, and uncaught exceptions.

Open Diagnostic Search to see the telemetry that the SDK automatically sends.

![](./media/appinsights/appinsights-45diagnostic.png)

![](./media/appinsights/appinsights-31search.png)

The details vary from one application type to another. You can click through any individual event to get more detail.

##<a name="events"></a>Custom events

Custom events show up both in [Diagnostic Search][diagnostics] and in [Metric Explorer][metrics]. You can send them from devices, web pages and server applications. They can be used both for diagnostic purposes and to [understand usage patterns][track].

A custom event has a name, and can also carry properties that you can filter on, together with numeric measurements.

JavaScript at client

    appInsights.trackEvent("WinGame",
         // String properties:
         {Game: currentGame.name, Difficulty: currentGame.difficulty},
         // Numeric measurements:
         {Score: currentGame.score, Opponents: currentGame.opponentCount}
         );

C# at server

    // Set up some properties:
    var properties = new Dictionary <string, string> 
       {{"game", currentGame.Name}, {"difficulty", currentGame.Difficulty}};
    var measurements = new Dictionary <string, double>
       {{"Score", currentGame.Score}, {"Opponents", currentGame.OpponentCount}};

    // Send the event:
    telemetry.TrackEvent("WinGame", properties, measurements);


VB at server

    ' Set up some properties:
    Dim properties = New Dictionary (Of String, String)
    properties.Add("game", currentGame.Name)
    properties.Add("difficulty", currentGame.Difficulty)

    Dim measurements = New Dictionary (Of String, Double)
    measurements.Add("Score", currentGame.Score)
    measurements.Add("Opponents", currentGame.OpponentCount)

    ' Send the event:
    telemetry.TrackEvent("WinGame", properties, measurements)

### Run your app and view the results.

Open Diagnostic Search.

Select Custom Event and select a particular event name.

![](./media/appinsights/appinsights-332filterCustom.png)


Filter the data more by entering a search term on a property value.  

![](./media/appinsights/appinsights-23-customevents-5.png)

Drill into an individual event to see its detailed properties.

![](./media/appinsights/appinsights-23-customevents-4.png)

##<a name="pages"></a> Page views

Page view telemetry is sent by the trackPageView() call in [the JavaScript snippet you insert in your web pages][usage]. Its main purpose is to contribute to the counts of page views that you see on the overview page.

Usually it is called once in each HTML page, but you can insert more calls - for example, if you have a single-page app and you want to log a new page whenever the user gets more data.

    appInsights.trackPageView(pageSegmentName, "http://fabrikam.com/page.htm"); 

It's sometimes useful to attach properties that you can use as filters in diagnostic search:

    appInsights.trackPageView(pageSegmentName, "http://fabrikam.com/page.htm",
     {Game: currentGame.name, Difficulty: currentGame.difficulty});


##<a name="trace"></a> Trace telemetry

Trace telemetry is code that you insert specifically to create diagnostic logs. 

For example, you could insert calls like this:

    var telemetry = new Microsoft.ApplicationInsights.TelemetryClient();
    telemetry.TrackTrace("Slow response - database01");


####  Install an adapter for your logging framework

You can also search logs generated with a logging framework - log4Net, NLog or System.Diagnostics.Trace. 

1. If you plan to use log4Net or NLog, install it in your project. 
2. In Solution Explorer, right-click your project and choose **Manage NuGet Packages**.
3. Select Online > All, select **Include Prerelease** and search for "Microsoft.ApplicationInsights"

    ![Get the prerelease version of the appropriate adapter](./media/appinsights/appinsights-36nuget.png)

4. Select the appropriate package - one of:
  + Microsoft.ApplicationInsights.TraceListener (to capture System.Diagnostics.Trace calls)
  + Microsoft.ApplicationInsights.NLogTarget
  + Microsoft.ApplicationInsights.Log4NetAppender

The NuGet package installs the necessary assemblies, and also modifies web.config or app.config.

#### <a name="pepper"></a>Insert diagnostic log calls

If you use System.Diagnostics.Trace, a typical call would be:

    System.Diagnostics.Trace.TraceWarning("Slow response - database01");

If you prefer log4net or NLog:

    logger.Warn("Slow response - database01");

Run your app in debug mode, or deploy it.

You'll see the messages in Diagnostic Search when you select the Trace filter.

### <a name="exceptions"></a>Exceptions

Getting exception reports in Application Insights provides a very powerful experience, especially since you can navigate between the failed requests and the exceptions, and read the exception stack.

In some cases, you need to [insert a few lines of code][netexceptions] to make sure your exceptions are being caught automatically.

You can also write explicit code to send exception telemetry:

JavaScript

    try 
    { ...
    }
    catch (ex)
    {
      appInsights.TrackException(ex, "handler loc",
        {Game: currentGame.Name, 
         State: currentGame.State.ToString()});
    }

C#

    var telemetry = new TelemetryClient();
    ...
    try 
    { ...
    }
    catch (Exception ex)
    {
       // Set up some properties:
       var properties = new Dictionary <string, string> 
         {{"Game", currentGame.Name}};

       var measurements = new Dictionary <string, double>
         {{"Users", currentGame.Users.Count}};

       // Send the exception telemetry:
       telemetry.TrackException(ex, properties, measurements);
    }

VB

    Dim telemetry = New TelemetryClient
    ...
    Try
      ...
    Catch ex as Exception
      ' Set up some properties:
      Dim properties = New Dictionary (Of String, String)
      properties.Add("Game", currentGame.Name)

      Dim measurements = New Dictionary (Of String, Double)
      measurements.Add("Users", currentGame.Users.Count)
  
      ' Send the exception telemetry:
      telemetry.TrackException(ex, properties, measurements)
    End Try

The properties and measurements parameters are optional, but are useful for filtering and adding extra information. For example, if you have an app that can run several games, you could find all the exception reports related to a particular game. You can add as many items as you like to each dictionary.

#### Viewing exceptions

You'll see a summary of exceptions reported on the Overview blade, and you can click through to see more details. For example:


![](./media/appinsights/appinsights-039-1exceptions.png)[]

Click on any exception type to see specific occurrences:

![](./media/appinsights/appinsights-333facets.png)[]

You can also open Diagnostic Search directly, filter on exceptions, and choose the exception type that you want to see.

### Reporting unhandled exceptions

Application Insights reports unhandled exceptions where it can, from devices, [web browsers][usage], or web servers, whether instrumented by [Status Monitor][redfield] or [Application Insights SDK][greenbrown]. 

However, it isn't always able to do this in some cases because the .NET framework catches the exceptions.  To make sure you see all exceptions, you therefore have to write a small exception handler. The best procedure varies with the technology. See [Exception telemetry for ASP.NET][netexceptions] for details. 

### Correlating with a build

When you read diagnostic logs, it's likely that your source code will have changed since the live code was deployed.

It's therefore useful to put build information, such as the URL of the current version, into a property along with each exception or trace. 

Instead of adding the property separately to every exception call, you can set the information in the default context. 

    // Telemetry initializer class
    public class MyTelemetryInitializer : IContextInitializer
    {
        public void Initialize (TelemetryContext context)
        {
            context.Properties["AppVersion"] = "v2.1";
        }
    }

In the app initializer such as Global.asax.cs:

    protected void Application_Start()
    {
        // ...
        TelemetryConfiguration.Active.ContextInitializers
        .Add(new MyTelemetryInitializer());
    }

###<a name="requests"></a> Server Web Requests

Request telemetry is sent automatically when you [install Status Monitor on your web server][redfield], or when you [add Application Insights to your web project][greenbrown]. It also feeds into the request and response time charts in Metric Explorer and on the Overview page.

If you want to send additional events, you can use the TrackRequest() API.

## <a name="questions"></a>Q & A

### <a name="emptykey"></a>I get an error "Instrumentation key cannot be empty"

Looks like you installed the logging adapter Nuget package without installing Application Insights.

In Solution Explorer, right-click `ApplicationInsights.config` and choose **Update Application Insights**. You'll get a dialog that invites you to sign in to Azure and either create an Application Insights resource, or re-use an existing one. That should fix it.

### <a name="limits"></a>How much data is retained?

Up to 500 events per second from each application. Events are retained for seven days.

## <a name="add"></a>Next steps

* [Set up availability and responsiveness tests][availability]
* [Troubleshooting][qna]





[AZURE.INCLUDE [app-insights-learn-more](../includes/app-insights-learn-more.md)]



=======
<properties 
	pageTitle="Logs, exceptions and custom diagnostics for ASP.NET in Application Insights" 
	description="Diagnose issues in ASP.NET web apps by searching requests, exceptions and logs generated with Trace, NLog, or Log4Net." 
	services="application-insights" 
    documentationCenter=""
	authors="alancameronwills" 
	manager="keboyd"/>

<tags 
	ms.service="application-insights" 
	ms.workload="tbd" 
	ms.tgt_pltfrm="ibiza" 
	ms.devlang="na" 
	ms.topic="article" 
	ms.date="04/02/2015" 
	ms.author="awills"/>
 
# Logs, exceptions and custom diagnostics for ASP.NET in Application Insights

[Application Insights][start] includes a powerful [Diagnostic Search][diagnostic] tool that enables you to explore and drill in to telemetry sent by the Application Insights SDK from your application. Many events such as user page views are automatically sent by the SDK.

You can also write code to send custom events, exception reports, and traces. And if you already use a logging framework such as log4J, log4net, NLog, or System.Diagnostics.Trace, you can capture those logs and include them in the search. This makes it easy to correlate log traces with user actions, exceptions and other events.

## <a name="send"></a>Before you write custom telemetry

If you haven't yet [set up Application Insights for your project][start], do that now.

When you run your application, it will send some telemetry that will show up in Diagnostic Search, including requests received by the server, page views logged at the client, and uncaught exceptions.

Open Diagnostic Search to see the telemetry that the SDK automatically sends.

![](./media/appinsights/appinsights-45diagnostic.png)

![](./media/appinsights/appinsights-31search.png)

The details vary from one application type to another. You can click through any individual event to get more detail.

##<a name="events"></a>Custom events

Custom events show up both in [Diagnostic Search][diagnostic] and in [Metric Explorer][metrics]. You can send them from devices, web pages and server applications. They can be used both for diagnostic purposes and to [understand usage patterns][track].

A custom event has a name, and can also carry properties that you can filter on, together with numeric measurements.

JavaScript at client

    appInsights.trackEvent("WinGame",
         // String properties:
         {Game: currentGame.name, Difficulty: currentGame.difficulty},
         // Numeric measurements:
         {Score: currentGame.score, Opponents: currentGame.opponentCount}
         );

C# at server

    // Set up some properties:
    var properties = new Dictionary <string, string> 
       {{"game", currentGame.Name}, {"difficulty", currentGame.Difficulty}};
    var measurements = new Dictionary <string, double>
       {{"Score", currentGame.Score}, {"Opponents", currentGame.OpponentCount}};

    // Send the event:
    telemetry.TrackEvent("WinGame", properties, measurements);


VB at server

    ' Set up some properties:
    Dim properties = New Dictionary (Of String, String)
    properties.Add("game", currentGame.Name)
    properties.Add("difficulty", currentGame.Difficulty)

    Dim measurements = New Dictionary (Of String, Double)
    measurements.Add("Score", currentGame.Score)
    measurements.Add("Opponents", currentGame.OpponentCount)

    ' Send the event:
    telemetry.TrackEvent("WinGame", properties, measurements)

### Run your app and view the results.

Open Diagnostic Search.

Select Custom Event and select a particular event name.

![](./media/appinsights/appinsights-332filterCustom.png)


Filter the data more by entering a search term on a property value.  

![](./media/appinsights/appinsights-23-customevents-5.png)

Drill into an individual event to see its detailed properties.

![](./media/appinsights/appinsights-23-customevents-4.png)

##<a name="pages"></a> Page views

Page view telemetry is sent by the trackPageView() call in [the JavaScript snippet you insert in your web pages][usage]. Its main purpose is to contribute to the counts of page views that you see on the overview page.

Usually it is called once in each HTML page, but you can insert more calls - for example, if you have a single-page app and you want to log a new page whenever the user gets more data.

    appInsights.trackPageView(pageSegmentName, "http://fabrikam.com/page.htm"); 

It's sometimes useful to attach properties that you can use as filters in diagnostic search:

    appInsights.trackPageView(pageSegmentName, "http://fabrikam.com/page.htm",
     {Game: currentGame.name, Difficulty: currentGame.difficulty});


##<a name="trace"></a> Trace telemetry

Trace telemetry is code that you insert specifically to create diagnostic logs. 

For example, you could insert calls like this:

    var telemetry = new Microsoft.ApplicationInsights.TelemetryClient();
    telemetry.TrackTrace("Slow response - database01");


####  Install an adapter for your logging framework

You can also search logs generated with a logging framework - log4Net, NLog or System.Diagnostics.Trace. 

1. If you plan to use log4Net or NLog, install it in your project. 
2. In Solution Explorer, right-click your project and choose **Manage NuGet Packages**.
3. Select Online > All, select **Include Prerelease** and search for "Microsoft.ApplicationInsights"

    ![Get the prerelease version of the appropriate adapter](./media/appinsights/appinsights-36nuget.png)

4. Select the appropriate package - one of:
  + Microsoft.ApplicationInsights.TraceListener (to capture System.Diagnostics.Trace calls)
  + Microsoft.ApplicationInsights.NLogTarget
  + Microsoft.ApplicationInsights.Log4NetAppender

The NuGet package installs the necessary assemblies, and also modifies web.config or app.config.

#### <a name="pepper"></a>Insert diagnostic log calls

If you use System.Diagnostics.Trace, a typical call would be:

    System.Diagnostics.Trace.TraceWarning("Slow response - database01");

If you prefer log4net or NLog:

    logger.Warn("Slow response - database01");

Run your app in debug mode, or deploy it.

You'll see the messages in Diagnostic Search when you select the Trace filter.

### <a name="exceptions"></a>Exceptions

Getting exception reports in Application Insights provides a very powerful experience, especially since you can navigate between the failed requests and the exceptions, and read the exception stack.

In some cases, you need to [insert a few lines of code][exceptions] to make sure your exceptions are being caught automatically.

You can also write explicit code to send exception telemetry:

JavaScript

    try 
    { ...
    }
    catch (ex)
    {
      appInsights.TrackException(ex, "handler loc",
        {Game: currentGame.Name, 
         State: currentGame.State.ToString()});
    }

C#

    var telemetry = new TelemetryClient();
    ...
    try 
    { ...
    }
    catch (Exception ex)
    {
       // Set up some properties:
       var properties = new Dictionary <string, string> 
         {{"Game", currentGame.Name}};

       var measurements = new Dictionary <string, double>
         {{"Users", currentGame.Users.Count}};

       // Send the exception telemetry:
       telemetry.TrackException(ex, properties, measurements);
    }

VB

    Dim telemetry = New TelemetryClient
    ...
    Try
      ...
    Catch ex as Exception
      ' Set up some properties:
      Dim properties = New Dictionary (Of String, String)
      properties.Add("Game", currentGame.Name)

      Dim measurements = New Dictionary (Of String, Double)
      measurements.Add("Users", currentGame.Users.Count)
  
      ' Send the exception telemetry:
      telemetry.TrackException(ex, properties, measurements)
    End Try

The properties and measurements parameters are optional, but are useful for filtering and adding extra information. For example, if you have an app that can run several games, you could find all the exception reports related to a particular game. You can add as many items as you like to each dictionary.

#### Viewing exceptions

You'll see a summary of exceptions reported on the Overview blade, and you can click through to see more details. For example:


![](./media/appinsights/appinsights-039-1exceptions.png)[]

Click on any exception type to see specific occurrences:

![](./media/appinsights/appinsights-333facets.png)[]

You can also open Diagnostic Search directly, filter on exceptions, and choose the exception type that you want to see.

### Reporting unhandled exceptions

Application Insights reports unhandled exceptions where it can, from devices, [web browsers][usage], or web servers, whether instrumented by [Status Monitor][redfield] or [Application Insights SDK][greenbrown]. 

However, it isn't always able to do this in some cases because the .NET framework catches the exceptions.  To make sure you see all exceptions, you therefore have to write a small exception handler. The best procedure varies with the technology. See [Exception telemetry for ASP.NET][exceptions] for details. 

### Correlating with a build

When you read diagnostic logs, it's likely that your source code will have changed since the live code was deployed.

It's therefore useful to put build information, such as the URL of the current version, into a property along with each exception or trace. 

Instead of adding the property separately to every exception call, you can set the information in the default context. 

    // Telemetry initializer class
    public class MyTelemetryInitializer : IContextInitializer
    {
        public void Initialize (TelemetryContext context)
        {
            context.Properties["AppVersion"] = "v2.1";
        }
    }

In the app initializer such as Global.asax.cs:

    protected void Application_Start()
    {
        // ...
        TelemetryConfiguration.Active.ContextInitializers
        .Add(new MyTelemetryInitializer());
    }

###<a name="requests"></a> Server Web Requests

Request telemetry is sent automatically when you [install Status Monitor on your web server][redfield], or when you [add Application Insights to your web project][greenbrown]. It also feeds into the request and response time charts in Metric Explorer and on the Overview page.

If you want to send additional events, you can use the TrackRequest() API.

## <a name="questions"></a>Q & A

### <a name="emptykey"></a>I get an error "Instrumentation key cannot be empty"

Looks like you installed the logging adapter Nuget package without installing Application Insights.

In Solution Explorer, right-click `ApplicationInsights.config` and choose **Update Application Insights**. You'll get a dialog that invites you to sign in to Azure and either create an Application Insights resource, or re-use an existing one. That should fix it.

### <a name="limits"></a>How much data is retained?

Up to 500 events per second from each application. Events are retained for seven days.

## <a name="add"></a>Next steps

* [Set up availability and responsiveness tests][availability]
* [Troubleshooting][qna]





<!--Link references-->

[availability]: app-insights-monitor-web-app-availability.md
[diagnostic]: app-insights-diagnostic-search.md
[exceptions]: app-insights-web-failures-exceptions.md
[greenbrown]: app-insights-start-monitoring-app-health-usage.md
[metrics]: app-insights-metrics-explorer.md
[qna]: app-insights-troubleshoot-faq.md
[redfield]: app-insights-monitor-performance-live-website-now.md
[start]: app-insights-get-started.md
[track]: app-insights-custom-events-metrics-api.md
[usage]: app-insights-web-track-usage.md

>>>>>>> 8e917651
<|MERGE_RESOLUTION|>--- conflicted
+++ resolved
@@ -1,584 +1,295 @@
-<<<<<<< HEAD
-<properties 
-	pageTitle="Logs, exceptions and custom diagnostics for ASP.NET in Application Insights" 
-	description="Diagnose issues in ASP.NET web apps by searching requests, exceptions and logs generated with Trace, NLog, or Log4Net." 
-	services="application-insights" 
-    documentationCenter=""
-	authors="alancameronwills" 
-	manager="keboyd"/>
-
-<tags 
-	ms.service="application-insights" 
-	ms.workload="tbd" 
-	ms.tgt_pltfrm="ibiza" 
-	ms.devlang="na" 
-	ms.topic="article" 
-	ms.date="04/02/2015" 
-	ms.author="awills"/>
- 
-# Logs, exceptions and custom diagnostics for ASP.NET in Application Insights
-
-[Application Insights][start] includes a powerful [Diagnostic Search][diagnostic] tool that enables you to explore and drill in to telemetry sent by the Application Insights SDK from your application. Many events such as user page views are automatically sent by the SDK.
-
-You can also write code to send custom events, exception reports, and traces. And if you already use a logging framework such as log4J, log4net, NLog, or System.Diagnostics.Trace, you can capture those logs and include them in the search. This makes it easy to correlate log traces with user actions, exceptions and other events.
-
-## <a name="send"></a>Before you write custom telemetry
-
-If you haven't yet [set up Application Insights for your project][start], do that now.
-
-When you run your application, it will send some telemetry that will show up in Diagnostic Search, including requests received by the server, page views logged at the client, and uncaught exceptions.
-
-Open Diagnostic Search to see the telemetry that the SDK automatically sends.
-
-![](./media/appinsights/appinsights-45diagnostic.png)
-
-![](./media/appinsights/appinsights-31search.png)
-
-The details vary from one application type to another. You can click through any individual event to get more detail.
-
-##<a name="events"></a>Custom events
-
-Custom events show up both in [Diagnostic Search][diagnostics] and in [Metric Explorer][metrics]. You can send them from devices, web pages and server applications. They can be used both for diagnostic purposes and to [understand usage patterns][track].
-
-A custom event has a name, and can also carry properties that you can filter on, together with numeric measurements.
-
-JavaScript at client
-
-    appInsights.trackEvent("WinGame",
-         // String properties:
-         {Game: currentGame.name, Difficulty: currentGame.difficulty},
-         // Numeric measurements:
-         {Score: currentGame.score, Opponents: currentGame.opponentCount}
-         );
-
-C# at server
-
-    // Set up some properties:
-    var properties = new Dictionary <string, string> 
-       {{"game", currentGame.Name}, {"difficulty", currentGame.Difficulty}};
-    var measurements = new Dictionary <string, double>
-       {{"Score", currentGame.Score}, {"Opponents", currentGame.OpponentCount}};
-
-    // Send the event:
-    telemetry.TrackEvent("WinGame", properties, measurements);
-
-
-VB at server
-
-    ' Set up some properties:
-    Dim properties = New Dictionary (Of String, String)
-    properties.Add("game", currentGame.Name)
-    properties.Add("difficulty", currentGame.Difficulty)
-
-    Dim measurements = New Dictionary (Of String, Double)
-    measurements.Add("Score", currentGame.Score)
-    measurements.Add("Opponents", currentGame.OpponentCount)
-
-    ' Send the event:
-    telemetry.TrackEvent("WinGame", properties, measurements)
-
-### Run your app and view the results.
-
-Open Diagnostic Search.
-
-Select Custom Event and select a particular event name.
-
-![](./media/appinsights/appinsights-332filterCustom.png)
-
-
-Filter the data more by entering a search term on a property value.  
-
-![](./media/appinsights/appinsights-23-customevents-5.png)
-
-Drill into an individual event to see its detailed properties.
-
-![](./media/appinsights/appinsights-23-customevents-4.png)
-
-##<a name="pages"></a> Page views
-
-Page view telemetry is sent by the trackPageView() call in [the JavaScript snippet you insert in your web pages][usage]. Its main purpose is to contribute to the counts of page views that you see on the overview page.
-
-Usually it is called once in each HTML page, but you can insert more calls - for example, if you have a single-page app and you want to log a new page whenever the user gets more data.
-
-    appInsights.trackPageView(pageSegmentName, "http://fabrikam.com/page.htm"); 
-
-It's sometimes useful to attach properties that you can use as filters in diagnostic search:
-
-    appInsights.trackPageView(pageSegmentName, "http://fabrikam.com/page.htm",
-     {Game: currentGame.name, Difficulty: currentGame.difficulty});
-
-
-##<a name="trace"></a> Trace telemetry
-
-Trace telemetry is code that you insert specifically to create diagnostic logs. 
-
-For example, you could insert calls like this:
-
-    var telemetry = new Microsoft.ApplicationInsights.TelemetryClient();
-    telemetry.TrackTrace("Slow response - database01");
-
-
-####  Install an adapter for your logging framework
-
-You can also search logs generated with a logging framework - log4Net, NLog or System.Diagnostics.Trace. 
-
-1. If you plan to use log4Net or NLog, install it in your project. 
-2. In Solution Explorer, right-click your project and choose **Manage NuGet Packages**.
-3. Select Online > All, select **Include Prerelease** and search for "Microsoft.ApplicationInsights"
-
-    ![Get the prerelease version of the appropriate adapter](./media/appinsights/appinsights-36nuget.png)
-
-4. Select the appropriate package - one of:
-  + Microsoft.ApplicationInsights.TraceListener (to capture System.Diagnostics.Trace calls)
-  + Microsoft.ApplicationInsights.NLogTarget
-  + Microsoft.ApplicationInsights.Log4NetAppender
-
-The NuGet package installs the necessary assemblies, and also modifies web.config or app.config.
-
-#### <a name="pepper"></a>Insert diagnostic log calls
-
-If you use System.Diagnostics.Trace, a typical call would be:
-
-    System.Diagnostics.Trace.TraceWarning("Slow response - database01");
-
-If you prefer log4net or NLog:
-
-    logger.Warn("Slow response - database01");
-
-Run your app in debug mode, or deploy it.
-
-You'll see the messages in Diagnostic Search when you select the Trace filter.
-
-### <a name="exceptions"></a>Exceptions
-
-Getting exception reports in Application Insights provides a very powerful experience, especially since you can navigate between the failed requests and the exceptions, and read the exception stack.
-
-In some cases, you need to [insert a few lines of code][netexceptions] to make sure your exceptions are being caught automatically.
-
-You can also write explicit code to send exception telemetry:
-
-JavaScript
-
-    try 
-    { ...
-    }
-    catch (ex)
-    {
-      appInsights.TrackException(ex, "handler loc",
-        {Game: currentGame.Name, 
-         State: currentGame.State.ToString()});
-    }
-
-C#
-
-    var telemetry = new TelemetryClient();
-    ...
-    try 
-    { ...
-    }
-    catch (Exception ex)
-    {
-       // Set up some properties:
-       var properties = new Dictionary <string, string> 
-         {{"Game", currentGame.Name}};
-
-       var measurements = new Dictionary <string, double>
-         {{"Users", currentGame.Users.Count}};
-
-       // Send the exception telemetry:
-       telemetry.TrackException(ex, properties, measurements);
-    }
-
-VB
-
-    Dim telemetry = New TelemetryClient
-    ...
-    Try
-      ...
-    Catch ex as Exception
-      ' Set up some properties:
-      Dim properties = New Dictionary (Of String, String)
-      properties.Add("Game", currentGame.Name)
-
-      Dim measurements = New Dictionary (Of String, Double)
-      measurements.Add("Users", currentGame.Users.Count)
-  
-      ' Send the exception telemetry:
-      telemetry.TrackException(ex, properties, measurements)
-    End Try
-
-The properties and measurements parameters are optional, but are useful for filtering and adding extra information. For example, if you have an app that can run several games, you could find all the exception reports related to a particular game. You can add as many items as you like to each dictionary.
-
-#### Viewing exceptions
-
-You'll see a summary of exceptions reported on the Overview blade, and you can click through to see more details. For example:
-
-
-![](./media/appinsights/appinsights-039-1exceptions.png)[]
-
-Click on any exception type to see specific occurrences:
-
-![](./media/appinsights/appinsights-333facets.png)[]
-
-You can also open Diagnostic Search directly, filter on exceptions, and choose the exception type that you want to see.
-
-### Reporting unhandled exceptions
-
-Application Insights reports unhandled exceptions where it can, from devices, [web browsers][usage], or web servers, whether instrumented by [Status Monitor][redfield] or [Application Insights SDK][greenbrown]. 
-
-However, it isn't always able to do this in some cases because the .NET framework catches the exceptions.  To make sure you see all exceptions, you therefore have to write a small exception handler. The best procedure varies with the technology. See [Exception telemetry for ASP.NET][netexceptions] for details. 
-
-### Correlating with a build
-
-When you read diagnostic logs, it's likely that your source code will have changed since the live code was deployed.
-
-It's therefore useful to put build information, such as the URL of the current version, into a property along with each exception or trace. 
-
-Instead of adding the property separately to every exception call, you can set the information in the default context. 
-
-    // Telemetry initializer class
-    public class MyTelemetryInitializer : IContextInitializer
-    {
-        public void Initialize (TelemetryContext context)
-        {
-            context.Properties["AppVersion"] = "v2.1";
-        }
-    }
-
-In the app initializer such as Global.asax.cs:
-
-    protected void Application_Start()
-    {
-        // ...
-        TelemetryConfiguration.Active.ContextInitializers
-        .Add(new MyTelemetryInitializer());
-    }
-
-###<a name="requests"></a> Server Web Requests
-
-Request telemetry is sent automatically when you [install Status Monitor on your web server][redfield], or when you [add Application Insights to your web project][greenbrown]. It also feeds into the request and response time charts in Metric Explorer and on the Overview page.
-
-If you want to send additional events, you can use the TrackRequest() API.
-
-## <a name="questions"></a>Q & A
-
-### <a name="emptykey"></a>I get an error "Instrumentation key cannot be empty"
-
-Looks like you installed the logging adapter Nuget package without installing Application Insights.
-
-In Solution Explorer, right-click `ApplicationInsights.config` and choose **Update Application Insights**. You'll get a dialog that invites you to sign in to Azure and either create an Application Insights resource, or re-use an existing one. That should fix it.
-
-### <a name="limits"></a>How much data is retained?
-
-Up to 500 events per second from each application. Events are retained for seven days.
-
-## <a name="add"></a>Next steps
-
-* [Set up availability and responsiveness tests][availability]
-* [Troubleshooting][qna]
-
-
-
-
-
-[AZURE.INCLUDE [app-insights-learn-more](../includes/app-insights-learn-more.md)]
-
-
-
-=======
-<properties 
-	pageTitle="Logs, exceptions and custom diagnostics for ASP.NET in Application Insights" 
-	description="Diagnose issues in ASP.NET web apps by searching requests, exceptions and logs generated with Trace, NLog, or Log4Net." 
-	services="application-insights" 
-    documentationCenter=""
-	authors="alancameronwills" 
-	manager="keboyd"/>
-
-<tags 
-	ms.service="application-insights" 
-	ms.workload="tbd" 
-	ms.tgt_pltfrm="ibiza" 
-	ms.devlang="na" 
-	ms.topic="article" 
-	ms.date="04/02/2015" 
-	ms.author="awills"/>
- 
-# Logs, exceptions and custom diagnostics for ASP.NET in Application Insights
-
-[Application Insights][start] includes a powerful [Diagnostic Search][diagnostic] tool that enables you to explore and drill in to telemetry sent by the Application Insights SDK from your application. Many events such as user page views are automatically sent by the SDK.
-
-You can also write code to send custom events, exception reports, and traces. And if you already use a logging framework such as log4J, log4net, NLog, or System.Diagnostics.Trace, you can capture those logs and include them in the search. This makes it easy to correlate log traces with user actions, exceptions and other events.
-
-## <a name="send"></a>Before you write custom telemetry
-
-If you haven't yet [set up Application Insights for your project][start], do that now.
-
-When you run your application, it will send some telemetry that will show up in Diagnostic Search, including requests received by the server, page views logged at the client, and uncaught exceptions.
-
-Open Diagnostic Search to see the telemetry that the SDK automatically sends.
-
-![](./media/appinsights/appinsights-45diagnostic.png)
-
-![](./media/appinsights/appinsights-31search.png)
-
-The details vary from one application type to another. You can click through any individual event to get more detail.
-
-##<a name="events"></a>Custom events
-
-Custom events show up both in [Diagnostic Search][diagnostic] and in [Metric Explorer][metrics]. You can send them from devices, web pages and server applications. They can be used both for diagnostic purposes and to [understand usage patterns][track].
-
-A custom event has a name, and can also carry properties that you can filter on, together with numeric measurements.
-
-JavaScript at client
-
-    appInsights.trackEvent("WinGame",
-         // String properties:
-         {Game: currentGame.name, Difficulty: currentGame.difficulty},
-         // Numeric measurements:
-         {Score: currentGame.score, Opponents: currentGame.opponentCount}
-         );
-
-C# at server
-
-    // Set up some properties:
-    var properties = new Dictionary <string, string> 
-       {{"game", currentGame.Name}, {"difficulty", currentGame.Difficulty}};
-    var measurements = new Dictionary <string, double>
-       {{"Score", currentGame.Score}, {"Opponents", currentGame.OpponentCount}};
-
-    // Send the event:
-    telemetry.TrackEvent("WinGame", properties, measurements);
-
-
-VB at server
-
-    ' Set up some properties:
-    Dim properties = New Dictionary (Of String, String)
-    properties.Add("game", currentGame.Name)
-    properties.Add("difficulty", currentGame.Difficulty)
-
-    Dim measurements = New Dictionary (Of String, Double)
-    measurements.Add("Score", currentGame.Score)
-    measurements.Add("Opponents", currentGame.OpponentCount)
-
-    ' Send the event:
-    telemetry.TrackEvent("WinGame", properties, measurements)
-
-### Run your app and view the results.
-
-Open Diagnostic Search.
-
-Select Custom Event and select a particular event name.
-
-![](./media/appinsights/appinsights-332filterCustom.png)
-
-
-Filter the data more by entering a search term on a property value.  
-
-![](./media/appinsights/appinsights-23-customevents-5.png)
-
-Drill into an individual event to see its detailed properties.
-
-![](./media/appinsights/appinsights-23-customevents-4.png)
-
-##<a name="pages"></a> Page views
-
-Page view telemetry is sent by the trackPageView() call in [the JavaScript snippet you insert in your web pages][usage]. Its main purpose is to contribute to the counts of page views that you see on the overview page.
-
-Usually it is called once in each HTML page, but you can insert more calls - for example, if you have a single-page app and you want to log a new page whenever the user gets more data.
-
-    appInsights.trackPageView(pageSegmentName, "http://fabrikam.com/page.htm"); 
-
-It's sometimes useful to attach properties that you can use as filters in diagnostic search:
-
-    appInsights.trackPageView(pageSegmentName, "http://fabrikam.com/page.htm",
-     {Game: currentGame.name, Difficulty: currentGame.difficulty});
-
-
-##<a name="trace"></a> Trace telemetry
-
-Trace telemetry is code that you insert specifically to create diagnostic logs. 
-
-For example, you could insert calls like this:
-
-    var telemetry = new Microsoft.ApplicationInsights.TelemetryClient();
-    telemetry.TrackTrace("Slow response - database01");
-
-
-####  Install an adapter for your logging framework
-
-You can also search logs generated with a logging framework - log4Net, NLog or System.Diagnostics.Trace. 
-
-1. If you plan to use log4Net or NLog, install it in your project. 
-2. In Solution Explorer, right-click your project and choose **Manage NuGet Packages**.
-3. Select Online > All, select **Include Prerelease** and search for "Microsoft.ApplicationInsights"
-
-    ![Get the prerelease version of the appropriate adapter](./media/appinsights/appinsights-36nuget.png)
-
-4. Select the appropriate package - one of:
-  + Microsoft.ApplicationInsights.TraceListener (to capture System.Diagnostics.Trace calls)
-  + Microsoft.ApplicationInsights.NLogTarget
-  + Microsoft.ApplicationInsights.Log4NetAppender
-
-The NuGet package installs the necessary assemblies, and also modifies web.config or app.config.
-
-#### <a name="pepper"></a>Insert diagnostic log calls
-
-If you use System.Diagnostics.Trace, a typical call would be:
-
-    System.Diagnostics.Trace.TraceWarning("Slow response - database01");
-
-If you prefer log4net or NLog:
-
-    logger.Warn("Slow response - database01");
-
-Run your app in debug mode, or deploy it.
-
-You'll see the messages in Diagnostic Search when you select the Trace filter.
-
-### <a name="exceptions"></a>Exceptions
-
-Getting exception reports in Application Insights provides a very powerful experience, especially since you can navigate between the failed requests and the exceptions, and read the exception stack.
-
-In some cases, you need to [insert a few lines of code][exceptions] to make sure your exceptions are being caught automatically.
-
-You can also write explicit code to send exception telemetry:
-
-JavaScript
-
-    try 
-    { ...
-    }
-    catch (ex)
-    {
-      appInsights.TrackException(ex, "handler loc",
-        {Game: currentGame.Name, 
-         State: currentGame.State.ToString()});
-    }
-
-C#
-
-    var telemetry = new TelemetryClient();
-    ...
-    try 
-    { ...
-    }
-    catch (Exception ex)
-    {
-       // Set up some properties:
-       var properties = new Dictionary <string, string> 
-         {{"Game", currentGame.Name}};
-
-       var measurements = new Dictionary <string, double>
-         {{"Users", currentGame.Users.Count}};
-
-       // Send the exception telemetry:
-       telemetry.TrackException(ex, properties, measurements);
-    }
-
-VB
-
-    Dim telemetry = New TelemetryClient
-    ...
-    Try
-      ...
-    Catch ex as Exception
-      ' Set up some properties:
-      Dim properties = New Dictionary (Of String, String)
-      properties.Add("Game", currentGame.Name)
-
-      Dim measurements = New Dictionary (Of String, Double)
-      measurements.Add("Users", currentGame.Users.Count)
-  
-      ' Send the exception telemetry:
-      telemetry.TrackException(ex, properties, measurements)
-    End Try
-
-The properties and measurements parameters are optional, but are useful for filtering and adding extra information. For example, if you have an app that can run several games, you could find all the exception reports related to a particular game. You can add as many items as you like to each dictionary.
-
-#### Viewing exceptions
-
-You'll see a summary of exceptions reported on the Overview blade, and you can click through to see more details. For example:
-
-
-![](./media/appinsights/appinsights-039-1exceptions.png)[]
-
-Click on any exception type to see specific occurrences:
-
-![](./media/appinsights/appinsights-333facets.png)[]
-
-You can also open Diagnostic Search directly, filter on exceptions, and choose the exception type that you want to see.
-
-### Reporting unhandled exceptions
-
-Application Insights reports unhandled exceptions where it can, from devices, [web browsers][usage], or web servers, whether instrumented by [Status Monitor][redfield] or [Application Insights SDK][greenbrown]. 
-
-However, it isn't always able to do this in some cases because the .NET framework catches the exceptions.  To make sure you see all exceptions, you therefore have to write a small exception handler. The best procedure varies with the technology. See [Exception telemetry for ASP.NET][exceptions] for details. 
-
-### Correlating with a build
-
-When you read diagnostic logs, it's likely that your source code will have changed since the live code was deployed.
-
-It's therefore useful to put build information, such as the URL of the current version, into a property along with each exception or trace. 
-
-Instead of adding the property separately to every exception call, you can set the information in the default context. 
-
-    // Telemetry initializer class
-    public class MyTelemetryInitializer : IContextInitializer
-    {
-        public void Initialize (TelemetryContext context)
-        {
-            context.Properties["AppVersion"] = "v2.1";
-        }
-    }
-
-In the app initializer such as Global.asax.cs:
-
-    protected void Application_Start()
-    {
-        // ...
-        TelemetryConfiguration.Active.ContextInitializers
-        .Add(new MyTelemetryInitializer());
-    }
-
-###<a name="requests"></a> Server Web Requests
-
-Request telemetry is sent automatically when you [install Status Monitor on your web server][redfield], or when you [add Application Insights to your web project][greenbrown]. It also feeds into the request and response time charts in Metric Explorer and on the Overview page.
-
-If you want to send additional events, you can use the TrackRequest() API.
-
-## <a name="questions"></a>Q & A
-
-### <a name="emptykey"></a>I get an error "Instrumentation key cannot be empty"
-
-Looks like you installed the logging adapter Nuget package without installing Application Insights.
-
-In Solution Explorer, right-click `ApplicationInsights.config` and choose **Update Application Insights**. You'll get a dialog that invites you to sign in to Azure and either create an Application Insights resource, or re-use an existing one. That should fix it.
-
-### <a name="limits"></a>How much data is retained?
-
-Up to 500 events per second from each application. Events are retained for seven days.
-
-## <a name="add"></a>Next steps
-
-* [Set up availability and responsiveness tests][availability]
-* [Troubleshooting][qna]
-
-
-
-
-
-<!--Link references-->
-
-[availability]: app-insights-monitor-web-app-availability.md
-[diagnostic]: app-insights-diagnostic-search.md
-[exceptions]: app-insights-web-failures-exceptions.md
-[greenbrown]: app-insights-start-monitoring-app-health-usage.md
-[metrics]: app-insights-metrics-explorer.md
-[qna]: app-insights-troubleshoot-faq.md
-[redfield]: app-insights-monitor-performance-live-website-now.md
-[start]: app-insights-get-started.md
-[track]: app-insights-custom-events-metrics-api.md
-[usage]: app-insights-web-track-usage.md
-
->>>>>>> 8e917651
+<properties 
+	pageTitle="Logs, exceptions and custom diagnostics for ASP.NET in Application Insights" 
+	description="Diagnose issues in ASP.NET web apps by searching requests, exceptions and logs generated with Trace, NLog, or Log4Net." 
+	services="application-insights" 
+    documentationCenter=""
+	authors="alancameronwills" 
+	manager="keboyd"/>
+
+<tags 
+	ms.service="application-insights" 
+	ms.workload="tbd" 
+	ms.tgt_pltfrm="ibiza" 
+	ms.devlang="na" 
+	ms.topic="article" 
+	ms.date="04/02/2015" 
+	ms.author="awills"/>
+ 
+# Logs, exceptions and custom diagnostics for ASP.NET in Application Insights
+
+[Application Insights][start] includes a powerful [Diagnostic Search][diagnostic] tool that enables you to explore and drill in to telemetry sent by the Application Insights SDK from your application. Many events such as user page views are automatically sent by the SDK.
+
+You can also write code to send custom events, exception reports, and traces. And if you already use a logging framework such as log4J, log4net, NLog, or System.Diagnostics.Trace, you can capture those logs and include them in the search. This makes it easy to correlate log traces with user actions, exceptions and other events.
+
+## <a name="send"></a>Before you write custom telemetry
+
+If you haven't yet [set up Application Insights for your project][start], do that now.
+
+When you run your application, it will send some telemetry that will show up in Diagnostic Search, including requests received by the server, page views logged at the client, and uncaught exceptions.
+
+Open Diagnostic Search to see the telemetry that the SDK automatically sends.
+
+![](./media/appinsights/appinsights-45diagnostic.png)
+
+![](./media/appinsights/appinsights-31search.png)
+
+The details vary from one application type to another. You can click through any individual event to get more detail.
+
+##<a name="events"></a>Custom events
+
+Custom events show up both in [Diagnostic Search][diagnostic] and in [Metric Explorer][metrics]. You can send them from devices, web pages and server applications. They can be used both for diagnostic purposes and to [understand usage patterns][track].
+
+A custom event has a name, and can also carry properties that you can filter on, together with numeric measurements.
+
+JavaScript at client
+
+    appInsights.trackEvent("WinGame",
+         // String properties:
+         {Game: currentGame.name, Difficulty: currentGame.difficulty},
+         // Numeric measurements:
+         {Score: currentGame.score, Opponents: currentGame.opponentCount}
+         );
+
+C# at server
+
+    // Set up some properties:
+    var properties = new Dictionary <string, string> 
+       {{"game", currentGame.Name}, {"difficulty", currentGame.Difficulty}};
+    var measurements = new Dictionary <string, double>
+       {{"Score", currentGame.Score}, {"Opponents", currentGame.OpponentCount}};
+
+    // Send the event:
+    telemetry.TrackEvent("WinGame", properties, measurements);
+
+
+VB at server
+
+    ' Set up some properties:
+    Dim properties = New Dictionary (Of String, String)
+    properties.Add("game", currentGame.Name)
+    properties.Add("difficulty", currentGame.Difficulty)
+
+    Dim measurements = New Dictionary (Of String, Double)
+    measurements.Add("Score", currentGame.Score)
+    measurements.Add("Opponents", currentGame.OpponentCount)
+
+    ' Send the event:
+    telemetry.TrackEvent("WinGame", properties, measurements)
+
+### Run your app and view the results.
+
+Open Diagnostic Search.
+
+Select Custom Event and select a particular event name.
+
+![](./media/appinsights/appinsights-332filterCustom.png)
+
+
+Filter the data more by entering a search term on a property value.  
+
+![](./media/appinsights/appinsights-23-customevents-5.png)
+
+Drill into an individual event to see its detailed properties.
+
+![](./media/appinsights/appinsights-23-customevents-4.png)
+
+##<a name="pages"></a> Page views
+
+Page view telemetry is sent by the trackPageView() call in [the JavaScript snippet you insert in your web pages][usage]. Its main purpose is to contribute to the counts of page views that you see on the overview page.
+
+Usually it is called once in each HTML page, but you can insert more calls - for example, if you have a single-page app and you want to log a new page whenever the user gets more data.
+
+    appInsights.trackPageView(pageSegmentName, "http://fabrikam.com/page.htm"); 
+
+It's sometimes useful to attach properties that you can use as filters in diagnostic search:
+
+    appInsights.trackPageView(pageSegmentName, "http://fabrikam.com/page.htm",
+     {Game: currentGame.name, Difficulty: currentGame.difficulty});
+
+
+##<a name="trace"></a> Trace telemetry
+
+Trace telemetry is code that you insert specifically to create diagnostic logs. 
+
+For example, you could insert calls like this:
+
+    var telemetry = new Microsoft.ApplicationInsights.TelemetryClient();
+    telemetry.TrackTrace("Slow response - database01");
+
+
+####  Install an adapter for your logging framework
+
+You can also search logs generated with a logging framework - log4Net, NLog or System.Diagnostics.Trace. 
+
+1. If you plan to use log4Net or NLog, install it in your project. 
+2. In Solution Explorer, right-click your project and choose **Manage NuGet Packages**.
+3. Select Online > All, select **Include Prerelease** and search for "Microsoft.ApplicationInsights"
+
+    ![Get the prerelease version of the appropriate adapter](./media/appinsights/appinsights-36nuget.png)
+
+4. Select the appropriate package - one of:
+  + Microsoft.ApplicationInsights.TraceListener (to capture System.Diagnostics.Trace calls)
+  + Microsoft.ApplicationInsights.NLogTarget
+  + Microsoft.ApplicationInsights.Log4NetAppender
+
+The NuGet package installs the necessary assemblies, and also modifies web.config or app.config.
+
+#### <a name="pepper"></a>Insert diagnostic log calls
+
+If you use System.Diagnostics.Trace, a typical call would be:
+
+    System.Diagnostics.Trace.TraceWarning("Slow response - database01");
+
+If you prefer log4net or NLog:
+
+    logger.Warn("Slow response - database01");
+
+Run your app in debug mode, or deploy it.
+
+You'll see the messages in Diagnostic Search when you select the Trace filter.
+
+### <a name="exceptions"></a>Exceptions
+
+Getting exception reports in Application Insights provides a very powerful experience, especially since you can navigate between the failed requests and the exceptions, and read the exception stack.
+
+In some cases, you need to [insert a few lines of code][exceptions] to make sure your exceptions are being caught automatically.
+
+You can also write explicit code to send exception telemetry:
+
+JavaScript
+
+    try 
+    { ...
+    }
+    catch (ex)
+    {
+      appInsights.TrackException(ex, "handler loc",
+        {Game: currentGame.Name, 
+         State: currentGame.State.ToString()});
+    }
+
+C#
+
+    var telemetry = new TelemetryClient();
+    ...
+    try 
+    { ...
+    }
+    catch (Exception ex)
+    {
+       // Set up some properties:
+       var properties = new Dictionary <string, string> 
+         {{"Game", currentGame.Name}};
+
+       var measurements = new Dictionary <string, double>
+         {{"Users", currentGame.Users.Count}};
+
+       // Send the exception telemetry:
+       telemetry.TrackException(ex, properties, measurements);
+    }
+
+VB
+
+    Dim telemetry = New TelemetryClient
+    ...
+    Try
+      ...
+    Catch ex as Exception
+      ' Set up some properties:
+      Dim properties = New Dictionary (Of String, String)
+      properties.Add("Game", currentGame.Name)
+
+      Dim measurements = New Dictionary (Of String, Double)
+      measurements.Add("Users", currentGame.Users.Count)
+  
+      ' Send the exception telemetry:
+      telemetry.TrackException(ex, properties, measurements)
+    End Try
+
+The properties and measurements parameters are optional, but are useful for filtering and adding extra information. For example, if you have an app that can run several games, you could find all the exception reports related to a particular game. You can add as many items as you like to each dictionary.
+
+#### Viewing exceptions
+
+You'll see a summary of exceptions reported on the Overview blade, and you can click through to see more details. For example:
+
+
+![](./media/appinsights/appinsights-039-1exceptions.png)[]
+
+Click on any exception type to see specific occurrences:
+
+![](./media/appinsights/appinsights-333facets.png)[]
+
+You can also open Diagnostic Search directly, filter on exceptions, and choose the exception type that you want to see.
+
+### Reporting unhandled exceptions
+
+Application Insights reports unhandled exceptions where it can, from devices, [web browsers][usage], or web servers, whether instrumented by [Status Monitor][redfield] or [Application Insights SDK][greenbrown]. 
+
+However, it isn't always able to do this in some cases because the .NET framework catches the exceptions.  To make sure you see all exceptions, you therefore have to write a small exception handler. The best procedure varies with the technology. See [Exception telemetry for ASP.NET][exceptions] for details. 
+
+### Correlating with a build
+
+When you read diagnostic logs, it's likely that your source code will have changed since the live code was deployed.
+
+It's therefore useful to put build information, such as the URL of the current version, into a property along with each exception or trace. 
+
+Instead of adding the property separately to every exception call, you can set the information in the default context. 
+
+    // Telemetry initializer class
+    public class MyTelemetryInitializer : IContextInitializer
+    {
+        public void Initialize (TelemetryContext context)
+        {
+            context.Properties["AppVersion"] = "v2.1";
+        }
+    }
+
+In the app initializer such as Global.asax.cs:
+
+    protected void Application_Start()
+    {
+        // ...
+        TelemetryConfiguration.Active.ContextInitializers
+        .Add(new MyTelemetryInitializer());
+    }
+
+###<a name="requests"></a> Server Web Requests
+
+Request telemetry is sent automatically when you [install Status Monitor on your web server][redfield], or when you [add Application Insights to your web project][greenbrown]. It also feeds into the request and response time charts in Metric Explorer and on the Overview page.
+
+If you want to send additional events, you can use the TrackRequest() API.
+
+## <a name="questions"></a>Q & A
+
+### <a name="emptykey"></a>I get an error "Instrumentation key cannot be empty"
+
+Looks like you installed the logging adapter Nuget package without installing Application Insights.
+
+In Solution Explorer, right-click `ApplicationInsights.config` and choose **Update Application Insights**. You'll get a dialog that invites you to sign in to Azure and either create an Application Insights resource, or re-use an existing one. That should fix it.
+
+### <a name="limits"></a>How much data is retained?
+
+Up to 500 events per second from each application. Events are retained for seven days.
+
+## <a name="add"></a>Next steps
+
+* [Set up availability and responsiveness tests][availability]
+* [Troubleshooting][qna]
+
+
+
+
+
+<!--Link references-->
+
+[availability]: app-insights-monitor-web-app-availability.md
+[diagnostic]: app-insights-diagnostic-search.md
+[exceptions]: app-insights-web-failures-exceptions.md
+[greenbrown]: app-insights-start-monitoring-app-health-usage.md
+[metrics]: app-insights-metrics-explorer.md
+[qna]: app-insights-troubleshoot-faq.md
+[redfield]: app-insights-monitor-performance-live-website-now.md
+[start]: app-insights-get-started.md
+[track]: app-insights-custom-events-metrics-api.md
+[usage]: app-insights-web-track-usage.md
+