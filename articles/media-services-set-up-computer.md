<properties linkid="develop-media-services-how-to-guides-set-up-computer" urlDisplayName="Set Up Computer for Media Services" pageTitle="How to Set Up Computer for Media Services - Windows Azure" metaKeywords="" description="Learn about the prerequisites for Media Services using the Media Services SDK for .NET. Also learn how to create a Visual Studio app." metaCanonical="" services="media-services" documentationCenter="" title="Setting up your computer for Media Services development" authors=""  solutions="" writer="migree" manager="" editor=""  />





<h1><a name="setup-dev"> </a><span class="short header">Setting up your computer for Media Services development</span></h1> 

This section contains general prerequisites for Media Services development using the Media Services SDK for .NET. It also shows developers how to create a Visual Studio application for Media Services SDK development. 

###Prerequisites

-   A Media Services account in a new or existing Windows Azure subscription. See the topic [How to Create a Media Services Account](http://www.windowsazure.com/en-us/manage/services/media-services/how-to-create-a-media-services-account/).
-   Operating Systems: Windows 7, Windows 2008 R2, or Windows 8.
-   .NET Framework 4.5 or .NET Framework 4.
-   Visual Studio 2012 or Visual Studio 2010 SP1 (Professional, Premium, Ultimate, or Express). 
-   Use the [windowsazure.mediaservices Nuget](http://nuget.org/packages/windowsazure.mediaservices) package to install Windows Azure SDK for .NET. The following section shows how to use **Nuget** to install the Windows Azure SDK.
  
<h2><a name="setup-account"></a><span class="short header">Setting up a Windows Azure account for Media Services</span></h2>

To set up your Media Services account, use the Windows Azure Management Portal (recommended). See the topic [How to Create a Media Services Account][]. After creating your account in the Management Portal, you are ready to set up your computer for Media Services development. 

###Creating an Application in Visual Studio

This section shows you how to create a project in Visual Studio and set it up for Media Services development.  In this case the project is a C# Windows console application, but the same setup steps shown here apply to other types of projects you can create for Media Services applications (for example, a Windows Forms application or an ASP.NET Web application).

   1. Create a new C# **Console Application** in Visual Studio 2012 or Visual Studio 2010 SP1. Enter the **Name**, **Location**, and **Solution name**, and then click **OK**.
<<<<<<< HEAD
   2. Add a reference to **System.Configuration** assembly. To add a reference to **System.Configuration**, in **Solution Explorer**, right-click the **References** node and select **Add Reference**. In the **Manage References** dialog, select **System.Configuration** and click **OK**.
=======
   2. Add a reference to **System.Configuration** assembly. To add a reference to **System.Configuration**, in **Solution Explorer**, right-click the **References** node and select **Add Reference...**. In the **Manage References** dialog, select **System.Configuration** and click **OK**.
>>>>>>> b1b8fe65
   3. Add references to **Windows Azure SDK for .NET.** (Microsoft.WindowsAzure.StorageClient.dll), **Windows Azure Media Services SDK for .NET** (Microsoft.WindowsAzure.MediaServices.Client.dll), and **WCF Data Services 5.0 for OData V3** (Microsoft.Data.OData.dll) libraries using the [windowsazure.mediaservices Nuget](http://nuget.org/packages/windowsazure.mediaservices) package. 

	To add references using Nuget, do the following. In Visual Studio **Main Menu**, select **TOOLS** -> **Library Package Manager** -> **Package Manager Console**. In the console window type **Install-Package windowsazure.mediaservices** and press **Enter**.
   4. Overwrite the existing using statements at the beginning of the Program.cs file with the following code.

   		using System;
		using System.Linq;
		using System.Configuration;
		using System.IO;
		using System.Text;
		using System.Threading;
		using System.Threading.Tasks;
		using System.Collections.Generic;
		using Microsoft.WindowsAzure;
		using Microsoft.WindowsAzure.MediaServices.Client;

At this point, you are ready to start developing a Media Services application.    
   
<h2><a name="setup-account"></a><span class="short header">Connect to Media Services</span></h2> 

Nearly everything you do in Media Services programming requires a reference to the server context object. The server context gives you programmatic access to all Media Services programming objects.

To get a reference to the server context, return a new instance of the context type as in the following code example. Pass your Media Services account name and account key (which you obtained during the account setup process) to the constructor. 

	static CloudMediaContext GetContext()
	{
	    // Gets the service context. 
	    return new CloudMediaContext(_accountName, _accountKey);
	} 

It is often useful to define a module-level variable of type **CloudMediaContext** to hold a reference to the server context returned by a method such as **GetContext**. The rest of the code examples in this topic use a variable called **_context** to refer to the server context. 

<h2>Next Steps</h2>
Now that you have set up your computer and created a Visual Studio solution for programming Media Services, go to the [How to Create an Encrypted Asset and Upload to Storage][] topic.
[How to Create a Media Services Account]: http://go.microsoft.com/fwlink/?linkid=256662
[How to Create an Encrypted Asset and Upload to Storage]:http://go.microsoft.com/fwlink/?LinkID=301733&clcid=0x409<|MERGE_RESOLUTION|>--- conflicted
+++ resolved
@@ -25,11 +25,7 @@
 This section shows you how to create a project in Visual Studio and set it up for Media Services development.  In this case the project is a C# Windows console application, but the same setup steps shown here apply to other types of projects you can create for Media Services applications (for example, a Windows Forms application or an ASP.NET Web application).
 
    1. Create a new C# **Console Application** in Visual Studio 2012 or Visual Studio 2010 SP1. Enter the **Name**, **Location**, and **Solution name**, and then click **OK**.
-<<<<<<< HEAD
-   2. Add a reference to **System.Configuration** assembly. To add a reference to **System.Configuration**, in **Solution Explorer**, right-click the **References** node and select **Add Reference**. In the **Manage References** dialog, select **System.Configuration** and click **OK**.
-=======
    2. Add a reference to **System.Configuration** assembly. To add a reference to **System.Configuration**, in **Solution Explorer**, right-click the **References** node and select **Add Reference...**. In the **Manage References** dialog, select **System.Configuration** and click **OK**.
->>>>>>> b1b8fe65
    3. Add references to **Windows Azure SDK for .NET.** (Microsoft.WindowsAzure.StorageClient.dll), **Windows Azure Media Services SDK for .NET** (Microsoft.WindowsAzure.MediaServices.Client.dll), and **WCF Data Services 5.0 for OData V3** (Microsoft.Data.OData.dll) libraries using the [windowsazure.mediaservices Nuget](http://nuget.org/packages/windowsazure.mediaservices) package. 
 
 	To add references using Nuget, do the following. In Visual Studio **Main Menu**, select **TOOLS** -> **Library Package Manager** -> **Package Manager Console**. In the console window type **Install-Package windowsazure.mediaservices** and press **Enter**.
