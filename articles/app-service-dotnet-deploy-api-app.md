<properties 
	pageTitle="Deploy an API app in Azure App Service " 
	description="Learn how to deploy an API app project to your Azure subscription." 
	services="app-service\api" 
	documentationCenter=".net" 
	authors="tdykstra" 
	manager="wpickett" 
	editor="jimbe"/>

<tags 
	ms.service="app-service-api" 
	ms.workload="web" 
	ms.tgt_pltfrm="dotnet" 
	ms.devlang="na" 
	ms.topic="article" 
	ms.date="05/04/2015" 
	ms.author="bradyg;tarcher"/>

# Deploy an API app in Azure App Service 

## Overview

<<<<<<< HEAD
In this tutorial you deploy the Web API project that you created in the [previous tutorial](app-service-dotnet-create-api-app.md) to a new [API app](app-service-api-apps-why-best-platform.md). You use Visual Studio's deployment features to create the API app resource in [Azure App Service](app-service-value-prop-what-is.md) and to deploy your Web API code to the Azure API app. 
=======
In this tutorial, you'll deploy the Web API project that you created in the [previous tutorial](app-service-dotnet-create-api-app.md) to a new [API app](app-service-api-apps-why-best-platform.md). You'll use Visual Studio to create the API app resource in [Azure App Service](app-service-value-prop-what-is.md) and to deploy your Web API code to the Azure API app. 

### Other deployment options

There are many other ways to deploy API apps. An API app is a [web app](app-service-web-overview.md) with extra features for hosting web services, and all of the [the deployment methods that are available for web apps](web-sites-deploy.md) can also be used with API apps. The web app that hosts an API app is called the API app host in the Azure preview portal, and you can configure deployment by using the API app host portal blade. For information about the API app host blade, see [Manage an API app](app-service-api-manage-in-portal.md).
>>>>>>> 8e917651

The fact that API apps are based on web apps also means that you can deploy code written for platforms other than ASP.NET to API apps. For an example that uses Git to deploy Node.js code to an API app, see [Create a Node.js API app in Azure App Service](app-service-api-nodejs-api-app.md).
 
## Deploy the API app 

In this section, you'll see the steps required to deploy an API app to an Azure subscription. 

1. In **Solution Explorer**, right-click the project (not the solution) and click **Publish...**. 

	![Project publish menu option](./media/app-service-dotnet-deploy-api-app/20-publish-gesture-v3.png)

2. Click the **Profile** tab and click **Microsoft Azure API Apps (Preview)**. 

	![Publish Web dialog](./media/app-service-dotnet-deploy-api-app/21-select-api-apps-for-deployment-v2.png)

3. Click **New** to provision a new API App in your Azure subscription.

	![Select Existing API Services dialog](./media/app-service-dotnet-deploy-api-app/23-publish-to-apiapps-v3.png)

4. In the **Create an API App** dialog, enter the following:

	- For **API App Name**, enter ContactsList. 
	- If you have multiple Azure subscriptions, select the one you want to use.
	- For **App Service Plan**, select from your existing App Service plans, or select **Create new App Service plan** and enter the name of a new plan. 
	- For **Resource Group**, select from your existing resource groups, or select **Create new resource group** and enter a name. The name must be unique; consider using the app name as a prefix and appending some personal information such as your Microsoft ID (without the @ sign).  
	- For **Access Level**, select **Available to Anyone**. This option will make your API completely public, which is fine for this tutorial. You can restrict access later through the Azure preview portal.
	- For **Region**, select a region close to you.  

	![Configure Microsoft Azure Web App dialog](./media/app-service-dotnet-deploy-api-app/24-new-api-app-dialog-v3.png)

5. Click **OK** to create the API App in your subscription. As this process can take a few minutes, Visual Studio displays a confirmation dialog.  

	![API Service Creation Started confirmation message](./media/app-service-dotnet-deploy-api-app/25-api-provisioning-started-v3.png)

6. Click **OK** on the confirmation dialog. The provisioning process creates the resource group and API App in your Azure subscription. Visual Studio shows the progress in the **Azure App Service Activity** window. 

	![Status notification via the Azure App Service Activity window](./media/app-service-dotnet-deploy-api-app/26-provisioning-success-v3.png)

7. Once the API App is provisioned, right-click the project in **Solution Explorer** and select **Publish** to re-open the publish dialog. The publish profile created in the previous step should be pre-selected. Click **Publish** to begin the deployment process. 

	![Deploying the API App](./media/app-service-dotnet-deploy-api-app/26-5-deployment-success-v3.png)

The **Azure App Service Activity** window shows the deployment progress. 

![Status notification of the Azure App Service Activity window](./media/app-service-dotnet-deploy-api-app/26-5-deployment-success-v4.png)

## View the app in the Azure preview portal

In this section, you will navigate to the portal to view the basic settings available for API Apps and make iterative changes to your API app. With each deployment, the portal will reflect the changes you're making to your API app. 

1. In your browser, navigate to the [Azure preview portal](https://portal.azure.com). 

2. Click the **Browse** button on the sidebar and select **API Apps**.

	![Browse options on Azure portal](./media/app-service-dotnet-deploy-api-app/27-browse-in-portal-v3.png)

3. From the list of API apps in your subscription, select the API you created.

	![API Apps list](./media/app-service-dotnet-deploy-api-app/28-view-api-list-v3.png)

4. Click **API Definition**. The app's **API Definition** blade shows the list of API operations that you defined when you created the app. 

	![API Definition](./media/app-service-dotnet-deploy-api-app/29-api-definition-v3.png)

5. Now, go back to the project in Visual Studio and add the following code to the **ContactsController.cs** file. This code adds a **Post** method that can be used to post new `Contact` instances to the API.  

		[HttpPost]
		public HttpResponseMessage Post([FromBody] Contact contact)
		{
			// todo: save the contact somewhere
			return Request.CreateResponse(HttpStatusCode.Created);
		}

	![Adding the Post method to the controller](./media/app-service-dotnet-deploy-api-app/30-post-method-added-v3.png)

6. In **Solution Explorer**, right-click the project and select **Publish**. 

	![Project Publish context menu](./media/app-service-dotnet-deploy-api-app/31-publish-gesture-v3.png)

7. Click the **Settings** tab. 

8. From the **Configuration** drop-down, select **Debug**. 

	![Publish Web settings](./media/app-service-dotnet-deploy-api-app/36.5-select-debug-option-v3.png)

9. Click the **Preview** tab

10. Click **Start Preview** to view the changes that will be made.  

	![Publish Web dialog](./media/app-service-dotnet-deploy-api-app/39-re-publish-preview-step-v2.png)

11. Click **Publish**.

12. Once the publish process has completed, go back to the portal, and close and reopen the **API Definition** blade. You will see the new API endpoint you just created and deployed directly into your Azure subscription.

	![API Definition](./media/app-service-dotnet-deploy-api-app/38-portal-with-post-method-v4.png)

## Next steps

You've seen how the direct deployment capabilities in Visual Studio make it easy to iterate and deploy rapidly and test that your API works correctly. In the [next tutorial](app-service-dotnet-remotely-debug-api-app.md), you'll see how to debug your API app while it runs in Azure.
<|MERGE_RESOLUTION|>--- conflicted
+++ resolved
@@ -1,131 +1,127 @@
-<properties 
-	pageTitle="Deploy an API app in Azure App Service " 
-	description="Learn how to deploy an API app project to your Azure subscription." 
-	services="app-service\api" 
-	documentationCenter=".net" 
-	authors="tdykstra" 
-	manager="wpickett" 
-	editor="jimbe"/>
-
-<tags 
-	ms.service="app-service-api" 
-	ms.workload="web" 
-	ms.tgt_pltfrm="dotnet" 
-	ms.devlang="na" 
-	ms.topic="article" 
-	ms.date="05/04/2015" 
-	ms.author="bradyg;tarcher"/>
-
-# Deploy an API app in Azure App Service 
-
-## Overview
-
-<<<<<<< HEAD
-In this tutorial you deploy the Web API project that you created in the [previous tutorial](app-service-dotnet-create-api-app.md) to a new [API app](app-service-api-apps-why-best-platform.md). You use Visual Studio's deployment features to create the API app resource in [Azure App Service](app-service-value-prop-what-is.md) and to deploy your Web API code to the Azure API app. 
-=======
-In this tutorial, you'll deploy the Web API project that you created in the [previous tutorial](app-service-dotnet-create-api-app.md) to a new [API app](app-service-api-apps-why-best-platform.md). You'll use Visual Studio to create the API app resource in [Azure App Service](app-service-value-prop-what-is.md) and to deploy your Web API code to the Azure API app. 
-
-### Other deployment options
-
-There are many other ways to deploy API apps. An API app is a [web app](app-service-web-overview.md) with extra features for hosting web services, and all of the [the deployment methods that are available for web apps](web-sites-deploy.md) can also be used with API apps. The web app that hosts an API app is called the API app host in the Azure preview portal, and you can configure deployment by using the API app host portal blade. For information about the API app host blade, see [Manage an API app](app-service-api-manage-in-portal.md).
->>>>>>> 8e917651
-
-The fact that API apps are based on web apps also means that you can deploy code written for platforms other than ASP.NET to API apps. For an example that uses Git to deploy Node.js code to an API app, see [Create a Node.js API app in Azure App Service](app-service-api-nodejs-api-app.md).
- 
-## Deploy the API app 
-
-In this section, you'll see the steps required to deploy an API app to an Azure subscription. 
-
-1. In **Solution Explorer**, right-click the project (not the solution) and click **Publish...**. 
-
-	![Project publish menu option](./media/app-service-dotnet-deploy-api-app/20-publish-gesture-v3.png)
-
-2. Click the **Profile** tab and click **Microsoft Azure API Apps (Preview)**. 
-
-	![Publish Web dialog](./media/app-service-dotnet-deploy-api-app/21-select-api-apps-for-deployment-v2.png)
-
-3. Click **New** to provision a new API App in your Azure subscription.
-
-	![Select Existing API Services dialog](./media/app-service-dotnet-deploy-api-app/23-publish-to-apiapps-v3.png)
-
-4. In the **Create an API App** dialog, enter the following:
-
-	- For **API App Name**, enter ContactsList. 
-	- If you have multiple Azure subscriptions, select the one you want to use.
-	- For **App Service Plan**, select from your existing App Service plans, or select **Create new App Service plan** and enter the name of a new plan. 
-	- For **Resource Group**, select from your existing resource groups, or select **Create new resource group** and enter a name. The name must be unique; consider using the app name as a prefix and appending some personal information such as your Microsoft ID (without the @ sign).  
-	- For **Access Level**, select **Available to Anyone**. This option will make your API completely public, which is fine for this tutorial. You can restrict access later through the Azure preview portal.
-	- For **Region**, select a region close to you.  
-
-	![Configure Microsoft Azure Web App dialog](./media/app-service-dotnet-deploy-api-app/24-new-api-app-dialog-v3.png)
-
-5. Click **OK** to create the API App in your subscription. As this process can take a few minutes, Visual Studio displays a confirmation dialog.  
-
-	![API Service Creation Started confirmation message](./media/app-service-dotnet-deploy-api-app/25-api-provisioning-started-v3.png)
-
-6. Click **OK** on the confirmation dialog. The provisioning process creates the resource group and API App in your Azure subscription. Visual Studio shows the progress in the **Azure App Service Activity** window. 
-
-	![Status notification via the Azure App Service Activity window](./media/app-service-dotnet-deploy-api-app/26-provisioning-success-v3.png)
-
-7. Once the API App is provisioned, right-click the project in **Solution Explorer** and select **Publish** to re-open the publish dialog. The publish profile created in the previous step should be pre-selected. Click **Publish** to begin the deployment process. 
-
-	![Deploying the API App](./media/app-service-dotnet-deploy-api-app/26-5-deployment-success-v3.png)
-
-The **Azure App Service Activity** window shows the deployment progress. 
-
-![Status notification of the Azure App Service Activity window](./media/app-service-dotnet-deploy-api-app/26-5-deployment-success-v4.png)
-
-## View the app in the Azure preview portal
-
-In this section, you will navigate to the portal to view the basic settings available for API Apps and make iterative changes to your API app. With each deployment, the portal will reflect the changes you're making to your API app. 
-
-1. In your browser, navigate to the [Azure preview portal](https://portal.azure.com). 
-
-2. Click the **Browse** button on the sidebar and select **API Apps**.
-
-	![Browse options on Azure portal](./media/app-service-dotnet-deploy-api-app/27-browse-in-portal-v3.png)
-
-3. From the list of API apps in your subscription, select the API you created.
-
-	![API Apps list](./media/app-service-dotnet-deploy-api-app/28-view-api-list-v3.png)
-
-4. Click **API Definition**. The app's **API Definition** blade shows the list of API operations that you defined when you created the app. 
-
-	![API Definition](./media/app-service-dotnet-deploy-api-app/29-api-definition-v3.png)
-
-5. Now, go back to the project in Visual Studio and add the following code to the **ContactsController.cs** file. This code adds a **Post** method that can be used to post new `Contact` instances to the API.  
-
-		[HttpPost]
-		public HttpResponseMessage Post([FromBody] Contact contact)
-		{
-			// todo: save the contact somewhere
-			return Request.CreateResponse(HttpStatusCode.Created);
-		}
-
-	![Adding the Post method to the controller](./media/app-service-dotnet-deploy-api-app/30-post-method-added-v3.png)
-
-6. In **Solution Explorer**, right-click the project and select **Publish**. 
-
-	![Project Publish context menu](./media/app-service-dotnet-deploy-api-app/31-publish-gesture-v3.png)
-
-7. Click the **Settings** tab. 
-
-8. From the **Configuration** drop-down, select **Debug**. 
-
-	![Publish Web settings](./media/app-service-dotnet-deploy-api-app/36.5-select-debug-option-v3.png)
-
-9. Click the **Preview** tab
-
-10. Click **Start Preview** to view the changes that will be made.  
-
-	![Publish Web dialog](./media/app-service-dotnet-deploy-api-app/39-re-publish-preview-step-v2.png)
-
-11. Click **Publish**.
-
-12. Once the publish process has completed, go back to the portal, and close and reopen the **API Definition** blade. You will see the new API endpoint you just created and deployed directly into your Azure subscription.
-
-	![API Definition](./media/app-service-dotnet-deploy-api-app/38-portal-with-post-method-v4.png)
-
-## Next steps
-
-You've seen how the direct deployment capabilities in Visual Studio make it easy to iterate and deploy rapidly and test that your API works correctly. In the [next tutorial](app-service-dotnet-remotely-debug-api-app.md), you'll see how to debug your API app while it runs in Azure.
+<properties 
+	pageTitle="Deploy an API app in Azure App Service " 
+	description="Learn how to deploy an API app project to your Azure subscription." 
+	services="app-service\api" 
+	documentationCenter=".net" 
+	authors="bradygaster" 
+	manager="wpickett" 
+	editor="jimbe"/>
+
+<tags 
+	ms.service="app-service-api" 
+	ms.workload="web" 
+	ms.tgt_pltfrm="dotnet" 
+	ms.devlang="na" 
+	ms.topic="article" 
+	ms.date="05/04/2015" 
+	ms.author="bradyg;tarcher"/>
+
+# Deploy an API app in Azure App Service 
+
+## Overview
+
+In this tutorial, you'll deploy the Web API project that you created in the [previous tutorial](app-service-dotnet-create-api-app.md) to a new [API app](app-service-api-apps-why-best-platform.md). You'll use Visual Studio to create the API app resource in [Azure App Service](app-service-value-prop-what-is.md) and to deploy your Web API code to the Azure API app. 
+
+### Other deployment options
+
+There are many other ways to deploy API apps. An API app is a [web app](app-service-web-overview.md) with extra features for hosting web services, and all of the [the deployment methods that are available for web apps](web-sites-deploy.md) can also be used with API apps. The web app that hosts an API app is called the API app host in the Azure preview portal, and you can configure deployment by using the API app host portal blade. For information about the API app host blade, see [Manage an API app](app-service-api-manage-in-portal.md).
+
+The fact that API apps are based on web apps also means that you can deploy code written for platforms other than ASP.NET to API apps. For an example that uses Git to deploy Node.js code to an API app, see [Create a Node.js API app in Azure App Service](app-service-api-nodejs-api-app.md).
+ 
+## Deploy the API app 
+
+In this section, you'll see the steps required to deploy an API app to an Azure subscription. 
+
+1. In **Solution Explorer**, right-click the project (not the solution) and click **Publish...**. 
+
+	![Project publish menu option](./media/app-service-dotnet-deploy-api-app/20-publish-gesture-v3.png)
+
+2. Click the **Profile** tab and click **Microsoft Azure API Apps (Preview)**. 
+
+	![Publish Web dialog](./media/app-service-dotnet-deploy-api-app/21-select-api-apps-for-deployment-v2.png)
+
+3. Click **New** to provision a new API App in your Azure subscription.
+
+	![Select Existing API Services dialog](./media/app-service-dotnet-deploy-api-app/23-publish-to-apiapps-v3.png)
+
+4. In the **Create an API App** dialog, enter the following:
+
+	- For **API App Name**, enter ContactsList. 
+	- If you have multiple Azure subscriptions, select the one you want to use.
+	- For **App Service Plan**, select from your existing App Service plans, or select **Create new App Service plan** and enter the name of a new plan. 
+	- For **Resource Group**, select from your existing resource groups, or select **Create new resource group** and enter a name. The name must be unique; consider using the app name as a prefix and appending some personal information such as your Microsoft ID (without the @ sign).  
+	- For **Access Level**, select **Available to Anyone**. This option will make your API completely public, which is fine for this tutorial. You can restrict access later through the Azure preview portal.
+	- For **Region**, select a region close to you.  
+
+	![Configure Microsoft Azure Web App dialog](./media/app-service-dotnet-deploy-api-app/24-new-api-app-dialog-v3.png)
+
+5. Click **OK** to create the API App in your subscription. As this process can take a few minutes, Visual Studio displays a confirmation dialog.  
+
+	![API Service Creation Started confirmation message](./media/app-service-dotnet-deploy-api-app/25-api-provisioning-started-v3.png)
+
+6. Click **OK** on the confirmation dialog. The provisioning process creates the resource group and API App in your Azure subscription. Visual Studio shows the progress in the **Azure App Service Activity** window. 
+
+	![Status notification via the Azure App Service Activity window](./media/app-service-dotnet-deploy-api-app/26-provisioning-success-v3.png)
+
+7. Once the API App is provisioned, right-click the project in **Solution Explorer** and select **Publish** to re-open the publish dialog. The publish profile created in the previous step should be pre-selected. Click **Publish** to begin the deployment process. 
+
+	![Deploying the API App](./media/app-service-dotnet-deploy-api-app/26-5-deployment-success-v3.png)
+
+The **Azure App Service Activity** window shows the deployment progress. 
+
+![Status notification of the Azure App Service Activity window](./media/app-service-dotnet-deploy-api-app/26-5-deployment-success-v4.png)
+
+## View the app in the Azure preview portal
+
+In this section, you will navigate to the portal to view the basic settings available for API Apps and make iterative changes to your API app. With each deployment, the portal will reflect the changes you're making to your API app. 
+
+1. In your browser, navigate to the [Azure preview portal](https://portal.azure.com). 
+
+2. Click the **Browse** button on the sidebar and select **API Apps**.
+
+	![Browse options on Azure portal](./media/app-service-dotnet-deploy-api-app/27-browse-in-portal-v3.png)
+
+3. From the list of API apps in your subscription, select the API you created.
+
+	![API Apps list](./media/app-service-dotnet-deploy-api-app/28-view-api-list-v3.png)
+
+4. Click **API Definition**. The app's **API Definition** blade shows the list of API operations that you defined when you created the app. 
+
+	![API Definition](./media/app-service-dotnet-deploy-api-app/29-api-definition-v3.png)
+
+5. Now, go back to the project in Visual Studio and add the following code to the **ContactsController.cs** file. This code adds a **Post** method that can be used to post new `Contact` instances to the API.  
+
+		[HttpPost]
+		public HttpResponseMessage Post([FromBody] Contact contact)
+		{
+			// todo: save the contact somewhere
+			return Request.CreateResponse(HttpStatusCode.Created);
+		}
+
+	![Adding the Post method to the controller](./media/app-service-dotnet-deploy-api-app/30-post-method-added-v3.png)
+
+6. In **Solution Explorer**, right-click the project and select **Publish**. 
+
+	![Project Publish context menu](./media/app-service-dotnet-deploy-api-app/31-publish-gesture-v3.png)
+
+7. Click the **Settings** tab. 
+
+8. From the **Configuration** drop-down, select **Debug**. 
+
+	![Publish Web settings](./media/app-service-dotnet-deploy-api-app/36.5-select-debug-option-v3.png)
+
+9. Click the **Preview** tab
+
+10. Click **Start Preview** to view the changes that will be made.  
+
+	![Publish Web dialog](./media/app-service-dotnet-deploy-api-app/39-re-publish-preview-step-v2.png)
+
+11. Click **Publish**.
+
+12. Once the publish process has completed, go back to the portal, and close and reopen the **API Definition** blade. You will see the new API endpoint you just created and deployed directly into your Azure subscription.
+
+	![API Definition](./media/app-service-dotnet-deploy-api-app/38-portal-with-post-method-v4.png)
+
+## Next steps
+
+You've seen how the direct deployment capabilities in Visual Studio make it easy to iterate and deploy rapidly and test that your API works correctly. In the [next tutorial](app-service-dotnet-remotely-debug-api-app.md), you'll see how to debug your API app while it runs in Azure.