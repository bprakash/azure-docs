<<<<<<< HEAD
<properties linkid="manage-services-storage-custom-dns-storage" urlDisplayName="custom dns storage" pageTitle="Configure a domain name for blob data in a storage account | Azure" metaKeywords="" description="Learn how to configure a custom domain for accessing blob data in an Azure storage account." metaCanonical="" services="storage" documentationCenter="" title="Configure a custom domain name for blob data in a storage account" authors="" solutions="" manager="paulettm" editor="cgronlun" />
=======
<properties linkid="manage-services-storage-custom-dns-storage" urlDisplayName="custom dns storage" pageTitle="Configure a domain name for blob data in a storage account | Microsoft Azure" metaKeywords="" description="Learn how to configure a custom domain for accessing blob data in a Windows Azure storage account." metaCanonical="" services="storage" documentationCenter="" title="Configure a custom domain name for blob data in a storage account" authors="tamram" solutions="" manager="mbaldwin" editor="cgronlun" />
>>>>>>> a071f10b


# Configure a custom domain name for blob data in an Azure storage account
You can configure a custom domain for accessing blob data in your Azure storage account. The default endpoint for the Blob service is https://<*mystorageaccount*>.blob.core.windows.net. If you map a custom domain and subdomain such as **www.contoso.com** to the blob endpoint for your storage account, then your users can also access blob data in your storage account using that domain. 

<div class="dev-callout"> 
<b>Note</b> 
	<p>The procedures in this task apply to Azure storage accounts. For cloud services, see <a href = "/en-us/develop/net/common-tasks/custom-dns/">Configuring a Custom Domain Name for an Azure Cloud Service</a>; for Web Sites, see <a href="/en-us/develop/net/common-tasks/custom-dns-web-site/">Configuring a Custom Domain Name for an Azure Web Site</a>.</p> 
</div>

There are two ways to point your custom domain to the blob endpoint for your storage account. The simplest way is to create a CNAME record mapping your custom domain and subdomain to the blob endpoint. A CNAME record is a DNS feature that maps a source domain to a destination domain. In this case, the source domain is your custom domain and subdomain--note that the subdomain is always required. The destination domain is your Blob service endpoint.

The process of mapping your custom domain to your blob endpoint can, however, result in a brief period of downtime for the domain while you are registering the domain in the Azure Management Portal. If your custom domain is currently supporting an application with a service-level agreement (SLA) that requires that there be no downtime, then you can use the Azure **asverify** subdomain to provide an intermediate registration step so that users will be able to access your domain while the DNS mapping takes place.

The following table shows sample URLs for accessing blob data in a storage account named **mystorageaccount**. The custom domain registered for the storage account is **www.contoso.com**:

<table border="1" cellspacing="0" cellpadding="5" style="border: 1px solid #000000;">
	<tbody>
		<tr>
			<td style="width: 100px;"><strong>Resource Type</strong></td>
			<td><strong>URL Formats</strong></td>
		</tr>
		<tr>
			<td>Storage account</td>
			<td><strong>Default URL:</strong> http://mystorageaccount.blob.core.windows.net<br />
			<strong>Custom domain URL:</strong> http://www.contoso.com</td>
		</tr>
		<tr>
			<td>Blob</td>
			<td><strong>Default URL:</strong> http://mystorageaccount.blob.core.windows.net/mycontainer/myblob<br /><strong>Custom domain URL:</strong>
			http://www.contoso.com/mycontainer/myblob</td>
		</tr>
		<tr>
			<td>Root container</td>
			<td><strong>Default URL:</strong> http://mystorageaccount.blob.core.windows.net/myblob 
			<br/>or<br />
			http://mystorageaccount.blob.core.windows.net/$root/myblob<br />
			<strong>Custom domain URL:</strong> http://www.contoso.com/myblob
			<br/>or<br />
			http://www.contoso.com/$root/myblob</td>
		</tr>
	</tbody>
</table>

This task will show you how to:



- <a href="#register-domain">Register a custom domain for your storage account</a>
- <a href="#register-asverify">Register a custom domain for your storage account using the intermediary asverify subdomain</a>
- <a name="#verify-subdomain">Verify that the custom domain references your Blob service endpoint</a>

<h2><a name="register-domain"></a>Register a custom domain for your storage account</h2>

Use this procedure to register your custom domain if you do not have concerns about having the domain be briefly unavailable to users, or if your custom domain is not currently hosting an application. 

If your custom domain is currently supporting an application that cannot have any downtime, then use the procedure outlined in <a href="#register-asverify">Register a custom domain for your storage account using the intermediary asverify subdomain</a>.

To configure a custom domain name, you must create a new CNAME record with your domain registrar. The CNAME record specifies an alias for a domain name; in this case it maps the address of your custom domain to the the Blob service endpoint for your storage account.

Each registrar has a similar but slightly different method of specifying a CNAME record, but the concept
is the same. Note that many basic domain registration packages do not offer DNS configuration, so you may need to upgrade your domain registration package before you can create the CNAME record. 

1.  In the Azure Management Portal, navigate to the **Storage** tab.

2.  In the **Storage** tab, click the name of the storage account for which you want to map the custom domain.

3.  Click the **Configure** tab.

4.  At the bottom of the screen click **Manage Domain** to display the **Manage Custom Domain** dialog. In the text at the top of the dialog, you'll see information on how to create the CNAME record. For this procedure, ignore the text that refers to the **asverify** subdomain.

5.  Log on to your DNS registrar's web site, and go to the page for
    managing DNS. You might find this in a section such as **Domain
    Name**, **DNS**, or **Name Server Management**.

6.  Find the section for managing CNAMEs. You may have to go to an
    advanced settings page and look for the words **CNAME**, **Alias**,
    or **Subdomains**.

7.  Create a new CNAME record, and provide a subdomain alias, such as **www** or **photos**. Then
    provide a host name, which is your Blob service endpoint, in the format **mystorageaccount.blob.core.windows.net** (where **mystorageaccount** is the name of your storage account). The host name to use is provided for you in the text of the **Manage Custom Domain** dialog.

8.  After you have created the CNAME record, return to the **Manage Custom Domain** dialog, and enter the name of your custom domain, including the subdomain, in the **Custom Domain Name** field. For example, if your domain is **contoso.com** and your subdomain is **www**, enter **www.contoso.com**; if your subdomain is **photos**, enter **photos.contoso.com**. Note that the subdomain is required.

9. Click the **Register** button to register your custom domain. 

	If the registration is successful, you will see the message **Your custom domain is active**. Users can now view blob data on your custom domain, so long as they have the appropriate permissions. 

<h2><a name="register-asverify"></a>Register a custom domain for your storage account using the intermediary asverify subdomain</h2>

Use this procedure to register your custom domain if your custom domain is currently supporting an application with an SLA that requires that there be no downtime. By creating a CNAME that points from asverify.&lt;subdomain&gt;.&lt;customdomain&gt; to asverify.&lt;storageaccount&gt;.blob.core.windows.net, you can pre-register your domain with Azure. You can then create a second CNAME that points from &lt;subdomain&gt;.&lt;customdomain&gt; to &lt;storageaccount&gt;.blob.core.windows.net, at which point traffic to your custom domain will be directed to your blob endpoint.

The asverify subdomain is a special subdomain recognized by Azure. By prepending **asverify** to your own subdomain, you permit Azure to recognize your custom domain without modifying the DNS record for the domain. Once you do modify the DNS record for the domain, it will be mapped to the blob endpoint with no downtime.

1.  In the Azure Management Portal, navigate to the **Storage** tab.

2.  In the **Storage** tab, click the name of the storage account for which you want to map the custom domain.

3.  Click the **Configure** tab.

4.  At the bottom of the screen click **Manage Domain** to display the **Manage Custom Domain** dialog. In the text at the top of the dialog, you'll see information on how to create the CNAME record using the **asverify** subdomain.

5.  Log on to your DNS registrar's web site, and go to the page for
    managing DNS. You might find this in a section such as **Domain
    Name**, **DNS**, or **Name Server Management**.

6.  Find the section for managing CNAMEs. You may have to go to an
    advanced settings page and look for the words **CNAME**, **Alias**,
    or **Subdomains**.

7.  Create a new CNAME record, and provide a subdomain alias that includes the asverify subdomain. For example, the subdomain you specify will be in the format **asverify.www** or **asverify.photos**. Then
    provide a host name, which is your Blob service endpoint, in the format **asverify.mystorageaccount.blob.core.windows.net** (where **mystorageaccount** is the name of your storage account). The host name to use is provided for you in the text of the **Manage Custom Domain** dialog.

8.  After you have created the CNAME record, return to the **Manage Custom Domain** dialog, and enter the name of your custom domain in the **Custom Domain Name** field. For example, if your domain is **contoso.com** and your subdomain is **www**, enter **www.contoso.com**; if your subdomain is **photos**, enter **photos.contoso.com**. Note that the subdomain is required.

9.	Click the checkbox that says **Advanced: Use the 'asverify' subdomain to preregister my custom domain**. 

10. Click the **Register** button to preregister your custom domain. 

	If the preregistration is successful, you will see the message **Your custom domain is active**. 

11. At this point, your custom domain has been verified by Azure, but traffic to your domain is not yet being routed to your storage account. To complete the process, return to your DNS registrar's web site, and create another CNAME record that maps your subdomain to your Blob service endpoint. For example, specify the subdomain as **www** or **photos**, and the hostname as **mystorageaccount.blob.core.windows.net** (where **mystorageaccount** is the name of your storage account). With this step, the registration of your custom domain is complete.

12. Finally, you can delete the CNAME record you created using **asverify**, as it was necessary only as an intermediary step.

Users can now view blob data on your custom domain, so long as they have the appropriate permissions.

<a name="verify-subdomain"> </a>

<h2>Verify that the custom domain references your Blob service endpoint</h2>

To verify that your custom domain is indeed mapped to your Blob service endpoint, create a blob in a public container within your storage account. Then, in a web browser, use a URI in the following format to access the blob:

-   http://<*subdomain.customdomain*>/<*mycontainer*>/<*myblob*>

For example, you might use the following URI to access a web form via a
**photos.contoso.com** custom subdomain that maps to a blob in your
**myforms** container:

-   http://photos.contoso.com/myforms/applicationform.htm

## Additional Resources

-   <a href="http://msdn.microsoft.com/en-us/library/windowsazure/gg680307.aspx">How to Map CDN Content to a Custom Domain</a><|MERGE_RESOLUTION|>--- conflicted
+++ resolved
@@ -1,8 +1,4 @@
-<<<<<<< HEAD
-<properties linkid="manage-services-storage-custom-dns-storage" urlDisplayName="custom dns storage" pageTitle="Configure a domain name for blob data in a storage account | Azure" metaKeywords="" description="Learn how to configure a custom domain for accessing blob data in an Azure storage account." metaCanonical="" services="storage" documentationCenter="" title="Configure a custom domain name for blob data in a storage account" authors="" solutions="" manager="paulettm" editor="cgronlun" />
-=======
-<properties linkid="manage-services-storage-custom-dns-storage" urlDisplayName="custom dns storage" pageTitle="Configure a domain name for blob data in a storage account | Microsoft Azure" metaKeywords="" description="Learn how to configure a custom domain for accessing blob data in a Windows Azure storage account." metaCanonical="" services="storage" documentationCenter="" title="Configure a custom domain name for blob data in a storage account" authors="tamram" solutions="" manager="mbaldwin" editor="cgronlun" />
->>>>>>> a071f10b
+<properties linkid="manage-services-storage-custom-dns-storage" urlDisplayName="custom dns storage" pageTitle="Configure a domain name for blob data in a storage account | Microsoft Azure" metaKeywords="" description="Learn how to configure a custom domain for accessing blob data in an Azure storage account." metaCanonical="" services="storage" documentationCenter="" title="Configure a custom domain name for blob data in a storage account" authors="tamram" solutions="" manager="mbaldwin" editor="cgronlun" />
 
 
 # Configure a custom domain name for blob data in an Azure storage account
