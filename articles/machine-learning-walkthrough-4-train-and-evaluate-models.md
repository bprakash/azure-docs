<properties title="Step 4: Train and evaluate the predictive analytic models" pageTitle="Step 4: Train and evaluate the predictive analytic models | Azure" description="Step 4: Train, score, and evaluate multiple models in Azure Machine Learning Studio" metaKeywords="" services="machine-learning" solutions="" documentationCenter="" authors="garye" manager="paulettm" editor="cgronlun" videoId="" scriptId="" />

<tags ms.service="machine-learning" ms.workload="data-services" ms.tgt_pltfrm="na" ms.devlang="na" ms.topic="article" ms.date="08/06/2014" ms.author="garye" />


This is the fourth step of the walkthrough, [Developing a Predictive Solution with Azure ML][develop]:

[develop]: ../machine-learning-walkthrough-develop-predictive-solution/

1.	[Create an ML workspace][create-workspace]
2.	[Upload existing data][upload-data]
3.	[Create a new experiment][create-new]
4.	**Train and evaluate the models**
5.	[Publish the web service][publish]
6.	[Access the web service][access-ws]

[create-workspace]: ../machine-learning-walkthrough-1-create-ml-workspace/
[upload-data]: ../machine-learning-walkthrough-2-upload-data/
[create-new]: ../machine-learning-walkthrough-3-create-new-experiment/
[train-models]: ../machine-learning-walkthrough-4-train-and-evaluate-models/
[publish]: ../machine-learning-walkthrough-5-publish-web-service/
[access-ws]: ../machine-learning-walkthrough-6-access-web-service/

----------

# Step 4: Train and evaluate the predictive analytic models

<<<<<<< HEAD
In this experiment we want to try different algorithms for our predictive model. We'll create two different types of models and then compare their scoring results to decide which algorithm we want to use in our final experiment.  

There are a number of models we could choose from. To see the models available, expand the **Machine Learning** node in the module palette, and then expand **Initialize Model** and the nodes beneath it. For the purposes of this experiment, we'll select the Support Vector Machine (SVM) and the Two-Class Boosted Decision Trees. We'll use the appropriate modules to initialize the learning algorithms and use **Train Model** modules to train the models.   
=======
In this experiment, we want to try different algorithms for our predictive model. We’ll create two different types of models and then compare their scoring results to decide which algorithm we want to use in our final experiment.  

There are a number of models we could choose from. To see the models available, expand the **Machine Learning** node in the module palette, and then expand **Initialize Model** and the nodes beneath it. For the purposes of this experiment, we’ll select the Support Vector Machine (SVM) and the Two-Class Boosted Decision Tree. We’ll use the appropriate modules to initialize the learning algorithms and use **Train Model** modules to train the models.   
>>>>>>> 285c1160

##Train the models
First, let's set up the boosted decision tree model:  

1.	Find the **Two-Class Boosted Decision Tree** module in the module palette and drag it onto the canvas.
2.	Find the **Train Model** module, drag it onto the canvas, and then connect the output of the boosted decision tree module to the left input port ("Untrained model") of the **Train Model** module.
3.	Connect the output of the left **Execute R Script** module to the right input port ("Dataset") of the **Train Model** module.

	>Tip - We don't need two of the inputs and one of the outputs of the **Execute R Script** module for this experiment, so we'll just leave them unattached. This is not uncommon for some modules.

<<<<<<< HEAD
4.	Select the **Train Model** module. In the **Properties** pane, click **Launch column selector**, select "Column indices" in the first dropdown, and enter "21" in the text field (you can also select "Column name" and enter "Credit risk"). This identifies column 21, the credit risk value, as the column for the model to predict.  
=======
1.	Find the **Two-Class Boosted Decision Tree** module in the module palette and drag it onto the canvas.
2.	Find the **Train Model** module, drag it onto the canvas, and then connect the output of the boosted decision tree module to the left input port (“Untrained model”) of the **Train Model** module.
3.	Connect the output of the left **Execute R Script** module to the right input port (“Dataset”) of the **Train Model** module.
	>Tip - We don’t need two of the inputs and one of the outputs of the **Execute R Script** module for this experiment, so we’ll just leave them unattached. This is not uncommon for some modules.
4.	Select the **Train Model** module. In the **Properties** pane, click **Launch column selector**, select "Include" in the first dropdown, select “column indices” in the second dropdown, and enter “21” in the text field (you can also select “Column name” and enter “Credit risk”). This identifies column 21, the credit risk value, as the column for the model to predict.  
>>>>>>> 285c1160

This portion of the experiment now looks something like this:  

![Training a model][1]
 
Next, we'll set up the SVM model.  

<<<<<<< HEAD
Boosted Decision Trees work well with features of any type. However, since the SVM module generates a linear classifier, the model that it generates has the best test error when all numeric features have the same scale. To convert all numeric features to the same scale we use the **Transform Data by Scaling** module with a Tanh transformation, which transforms features into the [0,1] range. Note that string features are converted by the SVM module to categorical features and then to binary 0/1 features, so we don't need to manually transform string features. Also, we don't want to transform the Credit Risk column (column 21) - it's numeric, but it's the value we're training the model to predict so we need to leave it alone.  
=======
Boosted Decision Trees work well with features of any type. However, because the SVM module generates a linear classifier, the model that it generates has the best test error when all numeric features have the same scale. To convert all numeric features to the same scale, we use the **Transform Data by Scaling** module with a Tanh transformation, which transforms features into the [0,1] range. Note that string features are converted by the SVM module to categorical features and then to binary 0/1 features, so we don’t need to manually transform string features. Also, we don’t want to transform the Credit Risk column (column 21) – it’s numeric, but it’s the value we’re training the model to predict so we need to leave it alone.  
>>>>>>> 285c1160

1.	Find the **Two-Class Support Vector Machine** module in the module palette and drag it onto the canvas.
2.	Right-click the **Train Model** module, select **Copy**, then right-click the canvas and select **Paste**. Note that the copy of the **Train Model** module has the same column selection as the original.
3.	Connect the output of the SVM module to the left input port ("Untrained model") of the **Train Model** module.
4.	Find the **Transform Data by Scaling** module and drag it onto the canvas.
5.	Connect the input of this transform module to the output of the left **Execute R Script** module.
<<<<<<< HEAD
6.	Connect the left output port ("Transformed Dataset") of the transform module to the right input port ("Dataset") of the **Train Model** module.
7.	In the **Properties** pane for the transform module, select "Tanh" for the **Transformation method** parameter.
8.	Click **Launch column selector**. In the first dropdown select "Column types", and in the second dropdown select "Numeric" (leave the third dropdown with "All" selected). This specifies that all the numeric columns (and only numeric) will be transformed.
9.	Click the plus sign (+), which creates a new row of dropdowns. Select "Exclude column indices" in the first dropdown, and enter "21" in the text field. This specifies that column 21 (the "Credit risk" column) will be ignored.
=======
6.	Connect the left output port (“Transformed Dataset”) of the transform module to the right input port (“Dataset”) of the **Train Model** module.
7.	In the **Properties** pane for the transform module, select “Tanh” for the **Transformation method** parameter.
8.	Click **Launch column selector**, select "Include" in the first dropdown, select “column type” in the second dropdown, and select “Numeric” in the third dropdown. This specifies that all the numeric columns (and only numeric) will be transformed.
9.	Click the plus sign (+), which creates a new row of dropdowns. Select “Exclude” in the first dropdown, select "column indices" in the second dropdown, and enter “21” in the text field. This specifies that column 21 (the “Credit risk” column) will be ignored.
>>>>>>> 285c1160
10.	Click **OK**.  


The **Transform Data by Scaling** module is now set to perform a tanh transform on all numeric columns except for the Credit Risk column.  

This portion of our experiment should now look something like this:  

![Training the second model][2]  

##Score and evaluate the models
We'll use the scoring data that was separated out by the **Split** module to score our trained models. We can then compare the results of the two models to see which generated better results.  

1.	Find the **Score Model** module and drag it onto the canvas.
2.	Connect the left input port of this module to the boosted decision tree model (that is, connect it to the output port of the **Train Model** module that's connected to the **Two-Class Boosted Decision Tree** module).
3.	Connect the right input port of the **Score Model** module to the output of the right **Execute R Script** module. Note that it's okay to have the output of a module go to multiple places.
4.	Copy and paste the **Score Model** module to create a second copy, or drag a new module onto the canvas.
<<<<<<< HEAD
5.	Connect the left input port of this module to the SVM model (that is, connect to the output port of the **Train Model** module that's connected to the **Two-Class Support Vector Machine** module).
6.	For the SVM model, we have to do the same transform to the test data as we did to the training data. So copy and paste the **Transform Data by Scaling** module to create a second copy and connect it to the output of the right **Execute R Script** module.
=======
5.	Connect the left input port of this module to the SVM model (that is, connect to the output port of the **Train Model** module that’s connected to the **Two-Class Support Vector Machine** module).
6.	For the SVM model, we have to do the same transform to the test data as we did to the training data. Copy and paste the **Transform Data by Scaling** module to create a second copy and connect it to the output of the right **Execute R Script** module.
>>>>>>> 285c1160
7.	Connect the right input port of the **Score Model** module to the output of the **Transform Data by Scaling** module.  

To evaluate the two scoring results we'll use the **Evaluate Model** module.  

1.	Find the **Evaluate Model** module and drag it onto the canvas.
2.	Connect the left input port to the output port of the **Score Model** module associated with the boosted decision tree model.
3.	Connect the right input port to the other **Score Model** module.  

The experiment should now look something like this:  

![Evaluating both models][3]
 
Click the **RUN** button below the canvas to run the experiment. It may take a few minutes. You'll see a spinning indicator on each module to indicate that it's running, and then a green check mark when the module is finished.   

When all the modules have a check mark, the experiment has finished running. To check the results, right-click the output port of the **Evaluate Model** module and select **Visualize**.  

The **Evaluate Model** module produces a pair of curves and metrics that allow you to compare the results of the two scored models. You can view the results as Receiver Operator Characteristic (ROC) curves, Precision/Recall curves, or Lift curves. Additional data displayed includes a confusion matrix, cumulative AUC values, and other metrics. You can change the threshold value by moving the slider left or right and see how it affects the set of metrics.  

Click "Scored dataset" or "Scored dataset to compare" to highlight the associated curve and to display the associated metrics below. In the legend for the curves, "Scored dataset" corresponds to the left input port of the **Evaluate Model** module - in our case, this is the boosted decision tree model. The "Scored dataset to compare" corresponds to the right input port - the SVM model in our case. When you click one of these labels you will highlight the curve for that model and display the corresponding metrics below.  

![ROC curves for models][4]
 
By examining these values you can decide which model is closest to giving you the results you're looking for. You can go back and iterate on your experiment by changing values in the different models.  

>Tip - Each time you run the experiment a record of that iteration is kept in the Run History. You can view these iterations, and return to any of them, by clicking **VIEW RUN HISTORY** below the canvas. You can also click **Prior Run** in the **Properties** pane to return to the iteration immediately preceding the one you have open.  

You can also make a copy of any iteration of your experiment by clicking **SAVE AS** below the canvas. This makes a duplicate of the experiment, creating a new Run History to track your iterations of this version. The new copy is displayed in the **EXPERIMENTS** list alongside the original. This can be helpful if you want to start a new branch of experiment iterations.  
<<<<<<< HEAD

As an additional help to track the changes you make to module parameters, you can add comments to any module on the experiment canvas. Just double-click the module or right-click and select **Edit Comment**. These comments are saved with the experiment iterations and can help you annotate your work.
=======
>
As an additional assist to track the changes you make to module parameters, you can add comments to any module on the experiment canvas. Double-click the module or right-click the module and select **Edit Comment**. These comments are saved with the experiment iterations and can help you annotate your work.
>>>>>>> 285c1160

----------

**Next: [Publish the web service][publish]**

[1]: ./media/machine-learning-walkthrough-4-train-and-evaluate-models/train1.png
[2]: ./media/machine-learning-walkthrough-4-train-and-evaluate-models/train2.png
[3]: ./media/machine-learning-walkthrough-4-train-and-evaluate-models/train3.png
[4]: ./media/machine-learning-walkthrough-4-train-and-evaluate-models/train4.png<|MERGE_RESOLUTION|>--- conflicted
+++ resolved
@@ -1,6 +1,6 @@
 <properties title="Step 4: Train and evaluate the predictive analytic models" pageTitle="Step 4: Train and evaluate the predictive analytic models | Azure" description="Step 4: Train, score, and evaluate multiple models in Azure Machine Learning Studio" metaKeywords="" services="machine-learning" solutions="" documentationCenter="" authors="garye" manager="paulettm" editor="cgronlun" videoId="" scriptId="" />
 
-<tags ms.service="machine-learning" ms.workload="data-services" ms.tgt_pltfrm="na" ms.devlang="na" ms.topic="article" ms.date="08/06/2014" ms.author="garye" />
+<tags ms.service="machine-learning" ms.workload="data-services" ms.tgt_pltfrm="na" ms.devlang="na" ms.topic="article" ms.date="10/20/2014" ms.author="garye" />
 
 
 This is the fourth step of the walkthrough, [Developing a Predictive Solution with Azure ML][develop]:
@@ -25,15 +25,10 @@
 
 # Step 4: Train and evaluate the predictive analytic models
 
-<<<<<<< HEAD
+
 In this experiment we want to try different algorithms for our predictive model. We'll create two different types of models and then compare their scoring results to decide which algorithm we want to use in our final experiment.  
 
 There are a number of models we could choose from. To see the models available, expand the **Machine Learning** node in the module palette, and then expand **Initialize Model** and the nodes beneath it. For the purposes of this experiment, we'll select the Support Vector Machine (SVM) and the Two-Class Boosted Decision Trees. We'll use the appropriate modules to initialize the learning algorithms and use **Train Model** modules to train the models.   
-=======
-In this experiment, we want to try different algorithms for our predictive model. We’ll create two different types of models and then compare their scoring results to decide which algorithm we want to use in our final experiment.  
-
-There are a number of models we could choose from. To see the models available, expand the **Machine Learning** node in the module palette, and then expand **Initialize Model** and the nodes beneath it. For the purposes of this experiment, we’ll select the Support Vector Machine (SVM) and the Two-Class Boosted Decision Tree. We’ll use the appropriate modules to initialize the learning algorithms and use **Train Model** modules to train the models.   
->>>>>>> 285c1160
 
 ##Train the models
 First, let's set up the boosted decision tree model:  
@@ -44,15 +39,9 @@
 
 	>Tip - We don't need two of the inputs and one of the outputs of the **Execute R Script** module for this experiment, so we'll just leave them unattached. This is not uncommon for some modules.
 
-<<<<<<< HEAD
-4.	Select the **Train Model** module. In the **Properties** pane, click **Launch column selector**, select "Column indices" in the first dropdown, and enter "21" in the text field (you can also select "Column name" and enter "Credit risk"). This identifies column 21, the credit risk value, as the column for the model to predict.  
-=======
-1.	Find the **Two-Class Boosted Decision Tree** module in the module palette and drag it onto the canvas.
-2.	Find the **Train Model** module, drag it onto the canvas, and then connect the output of the boosted decision tree module to the left input port (“Untrained model”) of the **Train Model** module.
-3.	Connect the output of the left **Execute R Script** module to the right input port (“Dataset”) of the **Train Model** module.
-	>Tip - We don’t need two of the inputs and one of the outputs of the **Execute R Script** module for this experiment, so we’ll just leave them unattached. This is not uncommon for some modules.
-4.	Select the **Train Model** module. In the **Properties** pane, click **Launch column selector**, select "Include" in the first dropdown, select “column indices” in the second dropdown, and enter “21” in the text field (you can also select “Column name” and enter “Credit risk”). This identifies column 21, the credit risk value, as the column for the model to predict.  
->>>>>>> 285c1160
+
+4.	Select the **Train Model** module. In the **Properties** pane, click **Launch column selector**, select "Include" in the first dropdown, select "column indices" in the second dropdown, and enter "21" in the text field (you can also select "Column name" and enter "Credit risk"). This identifies column 21, the credit risk value, as the column for the model to predict.
+
 
 This portion of the experiment now looks something like this:  
 
@@ -60,28 +49,17 @@
  
 Next, we'll set up the SVM model.  
 
-<<<<<<< HEAD
 Boosted Decision Trees work well with features of any type. However, since the SVM module generates a linear classifier, the model that it generates has the best test error when all numeric features have the same scale. To convert all numeric features to the same scale we use the **Transform Data by Scaling** module with a Tanh transformation, which transforms features into the [0,1] range. Note that string features are converted by the SVM module to categorical features and then to binary 0/1 features, so we don't need to manually transform string features. Also, we don't want to transform the Credit Risk column (column 21) - it's numeric, but it's the value we're training the model to predict so we need to leave it alone.  
-=======
-Boosted Decision Trees work well with features of any type. However, because the SVM module generates a linear classifier, the model that it generates has the best test error when all numeric features have the same scale. To convert all numeric features to the same scale, we use the **Transform Data by Scaling** module with a Tanh transformation, which transforms features into the [0,1] range. Note that string features are converted by the SVM module to categorical features and then to binary 0/1 features, so we don’t need to manually transform string features. Also, we don’t want to transform the Credit Risk column (column 21) – it’s numeric, but it’s the value we’re training the model to predict so we need to leave it alone.  
->>>>>>> 285c1160
 
 1.	Find the **Two-Class Support Vector Machine** module in the module palette and drag it onto the canvas.
 2.	Right-click the **Train Model** module, select **Copy**, then right-click the canvas and select **Paste**. Note that the copy of the **Train Model** module has the same column selection as the original.
 3.	Connect the output of the SVM module to the left input port ("Untrained model") of the **Train Model** module.
 4.	Find the **Transform Data by Scaling** module and drag it onto the canvas.
 5.	Connect the input of this transform module to the output of the left **Execute R Script** module.
-<<<<<<< HEAD
 6.	Connect the left output port ("Transformed Dataset") of the transform module to the right input port ("Dataset") of the **Train Model** module.
 7.	In the **Properties** pane for the transform module, select "Tanh" for the **Transformation method** parameter.
-8.	Click **Launch column selector**. In the first dropdown select "Column types", and in the second dropdown select "Numeric" (leave the third dropdown with "All" selected). This specifies that all the numeric columns (and only numeric) will be transformed.
-9.	Click the plus sign (+), which creates a new row of dropdowns. Select "Exclude column indices" in the first dropdown, and enter "21" in the text field. This specifies that column 21 (the "Credit risk" column) will be ignored.
-=======
-6.	Connect the left output port (“Transformed Dataset”) of the transform module to the right input port (“Dataset”) of the **Train Model** module.
-7.	In the **Properties** pane for the transform module, select “Tanh” for the **Transformation method** parameter.
-8.	Click **Launch column selector**, select "Include" in the first dropdown, select “column type” in the second dropdown, and select “Numeric” in the third dropdown. This specifies that all the numeric columns (and only numeric) will be transformed.
-9.	Click the plus sign (+), which creates a new row of dropdowns. Select “Exclude” in the first dropdown, select "column indices" in the second dropdown, and enter “21” in the text field. This specifies that column 21 (the “Credit risk” column) will be ignored.
->>>>>>> 285c1160
+8.	Click **Launch column selector**, select "Include" in the first dropdown, select "column type" in the second dropdown, and select "Numeric" in the third dropdown. This specifies that all the numeric columns (and only numeric) will be transformed.
+9.	Click the plus sign (+), which creates a new row of dropdowns. Select "Exclude" in the first dropdown, select "column indices" in the second dropdown, and enter "21" in the text field. This specifies that column 21 (the "Credit risk" column) will be ignored.
 10.	Click **OK**.  
 
 
@@ -98,13 +76,8 @@
 2.	Connect the left input port of this module to the boosted decision tree model (that is, connect it to the output port of the **Train Model** module that's connected to the **Two-Class Boosted Decision Tree** module).
 3.	Connect the right input port of the **Score Model** module to the output of the right **Execute R Script** module. Note that it's okay to have the output of a module go to multiple places.
 4.	Copy and paste the **Score Model** module to create a second copy, or drag a new module onto the canvas.
-<<<<<<< HEAD
 5.	Connect the left input port of this module to the SVM model (that is, connect to the output port of the **Train Model** module that's connected to the **Two-Class Support Vector Machine** module).
 6.	For the SVM model, we have to do the same transform to the test data as we did to the training data. So copy and paste the **Transform Data by Scaling** module to create a second copy and connect it to the output of the right **Execute R Script** module.
-=======
-5.	Connect the left input port of this module to the SVM model (that is, connect to the output port of the **Train Model** module that’s connected to the **Two-Class Support Vector Machine** module).
-6.	For the SVM model, we have to do the same transform to the test data as we did to the training data. Copy and paste the **Transform Data by Scaling** module to create a second copy and connect it to the output of the right **Execute R Script** module.
->>>>>>> 285c1160
 7.	Connect the right input port of the **Score Model** module to the output of the **Transform Data by Scaling** module.  
 
 To evaluate the two scoring results we'll use the **Evaluate Model** module.  
@@ -132,13 +105,9 @@
 >Tip - Each time you run the experiment a record of that iteration is kept in the Run History. You can view these iterations, and return to any of them, by clicking **VIEW RUN HISTORY** below the canvas. You can also click **Prior Run** in the **Properties** pane to return to the iteration immediately preceding the one you have open.  
 
 You can also make a copy of any iteration of your experiment by clicking **SAVE AS** below the canvas. This makes a duplicate of the experiment, creating a new Run History to track your iterations of this version. The new copy is displayed in the **EXPERIMENTS** list alongside the original. This can be helpful if you want to start a new branch of experiment iterations.  
-<<<<<<< HEAD
 
 As an additional help to track the changes you make to module parameters, you can add comments to any module on the experiment canvas. Just double-click the module or right-click and select **Edit Comment**. These comments are saved with the experiment iterations and can help you annotate your work.
-=======
->
-As an additional assist to track the changes you make to module parameters, you can add comments to any module on the experiment canvas. Double-click the module or right-click the module and select **Edit Comment**. These comments are saved with the experiment iterations and can help you annotate your work.
->>>>>>> 285c1160
+
 
 ----------
 
