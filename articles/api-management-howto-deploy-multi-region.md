<properties
	pageTitle="How to deploy an Azure API Management service instance to multiple Azure regions"
	description="Learn how to deploy an Azure API Management service instance to multiple Azure regions." 
	services="api-management"
	documentationCenter=""
	authors="steved0x"
	manager="dwrede"
	editor=""/>

<tags
	ms.service="api-management"
	ms.workload="mobile"
	ms.tgt_pltfrm="na"
	ms.devlang="na"
	ms.topic="article"
	ms.date="03/10/2015"
	ms.author="sdanie"/>

# How to deploy an Azure API Management service instance to multiple Azure regions

API Management supports multi-region deployment which enables API publishers to distribute a single API management service across any number of desired Azure regions. This helps reduce request latency perceived by geographically distributed API consumers and also improves service availability if one region goes offline. 

When an API Management service is created initially, it contains only one [unit][] and resides in a single Azure region, which is designated as the Primary Region. Additional regions can be easily added through Azure Portal. API Management proxy server is deployed to each region and call traffic will be routed to the closest proxy. When a region goes offline, the traffic is automatically re-directed to the next closest proxy. 

> [AZURE.IMPORTANT] Multi-region deployment is only available in the **[Premium][]** tier.

## <a name="add-region"> </a>Deploy an API Management service instance to a new region

To get started, click **Manage** in the Azure Portal for your API Management service. This takes you to the API Management publisher portal.

![Publisher portal][api-management-management-console]

>If you have not yet created an API Management service instance, see [Create an API Management service instance][] in the [Get started with Azure API Management][] tutorial.

Navigate to the **Scale** tab in Azure Portal for your API Management service instance. 

![Scale tab][api-management-scale-service]

To deploy to a new region, click on the drop-down list below the primary region and pick a region from the list.

![Add region][api-management-add-region]

Once the region is selected, pick the number of units for the new region from the unit drop-down list.

![Specify units][api-management-select-units]

Once the desired regions and units are configured, click **Save**.

## <a name="remove-region"> </a>Delete an API Management service instance from a region

To remove an API Management service instance from a region, navigate to the **Scale** tab in Azure Portal for your API Management service instance. 

![Scale tab][api-management-scale-service]

Click the **X** to the right of the desired region to remove.  

![Remove region][api-management-remove-region]

Once the desired regions are removed, click **Save**.


[api-management-management-console]: ./media/api-management-howto-deploy-multi-region/api-management-management-console.png

[api-management-scale-service]: ./media/api-management-howto-deploy-multi-region/api-management-scale-service.png
[api-management-add-region]: ./media/api-management-howto-deploy-multi-region/api-management-add-region.png
[api-management-select-units]: ./media/api-management-howto-deploy-multi-region/api-management-select-units.png
[api-management-remove-region]: ./media/api-management-howto-deploy-multi-region/api-management-remove-region.png

<<<<<<< HEAD
[Create an API Management service instance]: ../api-management-get-started/#create-service-instance
[Get started with Azure API Management]: ../api-management-get-started
=======
[Create an API Management service instance]: api-management-get-started.md#create-service-instance
[Get started with Azure API Management]: api-management-get-started.md
>>>>>>> 8f5664f7

[Deploy an API Management service instance to a new region]: #add-region
[Delete an API Management service instance from a region]: #remove-region

[unit]: http://azure.microsoft.com/pricing/details/api-management/
[Premium]: http://azure.microsoft.com/pricing/details/api-management/

<|MERGE_RESOLUTION|>--- conflicted
+++ resolved
@@ -1,82 +1,77 @@
-<properties
-	pageTitle="How to deploy an Azure API Management service instance to multiple Azure regions"
-	description="Learn how to deploy an Azure API Management service instance to multiple Azure regions." 
-	services="api-management"
-	documentationCenter=""
-	authors="steved0x"
-	manager="dwrede"
-	editor=""/>
-
-<tags
-	ms.service="api-management"
-	ms.workload="mobile"
-	ms.tgt_pltfrm="na"
-	ms.devlang="na"
-	ms.topic="article"
-	ms.date="03/10/2015"
-	ms.author="sdanie"/>
-
-# How to deploy an Azure API Management service instance to multiple Azure regions
-
-API Management supports multi-region deployment which enables API publishers to distribute a single API management service across any number of desired Azure regions. This helps reduce request latency perceived by geographically distributed API consumers and also improves service availability if one region goes offline. 
-
-When an API Management service is created initially, it contains only one [unit][] and resides in a single Azure region, which is designated as the Primary Region. Additional regions can be easily added through Azure Portal. API Management proxy server is deployed to each region and call traffic will be routed to the closest proxy. When a region goes offline, the traffic is automatically re-directed to the next closest proxy. 
-
-> [AZURE.IMPORTANT] Multi-region deployment is only available in the **[Premium][]** tier.
-
-## <a name="add-region"> </a>Deploy an API Management service instance to a new region
-
-To get started, click **Manage** in the Azure Portal for your API Management service. This takes you to the API Management publisher portal.
-
-![Publisher portal][api-management-management-console]
-
->If you have not yet created an API Management service instance, see [Create an API Management service instance][] in the [Get started with Azure API Management][] tutorial.
-
-Navigate to the **Scale** tab in Azure Portal for your API Management service instance. 
-
-![Scale tab][api-management-scale-service]
-
-To deploy to a new region, click on the drop-down list below the primary region and pick a region from the list.
-
-![Add region][api-management-add-region]
-
-Once the region is selected, pick the number of units for the new region from the unit drop-down list.
-
-![Specify units][api-management-select-units]
-
-Once the desired regions and units are configured, click **Save**.
-
-## <a name="remove-region"> </a>Delete an API Management service instance from a region
-
-To remove an API Management service instance from a region, navigate to the **Scale** tab in Azure Portal for your API Management service instance. 
-
-![Scale tab][api-management-scale-service]
-
-Click the **X** to the right of the desired region to remove.  
-
-![Remove region][api-management-remove-region]
-
-Once the desired regions are removed, click **Save**.
-
-
-[api-management-management-console]: ./media/api-management-howto-deploy-multi-region/api-management-management-console.png
-
-[api-management-scale-service]: ./media/api-management-howto-deploy-multi-region/api-management-scale-service.png
-[api-management-add-region]: ./media/api-management-howto-deploy-multi-region/api-management-add-region.png
-[api-management-select-units]: ./media/api-management-howto-deploy-multi-region/api-management-select-units.png
-[api-management-remove-region]: ./media/api-management-howto-deploy-multi-region/api-management-remove-region.png
-
-<<<<<<< HEAD
-[Create an API Management service instance]: ../api-management-get-started/#create-service-instance
-[Get started with Azure API Management]: ../api-management-get-started
-=======
-[Create an API Management service instance]: api-management-get-started.md#create-service-instance
-[Get started with Azure API Management]: api-management-get-started.md
->>>>>>> 8f5664f7
-
-[Deploy an API Management service instance to a new region]: #add-region
-[Delete an API Management service instance from a region]: #remove-region
-
-[unit]: http://azure.microsoft.com/pricing/details/api-management/
-[Premium]: http://azure.microsoft.com/pricing/details/api-management/
-
+<properties
+	pageTitle="How to deploy an Azure API Management service instance to multiple Azure regions"
+	description="Learn how to deploy an Azure API Management service instance to multiple Azure regions." 
+	services="api-management"
+	documentationCenter=""
+	authors="steved0x"
+	manager="dwrede"
+	editor=""/>
+
+<tags
+	ms.service="api-management"
+	ms.workload="mobile"
+	ms.tgt_pltfrm="na"
+	ms.devlang="na"
+	ms.topic="article"
+	ms.date="03/10/2015"
+	ms.author="sdanie"/>
+
+# How to deploy an Azure API Management service instance to multiple Azure regions
+
+API Management supports multi-region deployment which enables API publishers to distribute a single API management service across any number of desired Azure regions. This helps reduce request latency perceived by geographically distributed API consumers and also improves service availability if one region goes offline. 
+
+When an API Management service is created initially, it contains only one [unit][] and resides in a single Azure region, which is designated as the Primary Region. Additional regions can be easily added through Azure Portal. API Management proxy server is deployed to each region and call traffic will be routed to the closest proxy. When a region goes offline, the traffic is automatically re-directed to the next closest proxy. 
+
+> [AZURE.IMPORTANT] Multi-region deployment is only available in the **[Premium][]** tier.
+
+## <a name="add-region"> </a>Deploy an API Management service instance to a new region
+
+To get started, click **Manage** in the Azure Portal for your API Management service. This takes you to the API Management publisher portal.
+
+![Publisher portal][api-management-management-console]
+
+>If you have not yet created an API Management service instance, see [Create an API Management service instance][] in the [Get started with Azure API Management][] tutorial.
+
+Navigate to the **Scale** tab in Azure Portal for your API Management service instance. 
+
+![Scale tab][api-management-scale-service]
+
+To deploy to a new region, click on the drop-down list below the primary region and pick a region from the list.
+
+![Add region][api-management-add-region]
+
+Once the region is selected, pick the number of units for the new region from the unit drop-down list.
+
+![Specify units][api-management-select-units]
+
+Once the desired regions and units are configured, click **Save**.
+
+## <a name="remove-region"> </a>Delete an API Management service instance from a region
+
+To remove an API Management service instance from a region, navigate to the **Scale** tab in Azure Portal for your API Management service instance. 
+
+![Scale tab][api-management-scale-service]
+
+Click the **X** to the right of the desired region to remove.  
+
+![Remove region][api-management-remove-region]
+
+Once the desired regions are removed, click **Save**.
+
+
+[api-management-management-console]: ./media/api-management-howto-deploy-multi-region/api-management-management-console.png
+
+[api-management-scale-service]: ./media/api-management-howto-deploy-multi-region/api-management-scale-service.png
+[api-management-add-region]: ./media/api-management-howto-deploy-multi-region/api-management-add-region.png
+[api-management-select-units]: ./media/api-management-howto-deploy-multi-region/api-management-select-units.png
+[api-management-remove-region]: ./media/api-management-howto-deploy-multi-region/api-management-remove-region.png
+
+[Create an API Management service instance]: api-management-get-started.md#create-service-instance
+[Get started with Azure API Management]: api-management-get-started.md
+
+[Deploy an API Management service instance to a new region]: #add-region
+[Delete an API Management service instance from a region]: #remove-region
+
+[unit]: http://azure.microsoft.com/pricing/details/api-management/
+[Premium]: http://azure.microsoft.com/pricing/details/api-management/
+