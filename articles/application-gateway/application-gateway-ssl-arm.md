---
title: Configure SSL offload - Azure Application Gateway - PowerShell | Microsoft Docs
description: This page provides instructions to create an application gateway with SSL offload by using Azure Resource Manager
documentationcenter: na
services: application-gateway
author: georgewallace
manager: timlt
editor: tysonn

ms.assetid: 3c3681e0-f928-4682-9d97-567f8e278e13
ms.service: application-gateway
ms.devlang: na
ms.topic: article
ms.tgt_pltfrm: na
ms.workload: infrastructure-services
<<<<<<< HEAD
ms.date: 12/16/2016
=======
ms.date: 01/23/2017
>>>>>>> e8cfaf0d
ms.author: gwallace

---
# Configure an application gateway for SSL offload by using Azure Resource Manager

> [!div class="op_single_selector"]
> * [Azure portal](application-gateway-ssl-portal.md)
> * [Azure Resource Manager PowerShell](application-gateway-ssl-arm.md)
> * [Azure Classic PowerShell](application-gateway-ssl.md)

Azure Application Gateway can be configured to terminate the Secure Sockets Layer (SSL) session at the gateway to avoid costly SSL decryption tasks to happen at the web farm. SSL offload also simplifies the front-end server setup and management of the web application.

## Before you begin

1. Install the latest version of the Azure PowerShell cmdlets by using the Web Platform Installer. You can download and install the latest version from the **Windows PowerShell** section of the [Downloads page](https://azure.microsoft.com/downloads/).
2. You create a virtual network and a subnet for the application gateway. Make sure that no virtual machines or cloud deployments are using the subnet. Application Gateway must be by itself in a virtual network subnet.
3. The servers you configure to use the application gateway must exist or have their endpoints created either in the virtual network or with a public IP/VIP assigned.

## What is required to create an application gateway?

* **Back-end server pool:** The list of IP addresses of the back-end servers. The IP addresses listed should either belong to the virtual network subnet or should be a public IP/VIP.
* **Back-end server pool settings:** Every pool has settings like port, protocol, and cookie-based affinity. These settings are tied to a pool and are applied to all servers within the pool.
* **Front-end port:** This port is the public port that is opened on the application gateway. Traffic hits this port, and then gets redirected to one of the back-end servers.
* **Listener:** The listener has a front-end port, a protocol (Http or Https, these settings are case-sensitive), and the SSL certificate name (if configuring SSL offload).
* **Rule:** The rule binds the listener and the back-end server pool and defines which back-end server pool the traffic should be directed to when it hits a particular listener. Currently, only the *basic* rule is supported. The *basic* rule is round-robin load distribution.

**Additional configuration notes**

For SSL certificates configuration, the protocol in **HttpListener** should change to *Https* (case sensitive). The **SslCertificate** element is added to **HttpListener** with the variable value configured for the SSL certificate. The front-end port should be updated to 443.

**To enable cookie-based affinity**: An application gateway can be configured to ensure that a request from a client session is always directed to the same VM in the web farm. This scenario is done by injection of a session cookie that allows the gateway to direct traffic appropriately. To enable cookie-based affinity, set **CookieBasedAffinity** to *Enabled* in the **BackendHttpSettings** element.

## Create an application gateway

The difference between using the Azure Classic deployment model and Azure Resource Manager is the order that you create an application gateway and the items that need to be configured.

With Resource Manager, all components of an application gateway are configured individually and then put together to create an application gateway resource.

Here are the steps needed to create an application gateway:

1. Create a resource group for Resource Manager
2. Create virtual network, subnet, and public IP for the application gateway
3. Create an application gateway configuration object
4. Create an application gateway resource

## Create a resource group for Resource Manager

Make sure that you switch PowerShell mode to use the Azure Resource Manager cmdlets. More info is available at [Using Windows PowerShell with Resource Manager](../powershell-azure-resource-manager.md).

### Step 1

```powershell
Login-AzureRmAccount
```

### Step 2

Check the subscriptions for the account.

```powershell
Get-AzureRmSubscription
```

You are prompted to authenticate with your credentials.

### Step 3

Choose which of your Azure subscriptions to use.

```powershell
Select-AzureRmSubscription -Subscriptionid "GUID of subscription"
```

### Step 4

Create a resource group (skip this step if you're using an existing resource group).

```powershell
New-AzureRmResourceGroup -Name appgw-rg -Location "West US"
```

Azure Resource Manager requires that all resource groups specify a location. This setting is used as the default location for resources in that resource group. Make sure that all commands to create an application gateway uses the same resource group.

In the example above, we created a resource group called **appgw-RG** and location **West US**.

## Create a virtual network and a subnet for the application gateway

The following example shows how to create a virtual network by using Resource Manager:

### Step 1

```powershell
$subnet = New-AzureRmVirtualNetworkSubnetConfig -Name subnet01 -AddressPrefix 10.0.0.0/24
```

This sample assigns the address range 10.0.0.0/24 to a subnet variable to be used to create a virtual network.

### Step 2

```powershell
$vnet = New-AzureRmVirtualNetwork -Name appgwvnet -ResourceGroupName appgw-rg -Location "West US" -AddressPrefix 10.0.0.0/16 -Subnet $subnet
```

This sample creates a virtual network named **appgwvnet** in resource group **appgw-rg** for the West US region using the prefix 10.0.0.0/16 with subnet 10.0.0.0/24.

### Step 3

```powershell
$subnet = $vnet.Subnets[0]
```

This sample assigns the subnet object to variable $subnet for the next steps.

## Create a public IP address for the front-end configuration

```powershell
$publicip = New-AzureRmPublicIpAddress -ResourceGroupName appgw-rg -name publicIP01 -location "West US" -AllocationMethod Dynamic
```

This sample creates a public IP resource **publicIP01** in resource group **appgw-rg** for the West US region.

## Create an application gateway configuration object

### Step 1

```powershell
$gipconfig = New-AzureRmApplicationGatewayIPConfiguration -Name gatewayIP01 -Subnet $subnet
```

This sample creates an application gateway IP configuration named **gatewayIP01**. When Application Gateway starts, it picks up an IP address from the subnet configured and route network traffic to the IP addresses in the back-end IP pool. Keep in mind that each instance takes one IP address.

### Step 2

```powershell
$pool = New-AzureRmApplicationGatewayBackendAddressPool -Name pool01 -BackendIPAddresses 134.170.185.46, 134.170.188.221,134.170.185.50
```

This sample configures the back-end IP address pool named **pool01** with IP addresses **134.170.185.46**, **134.170.188.221**, **134.170.185.50**. Those values are the IP addresses that receive the network traffic that comes from the front-end IP endpoint. Replace the IP addresses from the preceding example with the IP addresses of your web application endpoints.

### Step 3

```powershell
$poolSetting = New-AzureRmApplicationGatewayBackendHttpSettings -Name poolsetting01 -Port 80 -Protocol Http -CookieBasedAffinity Enabled
```

This sample configures application gateway setting **poolsetting01** to load-balanced network traffic in the back-end pool.

### Step 4

```powershell
$fp = New-AzureRmApplicationGatewayFrontendPort -Name frontendport01  -Port 443
```

This sample configures the front-end IP port named **frontendport01** for the public IP endpoint.

### Step 5

```powershell
$cert = New-AzureRmApplicationGatewaySslCertificate -Name cert01 -CertificateFile <full path for certificate file> -Password "<password>"
```

This sample configures the certificate used for SSL connection. The certificate needs to be in .pfx format, and the password must be between 4 to 12 characters.

### Step 6

```powershell
$fipconfig = New-AzureRmApplicationGatewayFrontendIPConfig -Name fipconfig01 -PublicIPAddress $publicip
```

This sample creates the front-end IP configuration named **fipconfig01** and associates the public IP address with the front-end IP configuration.

### Step 7

```powershell
$listener = New-AzureRmApplicationGatewayHttpListener -Name listener01  -Protocol Https -FrontendIPConfiguration $fipconfig -FrontendPort $fp -SslCertificate $cert
```

This sample creates the listener name **listener01** and associates the front-end port to the front-end IP configuration and certificate.

### Step 8

```powershell
$rule = New-AzureRmApplicationGatewayRequestRoutingRule -Name rule01 -RuleType Basic -BackendHttpSettings $poolSetting -HttpListener $listener -BackendAddressPool $pool
```

This sample creates the load balancer routing rule named **rule01** that configures the load balancer behavior.

### Step 9

```powershell
$sku = New-AzureRmApplicationGatewaySku -Name Standard_Small -Tier Standard -Capacity 2
```

This sample configures the instance size of the application gateway.

> [!NOTE]
> The default value for *InstanceCount* is 2, with a maximum value of 10. The default value for *GatewaySize* is Medium. You can choose between Standard_Small, Standard_Medium, and Standard_Large.

## Create an application gateway by using New-AzureApplicationGateway

```powershell
$appgw = New-AzureRmApplicationGateway -Name appgwtest -ResourceGroupName appgw-rg -Location "West US" -BackendAddressPools $pool -BackendHttpSettingsCollection $poolSetting -FrontendIpConfigurations $fipconfig  -GatewayIpConfigurations $gipconfig -FrontendPorts $fp -HttpListeners $listener -RequestRoutingRules $rule -Sku $sku -SslCertificates $cert
```

This sample creates an application gateway with all configuration items from the preceding steps. In the example, the application gateway is called **appgwtest**.

## Get application gateway DNS name

Once the gateway is created, the next step is to configure the front end for communication. When using a public IP, application gateway requires a dynamically assigned DNS name, which is not friendly. To ensure end users can hit the application gateway a CNAME record can be used to point to the public endpoint of the application gateway. [Configuring a custom domain name for in Azure](../cloud-services/cloud-services-custom-domain-name-portal.md). To do this, retrieve details of the application gateway and its associated IP/DNS name using the PublicIPAddress element attached to the application gateway. The application gateway's DNS name should be used to create a CNAME record, which points the two web applications to this DNS name. The use of A-records is not recommended since the VIP may change on restart of application gateway.


```powershell
Get-AzureRmPublicIpAddress -ResourceGroupName appgw-RG -Name publicIP01
```

```
Name                     : publicIP01
ResourceGroupName        : appgw-RG
Location                 : westus
Id                       : /subscriptions/<subscription_id>/resourceGroups/appgw-RG/providers/Microsoft.Network/publicIPAddresses/publicIP01
Etag                     : W/"00000d5b-54ed-4907-bae8-99bd5766d0e5"
ResourceGuid             : 00000000-0000-0000-0000-000000000000
ProvisioningState        : Succeeded
Tags                     : 
PublicIpAllocationMethod : Dynamic
IpAddress                : xx.xx.xxx.xx
PublicIpAddressVersion   : IPv4
IdleTimeoutInMinutes     : 4
IpConfiguration          : {
                                "Id": "/subscriptions/<subscription_id>/resourceGroups/appgw-RG/providers/Microsoft.Network/applicationGateways/appgwtest/frontendIP
                            Configurations/frontend1"
                            }
DnsSettings              : {
                                "Fqdn": "00000000-0000-xxxx-xxxx-xxxxxxxxxxxx.cloudapp.net"
                            }
```

## Next steps

If you want to configure an application gateway to use with an internal load balancer (ILB), see [Create an application gateway with an internal load balancer (ILB)](application-gateway-ilb.md).

If you want more information about load balancing options in general, see:

* [Azure Load Balancer](https://azure.microsoft.com/documentation/services/load-balancer/)
* [Azure Traffic Manager](https://azure.microsoft.com/documentation/services/traffic-manager/)
<|MERGE_RESOLUTION|>--- conflicted
+++ resolved
@@ -13,11 +13,7 @@
 ms.topic: article
 ms.tgt_pltfrm: na
 ms.workload: infrastructure-services
-<<<<<<< HEAD
-ms.date: 12/16/2016
-=======
 ms.date: 01/23/2017
->>>>>>> e8cfaf0d
 ms.author: gwallace
 
 ---
