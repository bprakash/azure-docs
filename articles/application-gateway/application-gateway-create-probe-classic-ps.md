<properties
   pageTitle="Create a custom probe for Application Gateway by using PowerShell in the classic deployment model | Microsoft Azure"
   description="Learn how to create a custom probe for Application Gateway by using PowerShell in the classic deployment model"
   services="application-gateway"
   documentationCenter="na"
   authors="georgewallace"
   manager="carmonm"
   editor=""
   tags="azure-service-management"
/>
<tags  
   ms.service="application-gateway"
   ms.devlang="na"
   ms.topic="article"
   ms.tgt_pltfrm="na"
   ms.workload="infrastructure-services"
   ms.date="10/24/2016"
   ms.author="gwallace" />

# Create a custom probe for Azure Application Gateway (classic) by using PowerShell

> [AZURE.SELECTOR]
- [Azure portal](application-gateway-create-probe-portal.md)
- [Azure Resource Manager PowerShell](application-gateway-create-probe-ps.md)
- [Azure Classic PowerShell](application-gateway-create-probe-classic-ps.md)

[AZURE.INCLUDE [azure-probe-intro-include](../../includes/application-gateway-create-probe-intro-include.md)]

[AZURE.INCLUDE [azure-arm-classic-important-include](../../includes/learn-about-deployment-models-classic-include.md)] Learn how to [perform these steps using the Resource Manager model](application-gateway-create-probe-ps.md).

[AZURE.INCLUDE [azure-ps-prerequisites-include.md](../../includes/azure-ps-prerequisites-include.md)]

<<<<<<< HEAD
## Create a application gateway
=======

## Create an application gateway
>>>>>>> 37a9def6

To create an application gateway:

1. Create an application gateway resource.
2. Create a configuration XML file or a configuration object.
3. Commit the configuration to the newly created application gateway resource.

### Create an application gateway resource

To create the gateway, use the **New-AzureApplicationGateway** cmdlet, replacing the values with your own. Billing for the gateway does not start at this point. Billing begins in a later step, when the gateway is successfully started.

The following example creates an application gateway by using a virtual network called "testvnet1" and a subnet called "subnet-1".

	New-AzureApplicationGateway -Name AppGwTest -VnetName testvnet1 -Subnets @("Subnet-1")

To validate that the gateway was created, you can use the **Get-AzureApplicationGateway** cmdlet.

	Get-AzureApplicationGateway AppGwTest

>[AZURE.NOTE]  The default value for *InstanceCount* is 2, with a maximum value of 10. The default value for *GatewaySize* is Medium. You can choose between Small, Medium, and Large.

 *VirtualIPs* and *DnsName* are shown as blank because the gateway has not started yet. These are created once the gateway is in the running state.

## Configure an application gateway

You can configure the application gateway by using XML or a configuration object.

## Configure an application gateway by using XML

In the following example, you use an XML file to configure all application gateway settings and commit them to the application gateway resource.  

### Step 1

Copy the following text to Notepad.

	<ApplicationGatewayConfiguration xmlns:i="http://www.w3.org/2001/XMLSchema-instance" xmlns="http://schemas.microsoft.com/windowsazure">
    <FrontendIPConfigurations>
        <FrontendIPConfiguration>
            <Name>fip1</Name>
            <Type>Private</Type>
        </FrontendIPConfiguration>
    </FrontendIPConfigurations>    
	<FrontendPorts>
        <FrontendPort>
            <Name>port1</Name>
            <Port>80</Port>
        </FrontendPort>
    </FrontendPorts>
    <Probes>
        <Probe>
            <Name>Probe01</Name>
            <Protocol>Http</Protocol>
            <Host>contoso.com</Host>
            <Path>/path/custompath.htm</Path>
            <Interval>15</Interval>
            <Timeout>15</Timeout>
            <UnhealthyThreshold>5</UnhealthyThreshold>
        </Probe>
      </Probes>
     <BackendAddressPools>
        <BackendAddressPool>
            <Name>pool1</Name>
            <IPAddresses>
                <IPAddress>1.1.1.1</IPAddress>
				<IPAddress>2.2.2.2</IPAddress>
            </IPAddresses>
        </BackendAddressPool>
    </BackendAddressPools>
    <BackendHttpSettingsList>
        <BackendHttpSettings>
            <Name>setting1</Name>
            <Port>80</Port>
            <Protocol>Http</Protocol>
            <CookieBasedAffinity>Enabled</CookieBasedAffinity>
            <RequestTimeout>120</RequestTimeout>
            <Probe>Probe01</Probe>
        </BackendHttpSettings>
    </BackendHttpSettingsList>
    <HttpListeners>
        <HttpListener>
            <Name>listener1</Name>
            <FrontendIP>fip1</FrontendIP>
	    <FrontendPort>port1</FrontendPort>
            <Protocol>Http</Protocol>
        </HttpListener>
    </HttpListeners>
    <HttpLoadBalancingRules>
        <HttpLoadBalancingRule>
            <Name>lbrule1</Name>
            <Type>basic</Type>
            <BackendHttpSettings>setting1</BackendHttpSettings>
            <Listener>listener1</Listener>
            <BackendAddressPool>pool1</BackendAddressPool>
        </HttpLoadBalancingRule>
    </HttpLoadBalancingRules>
	</ApplicationGatewayConfiguration>


Edit the values between the parentheses for the configuration items. Save the file with extension .xml.

The following example shows how to use a configuration file to set up the application gateway, to load balance HTTP traffic on public port 80 and send network traffic to back-end port 80 between two IP addresses by using a custom probe.

>[AZURE.IMPORTANT] The protocol item Http or Https is case-sensitive.

A new configuration item \<Probe\> is added to configure custom probes.

The configuration parameters are:

- **Name** - Reference name for custom probe.
- **Protocol** - Protocol used (possible values are HTTP or HTTPS).
- **Host** and **Path** - Complete URL path that is invoked by the application gateway to determine the health of the instance. For example, if you have a website http://contoso.com/, then the custom probe can be configured for "http://contoso.com/path/custompath.htm" for probe checks to have a successful HTTP response.
- **Interval** - Configures the probe interval checks in seconds.
- **Timeout** - Defines the probe time-out for an HTTP response check.
- **UnhealthyThreshold** - The number of failed HTTP responses needed to flag the back-end instance as *unhealthy*.

The probe name is referenced in the <BackendHttpSettings> configuration to assign which back-end pool uses custom probe settings.

## Add a custom probe configuration to an existing application gateway

Changing the current configuration of an application gateway requires three steps: Get the current XML configuration file, modify to have a custom probe, and configure the application gateway with the new XML settings.

### Step 1

Get the XML file by using get-AzureApplicationGatewayConfig. This exports the configuration XML to be modified to add a probe setting.

	Get-AzureApplicationGatewayConfig -Name "<application gateway name>" -Exporttofile "<path to file>"


### Step 2

Open the XML file in a text editor. Add a `<probe>` section after `<frontendport>`.

	<Probes>
        <Probe>
            <Name>Probe01</Name>
            <Protocol>Http</Protocol>
            <Host>contoso.com</Host>
            <Path>/path/custompath.htm</Path>
            <Interval>15</Interval>
            <Timeout>15</Timeout>
            <UnhealthyThreshold>5</UnhealthyThreshold>
        </Probe>
    </Probes>

In the backendHttpSettings section of the XML, add the probe name as shown in the following example:

        <BackendHttpSettings>
            <Name>setting1</Name>
            <Port>80</Port>
            <Protocol>Http</Protocol>
            <CookieBasedAffinity>Enabled</CookieBasedAffinity>
            <RequestTimeout>120</RequestTimeout>
            <Probe>Probe01</Probe>
        </BackendHttpSettings>

Save the XML file.

### Step 3

Update the application gateway configuration with the new XML file by using **Set-AzureApplicationGatewayConfig**. This updates your application gateway with the new configuration.

	Set-AzureApplicationGatewayConfig -Name "<application gateway name>" -Configfile "<path to file>"


## Next steps

If you want to configure Secure Sockets Layer (SSL) offload, see [Configure an application gateway for SSL offload](application-gateway-ssl.md).

If you want to configure an application gateway to use with an internal load balancer, see [Create an application gateway with an internal load balancer (ILB)](application-gateway-ilb.md).<|MERGE_RESOLUTION|>--- conflicted
+++ resolved
@@ -30,12 +30,7 @@
 
 [AZURE.INCLUDE [azure-ps-prerequisites-include.md](../../includes/azure-ps-prerequisites-include.md)]
 
-<<<<<<< HEAD
-## Create a application gateway
-=======
-
 ## Create an application gateway
->>>>>>> 37a9def6
 
 To create an application gateway:
 
