--- conflicted
+++ resolved
@@ -13,11 +13,7 @@
    ms.tgt_pltfrm="na"
    ms.workload="infrastructure-services" 
    ms.date="04/05/2016"
-<<<<<<< HEAD
-   ms.author="joaoma"/>
-=======
    ms.author="gwallace"/>
->>>>>>> c186bb0b
 
 # Create an Application Gateway with an Internal Load Balancer (ILB)
 
