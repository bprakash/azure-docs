---
layout: LandingPage
---
#Application Gateway Documentation

Azure Application Gateway provides Application Deliver Controller (ADC) as a service.  It allows customers to optimize web farm productivity by offloading CPU-intensive SSL termination to the application geateway.  It is a dedicated virtual appliance for your application with scalability and high availability as well as a rich set of diagnostics and logging for better manageability.

<ul class="panelContent cardsFTitle">
    <li>
        <a href="/azure/application-gateway/application-gateway-introduction">
        <div class="cardSize">
            <div class="cardPadding">
                <div class="card">
                    <div class="cardImageOuter">
                        <div class="cardImage">
                            <img src="media/index/application-gateway.svg" alt="" />
                        </div>
                    </div>
                    <div class="cardText">
                        <h3>Learn about Application Gateway</h3>
                    </div>
                </div>
            </div>
        </div>
        </a>
    </li>
    <li>
        <a href="https://azure.microsoft.com/documentation/videos/index/?services=application-gateway">
        <div class="cardSize">
            <div class="cardPadding">
                <div class="card">
                    <div class="cardImageOuter">
                        <div class="cardImage">
                            <img src="media/index/video-library.svg" alt="" />
                        </div>
                    </div>
                    <div class="cardText">
                        <h3>Application Gateway Video Library</h3>
                    </div>
                </div>
            </div>
        </div>
        </a>
    </li>
        <li>
        <a href="/azure/application-gateway/application-gateway-create-gateway-portal">
        <div class="cardSize">
            <div class="cardPadding">
                <div class="card">
                    <div class="cardImageOuter">
                        <div class="cardImage">
                            <img src="media/index/get-started.svg" alt="" />
                        </div>
                    </div>
                    <div class="cardText">
                        <h3>Get Started with Application Gateway using the Azure portal</h3>
                    </div>
                </div>
            </div>
        </div>
        </a>
    </li>
    <li>
        <a href="/azure/application-gateway/application-gateway-create-gateway-arm">
        <div class="cardSize">
            <div class="cardPadding">
                <div class="card">
                    <div class="cardImageOuter">
                        <div class="cardImage">
                            <img src="media/index/get-started.svg" alt="" />
                        </div>
                    </div>
                    <div class="cardText">
                        <h3>Get Started with Application Gateway using PowerShell</h3>
                    </div>
                </div>
            </div>
        </div>
        </a>
    </li>
    <li>
        <a href="/azure/application-gateway/application-gateway-create-gateway-arm-template">
        <div class="cardSize">
            <div class="cardPadding">
                <div class="card">
                    <div class="cardImageOuter">
                        <div class="cardImage">
                            <img src="media/index/get-started.svg" alt="" />
                        </div>
                    </div>
                    <div class="cardText">
                        <h3>Get Started with Application Gateway using a Resource Manager template</h3>
                    </div>
                </div>
            </div>
        </div>
        </a>
    </li>
</ul>

---

<h2>Reference</h2>
<ul class="panelContent cardsW">
    <li>
        <div class="cardSize">
            <div class="cardPadding">
                <div class="card">
                    <div class="cardText">
                        <h3>Command-Line</h3>
<<<<<<< HEAD
                        <p><a href="/powershell/resourcemanager">PowerShell cmdlets</a></p>
                        <p><a href="/cli/azure/network/application-gateway">Azure CLI</a></p>
=======
                        <p><a href="/powershell/resourcemanager">PowerShell</a></p>
                        <p><a href="/cli/azure/network/application-gateway">Azure CLI 2​.0 preview</a></p>
>>>>>>> f1ea3417
                    </div>
                </div>
            </div>
        </div>
    </li>
    <li>
<<<<<<< HEAD
        <div class="cardSize"><p />
=======
        <div class="cardSize">
>>>>>>> f1ea3417
            <div class="cardPadding">
                <div class="card">
                    <div class="cardText">
                        <h3>Languages</h3>
                        <p><a href="/dotnet/api">.NET</a></p>
                        <p><a href="/java/api/com.microsoft.azure.management.network">Java</a></p>
                        <p><a href="http://azure.github.io/azure-sdk-for-node/azure-arm-network/latest/ApplicationGateways">Node​.js</a></p>
                        <p><a href="http://www.rubydoc.info/gems/azure_mgmt_network/0.8.0/Azure/ARM/Network/ApplicationGateways">Ruby</a></p>
                        <p><a href="http://azure-sdk-for-python.readthedocs.io/en/latest/ref/azure.mgmt.network.operations.html#azure.mgmt.network.operations.ApplicationGatewaysOperations#azure.mgmt.network.operations.ApplicationGatewaysOperations">Python</a></p>
                    </div>
                </div>
            </div>
        </div>
    </li>
    <li>
<<<<<<< HEAD
        <div class="cardSize"><p />
=======
        <div class="cardSize">
>>>>>>> f1ea3417
            <div class="cardPadding">
                <div class="card">
                    <div class="cardText">
                        <h3>REST</h3>
<<<<<<< HEAD
                        <p><a href="https://msdn.microsoft.com/library/mt684941">REST API</a></p>
                        <p><a href="https://msdn.microsoft.com/library/azure/mt299393">Classic REST API</a></p>
=======
                        <p><a href="https://msdn.microsoft.com/library/mt684941">REST API Reference</a></p>
                        <p><a href="https://msdn.microsoft.com/library/azure/mt299393">Classic REST API Reference</a></p>
>>>>>>> f1ea3417
                    </div>
                </div>
            </div>
        </div>
    </li>
</ul>	

<div class="downloadHolder">
    <a href="https://opbuildstorageprod.blob.core.windows.net/output-pdf-files/en-us/Azure.azure-documents/live/application-gateway.pdf">
        <div class="img"></div>
        <div class="text">
            Download Application Gateway Documentation
        </div>
    </a>
</div><|MERGE_RESOLUTION|>--- conflicted
+++ resolved
@@ -108,24 +108,15 @@
                 <div class="card">
                     <div class="cardText">
                         <h3>Command-Line</h3>
-<<<<<<< HEAD
-                        <p><a href="/powershell/resourcemanager">PowerShell cmdlets</a></p>
-                        <p><a href="/cli/azure/network/application-gateway">Azure CLI</a></p>
-=======
                         <p><a href="/powershell/resourcemanager">PowerShell</a></p>
                         <p><a href="/cli/azure/network/application-gateway">Azure CLI 2​.0 preview</a></p>
->>>>>>> f1ea3417
                     </div>
                 </div>
             </div>
         </div>
     </li>
     <li>
-<<<<<<< HEAD
-        <div class="cardSize"><p />
-=======
         <div class="cardSize">
->>>>>>> f1ea3417
             <div class="cardPadding">
                 <div class="card">
                     <div class="cardText">
@@ -141,22 +132,13 @@
         </div>
     </li>
     <li>
-<<<<<<< HEAD
-        <div class="cardSize"><p />
-=======
         <div class="cardSize">
->>>>>>> f1ea3417
             <div class="cardPadding">
                 <div class="card">
                     <div class="cardText">
                         <h3>REST</h3>
-<<<<<<< HEAD
-                        <p><a href="https://msdn.microsoft.com/library/mt684941">REST API</a></p>
-                        <p><a href="https://msdn.microsoft.com/library/azure/mt299393">Classic REST API</a></p>
-=======
                         <p><a href="https://msdn.microsoft.com/library/mt684941">REST API Reference</a></p>
                         <p><a href="https://msdn.microsoft.com/library/azure/mt299393">Classic REST API Reference</a></p>
->>>>>>> f1ea3417
                     </div>
                 </div>
             </div>
