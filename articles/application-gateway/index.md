---
title: Azure Application Gateway Documentation - Tutorials, API Reference | Microsoft Docs
description: Learn how to deploy a cloud application delivery controller. Documentation shows how to set up application-level routing and load balancing for a web front end.
services: application-gateway
author: carolz
manager: carolz
layout: LandingPage
<<<<<<< HEAD
description: Learn how to deploy a cloud application delivery controller. Documentation shows how to set up application-level routing and load balancing for a web front end.
=======
ms.assetid:
ms.service: application-gateway
ms.tgt_pltfrm: na
ms.devlang: na
ms.topic: landing-page
ms.date: 01/23/2017
ms.author: carolz
>>>>>>> e8cfaf0d
---
#Application Gateway Documentation

Learn how to deploy Application Gateway, an application delivery controller (ADC) as a service. Tutorials, API references, and other documentation show you how to set up application-level routing and load balancing services that let you build a scalable and highly-available web front end.

<ul class="panelContent cardsFTitle">
    <li>
        <a href="/azure/application-gateway/application-gateway-introduction">
        <div class="cardSize">
            <div class="cardPadding">
                <div class="card">
                    <div class="cardImageOuter">
                        <div class="cardImage">
                            <img src="media/index/application-gateway.svg" alt="" />
                        </div>
                    </div>
                    <div class="cardText">
                        <h3>Learn about Application Gateway</h3>
                    </div>
                </div>
            </div>
        </div>
        </a>
    </li>
    <li>
        <a href="https://azure.microsoft.com/documentation/videos/index/?services=application-gateway">
        <div class="cardSize">
            <div class="cardPadding">
                <div class="card">
                    <div class="cardImageOuter">
                        <div class="cardImage">
                            <img src="media/index/video-library.svg" alt="" />
                        </div>
                    </div>
                    <div class="cardText">
                        <h3>Application Gateway Video Library</h3>
                    </div>
                </div>
            </div>
        </div>
        </a>
    </li>
        <li>
        <a href="/azure/application-gateway/application-gateway-create-gateway-portal">
        <div class="cardSize">
            <div class="cardPadding">
                <div class="card">
                    <div class="cardImageOuter">
                        <div class="cardImage">
                            <img src="media/index/get-started.svg" alt="" />
                        </div>
                    </div>
                    <div class="cardText">
                        <h3>Get Started with Application Gateway using the Azure portal</h3>
                    </div>
                </div>
            </div>
        </div>
        </a>
    </li>
    <li>
        <a href="/azure/application-gateway/application-gateway-create-gateway-arm">
        <div class="cardSize">
            <div class="cardPadding">
                <div class="card">
                    <div class="cardImageOuter">
                        <div class="cardImage">
                            <img src="media/index/get-started.svg" alt="" />
                        </div>
                    </div>
                    <div class="cardText">
                        <h3>Get Started with Application Gateway using PowerShell</h3>
                    </div>
                </div>
            </div>
        </div>
        </a>
    </li>
    <li>
        <a href="/azure/application-gateway/application-gateway-create-gateway-arm-template">
        <div class="cardSize">
            <div class="cardPadding">
                <div class="card">
                    <div class="cardImageOuter">
                        <div class="cardImage">
                            <img src="media/index/get-started.svg" alt="" />
                        </div>
                    </div>
                    <div class="cardText">
                        <h3>Get Started with Application Gateway using a Resource Manager template</h3>
                    </div>
                </div>
            </div>
        </div>
        </a>
    </li>
</ul>

---

<h2>Reference</h2>
<ul class="panelContent cardsW">
    <li>
        <div class="cardSize">
            <div class="cardPadding">
                <div class="card">
                    <div class="cardText">
                        <h3>Command-Line</h3>
                        <p><a href="/powershell/resourcemanager">PowerShell</a></p>
                        <p><a href="/cli/azure/network/application-gateway">Azure CLI 2​.0 preview</a></p>
                    </div>
                </div>
            </div>
        </div>
    </li>
    <li>
        <div class="cardSize">
            <div class="cardPadding">
                <div class="card">
                    <div class="cardText">
                        <h3>Languages</h3>
                        <p><a href="/dotnet/api">.NET</a></p>
                        <p><a href="/java/api/com.microsoft.azure.management.network">Java</a></p>
                        <p><a href="http://azure.github.io/azure-sdk-for-node/azure-arm-network/latest/ApplicationGateways">Node​.js</a></p>
                        <p><a href="http://www.rubydoc.info/gems/azure_mgmt_network/0.8.0/Azure/ARM/Network/ApplicationGateways">Ruby</a></p>
                        <p><a href="http://azure-sdk-for-python.readthedocs.io/en/latest/ref/azure.mgmt.network.operations.html#azure.mgmt.network.operations.ApplicationGatewaysOperations#azure.mgmt.network.operations.ApplicationGatewaysOperations">Python</a></p>
                    </div>
                </div>
            </div>
        </div>
    </li>
    <li>
        <div class="cardSize">
            <div class="cardPadding">
                <div class="card">
                    <div class="cardText">
                        <h3>REST</h3>
                        <p><a href="https://msdn.microsoft.com/library/mt684941">REST API Reference</a></p>
                        <p><a href="https://msdn.microsoft.com/library/azure/mt299393">Classic REST API Reference</a></p>
                    </div>
                </div>
            </div>
        </div>
    </li>
</ul>	

<|MERGE_RESOLUTION|>--- conflicted
+++ resolved
@@ -5,9 +5,6 @@
 author: carolz
 manager: carolz
 layout: LandingPage
-<<<<<<< HEAD
-description: Learn how to deploy a cloud application delivery controller. Documentation shows how to set up application-level routing and load balancing for a web front end.
-=======
 ms.assetid:
 ms.service: application-gateway
 ms.tgt_pltfrm: na
@@ -15,7 +12,6 @@
 ms.topic: landing-page
 ms.date: 01/23/2017
 ms.author: carolz
->>>>>>> e8cfaf0d
 ---
 #Application Gateway Documentation
 
