--- conflicted
+++ resolved
@@ -14,48 +14,22 @@
 ms.tgt_pltfrm: na
 ms.custom: H1Hack27Feb2017
 ms.workload: infrastructure-services
-<<<<<<< HEAD
-ms.date: 04/03/2017
-=======
 ms.date: 04/27/2017
->>>>>>> a42dbad0
 ms.author: gwallace
 
 ---
 # Overview of Application Gateway
 
-<<<<<<< HEAD
-Microsoft Azure Application Gateway is a dedicated virtual appliance providing application delivery controller (ADC) as a service, offering various layer 7 load balancing capabilities for your application. It is comprised of multiple worker instances for scalability and high availability. It allows customers to optimize web farm productivity by offloading CPU intensive SSL termination to the application gateway. It also provides other layer 7 routing capabilities including round robin distribution of incoming traffic, cookie-based session affinity, URL path-based routing, and the ability to host multiple websites behind a single Application Gateway. Application Gateway can be configured as internet facing gateway, internal only gateway, or a combination of both. Application Gateway is fully Azure managed, scalable and highly available. It provides a rich set of diagnostics and logging capabilities for better manageability. When you create an application gateway, an endpoint (public VIP or internal ILB IP) is associated and used for ingress network traffic. This VIP or ILB IP is provided by Azure Load Balancer working at the transport level (TCP/UDP) and having all incoming network traffic being load balanced to the application gateway worker instances. The application gateway then routes the HTTP/HTTPS traffic based on its configuration whether it's a virtual machine, cloud service, internal or an external IP address.
-
-A web application firewall (WAF) is also provided as part of the application gateway WAF SKU it provides protection to web applications from common web vulnerabilities and exploits. Web application firewall does this based on rules from the [OWASP core rule sets](https://www.owasp.org/index.php/Category:OWASP_ModSecurity_Core_Rule_Set_Project) 3.0 or 2.2.9.
-
-## Differences between Application Gateway SKUs
-
-Application Gateway comes in two SKUs. A Standard SKU and a Web Application Firewall (WAF) SKU.
-
-### Standard
-
-The standard SKU offers SSL termination, cookie-based session affinity, round-robin load distribution, content-based routing, ability to host multiple websites and security enhancements. The security enhancements offered by application gateway include SSL policy management, end to end SSL support, and SSL termination.
-
-### Web Application Firewall (WAF)
-
-The WAF SKU provides all the capabilities that the standard SKU provides with the addition of the [web application firewall](application-gateway-web-application-firewall-overview.md). This provides attack detection rules that provide protection for your web applications against common web vulnerabilities and exploits.
-=======
 Microsoft Azure Application Gateway is a dedicated virtual appliance providing application delivery controller (ADC) as a service, offering various layer 7 load balancing capabilities for your application. It allows customers to optimize web farm productivity by offloading CPU intensive SSL termination to the application gateway. It also provides other layer 7 routing capabilities including round robin distribution of incoming traffic, cookie-based session affinity, URL path-based routing, and the ability to host multiple websites behind a single Application Gateway. A web application firewall (WAF) is also provided as part of the application gateway WAF SKU it provides protection to web applications from common web vulnerabilities and exploits. Application Gateway can be configured as internet facing gateway, internal only gateway, or a combination of both. 
 
 ![scenario](./media/application-gateway-introduction/scenario.png)
->>>>>>> a42dbad0
 
 ## Features
 
 Application Gateway currently provides the following capabilities:
 
 
-<<<<<<< HEAD
-* **[Web Application Firewall](application-gateway-webapplicationfirewall-overview.md)** - The web application firewall (WAF) in Azure Application Gateway protects web applications from common web-based attacks like SQL injection, cross-site scripting attacks, and session hijacks.
-=======
 * **[Web application firewall](application-gateway-webapplicationfirewall-overview.md)** - The web application firewall (WAF) in Azure Application Gateway protects web applications from common web-based attacks like SQL injection, cross-site scripting attacks, and session hijacks.
->>>>>>> a42dbad0
 * **HTTP load balancing** - Application Gateway provides round robin load balancing. Load balancing is done at Layer 7 and is used for HTTP(S) traffic only.
 * **Cookie-based session affinity** - This feature is useful when you want to keep a user session on the same back-end. By using gateway managed cookies, the Application Gateway is able to direct subsequent traffic from a user session to the same back-end for processing. This feature is important in cases where session state is saved locally on the back-end server for a user session.
 * **[Secure Sockets Layer (SSL) offload](application-gateway-ssl-arm.md)** - This feature takes the costly task of decrypting HTTPS traffic off your web servers. By terminating the SSL connection at the Application Gateway and forwarding the request to the server unencrypted, the web server is unburdened by the decryption.  Application Gateway re-encrypts the response before sending it back to the client. This feature is useful in scenarios where the back-end is located in the same secured virtual network as the Application Gateway in Azure.
@@ -112,17 +86,12 @@
 You can create and manage an application gateway by using REST APIs, PowerShell cmdlets, Azure CLI, or [Azure portal](https://portal.azure.com/). For additional questions on Application gateway visit [Application Gateway FAQ](application-gateway-faq.md) to view a list of common frequently asked questions.
 
 ## Pricing
-<<<<<<< HEAD
-
-Pricing is based on per hour gateway instance charge and data processing charge. Per hour gateway pricing for the WAF SKU is different from Standard SKU charges and can be found at [Application Gateway pricing details](https://azure.microsoft.com/pricing/details/application-gateway/). Data processing charges remain the same.
-=======
 
 Pricing is based on per hour gateway instance charge and data processing charge. Per hour gateway pricing for the WAF SKU is different from Standard SKU charges and can be found at [Application Gateway pricing details](https://azure.microsoft.com/pricing/details/application-gateway/). Data processing charges remain the same.
 
 ## FAQ
 
 For frequently asked questions about Application Gateway, see [Application Gateway FAQ](application-gateway-faq.md).
->>>>>>> a42dbad0
 
 ## Next steps
 
