--- conflicted
+++ resolved
@@ -1,299 +1,294 @@
-
-<properties
-   pageTitle="Create an application gateway by using Azure Resource Manager templates| Microsoft Azure"
-   description="This page provides instructions to create an Azure application gateway by using the Azure Resource Manager template"
-   documentationCenter="na"
-   services="application-gateway"
-   authors="georgewallace"
-   manager="jdial"
-   editor="tysonn"/>
-<tags
-   ms.service="application-gateway"
-   ms.devlang="na"
-   ms.topic="hero-article"
-   ms.tgt_pltfrm="na"
-   ms.workload="infrastructure-services"
-<<<<<<< HEAD
-   ms.date="04/05/2016"
-   ms.author="joaoma"/>
-=======
-   ms.date="08/09/2016"
-   ms.author="gwallace"/>
->>>>>>> c186bb0b
-
-
-# Create an application gateway by using the Azure Resource Manager template
-
-Azure Application Gateway is a layer-7 load balancer. It provides failover, performance-routing HTTP requests between different servers, whether they are on the cloud or on-premises. Application Gateway has the following application delivery features: HTTP load balancing, cookie-based session affinity, and Secure Sockets Layer (SSL) offload.
-
-> [AZURE.SELECTOR]
-- [Azure portal](application-gateway-create-gateway-portal.md)
-- [Azure Resource Manager PowerShell](application-gateway-create-gateway-arm.md)
-- [Azure Classic PowerShell](application-gateway-create-gateway.md)
-- [Azure Resource Manager template](application-gateway-create-gateway-arm-template.md)
-
-<BR>
-
-You learn how to download and modify an existing Azure Resource Manager template from GitHub and deploy the template from GitHub, PowerShell, and the Azure CLI.
-
-If you are simply deploying the Azure Resource Manager template directly from GitHub without any changes, skip to deploy a template from GitHub.
-
-
-## Scenario
-
-In this scenario you will:
-
-- Create an application gateway with two instances.
-- Create a virtual network named VirtualNetwork1 with a reserved CIDR block of 10.0.0.0/16.
-- Create a subnet called Appgatewaysubnet that uses 10.0.0.0/28 as its CIDR block.
-- Set up two previously configured back-end IPs for the web servers you want to load balance the traffic. In this template example, the back-end IPs are 10.0.1.10 and 10.0.1.11.
-
->[AZURE.NOTE] Those settings are the parameters for this template. To customize the template, you can change rules, the listener, and the SSL that opens the azuredeploy.json.
-
-
-
-![Scenario](./media/application-gateway-create-gateway-arm-template/scenario-arm.png)
-
-
-
-## Download and understand the Azure Resource Manager template
-
-You can download the existing Azure Resource Manager template to create a virtual network and two subnets from GitHub, make any changes you might want, and reuse it. To do so, follow the steps below:
-
-1. Navigate to [Create Application Gateway](https://github.com/Azure/azure-quickstart-templates/tree/master/101-application-gateway-create).
-2. Click **azuredeploy.json**, and then click **RAW**.
-3. Save the file to a local folder on your computer.
-4. If you are familiar with Azure Resource Manager templates, skip to step 7.
-5. Open the file that you saved and look at the contents under **parameters** in line 5. Azure Resource Manager template parameters provide a placeholder for values that can be filled out during deployment.
-
-	| Parameter | Description |
-	|---|---|
-	| **location** | Azure region where the application gateway is created |
-	| **VirtualNetwork1** | Name for the new virtual network |
-	| **addressPrefix** | Address space for the virtual network, in CIDR format |
-	| **ApplicationGatewaysubnet** | Name for the application gateway subnet |
-	| **subnetPrefix** | CIDR block for the application gateway subnet |
-	| **skuname** | SKU instance size |
-	| **capacity** | Number of instances |
-	| **backendaddress1** | IP address of the first web server |
-	| **backendaddress2** | IP address of the second web server |
-
-
->[AZURE.IMPORTANT] Azure Resource Manager templates maintained in GitHub can change over time. Make sure that you check the template before using it.
-
-6. Check the content under **resources** and notice the following:
-
-	- **type**. Type of resource being created by the template. In this case, the type is **Microsoft.Network/applicationGateways**, which represents an application gateway.
-	- **name**. Name for the resource. Notice the use of **[parameters('applicationGatewayName')]**, which means that the name is provided as input by the you or by a parameter file during deployment.
-	- **properties**. List of properties for the resource. This template uses the virtual network and public IP address during application gateway creation.
-
-7. Navigate back to [https://github.com/Azure/azure-quickstart-templates/blob/master/101-application-gateway-create/](https://github.com/Azure/azure-quickstart-templates/blob/master/101-application-gateway-create).
-8. Click **azuredeploy-paremeters.json**, and then click **RAW**.
-9. Save the file to a local folder on your computer.
-10. Open the file that you saved and edit the values for the parameters. Use the following values to deploy the application gateway described in our scenario.
-
-		{
-		  "$schema": "http://schema.management.azure.com/schemas/2015-01-01/deploymentParameters.json#",
-		{
-    	"location" : {
-        "value" : "West US"
-    	},
-    	"addressPrefix": {
-        "value": "10.0.0.0/16"
-    	},
-    	"subnetPrefix": {
-        "value": "10.0.0.0/24"
-    	},
-    	"skuName": {
-        "value": "Standard_Small"
-    	},
-    	"capacity": {
-        "value": 2
-    	},
-    	"backendIpAddress1": {
-        "value": "10.0.1.10"
-    	},
-    	"backendIpAddress2": {
-        "value": "10.0.1.11"
-    	}
-		}
-
-11. Save the file. You can test the JSON template and parameter template by using online JSON validation tools like [JSlint.com](http://www.jslint.com/).
-
-## Deploy the Azure Resource Manager template by using PowerShell
-
-If you have never used Azure PowerShell, see [How to install and configure Azure PowerShell](../powershell-install-configure.md) and follow the instructions to sign into Azure and select your subscription.
-
-### Step 1
-
-		Login-AzureRmAccount
-
-
-
-### Step 2
-
-Check the subscriptions for the account.
-
-		get-AzureRmSubscription
-
-You are prompted to authenticate with your credentials.<BR>
-
-### Step 3
-
-Choose which of your Azure subscriptions to use. <BR>
-
-
-		Select-AzureRmSubscription -Subscriptionid "GUID of subscription"
-
-
-### Step 4
-
-
-If needed, create a resource group by using the **New-AzureResourceGroup** cmdlet. In the example below, you create a new resource group called AppgatewayRG in East US location.
-
-	 New-AzureRmResourceGroup -Name AppgatewayRG -Location "East US"
-		VERBOSE: 5:38:49 PM - Created resource group 'AppgatewayRG' in location 'eastus'
-
-
-		ResourceGroupName : AppgatewayRG
-		Location          : eastus
-		ProvisioningState : Succeeded
-		Tags              :
-		Permissions       :
-	                 Actions  NotActions
-	                 =======  ==========
-	                  *
-
-		ResourceId        : /subscriptions/xxxxxxxxxxxxxxxxxxxxxxxxxxxxxx/resourceGroups/AppgatewayRG
-
-Run the **New-AzureRmResourceGroupDeployment** cmdlet to deploy the new virtual network by using the preceding template and parameter files you downloaded and modified.
-
-		New-AzureRmResourceGroupDeployment -Name TestAppgatewayDeployment -ResourceGroupName AppgatewayRG `
- 		   -TemplateFile C:\ARM\azuredeploy.json -TemplateParameterFile C:\ARM\azuredeploy-parameters.json
-
-The output generated by the command line is the following:
-
-		DeploymentName    : testappgatewaydeployment
-		ResourceGroupName : appgatewayRG
-		ProvisioningState : Succeeded
-		Timestamp         : 9/19/2015 1:49:41 AM
-		Mode              : Incremental
-		TemplateLink      :
-		Parameters        :
-                   Name             Type                       Value
-                   ===============  =========================  ==========
-                   location         String                     East US
-                   addressPrefix    String                     10.0.0.0/16
-                   subnetPrefix     String                     10.0.0.0/24
-                   skuName          String                     Standard_Small
-                   capacity         Int                        2
-                   backendIpAddress1  String                     10.0.1.10
-                   backendIpAddress2  String                     10.0.1.11
-
-		Outputs           :
-
-
-## Deploy the Azure Resource Manager template by using the Azure CLI
-
-To deploy the Azure Resource Manager template you downloaded by using Azure CLI, follow the steps below:
-
-### Step 1
-
-If you have never used Azure CLI, see [Install and configure the Azure CLI](../xplat-cli-install.md) and follow the instructions up to the point where you select your Azure account and subscription.
-### Step 2
-
-Run the **azure config mode** command to switch to Resource Manager mode, as shown below.
-
-	azure config mode arm
-
-Here is the expected output for the command above:
-
-	info:	New mode is arm
-
-### Step 3
-
-If necessary, run the **azure group create** command to create a new resource group, as shown below. Notice the output of the command. The list shown after the output explains the parameters used. For more information about resource groups, visit [Azure Resource Manager overview](../resource-group-overview.md).
-
-	azure group create -n appgatewayRG -l eastus
-
-**-n (or --name)**. Name for the new resource group. For our scenario, it's *appgatewayRG*.
-
-**-l (or --location)**. Azure region where the new resource group is created. For our scenario, it's *eastus*.
-
-### Step 4
-
-Run the **azure group deployment create** cmdlet to deploy the new virtual network by using the template and parameter files you downloaded and modified above. The list shown after the output explains the parameters used.
-
-	azure group deployment create -g appgatewayRG -n TestAppgatewayDeployment -f C:\ARM\azuredeploy.json -e C:\ARM\azuredeploy-parameters.json
-
-Here is the expected output for the command above:
-
-	azure group deployment create -g appgatewayRG -n TestAppgatewayDeployment -f C:\ARM\azuredeploy.json -e C:\ARM\azuredeploy-parameters.json
-	info:    Executing command group deployment create
-	+ Initializing template configurations and parameters
-	+ Creating a deployment
-	info:    Created template deployment "TestAppgatewayDeployment"
-	+ Waiting for deployment to complete
-	data:    DeploymentName     : TestAppgatewayDeployment
-	data:    ResourceGroupName  : appgatewayRG
-	data:    ProvisioningState  : Succeeded
-	data:    Timestamp          : 2015-09-21T20:50:27.5129912Z
-	data:    Mode               : Incremental
-	data:    Name               Type    Value
-	data:    -----------------  ------  --------------
-	data:    location           String  East US
-	data:    addressPrefix      String  10.0.0.0/16
-	data:    subnetPrefix       String  10.0.0.0/24
-	data:    skuName            String  Standard_Small
-	data:    capacity           Int     2
-	data:    backendIpAddress1  String  10.0.1.10
-	data:    backendIpAddress2  String  10.0.1.11
-	info:    group deployment create command OK
-
-**-g (or --resource-group)**. Name of the resource group the new virtual network is created in.
-
-**-f (or --template-file)**. Path to your Azure Resource Manager template file.
-
-**-e (or --parameters-file)**. Path to your Azure Resource Manager parameters file.
-
-## Deploy the Azure Resource Manager template by using click-to-deploy
-
-Click-to-deploy is another way to use Azure Resource Manager templates. It's an easy way to use templates with the Azure portal.
-
-
-### Step 1
-Go to [Create an application gateway with public IP](https://azure.microsoft.com/documentation/templates/101-application-gateway-public-ip/).
-
-
-### Step 2
-
-Click **Deploy to Azure**.
-
-![Deploy to Azure](./media/application-gateway-create-gateway-arm-template/deploytoazure.png)
-
-### Step 3
-
-Fill out the parameters for the deployment template on the portal and click **OK**.
-
-![Parameters](./media/application-gateway-create-gateway-arm-template/ibiza1.png)
-
-### Step 4
-
-Select **Legal terms** and click **Buy**.
-
-### Step 5
-
-On the Custom deployment blade, click **Create**.
-
-
-
-## Next steps
-
-If you want to configure SSL offload, see [Configure an application gateway for SSL offload](application-gateway-ssl.md).
-
-If you want to configure an application gateway to use with an internal load balancer, see [Create an application gateway with an internal load balancer (ILB)](application-gateway-ilb.md).
-
-If you want more information about load balancing options in general, see:
-
-- [Azure Load Balancer](https://azure.microsoft.com/documentation/services/load-balancer/)
-- [Azure Traffic Manager](https://azure.microsoft.com/documentation/services/traffic-manager/)
+
+<properties
+   pageTitle="Create an application gateway by using Azure Resource Manager templates| Microsoft Azure"
+   description="This page provides instructions to create an Azure application gateway by using the Azure Resource Manager template"
+   documentationCenter="na"
+   services="application-gateway"
+   authors="georgewallace"
+   manager="jdial"
+   editor="tysonn"/>
+<tags
+   ms.service="application-gateway"
+   ms.devlang="na"
+   ms.topic="hero-article"
+   ms.tgt_pltfrm="na"
+   ms.workload="infrastructure-services"
+   ms.date="08/09/2016"
+   ms.author="gwallace"/>
+
+
+# Create an application gateway by using the Azure Resource Manager template
+
+Azure Application Gateway is a layer-7 load balancer. It provides failover, performance-routing HTTP requests between different servers, whether they are on the cloud or on-premises. Application Gateway has the following application delivery features: HTTP load balancing, cookie-based session affinity, and Secure Sockets Layer (SSL) offload.
+
+> [AZURE.SELECTOR]
+- [Azure portal](application-gateway-create-gateway-portal.md)
+- [Azure Resource Manager PowerShell](application-gateway-create-gateway-arm.md)
+- [Azure Classic PowerShell](application-gateway-create-gateway.md)
+- [Azure Resource Manager template](application-gateway-create-gateway-arm-template.md)
+
+<BR>
+
+You learn how to download and modify an existing Azure Resource Manager template from GitHub and deploy the template from GitHub, PowerShell, and the Azure CLI.
+
+If you are simply deploying the Azure Resource Manager template directly from GitHub without any changes, skip to deploy a template from GitHub.
+
+
+## Scenario
+
+In this scenario you will:
+
+- Create an application gateway with two instances.
+- Create a virtual network named VirtualNetwork1 with a reserved CIDR block of 10.0.0.0/16.
+- Create a subnet called Appgatewaysubnet that uses 10.0.0.0/28 as its CIDR block.
+- Set up two previously configured back-end IPs for the web servers you want to load balance the traffic. In this template example, the back-end IPs are 10.0.1.10 and 10.0.1.11.
+
+>[AZURE.NOTE] Those settings are the parameters for this template. To customize the template, you can change rules, the listener, and the SSL that opens the azuredeploy.json.
+
+
+
+![Scenario](./media/application-gateway-create-gateway-arm-template/scenario-arm.png)
+
+
+
+## Download and understand the Azure Resource Manager template
+
+You can download the existing Azure Resource Manager template to create a virtual network and two subnets from GitHub, make any changes you might want, and reuse it. To do so, follow the steps below:
+
+1. Navigate to [Create Application Gateway](https://github.com/Azure/azure-quickstart-templates/tree/master/101-application-gateway-create).
+2. Click **azuredeploy.json**, and then click **RAW**.
+3. Save the file to a local folder on your computer.
+4. If you are familiar with Azure Resource Manager templates, skip to step 7.
+5. Open the file that you saved and look at the contents under **parameters** in line 5. Azure Resource Manager template parameters provide a placeholder for values that can be filled out during deployment.
+
+	| Parameter | Description |
+	|---|---|
+	| **location** | Azure region where the application gateway is created |
+	| **VirtualNetwork1** | Name for the new virtual network |
+	| **addressPrefix** | Address space for the virtual network, in CIDR format |
+	| **ApplicationGatewaysubnet** | Name for the application gateway subnet |
+	| **subnetPrefix** | CIDR block for the application gateway subnet |
+	| **skuname** | SKU instance size |
+	| **capacity** | Number of instances |
+	| **backendaddress1** | IP address of the first web server |
+	| **backendaddress2** | IP address of the second web server |
+
+
+>[AZURE.IMPORTANT] Azure Resource Manager templates maintained in GitHub can change over time. Make sure that you check the template before using it.
+
+6. Check the content under **resources** and notice the following:
+
+	- **type**. Type of resource being created by the template. In this case, the type is **Microsoft.Network/applicationGateways**, which represents an application gateway.
+	- **name**. Name for the resource. Notice the use of **[parameters('applicationGatewayName')]**, which means that the name is provided as input by the you or by a parameter file during deployment.
+	- **properties**. List of properties for the resource. This template uses the virtual network and public IP address during application gateway creation.
+
+7. Navigate back to [https://github.com/Azure/azure-quickstart-templates/blob/master/101-application-gateway-create/](https://github.com/Azure/azure-quickstart-templates/blob/master/101-application-gateway-create).
+8. Click **azuredeploy-paremeters.json**, and then click **RAW**.
+9. Save the file to a local folder on your computer.
+10. Open the file that you saved and edit the values for the parameters. Use the following values to deploy the application gateway described in our scenario.
+
+		{
+		  "$schema": "http://schema.management.azure.com/schemas/2015-01-01/deploymentParameters.json#",
+		{
+    	"location" : {
+        "value" : "West US"
+    	},
+    	"addressPrefix": {
+        "value": "10.0.0.0/16"
+    	},
+    	"subnetPrefix": {
+        "value": "10.0.0.0/24"
+    	},
+    	"skuName": {
+        "value": "Standard_Small"
+    	},
+    	"capacity": {
+        "value": 2
+    	},
+    	"backendIpAddress1": {
+        "value": "10.0.1.10"
+    	},
+    	"backendIpAddress2": {
+        "value": "10.0.1.11"
+    	}
+		}
+
+11. Save the file. You can test the JSON template and parameter template by using online JSON validation tools like [JSlint.com](http://www.jslint.com/).
+
+## Deploy the Azure Resource Manager template by using PowerShell
+
+If you have never used Azure PowerShell, see [How to install and configure Azure PowerShell](../powershell-install-configure.md) and follow the instructions to sign into Azure and select your subscription.
+
+### Step 1
+
+		Login-AzureRmAccount
+
+
+
+### Step 2
+
+Check the subscriptions for the account.
+
+		get-AzureRmSubscription
+
+You are prompted to authenticate with your credentials.<BR>
+
+### Step 3
+
+Choose which of your Azure subscriptions to use. <BR>
+
+
+		Select-AzureRmSubscription -Subscriptionid "GUID of subscription"
+
+
+### Step 4
+
+
+If needed, create a resource group by using the **New-AzureResourceGroup** cmdlet. In the example below, you create a new resource group called AppgatewayRG in East US location.
+
+	 New-AzureRmResourceGroup -Name AppgatewayRG -Location "East US"
+		VERBOSE: 5:38:49 PM - Created resource group 'AppgatewayRG' in location 'eastus'
+
+
+		ResourceGroupName : AppgatewayRG
+		Location          : eastus
+		ProvisioningState : Succeeded
+		Tags              :
+		Permissions       :
+	                 Actions  NotActions
+	                 =======  ==========
+	                  *
+
+		ResourceId        : /subscriptions/xxxxxxxxxxxxxxxxxxxxxxxxxxxxxx/resourceGroups/AppgatewayRG
+
+Run the **New-AzureRmResourceGroupDeployment** cmdlet to deploy the new virtual network by using the preceding template and parameter files you downloaded and modified.
+
+		New-AzureRmResourceGroupDeployment -Name TestAppgatewayDeployment -ResourceGroupName AppgatewayRG `
+ 		   -TemplateFile C:\ARM\azuredeploy.json -TemplateParameterFile C:\ARM\azuredeploy-parameters.json
+
+The output generated by the command line is the following:
+
+		DeploymentName    : testappgatewaydeployment
+		ResourceGroupName : appgatewayRG
+		ProvisioningState : Succeeded
+		Timestamp         : 9/19/2015 1:49:41 AM
+		Mode              : Incremental
+		TemplateLink      :
+		Parameters        :
+                   Name             Type                       Value
+                   ===============  =========================  ==========
+                   location         String                     East US
+                   addressPrefix    String                     10.0.0.0/16
+                   subnetPrefix     String                     10.0.0.0/24
+                   skuName          String                     Standard_Small
+                   capacity         Int                        2
+                   backendIpAddress1  String                     10.0.1.10
+                   backendIpAddress2  String                     10.0.1.11
+
+		Outputs           :
+
+
+## Deploy the Azure Resource Manager template by using the Azure CLI
+
+To deploy the Azure Resource Manager template you downloaded by using Azure CLI, follow the steps below:
+
+### Step 1
+
+If you have never used Azure CLI, see [Install and configure the Azure CLI](../xplat-cli-install.md) and follow the instructions up to the point where you select your Azure account and subscription.
+### Step 2
+
+Run the **azure config mode** command to switch to Resource Manager mode, as shown below.
+
+	azure config mode arm
+
+Here is the expected output for the command above:
+
+	info:	New mode is arm
+
+### Step 3
+
+If necessary, run the **azure group create** command to create a new resource group, as shown below. Notice the output of the command. The list shown after the output explains the parameters used. For more information about resource groups, visit [Azure Resource Manager overview](../resource-group-overview.md).
+
+	azure group create -n appgatewayRG -l eastus
+
+**-n (or --name)**. Name for the new resource group. For our scenario, it's *appgatewayRG*.
+
+**-l (or --location)**. Azure region where the new resource group is created. For our scenario, it's *eastus*.
+
+### Step 4
+
+Run the **azure group deployment create** cmdlet to deploy the new virtual network by using the template and parameter files you downloaded and modified above. The list shown after the output explains the parameters used.
+
+	azure group deployment create -g appgatewayRG -n TestAppgatewayDeployment -f C:\ARM\azuredeploy.json -e C:\ARM\azuredeploy-parameters.json
+
+Here is the expected output for the command above:
+
+	azure group deployment create -g appgatewayRG -n TestAppgatewayDeployment -f C:\ARM\azuredeploy.json -e C:\ARM\azuredeploy-parameters.json
+	info:    Executing command group deployment create
+	+ Initializing template configurations and parameters
+	+ Creating a deployment
+	info:    Created template deployment "TestAppgatewayDeployment"
+	+ Waiting for deployment to complete
+	data:    DeploymentName     : TestAppgatewayDeployment
+	data:    ResourceGroupName  : appgatewayRG
+	data:    ProvisioningState  : Succeeded
+	data:    Timestamp          : 2015-09-21T20:50:27.5129912Z
+	data:    Mode               : Incremental
+	data:    Name               Type    Value
+	data:    -----------------  ------  --------------
+	data:    location           String  East US
+	data:    addressPrefix      String  10.0.0.0/16
+	data:    subnetPrefix       String  10.0.0.0/24
+	data:    skuName            String  Standard_Small
+	data:    capacity           Int     2
+	data:    backendIpAddress1  String  10.0.1.10
+	data:    backendIpAddress2  String  10.0.1.11
+	info:    group deployment create command OK
+
+**-g (or --resource-group)**. Name of the resource group the new virtual network is created in.
+
+**-f (or --template-file)**. Path to your Azure Resource Manager template file.
+
+**-e (or --parameters-file)**. Path to your Azure Resource Manager parameters file.
+
+## Deploy the Azure Resource Manager template by using click-to-deploy
+
+Click-to-deploy is another way to use Azure Resource Manager templates. It's an easy way to use templates with the Azure portal.
+
+
+### Step 1
+Go to [Create an application gateway with public IP](https://azure.microsoft.com/documentation/templates/101-application-gateway-public-ip/).
+
+
+### Step 2
+
+Click **Deploy to Azure**.
+
+![Deploy to Azure](./media/application-gateway-create-gateway-arm-template/deploytoazure.png)
+
+### Step 3
+
+Fill out the parameters for the deployment template on the portal and click **OK**.
+
+![Parameters](./media/application-gateway-create-gateway-arm-template/ibiza1.png)
+
+### Step 4
+
+Select **Legal terms** and click **Buy**.
+
+### Step 5
+
+On the Custom deployment blade, click **Create**.
+
+
+
+## Next steps
+
+If you want to configure SSL offload, see [Configure an application gateway for SSL offload](application-gateway-ssl.md).
+
+If you want to configure an application gateway to use with an internal load balancer, see [Create an application gateway with an internal load balancer (ILB)](application-gateway-ilb.md).
+
+If you want more information about load balancing options in general, see:
+
+- [Azure Load Balancer](https://azure.microsoft.com/documentation/services/load-balancer/)
+- [Azure Traffic Manager](https://azure.microsoft.com/documentation/services/traffic-manager/)