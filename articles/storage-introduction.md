<properties linkid="storage-introduction" urlDisplayName="Introduction to Azure Storage" pageTitle="Introduction to Storage | Microsoft Azure" metaKeywords="Get started  Azure storage introduction  Azure storage overview  Azure blob   Azure unstructured data   Azure unstructured storage   Azure blob   Azure blob storage  Azure queue   Azure asynchronous processing   Azure queue   Azure queue storage Azure table   Azure nosql   Azure large structured data store   Azure table   Azure table storage   Azure " description="An overview of Microsoft Azure Storage." metaCanonical="" disqusComments="1" umbracoNaviHide="1" services="storage" documentationCenter="" title="Introduction to Microsoft Azure Storage" authors="tamram" manager="mbaldwin" editor="cgronlun" />

# Introduction to Microsoft Azure Storage

This article provides an introduction to Microsoft Azure Storage for developers, IT Pros, and business decision makers. By reading it, you'll learn about:

- What Azure Storage is, and how you can take advantage of it in your cloud, mobile, server, and desktop applications
- What kinds of data you can store with the Azure Storage services: Blob, Table and Queue storage
- How access to your data in Azure Storage is managed
- How your Azure Storage data is protected via redundancy and replication 
- Where to go next to build your first Azure Storage application

## What is Azure Storage? ##

Cloud computing enables new scenarios for applications requiring scalable, durable, and highly available storage for their data – which is exactly why Microsoft developed Azure Storage. In addition to making it possible for developers to build large-scale applications to support new scenarios, Azure Storage also provides the storage foundation for Azure Virtual Machines, a further testament to its robustness. 

Azure Storage is massively scalable, so you can store and process hundreds of terabytes of data to support the big data scenarios required by scientific, financial analysis, and media applications. Or you can store the small amounts of data required for a small business website. Wherever your needs fall, you pay only for the data you’re storing. Azure Storage currently stores tens of trillions of unique customer objects, and handles millions of requests per second on average. 

Azure Storage is elastic, so you can design applications for a large global audience, and scale those applications as needed - both in terms of the amount of data stored and the number of requests made against it. You pay only for what you use, and only when you use it.

Azure Storage uses an auto-partitioning system that automatically load-balances your data based on traffic. This means that as the demands on your application grow, Azure Storage automatically allocates the appropriate resources to meet them. 

Azure Storage is accessible from anywhere in the world, from any type of application, whether it’s running in the cloud, on the desktop, on an on-premise server, or on a mobile or tablet device. You can use Azure Storage in mobile scenarios where the application stores a subset of data on the device and synchronizes it with a full set of data stored in the cloud.

Azure Storage supports clients using a diverse set of operating systems (including Windows and Linux) and a variety of programming languages (including .NET, Java, and C++) for convenient development. Azure Storage also exposes data resources via simple REST APIs, which are available to any client capable of sending and receiving data via HTTP/HTTPS. 

## Introducing the Azure Storage Services ##

The Azure Storage services are Blob storage, Table storage, and Queue storage. These three services are included in every storage account:

- **Blob storage** stores file data. A blob can be any type of text or binary data, such as a document, media file, or application installer. 
- **Table storage** stores structured datasets. Table storage is a NoSQL key-attribute data store, which allows for rapid development and fast access to large quantities of data.
- **Queue storage** provides reliable messaging for workflow processing and for communication between components of cloud services.

The storage account is a unique namespace that gives you access to Azure Storage. Each storage account can contain up to 200 TB of combined blob, queue, and table data.

The image below shows the relationships between the Azure storage resources:

![Azure Storage Resources](./media/storage-introduction/storage-concepts.png)

Before you can create a storage account, you must have an Azure subscription, which is a plan that gives you access to a variety of Azure services. You can create up to 20 uniquely named storage accounts with a single subscription.

You can get started with Azure with a [free trial](/en-us/pricing/free-trial/). Once you decide to purchase a plan, you can choose from a variety of [purchase options](/en-us/pricing/purchase-options/). If you’re an [MSDN subscriber](/en-us/pricing/member-offers/msdn-benefits-details/), you get free monthly credits that you can use with Azure services, including Azure Storage.

## Blob Storage ##

For users with large amounts of unstructured data to store in the cloud, Blob storage offers a cost-effective and scalable solution. You can use Blob storage to store content such as:

- Documents 
- Social data such as photos, videos, music, and blogs
- Backups of files, computers, databases, and devices
- Images and text for web applications
- Configuration data for cloud applications
- Big data, such as logs and other large datasets

Every blob is organized into a container. Containers also provide a useful way to assign security policies to groups of objects. A storage account can contain any number of containers, and a container can contain any number of blobs, up to the 200 TB capacity limit of the storage account.  

Blob storage offers two types of blobs, block blobs and page blobs (disks). Block blobs are optimized for streaming and storing cloud objects, and are a good choice for storing documents, media files, backups etc. A block blob can be up to 200 GB in size. Page blobs are optimized for representing IaaS disks and supporting random writes, and may be up to 1 TB in size. An Azure virtual machine network attached IaaS disk is a VHD stored as a page blob.

<<<<<<< HEAD
For very large datasets where network constraints make uploading or downloading data to Blob storage over the wire unrealistic, you can ship a hard drive to Microsoft to import or export data directly from the data center using the [Azure Import/Export Service](http://azure.microsoft.com/en-us/documentation/articles/storage-import-export-service/). You can also copy blob data within your storage account or across storage accounts. 
=======
For very large datasets where network constraints make uploading or downloading data to Blob storage over the wire unrealistic, you can ship a hard drive to Microsoft to import or export data directly from the data center using the [Azure Import/Export Service](../storage-import-export-service/). You can also copy blob data within your storage account or across storage accounts. 
>>>>>>> fef51622

## Table Storage ##

Modern applications often demand data stores with greater scalability and flexibility than previous generations of software required. Table storage offers highly available, massively scalable storage, so that your application can automatically scale to meet user demand. Table storage is Microsoft’s NoSQL key/attribute store – it has a schemaless design, making it different from traditional relational databases. With a schemaless data store, it's easy to adapt your data as the needs of your application evolve. Table storage is easy to use, so developers can create applications quickly. Access to data is fast and cost-effective for all kinds of applications.  Table storage is typically significantly lower in cost than traditional SQL for similar volumes of data.

Table storage is a key-attribute store, meaning that every value in a table is stored with a typed property name. The property name can be used for filtering and specifying selection criteria. A collection of properties and their values comprise an entity. Since Table storage is schemaless, two entities in the same table can contain different collections of properties, and those properties can be of different types. 

You can use Table storage to store flexible datasets, such as user data for web applications, address books, device information, and any other type of metadata that your service requires.  You can store any number of entities in a table, and a storage account may contain any number of tables, up to the 200 TB capacity limit of the storage account.

Like Blobs and Queues, developers can manage and access Table Storage using standard REST protocols, however Table Storage also supports a subset of the OData protocol, simplifying advanced querying capabilities and enabling both JSON and AtomPub (XML based) formats.

For today's Internet-based applications, NoSQL databases like Table storage offer a popular alternative to traditional relational databases. 

## Queue Storage ##

In designing applications for scale, application components are often decoupled, so that they can scale independently. Queue storage provides a reliable messaging solution for asynchronous communication between application components, whether they are running in the cloud, on the desktop, on an on-premise server, or on a mobile device. Queue storage also supports managing asynchronous tasks and building process workflows. 

A storage account can contain any number of queues. A queue can contain any number of messages, up to the 200 TB capacity limit of the storage account. Individual messages may be up to 64 KB in size.

## Access to Blob, Table, and Queue Resources ##

By default, only the storage account owner can access resources in the storage account. For the security of your data, every request made against resources in your account must be authenticated. Authentication relies on a Shared Key model. Blobs can also be configured to support anonymous authentication. 

Your storage account is assigned two private access keys on creation that are used for authentication. Having two keys ensures that your application remains available when you regularly regenerate the keys as a common security key management practice.

If you do need to allow users controlled access to your storage resources, then you can create a [shared access signature](../storage-dotnet-shared-access-signature-part-1/). A shared access signature is a token that can be appended to a URL that enables delegated access to a container, blob, table, or queue. Anyone who possesses the token can access the resource it points to with the permissions it specifies, for the period of time that it is valid.

Finally, you can specify that a container and its blobs, or a specific blob, are available for public access. When you indicate that a container or blob is public, anyone can read it anonymously; no authentication is required.  Public containers and blobs are useful for exposing resources such as media and documents that are hosted on websites.  To decrease network latency for a global audience, you can cache blob data used by websites with the Azure CDN.

## Replication for Durability and High Availability ##

Data in your storage account is replicated to ensure durability that is also highly available, meeting the [Azure Storage SLA ](/en-us/support/legal/sla/) even in the face of transient hardware failures. Azure Storage is deployed in 15 regions around the world and also includes support for replicating data between regions. You have three options for replicating the data in your storage account:

- *Locally redundant storage (LRS)* is replicated three times within a single data center. When you write data to a blob, queue, or table, the write operation is performed synchronously across all three replicas. LRS protects your data from normal hardware failures.
- *Geo-redundant storage (GRS)* is replicated three times within a single region, and is also replicated asynchronously to a second region hundreds of miles away from the primary region. GRS keeps an equivalent of 6 copies (replicas) of your data (3 in each region). GRS enable Microsoft to failover to a second region if we can't restore the first region due to a major outage or disaster.  GRS is recommended over locally redundant storage.
- *Read-access geo-redundant storage (RA-GRS)* provides all of the benefits of geo-redundant storage noted above, and also allows read access to data at the secondary region in the event that the primary region becomes unavailable. Read-access geo-redundant storage is recommended for maximum availability in addition to durability.  

The price differences between LRS, GRS and RA-GRS can be found on the [Storage Pricing Details](/en-us/pricing/details/storage/) page.

## Pricing ##

Customers are charged for Azure Storage based on four factors: the storage capacity used, the replication option selected, the number of requests made against the service, and data egress. 

Storage capacity refers to how much of your storage account allotment you are using to store data. The cost of simply storing your data is determined by how much data you are storing, and how it is replicated. Every read and write operation against Azure Storage also makes a request against the service. Data egress refers to data transferred out of a Windows Azure region. When the data in your storage account is accessed by an application that is not running in the same region, whether that application is a cloud service or some other type of application, then you are charged for data egress. (For Windows Azure services, you can take steps to group your data and services in the same data centers to reduce or eliminate process and data egress charges.) 

The [Storage Pricing Details](/en-us/pricing/details/storage/) page provides detailed pricing information for storage capacity, replication, and transactions. The [Data Transfers Pricing Details](/en-us/pricing/details/data-transfers/) provides detailed pricing information for data egress. You can use the [Azure Storage Pricing Calculator](/en-us/pricing/calculator/?scenario=data-management) to help estimate your costs.

## Developing Against Storage ##

Azure Storage exposes storage resources via a [REST API](http://msdn.microsoft.com/library/windowsazure/dd179355.aspx) that can be called by any language that can make HTTP/HTTPS requests. Additionally, Azure Storage offers programming libraries for several popular languages. These libraries simplify many aspects of working with Azure Storage by handling details such as synchronous and asynchronous invocation, batching of operations, exception management, automatic retries, operational behavior and so forth. Libraries are currently available for the following languages and platforms, with others in the pipeline:

- [.NET](http://msdn.microsoft.com/library/dn495001.aspx)
- [Native code](http://msdn.microsoft.com/library/dn495438.aspx)
- [Java](/en-us/develop/java/)
- [Node.js](../storage/#node)
- [PHP](../storage/#php)
- [Ruby](../storage/#ruby)
- [Python](../storage/#python)
- [PowerShell](http://msdn.microsoft.com/library/dn495240.aspx)

## Next Steps ##

To get started with Azure Storage, explore these resources:

- [Azure Storage Documentation](/en-us/documentation/services/storage/)
- [Azure Storage Scalability and Performance Targets](http://msdn.microsoft.com/library/windowsazure/dn249410.aspx)

<h3>For .NET Developers</h3>

- [How to use Blob Storage from .NET](../storage-dotnet-how-to-use-blobs/)
- [How to use Table Storage from .NET](../storage-dotnet-how-to-use-tables/)
- [How to use Queue Storage from .NET](../storage-dotnet-how-to-use-queues/)

<h3>For Java Developers</h3>

- [How to use Blob Storage from Java](../storage-java-how-to-use-blob-storage/)
- [How to use Table Storage from Java](../storage-java-how-to-use-table-storage/)
- [How to use Queue Storage from Java](../storage-java-how-to-use-queue-storage/)

<h3>For Node.js Developers</h3>

- [How to use Blob Storage from Node.js](../storage-nodejs-how-to-use-blob-storage/)
- [How to use Table Storage from Node.js](../storage-nodejs-how-to-use-table-storage/)
- [How to use Queue Storage from Node.js](../storage-nodejs-how-to-use-queues/)

<h3>For PHP Developers</h3>

- [How to use Blob Storage from PHP](../storage-php-how-to-use-blobs/)
- [How to use Table Storage from PHP](../storage-php-how-to-use-table-storage/)
- [How to use Queue Storage from PHP](../storage-php-how-to-use-queues/)

<h3>For Ruby Developers</h3>

- [How to use Blob Storage from Ruby](../storage-ruby-how-to-use-blob-storage/)
- [How to use Table Storage from Ruby](../storage-ruby-how-to-use-table-storage/)
- [How to use Queue Storage from Ruby](../storage-ruby-how-to-use-queue-storage/)

<h3>For Python Developers</h3>

- [How to use Blob Storage from Python](../storage-python-how-to-use-blob-storage/)
- [How to use Table Storage from Python](../storage-python-how-to-use-table-storage/)
- [How to use Queue Storage from Python](../storage-python-how-to-use-queue-storage/)<|MERGE_RESOLUTION|>--- conflicted
+++ resolved
@@ -57,11 +57,7 @@
 
 Blob storage offers two types of blobs, block blobs and page blobs (disks). Block blobs are optimized for streaming and storing cloud objects, and are a good choice for storing documents, media files, backups etc. A block blob can be up to 200 GB in size. Page blobs are optimized for representing IaaS disks and supporting random writes, and may be up to 1 TB in size. An Azure virtual machine network attached IaaS disk is a VHD stored as a page blob.
 
-<<<<<<< HEAD
 For very large datasets where network constraints make uploading or downloading data to Blob storage over the wire unrealistic, you can ship a hard drive to Microsoft to import or export data directly from the data center using the [Azure Import/Export Service](http://azure.microsoft.com/en-us/documentation/articles/storage-import-export-service/). You can also copy blob data within your storage account or across storage accounts. 
-=======
-For very large datasets where network constraints make uploading or downloading data to Blob storage over the wire unrealistic, you can ship a hard drive to Microsoft to import or export data directly from the data center using the [Azure Import/Export Service](../storage-import-export-service/). You can also copy blob data within your storage account or across storage accounts. 
->>>>>>> fef51622
 
 ## Table Storage ##
 
