--- conflicted
+++ resolved
@@ -2,7 +2,6 @@
 
 # Introduction to Microsoft Azure Storage
 
-<<<<<<< HEAD
 This article provides an introduction to Microsoft Azure Storage for developers, IT Pros, and business decision makers. By reading it, you'll learn about:
 
 - What Azure Storage is, and how you can take advantage of it in your cloud, mobile, server, and desktop applications
@@ -173,20 +172,3 @@
 - [How to use Blob Storage from Python](../storage-python-how-to-use-blob-storage/)
 - [How to use Table Storage from Python](..storage-python-how-to-use-table-storage/)
 - [How to use Queue Storage from Python](..storage-python-how-to-use-queue-storage/)
-=======
-In this article, we provide an overview of Windows Azure Storage. By reading it, you'll learn about:
-
-- Why there is a need to rethink the role of storage in application architectures
-- What Windows Azure Storage is, and how you can take advantage of it in your cloud, mobile, and desktop applications and services 
-- Who's using Windows Azure Storage for large-scale cloud applications
-- How to store file data with Blob storage
-- How to store structured NoSQL data sets with Table storage
-- How to use Queue storage for backend processing and workflow scenarios
-- How access to your data in Windows Azure Storage is authenticated
-- How your Windows Azure Storage data is protected via redundancy and replication 
-- What libraries and resources are available for developing against Windows Azure Storage
-- How to get started by creating a Windows Azure Storage account
-
-
-# Jasons Edits To Test Checkin Process
->>>>>>> af791dd3
