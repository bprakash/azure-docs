--- conflicted
+++ resolved
@@ -67,10 +67,7 @@
 * You pay full price for the new subscription, even though you have unused transactions on your old subscription.
 
 Process to upgrade a subscription:
-<<<<<<< HEAD
-=======
 
->>>>>>> 2076695a
 * Nevigate to the [offer page] (https://datamarket.azure.com/dataset/amla/recommendations).
 * Sign in to the Marketplace if you aren't already Signed in.
 * In the right pane, all the available plans are listed. Click the radio button for the plan you want to upgrade to.
