--- conflicted
+++ resolved
@@ -1,423 +1,419 @@
-<properties
-   pageTitle="Authoring Azure Resource Manager Templates"
-   description="Create Azure Resource Manager templates using declarative JSON syntax to deploy applications to Azure."
-   services="azure-resource-manager"
-   documentationCenter="na"
-   authors="tfitzmac"
-   manager="wpickett"
-   editor=""/>
-
-<tags
-   ms.service="azure-resource-manager"
-   ms.devlang="na"
-   ms.topic="article"
-   ms.tgt_pltfrm="na"
-   ms.workload="na"
-<<<<<<< HEAD
-   ms.date="10/27/2015"
-=======
-   ms.date="11/04/2015"
->>>>>>> e21c384c
-   ms.author="tomfitz"/>
-
-# Authoring Azure Resource Manager templates
-
-Azure applications typically require a combination of resources (such as a database server, database, or website) to meet the desired goals. Rather than deploying and managing each resource separately, you can create an Azure Resource Manager template that deploys and provisions all of the resources for your application in a single, coordinated operation. In the template, you define the resources that are needed for the application and specify deployment parameters to input values for different environments. The template consists of JSON and expressions which you can use to construct values for your deployment.
-
-This topic describes the sections of the template. For the actual schemas, see [Azure Resource Manager Schemas](https://github.com/Azure/azure-resource-manager-schemas).
-
-You must limit the size your template to 1 MB, and each parameter file to 64 KB. The 1 MB limit applies to the final state of the template after it has been expanded with iterative resource definitions, and values for variables and parameters. 
-
-## Template format
-
-The following example shows the sections that make up the basic structure of a template.
-
-    {
-       "$schema": "http://schema.management.azure.com/schemas/2015-01-01/deploymentTemplate.json#",
-       "contentVersion": "",
-       "parameters": {  },
-       "variables": {  },
-       "resources": [  ],
-       "outputs": {  }
-    }
-
-| Element name   | Required | Description
-| :------------: | :------: | :----------
-| $schema        |   Yes    | Location of the JSON schema file that describes the version of the template language.
-| contentVersion |   Yes    | Version of the template (such as 1.0.0.0). When deploying resources using the template, this value can be used to make sure that the right template is being used.
-| parameters     |   No     | Values that are provided when deployment is executed to customize resource deployment.
-| variables      |   No     | Values that are used as JSON fragments in the template to simplify template language expressions.
-| resources      |   Yes    | Types of services that are deployed or updated in a resource group.
-| outputs        |   No     | Values that are returned after deployment.
-
-We will examine the sections of the template in greater detail later in this topic. For now, we will review some of the syntax that makes up the template.
-
-## Expressions and functions
-
-The basic syntax of the template is JSON; however, expressions and functions extend the JSON that is available in the template and enable you to create values that are not strict literal values. Expressions are enclosed with brackets ([ and ]), and are evaluated when the template is deployed. Expressions can appear anywhere in a JSON string value and always return another JSON value. If you need to use a literal string that starts with a bracket [, you must use two brackets [[.
-
-Typically, you use expressions with functions to perform operations for configuring the deployment. Just like in JavaScript, function calls are formatted as **functionName(arg1,arg2,arg3)**. You reference properties by using the dot and [index] operators.
-
-The following example shows how to use several functions when constructing values:
- 
-    "variables": {
-       "location": "[resourceGroup().location]",
-       "usernameAndPassword": "[concat('parameters('username'), ':', parameters('password'))]",
-       "authorizationHeader": "[concat('Basic ', base64(variables('usernameAndPassword')))]"
-    }
-
-For the full list of template functions, see [Azure Resource Manager template functions](./resource-group-template-functions.md). 
-
-
-## Parameters
-
-In the parameters section of the template, you specify which values a user can input when deploying the resources. You can use these parameter values throughout the template to set values for the deployed resources. Only parameters that are declared in the parameters section can be used in other sections of the template.
-
-Within parameters section, you cannot use a parameter value to construct another parameter value. That type of operation typically happens in the variables section.
-
-You define parameters with the following structure:
-
-    "parameters": {
-       "<parameterName>" : {
-         "type" : "<type-of-parameter-value>",
-         "defaultValue": "<optional-default-value-of-parameter>",
-         "allowedValues": [ "<optional-array-of-allowed-values>" ],
-         "minValue": <optional-minimum-value-for-int-parameters>,
-         "maxValue": <optional-maximum-value-for-int-parameters>,
-         "minLength": <optional-minimum-length-for-string-secureString-array-parameters>,
-         "maxLength": <optional-maximum-length-for-string-secureString-array-parameters>,
-         "metadata": {
-             "description": "<optional-description-of-the parameter>" 
-         }
-       }
-    }
-
-| Element name   | Required | Description
-| :------------: | :------: | :----------
-| parameterName  |   Yes    | Name of the parameter. Must be a valid JavaScript identifier.
-| type           |   Yes    | Type of the parameter value. See the list below of allowed types.
-| defaultValue   |   No     | Default value for the parameter, if no value is provided for the parameter.
-| allowedValues  |   No     | Array of allowed values for the parameter to make sure that the right value is provided.
-| minValue       |   No     | The minimum value for int type parameters, this value is inclusive.
-| maxValue       |   No     | The maximum value for int type parameters, this value is inclusive.
-| minLength      |   No     | The minimum length for string, secureString and array type parameters, this value is inclusive.
-| maxLength      |   No     | The maximum length for string, secureString and array type parameters, this value is inclusive.
-| description    |   No     | Description of the parameter which will be displayed to users of the template through the portal custom template interface.
-
-The allowed types and values are:
-
-- string or secureString - any valid JSON string
-- int - any valid JSON integer
-- bool - any valid JSON boolean
-- object or secureObject - any valid JSON object
-- array - any valid JSON array
-
-To specify a parameter as optional, set its defaultValue to an empty string.
-
->[AZURE.NOTE] All passwords, keys, and other secrets should use the **secureString** type. Template parameters with the secureString type cannot be read after resource deployment. 
-
-The following example shows how to define parameters:
-
-    "parameters": {
-       "siteName": {
-          "type": "string",
-          "minLength": 2,
-          "maxLength": 60
-       },
-       "siteLocation": {
-          "type": "string",
-          "minLength": 2
-       },
-       "hostingPlanName": {
-          "type": "string"
-       },  
-       "hostingPlanSku": {
-          "type": "string",
-          "allowedValues": [
-            "Free",
-            "Shared",
-            "Basic",
-            "Standard",
-            "Premium"
-          ],
-          "defaultValue": "Free"
-       },
-       "instancesCount": {
-          "type": "int",
-          "maxValue": 10
-       },
-       "numberOfWorkers": {
-          "type": "int",
-          "minValue": 1
-       }
-    }
-
-## Variables
-
-In the variables section, you construct values that can be used to simplify template language expressions. Typically, these variables will be based on values provided from the parameters.
-
-You define variables with the following structure:
-
-    "variables": {
-       "<variable-name>": "<variable-value>",
-       "<variable-name>": { 
-           <variable-complex-type-value> 
-       }
-    }
-
-The following example shows how to define a variable that is constructed from two parameter values:
-
-    "parameters": {
-       "username": {
-         "type": "string"
-       },
-       "password": {
-         "type": "secureString"
-       }
-     },
-     "variables": {
-       "connectionString": "[concat('Name=', parameters('username'), ';Password=', parameters('password'))]"
-    }
-
-The next example shows a variable that is a complex JSON type, and variables that are constructed from other variables:
-
-    "parameters": {
-       "environmentName": {
-         "type": "string",
-         "allowedValues": [
-           "test",
-           "prod"
-         ]
-       }
-    },
-    "variables": {
-       "environmentSettings": {
-         "test": {
-           "instancesSize": "Small",
-           "instancesCount": 1
-         },
-         "prod": {
-           "instancesSize": "Large",
-           "instancesCount": 4
-         }
-       },
-       "currentEnvironmentSettings": "[variables('environmentSettings')[parameters('environmentName')]]",
-       "instancesSize": "[variables('currentEnvironmentSettings').instancesSize",
-       "instancesCount": "[variables('currentEnvironmentSettings').instancesCount"
-    }
-
-## Resources
-
-In the resources section, you define the resources are deployed or updated.
-
-You define resources with the following structure:
-
-    "resources": [
-       {
-         "apiVersion": "<api-version-of-resource>",
-         "type": "<resource-provider-namespace/resource-type-name>",
-         "name": "<name-of-the-resource>",
-         "location": "<location-of-resource>",
-         "tags": "<name-value-pairs-for-resource-tagging>",
-         "comments": "<your-reference-notes>",
-         "dependsOn": [
-           "<array-of-related-resource-names>"
-         ],
-         "properties": "<settings-for-the-resource>",
-         "resources": [
-           "<array-of-dependent-resources>"
-         ]
-       }
-    ]
-
-| Element name             | Required | Description
-| :----------------------: | :------: | :----------
-| apiVersion               |   Yes    | Version of the API that supports the resource. For the available versions and schemas for resources, see [Azure Resource Manager Schemas](https://github.com/Azure/azure-resource-manager-schemas).
-| type                     |   Yes    | Type of the resource. This value is a combination of the namespace of the resource provider and the resource type that the resource provider supports.
-| name                     |   Yes    | Name of the resource. The name must follow URI component restrictions defined in RFC3986.
-| location                 |   No     | Supported geo-locations of the provided resource.
-| tags                     |   No     | Tags that are associated with the resource.
-| comments                 |   No     | Your notes for documenting the resources in your template
-| dependsOn                |   No     | Resources that the resource being defined depends on. The dependencies between resources are evaluated and resources are deployed in their dependent order. When resources are not dependent on each other, they are attempted to be deployed in parallel. The value can be a comma separated list of a resource names or resource unique identifiers.
-| properties               |   No     | Resource specific configuration settings.
-| resources                |   No     | Child resources that depend on the resource being defined.
-
-If the resource name is not unique, you can use the **resourceId** helper function (described below) to get the unique identifier for any resource.
-
-The values for the **properties** element are exactly the same as the values you provide in the request body for the REST API operation (PUT method) to create the resource. See [Azure reference](https://msdn.microsoft.com/library/azure/mt420159.aspx) for the REST API operations for the resource you wish to deploy.
-
-The following example shows a **Microsoft.Web/serverfarms** resource and a **Microsoft.Web/sites** resource with a nested **Extensions** resource:
-
-    "resources": [
-        {
-          "apiVersion": "2014-06-01",
-          "type": "Microsoft.Web/serverfarms",
-          "name": "[parameters('hostingPlanName')]",
-          "location": "[resourceGroup().location]",
-          "properties": {
-              "name": "[parameters('hostingPlanName')]",
-              "sku": "[parameters('hostingPlanSku')]",
-              "workerSize": "0",
-              "numberOfWorkers": 1
-          }
-        },
-        {
-          "apiVersion": "2014-06-01",
-          "type": "Microsoft.Web/sites",
-          "name": "[parameters('siteName')]",
-          "location": "[resourceGroup().location]",
-          "tags": {
-              "environment": "test",
-              "team": "ARM"
-          },
-          "dependsOn": [
-              "[resourceId('Microsoft.Web/serverfarms', parameters('hostingPlanName'))]"
-          ],
-          "properties": {
-              "name": "[parameters('siteName')]",
-              "serverFarm": "[parameters('hostingPlanName')]"
-          },
-          "resources": [
-              {
-                  "apiVersion": "2014-06-01",
-                  "type": "Extensions",
-                  "name": "MSDeploy",
-                  "properties": {
-                    "packageUri": "https://auxmktplceprod.blob.core.windows.net/packages/StarterSite-modified.zip",
-                    "dbType": "None",
-                    "connectionString": "",
-                    "setParameters": {
-                      "Application Path": "[parameters('siteName')]"
-                    }
-                  }
-              }
-          ]
-        }
-    ]
-
-
-## Outputs
-
-In the Outputs section, you specify values that are returned from deployment. For example, you could return the URI to access a deployed resource.
-
-The following example shows the structure of an output definition:
-
-    "outputs": {
-       "<outputName>" : {
-         "type" : "<type-of-output-value>",
-         "value": "<output-value-expression>",
-       }
-    }
-
-| Element name   | Required | Description
-| :------------: | :------: | :----------
-| outputName     |   Yes    | Name of the output value. Must be a valid JavaScript identifier.
-| type           |   Yes    | Type of the output value. Output values support the same types as template input parameters.
-| value          |   Yes    | Template language expression which will be evaluated and returned as output value.
-
-
-The following example shows a value that is returned in the Outputs section.
-
-    "outputs": {
-       "siteUri" : {
-         "type" : "string",
-         "value": "[concat('http://',reference(resourceId('Microsoft.Web/sites', parameters('siteName'))).hostNames[0])]"
-       }
-    }
-
-## More advanced scenarios.
-This topic provides an introductory look at the template. However, your scenario may require more advanced tasks.
-
-You may need to merge two templates together or use a child template within a parent template. For more information, see [Using linked templates with Azure Resource Manager](resource-group-linked-templates.md).
-
-To iterate a specified number of times when creating a type of resource, see [Create multiple instances of resources in Azure Resource Manager](resource-group-create-multiple.md).
-
-You may need to use resources that exist within a different resource group. This is common when working with storage accounts or virtual networks that are shared across multiple resource groups. For more information, see the [resourceId function](../resource-group-template-functions#resourceid).
-
-## Complete template
-The following template deploys a web app and provisions it with code from a .zip file. 
-
-    {
-       "$schema": "http://schema.management.azure.com/schemas/2015-01-01/deploymentTemplate.json#",
-       "contentVersion": "1.0.0.0",
-       "parameters": {
-         "siteName": {
-           "type": "string"
-         },
-         "hostingPlanName": {
-           "type": "string"
-         },
-         "hostingPlanSku": {
-           "type": "string",
-           "allowedValues": [
-             "Free",
-             "Shared",
-             "Basic",
-             "Standard",
-             "Premium"
-           ],
-           "defaultValue": "Free"
-         }
-       },
-       "resources": [
-         {
-           "apiVersion": "2014-06-01",
-           "type": "Microsoft.Web/serverfarms",
-           "name": "[parameters('hostingPlanName')]",
-           "location": "[resourceGroup().location]",
-           "properties": {
-             "name": "[parameters('hostingPlanName')]",
-             "sku": "[parameters('hostingPlanSku')]",
-             "workerSize": "0",
-             "numberOfWorkers": 1
-           }
-         },
-         {
-           "apiVersion": "2014-06-01",
-           "type": "Microsoft.Web/sites",
-           "name": "[parameters('siteName')]",
-           "location": "[resourceGroup().location]",
-           "tags": {
-             "environment": "test",
-             "team": "ARM"
-           },
-           "dependsOn": [
-             "[resourceId('Microsoft.Web/serverfarms', parameters('hostingPlanName'))]"
-           ],
-           "properties": {
-             "name": "[parameters('siteName')]",
-             "serverFarm": "[parameters('hostingPlanName')]"
-           },
-           "resources": [
-             {
-               "apiVersion": "2014-06-01",
-               "type": "Extensions",
-               "name": "MSDeploy",
-               "dependsOn": [
-                 "[resourceId('Microsoft.Web/sites', parameters('siteName'))]"
-               ],
-               "properties": {
-                 "packageUri": "https://auxmktplceprod.blob.core.windows.net/packages/StarterSite-modified.zip",
-                 "dbType": "None",
-                 "connectionString": "",
-                 "setParameters": {
-                   "Application Path": "[parameters('siteName')]"
-                 }
-               }
-             }
-           ]
-         }
-       ],
-       "outputs": {
-         "siteUri": {
-           "type": "string",
-           "value": "[concat('http://',reference(resourceId('Microsoft.Web/sites', parameters('siteName'))).hostNames[0])]"
-         }
-       }
-    }
-
-## Next Steps
-- For details about the functions you can use from within a template, see [Azure Resource Manager Template Functions](resource-group-template-functions.md)
-- To see how to deploy the template you have created, see [Deploy an application with Azure Resource Manager Template](resource-group-template-deploy.md)
-- For an in-depth example of deploying an application, see [Provision and deploy microservices predictably in Azure](app-service-web/app-service-deploy-complex-application-predictably.md)
-- To see the available schemas, see [Azure Resource Manager Schemas](https://github.com/Azure/azure-resource-manager-schemas)
+<properties
+   pageTitle="Authoring Azure Resource Manager Templates"
+   description="Create Azure Resource Manager templates using declarative JSON syntax to deploy applications to Azure."
+   services="azure-resource-manager"
+   documentationCenter="na"
+   authors="tfitzmac"
+   manager="wpickett"
+   editor=""/>
+
+<tags
+   ms.service="azure-resource-manager"
+   ms.devlang="na"
+   ms.topic="article"
+   ms.tgt_pltfrm="na"
+   ms.workload="na"
+   ms.date="11/04/2015"
+   ms.author="tomfitz"/>
+
+# Authoring Azure Resource Manager templates
+
+Azure applications typically require a combination of resources (such as a database server, database, or website) to meet the desired goals. Rather than deploying and managing each resource separately, you can create an Azure Resource Manager template that deploys and provisions all of the resources for your application in a single, coordinated operation. In the template, you define the resources that are needed for the application and specify deployment parameters to input values for different environments. The template consists of JSON and expressions which you can use to construct values for your deployment.
+
+This topic describes the sections of the template. For the actual schemas, see [Azure Resource Manager Schemas](https://github.com/Azure/azure-resource-manager-schemas).
+
+You must limit the size your template to 1 MB, and each parameter file to 64 KB. The 1 MB limit applies to the final state of the template after it has been expanded with iterative resource definitions, and values for variables and parameters. 
+
+## Template format
+
+The following example shows the sections that make up the basic structure of a template.
+
+    {
+       "$schema": "http://schema.management.azure.com/schemas/2015-01-01/deploymentTemplate.json#",
+       "contentVersion": "",
+       "parameters": {  },
+       "variables": {  },
+       "resources": [  ],
+       "outputs": {  }
+    }
+
+| Element name   | Required | Description
+| :------------: | :------: | :----------
+| $schema        |   Yes    | Location of the JSON schema file that describes the version of the template language.
+| contentVersion |   Yes    | Version of the template (such as 1.0.0.0). When deploying resources using the template, this value can be used to make sure that the right template is being used.
+| parameters     |   No     | Values that are provided when deployment is executed to customize resource deployment.
+| variables      |   No     | Values that are used as JSON fragments in the template to simplify template language expressions.
+| resources      |   Yes    | Types of services that are deployed or updated in a resource group.
+| outputs        |   No     | Values that are returned after deployment.
+
+We will examine the sections of the template in greater detail later in this topic. For now, we will review some of the syntax that makes up the template.
+
+## Expressions and functions
+
+The basic syntax of the template is JSON; however, expressions and functions extend the JSON that is available in the template and enable you to create values that are not strict literal values. Expressions are enclosed with brackets ([ and ]), and are evaluated when the template is deployed. Expressions can appear anywhere in a JSON string value and always return another JSON value. If you need to use a literal string that starts with a bracket [, you must use two brackets [[.
+
+Typically, you use expressions with functions to perform operations for configuring the deployment. Just like in JavaScript, function calls are formatted as **functionName(arg1,arg2,arg3)**. You reference properties by using the dot and [index] operators.
+
+The following example shows how to use several functions when constructing values:
+ 
+    "variables": {
+       "location": "[resourceGroup().location]",
+       "usernameAndPassword": "[concat('parameters('username'), ':', parameters('password'))]",
+       "authorizationHeader": "[concat('Basic ', base64(variables('usernameAndPassword')))]"
+    }
+
+For the full list of template functions, see [Azure Resource Manager template functions](./resource-group-template-functions.md). 
+
+
+## Parameters
+
+In the parameters section of the template, you specify which values a user can input when deploying the resources. You can use these parameter values throughout the template to set values for the deployed resources. Only parameters that are declared in the parameters section can be used in other sections of the template.
+
+Within parameters section, you cannot use a parameter value to construct another parameter value. That type of operation typically happens in the variables section.
+
+You define parameters with the following structure:
+
+    "parameters": {
+       "<parameterName>" : {
+         "type" : "<type-of-parameter-value>",
+         "defaultValue": "<optional-default-value-of-parameter>",
+         "allowedValues": [ "<optional-array-of-allowed-values>" ],
+         "minValue": <optional-minimum-value-for-int-parameters>,
+         "maxValue": <optional-maximum-value-for-int-parameters>,
+         "minLength": <optional-minimum-length-for-string-secureString-array-parameters>,
+         "maxLength": <optional-maximum-length-for-string-secureString-array-parameters>,
+         "metadata": {
+             "description": "<optional-description-of-the parameter>" 
+         }
+       }
+    }
+
+| Element name   | Required | Description
+| :------------: | :------: | :----------
+| parameterName  |   Yes    | Name of the parameter. Must be a valid JavaScript identifier.
+| type           |   Yes    | Type of the parameter value. See the list below of allowed types.
+| defaultValue   |   No     | Default value for the parameter, if no value is provided for the parameter.
+| allowedValues  |   No     | Array of allowed values for the parameter to make sure that the right value is provided.
+| minValue       |   No     | The minimum value for int type parameters, this value is inclusive.
+| maxValue       |   No     | The maximum value for int type parameters, this value is inclusive.
+| minLength      |   No     | The minimum length for string, secureString and array type parameters, this value is inclusive.
+| maxLength      |   No     | The maximum length for string, secureString and array type parameters, this value is inclusive.
+| description    |   No     | Description of the parameter which will be displayed to users of the template through the portal custom template interface.
+
+The allowed types and values are:
+
+- string or secureString - any valid JSON string
+- int - any valid JSON integer
+- bool - any valid JSON boolean
+- object or secureObject - any valid JSON object
+- array - any valid JSON array
+
+To specify a parameter as optional, set its defaultValue to an empty string.
+
+>[AZURE.NOTE] All passwords, keys, and other secrets should use the **secureString** type. Template parameters with the secureString type cannot be read after resource deployment. 
+
+The following example shows how to define parameters:
+
+    "parameters": {
+       "siteName": {
+          "type": "string",
+          "minLength": 2,
+          "maxLength": 60
+       },
+       "siteLocation": {
+          "type": "string",
+          "minLength": 2
+       },
+       "hostingPlanName": {
+          "type": "string"
+       },  
+       "hostingPlanSku": {
+          "type": "string",
+          "allowedValues": [
+            "Free",
+            "Shared",
+            "Basic",
+            "Standard",
+            "Premium"
+          ],
+          "defaultValue": "Free"
+       },
+       "instancesCount": {
+          "type": "int",
+          "maxValue": 10
+       },
+       "numberOfWorkers": {
+          "type": "int",
+          "minValue": 1
+       }
+    }
+
+## Variables
+
+In the variables section, you construct values that can be used to simplify template language expressions. Typically, these variables will be based on values provided from the parameters.
+
+You define variables with the following structure:
+
+    "variables": {
+       "<variable-name>": "<variable-value>",
+       "<variable-name>": { 
+           <variable-complex-type-value> 
+       }
+    }
+
+The following example shows how to define a variable that is constructed from two parameter values:
+
+    "parameters": {
+       "username": {
+         "type": "string"
+       },
+       "password": {
+         "type": "secureString"
+       }
+     },
+     "variables": {
+       "connectionString": "[concat('Name=', parameters('username'), ';Password=', parameters('password'))]"
+    }
+
+The next example shows a variable that is a complex JSON type, and variables that are constructed from other variables:
+
+    "parameters": {
+       "environmentName": {
+         "type": "string",
+         "allowedValues": [
+           "test",
+           "prod"
+         ]
+       }
+    },
+    "variables": {
+       "environmentSettings": {
+         "test": {
+           "instancesSize": "Small",
+           "instancesCount": 1
+         },
+         "prod": {
+           "instancesSize": "Large",
+           "instancesCount": 4
+         }
+       },
+       "currentEnvironmentSettings": "[variables('environmentSettings')[parameters('environmentName')]]",
+       "instancesSize": "[variables('currentEnvironmentSettings').instancesSize",
+       "instancesCount": "[variables('currentEnvironmentSettings').instancesCount"
+    }
+
+## Resources
+
+In the resources section, you define the resources are deployed or updated.
+
+You define resources with the following structure:
+
+    "resources": [
+       {
+         "apiVersion": "<api-version-of-resource>",
+         "type": "<resource-provider-namespace/resource-type-name>",
+         "name": "<name-of-the-resource>",
+         "location": "<location-of-resource>",
+         "tags": "<name-value-pairs-for-resource-tagging>",
+         "comments": "<your-reference-notes>",
+         "dependsOn": [
+           "<array-of-related-resource-names>"
+         ],
+         "properties": "<settings-for-the-resource>",
+         "resources": [
+           "<array-of-dependent-resources>"
+         ]
+       }
+    ]
+
+| Element name             | Required | Description
+| :----------------------: | :------: | :----------
+| apiVersion               |   Yes    | Version of the API that supports the resource. For the available versions and schemas for resources, see [Azure Resource Manager Schemas](https://github.com/Azure/azure-resource-manager-schemas).
+| type                     |   Yes    | Type of the resource. This value is a combination of the namespace of the resource provider and the resource type that the resource provider supports.
+| name                     |   Yes    | Name of the resource. The name must follow URI component restrictions defined in RFC3986.
+| location                 |   No     | Supported geo-locations of the provided resource.
+| tags                     |   No     | Tags that are associated with the resource.
+| comments                 |   No     | Your notes for documenting the resources in your template
+| dependsOn                |   No     | Resources that the resource being defined depends on. The dependencies between resources are evaluated and resources are deployed in their dependent order. When resources are not dependent on each other, they are attempted to be deployed in parallel. The value can be a comma separated list of a resource names or resource unique identifiers.
+| properties               |   No     | Resource specific configuration settings.
+| resources                |   No     | Child resources that depend on the resource being defined.
+
+If the resource name is not unique, you can use the **resourceId** helper function (described below) to get the unique identifier for any resource.
+
+The values for the **properties** element are exactly the same as the values you provide in the request body for the REST API operation (PUT method) to create the resource. See [Azure reference](https://msdn.microsoft.com/library/azure/mt420159.aspx) for the REST API operations for the resource you wish to deploy.
+
+The following example shows a **Microsoft.Web/serverfarms** resource and a **Microsoft.Web/sites** resource with a nested **Extensions** resource:
+
+    "resources": [
+        {
+          "apiVersion": "2014-06-01",
+          "type": "Microsoft.Web/serverfarms",
+          "name": "[parameters('hostingPlanName')]",
+          "location": "[resourceGroup().location]",
+          "properties": {
+              "name": "[parameters('hostingPlanName')]",
+              "sku": "[parameters('hostingPlanSku')]",
+              "workerSize": "0",
+              "numberOfWorkers": 1
+          }
+        },
+        {
+          "apiVersion": "2014-06-01",
+          "type": "Microsoft.Web/sites",
+          "name": "[parameters('siteName')]",
+          "location": "[resourceGroup().location]",
+          "tags": {
+              "environment": "test",
+              "team": "ARM"
+          },
+          "dependsOn": [
+              "[resourceId('Microsoft.Web/serverfarms', parameters('hostingPlanName'))]"
+          ],
+          "properties": {
+              "name": "[parameters('siteName')]",
+              "serverFarm": "[parameters('hostingPlanName')]"
+          },
+          "resources": [
+              {
+                  "apiVersion": "2014-06-01",
+                  "type": "Extensions",
+                  "name": "MSDeploy",
+                  "properties": {
+                    "packageUri": "https://auxmktplceprod.blob.core.windows.net/packages/StarterSite-modified.zip",
+                    "dbType": "None",
+                    "connectionString": "",
+                    "setParameters": {
+                      "Application Path": "[parameters('siteName')]"
+                    }
+                  }
+              }
+          ]
+        }
+    ]
+
+
+## Outputs
+
+In the Outputs section, you specify values that are returned from deployment. For example, you could return the URI to access a deployed resource.
+
+The following example shows the structure of an output definition:
+
+    "outputs": {
+       "<outputName>" : {
+         "type" : "<type-of-output-value>",
+         "value": "<output-value-expression>",
+       }
+    }
+
+| Element name   | Required | Description
+| :------------: | :------: | :----------
+| outputName     |   Yes    | Name of the output value. Must be a valid JavaScript identifier.
+| type           |   Yes    | Type of the output value. Output values support the same types as template input parameters.
+| value          |   Yes    | Template language expression which will be evaluated and returned as output value.
+
+
+The following example shows a value that is returned in the Outputs section.
+
+    "outputs": {
+       "siteUri" : {
+         "type" : "string",
+         "value": "[concat('http://',reference(resourceId('Microsoft.Web/sites', parameters('siteName'))).hostNames[0])]"
+       }
+    }
+
+## More advanced scenarios.
+This topic provides an introductory look at the template. However, your scenario may require more advanced tasks.
+
+You may need to merge two templates together or use a child template within a parent template. For more information, see [Using linked templates with Azure Resource Manager](resource-group-linked-templates.md).
+
+To iterate a specified number of times when creating a type of resource, see [Create multiple instances of resources in Azure Resource Manager](resource-group-create-multiple.md).
+
+You may need to use resources that exist within a different resource group. This is common when working with storage accounts or virtual networks that are shared across multiple resource groups. For more information, see the [resourceId function](../resource-group-template-functions#resourceid).
+
+## Complete template
+The following template deploys a web app and provisions it with code from a .zip file. 
+
+    {
+       "$schema": "http://schema.management.azure.com/schemas/2015-01-01/deploymentTemplate.json#",
+       "contentVersion": "1.0.0.0",
+       "parameters": {
+         "siteName": {
+           "type": "string"
+         },
+         "hostingPlanName": {
+           "type": "string"
+         },
+         "hostingPlanSku": {
+           "type": "string",
+           "allowedValues": [
+             "Free",
+             "Shared",
+             "Basic",
+             "Standard",
+             "Premium"
+           ],
+           "defaultValue": "Free"
+         }
+       },
+       "resources": [
+         {
+           "apiVersion": "2014-06-01",
+           "type": "Microsoft.Web/serverfarms",
+           "name": "[parameters('hostingPlanName')]",
+           "location": "[resourceGroup().location]",
+           "properties": {
+             "name": "[parameters('hostingPlanName')]",
+             "sku": "[parameters('hostingPlanSku')]",
+             "workerSize": "0",
+             "numberOfWorkers": 1
+           }
+         },
+         {
+           "apiVersion": "2014-06-01",
+           "type": "Microsoft.Web/sites",
+           "name": "[parameters('siteName')]",
+           "location": "[resourceGroup().location]",
+           "tags": {
+             "environment": "test",
+             "team": "ARM"
+           },
+           "dependsOn": [
+             "[resourceId('Microsoft.Web/serverfarms', parameters('hostingPlanName'))]"
+           ],
+           "properties": {
+             "name": "[parameters('siteName')]",
+             "serverFarm": "[parameters('hostingPlanName')]"
+           },
+           "resources": [
+             {
+               "apiVersion": "2014-06-01",
+               "type": "Extensions",
+               "name": "MSDeploy",
+               "dependsOn": [
+                 "[resourceId('Microsoft.Web/sites', parameters('siteName'))]"
+               ],
+               "properties": {
+                 "packageUri": "https://auxmktplceprod.blob.core.windows.net/packages/StarterSite-modified.zip",
+                 "dbType": "None",
+                 "connectionString": "",
+                 "setParameters": {
+                   "Application Path": "[parameters('siteName')]"
+                 }
+               }
+             }
+           ]
+         }
+       ],
+       "outputs": {
+         "siteUri": {
+           "type": "string",
+           "value": "[concat('http://',reference(resourceId('Microsoft.Web/sites', parameters('siteName'))).hostNames[0])]"
+         }
+       }
+    }
+
+## Next Steps
+- For details about the functions you can use from within a template, see [Azure Resource Manager Template Functions](resource-group-template-functions.md)
+- To see how to deploy the template you have created, see [Deploy an application with Azure Resource Manager Template](resource-group-template-deploy.md)
+- For an in-depth example of deploying an application, see [Provision and deploy microservices predictably in Azure](app-service-web/app-service-deploy-complex-application-predictably.md)
+- To see the available schemas, see [Azure Resource Manager Schemas](https://github.com/Azure/azure-resource-manager-schemas)