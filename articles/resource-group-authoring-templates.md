--- conflicted
+++ resolved
@@ -1,482 +1,478 @@
-<properties
-   pageTitle="Authoring Azure Resource Manager Templates"
-   description="Create Azure Resource Manager templates using declarative JSON syntax to deploy applications to Azure."
-   services="azure-resource-manager"
-   documentationCenter="na"
-   authors="tfitzmac"
-   manager="wpickett"
-   editor=""/>
-
-<tags
-   ms.service="azure-resource-manager"
-   ms.devlang="na"
-   ms.topic="article"
-   ms.tgt_pltfrm="na"
-   ms.workload="na"
-<<<<<<< HEAD
-   ms.date="02/08/2016"
-=======
-   ms.date="02/17/2016"
->>>>>>> abb96edc
-   ms.author="tomfitz"/>
-
-# Authoring Azure Resource Manager templates
-
-Azure applications typically require a combination of resources (such as a database server, database, or website) to meet the desired goals. Rather than deploying and managing each resource separately, you can create an Azure Resource Manager template that deploys and provisions all of the resources for your application in a single, coordinated operation. In the template, you define the resources that are needed for the application and specify deployment parameters to input values for different environments. The template consists of JSON and expressions which you can use to construct values for your deployment. This topic describes the sections of the template. 
-
-Visual Studio provides tools to assist you with creating templates. For more information about using Visual Studio with your templates, see [Creating and deploying Azure resource groups through Visual Studio](vs-azure-tools-resource-groups-deployment-projects-create-deploy.md).
-
-You must limit the size your template to 1 MB, and each parameter file to 64 KB. The 1 MB limit applies to the final state of the template after it has been expanded with iterative resource definitions, and values for variables and parameters. 
-
-## Plan your template
-
-Before getting started with the template, you should take some time to figure out what you wish to deploy and how you will use the template. Specifically, you should consider:
-
-1. Which resources types you need to deploy
-2. Where those resources will reside
-3. Which version of the resource provider API you will use when deploying the resource
-4. Whether any of the resources must be deployed after other resources
-5. Which values you want to pass in during deployment, and which values you want to define directly in the template
-6. Whether you need to return values from the deployment
-
-To help you discover which resource types are available for deployment, which regions are supported for the type, and the available API versions for each type, 
-see [Resource Manager providers, regions, API versions and schemas](resource-manager-supported-services.md). This topic provides examples and links that will help you determine the values you need to provide within your template.
-
-If a resource must be deployed after another resource, you can mark it as dependent on the other resource. You will see how to do this in [Resources](#resources) section below.
-
-You can vary the outcome of your template deployment by providing parameters values during execution. You will see how to do that in the [Parameters](#parameters) section below.
-
-You can return values from your deployment in the [Outputs](#outputs) section.
-
-## Template format
-
-In its simplest structure, a template contains the following elements.
-
-    {
-       "$schema": "http://schema.management.azure.com/schemas/2015-01-01/deploymentTemplate.json#",
-       "contentVersion": "",
-       "parameters": {  },
-       "variables": {  },
-       "resources": [  ],
-       "outputs": {  }
-    }
-
-| Element name   | Required | Description
-| :------------: | :------: | :----------
-| $schema        |   Yes    | Location of the JSON schema file that describes the version of the template language. You should use the URL shown above.
-| contentVersion |   Yes    | Version of the template (such as 1.0.0.0). You can provide any value for this element. When deploying resources using the template, this value can be used to make sure that the right template is being used.
-| parameters     |   No     | Values that are provided when deployment is executed to customize resource deployment.
-| variables      |   No     | Values that are used as JSON fragments in the template to simplify template language expressions.
-| resources      |   Yes    | Resource types that are deployed or updated in a resource group.
-| outputs        |   No     | Values that are returned after deployment.
-
-We will examine the sections of the template in greater detail later in this topic. For now, we will review some of the syntax that makes up the template.
-
-## Expressions and functions
-
-The basic syntax of the template is JSON; however, expressions and functions extend the JSON that is available in the template and enable you to create values that are not strict literal values. Expressions are enclosed with brackets ([ and ]), and are evaluated when the template is deployed. Expressions can appear anywhere in a JSON string value and always return another JSON value. If you need to use a literal string that starts with a bracket [, you must use two brackets [[.
-
-Typically, you use expressions with functions to perform operations for configuring the deployment. Just like in JavaScript, function calls are formatted as **functionName(arg1,arg2,arg3)**. You reference properties by using the dot and [index] operators.
-
-The following example shows how to use several functions when constructing values:
- 
-    "variables": {
-       "location": "[resourceGroup().location]",
-       "usernameAndPassword": "[concat('parameters('username'), ':', parameters('password'))]",
-       "authorizationHeader": "[concat('Basic ', base64(variables('usernameAndPassword')))]"
-    }
-
-For the full list of template functions, see [Azure Resource Manager template functions](./resource-group-template-functions.md). 
-
-
-## Parameters
-
-In the parameters section of the template, you specify which values you can input when deploying the resources. These parameter values enable you to customize the deployment by providing values that are tailored for a particular environment (such as dev, test, and production). You do not have to provide parameters in your template, but without parameters your template would always deploy the same resources with the same names, locations, and properties.
-
-You can use these parameter values throughout the template to set values for the deployed resources. Only parameters that are declared in the parameters section can be used in other sections of the template.
-
-Within parameters section, you cannot use a parameter value to construct another parameter value. You construct new values in the variables section.
-
-You define parameters with the following structure:
-
-    "parameters": {
-       "<parameterName>" : {
-         "type" : "<type-of-parameter-value>",
-         "defaultValue": "<optional-default-value-of-parameter>",
-         "allowedValues": [ "<optional-array-of-allowed-values>" ],
-         "minValue": <optional-minimum-value-for-int-parameters>,
-         "maxValue": <optional-maximum-value-for-int-parameters>,
-         "minLength": <optional-minimum-length-for-string-secureString-array-parameters>,
-         "maxLength": <optional-maximum-length-for-string-secureString-array-parameters>,
-         "metadata": {
-             "description": "<optional-description-of-the parameter>" 
-         }
-       }
-    }
-
-| Element name   | Required | Description
-| :------------: | :------: | :----------
-| parameterName  |   Yes    | Name of the parameter. Must be a valid JavaScript identifier.
-| type           |   Yes    | Type of the parameter value. See the list below of allowed types.
-| defaultValue   |   No     | Default value for the parameter, if no value is provided for the parameter.
-| allowedValues  |   No     | Array of allowed values for the parameter to make sure that the right value is provided.
-| minValue       |   No     | The minimum value for int type parameters, this value is inclusive.
-| maxValue       |   No     | The maximum value for int type parameters, this value is inclusive.
-| minLength      |   No     | The minimum length for string, secureString and array type parameters, this value is inclusive.
-| maxLength      |   No     | The maximum length for string, secureString and array type parameters, this value is inclusive.
-| description    |   No     | Description of the parameter which will be displayed to users of the template through the portal custom template interface.
-
-The allowed types and values are:
-
-- string or secureString - any valid JSON string
-- int - any valid JSON integer
-- bool - any valid JSON boolean
-- object or secureObject - any valid JSON object
-- array - any valid JSON array
-
-To specify a parameter as optional, set its defaultValue to an empty string. 
-
-If you specify a parameter name that matches one of the parameters in the command to deploy the template (such as including a parameter named **ResourceGroupName** in your template which is the same as the **ResourceGroupName** parameter in the [New-AzureRmResourceGroupDeployment](https://msdn.microsoft.com/library/azure/mt679003.aspx) cmdlet), you will be prompted to provide a value for a parameter with the postfix **FromTemplate** (such as **ResourceGroupNameFromTemplate**). In general, you should avoid this confusion by not naming parameters with the same name as parameters used for deployment operations.
-
->[AZURE.NOTE] All passwords, keys, and other secrets should use the **secureString** type. Template parameters with the secureString type cannot be read after resource deployment. 
-
-The following example shows how to define parameters:
-
-    "parameters": {
-       "siteName": {
-          "type": "string",
-          "minLength": 2,
-          "maxLength": 60
-       },
-       "siteLocation": {
-          "type": "string",
-          "minLength": 2
-       },
-       "hostingPlanName": {
-          "type": "string"
-       },  
-       "hostingPlanSku": {
-          "type": "string",
-          "allowedValues": [
-            "Free",
-            "Shared",
-            "Basic",
-            "Standard",
-            "Premium"
-          ],
-          "defaultValue": "Free"
-       },
-       "instancesCount": {
-          "type": "int",
-          "maxValue": 10
-       },
-       "numberOfWorkers": {
-          "type": "int",
-          "minValue": 1
-       }
-    }
-
-For how to input the parameter values during deployment, see [Deploy an application with Azure Resource Manager template](../resource-group-template-deploy/#parameter-file). 
-
-## Variables
-
-In the variables section, you construct values that can be used throughout your template. Typically, these variables will be based on values provided from the parameters. You do not need to define variables, but they often simplify your template by reducing complex expressions.
-
-You define variables with the following structure:
-
-    "variables": {
-       "<variable-name>": "<variable-value>",
-       "<variable-name>": { 
-           <variable-complex-type-value> 
-       }
-    }
-
-The following example shows how to define a variable that is constructed from two parameter values:
-
-    "parameters": {
-       "username": {
-         "type": "string"
-       },
-       "password": {
-         "type": "secureString"
-       }
-     },
-     "variables": {
-       "connectionString": "[concat('Name=', parameters('username'), ';Password=', parameters('password'))]"
-    }
-
-The next example shows a variable that is a complex JSON type, and variables that are constructed from other variables:
-
-    "parameters": {
-       "environmentName": {
-         "type": "string",
-         "allowedValues": [
-           "test",
-           "prod"
-         ]
-       }
-    },
-    "variables": {
-       "environmentSettings": {
-         "test": {
-           "instancesSize": "Small",
-           "instancesCount": 1
-         },
-         "prod": {
-           "instancesSize": "Large",
-           "instancesCount": 4
-         }
-       },
-       "currentEnvironmentSettings": "[variables('environmentSettings')[parameters('environmentName')]]",
-       "instancesSize": "[variables('currentEnvironmentSettings').instancesSize",
-       "instancesCount": "[variables('currentEnvironmentSettings').instancesCount"
-    }
-
-## Resources
-
-In the resources section, you define the resources are deployed or updated. This is where your template can get more complicated because you must understand the types you are deploying to provide the right values. To learn 
-much of what you need to know about resource providers, see [Resource Manager providers, regions, API versions and schemas](resource-manager-supported-services.md).
-
-You define resources with the following structure:
-
-    "resources": [
-       {
-         "apiVersion": "<api-version-of-resource>",
-         "type": "<resource-provider-namespace/resource-type-name>",
-         "name": "<name-of-the-resource>",
-         "location": "<location-of-resource>",
-         "tags": "<name-value-pairs-for-resource-tagging>",
-         "comments": "<your-reference-notes>",
-         "dependsOn": [
-           "<array-of-related-resource-names>"
-         ],
-         "properties": "<settings-for-the-resource>",
-         "resources": [
-           "<array-of-child-resources>"
-         ]
-       }
-    ]
-
-| Element name             | Required | Description
-| :----------------------: | :------: | :----------
-| apiVersion               |   Yes    | Version of the REST API to use for creating the resource. To determine the available version numbers for a particular resource type, see [Supported API versions](../resource-manager-supported-services/#supported-api-versions).
-| type                     |   Yes    | Type of the resource. This value is a combination of the namespace of the resource provider and the resource type that the resource provider supports.
-| name                     |   Yes    | Name of the resource. The name must follow URI component restrictions defined in RFC3986.
-| location                 |   No     | Supported geo-locations of the provided resource. To determine the available locations, see [Supported regions](../resource-manager-supported-services/#supported-regions).
-| tags                     |   No     | Tags that are associated with the resource.
-| comments                 |   No     | Your notes for documenting the resources in your template
-| dependsOn                |   No     | Resources that the resource being defined depends on. The dependencies between resources are evaluated and resources are deployed in their dependent order. When resources are not dependent on each other, they are attempted to be deployed in parallel. The value can be a comma separated list of a resource names or resource unique identifiers.
-| properties               |   No     | Resource specific configuration settings. The values for the properties are exactly the same as the values you provide in the request body for the REST API operation (PUT method) to create the resource. For links to resource schema documentation or REST API, see [Resource Manager providers, regions, API versions and schemas](resource-manager-supported-services.md).
-| resources                |   No     | Child resources that depend on the resource being defined. You can provide only resource types that are permitted by the schema of the parent resource. The fully-qualified name of the child resource type includes the parent resource type, such as **Microsoft.Web/sites/extensions**. Dependency on the parent resource is not implied; you must explicitly define that dependency. 
-
-
-If the resource name is not unique, you can use the **resourceId** helper function (described below) to get the unique identifier for any resource.
-
-The resources section contains an array of the resources to deploy. Within each resource, you can also define an array of child resources for that resources. Therefore, your resources section could have a structure like:
-
-    "resources": [
-       {
-           "name": "resourceA",
-           ...
-       },
-       {
-           "name": "resourceB",
-           ...
-           "resources": [
-               {
-                   "name": "firstChildResourceB",
-                   ...
-               },
-               {   
-                   "name": "secondChildResourceB",
-                   ...
-               }
-           ]
-       },
-       {
-           "name": "resourceC",
-           ...
-       }
-    ]
-
-
-
-The following example shows a **Microsoft.Web/serverfarms** resource and a **Microsoft.Web/sites** resource with a child **Extensions** resource. Notice that the site is marked as dependent on the server farm since the server
-farm must exist before the site can be deployed. Notice too that the **Extensions** resource is a child of the site.
-
-    "resources": [
-        {
-          "apiVersion": "2014-06-01",
-          "type": "Microsoft.Web/serverfarms",
-          "name": "[parameters('hostingPlanName')]",
-          "location": "[resourceGroup().location]",
-          "properties": {
-              "name": "[parameters('hostingPlanName')]",
-              "sku": "[parameters('hostingPlanSku')]",
-              "workerSize": "0",
-              "numberOfWorkers": 1
-          }
-        },
-        {
-          "apiVersion": "2014-06-01",
-          "type": "Microsoft.Web/sites",
-          "name": "[parameters('siteName')]",
-          "location": "[resourceGroup().location]",
-          "tags": {
-              "environment": "test",
-              "team": "ARM"
-          },
-          "dependsOn": [
-              "[resourceId('Microsoft.Web/serverfarms', parameters('hostingPlanName'))]"
-          ],
-          "properties": {
-              "name": "[parameters('siteName')]",
-              "serverFarm": "[parameters('hostingPlanName')]"
-          },
-          "resources": [
-              {
-                  "apiVersion": "2014-06-01",
-                  "type": "Extensions",
-                  "name": "MSDeploy",
-                  "dependsOn": [
-                      "[resourceId('Microsoft.Web/sites', parameters('siteName'))]"
-                  ],
-                  "properties": {
-                    "packageUri": "https://auxmktplceprod.blob.core.windows.net/packages/StarterSite-modified.zip",
-                    "dbType": "None",
-                    "connectionString": "",
-                    "setParameters": {
-                      "Application Path": "[parameters('siteName')]"
-                    }
-                  }
-              }
-          ]
-        }
-    ]
-
-
-## Outputs
-
-In the Outputs section, you specify values that are returned from deployment. For example, you could return the URI to access a deployed resource.
-
-The following example shows the structure of an output definition:
-
-    "outputs": {
-       "<outputName>" : {
-         "type" : "<type-of-output-value>",
-         "value": "<output-value-expression>",
-       }
-    }
-
-| Element name   | Required | Description
-| :------------: | :------: | :----------
-| outputName     |   Yes    | Name of the output value. Must be a valid JavaScript identifier.
-| type           |   Yes    | Type of the output value. Output values support the same types as template input parameters.
-| value          |   Yes    | Template language expression which will be evaluated and returned as output value.
-
-
-The following example shows a value that is returned in the Outputs section.
-
-    "outputs": {
-       "siteUri" : {
-         "type" : "string",
-         "value": "[concat('http://',reference(resourceId('Microsoft.Web/sites', parameters('siteName'))).hostNames[0])]"
-       }
-    }
-
-## More advanced scenarios.
-This topic provides an introductory look at the template. However, your scenario may require more advanced tasks.
-
-You may need to merge two templates together or use a child template within a parent template. For more information, see [Using linked templates with Azure Resource Manager](resource-group-linked-templates.md).
-
-To iterate a specified number of times when creating a type of resource, see [Create multiple instances of resources in Azure Resource Manager](resource-group-create-multiple.md).
-
-You may need to use resources that exist within a different resource group. This is common when working with storage accounts or virtual networks that are shared across multiple resource groups. For more information, see the [resourceId function](../resource-group-template-functions#resourceid).
-
-## Complete template
-The following template deploys a web app and provisions it with code from a .zip file. 
-
-    {
-       "$schema": "http://schema.management.azure.com/schemas/2015-01-01/deploymentTemplate.json#",
-       "contentVersion": "1.0.0.0",
-       "parameters": {
-         "siteName": {
-           "type": "string"
-         },
-         "hostingPlanName": {
-           "type": "string"
-         },
-         "hostingPlanSku": {
-           "type": "string",
-           "allowedValues": [
-             "Free",
-             "Shared",
-             "Basic",
-             "Standard",
-             "Premium"
-           ],
-           "defaultValue": "Free"
-         }
-       },
-       "resources": [
-         {
-           "apiVersion": "2014-06-01",
-           "type": "Microsoft.Web/serverfarms",
-           "name": "[parameters('hostingPlanName')]",
-           "location": "[resourceGroup().location]",
-           "properties": {
-             "name": "[parameters('hostingPlanName')]",
-             "sku": "[parameters('hostingPlanSku')]",
-             "workerSize": "0",
-             "numberOfWorkers": 1
-           }
-         },
-         {
-           "apiVersion": "2014-06-01",
-           "type": "Microsoft.Web/sites",
-           "name": "[parameters('siteName')]",
-           "location": "[resourceGroup().location]",
-           "tags": {
-             "environment": "test",
-             "team": "ARM"
-           },
-           "dependsOn": [
-             "[resourceId('Microsoft.Web/serverfarms', parameters('hostingPlanName'))]"
-           ],
-           "properties": {
-             "name": "[parameters('siteName')]",
-             "serverFarm": "[parameters('hostingPlanName')]"
-           },
-           "resources": [
-             {
-               "apiVersion": "2014-06-01",
-               "type": "Extensions",
-               "name": "MSDeploy",
-               "dependsOn": [
-                 "[resourceId('Microsoft.Web/sites', parameters('siteName'))]"
-               ],
-               "properties": {
-                 "packageUri": "https://auxmktplceprod.blob.core.windows.net/packages/StarterSite-modified.zip",
-                 "dbType": "None",
-                 "connectionString": "",
-                 "setParameters": {
-                   "Application Path": "[parameters('siteName')]"
-                 }
-               }
-             }
-           ]
-         }
-       ],
-       "outputs": {
-         "siteUri": {
-           "type": "string",
-           "value": "[concat('http://',reference(resourceId('Microsoft.Web/sites', parameters('siteName'))).hostNames[0])]"
-         }
-       }
-    }
-
-## Next Steps
-- For details about the functions you can use from within a template, see [Azure Resource Manager Template Functions](resource-group-template-functions.md)
-- To see how to deploy the template you have created, see [Deploy an application with Azure Resource Manager Template](resource-group-template-deploy.md)
-- For an in-depth example of deploying an application, see [Provision and deploy microservices predictably in Azure](app-service-web/app-service-deploy-complex-application-predictably.md)
-- To see the available schemas, see [Azure Resource Manager Schemas](https://github.com/Azure/azure-resource-manager-schemas)
+<properties
+   pageTitle="Authoring Azure Resource Manager Templates"
+   description="Create Azure Resource Manager templates using declarative JSON syntax to deploy applications to Azure."
+   services="azure-resource-manager"
+   documentationCenter="na"
+   authors="tfitzmac"
+   manager="wpickett"
+   editor=""/>
+
+<tags
+   ms.service="azure-resource-manager"
+   ms.devlang="na"
+   ms.topic="article"
+   ms.tgt_pltfrm="na"
+   ms.workload="na"
+   ms.date="02/17/2016"
+   ms.author="tomfitz"/>
+
+# Authoring Azure Resource Manager templates
+
+Azure applications typically require a combination of resources (such as a database server, database, or website) to meet the desired goals. Rather than deploying and managing each resource separately, you can create an Azure Resource Manager template that deploys and provisions all of the resources for your application in a single, coordinated operation. In the template, you define the resources that are needed for the application and specify deployment parameters to input values for different environments. The template consists of JSON and expressions which you can use to construct values for your deployment. This topic describes the sections of the template. 
+
+Visual Studio provides tools to assist you with creating templates. For more information about using Visual Studio with your templates, see [Creating and deploying Azure resource groups through Visual Studio](vs-azure-tools-resource-groups-deployment-projects-create-deploy.md).
+
+You must limit the size your template to 1 MB, and each parameter file to 64 KB. The 1 MB limit applies to the final state of the template after it has been expanded with iterative resource definitions, and values for variables and parameters. 
+
+## Plan your template
+
+Before getting started with the template, you should take some time to figure out what you wish to deploy and how you will use the template. Specifically, you should consider:
+
+1. Which resources types you need to deploy
+2. Where those resources will reside
+3. Which version of the resource provider API you will use when deploying the resource
+4. Whether any of the resources must be deployed after other resources
+5. Which values you want to pass in during deployment, and which values you want to define directly in the template
+6. Whether you need to return values from the deployment
+
+To help you discover which resource types are available for deployment, which regions are supported for the type, and the available API versions for each type, 
+see [Resource Manager providers, regions, API versions and schemas](resource-manager-supported-services.md). This topic provides examples and links that will help you determine the values you need to provide within your template.
+
+If a resource must be deployed after another resource, you can mark it as dependent on the other resource. You will see how to do this in [Resources](#resources) section below.
+
+You can vary the outcome of your template deployment by providing parameters values during execution. You will see how to do that in the [Parameters](#parameters) section below.
+
+You can return values from your deployment in the [Outputs](#outputs) section.
+
+## Template format
+
+In its simplest structure, a template contains the following elements.
+
+    {
+       "$schema": "http://schema.management.azure.com/schemas/2015-01-01/deploymentTemplate.json#",
+       "contentVersion": "",
+       "parameters": {  },
+       "variables": {  },
+       "resources": [  ],
+       "outputs": {  }
+    }
+
+| Element name   | Required | Description
+| :------------: | :------: | :----------
+| $schema        |   Yes    | Location of the JSON schema file that describes the version of the template language. You should use the URL shown above.
+| contentVersion |   Yes    | Version of the template (such as 1.0.0.0). You can provide any value for this element. When deploying resources using the template, this value can be used to make sure that the right template is being used.
+| parameters     |   No     | Values that are provided when deployment is executed to customize resource deployment.
+| variables      |   No     | Values that are used as JSON fragments in the template to simplify template language expressions.
+| resources      |   Yes    | Resource types that are deployed or updated in a resource group.
+| outputs        |   No     | Values that are returned after deployment.
+
+We will examine the sections of the template in greater detail later in this topic. For now, we will review some of the syntax that makes up the template.
+
+## Expressions and functions
+
+The basic syntax of the template is JSON; however, expressions and functions extend the JSON that is available in the template and enable you to create values that are not strict literal values. Expressions are enclosed with brackets ([ and ]), and are evaluated when the template is deployed. Expressions can appear anywhere in a JSON string value and always return another JSON value. If you need to use a literal string that starts with a bracket [, you must use two brackets [[.
+
+Typically, you use expressions with functions to perform operations for configuring the deployment. Just like in JavaScript, function calls are formatted as **functionName(arg1,arg2,arg3)**. You reference properties by using the dot and [index] operators.
+
+The following example shows how to use several functions when constructing values:
+ 
+    "variables": {
+       "location": "[resourceGroup().location]",
+       "usernameAndPassword": "[concat('parameters('username'), ':', parameters('password'))]",
+       "authorizationHeader": "[concat('Basic ', base64(variables('usernameAndPassword')))]"
+    }
+
+For the full list of template functions, see [Azure Resource Manager template functions](./resource-group-template-functions.md). 
+
+
+## Parameters
+
+In the parameters section of the template, you specify which values you can input when deploying the resources. These parameter values enable you to customize the deployment by providing values that are tailored for a particular environment (such as dev, test, and production). You do not have to provide parameters in your template, but without parameters your template would always deploy the same resources with the same names, locations, and properties.
+
+You can use these parameter values throughout the template to set values for the deployed resources. Only parameters that are declared in the parameters section can be used in other sections of the template.
+
+Within parameters section, you cannot use a parameter value to construct another parameter value. You construct new values in the variables section.
+
+You define parameters with the following structure:
+
+    "parameters": {
+       "<parameterName>" : {
+         "type" : "<type-of-parameter-value>",
+         "defaultValue": "<optional-default-value-of-parameter>",
+         "allowedValues": [ "<optional-array-of-allowed-values>" ],
+         "minValue": <optional-minimum-value-for-int-parameters>,
+         "maxValue": <optional-maximum-value-for-int-parameters>,
+         "minLength": <optional-minimum-length-for-string-secureString-array-parameters>,
+         "maxLength": <optional-maximum-length-for-string-secureString-array-parameters>,
+         "metadata": {
+             "description": "<optional-description-of-the parameter>" 
+         }
+       }
+    }
+
+| Element name   | Required | Description
+| :------------: | :------: | :----------
+| parameterName  |   Yes    | Name of the parameter. Must be a valid JavaScript identifier.
+| type           |   Yes    | Type of the parameter value. See the list below of allowed types.
+| defaultValue   |   No     | Default value for the parameter, if no value is provided for the parameter.
+| allowedValues  |   No     | Array of allowed values for the parameter to make sure that the right value is provided.
+| minValue       |   No     | The minimum value for int type parameters, this value is inclusive.
+| maxValue       |   No     | The maximum value for int type parameters, this value is inclusive.
+| minLength      |   No     | The minimum length for string, secureString and array type parameters, this value is inclusive.
+| maxLength      |   No     | The maximum length for string, secureString and array type parameters, this value is inclusive.
+| description    |   No     | Description of the parameter which will be displayed to users of the template through the portal custom template interface.
+
+The allowed types and values are:
+
+- string or secureString - any valid JSON string
+- int - any valid JSON integer
+- bool - any valid JSON boolean
+- object or secureObject - any valid JSON object
+- array - any valid JSON array
+
+To specify a parameter as optional, set its defaultValue to an empty string. 
+
+If you specify a parameter name that matches one of the parameters in the command to deploy the template (such as including a parameter named **ResourceGroupName** in your template which is the same as the **ResourceGroupName** parameter in the [New-AzureRmResourceGroupDeployment](https://msdn.microsoft.com/library/azure/mt679003.aspx) cmdlet), you will be prompted to provide a value for a parameter with the postfix **FromTemplate** (such as **ResourceGroupNameFromTemplate**). In general, you should avoid this confusion by not naming parameters with the same name as parameters used for deployment operations.
+
+>[AZURE.NOTE] All passwords, keys, and other secrets should use the **secureString** type. Template parameters with the secureString type cannot be read after resource deployment. 
+
+The following example shows how to define parameters:
+
+    "parameters": {
+       "siteName": {
+          "type": "string",
+          "minLength": 2,
+          "maxLength": 60
+       },
+       "siteLocation": {
+          "type": "string",
+          "minLength": 2
+       },
+       "hostingPlanName": {
+          "type": "string"
+       },  
+       "hostingPlanSku": {
+          "type": "string",
+          "allowedValues": [
+            "Free",
+            "Shared",
+            "Basic",
+            "Standard",
+            "Premium"
+          ],
+          "defaultValue": "Free"
+       },
+       "instancesCount": {
+          "type": "int",
+          "maxValue": 10
+       },
+       "numberOfWorkers": {
+          "type": "int",
+          "minValue": 1
+       }
+    }
+
+For how to input the parameter values during deployment, see [Deploy an application with Azure Resource Manager template](../resource-group-template-deploy/#parameter-file). 
+
+## Variables
+
+In the variables section, you construct values that can be used throughout your template. Typically, these variables will be based on values provided from the parameters. You do not need to define variables, but they often simplify your template by reducing complex expressions.
+
+You define variables with the following structure:
+
+    "variables": {
+       "<variable-name>": "<variable-value>",
+       "<variable-name>": { 
+           <variable-complex-type-value> 
+       }
+    }
+
+The following example shows how to define a variable that is constructed from two parameter values:
+
+    "parameters": {
+       "username": {
+         "type": "string"
+       },
+       "password": {
+         "type": "secureString"
+       }
+     },
+     "variables": {
+       "connectionString": "[concat('Name=', parameters('username'), ';Password=', parameters('password'))]"
+    }
+
+The next example shows a variable that is a complex JSON type, and variables that are constructed from other variables:
+
+    "parameters": {
+       "environmentName": {
+         "type": "string",
+         "allowedValues": [
+           "test",
+           "prod"
+         ]
+       }
+    },
+    "variables": {
+       "environmentSettings": {
+         "test": {
+           "instancesSize": "Small",
+           "instancesCount": 1
+         },
+         "prod": {
+           "instancesSize": "Large",
+           "instancesCount": 4
+         }
+       },
+       "currentEnvironmentSettings": "[variables('environmentSettings')[parameters('environmentName')]]",
+       "instancesSize": "[variables('currentEnvironmentSettings').instancesSize",
+       "instancesCount": "[variables('currentEnvironmentSettings').instancesCount"
+    }
+
+## Resources
+
+In the resources section, you define the resources are deployed or updated. This is where your template can get more complicated because you must understand the types you are deploying to provide the right values. To learn 
+much of what you need to know about resource providers, see [Resource Manager providers, regions, API versions and schemas](resource-manager-supported-services.md).
+
+You define resources with the following structure:
+
+    "resources": [
+       {
+         "apiVersion": "<api-version-of-resource>",
+         "type": "<resource-provider-namespace/resource-type-name>",
+         "name": "<name-of-the-resource>",
+         "location": "<location-of-resource>",
+         "tags": "<name-value-pairs-for-resource-tagging>",
+         "comments": "<your-reference-notes>",
+         "dependsOn": [
+           "<array-of-related-resource-names>"
+         ],
+         "properties": "<settings-for-the-resource>",
+         "resources": [
+           "<array-of-child-resources>"
+         ]
+       }
+    ]
+
+| Element name             | Required | Description
+| :----------------------: | :------: | :----------
+| apiVersion               |   Yes    | Version of the REST API to use for creating the resource. To determine the available version numbers for a particular resource type, see [Supported API versions](../resource-manager-supported-services/#supported-api-versions).
+| type                     |   Yes    | Type of the resource. This value is a combination of the namespace of the resource provider and the resource type that the resource provider supports.
+| name                     |   Yes    | Name of the resource. The name must follow URI component restrictions defined in RFC3986.
+| location                 |   No     | Supported geo-locations of the provided resource. To determine the available locations, see [Supported regions](../resource-manager-supported-services/#supported-regions).
+| tags                     |   No     | Tags that are associated with the resource.
+| comments                 |   No     | Your notes for documenting the resources in your template
+| dependsOn                |   No     | Resources that the resource being defined depends on. The dependencies between resources are evaluated and resources are deployed in their dependent order. When resources are not dependent on each other, they are attempted to be deployed in parallel. The value can be a comma separated list of a resource names or resource unique identifiers.
+| properties               |   No     | Resource specific configuration settings. The values for the properties are exactly the same as the values you provide in the request body for the REST API operation (PUT method) to create the resource. For links to resource schema documentation or REST API, see [Resource Manager providers, regions, API versions and schemas](resource-manager-supported-services.md).
+| resources                |   No     | Child resources that depend on the resource being defined. You can provide only resource types that are permitted by the schema of the parent resource. The fully-qualified name of the child resource type includes the parent resource type, such as **Microsoft.Web/sites/extensions**. Dependency on the parent resource is not implied; you must explicitly define that dependency. 
+
+
+If the resource name is not unique, you can use the **resourceId** helper function (described below) to get the unique identifier for any resource.
+
+The resources section contains an array of the resources to deploy. Within each resource, you can also define an array of child resources for that resources. Therefore, your resources section could have a structure like:
+
+    "resources": [
+       {
+           "name": "resourceA",
+           ...
+       },
+       {
+           "name": "resourceB",
+           ...
+           "resources": [
+               {
+                   "name": "firstChildResourceB",
+                   ...
+               },
+               {   
+                   "name": "secondChildResourceB",
+                   ...
+               }
+           ]
+       },
+       {
+           "name": "resourceC",
+           ...
+       }
+    ]
+
+
+
+The following example shows a **Microsoft.Web/serverfarms** resource and a **Microsoft.Web/sites** resource with a child **Extensions** resource. Notice that the site is marked as dependent on the server farm since the server
+farm must exist before the site can be deployed. Notice too that the **Extensions** resource is a child of the site.
+
+    "resources": [
+        {
+          "apiVersion": "2014-06-01",
+          "type": "Microsoft.Web/serverfarms",
+          "name": "[parameters('hostingPlanName')]",
+          "location": "[resourceGroup().location]",
+          "properties": {
+              "name": "[parameters('hostingPlanName')]",
+              "sku": "[parameters('hostingPlanSku')]",
+              "workerSize": "0",
+              "numberOfWorkers": 1
+          }
+        },
+        {
+          "apiVersion": "2014-06-01",
+          "type": "Microsoft.Web/sites",
+          "name": "[parameters('siteName')]",
+          "location": "[resourceGroup().location]",
+          "tags": {
+              "environment": "test",
+              "team": "ARM"
+          },
+          "dependsOn": [
+              "[resourceId('Microsoft.Web/serverfarms', parameters('hostingPlanName'))]"
+          ],
+          "properties": {
+              "name": "[parameters('siteName')]",
+              "serverFarm": "[parameters('hostingPlanName')]"
+          },
+          "resources": [
+              {
+                  "apiVersion": "2014-06-01",
+                  "type": "Extensions",
+                  "name": "MSDeploy",
+                  "dependsOn": [
+                      "[resourceId('Microsoft.Web/sites', parameters('siteName'))]"
+                  ],
+                  "properties": {
+                    "packageUri": "https://auxmktplceprod.blob.core.windows.net/packages/StarterSite-modified.zip",
+                    "dbType": "None",
+                    "connectionString": "",
+                    "setParameters": {
+                      "Application Path": "[parameters('siteName')]"
+                    }
+                  }
+              }
+          ]
+        }
+    ]
+
+
+## Outputs
+
+In the Outputs section, you specify values that are returned from deployment. For example, you could return the URI to access a deployed resource.
+
+The following example shows the structure of an output definition:
+
+    "outputs": {
+       "<outputName>" : {
+         "type" : "<type-of-output-value>",
+         "value": "<output-value-expression>",
+       }
+    }
+
+| Element name   | Required | Description
+| :------------: | :------: | :----------
+| outputName     |   Yes    | Name of the output value. Must be a valid JavaScript identifier.
+| type           |   Yes    | Type of the output value. Output values support the same types as template input parameters.
+| value          |   Yes    | Template language expression which will be evaluated and returned as output value.
+
+
+The following example shows a value that is returned in the Outputs section.
+
+    "outputs": {
+       "siteUri" : {
+         "type" : "string",
+         "value": "[concat('http://',reference(resourceId('Microsoft.Web/sites', parameters('siteName'))).hostNames[0])]"
+       }
+    }
+
+## More advanced scenarios.
+This topic provides an introductory look at the template. However, your scenario may require more advanced tasks.
+
+You may need to merge two templates together or use a child template within a parent template. For more information, see [Using linked templates with Azure Resource Manager](resource-group-linked-templates.md).
+
+To iterate a specified number of times when creating a type of resource, see [Create multiple instances of resources in Azure Resource Manager](resource-group-create-multiple.md).
+
+You may need to use resources that exist within a different resource group. This is common when working with storage accounts or virtual networks that are shared across multiple resource groups. For more information, see the [resourceId function](../resource-group-template-functions#resourceid).
+
+## Complete template
+The following template deploys a web app and provisions it with code from a .zip file. 
+
+    {
+       "$schema": "http://schema.management.azure.com/schemas/2015-01-01/deploymentTemplate.json#",
+       "contentVersion": "1.0.0.0",
+       "parameters": {
+         "siteName": {
+           "type": "string"
+         },
+         "hostingPlanName": {
+           "type": "string"
+         },
+         "hostingPlanSku": {
+           "type": "string",
+           "allowedValues": [
+             "Free",
+             "Shared",
+             "Basic",
+             "Standard",
+             "Premium"
+           ],
+           "defaultValue": "Free"
+         }
+       },
+       "resources": [
+         {
+           "apiVersion": "2014-06-01",
+           "type": "Microsoft.Web/serverfarms",
+           "name": "[parameters('hostingPlanName')]",
+           "location": "[resourceGroup().location]",
+           "properties": {
+             "name": "[parameters('hostingPlanName')]",
+             "sku": "[parameters('hostingPlanSku')]",
+             "workerSize": "0",
+             "numberOfWorkers": 1
+           }
+         },
+         {
+           "apiVersion": "2014-06-01",
+           "type": "Microsoft.Web/sites",
+           "name": "[parameters('siteName')]",
+           "location": "[resourceGroup().location]",
+           "tags": {
+             "environment": "test",
+             "team": "ARM"
+           },
+           "dependsOn": [
+             "[resourceId('Microsoft.Web/serverfarms', parameters('hostingPlanName'))]"
+           ],
+           "properties": {
+             "name": "[parameters('siteName')]",
+             "serverFarm": "[parameters('hostingPlanName')]"
+           },
+           "resources": [
+             {
+               "apiVersion": "2014-06-01",
+               "type": "Extensions",
+               "name": "MSDeploy",
+               "dependsOn": [
+                 "[resourceId('Microsoft.Web/sites', parameters('siteName'))]"
+               ],
+               "properties": {
+                 "packageUri": "https://auxmktplceprod.blob.core.windows.net/packages/StarterSite-modified.zip",
+                 "dbType": "None",
+                 "connectionString": "",
+                 "setParameters": {
+                   "Application Path": "[parameters('siteName')]"
+                 }
+               }
+             }
+           ]
+         }
+       ],
+       "outputs": {
+         "siteUri": {
+           "type": "string",
+           "value": "[concat('http://',reference(resourceId('Microsoft.Web/sites', parameters('siteName'))).hostNames[0])]"
+         }
+       }
+    }
+
+## Next Steps
+- For details about the functions you can use from within a template, see [Azure Resource Manager Template Functions](resource-group-template-functions.md)
+- To see how to deploy the template you have created, see [Deploy an application with Azure Resource Manager Template](resource-group-template-deploy.md)
+- For an in-depth example of deploying an application, see [Provision and deploy microservices predictably in Azure](app-service-web/app-service-deploy-complex-application-predictably.md)
+- To see the available schemas, see [Azure Resource Manager Schemas](https://github.com/Azure/azure-resource-manager-schemas)