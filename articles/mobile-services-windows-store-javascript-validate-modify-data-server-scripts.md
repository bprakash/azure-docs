<<<<<<< HEAD
<properties linkid="develop-mobile-tutorials-validate-modify-and-augment-data-js" urlDisplayName="Validate Data" pageTitle="Use server scripts to validate and modify data (JavaScript) | Mobile Dev Center" metaKeywords="" description="Learn how to validate and modify data sent using server scripts from your Windows Store JavaScript app." metaCanonical="http://www.windowsazure.com/en-us/develop/mobile/tutorials/validate-modify-and-augment-data-dotnet/" services="" documentationCenter="Mobile" title="Validate and modify data in Mobile Services by using server scripts" authors="glenga" solutions="" manager="dwrede" editor="" />
=======
<properties linkid="develop-mobile-tutorials-validate-modify-and-augment-data-js" urlDisplayName="Validate Data" pageTitle="Use server scripts to validate and modify data (JavaScript) | Mobile Dev Center" metaKeywords="" description="Learn how to validate and modify data sent using server scripts from your Windows Store JavaScript app." metaCanonical="http://www.windowsazure.com/en-us/develop/mobile/tutorials/validate-modify-and-augment-data-dotnet/" services="mobile-services" documentationCenter="Mobile" title="Validate and modify data in Mobile Services by using server scripts" authors="glenga" solutions="" manager="dwrede" editor="" />
>>>>>>> 315408c3

<tags ms.service="mobile-services" ms.workload="mobile" ms.tgt_pltfrm="mobile-windows-store" ms.devlang="javascript" ms.topic="article" ms.date="09/26/2014" ms.author="glenga" />

# Validate and modify data in Mobile Services by using server scripts 

[WACOM.INCLUDE [mobile-services-selector-validate-modify-data](../includes/mobile-services-selector-validate-modify-data.md)]

This topic shows you how to leverage server scripts in Azure Mobile Services. Server scripts are registered in a mobile service and can be used to perform a wide range of operations on data being inserted and updated, including validation and data modification. In this tutorial, you will define and register server scripts that validate and modify data. Because the behavior of server side scripts often affects the client, you will also update your Windows Store app to take advantage of these new behaviors.

This tutorial walks you through these basic steps:

1. [Add string length validation]
2. [Update the client to support validation]
3. [Add a timestamp on insert]
4. [Update the client to display the timestamp]

This tutorial builds on the steps and the sample app from the previous tutorial [Get started with data]. Before you begin this tutorial, you must first complete [Get started with data].  

## <a name="string-length-validation"></a>Add validation

It is always a good practice to validate the length of data that is submitted by users. First, you register a script that validates the length of string data sent to the mobile service and rejects strings that are too long, in this case longer than 10 characters.

1. Log into the [Azure Management Portal], click **Mobile Services**, and then click your app. 

   	![][0]

2. Click the **Data** tab, then click the **TodoItem** table.

   	![][1]

3. Click **Script**, then select the **Insert** operation.

   	![][2]

4. Replace the existing script with the following function, and then click **Save**.

        function insert(item, user, request) {
            if (item.text.length > 10) {
                request.respond(statusCodes.BAD_REQUEST, 'Text length must be under 10');
            } else {
                request.execute();
            }
        }

    This script checks the length of the **TodoItem.text** property and sends an error response when the length exceeds 10 characters. Otherwise, the **execute** method is called to complete the insert.

    <div class="dev-callout"> 
	<b>Note</b> 
	<p>You can remove a registered script on the <strong>Script</strong> tab by clicking <strong>Clear</strong> and then <strong>Save</strong>.</p></div>	

## <a name="update-client-validation"></a>Update the client

Now that the mobile service is validating data and sending error responses, you need to update your app to be able to handle error responses from validation.

1. In Visual Studio 2012 Express for Windows 8, open the project that you modified when you completed the tutorial [Get started with data].

2. Press the **F5** key to run the app, then type text longer than 10 characters in **Insert a TodoItem** and click **Save**.

   	Notice that the app raises an unhandled error as a result of the 400 response (Bad Request) returned by the mobile service.

6. 	Open the file default.js, then replace the existing **InsertTodoItem** method with the following:

        var insertTodoItem = function (todoItem) {
            // Inserts a new row into the database. When the operation completes
            // and Mobile Services has assigned an id, the item is added to the binding list.
            todoTable.insert(todoItem).done(function (item) {
                todoItems.push(item);
            }, function (error) {
                // Create the error message dialog and set its content to the error
                // message contained in the response.
                var msg = new Windows.UI.Popups.MessageDialog(
                    error.request.responseText);
                msg.showAsync();
            });
        };

   	This version of the method includes error handling that displays the error response in a dialog.

## <a name="add-timestamp"></a>Add a timestamp

The previous tasks validated an insert and either accepted or rejected it. Now, you will update inserted data by using a server script that adds a timestamp property to the object before it gets inserted.

<div class="dev-callout"><b>Note</b>
<p>The <b>createdAt</b> timestamp property demonstrated here is now redundant. Mobile Services automatically creates a <b>__createdAt</b> system property for each table.</p>
</div>

1. In the **Scripts** tab in the [Management Portal], replace the current **Insert** script with the following function, and then click **Save**.

        function insert(item, user, request) {
            if (item.text.length > 10) {
                request.respond(statusCodes.BAD_REQUEST, 'Text length must be under 10');
            } else {
                item.createdAt = new Date();
                request.execute();
            }
        }

    This function augments the previous insert script by adding a new **createdAt** timestamp property to the object before it gets inserted by the call to **request**.**execute**. 

    <div class="dev-callout"><b>Note</b>
	<p>Dynamic schema must be enabled the first time that this insert script runs. With dynamic schema enabled, Mobile Services automatically adds the <strong>createdAt</strong> column to the <strong>TodoItem</strong> table on the first execution. Dynamic schema is enabled by default for a new mobile service, and it should be disabled before the app is published to the Windows Store.</p>
    </div>

2. In Visual Studio, press the **F5** key to run the app, then type text (shorter than 10 characters) in **Insert a TodoItem** and click **Save**.

   	Notice that the new timestamp does not appear in the app UI.

3. Back in the Management Portal, click the **Browse** tab in the **todoitem** table.
   
   	Notice that there is now a **createdAt** column, and the new inserted item has a timestamp value.
  
Next, you need to update the Windows Store app to display this new column.

## <a name="update-client-timestamp"></a>Update the client again

The Mobile Service client will ignore any data in a response that it cannot serialize into properties on the defined type. The final step is to update the client to display this new data.

1. In Visual Studio, open the file default.html, then add the following HTML element in the TemplateItem grid:
	      
        <div style="-ms-grid-column: 4; -ms-grid-row-align: center; margin-left: 5px" 
            data-win-bind="innerText: createdAt"></div>  

   	This displays the new **createdAt** property. 
	
6. Press the **F5** key to run the app. 

   	Notice that the timestamp is only displayed for items inserted after you updated the insert script.

7. In the default.js file, replace the existing **RefreshTodoItems** method with the following code:

        var refreshTodoItems = function () {
            // More advanced query that filters out completed items. 
            todoTable.where(function () {
                return (this.complete === false && this.createdAt !== null);
            })
            .read()
            .done(function (results) {
                todoItems = new WinJS.Binding.List(results);
                listItems.winControl.itemDataSource = todoItems.dataSource;
            });
        };

   	This method updates the query to also filter out items that do not have a timestamp value.
	
8. Press the **F5** key to run the app.

   	Notice that all items created without timestamp value disappear from the UI.

You have completed this working with data tutorial.

## <a name="next-steps"> </a>Next steps

Now that you have completed this tutorial, consider continuing on with the final tutorial in the data series: [Refine queries with paging].

Server scripts are also used when authorizing users and for sending push notifications. For more information see the following tutorials:

* [Authorize users with scripts]
  <br/>Learn how to filter data based on the ID of an authenticated user.

* [Get started with push notifications] 
  <br/>Learn how to send a very basic push notification to your app.

* [Mobile Services server script reference]
  <br/>Learn more about registering and using server scripts.

<!-- Anchors. -->
[Add string length validation]: #string-length-validation
[Update the client to support validation]: #update-client-validation
[Add a timestamp on insert]: #add-timestamp
[Update the client to display the timestamp]: #update-client-timestamp
[Next Steps]: #next-steps

<!-- Images. -->
[0]: ./media/mobile-services-windows-store-javascript-validate-modify-data-server-scripts/mobile-services-selection.png
[1]: ./media/mobile-services-windows-store-javascript-validate-modify-data-server-scripts/mobile-portal-data-tables.png
[2]: ./media/mobile-services-windows-store-javascript-validate-modify-data-server-scripts/mobile-insert-script-users.png


<!-- URLs. -->
[Mobile Services server script reference]: http://go.microsoft.com/fwlink/?LinkId=262293
[Get started with Mobile Services]: /en-us/develop/mobile/tutorials/get-started/#create-new-service
[Authorize users with scripts]: /en-us/develop/mobile/tutorials/authorize-users-in-scripts-js
[Refine queries with paging]: /en-us/develop/mobile/tutorials/add-paging-to-data-js
[Get started with data]: /en-us/develop/mobile/tutorials/get-started-with-data-js
[Get started with authentication]: /en-us/develop/mobile/tutorials/get-started-with-users-js
[Get started with push notifications]: /en-us/develop/mobile/tutorials/get-started-with-push-js
[C# and XAML]: /en-us/develop/mobile/tutorials/validate-modify-and-augment-data-dotnet

[Management Portal]: https://manage.windowsazure.com/
[Azure Management Portal]: https://manage.windowsazure.com/
<|MERGE_RESOLUTION|>--- conflicted
+++ resolved
@@ -1,195 +1,191 @@
-<<<<<<< HEAD
-<properties linkid="develop-mobile-tutorials-validate-modify-and-augment-data-js" urlDisplayName="Validate Data" pageTitle="Use server scripts to validate and modify data (JavaScript) | Mobile Dev Center" metaKeywords="" description="Learn how to validate and modify data sent using server scripts from your Windows Store JavaScript app." metaCanonical="http://www.windowsazure.com/en-us/develop/mobile/tutorials/validate-modify-and-augment-data-dotnet/" services="" documentationCenter="Mobile" title="Validate and modify data in Mobile Services by using server scripts" authors="glenga" solutions="" manager="dwrede" editor="" />
-=======
-<properties linkid="develop-mobile-tutorials-validate-modify-and-augment-data-js" urlDisplayName="Validate Data" pageTitle="Use server scripts to validate and modify data (JavaScript) | Mobile Dev Center" metaKeywords="" description="Learn how to validate and modify data sent using server scripts from your Windows Store JavaScript app." metaCanonical="http://www.windowsazure.com/en-us/develop/mobile/tutorials/validate-modify-and-augment-data-dotnet/" services="mobile-services" documentationCenter="Mobile" title="Validate and modify data in Mobile Services by using server scripts" authors="glenga" solutions="" manager="dwrede" editor="" />
->>>>>>> 315408c3
-
-<tags ms.service="mobile-services" ms.workload="mobile" ms.tgt_pltfrm="mobile-windows-store" ms.devlang="javascript" ms.topic="article" ms.date="09/26/2014" ms.author="glenga" />
-
-# Validate and modify data in Mobile Services by using server scripts 
-
-[WACOM.INCLUDE [mobile-services-selector-validate-modify-data](../includes/mobile-services-selector-validate-modify-data.md)]
-
-This topic shows you how to leverage server scripts in Azure Mobile Services. Server scripts are registered in a mobile service and can be used to perform a wide range of operations on data being inserted and updated, including validation and data modification. In this tutorial, you will define and register server scripts that validate and modify data. Because the behavior of server side scripts often affects the client, you will also update your Windows Store app to take advantage of these new behaviors.
-
-This tutorial walks you through these basic steps:
-
-1. [Add string length validation]
-2. [Update the client to support validation]
-3. [Add a timestamp on insert]
-4. [Update the client to display the timestamp]
-
-This tutorial builds on the steps and the sample app from the previous tutorial [Get started with data]. Before you begin this tutorial, you must first complete [Get started with data].  
-
-## <a name="string-length-validation"></a>Add validation
-
-It is always a good practice to validate the length of data that is submitted by users. First, you register a script that validates the length of string data sent to the mobile service and rejects strings that are too long, in this case longer than 10 characters.
-
-1. Log into the [Azure Management Portal], click **Mobile Services**, and then click your app. 
-
-   	![][0]
-
-2. Click the **Data** tab, then click the **TodoItem** table.
-
-   	![][1]
-
-3. Click **Script**, then select the **Insert** operation.
-
-   	![][2]
-
-4. Replace the existing script with the following function, and then click **Save**.
-
-        function insert(item, user, request) {
-            if (item.text.length > 10) {
-                request.respond(statusCodes.BAD_REQUEST, 'Text length must be under 10');
-            } else {
-                request.execute();
-            }
-        }
-
-    This script checks the length of the **TodoItem.text** property and sends an error response when the length exceeds 10 characters. Otherwise, the **execute** method is called to complete the insert.
-
-    <div class="dev-callout"> 
-	<b>Note</b> 
-	<p>You can remove a registered script on the <strong>Script</strong> tab by clicking <strong>Clear</strong> and then <strong>Save</strong>.</p></div>	
-
-## <a name="update-client-validation"></a>Update the client
-
-Now that the mobile service is validating data and sending error responses, you need to update your app to be able to handle error responses from validation.
-
-1. In Visual Studio 2012 Express for Windows 8, open the project that you modified when you completed the tutorial [Get started with data].
-
-2. Press the **F5** key to run the app, then type text longer than 10 characters in **Insert a TodoItem** and click **Save**.
-
-   	Notice that the app raises an unhandled error as a result of the 400 response (Bad Request) returned by the mobile service.
-
-6. 	Open the file default.js, then replace the existing **InsertTodoItem** method with the following:
-
-        var insertTodoItem = function (todoItem) {
-            // Inserts a new row into the database. When the operation completes
-            // and Mobile Services has assigned an id, the item is added to the binding list.
-            todoTable.insert(todoItem).done(function (item) {
-                todoItems.push(item);
-            }, function (error) {
-                // Create the error message dialog and set its content to the error
-                // message contained in the response.
-                var msg = new Windows.UI.Popups.MessageDialog(
-                    error.request.responseText);
-                msg.showAsync();
-            });
-        };
-
-   	This version of the method includes error handling that displays the error response in a dialog.
-
-## <a name="add-timestamp"></a>Add a timestamp
-
-The previous tasks validated an insert and either accepted or rejected it. Now, you will update inserted data by using a server script that adds a timestamp property to the object before it gets inserted.
-
-<div class="dev-callout"><b>Note</b>
-<p>The <b>createdAt</b> timestamp property demonstrated here is now redundant. Mobile Services automatically creates a <b>__createdAt</b> system property for each table.</p>
-</div>
-
-1. In the **Scripts** tab in the [Management Portal], replace the current **Insert** script with the following function, and then click **Save**.
-
-        function insert(item, user, request) {
-            if (item.text.length > 10) {
-                request.respond(statusCodes.BAD_REQUEST, 'Text length must be under 10');
-            } else {
-                item.createdAt = new Date();
-                request.execute();
-            }
-        }
-
-    This function augments the previous insert script by adding a new **createdAt** timestamp property to the object before it gets inserted by the call to **request**.**execute**. 
-
-    <div class="dev-callout"><b>Note</b>
-	<p>Dynamic schema must be enabled the first time that this insert script runs. With dynamic schema enabled, Mobile Services automatically adds the <strong>createdAt</strong> column to the <strong>TodoItem</strong> table on the first execution. Dynamic schema is enabled by default for a new mobile service, and it should be disabled before the app is published to the Windows Store.</p>
-    </div>
-
-2. In Visual Studio, press the **F5** key to run the app, then type text (shorter than 10 characters) in **Insert a TodoItem** and click **Save**.
-
-   	Notice that the new timestamp does not appear in the app UI.
-
-3. Back in the Management Portal, click the **Browse** tab in the **todoitem** table.
-   
-   	Notice that there is now a **createdAt** column, and the new inserted item has a timestamp value.
-  
-Next, you need to update the Windows Store app to display this new column.
-
-## <a name="update-client-timestamp"></a>Update the client again
-
-The Mobile Service client will ignore any data in a response that it cannot serialize into properties on the defined type. The final step is to update the client to display this new data.
-
-1. In Visual Studio, open the file default.html, then add the following HTML element in the TemplateItem grid:
-	      
-        <div style="-ms-grid-column: 4; -ms-grid-row-align: center; margin-left: 5px" 
-            data-win-bind="innerText: createdAt"></div>  
-
-   	This displays the new **createdAt** property. 
-	
-6. Press the **F5** key to run the app. 
-
-   	Notice that the timestamp is only displayed for items inserted after you updated the insert script.
-
-7. In the default.js file, replace the existing **RefreshTodoItems** method with the following code:
-
-        var refreshTodoItems = function () {
-            // More advanced query that filters out completed items. 
-            todoTable.where(function () {
-                return (this.complete === false && this.createdAt !== null);
-            })
-            .read()
-            .done(function (results) {
-                todoItems = new WinJS.Binding.List(results);
-                listItems.winControl.itemDataSource = todoItems.dataSource;
-            });
-        };
-
-   	This method updates the query to also filter out items that do not have a timestamp value.
-	
-8. Press the **F5** key to run the app.
-
-   	Notice that all items created without timestamp value disappear from the UI.
-
-You have completed this working with data tutorial.
-
-## <a name="next-steps"> </a>Next steps
-
-Now that you have completed this tutorial, consider continuing on with the final tutorial in the data series: [Refine queries with paging].
-
-Server scripts are also used when authorizing users and for sending push notifications. For more information see the following tutorials:
-
-* [Authorize users with scripts]
-  <br/>Learn how to filter data based on the ID of an authenticated user.
-
-* [Get started with push notifications] 
-  <br/>Learn how to send a very basic push notification to your app.
-
-* [Mobile Services server script reference]
-  <br/>Learn more about registering and using server scripts.
-
-<!-- Anchors. -->
-[Add string length validation]: #string-length-validation
-[Update the client to support validation]: #update-client-validation
-[Add a timestamp on insert]: #add-timestamp
-[Update the client to display the timestamp]: #update-client-timestamp
-[Next Steps]: #next-steps
-
-<!-- Images. -->
-[0]: ./media/mobile-services-windows-store-javascript-validate-modify-data-server-scripts/mobile-services-selection.png
-[1]: ./media/mobile-services-windows-store-javascript-validate-modify-data-server-scripts/mobile-portal-data-tables.png
-[2]: ./media/mobile-services-windows-store-javascript-validate-modify-data-server-scripts/mobile-insert-script-users.png
-
-
-<!-- URLs. -->
-[Mobile Services server script reference]: http://go.microsoft.com/fwlink/?LinkId=262293
-[Get started with Mobile Services]: /en-us/develop/mobile/tutorials/get-started/#create-new-service
-[Authorize users with scripts]: /en-us/develop/mobile/tutorials/authorize-users-in-scripts-js
-[Refine queries with paging]: /en-us/develop/mobile/tutorials/add-paging-to-data-js
-[Get started with data]: /en-us/develop/mobile/tutorials/get-started-with-data-js
-[Get started with authentication]: /en-us/develop/mobile/tutorials/get-started-with-users-js
-[Get started with push notifications]: /en-us/develop/mobile/tutorials/get-started-with-push-js
-[C# and XAML]: /en-us/develop/mobile/tutorials/validate-modify-and-augment-data-dotnet
-
-[Management Portal]: https://manage.windowsazure.com/
-[Azure Management Portal]: https://manage.windowsazure.com/
+<properties linkid="develop-mobile-tutorials-validate-modify-and-augment-data-js" urlDisplayName="Validate Data" pageTitle="Use server scripts to validate and modify data (JavaScript) | Mobile Dev Center" metaKeywords="" description="Learn how to validate and modify data sent using server scripts from your Windows Store JavaScript app." metaCanonical="http://www.windowsazure.com/en-us/develop/mobile/tutorials/validate-modify-and-augment-data-dotnet/" services="mobile-services" documentationCenter="Mobile" title="Validate and modify data in Mobile Services by using server scripts" authors="glenga" solutions="" manager="dwrede" editor="" />
+
+<tags ms.service="mobile-services" ms.workload="mobile" ms.tgt_pltfrm="mobile-windows-store" ms.devlang="javascript" ms.topic="article" ms.date="09/26/2014" ms.author="glenga" />
+
+# Validate and modify data in Mobile Services by using server scripts 
+
+[WACOM.INCLUDE [mobile-services-selector-validate-modify-data](../includes/mobile-services-selector-validate-modify-data.md)]
+
+This topic shows you how to leverage server scripts in Azure Mobile Services. Server scripts are registered in a mobile service and can be used to perform a wide range of operations on data being inserted and updated, including validation and data modification. In this tutorial, you will define and register server scripts that validate and modify data. Because the behavior of server side scripts often affects the client, you will also update your Windows Store app to take advantage of these new behaviors.
+
+This tutorial walks you through these basic steps:
+
+1. [Add string length validation]
+2. [Update the client to support validation]
+3. [Add a timestamp on insert]
+4. [Update the client to display the timestamp]
+
+This tutorial builds on the steps and the sample app from the previous tutorial [Get started with data]. Before you begin this tutorial, you must first complete [Get started with data].  
+
+## <a name="string-length-validation"></a>Add validation
+
+It is always a good practice to validate the length of data that is submitted by users. First, you register a script that validates the length of string data sent to the mobile service and rejects strings that are too long, in this case longer than 10 characters.
+
+1. Log into the [Azure Management Portal], click **Mobile Services**, and then click your app. 
+
+   	![][0]
+
+2. Click the **Data** tab, then click the **TodoItem** table.
+
+   	![][1]
+
+3. Click **Script**, then select the **Insert** operation.
+
+   	![][2]
+
+4. Replace the existing script with the following function, and then click **Save**.
+
+        function insert(item, user, request) {
+            if (item.text.length > 10) {
+                request.respond(statusCodes.BAD_REQUEST, 'Text length must be under 10');
+            } else {
+                request.execute();
+            }
+        }
+
+    This script checks the length of the **TodoItem.text** property and sends an error response when the length exceeds 10 characters. Otherwise, the **execute** method is called to complete the insert.
+
+    <div class="dev-callout"> 
+	<b>Note</b> 
+	<p>You can remove a registered script on the <strong>Script</strong> tab by clicking <strong>Clear</strong> and then <strong>Save</strong>.</p></div>	
+
+## <a name="update-client-validation"></a>Update the client
+
+Now that the mobile service is validating data and sending error responses, you need to update your app to be able to handle error responses from validation.
+
+1. In Visual Studio 2012 Express for Windows 8, open the project that you modified when you completed the tutorial [Get started with data].
+
+2. Press the **F5** key to run the app, then type text longer than 10 characters in **Insert a TodoItem** and click **Save**.
+
+   	Notice that the app raises an unhandled error as a result of the 400 response (Bad Request) returned by the mobile service.
+
+6. 	Open the file default.js, then replace the existing **InsertTodoItem** method with the following:
+
+        var insertTodoItem = function (todoItem) {
+            // Inserts a new row into the database. When the operation completes
+            // and Mobile Services has assigned an id, the item is added to the binding list.
+            todoTable.insert(todoItem).done(function (item) {
+                todoItems.push(item);
+            }, function (error) {
+                // Create the error message dialog and set its content to the error
+                // message contained in the response.
+                var msg = new Windows.UI.Popups.MessageDialog(
+                    error.request.responseText);
+                msg.showAsync();
+            });
+        };
+
+   	This version of the method includes error handling that displays the error response in a dialog.
+
+## <a name="add-timestamp"></a>Add a timestamp
+
+The previous tasks validated an insert and either accepted or rejected it. Now, you will update inserted data by using a server script that adds a timestamp property to the object before it gets inserted.
+
+<div class="dev-callout"><b>Note</b>
+<p>The <b>createdAt</b> timestamp property demonstrated here is now redundant. Mobile Services automatically creates a <b>__createdAt</b> system property for each table.</p>
+</div>
+
+1. In the **Scripts** tab in the [Management Portal], replace the current **Insert** script with the following function, and then click **Save**.
+
+        function insert(item, user, request) {
+            if (item.text.length > 10) {
+                request.respond(statusCodes.BAD_REQUEST, 'Text length must be under 10');
+            } else {
+                item.createdAt = new Date();
+                request.execute();
+            }
+        }
+
+    This function augments the previous insert script by adding a new **createdAt** timestamp property to the object before it gets inserted by the call to **request**.**execute**. 
+
+    <div class="dev-callout"><b>Note</b>
+	<p>Dynamic schema must be enabled the first time that this insert script runs. With dynamic schema enabled, Mobile Services automatically adds the <strong>createdAt</strong> column to the <strong>TodoItem</strong> table on the first execution. Dynamic schema is enabled by default for a new mobile service, and it should be disabled before the app is published to the Windows Store.</p>
+    </div>
+
+2. In Visual Studio, press the **F5** key to run the app, then type text (shorter than 10 characters) in **Insert a TodoItem** and click **Save**.
+
+   	Notice that the new timestamp does not appear in the app UI.
+
+3. Back in the Management Portal, click the **Browse** tab in the **todoitem** table.
+   
+   	Notice that there is now a **createdAt** column, and the new inserted item has a timestamp value.
+  
+Next, you need to update the Windows Store app to display this new column.
+
+## <a name="update-client-timestamp"></a>Update the client again
+
+The Mobile Service client will ignore any data in a response that it cannot serialize into properties on the defined type. The final step is to update the client to display this new data.
+
+1. In Visual Studio, open the file default.html, then add the following HTML element in the TemplateItem grid:
+	      
+        <div style="-ms-grid-column: 4; -ms-grid-row-align: center; margin-left: 5px" 
+            data-win-bind="innerText: createdAt"></div>  
+
+   	This displays the new **createdAt** property. 
+	
+6. Press the **F5** key to run the app. 
+
+   	Notice that the timestamp is only displayed for items inserted after you updated the insert script.
+
+7. In the default.js file, replace the existing **RefreshTodoItems** method with the following code:
+
+        var refreshTodoItems = function () {
+            // More advanced query that filters out completed items. 
+            todoTable.where(function () {
+                return (this.complete === false && this.createdAt !== null);
+            })
+            .read()
+            .done(function (results) {
+                todoItems = new WinJS.Binding.List(results);
+                listItems.winControl.itemDataSource = todoItems.dataSource;
+            });
+        };
+
+   	This method updates the query to also filter out items that do not have a timestamp value.
+	
+8. Press the **F5** key to run the app.
+
+   	Notice that all items created without timestamp value disappear from the UI.
+
+You have completed this working with data tutorial.
+
+## <a name="next-steps"> </a>Next steps
+
+Now that you have completed this tutorial, consider continuing on with the final tutorial in the data series: [Refine queries with paging].
+
+Server scripts are also used when authorizing users and for sending push notifications. For more information see the following tutorials:
+
+* [Authorize users with scripts]
+  <br/>Learn how to filter data based on the ID of an authenticated user.
+
+* [Get started with push notifications] 
+  <br/>Learn how to send a very basic push notification to your app.
+
+* [Mobile Services server script reference]
+  <br/>Learn more about registering and using server scripts.
+
+<!-- Anchors. -->
+[Add string length validation]: #string-length-validation
+[Update the client to support validation]: #update-client-validation
+[Add a timestamp on insert]: #add-timestamp
+[Update the client to display the timestamp]: #update-client-timestamp
+[Next Steps]: #next-steps
+
+<!-- Images. -->
+[0]: ./media/mobile-services-windows-store-javascript-validate-modify-data-server-scripts/mobile-services-selection.png
+[1]: ./media/mobile-services-windows-store-javascript-validate-modify-data-server-scripts/mobile-portal-data-tables.png
+[2]: ./media/mobile-services-windows-store-javascript-validate-modify-data-server-scripts/mobile-insert-script-users.png
+
+
+<!-- URLs. -->
+[Mobile Services server script reference]: http://go.microsoft.com/fwlink/?LinkId=262293
+[Get started with Mobile Services]: /en-us/develop/mobile/tutorials/get-started/#create-new-service
+[Authorize users with scripts]: /en-us/develop/mobile/tutorials/authorize-users-in-scripts-js
+[Refine queries with paging]: /en-us/develop/mobile/tutorials/add-paging-to-data-js
+[Get started with data]: /en-us/develop/mobile/tutorials/get-started-with-data-js
+[Get started with authentication]: /en-us/develop/mobile/tutorials/get-started-with-users-js
+[Get started with push notifications]: /en-us/develop/mobile/tutorials/get-started-with-push-js
+[C# and XAML]: /en-us/develop/mobile/tutorials/validate-modify-and-augment-data-dotnet
+
+[Management Portal]: https://manage.windowsazure.com/
+[Azure Management Portal]: https://manage.windowsazure.com/