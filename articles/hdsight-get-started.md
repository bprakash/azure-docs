<properties linkid="manage-services-hdinsight-get-started-hdinsight" urlDisplayName="Get Started" pageTitle="Get started using HDInsight | Windows Azure" metaKeywords="" description="Get started with HDInsight, a big data solution. Learn how to provision an cluster, run a Hadoop MapReduce job, and then output data to Excel for analysis." metaCanonical="" services="hdinsight" documentationCenter="" title="Get started using Windows Azure HDInsight" authors=""  solutions="" writer="jgao" manager="paulettm" editor="cgronlun"  />




# Get started using Windows Azure HDInsight

HDInsight makes [Apache Hadoop][apache-hadoop] available as a service in the cloud. It makes the MapReduce software framework available in a simpler, more scalable, and cost efficient Windows Azure environment. HDInsight also provides a cost efficient approach to the managing and storing of data using Windows Azure Blob storage. 

In this tutorial, you will provision an HDInsight cluster using the Windows Azure Management Portal, run a Hadoop MapReduce job using PowerShell, and then import the MapReduce job output data into Excel for examination.

In conjunction withe the general availability of Windows Azure HDInsight, Microsoft has also released HDInsight Emulator for Windows Azure, formerly known as Microsoft HDInsight Developer Preview. This product targets developer scenarios and as such only supports single-node deployments. For using HDInsight Emulator, see [Get Started with the HDInsight Emulator][hdinsight-emulator].

**Prerequisites:**

Before you begin this tutorial, you must have the following:


- A Windows Azure subscription. For more information about obtaining a subscription, see [Purchase Options][azure-purchase-options], [Member Offers][azure-member-offers], or [Free Trial][azure-free-trial].
- A computer that is running Windows 8, Windows 7, Windows Server 2012, or Windows Server 2008 R2.
- Office 2013 Professional Plus, Office 365 Pro Plus, Excel 2013 Standalone, or Office 2010 Professional Plus.

**Estimated time to complete:** 30 minutes

##In this tutorial

* [Set up local environment for running PowerShell](#setup)
* [Provision an HDInsight cluster](#provision)
* [Run a WordCount MapReduce program](#sample)
* [Connect to Microsoft business intelligence tools](#powerquery)
* [Next steps](#nextsteps)



##<a id="setup"></a> Set up local environment for running PowerShell

<<<<<<< HEAD
In this tutorial, you will use *PowerShell Tools for Windows Azure HDInsight* to run a MapReduce job. It requires the following configuration steps:

* Install the Windows Azure module for Windows PowerShell.
* Install PowerShell Tools for Windows Azure HDInsight.
* Configure connectivity to your Windows Azure account.

For more information, see [Install and configure PowerShell for HDInsight][hdinsight-configure-powershell].

**To install Windows Azure PowerShell**

1. Open Internet Explorer, and browse to the [Windows Azure Downloads][powershell-download] page.
2. Under **Windows downloads** in the **Command line tools** section, click **Windows Azure PowerShell**, and then follow the instructions.



**To install and import the PowerShell Tools for Windows Azure HDInsight**

1. Open Internet Explorer, and then browse to [Microsoft .NET SDK for Hadoop][hdinsight-cmdlets-download] to download the package.
2. Click **Run** from the bottom of the page to run the installation package.
3.	Open **Windows Azure PowerShell**. For instructions of opening a Windows Azure PowerShell console window, see [Install and configure PowerShell for HDInsight][hdinsight-configure-powershell].

Your Windows Azure subscription information is used by the cmdlets to connect to your account. This information can be obtained from Windows Azure in a publishsettings file. The publishsettings file can then be imported as a persistent local config setting that the command-line interface will use for subsequent operations. You only need to import publishsettings once.

> WACOM.NOTE
> The publishsettings file contains sensitive information. It is recommended that you delete the file or take additional steps to encrypt the user folder that contains the file. On Windows, modify the folder properties or use BitLocker.

**To download and import publishsettings**

1. Sign in to the [Windows Azure Management Portal][azure-management-portal] using the credentials for your Windows Azure account.

2.	Open Windows Azure PowerShell. For instructions of opening Windows Azure PowerShell console window, see [Install and configure Windows Azure PowerShell][powershell-install-configure].
3.	Run the following command to download the publishsettings file.

		Get-AzurePublishSettingsFile

	The command opens an Internet Explorer window and a web page. The URL is *https://manage.Windowsazure.com/publishsettings/index?client=powershell*. 

4. When prompted, download and save the publishing profile and note the path and name of the publishsettings file. This information is required when you run the Import-AzurePublishSettingsFile cmdlet to import the settings. The default location and file name format is:
	
		C:\Users\<UserProfile>\Desktop\[MySubscription-...]-downloadDate-credentials.publishsettings

6.	From the Windows Azure PowerShell window, run the following command to import the publishsettings file:

		Import-AzurePublishSettingsFile <PublishSettings-file>

	For example:

		Import-AzurePublishSettingFile "C:\Users\JohnDole\Desktop\Azure-8-30-2013-credentials.publishsettings"

7. Once the file is imported, you can use the following command to list your subscriptions:

		Get-AzureSubscription

8. When you have multiple subscriptions, you can use the following command to make a subscription the current subscription:

		Select-AzureSubscription -SubscriptionName <SubscriptionName>
=======
In this tutorial, you'll use Windows Azure PowerShell to run a MapReduce job. To install Windows Azure PowerShell, run the [Microsoft Web Platform Installer](web-platform-installer). Click Run when prompted, click Install, and then follow the instructions. For more information, see [Install and configure PowerShell for HDInsight](powershell-install-configure).
>>>>>>> a8fded4a

##<a name="provision"></a>Provision an HDInsight cluster

The HDInsight provision process requires a Windows Azure Storage account to be used as the default file system. The storage account must be located in the same data center as the HDInsight compute resources. Currently, you can only provision HDInsight clusters in the following data centers:

- US East 
- US West
- Europe North

You must choose one of the two data centers for your Windows Azure Storage account.

**To create a Windows Azure Storage account**

1. Sign in to the [Windows Azure Management Portal][azure-management-portal].
2. Click **NEW** on the lower left corner, point to **DATA SERVICES**, point to **STORAGE**, and then click **QUICK CREATE**.

	![HDI.StorageAccount.QuickCreate][image-hdi-storageaccount-quickcreate]

3. Enter **URL** and **LOCATION/AFFINITY GROUP**, and then click **CREATE STORAGE ACCOUNT**. You will see the new storage account in the storage list.  
4. Wait until the **STATUS** of the new storage account is changed to **Online**.
5. Click the new storage account from the list to select it.
6. Click **MANAGE ACCESS KEYS** from the bottom of the page.
7. Make a note of the **STORAGE ACCOUNT NAME** and the **PRIMARY ACCESS KEY**.  You will need them later in the tutorial.


For the detailed instructions, see
[How to Create a Storage Account][azure-create-storageaccount] and [Use Windows Azure Blob Storage with HDInsight][hdinsight-storage].




















**To provision an HDInsight cluster** 

1. Sign in to the [Windows Azure Management Portal][azure-management-portal]. 

2. Click **HDInsight** on the left to list the status of the clusters in your account. In the following screenshot, there is no existing HDInsight cluster.

	![HDI.ClusterStatus][image-hdi-clusterstatus]

3. Click **NEW** on the lower left side, click **Data Services**, click **HDInsight**, and then click **Quick Create**.

	![HDI.QuickCreateCluster][image-hdi-quickcreatecluster]

4. Enter or select the following values:

	<table border="1">
	<tr><th>Name</th><th>Value</th></tr>
	<tr><td>Cluster Name</td><td>Name of the cluster</td></tr>
	<tr><td>Cluster Size</td><td>Number of data nodes you want to deploy. The default value is 4. But 8, 16 and 32 data node clusters are also available on the dropdown menu. Any number of data nodes may be specified when using the <strong>Custom Create</strong> option. Pricing details on the billing rates for various cluster sizes are available. Click the <strong>?</strong> symbol just above the dropdown box and follow the link on the pop up.</td></tr>
	<tr><td>Password (cluster admin)</td><td>The password for the account <i>admin</i>. The cluster user name is specified to be "admin" by default when using the Quick Create option. This can only be changed by using the <strong>Custom Create</strong> wizard. The password field must be at least 10 characters and must contain an uppercase letter, a lowercase letter, a number, and a special character.</td></tr>
	<tr><td>Storage Account</td><td>Select the storage account you created from the dropdown box. <br/>

	> WACOM.NOTE
        > Once as Storage account is chosen, it cannot be changed. If the storage account is removed, the cluster will no longer be available for use.

	The HDInsight cluster location will be the same as the storage account.
	</td></tr>
	</table>


5. Click **Create HDInsight Cluster** on the lower right. When the provision process completes, the  status column will show **Running**.

For information on using the **CUSTOM CREATE** option, see [Provision HDInsight Clusters][hdinsight-provision].













##<a name="sample"></a>Run a WordCount MapReduce job

Now you have an HDInsight cluster provisioned. The next step is to run a MapReduce job to count words in an input file. The following diagram illustrates how MapReduce works for the word count scenario:

![HDI.WordCountDiagram][image-hdi-wordcountdiagram]



The output is a set of key-value pairs. The key is a string that specifies a word and the value is an integer that specifies the total number of occurrences of that word in the text. This is done in two stages: 

* The mapper takes each line from the input text as an input and breaks it into words. It emits a key/value pair each time a work occurs of the word followed by a 1. 

* The reducer then sums these individual counts for each word and emits a single key/value pair containing the word followed by the sum of its occurrences.

Running a MapReduce job requires the following elements:

* A MapReduce program. In this tutorial, you will use the WordCount sample that comes with the HDInsight cluster distribution so you don't need to write your own. It is located on */example/jars/hadoop-examples.jar*. For instructions on writing your own MapReduce job, see [Using MapReduce with HDInsight][hdinsight-mapreduce].
* An input file. You will use */example/data/gutenberg/davinci.txt* as the input file. For information on upload files, see [Upload Data to HDInsight][hdinsight-upload-data].
* An output file folder. You will use */example/data/WordCountOutput* as the output file folder. The system will create the folder if it doesn't exist.

The URI scheme for accessing files in Blob storage is:

	WASB[S]://<containername>@<storageaccountname>.blob.core.windows.net/<path>

The URI scheme provides both unencrypted access with the *WASB:* prefix, and SSL encrypted access with WASBS. We recommend using WASBS wherever possible, even when accessing data that lives inside the same Windows Azure data center.

Because HDInsight uses a Blob Storage container as the default file system, you can refer to files and directories inside the default file system using relative or absolute paths.

For example, to access the hadoop-examples.jar, you can use one of the following options:

	wasb://<containername>@<storageaccountname>.blob.core.windows.net/example/jars/hadoop-examples.jar
	wasb:///example/jars/hadoop-examples.jar
	/example/jars/hadoop-examples.jar
				
The use of the *wasb://* prefix in the paths of these files. This is needed to indicate Azure Blob Storage is being used for input and output files. The output directory assumes a default path relative to the *wasb:///user/&lt;username&gt;* folder. 

For more information, see [Use Windows Azure Blob Storage with HDInsight][hdinsight-storage].





















**To run the WordCount sample**

1. Open **Windows Azure PowerShell**. For instructions of opening Windows Azure PowerShell console window, see [Install and configure Windows Azure PowerShell][powershell-install-configure].

3. Run the following commands to set the variables.  
		
		$subscriptionName = "<SubscriptionName>" 
		$clusterName = "<HDInsightClusterName>"        
		
5. Run the following commands to create a MapReduce job definition:

		# Define the MapReduce job
		$wordCountJobDefinition = New-AzureHDInsightMapReduceJobDefinition -JarFile "wasb:///example/jars/hadoop-examples.jar" -ClassName "wordcount" -Arguments "wasb:///example/data/gutenberg/davinci.txt", "wasb:///example/data/WordCountOutput"

	The hadoop-examples.jar file comes with the HDInsight cluster distribution. There are two arguments for the MapReduce job. The first one is the source file name, and the second is the output file path. The source file comes with the HDInsight cluster distribution, and the output file path will be created at the run-time.

6. Run the following command to submit the MapReduce job:

		# Submit the job
		Select-AzureSubscription $subscriptionName
		$wordCountJob = Start-AzureHDInsightJob -Cluster $clusterName -JobDefinition $wordCountJobDefinition 
		
	In addition to the MapReduce job definition, you must also provide the HDInsight cluster name where you want to run the MapReduce job. 

	The *Start-AzureHDInsightJob* is an asynchroized call.  To check the completion of the job, use the *Wait-AzureHDInsightJob* cmdlet.

6. Run the following command to check the completion of the MapReduce job:

		Wait-AzureHDInsightJob -Job $wordCountJob -WaitTimeoutInSeconds 3600 
		
8. Run the following command to check any errors with running the MapReduce job:	
	
		# Get the job output
		Get-AzureHDInsightJobOutput -Cluster $clusterName -JobId $wordCountJob.JobId -StandardError
		
	The following screenshot shows the output of a successful run. Otherwise, you will see some error messages.

	![HDI.GettingStarted.RunMRJob][image-hdi-gettingstarted-runmrjob]
































**To retrieve the results of the MapReduce job**

1. Open **Windows Azure PowerShell**.
2. Set the three variables in the following commands, and then run them:

		$subscriptionName = "<SubscriptionName>"       
		$storageAccountName = "<StorageAccountName>"   
		$containerName = "<ContainerName>"			   

	The Windows Azure Storage account is the one you created earlier in the tutorial. The storage account is used to host the Blob container that is used as the default HDInsight cluster file system.  The Blob storage container name usually share the same name as the HDInsight cluster unless you specify a different name when you provision the cluster.

3. Run the following commands to create a Windows Azure storage context object:
		
		# Create the storage account context object
		Select-AzureSubscription $subscriptionName
		$storageAccountKey = Get-AzureStorageKey $storageAccountName | %{ $_.Primary }
		$storageContext = New-AzureStorageContext -StorageAccountName $storageAccountName -StorageAccountKey $storageAccountKey  

	The *Select-AzureSubscription* is used to set the current subscription in case you have multiple subscriptions, and the default subscription is not the one to use. 

4. Run the following command to download the MapReduce job output from the Blob container to the workstation:

		# Download the job output to the workstation
		Get-AzureStorageBlobContent -Container $ContainerName -Blob example/data/WordCountOutput/part-r-00000 -Context $storageContext -Force

	The *example/data/WordCountOutput* folder is the output folder specified when you run the MapReduce job. *part-r-00000* is the default file name for MapReduce job output.  The file will be download to the same folder structure on the local folder. For example, in the following screenshot, the current folder is the C root folder. The file will be downloaded to the *C:\example\data\WordCountOutput&#92;* folder.

5. Run the following command to print the MapReduce job output file:

		cat ./example/data/WordCountOutput/part-r-00000 | findstr "there"

	![HDI.GettingStarted.MRJobOutput][image-hdi-gettingstarted-mrjoboutput]

	The MapReduce job produces a file named *part-r-00000* with the words and the counts.  The script uses the findstr command to list all of the words that contains *"there"*.


<div class="dev-callout"> 
<b>Note</b> 
<p>If you open <i>./example/data/WordCountOutput/part-r-00000</i>, a multi-line output from a MapReduce job, in Notepad, you will notice the line breaks are not renter correctly. This is expected.</p> 
</div>


	
##<a name="powerquery"></a>Connecting to Microsoft business intelligence tools 

The Power Query add-in for Excel can be used to export output from HDInsight into Excel where Microsoft Business Intelligence (BI) tools can be used to further process or display the results. When you created an HDInsight cluster, a default container with the same name as the cluster was created in the storage account associated with it when it was created. This is automatically populated with a set of files. One of these files is a sample Hive table. In this section we will show how to import the data contained in this table into Excel for viewing and additional processing.

You must have Excel 2010 or 2013 installed to complete this part of the tutorial. Here we will import the default Hive table that ships in HDInsight.

**To download Microsoft PowerQuery for Excel**

- Download Microsoft Power Query for Excel from the [Microsoft Download Center](http://www.microsoft.com/en-us/download/details.aspx?id=39379) and install it.

**To import HDInsight data**

1. Open Excel, and create a new blank workbook.
3. Click the **Power Query** menu, click **From Other Sources**, and then click **From Windows Azure HDInsight**.

	![HDI.GettingStarted.PowerQuery.ImportData][image-hdi-gettingstarted-powerquery-importdata]

3. Enter the **Account Name** of the Azure Blob Storage Account associated with your cluster, and then click **OK**. This is the storage account you created earlier in the tutorial.
4. Enter the **Account Key** for the Azure Blob Storage Account, and then click **Save**. 
5. In the Navigator pane, click the Blob storage container name. By default the container name is the same name as the cluster name. 

6. Locate **part-r-00000** in the **Name** column, and then click **Binary**.

	![HDI.GettingStarted.PowerQuery.ImportData2][image-hdi-gettingstarted-powerquery-importdata2]

6. Right-click **Column1**, point to **Split Column**, and then click **By Delimiter**.
7. Select **Tab** in **Select or enter delimiter**, and **At the right-most delimiter**, and then click **OK**.

	![HDI.GettingStarted.PowerQuery.ImportData3][image-hdi-gettingstarted-powerquery-importdata3]

8. Right-click **Column1.1**, and then select **Rename**.
9. Change the name to **Word**.
10. Repeat the process to rename **Column1.2** to **Count**.
9. Click **Done** on the bottom right corner. The query then imports the Hive Table into Excel.


##<a name="nextsteps"></a>Next steps
In this tutorial, you have learned how to provision a cluster with HDInsight, run a MapReduce job on it, and import the results into Excel where they can be further processed and graphically displayed using BI tools. To learn more, see the following articles:

- [Get started with the HDInsight Emulator][hdinsight-emulator]
- [Use Windows Azure Blob storage with HDInsight][hdinsight-storage]
- [Administer HDInsight using PowerShell][hdinsight-admin-powershell]
- [Upload data to HDInsight][hdinsight-upload-data]
- [Use Hive with HDInsight][hdinsight-hive]
- [Use Pig with HDInsight][hdinsight-pig]
- [Develop and deploy Hadoop streaming jobs to HDInsight][hdinsight-develop-deploy-streaming]



[hdinsight-configure-powershell]: /en-us/manage/services/hdinsight/install-and-configure-powershell-for-hdinsight/
[hdinsight-provision]: /en-us/manage/services/hdinsight/provision-hdinsight-clusters/
[hdinsight-admin-powershell]: /en-us/manage/services/hdinsight/administer-hdinsight-using-powershell/
[hdinsight-upload-data]: /en-us/manage/services/hdinsight/howto-upload-data-to-hdinsight/
[hdinsight-mapreduce]: /en-us/manage/services/hdinsight/using-mapreduce-with-hdinsight/
[hdinsight-hive]:/en-us/manage/services/hdinsight/using-hive-with-hdinsight/
[hdinsight-pig]: /en-us/manage/services/hdinsight/using-pig-with-hdinsight/
[hdinsight-cmdlets-download]: http://go.microsoft.com/fwlink/?LinkID=325563
[hdinsight-storage]: /en-us/manage/services/hdinsight/howto-blob-store/
[hdinsight-emulator]: /en-us/manage/services/hdinsight/get-started-with-windows-azure-hdinsight-emulator/
[hdinsight-develop-deploy-streaming]: /en-us/manage/services/hdinsight/develop-deploy-hadoop-streaming-jobs/

[web-platform-installer]: http://go.microsoft.com/fwlink/p/?linkid=320376&amp;clcid=0x409/

[azure-purchase-options]: https://www.windowsazure.com/en-us/pricing/purchase-options/
[azure-member-offers]: https://www.windowsazure.com/en-us/pricing/member-offers/
[azure-free-trial]: https://www.windowsazure.com/en-us/pricing/free-trial/
[azure-management-portal]: https://manage.windowsazure.com/
[azure-create-storageaccount]: /en-us/manage/services/storage/how-to-create-a-storage-account/ 

[apache-hadoop]: http://hadoop.apache.org/

[powershell-download]: http://www.windowsazure.com/en-us/manage/downloads/

[powershell-install-configure]: /en-us/manage/install-and-configure-windows-powershell/
[image-hdi-storageaccount-quickcreate]: ./media/hdsight-get-started/HDI.StorageAccount.QuickCreate.png
[image-hdi-clusterstatus]: ./media/hdsight-get-started/HDI.ClusterStatus.png
[image-hdi-quickcreatecluster]: ./media/hdsight-get-started/HDI.QuickCreateCluster.png
[image-hdi-wordcountdiagram]: ./media/hdsight-get-started/HDI.WordCountDiagram.gif
[image-hdi-gettingstarted-mrjoboutput]: ./media/hdsight-get-started/HDI.GettingStarted.MRJobOutput.png
[image-hdi-gettingstarted-runmrjob]: ./media/hdsight-get-started/HDI.GettingStarted.RunMRJob.png
[image-hdi-gettingstarted-powerquery-importdata]: ./media/hdsight-get-started/HDI.GettingStarted.PowerQuery.ImportData.png
[image-hdi-gettingstarted-powerquery-importdata2]: ./media/hdsight-get-started/HDI.GettingStarted.PowerQuery.ImportData2.png
[image-hdi-gettingstarted-powerquery-importdata3]: ./media/hdsight-get-started/HDI.GettingStarted.PowerQuery.ImportData3.png<|MERGE_RESOLUTION|>--- conflicted
+++ resolved
@@ -34,14 +34,7 @@
 
 ##<a id="setup"></a> Set up local environment for running PowerShell
 
-<<<<<<< HEAD
-In this tutorial, you will use *PowerShell Tools for Windows Azure HDInsight* to run a MapReduce job. It requires the following configuration steps:
-
-* Install the Windows Azure module for Windows PowerShell.
-* Install PowerShell Tools for Windows Azure HDInsight.
-* Configure connectivity to your Windows Azure account.
-
-For more information, see [Install and configure PowerShell for HDInsight][hdinsight-configure-powershell].
+In this tutorial, you'll use Windows Azure PowerShell to run a MapReduce job. To install Windows Azure PowerShell, run the [Microsoft Web Platform Installer](web-platform-installer). Click Run when prompted, click Install, and then follow the instructions. For more information, see [Install and configure PowerShell for HDInsight](powershell-install-configure).
 
 **To install Windows Azure PowerShell**
 
@@ -58,8 +51,10 @@
 
 Your Windows Azure subscription information is used by the cmdlets to connect to your account. This information can be obtained from Windows Azure in a publishsettings file. The publishsettings file can then be imported as a persistent local config setting that the command-line interface will use for subsequent operations. You only need to import publishsettings once.
 
-> WACOM.NOTE
-> The publishsettings file contains sensitive information. It is recommended that you delete the file or take additional steps to encrypt the user folder that contains the file. On Windows, modify the folder properties or use BitLocker.
+<div class="dev-callout">??
+<b>Important</b>??
+<p>The publishsettings file contains sensitive information. It is recommended that you delete the file or take additional steps to encrypt the user folder that contains the file. On Windows, modify the folder properties or use BitLocker.</p>??
+</div>
 
 **To download and import publishsettings**
 
@@ -91,10 +86,7 @@
 8. When you have multiple subscriptions, you can use the following command to make a subscription the current subscription:
 
 		Select-AzureSubscription -SubscriptionName <SubscriptionName>
-=======
-In this tutorial, you'll use Windows Azure PowerShell to run a MapReduce job. To install Windows Azure PowerShell, run the [Microsoft Web Platform Installer](web-platform-installer). Click Run when prompted, click Install, and then follow the instructions. For more information, see [Install and configure PowerShell for HDInsight](powershell-install-configure).
->>>>>>> a8fded4a
-
+
 ##<a name="provision"></a>Provision an HDInsight cluster
 
 The HDInsight provision process requires a Windows Azure Storage account to be used as the default file system. The storage account must be located in the same data center as the HDInsight compute resources. Currently, you can only provision HDInsight clusters in the following data centers:
