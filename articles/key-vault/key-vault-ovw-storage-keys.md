--- conflicted
+++ resolved
@@ -42,8 +42,6 @@
 
 ## Developer experience
 
-**Frank, what's the value of this section? Amit provided this but to me it's value isn't clear.**
-
 ### Before Azure Key Vault Storage Keys 
 
 Developers used to need to do the following practices with a storage account key to get access to Azure storage. 
@@ -111,7 +109,6 @@
     `New-AzureRmRoleAssignment -ObjectId <objectId of AzureKeyVault from previous command> -RoleDefinitionName 'Storage Account Key Operator Service Role' -Scope '<azure resource id of storage account>'`
 
     >[!NOTE]
-<<<<<<< HEAD
     > For a classic account type, set the role parameter to *"Classic Storage Account Key Operator Service Role."*
 
 ## Working example
@@ -164,7 +161,6 @@
 
 ```powershell
 $regenPeriod = [System.Timespan]::FromDays(3)
-
 Add-AzureKeyVaultManagedStorageAccount -VaultName yourtest1 -Name msak01 -AccountResourceId /subscriptions/subscriptionId/resourceGroups/yourresgroup1/providers/Microsoft.Storage/storageAccounts/yourtest1 -ActiveKeyName key2 -RegenerationPeriod $regenPeriod
 ```
 
@@ -182,22 +178,18 @@
 Get the corresponding SAS tokens and make calls to storage.
 
 ```powershell
-$sasToken1 = (Get-AzureKeyVaultSecret -VaultName yourtest1 -SecretName msak01-blobsas1).SecretValueTextsToken2 = (Get-AzureKeyVaultSecret -VaultName yourtest1 -SecretName msak01-blobsas2).SecretValueText
+$sasToken1 = (Get-AzureKeyVaultSecret -VaultName yourtest1 -SecretName msak01-blobsas1).SecretValueText
+$sasToken2 = (Get-AzureKeyVaultSecret -VaultName yourtest1 -SecretName msak01-blobsas2).SecretValueText
 ```
 
 ### Create storage
 
 Notice that trying to access with *$sastoken1* fails, but that we are able to access with *$sastoken2*. 
 
-**Frank, the meaning here is unclear to me. Where is $sasToken2 from? Why are the two calls that generate *$sastoken1* and *$sastoken2* not shown? What, in this example, indicates failure of $sastoken1?**
-
 ```powershell
 $context1 = New-AzureStorageContext -SasToken $sasToken1 -StorageAccountName yourtest1
-
 $context2 = New-AzureStorageContext -SasToken $sasToken2 -StorageAccountName yourtest1
-
 Set-AzureStorageBlobContent -Container containertest1 -File "abc.txt"  -Context $context1
-
 Set-AzureStorageBlobContent -Container cont1-file "file.txt"  -Context $context2
 ```
 
@@ -217,88 +209,6 @@
 - [Set-AzureKeyVaultManagedStorageSasDefinition](https://docs.microsoft.com/powershell/module/AzureRM.KeyVault/Set-AzureKeyVaultManagedStorageSasDefinition?view=azurermps-4.3.1)
 
 ## Storage account onboarding 
-=======
-    > For a classic account type, set the role parameter to *"Classic Storage Account Key Operator Service Role"*.
-
-## **Sample usage of Managed Storage Account Keys**
-
-* We assume that our storage resource is located at the following. 
-Storage resource: /subscriptions/subscriptionId/resourceGroups/yourresgroup1/providers/Microsoft.Storage/storageAccounts/yourtest1
-Also, let's assume that the name of our key vault is: yourtest1
-
-    ```
-        Get-AzureRmADServicePrincipal -ServicePrincipalName cfa8b339-82a2-471a-a3c9-0fc0be7a4093
-    ```
-* The output will include your  ServicePrincipal, which we will call yourServicePrincipalId. Please make sure you have permissions to storage set to all.
-
-    ```
-        Set-AzureRmKeyVaultAccessPolicy -VaultName 'yourtest1' -ObjectId yourServicePrincipalId -PermissionsToStorage all
-    ```
-    
-* Firstly, we need to give the Key Vault service access to the storage accounts, before we can create a managed storage account and SAS definitions.
-
-    ```
-        New-AzureRmRoleAssignment -ObjectId yourServicePrincipalId -RoleDefinitionName 'Storage Account Key Operator Service Role' -Scope '/subscriptions/subscriptionId/resourceGroups/yourresgroup1/providers/Microsoft.Storage/storageAccounts/yourtest1'
-    ```
-    
-* Now let's create a Managed Storage Account and two SAS definitions (the account SAS provides access to the blob service with different permissions).
-
-    ```
-        Add-AzureKeyVaultManagedStorageAccount -VaultName yourtest1 -Name msak01 -AccountResourceId /subscriptions/subscriptionId/resourceGroups/yourresgroup1/providers/Microsoft.Storage/storageAccounts/yourtest1 -ActiveKeyName key2 -DisableAutoRegenerateKey
-    ```
-    
-* Side note: If you would like to set the regeneration period it can be done using the following commands for example.
-
-    ```
-        $regenPeriod = [System.Timespan]::FromDays(3)
-        Add-AzureKeyVaultManagedStorageAccount -VaultName yourtest1 -Name msak01 -AccountResourceId /subscriptions/subscriptionId/resourceGroups/yourresgroup1/providers/Microsoft.Storage/storageAccounts/yourtest1 -ActiveKeyName key2 -RegenerationPeriod $regenPeriod
-    ```
-    
-* Now let's set the SAS definitions in Key Vault for the now managed storage account.
-
-    ```
-        Set-AzureKeyVaultManagedStorageSasDefinition -Service Blob -ResourceType Container,Service -VaultName yourtest1  -AccountName msak01 -Name blobsas1 -Protocol HttpsOnly -ValidityPeriod ([System.Timespan]::FromDays(1)) -Permission Read,List
-        Set-AzureKeyVaultManagedStorageSasDefinition -Service Blob -ResourceType Container,Service,Object -VaultName yourtest1  -AccountName msak01 -Name blobsas2 -Protocol HttpsOnly -ValidityPeriod ([System.Timespan]::FromDays(1)) -Permission Read,List,Write
-    ```
-    
-* Next lets get the corresponding SAS tokens and make calls to storage.
-
-    ```
-        $sasToken1 = (Get-AzureKeyVaultSecret -VaultName yourtest1 -SecretName msak01-blobsas1).SecretValueText
-        $sasToken2 = (Get-AzureKeyVaultSecret -VaultName yourtest1 -SecretName msak01-blobsas2).SecretValueText
-    ```
-    
-* We notice that trying to access with $sastoken1 fails, but that we are able to access with $sastoken2.
-
-    ```
-        $context1 = New-AzureStorageContext -SasToken $sasToken1 -StorageAccountName yourtest1
-        $context2 = New-AzureStorageContext -SasToken $sasToken2 -StorageAccountName yourtest1
-        Set-AzureStorageBlobContent -Container containertest1 -File "abc.txt"  -Context $context1
-        Set-AzureStorageBlobContent -Container cont1-file "file.txt"  -Context $context2
-    ```
-    
-* So we are able access the storage blob content with the SAS token that has write access.<br>
-* Cmdlets relevant to the feature are:<br>
-
-    ```
-        Get-AzureKeyVaultManagedStorageAccount
-        
-        Add-AzureKeyVaultManagedStorageAccount
-        
-        Get-AzureKeyVaultManagedStorageSasDefinition
-        
-        Update-AzureKeyVaultManagedStorageAccountKey
-        
-        Remove-AzureKeyVaultManagedStorageAccount
-        
-        Remove-AzureKeyVaultManagedStorageSasDefinition
-        
-        Set-AzureKeyVaultManagedStorageSasDefinition
-    ```
-
-
-### Storage account onboarding 
->>>>>>> 6c68bf63
 
 Example: As a Key Vault object owner you add a storage account object to your Azure Key Vault to onboard a storage account.
 
