<properties
   pageTitle="Key Vault Developer's Guide | Microsoft Azure"
   description="Developers can use Azure Key Vault to manage cryptographic keys within the Microsoft Azure environment. "
   services="key-vault"
   documentationCenter=""
   authors="BrucePerlerMS"
   manager="mbaldwin"
   editor="bruceper" />
<tags
   ms.service="key-vault"
   ms.devlang="na"
   ms.topic="article"
   ms.tgt_pltfrm="na"
   ms.workload="identity"
   ms.date="03/07/2016"
   ms.author="bruceper" />

# Azure Key Vault Developer's Guide

> [AZURE.VIDEO azure-key-vault-developer-quick-start]

Using Key Vault, you will be able to securely access sensitive information from within your applications such that:

- Keys and secrets will be protected, without having to write the code yourself and, you will be easily able to use them from your applications.
- You'll be able to have your customers own and manage their own keys so you can concentrate on providing the core software features. In this way your applications will not own the responsibility or potential liability for your customers’ tenant keys and secrets.
- Your application can use keys for signing and encryption yet keeps the key management external from your application such that the solution is suitable for an application that is geographically distributed.
<<<<<<< HEAD
- Your customers will be in control their keys' life cycle and can monitor key usage such that your applications can comply with FIPS 140-2 Level 2 HSMs for secure key management.
=======
>>>>>>> c4ea2467

For more general information on Azure Key Vault, see [What is Key Vault](key-vault-whatis.md).

## Creating and Managing Key Vaults

Before working with Azure Key Vault in your code, you can create and manage vaults through REST, Resource Manager Templates, PowerShell or CLI, as described in the following articles:

- [Create and Manage Key Vaults with REST](https://msdn.microsoft.com/library/azure/mt620024.aspx)
- [Create and Manage Key Vaults with PowerShell](key-vault-get-started.md)
- [Create and Manage Key Vaults with CLI](key-vault-manage-with-cli.md)
- [Create a key vault and add a secret via an ARM template](../resource-manager-template-keyvault.md)

>[AZURE.NOTE] Operations against key vaults are authenticated through AAD and authorized through Key Vault’s own Access Policy, defined per vault.

## Coding with Key Vault

The Key Vault management system for programmers consists of several interfaces, with REST as the foundation, [Key Vault REST API Reference](https://msdn.microsoft.com/library/azure/dn903609.aspx).

You can, subject to successful authorization, do the following:

- Manage cryptographic keys using [Create](https://msdn.microsoft.com/library/azure/dn903634.aspx), [Import](https://msdn.microsoft.com/library/azure/dn903626.aspx), [Update](https://msdn.microsoft.com/library/azure/dn903616.aspx), [Delete](https://msdn.microsoft.com/library/azure/dn903611.aspx) and other operations

- Manage secrets using [Get](https://msdn.microsoft.com/library/azure/dn903633.aspx), [Update](https://msdn.microsoft.com/library/azure/dn986818.aspx), [Delete](https://msdn.microsoft.com/library/azure/dn903613.aspx) and other operations

- Use cryptographic keys with [Sign](https://msdn.microsoft.com/library/azure/dn878096.aspx)/[Verify](https://msdn.microsoft.com/library/azure/dn878082.aspx), [WrapKey](https://msdn.microsoft.com/library/azure/dn878066.aspx)/[UnwrapKey](https://msdn.microsoft.com/library/azure/dn878079.aspx) and [Encrypt](https://msdn.microsoft.com/library/azure/dn878060.aspx)/[Decrypt](https://msdn.microsoft.com/library/azure/dn878097.aspx) operations

The following SDKs are available for working with Key Vault:

|[![.NET](./media/key-vault-developers-guide/net.png)](https://msdn.microsoft.com/library/azure/dn903301.aspx)|[![Node.js](./media/key-vault-developers-guide/nodejs.png)](http://azure.github.io/azure-sdk-for-node/azure-arm-keyvault/latest)
|:--:|:--:|
|[.NET SDK Documentation](https://msdn.microsoft.com/library/azure/dn903301.aspx)|[Node.js SDK Documentation](http://azure.github.io/azure-sdk-for-node/azure-arm-keyvault/latest)|
|[.NET SDK Package](https://azure.microsoft.com/documentation/api/)|[Node.js SDK Package](https://www.npmjs.com/package/azure-keyvault)|


For complete examples of using Key Vault with your applications, see:

- .NET sample application *HelloKeyVault* and an Azure web service example. [Azure Key Vault code samples](http://www.microsoft.com/download/details.aspx?id=45343)
- Tutorial to help you learn how to use Azure Key Vault from a web application in Azure. [Use Azure Key Vault from a Web Application](key-vault-use-from-web-application.md)

## How-tos

The following articles and scenarios provide task specific guidance:

- [How to Generate and Transfer HSM-Protected Keys for Azure Key Vault](key-vault-hsm-protected-keys.md)
- [Pass secure values (such as passwords) during deployment](../resource-manager-keyvault-parameter.md).
- For task-specific guidance on integrating and using Key Vaults with Azure, see [Ryan Jones ARM template examples for Key Vault](https://github.com/rjmax/ArmExamples/tree/master/keyvaultexamples)

## Supporting Libraries

- [Microsoft Azure Key Vault Core Library](http://www.nuget.org/packages/Microsoft.Azure.KeyVault.Core/1.0.0) provides `IKey` and `IKeyResolver` interfaces for locating keys from identifiers and performing operations with keys.

- [Microsoft Azure Key Vault Extensions](http://www.nuget.org/packages/Microsoft.Azure.KeyVault.Extensions/1.0.0) provides extended capabilities for Azure Key Vault.
<|MERGE_RESOLUTION|>--- conflicted
+++ resolved
@@ -1,82 +1,78 @@
-<properties
-   pageTitle="Key Vault Developer's Guide | Microsoft Azure"
-   description="Developers can use Azure Key Vault to manage cryptographic keys within the Microsoft Azure environment. "
-   services="key-vault"
-   documentationCenter=""
-   authors="BrucePerlerMS"
-   manager="mbaldwin"
-   editor="bruceper" />
-<tags
-   ms.service="key-vault"
-   ms.devlang="na"
-   ms.topic="article"
-   ms.tgt_pltfrm="na"
-   ms.workload="identity"
-   ms.date="03/07/2016"
-   ms.author="bruceper" />
-
-# Azure Key Vault Developer's Guide
-
-> [AZURE.VIDEO azure-key-vault-developer-quick-start]
-
-Using Key Vault, you will be able to securely access sensitive information from within your applications such that:
-
-- Keys and secrets will be protected, without having to write the code yourself and, you will be easily able to use them from your applications.
-- You'll be able to have your customers own and manage their own keys so you can concentrate on providing the core software features. In this way your applications will not own the responsibility or potential liability for your customers’ tenant keys and secrets.
-- Your application can use keys for signing and encryption yet keeps the key management external from your application such that the solution is suitable for an application that is geographically distributed.
-<<<<<<< HEAD
-- Your customers will be in control their keys' life cycle and can monitor key usage such that your applications can comply with FIPS 140-2 Level 2 HSMs for secure key management.
-=======
->>>>>>> c4ea2467
-
-For more general information on Azure Key Vault, see [What is Key Vault](key-vault-whatis.md).
-
-## Creating and Managing Key Vaults
-
-Before working with Azure Key Vault in your code, you can create and manage vaults through REST, Resource Manager Templates, PowerShell or CLI, as described in the following articles:
-
-- [Create and Manage Key Vaults with REST](https://msdn.microsoft.com/library/azure/mt620024.aspx)
-- [Create and Manage Key Vaults with PowerShell](key-vault-get-started.md)
-- [Create and Manage Key Vaults with CLI](key-vault-manage-with-cli.md)
-- [Create a key vault and add a secret via an ARM template](../resource-manager-template-keyvault.md)
-
->[AZURE.NOTE] Operations against key vaults are authenticated through AAD and authorized through Key Vault’s own Access Policy, defined per vault.
-
-## Coding with Key Vault
-
-The Key Vault management system for programmers consists of several interfaces, with REST as the foundation, [Key Vault REST API Reference](https://msdn.microsoft.com/library/azure/dn903609.aspx).
-
-You can, subject to successful authorization, do the following:
-
-- Manage cryptographic keys using [Create](https://msdn.microsoft.com/library/azure/dn903634.aspx), [Import](https://msdn.microsoft.com/library/azure/dn903626.aspx), [Update](https://msdn.microsoft.com/library/azure/dn903616.aspx), [Delete](https://msdn.microsoft.com/library/azure/dn903611.aspx) and other operations
-
-- Manage secrets using [Get](https://msdn.microsoft.com/library/azure/dn903633.aspx), [Update](https://msdn.microsoft.com/library/azure/dn986818.aspx), [Delete](https://msdn.microsoft.com/library/azure/dn903613.aspx) and other operations
-
-- Use cryptographic keys with [Sign](https://msdn.microsoft.com/library/azure/dn878096.aspx)/[Verify](https://msdn.microsoft.com/library/azure/dn878082.aspx), [WrapKey](https://msdn.microsoft.com/library/azure/dn878066.aspx)/[UnwrapKey](https://msdn.microsoft.com/library/azure/dn878079.aspx) and [Encrypt](https://msdn.microsoft.com/library/azure/dn878060.aspx)/[Decrypt](https://msdn.microsoft.com/library/azure/dn878097.aspx) operations
-
-The following SDKs are available for working with Key Vault:
-
-|[![.NET](./media/key-vault-developers-guide/net.png)](https://msdn.microsoft.com/library/azure/dn903301.aspx)|[![Node.js](./media/key-vault-developers-guide/nodejs.png)](http://azure.github.io/azure-sdk-for-node/azure-arm-keyvault/latest)
-|:--:|:--:|
-|[.NET SDK Documentation](https://msdn.microsoft.com/library/azure/dn903301.aspx)|[Node.js SDK Documentation](http://azure.github.io/azure-sdk-for-node/azure-arm-keyvault/latest)|
-|[.NET SDK Package](https://azure.microsoft.com/documentation/api/)|[Node.js SDK Package](https://www.npmjs.com/package/azure-keyvault)|
-
-
-For complete examples of using Key Vault with your applications, see:
-
-- .NET sample application *HelloKeyVault* and an Azure web service example. [Azure Key Vault code samples](http://www.microsoft.com/download/details.aspx?id=45343)
-- Tutorial to help you learn how to use Azure Key Vault from a web application in Azure. [Use Azure Key Vault from a Web Application](key-vault-use-from-web-application.md)
-
-## How-tos
-
-The following articles and scenarios provide task specific guidance:
-
-- [How to Generate and Transfer HSM-Protected Keys for Azure Key Vault](key-vault-hsm-protected-keys.md)
-- [Pass secure values (such as passwords) during deployment](../resource-manager-keyvault-parameter.md).
-- For task-specific guidance on integrating and using Key Vaults with Azure, see [Ryan Jones ARM template examples for Key Vault](https://github.com/rjmax/ArmExamples/tree/master/keyvaultexamples)
-
-## Supporting Libraries
-
-- [Microsoft Azure Key Vault Core Library](http://www.nuget.org/packages/Microsoft.Azure.KeyVault.Core/1.0.0) provides `IKey` and `IKeyResolver` interfaces for locating keys from identifiers and performing operations with keys.
-
-- [Microsoft Azure Key Vault Extensions](http://www.nuget.org/packages/Microsoft.Azure.KeyVault.Extensions/1.0.0) provides extended capabilities for Azure Key Vault.
+<properties
+   pageTitle="Key Vault Developer's Guide | Microsoft Azure"
+   description="Developers can use Azure Key Vault to manage cryptographic keys within the Microsoft Azure environment. "
+   services="key-vault"
+   documentationCenter=""
+   authors="BrucePerlerMS"
+   manager="mbaldwin"
+   editor="bruceper" />
+<tags
+   ms.service="key-vault"
+   ms.devlang="na"
+   ms.topic="article"
+   ms.tgt_pltfrm="na"
+   ms.workload="identity"
+   ms.date="03/07/2016"
+   ms.author="bruceper" />
+
+# Azure Key Vault Developer's Guide
+
+> [AZURE.VIDEO azure-key-vault-developer-quick-start]
+
+Using Key Vault, you will be able to securely access sensitive information from within your applications such that:
+
+- Keys and secrets will be protected, without having to write the code yourself and, you will be easily able to use them from your applications.
+- You'll be able to have your customers own and manage their own keys so you can concentrate on providing the core software features. In this way your applications will not own the responsibility or potential liability for your customers’ tenant keys and secrets.
+- Your application can use keys for signing and encryption yet keeps the key management external from your application such that the solution is suitable for an application that is geographically distributed.
+
+For more general information on Azure Key Vault, see [What is Key Vault](key-vault-whatis.md).
+
+## Creating and Managing Key Vaults
+
+Before working with Azure Key Vault in your code, you can create and manage vaults through REST, Resource Manager Templates, PowerShell or CLI, as described in the following articles:
+
+- [Create and Manage Key Vaults with REST](https://msdn.microsoft.com/library/azure/mt620024.aspx)
+- [Create and Manage Key Vaults with PowerShell](key-vault-get-started.md)
+- [Create and Manage Key Vaults with CLI](key-vault-manage-with-cli.md)
+- [Create a key vault and add a secret via an ARM template](../resource-manager-template-keyvault.md)
+
+>[AZURE.NOTE] Operations against key vaults are authenticated through AAD and authorized through Key Vault’s own Access Policy, defined per vault.
+
+## Coding with Key Vault
+
+The Key Vault management system for programmers consists of several interfaces, with REST as the foundation, [Key Vault REST API Reference](https://msdn.microsoft.com/library/azure/dn903609.aspx).
+
+You can, subject to successful authorization, do the following:
+
+- Manage cryptographic keys using [Create](https://msdn.microsoft.com/library/azure/dn903634.aspx), [Import](https://msdn.microsoft.com/library/azure/dn903626.aspx), [Update](https://msdn.microsoft.com/library/azure/dn903616.aspx), [Delete](https://msdn.microsoft.com/library/azure/dn903611.aspx) and other operations
+
+- Manage secrets using [Get](https://msdn.microsoft.com/library/azure/dn903633.aspx), [Update](https://msdn.microsoft.com/library/azure/dn986818.aspx), [Delete](https://msdn.microsoft.com/library/azure/dn903613.aspx) and other operations
+
+- Use cryptographic keys with [Sign](https://msdn.microsoft.com/library/azure/dn878096.aspx)/[Verify](https://msdn.microsoft.com/library/azure/dn878082.aspx), [WrapKey](https://msdn.microsoft.com/library/azure/dn878066.aspx)/[UnwrapKey](https://msdn.microsoft.com/library/azure/dn878079.aspx) and [Encrypt](https://msdn.microsoft.com/library/azure/dn878060.aspx)/[Decrypt](https://msdn.microsoft.com/library/azure/dn878097.aspx) operations
+
+The following SDKs are available for working with Key Vault:
+
+|[![.NET](./media/key-vault-developers-guide/net.png)](https://msdn.microsoft.com/library/azure/dn903301.aspx)|[![Node.js](./media/key-vault-developers-guide/nodejs.png)](http://azure.github.io/azure-sdk-for-node/azure-arm-keyvault/latest)
+|:--:|:--:|
+|[.NET SDK Documentation](https://msdn.microsoft.com/library/azure/dn903301.aspx)|[Node.js SDK Documentation](http://azure.github.io/azure-sdk-for-node/azure-arm-keyvault/latest)|
+|[.NET SDK Package](https://azure.microsoft.com/documentation/api/)|[Node.js SDK Package](https://www.npmjs.com/package/azure-keyvault)|
+
+
+For complete examples of using Key Vault with your applications, see:
+
+- .NET sample application *HelloKeyVault* and an Azure web service example. [Azure Key Vault code samples](http://www.microsoft.com/download/details.aspx?id=45343)
+- Tutorial to help you learn how to use Azure Key Vault from a web application in Azure. [Use Azure Key Vault from a Web Application](key-vault-use-from-web-application.md)
+
+## How-tos
+
+The following articles and scenarios provide task specific guidance:
+
+- [How to Generate and Transfer HSM-Protected Keys for Azure Key Vault](key-vault-hsm-protected-keys.md)
+- [Pass secure values (such as passwords) during deployment](../resource-manager-keyvault-parameter.md).
+- For task-specific guidance on integrating and using Key Vaults with Azure, see [Ryan Jones ARM template examples for Key Vault](https://github.com/rjmax/ArmExamples/tree/master/keyvaultexamples)
+
+## Supporting Libraries
+
+- [Microsoft Azure Key Vault Core Library](http://www.nuget.org/packages/Microsoft.Azure.KeyVault.Core/1.0.0) provides `IKey` and `IKeyResolver` interfaces for locating keys from identifiers and performing operations with keys.
+
+- [Microsoft Azure Key Vault Extensions](http://www.nuget.org/packages/Microsoft.Azure.KeyVault.Extensions/1.0.0) provides extended capabilities for Azure Key Vault.