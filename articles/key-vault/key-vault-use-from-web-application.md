---
title: Use Azure Key Vault from a Web Application | Microsoft Docs
description: Use this tutorial to help you learn how to use Azure Key Vault from a web application.
services: key-vault
author: adhurwit
manager: mbaldwin
tags: azure-resource-manager

ms.assetid: 9b7d065e-1979-4397-8298-eeba3aec4792
ms.service: key-vault
ms.workload: identity
ms.topic: article
ms.date: 09/15/2017
ms.author: adhurwit

---
# Use Azure Key Vault from a Web Application

## Introduction

Use this tutorial to help you learn how to use Azure Key Vault from a web application in Azure. It walks you through the process of accessing a secret from an Azure Key Vault so that it can be used in your web application.

**Estimated time to complete:** 15 minutes

For overview information about Azure Key Vault, see [What is Azure Key Vault?](key-vault-whatis.md)

## Prerequisites

To complete this tutorial, you must have the following:

* A URI to a secret in an Azure Key Vault
* A Client ID and a Client Secret for a web application registered with Azure Active Directory that has access to your Key Vault
* A web application. We will be showing the steps for an ASP.NET MVC application deployed in Azure as a Web App.

> [!NOTE]
>* This sample depends on an older way of manually provisioning AAD Identities. Currently, there is a new feature in preview called Managed Service Identity (MSI), which can automatically provision AAD Identities. Please refer to the following [link](https://docs.microsoft.com/azure/active-directory/msi-overview) for further details. 
>* It is essential that you have completed the steps listed in [Get Started with Azure Key Vault](key-vault-get-started.md) for this tutorial so that you have the URI to a secret and the Client ID and Client Secret for a web application.
> 
> 

The web application that will be accessing the Key Vault is the one that is registered in Azure Active Directory and has been given access to your Key Vault. If this is not the case, go back to Register an Application in the Get Started tutorial and repeat the steps listed.

This tutorial is designed for web developers that understand the basics of creating web applications on Azure. For more information about Azure Web Apps, see [Web Apps overview](../app-service-web/app-service-web-overview.md).

## <a id="packages"></a>Add Nuget Packages

There are two packages that your web application needs to have installed.

* Active Directory Authentication Library - contains methods for interacting with Azure Active Directory and managing user identity
* Azure Key Vault Library - contains methods for interacting with Azure Key Vault

Both of these packages can be installed using the Package Manager Console using the Install-Package command.

```
// this is currently the latest stable version of ADAL
Install-Package Microsoft.IdentityModel.Clients.ActiveDirectory -Version 2.16.204221202
Install-Package Microsoft.Azure.KeyVault
```

## <a id="webconfig"></a>Modify Web.Config

There are three application settings that need to be added to the web.config file as follows.

```
    <!-- ClientId and ClientSecret refer to the web application registration with Azure Active Directory -->
    <add key="ClientId" value="clientid" />
    <add key="ClientSecret" value="clientsecret" />

    <!-- SecretUri is the URI for the secret in Azure Key Vault -->
    <add key="SecretUri" value="secreturi" />
```

If you are not going to host your application as an Azure Web App, then you should add the actual ClientId, Client Secret, and Secret URI values to the web.config. Otherwise leave these dummy values because we will be adding the actual values in the Azure portal for an additional level of security.

## <a id="gettoken"></a>Add Method to Get an Access Token

In order to use the Key Vault API you need an access token. The Key Vault Client handles calls to the Key Vault API but you need to supply it with a function that gets the access token.  

Following is the code to get an access token from Azure Active Directory. This code can go anywhere in your application. I like to add a Utils or EncryptionHelper class.  

```cs
//add these using statements
using Microsoft.IdentityModel.Clients.ActiveDirectory;
using System.Threading.Tasks;
using System.Web.Configuration;

//this is an optional property to hold the secret after it is retrieved
public static string EncryptSecret { get; set; }

//the method that will be provided to the KeyVaultClient
public static async Task<string> GetToken(string authority, string resource, string scope)
{
    var authContext = new AuthenticationContext(authority);
    ClientCredential clientCred = new ClientCredential(WebConfigurationManager.AppSettings["ClientId"],
                WebConfigurationManager.AppSettings["ClientSecret"]);
    AuthenticationResult result = await authContext.AcquireTokenAsync(resource, clientCred);

    if (result == null)
        throw new InvalidOperationException("Failed to obtain the JWT token");

    return result.AccessToken;
}
```

> [!NOTE]
>* Currently, the new feature Managed Service Identity (MSI) is the easiest way to authenticate. For further details please see the following link to the sample using [Key Vault with MSI in an application in .NET](https://github.com/Azure-Samples/app-service-msi-keyvault-dotnet/) and related [MSI with App Service and Functions tutorial](https://docs.microsoft.com/en-us/azure/app-service/app-service-managed-service-identity). 
<<<<<<< HEAD
>* Using Client ID and Client Secret is another way to authenticate an Azure AD application. And using it in your web application allows for a separation of duties and more control over your key management. But it does rely on putting the Client Secret in your configuration settings which for some can be as risky as putting the secret that you want to protect in your configuration settings. See below for a discussion on how to use a Client ID and Certificate instead of Client ID and Client Secret to authenticate the Azure AD application.
> 
> 
=======
>* Using Client ID and Client Secret is another way to authenticate an Azure AD application. And using it in your web application allows for a separation of duties and more control over your key management. But it does rely on putting the Client Secret in your configuration settings, which for some can be as risky as putting the secret that you want to protect in your configuration settings. See the following for a discussion on how to use a Client ID and Certificate instead of Client ID and Client Secret to authenticate the Azure AD application.
>>>>>>> a28a8d27

## <a id="appstart"></a>Retrieve the secret on Application Start

Now we need code to call the Key Vault API and retrieve the secret. The following code can be put anywhere as long as it is called before you need to use it. I have put this code in the Application Start event in the Global.asax so that it runs once on start and makes the secret available for the application.

```cs
//add these using statements
using Microsoft.Azure.KeyVault;
using System.Web.Configuration;

// I put my GetToken method in a Utils class. Change for wherever you placed your method.
var kv = new KeyVaultClient(new KeyVaultClient.AuthenticationCallback(Utils.GetToken));
var sec = await kv.GetSecretAsync(WebConfigurationManager.AppSettings["SecretUri"]);

//I put a variable in a Utils class to hold the secret for general  application use.
Utils.EncryptSecret = sec.Value;
```

## <a id="portalsettings"></a>Add App Settings in the Azure portal (optional)

If you have an Azure Web App, you can now add the actual values for the AppSettings in the Azure portal. By doing this, the actual values will not be in the web.config but protected via the Portal where you have separate access control capabilities. These values will be substituted for the values that you entered in your web.config. Make sure that the names are the same.

![Application Settings displayed in Azure portal][1]

## Authenticate with a Certificate instead of a Client Secret

Another way to authenticate an Azure AD application is by using a Client ID and a Certificate instead of a Client ID and Client Secret. Following are the steps to use a Certificate in an Azure Web App:

1. Get or Create a Certificate
2. Associate the Certificate with an Azure AD application
3. Add code to your Web App to use the Certificate
4. Add a Certificate to your Web App

### Get or Create a Certificate

For our purposes, we will make a test certificate. Here are a couple of commands that you can use in a Developer Command Prompt to create a certificate. Change directory to where you want the cert files created.  Also, for the beginning and ending date of the certificate, use the current date plus 1 year.

```
makecert -sv mykey.pvk -n "cn=KVWebApp" KVWebApp.cer -b 03/07/2017 -e 03/07/2018 -r
pvk2pfx -pvk mykey.pvk -spc KVWebApp.cer -pfx KVWebApp.pfx -po test123
```

Make note of the end date and the password for the .pfx (in this example: 07/31/2016 and test123). You will need them below.

For more information on creating a test certificate, see [How to: Create Your Own Test Certificate](https://msdn.microsoft.com/library/ff699202.aspx)

### Associate the Certificate with an Azure AD application

Now that you have a certificate, you need to associate it with an Azure AD application. Presently, the Azure portal does not support this workflow; this can be completed through PowerShell. Run the following commands to assoicate the certificate with the Azure AD application:

```ps
$x509 = New-Object System.Security.Cryptography.X509Certificates.X509Certificate2
$x509.Import("C:\data\KVWebApp.cer")
$credValue = [System.Convert]::ToBase64String($x509.GetRawCertData())

# If you used different dates for makecert then adjust these values
$now = [System.DateTime]::Now
$yearfromnow = $now.AddYears(1)

$adapp = New-AzureRmADApplication -DisplayName "KVWebApp" -HomePage "http://kvwebapp" -IdentifierUris "http://kvwebapp" -CertValue $credValue -StartDate $now -EndDate $yearfromnow

$sp = New-AzureRmADServicePrincipal -ApplicationId $adapp.ApplicationId

Set-AzureRmKeyVaultAccessPolicy -VaultName 'contosokv' -ServicePrincipalName $sp.ServicePrincipalName -PermissionsToSecrets all -ResourceGroupName 'contosorg'

# get the thumbprint to use in your app settings
$x509.Thumbprint
```

After you have run these commands, you can see the application in Azure AD. When searching, ensure you select "Applications my company owns" instead of "Applications my company uses" in the search dialog.

To learn more about Azure AD Application Objects and ServicePrincipal Objects, see [Application Objects and Service Principal Objects](../active-directory/active-directory-application-objects.md).

### Add code to your Web App to use the Certificate

Now we will add code to your Web App to access the cert and use it for authentication.

First there is code to access the cert.

```cs
public static class CertificateHelper
{
    public static X509Certificate2 FindCertificateByThumbprint(string findValue)
    {
        X509Store store = new X509Store(StoreName.My, StoreLocation.CurrentUser);
        try
        {
            store.Open(OpenFlags.ReadOnly);
            X509Certificate2Collection col = store.Certificates.Find(X509FindType.FindByThumbprint,
                findValue, false); // Don't validate certs, since the test root isn't installed.
            if (col == null || col.Count == 0)
                return null;
            return col[0];
        }
        finally
        {
            store.Close();
        }
    }
}
```

Note that the StoreLocation is CurrentUser instead of LocalMachine. And that we are supplying 'false' to the Find method because we are using a test cert.

Next is code that uses the CertificateHelper and creates a ClientAssertionCertificate which is needed for authentication.

```cs
public static ClientAssertionCertificate AssertionCert { get; set; }

public static void GetCert()
{
    var clientAssertionCertPfx = CertificateHelper.FindCertificateByThumbprint(WebConfigurationManager.AppSettings["thumbprint"]);
    AssertionCert = new ClientAssertionCertificate(WebConfigurationManager.AppSettings["clientid"], clientAssertionCertPfx);
}
```

Here is the new code to get the access token. This replaces the GetToken method in the preceding example. I have given it a different name for convenience.

```cs
public static async Task<string> GetAccessToken(string authority, string resource, string scope)
{
    var context = new AuthenticationContext(authority, TokenCache.DefaultShared);
    var result = await context.AcquireTokenAsync(resource, AssertionCert);
    return result.AccessToken;
}
```

I have put all of this code into my Web App project's Utils class for ease of use.

The last code change is in the Application_Start method. First we need to call the GetCert() method to load the ClientAssertionCertificate. And then we change the callback method that we supply when creating a new KeyVaultClient. Note that this replaces the code that we had in the preceding example.

```cs
Utils.GetCert();
var kv = new KeyVaultClient(new KeyVaultClient.AuthenticationCallback(Utils.GetAccessToken));
```

### Add a Certificate to your Web App through the Azure portal

Adding a Certificate to your Web App is a simple two-step process. First, go to the Azure portal and navigate to your Web App. On the Settings blade for your Web App, click on the entry for "Custom domains and SSL". On the blade that opens you will be able to upload the Certificate that you created in the preceding example, KVWebApp.pfx, make sure that you remember the password for the pfx.

![Adding a Certificate to a Web App in the Azure portal][2]

The last thing that you need to do is to add an Application Setting to your Web App that has the name WEBSITE\_LOAD\_CERTIFICATES and a value of *. This will ensure that all Certificates are loaded. If you wanted to load only the Certificates that you have uploaded, then you can enter a comma-separated list of their thumbprints.

To learn more about adding a Certificate to a Web App, see [Using Certificates in Azure Websites Applications](https://azure.microsoft.com/blog/2014/10/27/using-certificates-in-azure-websites-applications/)

### Add a Certificate to Key Vault as a secret

Instead of uploading your certificate to the Web App service directly, you can store it in Key Vault as a secret and deploy it from there. This is a two-step process that is outlined in the following blog post, [Deploying Azure Web App Certificate through Key Vault](https://blogs.msdn.microsoft.com/appserviceteam/2016/05/24/deploying-azure-web-app-certificate-through-key-vault/)

## <a id="next"></a>Next steps

For programming references, see [Azure Key Vault C# Client API Reference](https://msdn.microsoft.com/library/azure/dn903628.aspx).

<!--Image references-->
[1]: ./media/key-vault-use-from-web-application/PortalAppSettings.png
[2]: ./media/key-vault-use-from-web-application/PortalAddCertificate.png<|MERGE_RESOLUTION|>--- conflicted
+++ resolved
@@ -104,13 +104,7 @@
 
 > [!NOTE]
 >* Currently, the new feature Managed Service Identity (MSI) is the easiest way to authenticate. For further details please see the following link to the sample using [Key Vault with MSI in an application in .NET](https://github.com/Azure-Samples/app-service-msi-keyvault-dotnet/) and related [MSI with App Service and Functions tutorial](https://docs.microsoft.com/en-us/azure/app-service/app-service-managed-service-identity). 
-<<<<<<< HEAD
->* Using Client ID and Client Secret is another way to authenticate an Azure AD application. And using it in your web application allows for a separation of duties and more control over your key management. But it does rely on putting the Client Secret in your configuration settings which for some can be as risky as putting the secret that you want to protect in your configuration settings. See below for a discussion on how to use a Client ID and Certificate instead of Client ID and Client Secret to authenticate the Azure AD application.
-> 
-> 
-=======
 >* Using Client ID and Client Secret is another way to authenticate an Azure AD application. And using it in your web application allows for a separation of duties and more control over your key management. But it does rely on putting the Client Secret in your configuration settings, which for some can be as risky as putting the secret that you want to protect in your configuration settings. See the following for a discussion on how to use a Client ID and Certificate instead of Client ID and Client Secret to authenticate the Azure AD application.
->>>>>>> a28a8d27
 
 ## <a id="appstart"></a>Retrieve the secret on Application Start
 
