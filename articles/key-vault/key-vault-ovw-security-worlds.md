---
ms.assetid: 
title: Azure Key Vault security worlds | Microsoft Docs
ms.service: key-vault
author: BrucePerlerMS
ms.author: bruceper
manager: mbaldwin
ms.date: 06/6/2017
---
# Azure Key Vault security worlds and geographic boundaries

Azure Key Vault is a multi-tenant service and uses a pool of Hardware Security Modules (HSMs) in each Azure location. 

All HSMs at Azure locations in the same geographic region share the same cryptographic boundary (Thales Security World). For example, East US and West US share the same security world because they belong to the US geo location. Similarly, all Azure locations in Japan share the same security world and all Azure locations in Australia, India, and so on. 

<<<<<<< HEAD
## Backup and restore behavior
=======
## Back up and restore behavior
>>>>>>> 5ad02e4e

A backup taken of a key from a key vault in one Azure location can be restored to a key vault in another Azure location, as long as both of these conditions are true:

- Both of the Azure locations belong to the same geographical location
- Both of the key vaults belong to the same Azure subscription

<<<<<<< HEAD
For example, a backup taken by a given subscription of a key in a key vault in West India, can only be restored to another key vault in the same subscription and geo location; West India, Central India or South India.

## Regions and products

- [Azure regions](https://azure.microsoft.com/regions/)
- [Microsoft products by region](https://azure.microsoft.com/regions/services/)

Regions are mapped to security worlds, shown as major headings in the tables:

=======
For example, a back up taken by a given subscription of a key in a key vault in West India, can only be restored to another key vault in the same subscription and geo location; West India, Central India or, South India. 

## Regions and products

Regions are mapped to security worlds, shown as major headings.

- [Azure regions](https://azure.microsoft.com/regions/)
- [Microsoft products by region](https://azure.microsoft.com/regions/services/)

>>>>>>> 5ad02e4e
In the products by region article, for example, the **Americas** tab contains EAST US, CENTRAL US, WEST US all mapping to the Americas region. 

>[!NOTE]
>An exception is that US DOD EAST and US DOD CENTRAL have their own security worlds. 

<<<<<<< HEAD
Similarly, on the **Europe** tab, NORTH EUROPE and WEST EUROPE both map to the Europe region. The same is also true or teh **Asia Pacific** tab.




=======
Similarly, on the **Europe** tab, NORTH EUROPE and WEST EUROPE both map to the Europe region. The same is also true or the **Asia Pacific** tab.
>>>>>>> 5ad02e4e

<|MERGE_RESOLUTION|>--- conflicted
+++ resolved
@@ -13,18 +13,13 @@
 
 All HSMs at Azure locations in the same geographic region share the same cryptographic boundary (Thales Security World). For example, East US and West US share the same security world because they belong to the US geo location. Similarly, all Azure locations in Japan share the same security world and all Azure locations in Australia, India, and so on. 
 
-<<<<<<< HEAD
 ## Backup and restore behavior
-=======
-## Back up and restore behavior
->>>>>>> 5ad02e4e
 
 A backup taken of a key from a key vault in one Azure location can be restored to a key vault in another Azure location, as long as both of these conditions are true:
 
 - Both of the Azure locations belong to the same geographical location
 - Both of the key vaults belong to the same Azure subscription
 
-<<<<<<< HEAD
 For example, a backup taken by a given subscription of a key in a key vault in West India, can only be restored to another key vault in the same subscription and geo location; West India, Central India or South India.
 
 ## Regions and products
@@ -34,29 +29,11 @@
 
 Regions are mapped to security worlds, shown as major headings in the tables:
 
-=======
-For example, a back up taken by a given subscription of a key in a key vault in West India, can only be restored to another key vault in the same subscription and geo location; West India, Central India or, South India. 
-
-## Regions and products
-
-Regions are mapped to security worlds, shown as major headings.
-
-- [Azure regions](https://azure.microsoft.com/regions/)
-- [Microsoft products by region](https://azure.microsoft.com/regions/services/)
-
->>>>>>> 5ad02e4e
 In the products by region article, for example, the **Americas** tab contains EAST US, CENTRAL US, WEST US all mapping to the Americas region. 
 
 >[!NOTE]
 >An exception is that US DOD EAST and US DOD CENTRAL have their own security worlds. 
 
-<<<<<<< HEAD
 Similarly, on the **Europe** tab, NORTH EUROPE and WEST EUROPE both map to the Europe region. The same is also true or teh **Asia Pacific** tab.
 
 
-
-
-=======
-Similarly, on the **Europe** tab, NORTH EUROPE and WEST EUROPE both map to the Europe region. The same is also true or the **Asia Pacific** tab.
->>>>>>> 5ad02e4e
-
