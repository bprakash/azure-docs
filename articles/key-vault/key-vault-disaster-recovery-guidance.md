<properties
	pageTitle="What to do in the event of an Azure service disruption impacting Azure Key Vault | Microsoft Azure"
	description="Learn what to do in the event of an Azure service disruption impacting Azure Key Vault."
	services="key-vault"
	documentationCenter=""
	authors="adamglick"
	manager="mbaldwin"
	editor=""/>

<tags
	ms.service="key-vault"
	ms.workload="key-vault"
	ms.tgt_pltfrm="na"
	ms.devlang="na"
	ms.topic="article"
	ms.date="05/17/2016"
	ms.author="sumedhb;aglick"/>
	

# Azure Key Vault availability and redundancy

Azure Key Vault features multiple layers of redundancy, to ensure that your keys and secrets remain available to your application even if individual components of the service fail.

The contents of your key vault are replicated within the region, as well as to a secondary region at least 150 miles away (but within the same geography). This ensures high durability of your keys and secrets.

If individual components within the Key Vault service fail, alternate components within the region step in to serve your request to ensure that there is no degradation of functionality. You need not take any action to trigger this — it will happen automatically, and will be transparent to you.

In the rare event that an entire Azure region is unavailable, the requests you make of the key vault in that region are automatically routed (“failed over”) to a secondary region. When the primary region is available again, requests are routed back (“failed back”) to the primary region. You again need not take any action, as this will happen automatically. 

<<<<<<< HEAD
 * in the event of a region fail-over, it may take a few minutes for the service to fail over. Requests made during this time may fail until the fail-over completes.
 * After a fail-over completes, your key vault is in ___read-only___ mode. The requests supported in this mode are:
=======
There are a few caveats you should be aware of:

* In the event of a region fail-over, it may take a few minutes for the service to fail over. Requests made during this time may fail until the fail-over completes.
* After a fail-over completes, your key vault is in ___read-only___ mode. The requests supported in this mode are:
>>>>>>> 7d349b47
  * list key vaults
  * get properties of key vaults
  * list secrets 
  * get secrets
  * list keys
  * get (properties of) keys
  * encrypt
  * decrypt
  * wrap
  * unwrap
  * verify
  * sign
  * backup
<<<<<<< HEAD
 * Once a failover is failed back, all request types (i.e. read ___and___ write requests) are available. 
=======
* Once a failover is failed back, all request types (i.e. read ___and___ write requests) are available. 
>>>>>>> 7d349b47
<|MERGE_RESOLUTION|>--- conflicted
+++ resolved
@@ -27,30 +27,20 @@
 
 In the rare event that an entire Azure region is unavailable, the requests you make of the key vault in that region are automatically routed (“failed over”) to a secondary region. When the primary region is available again, requests are routed back (“failed back”) to the primary region. You again need not take any action, as this will happen automatically. 
 
-<<<<<<< HEAD
- * in the event of a region fail-over, it may take a few minutes for the service to fail over. Requests made during this time may fail until the fail-over completes.
- * After a fail-over completes, your key vault is in ___read-only___ mode. The requests supported in this mode are:
-=======
 There are a few caveats you should be aware of:
-
 * In the event of a region fail-over, it may take a few minutes for the service to fail over. Requests made during this time may fail until the fail-over completes.
 * After a fail-over completes, your key vault is in ___read-only___ mode. The requests supported in this mode are:
->>>>>>> 7d349b47
-  * list key vaults
-  * get properties of key vaults
-  * list secrets 
-  * get secrets
-  * list keys
-  * get (properties of) keys
-  * encrypt
-  * decrypt
-  * wrap
-  * unwrap
-  * verify
-  * sign
-  * backup
-<<<<<<< HEAD
- * Once a failover is failed back, all request types (i.e. read ___and___ write requests) are available. 
-=======
-* Once a failover is failed back, all request types (i.e. read ___and___ write requests) are available. 
->>>>>>> 7d349b47
+ * list key vaults
+ * get properties of key vaults
+ * list secrets 
+ * get secrets
+ * list keys
+ * get (properties of) keys
+ * encrypt
+ * decrypt
+ * wrap
+ * unwrap
+ * verify
+ * sign
+ * backup
+* Once a failover is failed back, all request types (i.e. read ___and___ write requests) are available. 