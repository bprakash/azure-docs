--- conflicted
+++ resolved
@@ -1,115 +1,3 @@
-<<<<<<< HEAD
----
-title: Decode EDIFACT messages - Azure Logic Apps | Microsoft Docs
-description: Validate EDI and generate XML for transaction sets with the EDIFACT message decoder in the Enterprise Integration Pack for Azure Logic Apps
-services: logic-apps
-documentationcenter: .net,nodejs,java
-author: padmavc
-manager: anneta
-editor: 
-
-ms.assetid: 0e61501d-21a2-4419-8c6c-88724d346e81
-ms.service: logic-apps
-ms.workload: integration
-ms.tgt_pltfrm: na
-ms.devlang: na
-ms.topic: article
-ms.date: 01/27/2017
-ms.author: padmavc
-
----
-
-# Decode EDIFACT messages for Azure Logic Apps with the Enterprise Integration Pack
-
-With the Decode EDIFACT message connector, you can validate EDI and partner-specific properties, 
-generate an XML document for each transaction set, 
-and generate acknowledgment for processed transactions. 
-To use this connector, you must add the connector to an existing trigger in your logic app.
-
-## Before you start
-
-Here's the items you need:
-
-* An Azure account; you can create a [free account](https://azure.microsoft.com/free)
-* An [integration account](logic-apps-enterprise-integration-create-integration-account.md) 
-that's already defined and associated with your Azure subscription. 
-You must have an integration account to use the Decode EDIFACT message connector. 
-* At least two [partners](logic-apps-enterprise-integration-partners.md) 
-that are already defined in your integration account
-* An [EDIFACT agreement](logic-apps-enterprise-integration-edifact.md) 
-that's already defined in your integration account
-
-## Decode EDIFACT messages
-
-1. [Create a logic app](logic-apps-create-a-logic-app.md).
-
-2. The Decode EDIFACT message connector doesn't have triggers, 
-so you must add a trigger for starting your logic app, like a Request trigger. 
-In the Logic App Designer, add a trigger, and then add an action to your logic app.
-
-3. In the search box, enter "EDIFACT" as your filter. 
-Select **Decode EDIFACT Message**.
-   
-    ![search EDIFACT](./media/logic-apps-enterprise-integration-edifact-decode/edifactdecodeimage1.png)
-
-3. If you didn't previously create any connections to your integration account, 
-you're prompted to create that connection now. Name your connection, 
-and select the integration account that you want to connect.
-   
-    ![create integration account](./media/logic-apps-enterprise-integration-edifact-decode/edifactdecodeimage2.png)
-
-	Properties with an asterisk are required.
-
-	| Property | Details |
-	| --- | --- |
-	| Connection Name * |Enter any name for your connection. |
-	| Integration Account * |Enter a name for your integration account. Make sure that your integration account and logic app are in the same Azure location. |
-
-4. When you're done to finish creating your connection, choose **Create**. 
-Your connection details should look similar to this example:
-
-	![integration account details](./media/logic-apps-enterprise-integration-edifact-decode/edifactdecodeimage3.png)  
-
-5. After your connection is created, as shown in this example, 
-select the EDIFACT flat file message to decode.
-
-	![integration account connection created](./media/logic-apps-enterprise-integration-edifact-decode/edifactdecodeimage4.png)  
-
-	For example:
-
-	![Select EDIFACT flat file message for decoding](./media/logic-apps-enterprise-integration-edifact-decode/edifactdecodeimage5.png)  
-
-## EDIFACT decoder details
-
-The Decode EDIFACT connector performs these tasks: 
-
-* Resolve the agreement by matching the sender qualifier & identifier and receiver qualifier & identifier
-* Splits multiple interchanges in a single message into separate.
-* Validates the envelope against trading partner agreement
-* Disassembles the interchange.
-* Validates EDI and partner-specific properties includes
-  * Validation of the structure of the interchange envelope.
-  * Schema validation of the envelope against the control schema.
-  * Schema validation of the transaction-set data elements against the message schema.
-  * EDI validation performed on transaction-set data elements
-* Verifies that the interchange, group, and transaction set control numbers are not duplicates (if configured) 
-  * Checks the interchange control number against previously received interchanges. 
-  * Checks the group control number against other group control numbers in the interchange. 
-  * Checks the transaction set control number against other transaction set control numbers in that group.
-* Generates an XML document for each transaction set.
-* Converts the entire interchange to XML 
-  * Split Interchange as transaction sets - suspend transaction sets on error: Parses each transaction set in an interchange into a separate XML document. If one or more transaction sets in the interchange fail validation, then EDIFACT Decode suspends only those transaction sets. 
-  * Split Interchange as transaction sets - suspend interchange on error: Parses each transaction set in an interchange into a separate XML document.  If one or more transaction sets in the interchange fail validation, then EDIFACT Decode suspends the entire interchange.
-  * Preserve Interchange - suspend transaction sets on error: Creates an XML document for the entire batched interchange. EDIFACT Decode suspends only those transaction sets that fail validation, while continuing to process all other transaction sets
-  * Preserve Interchange - suspend interchange on error: Creates an XML document for the entire batched interchange. If one or more transaction sets in the interchange fail validation, then EDIFACT Decode suspends the entire interchange, 
-* Generates a Technical (control) and/or Functional acknowledgment (if configured).
-  * A Technical Acknowledgment or the CONTRL ACK reports the results of a syntactical check of the complete received interchange.
-  * A functional acknowledgment acknowledges accept or reject a received interchange or a group
-
-## Next steps
-[Learn more about the Enterprise Integration Pack](logic-apps-enterprise-integration-overview.md "Learn about Enterprise Integration Pack") 
-
-=======
 ---
 title: Decode EDIFACT messages - Azure Logic Apps | Microsoft Docs
 description: Validate EDI and generate acknowledgements with the EDIFACT message decoder in the Enterprise Integration Pack for Azure Logic Apps
@@ -232,4 +120,3 @@
 
 ## Next steps
 [Learn more about the Enterprise Integration Pack](logic-apps-enterprise-integration-overview.md "Learn about Enterprise Integration Pack") 
->>>>>>> a42dbad0
