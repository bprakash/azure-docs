---
title: Define workflows with JSON - Azure Logic Apps | Microsoft Docs
description: How to write workflow definitions in JSON for logic apps
author: jeffhollan
manager: anneta
editor: ''
services: logic-apps
documentationcenter: ''

ms.assetid: d565873c-6b1b-4057-9250-cf81a96180ae
ms.service: logic-apps
ms.workload: integration
ms.tgt_pltfrm: na
ms.devlang: na
ms.topic: article
ms.custom: H1Hack27Feb2017
ms.date: 03/29/2017
ms.author: jehollan

---
# Create workflow definitions for logic apps using JSON

You can create workflow definitions for [Azure Logic Apps](logic-apps-what-are-logic-apps.md) 
with simple, declarative JSON language. If you haven't already, first review 
[how to create your first logic app with Logic App Designer](logic-apps-create-a-logic-app.md). 
Also, see the [full reference for the Workflow Definition Language](http://aka.ms/logicappsdocs).

## Repeat steps over a list

To iterate through an array that has up to 10,000 items and perform an action for each item, 
use the [foreach type](logic-apps-loops-and-scopes.md).

## Handle failures if something goes wrong

Usually, you want to include a *remediation step* — some logic that executes 
*if and only if* one or more of your calls fail. This example gets data 
from various places, but if the call fails, we want to POST a message 
somewhere so we can track down that failure later:  

```
{
  "$schema": "https://schema.management.azure.com/providers/Microsoft.Logic/schemas/2016-06-01/workflowdefinition.json#",
  "contentVersion": "1.0.0.0",
  "parameters": {},
  "triggers": {
    "Request": {
      "type": "request",
      "kind": "http"
    }
  },
  "actions": {
    "readData": {
      "type": "Http",
      "inputs": {
        "method": "GET",
        "uri": "http://myurl"
      }
    },
    "postToErrorMessageQueue": {
      "type": "ApiConnection",
      "inputs": "...",
      "runAfter": {
        "readData": [
          "Failed"
        ]
      }
    }
  },
  "outputs": {}
}
```

To specify that `postToErrorMessageQueue` only runs after `readData` has `Failed`,
use the `runAfter` property, for example, to specify a list of possible values, 
so that `runAfter` could be `["Succeeded", "Failed"]`.

Finally, because this example now handles the error, 
we no longer mark the run as `Failed`. 
Because we added the step for handling this failure in this example, 
the run has `Succeeded` although one step `Failed`.

## Execute two or more steps in parallel

To run multiple actions in parallel, the `runAfter` property must be equivalent at runtime. 

```
{
  "$schema": "https://schema.management.azure.com/providers/Microsoft.Logic/schemas/2016-06-01/workflowdefinition.json#",
  "contentVersion": "1.0.0.0",
  "parameters": {},
  "triggers": {
    "Request": {
      "kind": "http",
      "type": "Request"
    }
  },
  "actions": {
    "readData": {
      "type": "Http",
      "inputs": {
        "method": "GET",
        "uri": "http://myurl"
      }
    },
    "branch1": {
      "type": "Http",
      "inputs": {
        "method": "GET",
        "uri": "http://myurl"
      },
      "runAfter": {
        "readData": [
          "Succeeded"
        ]
      }
    },
    "branch2": {
      "type": "Http",
      "inputs": {
        "method": "GET",
        "uri": "http://myurl"
      },
      "runAfter": {
        "readData": [
          "Succeeded"
        ]
      }
    }
  },
  "outputs": {}
}
```

In this example, both `branch1` and `branch2` are set to run after `readData`. 
As a result, both branches run in parallel. The timestamp for both branches is identical.

![Parallel](media/logic-apps-author-definitions/parallel.png)

## Join two parallel branches

You can join two actions that are set to run in parallel 
by adding items to the `runAfter` property as in the previous example.

```
{
  "$schema": "https://schema.management.azure.com/providers/Microsoft.Logic/schemas/2016-04-01-preview/workflowdefinition.json#",
  "actions": {
    "readData": {
      "type": "Http",
      "inputs": {
        "method": "GET",
        "uri": "http://myurl"
      },
      "runAfter": {}
    },
    "branch1": {
      "type": "Http",
      "inputs": {
        "method": "GET",
        "uri": "http://myurl"
      },
      "runAfter": {
        "readData": [
          "Succeeded"
        ]
      }
    },
    "branch2": {
      "type": "Http",
      "inputs": {
        "method": "GET",
        "uri": "http://myurl"
      },
      "runAfter": {
        "readData": [
          "Succeeded"
        ]
      }
    },
    "join": {
      "type": "Http",
      "inputs": {
        "method": "GET",
        "uri": "http://myurl"
      },
      "runAfter": {
        "branch1": [
          "Succeeded"
        ],
        "branch2": [
          "Succeeded"
        ]
      }
    }
  },
  "parameters": {},
  "triggers": {
    "Request": {
      "type": "Request",
      "kind": "Http",
      "inputs": {
        "schema": {}
      }
    }
  },
  "contentVersion": "1.0.0.0",
  "outputs": {}
}
```

![Parallel](media/logic-apps-author-definitions/join.png)

## Map list items to a different configuration

Next, let's say that we want to get different content based on the value of a property. 
We can create a map of values to destinations as a parameter:  

```
{
  "$schema": "https://schema.management.azure.com/providers/Microsoft.Logic/schemas/2016-06-01/workflowdefinition.json#",
  "contentVersion": "1.0.0.0",
  "parameters": {
    "specialCategories": {
      "defaultValue": [
        "science",
        "google",
        "microsoft",
        "robots",
        "NSA"
      ],
      "type": "Array"
    },
    "destinationMap": {
      "defaultValue": {
        "science": "http://www.nasa.gov",
        "microsoft": "https://www.microsoft.com/en-us/default.aspx",
        "google": "https://www.google.com",
        "robots": "https://en.wikipedia.org/wiki/Robot",
        "NSA": "https://www.nsa.gov/"
      },
      "type": "Object"
    }
  },
  "triggers": {
    "Request": {
      "type": "Request",
      "kind": "http"
    }
  },
  "actions": {
    "getArticles": {
      "type": "Http",
      "inputs": {
        "method": "GET",
        "uri": "https://ajax.googleapis.com/ajax/services/feed/load?v=1.0&q=http://feeds.wired.com/wired/index"
      }
    },
    "forEachArticle": {
      "type": "foreach",
      "foreach": "@body('getArticles').responseData.feed.entries",
      "actions": {
        "ifGreater": {
          "type": "if",
          "expression": "@greater(length(intersection(item().categories, parameters('specialCategories'))), 0)",
          "actions": {
            "getSpecialPage": {
              "type": "Http",
              "inputs": {
                "method": "GET",
                "uri": "@parameters('destinationMap')[first(intersection(item().categories, parameters('specialCategories')))]"
              }
            }
          }
        }
      },
      "runAfter": {
        "getArticles": [
          "Succeeded"
        ]
      }
    }
  }
}
```

In this case, we first get a list of articles. 
Based on the category that was defined as a parameter, 
the second step uses a map to look up the URL for getting the content.

Some times to note here: 

*	The [`intersection()`](https://msdn.microsoft.com/library/azure/mt643789.aspx#intersection) function 
checks whether the category matches one of the known defined categories.

*	After we get the category, we can pull the item from the map using square brackets: `parameters[...]`

## Process strings

You can use various functions to manipulate strings. 
For example, suppose we have a string that we want to pass to a system, 
but we aren't confident about proper handling for character encoding. 
One option is to base64 encode this string. However, 
to avoid escaping in a URL, we are going to replace a few characters. 

We also want a substring of the order's name because 
the first five characters are not used.

```
{
  "$schema": "https://schema.management.azure.com/providers/Microsoft.Logic/schemas/2016-06-01/workflowdefinition.json#",
  "contentVersion": "1.0.0.0",
  "parameters": {
    "order": {
      "defaultValue": {
        "quantity": 10,
        "id": "myorder1",
<<<<<<< HEAD
        "orderer": "NAME=St�ph�n__�?�i?ian�"
=======
        "orderer": "NAME=Contoso"
>>>>>>> a42dbad0
      },
      "type": "Object"
    }
  },
  "triggers": {
    "request": {
      "type": "request",
      "kind": "http"
    }
  },
  "actions": {
    "order": {
      "type": "Http",
      "inputs": {
        "method": "GET",
        "uri": "http://www.example.com/?id=@{replace(replace(base64(substring(parameters('order').orderer,5,sub(length(parameters('order').orderer), 5) )),'+','-') ,'/' ,'_' )}"
      }
    }
  },
  "outputs": {}
}
```

Working from inside to outside:

1. Get the [`length()`](https://msdn.microsoft.com/library/azure/mt643789.aspx#length) 
for the orderer's name, so we get back the total number of characters.

2. Subtract 5 because we want a shorter string.

3. Actually, take the [`substring()`](https://msdn.microsoft.com/library/azure/mt643789.aspx#substring). 
We start at index `5` and go the remainder of the string.

4. Convert this substring to a [`base64()`](https://msdn.microsoft.com/library/azure/mt643789.aspx#base64) string.

5. [`replace()`](https://msdn.microsoft.com/library/azure/mt643789.aspx#replace) all the `+` characters with `-` characters.

6. [`replace()`](https://msdn.microsoft.com/library/azure/mt643789.aspx#replace) all the `/` characters with `_` characters.

## Work with Date Times

Date Times can be useful, particularly when you are trying to pull 
data from a data source that doesn't naturally support *triggers*. 
You can also use Date Times for finding how long various steps are taking.

```
{
  "$schema": "https://schema.management.azure.com/providers/Microsoft.Logic/schemas/2016-06-01/workflowdefinition.json#",
  "contentVersion": "1.0.0.0",
  "parameters": {
    "order": {
      "defaultValue": {
        "quantity": 10,
        "id": "myorder1"
      },
      "type": "Object"
    }
  },
  "triggers": {
    "Request": {
      "type": "request",
      "kind": "http"
    }
  },
  "actions": {
    "order": {
      "type": "Http",
      "inputs": {
        "method": "GET",
        "uri": "http://www.example.com/?id=@{parameters('order').id}"
      }
    },
    "ifTimingWarning": {
      "type": "If",
      "expression": "@less(actions('order').startTime,addseconds(utcNow(),-1))",
      "actions": {
        "timingWarning": {
          "type": "Http",
          "inputs": {
            "method": "GET",
            "uri": "http://www.example.com/?recordLongOrderTime=@{parameters('order').id}&currentTime=@{utcNow('r')}"
          }
        }
      },
      "runAfter": {
        "order": [
          "Succeeded"
        ]
      }
    }
  },
  "outputs": {}
}
```

In this example, we extract the `startTime` from the previous step. 
Then we get the current time, and subtract one second:

[`addseconds(..., -1)`](https://msdn.microsoft.com/library/azure/mt643789.aspx#addseconds) 

You can use other units of time, like `minutes` or `hours`. 
Finally, we can compare these two values. 
If the first value is less than the second value, 
then more than one second has passed since the order was first placed.

To format dates, we can use string formatters. For example, 
to get the RFC1123, we use [`utcnow('r')`](https://msdn.microsoft.com/library/azure/mt643789.aspx#utcnow). 
To learn about date formatting, see [Workflow Definition Language](https://msdn.microsoft.com/library/azure/mt643789.aspx#utcnow).

## Deployment parameters for different environments

Commonly, deployment lifecycles have a development environment, a staging environment, 
and a production environment. For example, you might use the same definition in all these environments
but use different databases. Likewise, you might want to use the same definition across different 
regions for high availability but want each logic app instance to talk to that region's database.
This scenario differs from taking parameters at *runtime* 
where instead, you should use the `trigger()` function as in the previous example.

You can start with a basic definition like this example:

```
{
    "$schema": "https://schema.management.azure.com/providers/Microsoft.Logic/schemas/2016-06-01/workflowdefinition.json#",
    "contentVersion": "1.0.0.0",
    "parameters": {
        "uri": {
            "type": "string"
        }
    },
    "triggers": {
        "request": {
          "type": "request",
          "kind": "http"
        }
    },
    "actions": {
        "readData": {
            "type": "Http",
            "inputs": {
                "method": "GET",
                "uri": "@parameters('uri')"
            }
        }
    },
    "outputs": {}
}
```

In the actual `PUT` request for the logic apps, you can provide the parameter `uri`. 
Because a default value no longer exists, the logic app payload requires this parameter:

```
{
    "properties": {},
        "definition": {
          // Use the definition from above here
        },
        "parameters": {
            "connection": {
                "value": "https://my.connection.that.is.per.enviornment"
            }
        }
    },
    "location": "westus"
}
``` 

In each environment, you can provide a different value for the `connection` parameter. 

For all the options that you have for creating and managing logic apps, 
see the [REST API documentation](https://msdn.microsoft.com/library/azure/mt643787.aspx). <|MERGE_RESOLUTION|>--- conflicted
+++ resolved
@@ -314,11 +314,7 @@
       "defaultValue": {
         "quantity": 10,
         "id": "myorder1",
-<<<<<<< HEAD
-        "orderer": "NAME=St�ph�n__�?�i?ian�"
-=======
         "orderer": "NAME=Contoso"
->>>>>>> a42dbad0
       },
       "type": "Object"
     }
