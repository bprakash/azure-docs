---
title: Create web APIs & REST APIs for Azure Logic Apps | Microsoft Docs
description: Create web APIs & REST APIs to  call your APIs, services, or systems from logic app workflows for system integrations
keywords: web APIs, REST APIs, workflows, system integrations
services: logic-apps
author: jeffhollan
manager: anneta
editor: ''
documentationcenter: ''

ms.assetid: bd229179-7199-4aab-bae0-1baf072c7659
ms.service: logic-apps
ms.workload: integration
ms.tgt_pltfrm: na
ms.devlang: na
ms.topic: article
ms.date: 5/26/2017
ms.author: LADocs; jehollan
---

# Create custom APIs that you can call from logic app workflows

Although Azure Logic Apps offers [100+ built-in connectors](../connectors/apis-list.md) 
that you can use in logic app workflows, you might want to call APIs, 
systems, and services that aren't available as connectors. 
You can create your own APIs that provide actions and triggers to use in logic apps. 
Here are other reasons why you might want to create your own APIs 
that you can call from logic app workflows:

* Extend your current system integration and data integration workflows.
* Help customers use your service to manage professional or personal tasks.
* Expand the reach, discoverability, and use for your service.

<<<<<<< HEAD
=======
Basically, connectors are web APIs that use REST for pluggable interfaces, 
[Swagger metadata format](http://swagger.io/specification/) for documentation, 
and JSON as their data exchange format. Because connectors are REST APIs 
that communicate through HTTP endpoints, you can use any language, 
like .NET, Java, or Node.js, for building connectors. 
You can also host your APIs on [Azure App Service](../app-service/app-service-web-overview.md), 
a platform-as-a-service (PaaS) offering that provides one of the best, easiest, 
and most scalable ways for API hosting. 

>>>>>>> fe3c8b65
For custom APIs to work with logic apps, your API can provide 
[*actions*](./logic-apps-what-are-logic-apps.md#logic-app-concepts) 
that perform specific tasks in logic app workflows. Your API can also act as a 
[*trigger*](./logic-apps-what-are-logic-apps.md#logic-app-concepts) 
that starts a logic app workflow when new data or an event meets a specified condition. 
This topic describes common patterns that you can follow 
for building actions and triggers in your API, 
based on the behavior that you want your API to provide.

You can host your APIs on 
[Azure App Service](../app-service/app-service-value-prop-what-is.md), 
a platform-as-a-service (PaaS) offering that provides highly scalable, 
easy API hosting.

> [!TIP] 
> Although you can deploy your APIs as 
> web apps, 
> consider deploying your APIs as 
> API apps, 
> which can make your job easier when you build, host, and consume APIs 
> in the cloud and on premises. You don't have to change any code in your 
<<<<<<< HEAD
> APIs - just deploy your code to an API app. Learn how to 
> [build API apps created with ASP.NET](../app-service-api/app-service-api-dotnet-get-started.md), 
> [Java](../app-service-api/app-service-api-java-api-app.md), 
> or [Node.js](../app-service-api/app-service-api-nodejs-api-app.md). 
=======
> APIs -- just deploy your code to an API app. Learn how to 
> [build API apps](../app-service/app-service-web-tutorial-rest-api.md).
>>>>>>> fe3c8b65
>
> For API App samples built for logic apps, visit the 
> [Azure Logic Apps GitHub repository](http://github.com/logicappsio) or [blog](http://aka.ms/logicappsblog).

## How do custom APIs differ from custom connectors?

Custom APIs and custom connectors are web APIs that use REST for pluggable interfaces, 
[Swagger metadata format](http://swagger.io/specification/) for documentation, 
and JSON as their data exchange format. And because these APIs and connectors 
are REST APIs that communicate through HTTP endpoints, you can use any language, 
like .NET, Java, or Node.js, for building custom APIs and connectors.

Custom APIs let you call APIs that aren't connectors, 
and provide endpoints that you can call with HTTP + Swagger, 
Azure API Management, or App Services. Custom connectors work 
like custom APIs but also have these attributes:

* Registered in Azure as Logic Apps Connector resources.
* Appear with icons alongside Microsoft-managed connectors in the Logic Apps Designer.
* Available only to the connectors' authors and logic app users who have the same 
Azure Active Directory tenant and Azure subscription in the region where the 
logic apps are deployed.

You can also nominate registered connectors for Microsoft certification. 
This process verifies that registered connectors meet the criteria for public use 
and makes those connectors available for users in Microsoft Flow and Microsoft PowerApps.

## Helpful tools

A custom API works best with logic apps when the API also has a 
[Swagger document](http://swagger.io/specification/) 
that describes the API's operations and parameters.
Many libraries, like [Swashbuckle](https://github.com/domaindrivendev/Swashbuckle), 
can automatically generate the Swagger file for you. 
To annotate the Swagger file for display names, property types, and so on, 
you can also use [TRex](https://github.com/nihaue/TRex) 
so that your Swagger file works well with logic apps.

<a name="actions"></a>

## Action patterns

For logic apps to perform tasks, your custom API should provide 
[*actions*](./logic-apps-what-are-logic-apps.md#logic-app-concepts). 
Each operation in your API maps to an action. A basic action is a 
controller that accepts HTTP requests and returns HTTP responses. 
So for example, a logic app sends an HTTP request to your web app or API app. 
Your app then returns an HTTP response, along with content that the logic app can process.

For a standard action, you can write an HTTP request method in your API and 
describe that method in a Swagger file. You can then call your API directly 
with an [HTTP action](../connectors/connectors-native-http.md) 
or an [HTTP + Swagger](../connectors/connectors-native-http-swagger.md) action. 
By default, responses must be returned within the [request timeout limit](./logic-apps-limits-and-config.md). 

![Standard action pattern](./media/logic-apps-create-api-app/standard-action.png)

<a name="pattern-overview"></a>
To make a logic app wait while your API finishes longer-running tasks, 
your API can follow the [asynchronous polling pattern](#async-pattern) 
or the [asynchronous webhook pattern](#webhook-actions) described in this topic. 
For an analogy that helps you visualize these patterns' different behaviors, 
imagine the process for ordering a custom cake from a bakery. 
The polling pattern mirrors the behavior where you call the 
bakery every 20 minutes to check whether the cake is ready. 
The webhook pattern mirrors the behavior where the bakery asks you 
for your phone number so they can call you when the cake is ready.

For samples, visit the [Logic Apps GitHub repository](https://github.com/logicappsio). 
Also, learn more about [usage metering for actions](logic-apps-pricing.md).

<a name="async-pattern"></a>

### Perform long-running tasks with the polling action pattern

To have your API perform tasks that could run longer than the 
[request timeout limit](./logic-apps-limits-and-config.md), 
you can use the asynchronous polling pattern. This pattern has 
your API do work in a separate thread, 
but keep an active connection to the Logic Apps engine. 
That way, the logic app does not time out or continue with 
the next step in the workflow before your API finishes working.

Here's the general pattern:

1. Make sure that the engine knows that your API accepted the request and started working.
2. When the engine makes subsequent requests for job status, let the engine know when your API finishes the task.
3. Return relevant data to the engine so that the logic app workflow can continue.

<a name="bakery-polling-action"></a>
Now apply the previous bakery analogy to the polling pattern, 
and imagine that you call a bakery and order a custom cake for delivery. 
The process for making the cake takes time, 
and you don't want to wait on the phone while the bakery works on the cake. 
The bakery confirms your order and has you call every 20 minutes for the cake's status. 
After 20 minutes pass, you call the bakery, but they tell you that your cake isn't 
done and that you should call in another 20 minutes. 
This back-and-forth process continues until you call, 
and the bakery tells you that your order is ready and delivers your cake. 

So let's map this polling pattern back. The bakery represents your custom API, 
while you, the cake customer, represent the Logic Apps engine. 
When the engine calls your API with a request, your API confirms the request 
and responds with the time interval when the engine can check job status. 
The engine continues checking job status until your API responds 
that the job is done and returns data to your logic app, 
which then continues workflow. 

![Polling action pattern](./media/logic-apps-create-api-app/custom-api-async-action-pattern.png)

Here are the specific steps for your API to follow, 
described from the API's perspective:

1. When your API gets an HTTP request to start work, 
immediately return an HTTP `202 ACCEPTED` response with the 
`location` header described later in this step. 
This response lets the Logic Apps engine know that your API got the request, 
accepted the request payload (data input), and is now processing. 
   
   The `202 ACCEPTED` response should include these headers:
   
   * *Required*: A `location` header that specifies the absolute path 
   to a URL where the Logic Apps engine can check your API's job status

   * *Optional*: A `retry-after` header that specifies the number of seconds 
   that the engine should wait before checking the `location` URL for job status. 

     By default, the engine checks every 20 seconds. To specify a different interval, 
     include the `retry-after` header and the number of seconds until the next poll.

2. After the specified time passes, the Logic Apps engine polls 
the `location` URL to check job status. Your API should perform these 
checks and return these responses:
   
   * If the job is done, return an HTTP `200 OK` response, 
   along with the response payload (input for the next step).

   * If the job is still processing, return another HTTP `202 ACCEPTED` response, 
   but with the same headers as the original response.

When your API follows this pattern, you don't have to do anything in the 
logic app workflow definition to continue checking job status. 
When the engine gets an HTTP `202 ACCEPTED` response and a 
valid `location` header, the engine respects the asynchronous pattern 
and checks the `location` header until your API returns a non-202 response.

> [!TIP]
> For an example asynchronous pattern, review this 
> [asynchronous controller response sample in GitHub](https://github.com/logicappsio/LogicAppsAsyncResponseSample).

<a name="webhook-actions"></a>

### Perform long-running tasks with the webhook action pattern

As an alternative, you can use the webhook pattern 
for long-running tasks and asynchronous processing. 
This pattern has the logic app pause and wait for a "callback" 
from your API to finish processing before continuing workflow. 
This callback is an HTTP POST that sends a message to a URL when an event happens. 

<a name="bakery-webhook-action"></a>
Now apply the previous bakery analogy to the webhook pattern, 
and imagine that you call a bakery and order a custom cake for delivery. 
The process for making the cake takes time, 
and you don't want to wait on the phone while the bakery works on the cake. 
The bakery confirms your order, but this time, 
you give them your phone number so they can call you when the cake is done. 
This time, the bakery tells you when your order is ready and delivers your cake.

When we map this webhook pattern back, the bakery represents your custom API, 
while you, the cake customer, represent the Logic Apps engine. 
The engine calls your API with a request and includes a "callback" URL.
When the job is done, your API uses the URL to notify the engine 
and return data to your logic app, which then continues workflow. 

For this pattern, set up two endpoints on your controller: `subscribe` and `unsubscribe`

*  `subscribe` endpoint: When execution reaches your API's action in the workflow, 
the Logic Apps engine calls the `subscribe` endpoint. This step causes the 
logic app to create a callback URL that your API stores and then wait for the 
callback from your API when work is complete. Your API then calls back 
with an HTTP POST to the URL and passes any returned content and 
headers as input to the logic app.

* `unsubscribe` endpoint: If the logic app run is canceled, 
the Logic Apps engine calls the `unsubscribe` endpoint. 
Your API can then unregister the callback URL and stop any processes as necessary.

![Webhook action pattern](./media/logic-apps-create-api-app/custom-api-webhook-action-pattern.png)

> [!NOTE]
> Currently, the Logic App Designer doesn't support 
> discovering webhook endpoints through Swagger. 
> So for this pattern, you have to add a 
> [**Webhook** action](../connectors/connectors-native-webhook.md)
> and specify the URL, headers, and body for your request. 
> See also [Workflow actions and triggers](logic-apps-workflow-actions-triggers.md#api-connection-webhook-action). 
> To pass in the callback URL, you can use the `@listCallbackUrl()` 
> workflow function in any of the previous fields as necessary.

> [!TIP]
> For an example webhook pattern, review this 
> [webhook trigger sample in GitHub](https://github.com/logicappsio/LogicAppTriggersExample/blob/master/LogicAppTriggers/Controllers/WebhookTriggerController.cs).

<a name="triggers"></a>

## Trigger patterns

Your custom API can act as a [*trigger*](./logic-apps-what-are-logic-apps.md#logic-app-concepts) 
that starts a logic app when new data or an event meets a specified condition. 
This trigger can either check regularly, or wait and listen, 
for new data or events at your service endpoint. 
If new data or an event meets the specified condition, 
the trigger fires and starts the logic app, which is listening to that trigger. 
To start logic apps this way, your API can follow the 
[*polling trigger*](#polling-triggers) or the [*webhook trigger*](#webhook-triggers) pattern. 
These patterns are similar to their counterparts for 
[polling actions](#async-pattern) and [webhook actions](#webhook-actions). 
Also, learn more about [usage metering for triggers](logic-apps-pricing.md).

<a name="polling-triggers"></a>

### Check for new data or events regularly with the polling trigger pattern

A *polling trigger* acts much like the [polling action](#async-pattern) 
previously described in this topic. The Logic Apps engine periodically 
calls and checks the trigger endpoint for new data or events. 
If the engine finds new data or an event that meets your specified condition, 
the trigger fires. Then, the engine creates a logic app instance that processes the data as input. 

![Polling trigger pattern](./media/logic-apps-create-api-app/custom-api-polling-trigger-pattern.png)

> [!NOTE]
> Each polling request counts as an action execution, even when no logic app instance is created. 
> To prevent processing the same data multiple times, 
> your trigger should clean up data that was already read and passed to the logic app.

Here are specific steps for a polling trigger, described from the API's perspective:

| Found new data or event?  | API response | 
| ------------------------- | ------------ |
| Found | Return an HTTP `200 OK` status with the response payload (input for next step). <br/>This response creates a logic app instance and starts the workflow. |
| Not found | Return an HTTP `202 ACCEPTED` status with a `location` header and a `retry-after` header. <br/>For triggers, the `location` header should also contain a `triggerState` query parameter, which is usually a "timestamp." Your API can use this identifier to track the last time that the logic app was triggered. |

For example, to periodically check your service for new files, 
you might build a polling trigger that has these behaviors:

| Request includes `triggerState`? | API response |
| -------------------------------- | -------------|
| No | Return an HTTP `202 ACCEPTED` status plus a `location` header with `triggerState` set to the current time and the `retry-after` interval to 15 seconds. |
| Yes | Check your service for files added after the `DateTime` for `triggerState`. |

| Number of files found | API response |
| --------------------- | -------------|
| Single file | Return an HTTP `200 OK` status and the content payload, update `triggerState` to the `DateTime` for the returned file, and set `retry-after` interval to 15 seconds. |
| Multiple files | Return one file at a time and an HTTP `200 OK` status, update `triggerState`, and set the `retry-after` interval to 0 seconds. </br>These steps let the engine know that more data is available, and that the engine should immediately request the data from the URL in the `location` header. |
| No files | Return an HTTP `202 ACCEPTED` status, don't change `triggerState`, and set the `retry-after` interval to 15 seconds. |

> [!TIP]
> For an example polling trigger pattern, review this 
> [poll trigger controller sample in GitHub](https://github.com/logicappsio/LogicAppTriggersExample/blob/master/LogicAppTriggers/Controllers/PollTriggerController.cs).

<a name="webhook-triggers"></a>

### Wait and listen for new data or events with the webhook trigger pattern

A webhook trigger is a *push trigger* that waits and listens for new data or 
events at your service endpoint. If new data or an event meets the specified condition, 
the trigger fires and creates a logic app instance, which then processes the data as input.
Webhook triggers act much like the [webhook actions](#webhook-actions) previously 
described in this topic, and are set up with `subscribe` and `unsubscribe` endpoints. 

* `subscribe` endpoint: When you add and save a webhook trigger in your logic app, 
the Logic Apps engine calls the `subscribe` endpoint. This step causes 
the logic app to create a callback URL that your API stores. 
When there's new data or an event that meets the specified condition, 
your API calls back with an HTTP POST to the URL. 
The content payload and headers pass as input to the logic app.

* `unsubscribe` endpoint: If the webhook trigger or entire logic app is deleted, 
the Logic Apps engine calls the `unsubscribe` endpoint. 
Your API can then unregister the callback URL and stop any processes as necessary.

![Webhook trigger pattern](./media/logic-apps-create-api-app/custom-api-webhook-trigger-pattern.png)

> [!NOTE]
> Currently, the Logic App Designer doesn't support 
> discovering webhook endpoints through Swagger. 
> So for this pattern, you have to add a 
> [**Webhook** trigger](../connectors/connectors-native-webhook.md) 
> and specify the URL, headers, and body for your request. 
> See also [HTTPWebhook trigger](logic-apps-workflow-actions-triggers.md#httpwebhook-trigger). 
> To pass in the callback URL, you can use the `@listCallbackUrl()` workflow 
> function in any of the previous fields as necessary.
>
> To prevent processing the same data multiple times, 
> your trigger should clean up data that was already read and passed to the logic app.

> [!TIP]
> For an example webhook pattern, review this 
> [webhook trigger controller sample in GitHub](https://github.com/logicappsio/LogicAppTriggersExample/blob/master/LogicAppTriggers/Controllers/WebhookTriggerController.cs).

## Secure calls to your APIs from logic apps

After creating your custom APIs, set up authentication for your APIs 
so that you can call them securely from logic apps. Learn 
[how to secure calls to custom APIs from logic apps](../logic-apps/logic-apps-custom-api-authentication.md).

## Deploy and call your APIs

After you add authentication, set up deployment for your APIs. 
Learn [how to deploy and call custom APIs from logic apps](../logic-apps/logic-apps-custom-api-host-deploy-call.md)

## Publish custom APIs to Azure

To make your custom APIs available for public use in Azure, 
submit your nominations to the 
[Microsoft Azure Certified program](https://azure.microsoft.com/marketplace/programs/certified/logic-apps/).

## Get support

For specific help with custom APIs, 
contact [customapishelp@microsoft.com](mailto:customapishelp@microsoft.com).

To ask questions, answer questions, and see what other Azure Logic Apps users are doing, visit the 
[Azure Logic Apps forum](https://social.msdn.microsoft.com/Forums/en-US/home?forum=azurelogicapps).

To help improve Logic Apps, vote on or submit ideas at the 
[Logic Apps user feedback site](http://aka.ms/logicapps-wish). 

## Next steps

* [Usage metering for actions and triggers](logic-apps-pricing.md)
* [Handle content types](./logic-apps-content-type.md)
* [Handle errors and exceptions](./logic-apps-exception-handling.md)
* [Secure access to your logic apps](./logic-apps-securing-a-logic-app.md)
* [Call, trigger, or nest logic apps with HTTP endpoints](./logic-apps-http-endpoint.md)<|MERGE_RESOLUTION|>--- conflicted
+++ resolved
@@ -31,8 +31,6 @@
 * Help customers use your service to manage professional or personal tasks.
 * Expand the reach, discoverability, and use for your service.
 
-<<<<<<< HEAD
-=======
 Basically, connectors are web APIs that use REST for pluggable interfaces, 
 [Swagger metadata format](http://swagger.io/specification/) for documentation, 
 and JSON as their data exchange format. Because connectors are REST APIs 
@@ -42,7 +40,6 @@
 a platform-as-a-service (PaaS) offering that provides one of the best, easiest, 
 and most scalable ways for API hosting. 
 
->>>>>>> fe3c8b65
 For custom APIs to work with logic apps, your API can provide 
 [*actions*](./logic-apps-what-are-logic-apps.md#logic-app-concepts) 
 that perform specific tasks in logic app workflows. Your API can also act as a 
@@ -53,26 +50,23 @@
 based on the behavior that you want your API to provide.
 
 You can host your APIs on 
-[Azure App Service](../app-service/app-service-value-prop-what-is.md), 
+[Azure App Service](../app-service/app-service-web-overview.md), 
 a platform-as-a-service (PaaS) offering that provides highly scalable, 
 easy API hosting.
 
 > [!TIP] 
-> Although you can deploy your APIs as 
-> web apps, 
-> consider deploying your APIs as 
-> API apps, 
+> Although you can deploy your APIs as web apps, 
+> consider deploying your APIs as API apps, 
 > which can make your job easier when you build, host, and consume APIs 
 > in the cloud and on premises. You don't have to change any code in your 
-<<<<<<< HEAD
-> APIs - just deploy your code to an API app. Learn how to 
-> [build API apps created with ASP.NET](../app-service-api/app-service-api-dotnet-get-started.md), 
-> [Java](../app-service-api/app-service-api-java-api-app.md), 
-> or [Node.js](../app-service-api/app-service-api-nodejs-api-app.md). 
-=======
-> APIs -- just deploy your code to an API app. Learn how to 
-> [build API apps](../app-service/app-service-web-tutorial-rest-api.md).
->>>>>>> fe3c8b65
+> APIs -- just deploy your code to an API app. For example, learn how to 
+> build API apps created with these languages: 
+> 
+> * [ASP.NET](../app-service/app-service-web-get-started-dotnet.md) 
+> * [Java](../app-service/app-service-web-get-started-java.md)
+> * [Node.js](../app-service/app-service-web-get-started-nodejs.md)
+> * [PHP](../app-service/app-service-web-get-started-php.md)
+> * [Python](../app-service/app-service-web-get-started-python.md)
 >
 > For API App samples built for logic apps, visit the 
 > [Azure Logic Apps GitHub repository](http://github.com/logicappsio) or [blog](http://aka.ms/logicappsblog).
