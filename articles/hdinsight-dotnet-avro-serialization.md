<properties linkid="hdinsight-dotnet-avro-serialization" urlDisplayName="HDInsight Microsoft Avro Library Serialization" pageTitle="Serialize data with Microsoft Avro Library | Azure" metaKeywords="" description="Learn how Azure HDInsight uses Avro to serialize big data." metaCanonical="" services="hdinsight" documentationCenter="" title="Serialize data with Microsoft Avro Library " authors="bradsev" solutions="" manager="paulettm" editor="cgronlun" />


# Serialize data with the Microsoft Avro Library

##Overview
This topic shows how to use the Microsoft Avro Library to serialize objects and other data structures into streams in order to persist them to memory, a database or a file, and also how to deserialize them to recover the original objects. 

###Apache Avro
The Microsoft Avro Library implements the Apache Avro data serialization system for the Microsoft.NET environment. Apache Avro provides a compact binary data interchange format for serialization. It uses [JSON](http://www.json.org) to define language agnostic schema that underwrites language interoperability. Data serialized in one language can be read in another. Currently C, C++, C#, Java, PHP, Python, and Ruby are supported. Detailed information on the format can be found in the [Apache Avro Specification](http://avro.apache.org/docs/current/spec.html). Note that the current version of the Microsoft Avro Library does not support the Remote Procedure Calls (RPC) part of this specification.

The serialized representation of an object in Avro system consists of two parts: schema and actual value. The Avro schema describes the language independent data model of the serialized data with JSON. It is present side-by-side with a binary representation of data.  Having the schema separate from the binary representation permits each object to be written with no per-value overheads, making serialization fast and the representation small. 

###The Hadoop scenario 
Apache Avro serialization format is widely used in Azure HDInsight and other Apache Hadoop environments. Avro provides a convenient way to represent complex data structures within a Hadoop MapReduce job. The format of Avro files has been designed to support the distributed MapReduce programming model. The key feature that enables the distribution is that the files are “splittable” in the sense that one can seek any point in a file and start reading from a particular block. 
 
###Serialization in the Microsoft Avro Library
The Microsoft Avro Library supports two ways of serializing objects:

- **reflection**: The JSON schema for the types is automatically built from the data contract attributes of the .NET types to be serialized. 
- **generic record**:The A JSON schema is explicitly specified in a record represented by the [**AvroRecord**](http://msdn.microsoft.com/en-us/library/microsoft.hadoop.avro.avrorecord.aspx) class when no .NET types are present to describe the schema for the data to be serialized. 

When the data schema is known to both the writer and reader of the stream, the data can be sent without its schema. But when this is not the case, the schema must be shared using an Avro container file. Other parameters such as the codec used for data compression can be specified. These scenarios are outlined in more detail and illustrated in the code examples below.


###Microsoft Avro Library prerequisites
- [Microsoft .NET Framework v4.0](http://www.microsoft.com/en-us/download/details.aspx?id=17851)
- [Newtonsoft Json.NET](http://james.newtonking.com/json) (v5.0.5 or later) 

Note that the Newtonsoft.Json.dll dependency is downloaded automatically with with the installation of the Microsoft Avro Library, the procedure for which is provided in the following section.

###Microsoft Avro Library installation
The Microsoft .NET Library for Avro is distributed as a NuGet Package that can be installed from Visual Studio using the following procedure: 

- Select the **Project** tab -> **Manage NuGet Packages...**
- Search for "Microsoft.Hadoop.Avro" in the **Online Search** box.
- Click the **Install** button next to **Microsoft .NET Library for Avro**. 

Note that the Newtonsoft.Json.dll (>= .5.0.5) dependency is also downloaded automatically with with the Microsoft Avro Library.
 

##Guide to the samples
Five examples provided in this topic each illustrate different scenarios supported by the Microsoft Avro Library. 

The first two show how to serialize and deserialize data into memory stream buffers using reflection and generic records. The schema in these two cases is assumed to be shared between the readers and writers out-of-band so that the schema does not need to be serialized with the data in an Avro container file. 

The third and fourth examples show how to serialize and deserialize data into memory stream buffers using reflection and generic record with Avro object container files. When data is stored in an Avro container file, its schema is always stored with it because the schema must be shared for deserialization.

The sample containing the first four examples can be downloaded from [Azure code samples](http://code.msdn.microsoft.com/windowsazure/Serialize-data-with-the-86055923) site.

The fifth and final example shows how to how to use a custom compression codec for object container files. A sample containing the code for this example can be downloaded from the  [Azure  code samples](http://code.msdn.microsoft.com/windowsazure/Serialize-data-with-the-67159111) site.

The Microsoft Avro Library is designed to work with any stream. In these examples, data is manipulated using memory streams rather than file streams or databases for simplicity and consistency. The approach taken in a production environment will depend on the exact scenario requirements, data source and volume, performance constraints, and other factors.

 * <a href="#Scenario1">**Serialization with reflection**</a>: The JSON schema for types to be serialized is automatically built from the data contract attributes.
 * <a href="#Scenario2">**Serialization with generic record**</a>: The JSON schema is explicitly specified in a record when no .NET type is available for reflection.
 * <a href="#Scenario3">**Serialization using object container files with reflection**</a>: The JSON schema is implicitly serialized with the data and shared using an Avro container file.
 * <a href="#Scenario4">**Serialization using object container files with generic record**</a>: The JSON schema is explicitly serialized with the data and shared using an Avro container file.
 * <a href="#Scenario5">**Serialization using object container files with a custom compression codec**</a>: The JSON schema is serialized with data and shared using an Avro container file with a customized .NET implementation of the data compression codec.


<h2> <a name="Scenario1"></a>Serialization with reflection</h2>
 
The JSON schema for the types can be automatically built by Microsoft Avro Library using reflection from the data contract attributes of the C# objects to be serialized. Microsoft Avro Library creates an [**IAvroSeralizer<T>**](http://msdn.microsoft.com/en-us/library/dn627341.aspx) to identify the fields to be serialized.

In this example objects (a **SensorData** class with a member **Location** struct) are serialized to a memory stream and this stream is in turn deserialized. The result is then compared to the initial instance to confirm that the **SensorData** object recovered is identical to original.

The schema in this example is assumed to be shared between the readers and writers, so the Avro object container format is not required. For an example of how to serialize and deserialize data into memory buffers using reflection with the object container format when the schema must be serialized with the data, see <a href="#Scenario3">Serialization using object container files with reflection.</a>

    namespace Microsoft.Hadoop.Avro.Sample
    {
        using System;
        using System.Collections.Generic;
        using System.IO;
        using System.Linq;
        using System.Runtime.Serialization;
        using Microsoft.Hadoop.Avro.Container;

        //Sample Class used in serialization samples
        [DataContract(Name = "SensorDataValue", Namespace = "Sensors")]
        internal class SensorData
        {
            [DataMember(Name = "Location")]
            public Location Position { get; set; }

            [DataMember(Name = "Value")]
            public byte[] Value { get; set; }
        }

        //Sample struct used in serialization samples
        [DataContract]
        internal struct Location
        {
            [DataMember]
            public int Floor { get; set; }

            [DataMember]
            public int Room { get; set; }
        }

        //This class contains all methods demonstrating
        //the usage of Microsoft Avro Library
        public class AvroSample
        {

            //Serialize and deserialize sample data set represented as an object using Reflection
            //No explicit schema definition is required - schema of serialized objects is automatically built
            public void SerializeDeserializeObjectUsingReflection()
            {

                Console.WriteLine("SERIALIZATION USING REFLECTION\n");
                Console.WriteLine("Serializing Sample Data Set...");

                //Create a new AvroSerializer instance and specify a custom serialization strategy AvroDataContractResolver
                //for serializing only properties attributed with DataContract/DateMember
                var avroSerializer = AvroSerializer.Create<SensorData>();

                //Create a Memory Stream buffer
                using (var buffer = new MemoryStream())
                {
                    //Create a data set using sample Class and struct 
                    var expected = new SensorData { Value = new byte[] { 1, 2, 3, 4, 5 }, Position = new Location { Room = 243, Floor = 1 } };

                    //Serialize the data to the specified stream
                    avroSerializer.Serialize(buffer, expected);


                    Console.WriteLine("Deserializing Sample Data Set...");

                    //Prepare the stream for deserializing the data
                    buffer.Seek(0, SeekOrigin.Begin);

                    //Deserialize data from the stream and cast it to the same type used for serialization
                    var actual = avroSerializer.Deserialize(buffer);

                    Console.WriteLine("Comparing Initial and Deserialized Data Sets...");

                    //Finally, verify that deserialized data matches the original one
                    bool isEqual = this.Equal(expected, actual);

                    Console.WriteLine("Result of Data Set Identity Comparison is {0}", isEqual);

                }
            }

            //
            //Helper methods
            //

            //Comparing two SensorData objects
            private bool Equal(SensorData left, SensorData right)
            {
                return left.Position.Equals(right.Position) && left.Value.SequenceEqual(right.Value);
            }



            static void Main()
            {

                string sectionDivider = "---------------------------------------- ";

                //Create an instance of AvroSample Class and invoke methods
                //illustrating different serializing approaches
                AvroSample Sample = new AvroSample();

                //Serialization to memory using Reflection
                Sample.SerializeDeserializeObjectUsingReflection();

                Console.WriteLine(sectionDivider);
                Console.WriteLine("Press any key to exit.");
                Console.Read();
            }
        }
    }
    // The example is expected to display the following output: 
    // SERIALIZATION USING REFLECTION
    //
    // Serializing Sample Data Set...
    // Deserializing Sample Data Set...
    // Comparing Initial and Deserialized Data Sets...
    // Result of Data Set Identity Comparison is True
    // ----------------------------------------
    // Press any key to exit.


<h2> <a name="Scenario2"></a>Serialization with a generic record</h2>

A JSON schema can be explicitly specified in a generic record when reflection cannot be used because the data cannot be represented using .NET classes with a data contract. This method is generally slower than using reflection and serializers for specific C# class. In such cases, the schema for the  data may also be dynamic because it is not be known until compile-time. Data represented as Comma Separated Values (CSV) files whose schema is unknown until it is transformed to the Avro format at run-time is an example of this sort of dynamic scenario.

This example shows how to create and use an [**AvroRecord**](http://msdn.microsoft.com/en-us/library/microsoft.hadoop.avro.avrorecord.aspx) to explicitly specify a JSON schema, how to populate it with the data, then serialize and deserialize it. The result is then compared to the initial instance to confirm that the record recovered is identical to original.

The schema in this example is assumed to be shared between the readers and writers, so the Avro object container format is not required. For an example of how to serialize and deserialize data into memory buffers using a generic record with the object container format when the schema must be included with the serialized data, see <a href="#Scenario4">Serialization using object container files with generic record</a> example.


	namespace Microsoft.Hadoop.Avro.Sample
	{
    using System;
    using System.Collections.Generic;
    using System.IO;
    using System.Linq;
    using System.Runtime.Serialization;
    using Microsoft.Hadoop.Avro.Container;
    using Microsoft.Hadoop.Avro.Schema;

    //This class contains all methods demonstrating
    //the usage of Microsoft Avro Library
    public class AvroSample
    {

        //Serialize and deserialize sample data set using Generic Record.
        //Generic Record is a special class with the schema explicitly defined in JSON.
        //All serialized data should be mapped to the fields of Generic Record,
        //which in turn will be then serialized.
        public void SerializeDeserializeObjectUsingGenericRecords()
        {
            Console.WriteLine("SERIALIZATION USING GENERIC RECORD\n");
            Console.WriteLine("Defining the Schema and creating Sample Data Set...");

            //Define the schema in JSON
            const string Schema = @"{
                                ""type"":""record"",
                                ""name"":""Microsoft.Hadoop.Avro.Specifications.SensorData"",
                                ""fields"":
                                    [
                                        { 
                                            ""name"":""Location"", 
                                            ""type"":
                                                {
                                                    ""type"":""record"",
                                                    ""name"":""Microsoft.Hadoop.Avro.Specifications.Location"",
                                                    ""fields"":
                                                        [
                                                            { ""name"":""Floor"", ""type"":""int"" },
                                                            { ""name"":""Room"", ""type"":""int"" }
                                                        ]
                                                }
                                        },
                                        { ""name"":""Value"", ""type"":""bytes"" }
                                    ]
                            }";

            //Create a generic serializer based on the schema
            var serializer = AvroSerializer.CreateGeneric(Schema);
            var rootSchema = serializer.WriterSchema as RecordSchema;

            //Create a Memory Stream buffer
            using (var stream = new MemoryStream())
            {
                //Create a generic record to represent the data
                dynamic location = new AvroRecord(rootSchema.GetField("Location").TypeSchema);
                location.Floor = 1;
                location.Room = 243;

                dynamic expected = new AvroRecord(serializer.WriterSchema);
                expected.Location = location;
                expected.Value = new byte[] { 1, 2, 3, 4, 5 };

                Console.WriteLine("Serializing Sample Data Set...");

                //Serialize the data
                serializer.Serialize(stream, expected);

                stream.Seek(0, SeekOrigin.Begin);

                Console.WriteLine("Deserializing Sample Data Set...");

                //Deserialize the data into a generic record
                dynamic actual = serializer.Deserialize(stream);

                Console.WriteLine("Comparing Initial and Deserialized Data Sets...");

                //Finally, verify the results
                bool isEqual = expected.Location.Floor.Equals(actual.Location.Floor);
                isEqual = isEqual && expected.Location.Room.Equals(actual.Location.Room);
                isEqual = isEqual && ((byte[])expected.Value).SequenceEqual((byte[])actual.Value);
                Console.WriteLine("Result of Data Set Identity Comparison is {0}", isEqual);
            }
        }

        static void Main()
        {

            string sectionDivider = "---------------------------------------- ";

            //Create an instance of AvroSample Class and invoke methods
            //illustrating different serializing approaches
            AvroSample Sample = new AvroSample();

            //Serialization to memory using Generic Record
            Sample.SerializeDeserializeObjectUsingGenericRecords();

            Console.WriteLine(sectionDivider);
            Console.WriteLine("Press any key to exit.");
            Console.Read();
        }
    }
	}
    // The example is expected to display the following output: 
    // SERIALIZATION USING GENERIC RECORD
    //
    // Defining the Schema and creating Sample Data Set...
    // Serializing Sample Data Set...
    // Deserializing Sample Data Set...
    // Comparing Initial and Deserialized Data Sets...
    // Result of Data Set Identity Comparison is True
    // ----------------------------------------
    // Press any key to exit.


<h2> <a name="Scenario3"></a>Serialization using object container files and serialization with reflection</h2>

This example is similar to scenario in the <a href="#Scenario1"> first example</a> where the schema is implicitly specified with reflection, except that here the schema is not assumed to be known to the reader that deserializes it. The **SensorData** objects to be serialized and its implicitly specified schema are stored in an object container file represented by the [**AvroContainer**](http://msdn.microsoft.com/en-us/library/microsoft.hadoop.avro.container.avrocontainer.aspx) class. 

The data is serialized in this example with [**SequentialWriter<SensorData>**](http://msdn.microsoft.com/en-us/library/dn627340.aspx) and deserialized with [**SequentialReader<SensorData>**](http://msdn.microsoft.com/en-us/library/dn627340.aspx). The result then is compared to the initial instances to insure identity.

<<<<<<< HEAD
The data in object container file is compressed using the default [**Deflate**][deflate-100] compression codec from .NET Framework 4.0. See the <a href="#Scenario5"> last example</a> in this topic to learn how to use a more recent and superior version of the [**Deflate**][deflate-110] compression codec available in .NET Framework 4.5.
=======
The data in object container file is compressed using the default [**Deflate**][deflate] compression codec from .NET Framework 4.0. See the <a href="#Scenario5"> last example</a> in this topic to learn how to use a more recent and superior version of the [**Deflate**](http://msdn.microsoft.com/en-us/library/system.io.compression.deflatestream(v=vs.110).aspx) compression codec available in .NET Framework 4.5.
>>>>>>> 99f522ef

    namespace Microsoft.Hadoop.Avro.Sample
    {
        using System;
        using System.Collections.Generic;
        using System.IO;
        using System.Linq;
        using System.Runtime.Serialization;
        using Microsoft.Hadoop.Avro.Container;

        //Sample Class used in serialization samples
        [DataContract(Name = "SensorDataValue", Namespace = "Sensors")]
        internal class SensorData
        {
            [DataMember(Name = "Location")]
            public Location Position { get; set; }

            [DataMember(Name = "Value")]
            public byte[] Value { get; set; }
        }

        //Sample struct used in serialization samples
        [DataContract]
        internal struct Location
        {
            [DataMember]
            public int Floor { get; set; }

            [DataMember]
            public int Room { get; set; }
        }

        //This class contains all methods demonstrating
        //the usage of Microsoft Avro Library
        public class AvroSample
        {

            //Serializes and deserializes sample data set using Reflection and Avro Object Container Files
            //Serialized data is compressed with Deflate codec
            public void SerializeDeserializeUsingObjectContainersReflection()
            {

                Console.WriteLine("SERIALIZATION USING REFLECTION AND AVRO OBJECT CONTAINER FILES\n");

                //Path for Avro Object Container File
                string path = "AvroSampleReflectionDeflate.avro";

                //Create a data set using sample Class and struct
                var testData = new List<SensorData>
                        {
                            new SensorData { Value = new byte[] { 1, 2, 3, 4, 5 }, Position = new Location { Room = 243, Floor = 1 } },
                            new SensorData { Value = new byte[] { 6, 7, 8, 9 }, Position = new Location { Room = 244, Floor = 1 } }
                        };

                //Serializing and saving data to file
                //Creating a Memory Stream buffer
                using (var buffer = new MemoryStream())
                {
                    Console.WriteLine("Serializing Sample Data Set...");

                    //Create a SequentialWriter instance for type SensorData which can serialize a sequence of SensorData objects to stream
                    //Data will be compressed using Deflate codec
                    using (var w = AvroContainer.CreateWriter<SensorData>(buffer, Codec.Deflate))
                    {
                        using (var writer = new SequentialWriter<SensorData>(w, 24))
                        {
                            // Serialize the data to stream using the sequential writer
                            testData.ForEach(writer.Write);
                        }
                    }

                    //Save stream to file
                    Console.WriteLine("Saving serialized data to file...");
                    if (!WriteFile(buffer, path))
                    {
                        Console.WriteLine("Error during file operation. Quitting method");
                        return;
                    }
                }

                //Reading and deserializing data
                //Creating a Memory Stream buffer
                using (var buffer = new MemoryStream())
                {
                    Console.WriteLine("Reading data from file...");

                    //Reading data from Object Container File
                    if (!ReadFile(buffer, path))
                    {
                        Console.WriteLine("Error during file operation. Quitting method");
                        return;
                    }

                    Console.WriteLine("Deserializing Sample Data Set...");

                    //Prepare the stream for deserializing the data
                    buffer.Seek(0, SeekOrigin.Begin);

                    //Create a SequentialReader for type SensorData which will derserialize all serialized objects from the given stream
                    //It allows iterating over the deserialized objects because it implements IEnumerable<T> interface
                    using (var reader = new SequentialReader<SensorData>(
                        AvroContainer.CreateReader<SensorData>(buffer, true)))
                    {
                        var results = reader.Objects;

                        //Finally, verify that deserialized data matches the original one
                        Console.WriteLine("Comparing Initial and Deserialized Data Sets...");
                        int count = 1;
                        var pairs = testData.Zip(results, (serialized, deserialized) => new { expected = serialized, actual = deserialized });
                        foreach (var pair in pairs)
                        {
                            bool isEqual = this.Equal(pair.expected, pair.actual);
                            Console.WriteLine("For Pair {0} result of Data Set Identity Comparison is {1}", count, isEqual);
                            count++;
                        }
                    }
                }

                //Delete the file
                RemoveFile(path);
            }

            //
            //Helper methods
            //

            //Comparing two SensorData objects
            private bool Equal(SensorData left, SensorData right)
            {
                return left.Position.Equals(right.Position) && left.Value.SequenceEqual(right.Value);
            }

            //Saving memory stream to a new file with the given path
            private bool WriteFile(MemoryStream InputStream, string path)
            {
                if (!File.Exists(path))
                {
                    try
                    {
                        using (FileStream fs = File.Create(path))
                        {
                            InputStream.Seek(0, SeekOrigin.Begin);
                            InputStream.CopyTo(fs);
                        }
                        return true;
                    }
                    catch (Exception e)
                    {
                        Console.WriteLine("The following exception was thrown during creation and writing to the file \"{0}\"", path);
                        Console.WriteLine(e.Message);
                        return false;
                    }
                }
                else
                {
                    Console.WriteLine("Can not create file \"{0}\". File already exists", path);
                    return false;

                }
            }

            //Reading a file content using given path to a memory stream
            private bool ReadFile(MemoryStream OutputStream, string path)
            {
                try
                {
                    using (FileStream fs = File.Open(path, FileMode.Open))
                    {
                        fs.CopyTo(OutputStream);
                    }
                    return true;
                }
                catch (Exception e)
                {
                    Console.WriteLine("The following exception was thrown during reading from the file \"{0}\"", path);
                    Console.WriteLine(e.Message);
                    return false;
                }
            }

            //Deleting file using given path
            private void RemoveFile(string path)
            {
                if (File.Exists(path))
                {
                    try
                    {
                        File.Delete(path);
                    }
                    catch (Exception e)
                    {
                        Console.WriteLine("The following exception was thrown during deleting the file \"{0}\"", path);
                        Console.WriteLine(e.Message);
                    }
                }
                else
                {
                    Console.WriteLine("Can not delete file \"{0}\". File does not exist", path);
                }
            }

            static void Main()
            {

                string sectionDivider = "---------------------------------------- ";

                //Create an instance of AvroSample Class and invoke methods
                //illustrating different serializing approaches
                AvroSample Sample = new AvroSample();

                //Serialization using Reflection to Avro Object Container File
                Sample.SerializeDeserializeUsingObjectContainersReflection();

                Console.WriteLine(sectionDivider);
                Console.WriteLine("Press any key to exit.");
                Console.Read();
            }
        }
    }
    // The example is expected to display the following output:
    // SERIALIZATION USING REFLECTION AND AVRO OBJECT CONTAINER FILES
    //
    // Serializing Sample Data Set...
    // Saving serialized data to file...
    // Reading data from file...
    // Deserializing Sample Data Set...
    // Comparing Initial and Deserialized Data Sets...
    // For Pair 1 result of Data Set Identity Comparison is True
    // For Pair 2 result of Data Set Identity Comparison is True
    // ----------------------------------------
    // Press any key to exit.
  

<h2> <a name="Scenario4"></a>Serialization using object container files and serialization with generic record</h2>

This example is similar to scenario in the <a href="#Scenario2"> second example</a> where the schema is explicitly specified with JSON, except that here the schema is not assumed to be known to the reader that deserializes it. 

The test data set is collected into a list of [**AvroRecord**](http://msdn.microsoft.com/en-us/library/microsoft.hadoop.avro.avrorecord.aspx) objects using an explicitly defined JSON schema and then stored in an object container file represented by the [**AvroContainer**](http://msdn.microsoft.com/en-us/library/microsoft.hadoop.avro.container.avrocontainer.aspx) class. This container file creates a writer that is used to serialize the data, uncompressed, to a memory stream that is then saved to a file. It is the [**Codex.Null**](http://msdn.microsoft.com/en-us/library/microsoft.hadoop.avro.container.codec.null.aspx) parameter used when creating the reader that specifies this data will not be compressed. 

The data is then read from the file and deserialized into a collection of objects. This collection is compared to the initial list of Avro records to confirm that they are identical.


    namespace Microsoft.Hadoop.Avro.Sample
    {
        using System;
        using System.Collections.Generic;
        using System.IO;
        using System.Linq;
        using System.Runtime.Serialization;
        using Microsoft.Hadoop.Avro.Container;
        using Microsoft.Hadoop.Avro.Schema;

        //This class contains all methods demonstrating
        //the usage of Microsoft Avro Library
        public class AvroSample
        {

            //Serializes and deserializes sample data set using Generic Record and Avro Object Container Files
            //Serialized data is not compressed
            public void SerializeDeserializeUsingObjectContainersGenericRecord()
            {
                Console.WriteLine("SERIALIZATION USING GENERIC RECORD AND AVRO OBJECT CONTAINER FILES\n");

                //Path for Avro Object Container File
                string path = "AvroSampleGenericRecordNullCodec.avro";

                Console.WriteLine("Defining the Schema and creating Sample Data Set...");

                //Define the schema in JSON
                const string Schema = @"{
                                ""type"":""record"",
                                ""name"":""Microsoft.Hadoop.Avro.Specifications.SensorData"",
                                ""fields"":
                                    [
                                        { 
                                            ""name"":""Location"", 
                                            ""type"":
                                                {
                                                    ""type"":""record"",
                                                    ""name"":""Microsoft.Hadoop.Avro.Specifications.Location"",
                                                    ""fields"":
                                                        [
                                                            { ""name"":""Floor"", ""type"":""int"" },
                                                            { ""name"":""Room"", ""type"":""int"" }
                                                        ]
                                                }
                                        },
                                        { ""name"":""Value"", ""type"":""bytes"" }
                                    ]
                            }";

                //Create a generic serializer based on the schema
                var serializer = AvroSerializer.CreateGeneric(Schema);
                var rootSchema = serializer.WriterSchema as RecordSchema;

                //Create a generic record to represent the data
                var testData = new List<AvroRecord>();

                dynamic expected1 = new AvroRecord(rootSchema);
                dynamic location1 = new AvroRecord(rootSchema.GetField("Location").TypeSchema);
                location1.Floor = 1;
                location1.Room = 243;
                expected1.Location = location1;
                expected1.Value = new byte[] { 1, 2, 3, 4, 5 };
                testData.Add(expected1);

                dynamic expected2 = new AvroRecord(rootSchema);
                dynamic location2 = new AvroRecord(rootSchema.GetField("Location").TypeSchema);
                location2.Floor = 1;
                location2.Room = 244;
                expected2.Location = location2;
                expected2.Value = new byte[] { 6, 7, 8, 9 };
                testData.Add(expected2);

                //Serializing and saving data to file
                //Create a MemoryStream buffer
                using (var buffer = new MemoryStream())
                {
                    Console.WriteLine("Serializing Sample Data Set...");

                    //Create a SequentialWriter instance for type SensorData which can serialize a sequence of SensorData objects to stream
                    //Data will not be compressed (Null compression codec)
                    using (var writer = AvroContainer.CreateGenericWriter(Schema, buffer, Codec.Null))
                    {
                        using (var streamWriter = new SequentialWriter<object>(writer, 24))
                        {
                            // Serialize the data to stream using the sequential writer
                            testData.ForEach(streamWriter.Write);
                        }
                    }

                    Console.WriteLine("Saving serialized data to file...");

                    //Save stream to file
                    if (!WriteFile(buffer, path))
                    {
                        Console.WriteLine("Error during file operation. Quitting method");
                        return;
                    }
                }

                //Reading and deserializng the data
                //Create a Memory Stream buffer
                using (var buffer = new MemoryStream())
                {
                    Console.WriteLine("Reading data from file...");

                    //Reading data from Object Container File
                    if (!ReadFile(buffer, path))
                    {
                        Console.WriteLine("Error during file operation. Quitting method");
                        return;
                    }

                    Console.WriteLine("Deserializing Sample Data Set...");

                    //Prepare the stream for deserializing the data
                    buffer.Seek(0, SeekOrigin.Begin);

                    //Create a SequentialReader for type SensorData which will derserialize all serialized objects from the given stream
                    //It allows iterating over the deserialized objects because it implements IEnumerable<T> interface
                    using (var reader = AvroContainer.CreateGenericReader(buffer))
                    {
                        using (var streamReader = new SequentialReader<object>(reader))
                        {
                            var results = streamReader.Objects;

                            Console.WriteLine("Comparing Initial and Deserialized Data Sets...");

                            //Finally, verify the results
                            var pairs = testData.Zip(results, (serialized, deserialized) => new { expected = (dynamic)serialized, actual = (dynamic)deserialized });
                            int count = 1;
                            foreach (var pair in pairs)
                            {
                                bool isEqual = pair.expected.Location.Floor.Equals(pair.actual.Location.Floor);
                                isEqual = isEqual && pair.expected.Location.Room.Equals(pair.actual.Location.Room);
                                isEqual = isEqual && ((byte[])pair.expected.Value).SequenceEqual((byte[])pair.actual.Value);
                                Console.WriteLine("For Pair {0} result of Data Set Identity Comparison is {1}", count, isEqual.ToString());
                                count++;
                            }
                        }
                    }
                }

                //Delete the file
                RemoveFile(path);
            }

            //
            //Helper methods
            //

            //Saving memory stream to a new file with the given path
            private bool WriteFile(MemoryStream InputStream, string path)
            {
                if (!File.Exists(path))
                {
                    try
                    {
                        using (FileStream fs = File.Create(path))
                        {
                            InputStream.Seek(0, SeekOrigin.Begin);
                            InputStream.CopyTo(fs);
                        }
                        return true;
                    }
                    catch (Exception e)
                    {
                        Console.WriteLine("The following exception was thrown during creation and writing to the file \"{0}\"", path);
                        Console.WriteLine(e.Message);
                        return false;
                    }
                }
                else
                {
                    Console.WriteLine("Can not create file \"{0}\". File already exists", path);
                    return false;

                }
            }

            //Reading a file content using given path to a memory stream
            private bool ReadFile(MemoryStream OutputStream, string path)
            {
                try
                {
                    using (FileStream fs = File.Open(path, FileMode.Open))
                    {
                        fs.CopyTo(OutputStream);
                    }
                    return true;
                }
                catch (Exception e)
                {
                    Console.WriteLine("The following exception was thrown during reading from the file \"{0}\"", path);
                    Console.WriteLine(e.Message);
                    return false;
                }
            }

            //Deleting file using given path
            private void RemoveFile(string path)
            {
                if (File.Exists(path))
                {
                    try
                    {
                        File.Delete(path);
                    }
                    catch (Exception e)
                    {
                        Console.WriteLine("The following exception was thrown during deleting the file \"{0}\"", path);
                        Console.WriteLine(e.Message);
                    }
                }
                else
                {
                    Console.WriteLine("Can not delete file \"{0}\". File does not exist", path);
                }
            }

            static void Main()
            {

                string sectionDivider = "---------------------------------------- ";

                //Create an instance of AvroSample Class and invoke methods
                //illustrating different serializing approaches
                AvroSample Sample = new AvroSample();

                //Serialization using Generic Record to Avro Object Container File
                Sample.SerializeDeserializeUsingObjectContainersGenericRecord();

                Console.WriteLine(sectionDivider);
                Console.WriteLine("Press any key to exit.");
                Console.Read();
            }
        }
    }
    // The example is expected to display the following output:
    // SERIALIZATION USING GENERIC RECORD AND AVRO OBJECT CONTAINER FILES
    //
    // Defining the Schema and creating Sample Data Set...
    // Serializing Sample Data Set...
    // Saving serialized data to file...
    // Reading data from file...
    // Deserializing Sample Data Set...
    // Comparing Initial and Deserialized Data Sets...
    // For Pair 1 result of Data Set Identity Comparison is True
    // For Pair 2 result of Data Set Identity Comparison is True
    // ----------------------------------------
    // Press any key to exit.


<h2> <a name="Scenario5"></a>Serialization using object container files with a custom compression codec</h2>

The example below shows how to use a custom compression codec for Avro object container files. The [Avro Specification](http://avro.apache.org/docs/current/spec.html#Required+Codecs) allows usage of an optional compression codec (in addition to **Null** and **Deflate** defaults). This example is not implementing completely new codec such Snappy (mentioned as a supported optional codec in [Avro Specification](http://avro.apache.org/docs/current/spec.html#snappy)). It shows how to use the .NET Framework 4.5  implementation of the [**Deflate**][deflate-110] codec which provides a better compression algorithm based on the [zlib](http://zlib.net/) compression library than the default .NET Framework 4.0 version.


    // 
    // This code needs to be compiled with the parameter Target Framework set as ".NET Framework 4.5"
    // to ensure the desired implementation of Deflate compression algorithm is used
    // Ensure your C# Project is set up accordingly
    //

    namespace Microsoft.Hadoop.Avro.Sample
    {
        using System;
        using System.Collections.Generic;
        using System.Diagnostics;
        using System.IO;
        using System.IO.Compression;
        using System.Linq;
        using System.Runtime.Serialization;
        using Microsoft.Hadoop.Avro.Container;

        #region Defining objects for serialization
        //Sample Class used in serialization samples
        [DataContract(Name = "SensorDataValue", Namespace = "Sensors")]
        internal class SensorData
        {
            [DataMember(Name = "Location")]
            public Location Position { get; set; }

            [DataMember(Name = "Value")]
            public byte[] Value { get; set; }
        }

        //Sample struct used in serialization samples
        [DataContract]
        internal struct Location
        {
            [DataMember]
            public int Floor { get; set; }

            [DataMember]
            public int Room { get; set; }
        }
        #endregion

        #region Defining custom codec based on .NET Framework V.4.5 Deflate
        //Avro.NET Codec class contains two methods 
        //GetCompressedStreamOver(Stream uncompressed) and GetDecompressedStreamOver(Stream compressed)
        //which are the key ones for data compression.
        //To enable a custom codec one needs to implement these methods for the required codec

        #region Defining Compression and Decompression Streams
        //DeflateStream (class from System.IO.Compression namespace that implements Deflate algorithm)
        //can not be directly used for Avro because it does not support vital operations like Seek.
        //Thus one needs to implement two classes inherited from Stream
        //(one for compressed and one for decompressed stream)
        //that use Deflate compression and implement all required features 
        internal sealed class CompressionStreamDeflate45 : Stream
        {
            private readonly Stream buffer;
            private DeflateStream compressionStream;

            public CompressionStreamDeflate45(Stream buffer)
            {
                Debug.Assert(buffer != null, "Buffer is not allowed to be null.");

                this.compressionStream = new DeflateStream(buffer, CompressionLevel.Fastest, true);
                this.buffer = buffer;
            }

            public override bool CanRead
            {
                get { return this.buffer.CanRead; }
            }

            public override bool CanSeek
            {
                get { return true; }
            }

            public override bool CanWrite
            {
                get { return this.buffer.CanWrite; }
            }

            public override void Flush()
            {
                this.compressionStream.Close();
            }

            public override long Length
            {
                get { return this.buffer.Length; }
            }

            public override long Position
            {
                get
                {
                    return this.buffer.Position;
                }

                set
                {
                    this.buffer.Position = value;
                }
            }

            public override int Read(byte[] buffer, int offset, int count)
            {
                return this.buffer.Read(buffer, offset, count);
            }

            public override long Seek(long offset, SeekOrigin origin)
            {
                return this.buffer.Seek(offset, origin);
            }

            public override void SetLength(long value)
            {
                throw new NotSupportedException();
            }

            public override void Write(byte[] buffer, int offset, int count)
            {
                this.compressionStream.Write(buffer, offset, count);
            }

            protected override void Dispose(bool disposed)
            {
                base.Dispose(disposed);

                if (disposed)
                {
                    this.compressionStream.Dispose();
                    this.compressionStream = null;
                }
            }
        }

        internal sealed class DecompressionStreamDeflate45 : Stream
        {
            private readonly DeflateStream decompressed;

            public DecompressionStreamDeflate45(Stream compressed)
            {
                this.decompressed = new DeflateStream(compressed, CompressionMode.Decompress, true);
            }

            public override bool CanRead
            {
                get { return true; }
            }

            public override bool CanSeek
            {
                get { return true; }
            }

            public override bool CanWrite
            {
                get { return false; }
            }

            public override void Flush()
            {
                this.decompressed.Close();
            }

            public override long Length
            {
                get { return this.decompressed.Length; }
            }

            public override long Position
            {
                get
                {
                    return this.decompressed.Position;
                }

                set
                {
                    throw new NotSupportedException();
                }
            }

            public override int Read(byte[] buffer, int offset, int count)
            {
                return this.decompressed.Read(buffer, offset, count);
            }

            public override long Seek(long offset, SeekOrigin origin)
            {
                throw new NotSupportedException();
            }

            public override void SetLength(long value)
            {
                throw new NotSupportedException();
            }

            public override void Write(byte[] buffer, int offset, int count)
            {
                throw new NotSupportedException();
            }

            protected override void Dispose(bool disposing)
            {
                base.Dispose(disposing);

                if (disposing)
                {
                    this.decompressed.Dispose();
                }
            }
        }
        #endregion

        #region Define Codec
        //Define the actual codec class containing the required methods for manipulating streams:
        //GetCompressedStreamOver(Stream uncompressed) and GetDecompressedStreamOver(Stream compressed)
        //Codec class uses classes for comressed and decompressed streams defined above
        internal sealed class DeflateCodec45 : Codec
        {

            //We merely use different IMPLEMENTATION of Deflate, so the CodecName remains "deflate"
            public static readonly string CodecName = "deflate";

            public DeflateCodec45()
                : base(CodecName)
            {
            }

            public override Stream GetCompressedStreamOver(Stream decompressed)
            {
                if (decompressed == null)
                {
                    throw new ArgumentNullException("decompressed");
                }

                return new CompressionStreamDeflate45(decompressed);
            }

            public override Stream GetDecompressedStreamOver(Stream compressed)
            {
                if (compressed == null)
                {
                    throw new ArgumentNullException("compressed");
                }

                return new DecompressionStreamDeflate45(compressed);
            }
        }
        #endregion

        #region Define modified Codec Factory
        //Define modified Codec Factory to be used in Reader
        //It will catch the attempt to use "deflate" and provide Custom Codec 
        //For all other cases it will rely on the base class (CodecFactory)
        internal sealed class CodecFactoryDeflate45 : CodecFactory
        {

            public override Codec Create(string codecName)
            {
                if (codecName == DeflateCodec45.CodecName)
                    return new DeflateCodec45();
                else
                    return base.Create(codecName);
            }
        }
        #endregion

        #endregion

        #region Sample Class with demonstration methods
        //This class contains methods demonstrating
        //the usage of Microsoft Avro Library
        public class AvroSample
        {

            //Serializes and deserializes sample data set using Reflection and Avro Object Container Files
            //Serialized data is compressed with the Custom compression codec (Deflate of .NET Framework 4.5)
            //
            //This sample uses Memory Stream for all operations related to serialization, deserialization and
            //Object Container manipulation, though File Stream could be easily used.
            public void SerializeDeserializeUsingObjectContainersReflectionCustomCodec()
            {

                Console.WriteLine("SERIALIZATION USING REFLECTION, AVRO OBJECT CONTAINER FILES AND CUSTOM CODEC\n");

                //Path for Avro Object Container File
                string path = "AvroSampleReflectionDeflate45.avro";

                //Create a data set using sample Class and struct
                var testData = new List<SensorData>
                        {
                            new SensorData { Value = new byte[] { 1, 2, 3, 4, 5 }, Position = new Location { Room = 243, Floor = 1 } },
                            new SensorData { Value = new byte[] { 6, 7, 8, 9 }, Position = new Location { Room = 244, Floor = 1 } }
                        };

                //Serializing and saving data to file
                //Creating a Memory Stream buffer
                using (var buffer = new MemoryStream())
                {
                    Console.WriteLine("Serializing Sample Data Set...");

                    //Create a SequentialWriter instance for type SensorData which can serialize a sequence of SensorData objects to stream
                    //Here the custom Codec is introduced. For convenience the next commented code line shows how to use built-in Deflate.
                    //Note, that because the sample deals with different IMPLEMENTATIONS of Deflate, built-in and custom codecs are interchangeable
                    //in read-write operations
                    //using (var w = AvroContainer.CreateWriter<SensorData>(buffer, Codec.Deflate))
                    using (var w = AvroContainer.CreateWriter<SensorData>(buffer, new DeflateCodec45()))
                    {
                        using (var writer = new SequentialWriter<SensorData>(w, 24))
                        {
                            // Serialize the data to stream using the sequential writer
                            testData.ForEach(writer.Write);
                        }
                    }

                    //Save stream to file
                    Console.WriteLine("Saving serialized data to file...");
                    if (!WriteFile(buffer, path))
                    {
                        Console.WriteLine("Error during file operation. Quitting method");
                        return;
                    }
                }

                //Reading and deserializing data
                //Creating a Memory Stream buffer
                using (var buffer = new MemoryStream())
                {
                    Console.WriteLine("Reading data from file...");

                    //Reading data from Object Container File
                    if (!ReadFile(buffer, path))
                    {
                        Console.WriteLine("Error during file operation. Quitting method");
                        return;
                    }

                    Console.WriteLine("Deserializing Sample Data Set...");

                    //Prepare the stream for deserializing the data
                    buffer.Seek(0, SeekOrigin.Begin);

                    //Because of SequentialReader<T> constructor signature an AvroSerializerSettings instance is required
                    //when Codec Factory is explicitly specified
                    //You may comment the line below if you want to use built-in Deflate (see next comment)
                    AvroSerializerSettings settings = new AvroSerializerSettings();

                    //Create a SequentialReader for type SensorData which will derserialize all serialized objects from the given stream
                    //It allows iterating over the deserialized objects because it implements IEnumerable<T> interface
                    //Here the custom Codec Factory is introduced.
                    //For convenience the next commented code line shows how to use built-in Deflate
                    //(no explicit Codec Factory parameter is required in this case).
                    //Note, that because the sample deals with different IMPLEMENTATIONS of Deflate, built-in and custom codecs are interchangeable
                    //in read-write operations
                    //using (var reader = new SequentialReader<SensorData>(AvroContainer.CreateReader<SensorData>(buffer, true)))
                    using (var reader = new SequentialReader<SensorData>(
                        AvroContainer.CreateReader<SensorData>(buffer, true, settings, new CodecFactoryDeflate45())))
                    {
                        var results = reader.Objects;

                        //Finally, verify that deserialized data matches the original one
                        Console.WriteLine("Comparing Initial and Deserialized Data Sets...");
                        bool isEqual;
                        int count = 1;
                        var pairs = testData.Zip(results, (serialized, deserialized) => new { expected = serialized, actual = deserialized });
                        foreach (var pair in pairs)
                        {
                            isEqual = this.Equal(pair.expected, pair.actual);
                            Console.WriteLine("For Pair {0} result of Data Set Identity Comparison is {1}", count, isEqual.ToString());
                            count++;
                        }
                    }
                }

                //Delete the file
                RemoveFile(path);
            }
        #endregion

            #region Helper Methods

            //Comparing two SensorData objects
            private bool Equal(SensorData left, SensorData right)
            {
                return left.Position.Equals(right.Position) && left.Value.SequenceEqual(right.Value);
            }

            //Saving memory stream to a new file with the given path
            private bool WriteFile(MemoryStream InputStream, string path)
            {
                if (!File.Exists(path))
                {
                    try
                    {
                        using (FileStream fs = File.Create(path))
                        {
                            InputStream.Seek(0, SeekOrigin.Begin);
                            InputStream.CopyTo(fs);
                        }
                        return true;
                    }
                    catch (Exception e)
                    {
                        Console.WriteLine("The following exception was thrown during creation and writing to the file \"{0}\"", path);
                        Console.WriteLine(e.Message);
                        return false;
                    }
                }
                else
                {
                    Console.WriteLine("Can not create file \"{0}\". File already exists", path);
                    return false;

                }
            }

            //Reading a file content using given path to a memory stream
            private bool ReadFile(MemoryStream OutputStream, string path)
            {
                try
                {
                    using (FileStream fs = File.Open(path, FileMode.Open))
                    {
                        fs.CopyTo(OutputStream);
                    }
                    return true;
                }
                catch (Exception e)
                {
                    Console.WriteLine("The following exception was thrown during reading from the file \"{0}\"", path);
                    Console.WriteLine(e.Message);
                    return false;
                }
            }

            //Deleting file using given path
            private void RemoveFile(string path)
            {
                if (File.Exists(path))
                {
                    try
                    {
                        File.Delete(path);
                    }
                    catch (Exception e)
                    {
                        Console.WriteLine("The following exception was thrown during deleting the file \"{0}\"", path);
                        Console.WriteLine(e.Message);
                    }
                }
                else
                {
                    Console.WriteLine("Can not delete file \"{0}\". File does not exist", path);
                }
            }
            #endregion

            static void Main()
            {

                string sectionDivider = "---------------------------------------- ";

                //Create an instance of AvroSample Class and invoke methods
                //illustrating different serializing approaches
                AvroSample Sample = new AvroSample();

                //Serialization using Reflection to Avro Object Container File using Custom Codec
                Sample.SerializeDeserializeUsingObjectContainersReflectionCustomCodec();

                Console.WriteLine(sectionDivider);
                Console.WriteLine("Press any key to exit.");
                Console.Read();
            }
        }
    }
    // The example is expected to display the following output:
    // SERIALIZATION USING REFLECTION, AVRO OBJECT CONTAINER FILES AND CUSTOM CODEC
    //
    // Serializing Sample Data Set...
    // Saving serialized data to file...
    // Reading data from file...
    // Deserializing Sample Data Set...
    // Comparing Initial and Deserialized Data Sets...
    // For Pair 1 result of Data Set Identity Comparison is True
    //For Pair 2 result of Data Set Identity Comparison is True
    // ----------------------------------------
    // Press any key to exit.


<<<<<<< HEAD

[deflate-100]: http://msdn.microsoft.com/en-us/library/system.io.compression.deflatestream(v=vs.100).aspx
[deflate-110]: http://msdn.microsoft.com/en-us/library/system.io.compression.deflatestream(v=vs.110).aspx
=======
[deflate]: http://msdn.microsoft.com/en-us/library/system.io.compression.deflatestream(v=vs.100).aspx
	
>>>>>>> 99f522ef

<|MERGE_RESOLUTION|>--- conflicted
+++ resolved
@@ -314,11 +314,7 @@
 
 The data is serialized in this example with [**SequentialWriter<SensorData>**](http://msdn.microsoft.com/en-us/library/dn627340.aspx) and deserialized with [**SequentialReader<SensorData>**](http://msdn.microsoft.com/en-us/library/dn627340.aspx). The result then is compared to the initial instances to insure identity.
 
-<<<<<<< HEAD
 The data in object container file is compressed using the default [**Deflate**][deflate-100] compression codec from .NET Framework 4.0. See the <a href="#Scenario5"> last example</a> in this topic to learn how to use a more recent and superior version of the [**Deflate**][deflate-110] compression codec available in .NET Framework 4.5.
-=======
-The data in object container file is compressed using the default [**Deflate**][deflate] compression codec from .NET Framework 4.0. See the <a href="#Scenario5"> last example</a> in this topic to learn how to use a more recent and superior version of the [**Deflate**](http://msdn.microsoft.com/en-us/library/system.io.compression.deflatestream(v=vs.110).aspx) compression codec available in .NET Framework 4.5.
->>>>>>> 99f522ef
 
     namespace Microsoft.Hadoop.Avro.Sample
     {
@@ -1309,12 +1305,7 @@
     // Press any key to exit.
 
 
-<<<<<<< HEAD
 
 [deflate-100]: http://msdn.microsoft.com/en-us/library/system.io.compression.deflatestream(v=vs.100).aspx
 [deflate-110]: http://msdn.microsoft.com/en-us/library/system.io.compression.deflatestream(v=vs.110).aspx
-=======
-[deflate]: http://msdn.microsoft.com/en-us/library/system.io.compression.deflatestream(v=vs.100).aspx
-	
->>>>>>> 99f522ef
-
+
