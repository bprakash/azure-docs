--- conflicted
+++ resolved
@@ -23,11 +23,7 @@
 
 # Scale an Azure Container Service (AKS) cluster
 
-<<<<<<< HEAD
-It is easy to scale an AKS cluster to a different number of agent nodes.  Select the desired number of agents and run the `az aks scale` command.  When scaling down, nodes are carefully [cordoned and drained](https://kubernetes.io/docs/tasks/administer-cluster/safely-drain-node/) to minimize disruption to running applications.  When scaling up, the `az` command waits until nodes are marked `Ready` by the Kubernetes cluster.
-=======
 It is easy to scale an AKS cluster to a different number of nodes.  Select the desired number of nodes and run the `az aks scale` command.  When scaling down, nodes will be carefully [cordoned and drained](https://kubernetes.io/docs/tasks/administer-cluster/safely-drain-node/) to minimize disruption to running applications.  When scaling up, the `az` command waits until nodes are marked `Ready` by the Kubernetes cluster.
->>>>>>> 62d7db60
 
 ## Scale the cluster nodes
 
