--- conflicted
+++ resolved
@@ -14,11 +14,7 @@
 ms.topic: article
 ms.tgt_pltfrm: na
 ms.workload: na
-<<<<<<< HEAD
-ms.date: 11/08/2017
-=======
 ms.date: 11/11/2017
->>>>>>> ce025d80
 ms.author: nepeters
 ms.custom: mvc
 
@@ -37,22 +33,11 @@
 Copy the following commands into a bash shell to create the necessary Azure File share.
 
 ```azurecli-interactive
-<<<<<<< HEAD
 # Change these four parameters
 AKS_PERS_STORAGE_ACCOUNT_NAME=mystorageaccount$RANDOM
 AKS_PERS_RESOURCE_GROUP=myAKSShare
 AKS_PERS_LOCATION=eastus
 AKS_PERS_SHARE_NAME=aksshare
-=======
-az group create --name myResourceGroup --location eastus
-```
-
-Use the [az storage account create][az-storage-create] command to create an Azure Storage account. The storage account name must be unique. Update the value of the `--name` argument with a unique value.
-
-```azurecli-interactive
-az storage account create --name mystorageaccount --resource-group myResourceGroup --sku Standard_LRS
-```
->>>>>>> ce025d80
 
 # Create the Resource Group
 az group create --name $AKS_PERS_RESOURCE_GROUP --location $AKS_PERS_LOCATION
