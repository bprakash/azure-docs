---
title: Use Azure File with AKS | Microsoft Docs
description: Use Azure Disks with AKS
services: container-service
documentationcenter: ''
author: neilpeterson
manager: timlt
editor: ''
tags: aks, azure-container-service
keywords: ''

ms.service: container-service
ms.devlang: na
ms.topic: article
ms.tgt_pltfrm: na
ms.workload: na
<<<<<<< HEAD
ms.date: 11/17/2017
=======
ms.date: 11/11/2017
>>>>>>> 1fa2c908
ms.author: nepeters
ms.custom: mvc

---

# Using Azure Files with Kubernetes

Container based applications often need to access and persist data in an external data volume. Azure files can be used as this external data store. This article details using Azure files as a Kubernetes volume in Azure Container Service.

For more information on Kubernetes volumes, see [Kubernetes volumes][kubernetes-volumes].

## Create an Azure file share

<<<<<<< HEAD
Before using an Azure File Share as a Kubernetes volume, you must create an Azure Storage account and the file share. The following script can be used to complete these tasks. Take note or update the parameter values, some of these are needed when creating the Kubernetes volume.
=======
Before using an Azure File Share as a Kubernetes volume, you must create an Azure Storage account and the file share. The following commands can be used to complete these tasks. Take note or update the parameter values, some of these are needed when creating the Kubernetes volume. Also, the storage account key is stored in the variable `STORAGE_KEY`. This is also used when creating the Kubernetes volume.

Copy the following commands into a bash shell to create the necessary Azure File share.
>>>>>>> 1fa2c908

```azurecli-interactive
# Change these four parameters
AKS_PERS_STORAGE_ACCOUNT_NAME=mystorageaccount$RANDOM
AKS_PERS_RESOURCE_GROUP=myAKSShare
AKS_PERS_LOCATION=eastus
AKS_PERS_SHARE_NAME=aksshare

# Create the Resource Group
az group create --name $AKS_PERS_RESOURCE_GROUP --location $AKS_PERS_LOCATION

# Create the storage account
az storage account create -n $AKS_PERS_STORAGE_ACCOUNT_NAME -g $AKS_PERS_RESOURCE_GROUP -l $AKS_PERS_LOCATION --sku Standard_LRS

# Export the connection string as an environment variable, this is used when creating the Azure file share
export AZURE_STORAGE_CONNECTION_STRING=`az storage account show-connection-string -n $AKS_PERS_STORAGE_ACCOUNT_NAME -g $AKS_PERS_RESOURCE_GROUP -o tsv`

# Create the file share
az storage share create -n $AKS_PERS_SHARE_NAME

# Get storage account key
STORAGE_KEY=$(az storage account keys list --resource-group $AKS_PERS_RESOURCE_GROUP --account-name $AKS_PERS_STORAGE_ACCOUNT_NAME --query "[0].value" -o tsv)
```

## Create Kubernetes Secret

Kubernetes needs credentials to access the file share. These credentials are stored in a [Kubernetes secret][kubernetes-secret] which is referenced when creating a Kubernetes pod.

When creating a Kuberentes secret, the secret values must be base64 encoded.

First, encode the name of the storage account. If needed, replace `$AKS_PERS_STORAGE_ACCOUNT_NAME` with the name of the Azure storage account.

```azurecli-interactive
echo -n $AKS_PERS_STORAGE_ACCOUNT_NAME | base64
```

Next, encode the storage account key. If needed, replace `$STORAGE_KEY` with the name of the Azure storage account key.

```azurecli-interactive
echo -n $STORAGE_KEY | base64
```

Create a file named `azure-secret.yml` and copy in the following YAML. Update the `azurestorageaccountname` and `azurestorageaccountkey` values with the base64 encoded values retrieved in the last step.

```yaml
apiVersion: v1
kind: Secret
metadata:
  name: azure-secret
type: Opaque
data:
  azurestorageaccountname: <base64_encoded_storage_account_name>
  azurestorageaccountkey: <base64_encoded_storage_account_key>
```

Use the [kubectl create][kubectl-create] command to create the secret.

```azurecli-interactive
kubectl create -f azure-secret.yml
```

## Mount file share as volume

You can mount your Azure Files share into your pod by configuring the volume in its spec. Create a new file named `azure-files-pod.yml` with the following contents. Update `aksshare` with the name given to the Azure Files share.

```yaml
apiVersion: v1
kind: Pod
metadata:
 name: azure-files-pod
spec:
 containers:
  - image: kubernetes/pause
    name: azure
    volumeMounts:
      - name: azure
        mountPath: /mnt/azure
 volumes:
  - name: azure
    azureFile:
      secretName: azure-secret
      shareName: aksshare
      readOnly: false
```

Use kubectl to create a pod.

```azurecli-interactive
kubectl apply -f azure-files-pod.yml
```

You now have a running container with your Azure file share mounted in the `/mnt/azure` directory. You can see the volume mount when inspecting your pod via `kubectl describe pod azure-files-pod`.

## Next steps

Learn more about Kubernetes volumes using Azure Files.

> [!div class="nextstepaction"]
> [Kubernetes plugin for Azure Files](https://github.com/kubernetes/examples/blob/master/staging/volumes/azure_file/README.md)

<!-- LINKS -->
[kubernetes-volumes]: https://kubernetes.io/docs/concepts/storage/volumes/
[az-storage-create]: /cli/azure/storage/account#az_storage_account_create
[az-storage-key-list]: /cli/azure/storage/account/keys#az_storage_account_keys_list
[az-storage-share-create]: /cli/azure/storage/share#az_storage_share_create
[kubectl-create]: https://kubernetes.io/docs/user-guide/kubectl/v1.8/#create
[kubernetes-secret]: https://kubernetes.io/docs/concepts/configuration/secret/
[az-group-create]: /cli/azure/group#az_group_create<|MERGE_RESOLUTION|>--- conflicted
+++ resolved
@@ -14,11 +14,7 @@
 ms.topic: article
 ms.tgt_pltfrm: na
 ms.workload: na
-<<<<<<< HEAD
 ms.date: 11/17/2017
-=======
-ms.date: 11/11/2017
->>>>>>> 1fa2c908
 ms.author: nepeters
 ms.custom: mvc
 
@@ -32,13 +28,7 @@
 
 ## Create an Azure file share
 
-<<<<<<< HEAD
 Before using an Azure File Share as a Kubernetes volume, you must create an Azure Storage account and the file share. The following script can be used to complete these tasks. Take note or update the parameter values, some of these are needed when creating the Kubernetes volume.
-=======
-Before using an Azure File Share as a Kubernetes volume, you must create an Azure Storage account and the file share. The following commands can be used to complete these tasks. Take note or update the parameter values, some of these are needed when creating the Kubernetes volume. Also, the storage account key is stored in the variable `STORAGE_KEY`. This is also used when creating the Kubernetes volume.
-
-Copy the following commands into a bash shell to create the necessary Azure File share.
->>>>>>> 1fa2c908
 
 ```azurecli-interactive
 # Change these four parameters
