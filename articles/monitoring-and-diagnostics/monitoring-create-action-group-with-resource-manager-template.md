<<<<<<< HEAD
---
title: Create Action Groups with Resource Manager Templates | Microsoft Docs
description: Action groups allow you to notify email, SMS or call webhooks when certain events occur.
author: anirudhcavale
manager: carmonm
editor: ''
services: monitoring-and-diagnostics
documentationcenter: monitoring-and-diagnostics

ms.assetid:
ms.service: monitoring-and-diagnostics
ms.workload: na
ms.tgt_pltfrm: na
ms.devlang: na
ms.topic: article
ms.date: 03/31/2017
ms.author: ancav

---
=======
>>>>>>> 21a39db8
# Create an action group with a Resource Manager Template
This article shows how you can use an [Azure Resource Manager template](https://docs.microsoft.com/azure/azure-resource-manager/resource-group-authoring-templates) to configure action groups. This enables you to automatically set up action groups on your resources when they are created to ensure that all the correct parties are notified for resource updates.

>[!NOTE]
>This feature is currently in public preview. Not all functionality may be available at this time.
>
>

The basic steps are as follows:

1.	Create a template as a JSON file that describes how to create the action group.
2.	[Deploy the template using any deployment method.](https://docs.microsoft.com/azure/azure-resource-manager/resource-group-template-deploy)

Below we describe how to create a Resource Manager template first for an action group alone, then for an action group during the creation of another resource.

## Resource Manager template for an action group

To create an action group using a Resource Manager template, you create a resource of type `microsoft.insights/actiongroups` and fill in all related properties. Below is a template that creates an action group.

```json
{
  "$schema": "https://schema.management.azure.com/schemas/2015-01-01/deploymentTemplate.json#",
  "contentVersion": "1.0.0.0",
  "parameters": {
    "location":{
        "type":"string"
    },
    "actionGroupName": {
      "type": "string",
      "metadata": {
        "description": "Unique name (within the Resource Group) for the Action group."
      }
    },
    "actionGroupShortName": {
      "type": "string",
      "metadata": {
        "description": "Short name (maximum 12 characters) for the Action group."
      }
    }
  },
  "resources": [
    {
      "type": "Microsoft.Insights/actiongroups",
      "apiVersion": "2017-03-01-preview",
      "name": "[parameters('actionGroupName')]",
      "location": "[parameters('location')]",
      "properties": {
        "groupShortName": "[parameters('actionGroupShortName')]",
        "enabled": "True",
        "smsReceivers": [
          {
            "name": "contosoSMS",
            "countryCode": "1",
            "phoneNumber": "5555551212"
          },
          {
            "name": "contosoSMS2",
            "countryCode": "1",
            "phoneNumber": "5555552121"
          }
        ],
        "emailReceivers": [
          {
            "name": "contosoEmail",
            "emailAddress": "devops@contoso.com"
          },
          {
            "name": "contosoEmail2",
            "emailAddress": "devops2@contoso.com"
          }
        ],
        "webhookReceivers": [
          {
            "name": "contosoHook",
            "serviceUri": "http://requestb.in/1bq62iu1"
          },
          {
            "name": "contosoHook2",
            "serviceUri": "http://requestb.in/1bq62iu2"
          }
        ]
      }
    }
  ],
  "outputs":{
      "actionGroupId":{
          "type":"string",
          "value":"[resourceId('Microsoft.Insights/actionGroups',parameters('actionGroupName'))]"
      }
  }
}
```


## Next Steps
Learn more about [Action Groups](monitoring-action-groups.md)  
Learn more about [Alerts](monitoring-overview-alerts.md)  
How to add [Alerts using a Resource Manager template](monitoring-create-activity-log-alerts-with-resource-manager-template.md)<|MERGE_RESOLUTION|>--- conflicted
+++ resolved
@@ -1,4 +1,3 @@
-<<<<<<< HEAD
 ---
 title: Create Action Groups with Resource Manager Templates | Microsoft Docs
 description: Action groups allow you to notify email, SMS or call webhooks when certain events occur.
@@ -18,8 +17,7 @@
 ms.author: ancav
 
 ---
-=======
->>>>>>> 21a39db8
+
 # Create an action group with a Resource Manager Template
 This article shows how you can use an [Azure Resource Manager template](https://docs.microsoft.com/azure/azure-resource-manager/resource-group-authoring-templates) to configure action groups. This enables you to automatically set up action groups on your resources when they are created to ensure that all the correct parties are notified for resource updates.
 
