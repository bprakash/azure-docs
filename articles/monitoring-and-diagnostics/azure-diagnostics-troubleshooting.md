---
title: Troubleshooting Azure Diagnostics | Microsoft Docs
description: Troubleshoot problems when using Azure diagnostics in Azure Virtual Machines, Service Fabric, or Cloud Services.
services: monitoring-and-diagnostics
documentationcenter: .net
author: rboucher
manager: carmonm
editor: ''

ms.assetid: 66469bce-d457-4d1e-b550-a08d2be4d28c
ms.service: monitoring-and-diagnostics
ms.workload: na
ms.tgt_pltfrm: na
ms.devlang: dotnet
ms.topic: article
ms.date: 03/28/2017
ms.author: robb

---
# Azure Diagnostics Troubleshooting
Troubleshooting information relevant to using Azure Diagnostics. For more information on Azure diagnostics, see [Azure Diagnostics Overview](azure-diagnostics.md).

## Logical Components
**Diagnostics Plugin Launcher (DiagnosticsPluginLauncher.exe)**: Launches the Azure Diagnostics extension. Serves as the entry point process.

**Diagnostics Plugin (DiagnosticsPlugin.exe)**: Main process that is launched by the launcher above and configures the Monitoring Agent, launches it and manages its lifetime. 

**Monitoring Agent (MonAgent\*.exe processes)**: These processes do the bulk of the work; i.e., monitoring, collection and transfer of the diagnostics data.  

## Log/Artifact Paths
Here are the paths to some important logs and artifacts. We keep referring to these throughout the rest of the document:
### Cloud Services
| Artifact | Path |
| --- | --- |
| **Azure Diagnostics configuration file** | %SystemDrive%\Packages\Plugins\Microsoft.Azure.Diagnostics.PaaSDiagnostics\<version>\Config.txt |
| **Log files** | C:\Logs\Plugins\Microsoft.Azure.Diagnostics.PaaSDiagnostics\<version>\ |
| **Local store for diagnostics data** | C:\Resources\Directory\<CloudServiceDeploymentID>.\<RoleName>.DiagnosticStore\WAD0107\Tables |
| **Monitoring Agent configuration file** | C:\Resources\Directory\<CloudServiceDeploymentID>.\<RoleName>.DiagnosticStore\WAD0107\Configuration\MaConfig.xml |
| **Azure diagnostics extension package** | %SystemDrive%\Packages\Plugins\Microsoft.Azure.Diagnostics.PaaSDiagnostics\<version> |
| **Log collection utility path** | %SystemDrive%\Packages\GuestAgent\ |

### Virtual Machines
| Artifact | Path |
| --- | --- |
| **Azure Diagnostics configuration file** | C:\Packages\Plugins\Microsoft.Azure.Diagnostics.IaaSDiagnostics\<version>\RuntimeSettings |
| **Log files** | C:\Packages\Plugins\Microsoft.Azure.Diagnostics.IaaSDiagnostics\<version>\Logs\ |
| **Local store for diagnostics data** | C:\WindowsAzure\Logs\Plugins\Microsoft.Azure.Diagnostics.IaaSDiagnostics\<DiagnosticsVersion>\WAD0107\Tables |
| **Monitoring Agent configuration file** | C:\WindowsAzure\Logs\Plugins\Microsoft.Azure.Diagnostics.IaaSDiagnostics\<DiagnosticsVersion>\WAD0107\Configuration\MaConfig.xml |
| **Status file** | C:\Packages\Plugins\Microsoft.Azure.Diagnostics.IaaSDiagnostics\<version>\Status |
| **Azure diagnostics extension package** | C:\Packages\Plugins\Microsoft.Azure.Diagnostics.IaaSDiagnostics\<DiagnosticsVersion>|
| **Log collection utility path** | C:\WindowsAzure\Packages |

## Azure Diagnostics is not Starting
Look at **DiagnosticsPluginLauncher.log** and **DiagnosticsPlugin.log** files from the location of the log files provided above for information on why diagnostics failed to start.  

The last line of the log files contains the exit code.  

```
DiagnosticsPluginLauncher.exe Information: 0 : [4/16/2016 6:24:15 AM] DiagnosticPlugin exited with code 0
```
If you find a **negative** exit code, refer to the [exit code table](#azure-diagnostics-plugin-exit-codes) in the [References](#references).

## Diagnostics Data is Not Logged to Azure Storage
Determine if no data is showing up or only some of the data is not showing up.

### Diagnostics Infrastructure Logs
Diagnostics Infrastructure Logs is where azure diagnostics logs any errors that it runs into. Make sure you have enabled ([how to?](#how-to-check-diagnostics-extension-configuration)) capturing of Diagnsotics Infrastructure logs in your configuration and quickly look for any relevant errors that show up in the `DiagnosticInfrastructureLogsTable` table in your configured storage account.

### No data is showing up
The most common cause of event data entirely missing is incorrectly defined storage account information.

Solution: Correct your Diagnostics configuration and reinstall Diagnostics.

If the storage account is configured correctly, remote desktop into the machine and make sure DiagnosticsPlugin.exe and MonAgentCore.exe are running. If they are not running follow [Azure Diagnostics is not Starting](#azure-diagnostics-is-not-starting). If the processes are running, jump to [Is data getting captured locally](#is-data-getting-captured-locally) and follow this guide from there on.

### Part of the data is missing
If you are getting some data but not other. This means the data collection / transfer pipeline is set correctly. Follow the sub-sections here to narrow down what the issue is:
#### Is Collection Configured: 
Diagnostics Configuration contains the part that instructs for a particular type of data to be collected. [Review your configuration](#how-to-check-diagnostics-extension-configuration) to make sure you are not looking for data you have not configured for collection.
#### Is the host generating data:
- **Performance Counters**: open perfmon and check the counter.
- **Trace Logs**:  Remote desktop into the VM and add a TextWriterTraceListener to the app’s config file.  See http://msdn.microsoft.com/en-us/library/sk36c28t.aspx to setup the text listener.  Make sure the `<trace>` element has `<trace autoflush="true">`.<br />
If you don't see trace logs getting generated, follow [More About Trace Logs Missing](#more-about-trace-logs-missing).
 - **ETW traces**: Remote desktop into the VM and install PerfView.  In PerfView run File -> User Command -> Listen etwprovder1,etwprovider2,etc.  Note that the Listen command is case sensitive and there cannot be spaces between the comma separated list of ETW providers.  If the command fails to run you can click the 'Log' button in the bottom-right of the Perfview tool to see what was attempted to run and what the result was.  Assuming the input is correct then a new window will pop up and in a few seconds you will begin seeing ETW traces.
- **Event Logs**: Remote desktop into the VM. Open `Event Viewer` and ensure the events exist.
#### Is data getting captured locally:
Next make sure the data is getting captured locally.
The data is locally stored in `*.tsf` files in [the local store for diagnostics data](#log-artifacts-path). Different kinds of logs get collected in different `.tsf` files. The names are similar to the table names in azure storage. For example `Performance Counters` get collected in `PerformanceCountersTable.tsf`, Event Logs get collected in `WindowsEventLogsTable.tsf`. Use the instructions in [Local Log Extraction](#local-log-extraction) section to open the local collection files and make sure you see them getting collected on disk.

If you don't see logs getting collected locally and are have already verified that the host is generating data, you likely have a configuration issue. Review your configuration carefully for the appropriate section. Also review the configuration generated for MonitoringAgent [MaConfig.xml](#log-artifacts-path) and make sure there is some section describing the relevant log source and that it is not lost in translation between azure diagnostics configuration and monitoring agent configuration.
#### Is data getting transferred:
If you have verified the data is getting captured locally but you still don't see it in your storage account: 
- First and foremost, make sure that you have provided a correct storage account and that you have not rolled over keys etc.for the given storage account. For cloud services, sometimes we see that people don't update their `useDevelopmentStorage=true`.
- If provided storage account is correct. Make sure you do not have some network restrictions that do not allow the components to reach public storage endpoints. One way to do that is to remote desktop into the machine and try to write something to the same storage account yourself.
- Finally, you can try and see what failure are being reported by Monitoring Agent. Monitoring agent writes its logs in `maeventtable.tsf` located in [the local store for diagnostics data](#log-artifacts-path). Follow instructions in [Local Log Extraction](#local-log-extraction) section to open this file and try and figure out if there are `errors` indicating failures to read local files or write to storage.

### Capturing / Archiving logs
You went through the above steps but could not figure out what was wrong and are thinking about contacting support. The first thing they might ask you is to collect logs from you machine. You can save time by doing that yourself. Run the `CollectGuestLogs.exe` utility at  [Log Collection Utility path](#log-artifacts-path) and it will generate a zip file with all relevant azure logs in the same folder.

## Diagnostics data Tables not found
The tables in Azure storage holding ETW events are named using the following code:

```C#
        if (String.IsNullOrEmpty(eventDestination)) {
            if (e == "DefaultEvents")
                tableName = "WADDefault" + MD5(provider);
            else
                tableName = "WADEvent" + MD5(provider) + eventId;
        }
        else
            tableName = "WAD" + eventDestination;
```

Here is an example:

```XML
        <EtwEventSourceProviderConfiguration provider=”prov1”>
          <Event id=”1” />
          <Event id=”2” eventDestination=”dest1” />
          <DefaultEvents />
        </EtwEventSourceProviderConfiguration>
        <EtwEventSourceProviderConfiguration provider=”prov2”>
          <DefaultEvents eventDestination=”dest2” />
        </EtwEventSourceProviderConfiguration>
```

That generates 4 tables:

| Event | Table Name |
| --- | --- |
| provider=”prov1” &lt;Event id=”1” /&gt; |WADEvent+MD5(“prov1”)+”1” |
| provider=”prov1” &lt;Event id=”2” eventDestination=”dest1” /&gt; |WADdest1 |
| provider=”prov1” &lt;DefaultEvents /&gt; |WADDefault+MD5(“prov1”) |
| provider=”prov2” &lt;DefaultEvents eventDestination=”dest2” /&gt; |WADdest2 |

## References

### How to check Diagnostics Extension Configuration
The easiest way to check your extension configuration is to navigate to http://resources.azure.com, navigate to the virtual machine or cloud service on which the Azure Diagnostics extension (IaaSDiagnostics / PaaDiagnostics) is in question.

Alternatively, remote desktop into the machine and look at the Azure Diagnostics Configuration file described in the appropriate section [here](#log-artifacts-path).

In either case search for **Microsoft.Azure.Diagnostics** then for the **xmlCfg** or **WadCfg** field. 

In case of virtual machines, if the WadCfg field is present, it means the config is in JSON. If the xmlCfg field is present, it means the config is in XML and is base64 encoded. You need to [decode it](http://www.bing.com/search?q=base64+decoder) to see the XML that was loaded by Diagnostics.

For Cloud Service role, if you pick the configuration from disk, the data is base64 encoded so you’ll need to [decode it](http://www.bing.com/search?q=base64+decoder) to see the XML that was loaded by Diagnostics.

### Azure Diagnostics Plugin Exit Codes
The plugin returns the following exit codes:

| Exit Code | Description |
| --- | --- |
| 0 |Success. |
| -1 |Generic Error. |
| -2 |Unable to load the rcf file.<p>This internal error should only happen if the guest agent plugin launcher is manually invoked, incorrectly, on the VM. |
| -3 |Cannot load the Diagnostics configuration file.<p><p>Solution: Caused by a configuration file not passing schema validation. The solution is to provide a configuration file that complies with the schema. |
| -4 |Another instance of the monitoring agent Diagnostics is already using the local resource directory.<p><p>Solution: Specify a different value for **LocalResourceDirectory**. |
| -6 |The guest agent plugin launcher attempted to launch Diagnostics with an invalid command line.<p><p>This internal error should only happen if the guest agent plugin launcher is manually invoked, incorrectly, on the VM. |
| -10 |The Diagnostics plugin exited with an unhandled exception. |
| -11 |The guest agent was unable to create the process responsible for launching and monitoring the monitoring agent.<p><p>Solution: Verify that sufficient system resources are available to launch new processes.<p> |
| -101 |Invalid arguments when calling the Diagnostics plugin.<p><p>This internal error should only happen if the guest agent plugin launcher is manually invoked, incorrectly, on the VM. |
| -102 |The plugin process is unable to initialize itself.<p><p>Solution: Verify that sufficient system resources are available to launch new processes. |
| -103 |The plugin process is unable to initialize itself. Specifically it is unable to create the logger object.<p><p>Solution: Verify that sufficient system resources are available to launch new processes. |
| -104 |Unable to load the rcf file provided by the guest agent.<p><p>This internal error should only happen if the guest agent plugin launcher is manually invoked, incorrectly, on the VM. |
| -105 |The Diagnostics plugin cannot open the Diagnostics configuration file.<p><p>This internal error should only happen if the Diagnostics plugin is manually invoked, incorrectly, on the VM. |
| -106 |Cannot read the Diagnostics configuration file.<p><p>Solution: Caused by a configuration file not passing schema validation. So the solution is to provide a configuration file that complies with the schema. See [How to check Diagnostics Extension Configuration](#how-to-check-diagnostics-extension-configuration). |
| -107 |The resource directory pass to the monitoring agent is invalid.<p><p>This internal error should only happen if the monitoring agent is manually invoked, incorrectly, on the VM.</p> |
| -108 |Unable to convert the Diagnostics configuration file into the monitoring agent configuration file.<p><p>This internal error should only happen if the Diagnostics plugin is manually invoked with an invalid configuration file. |
| -110 |General Diagnostics configuration error.<p><p>This internal error should only happen if the Diagnostics plugin is manually invoked with an invalid configuration file. |
| -111 |Unable to start the monitoring agent.<p><p>Solution: Verify that sufficient system resources are available. |
| -112 |General error |

### Local Log Extraction
The mointoring agent collects logs and artifacts as `.tsf` files. `.tsf` file is not readable but you can convert it into a `.csv` as follows: 

```
<Azure diagnostics extension package>\Monitor\x64\table2csv.exe <relevantLogFile>.tsf
```
A new file called `<relevantLogFile>.csv` will be created in the same path as the corresponding `.tsf` file.

**NOTE**: You only need to run this utility against the main tsf file (e.g., PerformanceCountersTable.tsf). Tha accompanying files (e.g., PerformanceCountersTables_\*\*001.tsf, PerformanceCountersTables_\*\*002.tsf etc.) will automatically be processed.

### More About Trace Logs Missing

**Note:** This mostly applies to cloud services only unless you have configured the DiagnosticsMonitorTraceListener on an application running on your IaaS VM. 

- Make sure the DiagnosticMonitorTraceListener is configured in the web.config or app.config.  This is configured by default in cloud service projects, but some customers comment it out which will cause the trace statements to not be collected by diagnostics. 
- If logs are not getting written from the OnStart or Run method make sure the DiagnosticMonitorTraceListener is in the app.config.  By default it is in the web.config, but that only applies to code running within w3wp.exe; so you need it in app.config to capture traces running in WaIISHost.exe.
- Make sure you are using Diagnostics.Trace.TraceXXX instead of Diagnostics.Debug.WriteXXX.  The Debug statements will be removed from a Release build.
- Make sure the compiled code actually has the Diagnostics.Trace lines (use Reflector, ildasm or ILSpy to verify).  Diagnostics.Trace commands are removed from the compiled binary unless you use the TRACE conditional compilation symbol.  If using msbuild to build the project then this is a common problem to run into.

## Known Issues and Mitigations
Here is a list of known issues with known mitigations:

**1. .NET 4.5 dependency:**

WAD has a runtime dependency on .NET 4.5 framework or above. At the time of writing this, all machines provisioned for cloud services as well as all official azure Virtual Machine base images have .NET 4.5 or above installed. It is still however possible to land in a situation where you try to run WAD on a machine which does not have .NET 4.5 or above. This happens when you create your machine off of an old image or snapshot; or bring your own custom disk.

This generally manifests as an exit code **255** when running DiagnosticsPluginLauncher.exe. Failure happens due to the unhandled exception: 
```
System.IO.FileLoadException: Could not load file or assembly 'System.Threading.Tasks, Version=1.5.11.0, Culture=neutral, PublicKeyToken=b03f5f7f11d50a3a' or one of its dependencies
```

**Mitigation:** Install .NET 4.5 or higher on your machine.

<<<<<<< HEAD
**2. Performance Counters data available in storage but not showing in portal**
=======
```XML
        <EtwEventSourceProviderConfiguration provider="prov1">
          <Event id="1" />
          <Event id="2" eventDestination="dest1" />
          <DefaultEvents />
        </EtwEventSourceProviderConfiguration>
        <EtwEventSourceProviderConfiguration provider="prov2">
          <DefaultEvents eventDestination="dest2" />
        </EtwEventSourceProviderConfiguration>
```
```JSON
"EtwEventSourceProviderConfiguration": [
    {
        "provider": "prov1",
        "Event": [
            {
                "id": 1
            },
            {
                "id": 2,
                "eventDestination": "dest1"
            }
        ],
        "DefaultEvents": {
            "eventDestination": "DefaultEventDestination",
            "sinks": ""
        }
    },
    {
        "provider": "prov2",
        "DefaultEvents": {
            "eventDestination": "dest2"
        }
    }
]
```
>>>>>>> 51cd5f4d

Virtual machines portal experience shows certain performance counters by default. If you don't see them and you know the data is getting generated because it is available in storage. Check:
- If the data in storage has english counter names. If the counter names are not in english, portal metric chart will not be able to recognize it.
- If you are using wild cards (\*) in your performance counter names, the portal will not be able to correlate the configured and collected counter.

**Mitigation**: Change the machine's language to english for system accounts. Control Panel -> Region -> Administrative -> Copy Settings -> uncheck "Welcome screen and system accounts" so that the custom language is not applied to system account. Also make sure you do not use wild cards if you want portal to be your primary consumption experience.<|MERGE_RESOLUTION|>--- conflicted
+++ resolved
@@ -121,100 +121,6 @@
         </EtwEventSourceProviderConfiguration>
         <EtwEventSourceProviderConfiguration provider=”prov2”>
           <DefaultEvents eventDestination=”dest2” />
-        </EtwEventSourceProviderConfiguration>
-```
-
-That generates 4 tables:
-
-| Event | Table Name |
-| --- | --- |
-| provider=”prov1” &lt;Event id=”1” /&gt; |WADEvent+MD5(“prov1”)+”1” |
-| provider=”prov1” &lt;Event id=”2” eventDestination=”dest1” /&gt; |WADdest1 |
-| provider=”prov1” &lt;DefaultEvents /&gt; |WADDefault+MD5(“prov1”) |
-| provider=”prov2” &lt;DefaultEvents eventDestination=”dest2” /&gt; |WADdest2 |
-
-## References
-
-### How to check Diagnostics Extension Configuration
-The easiest way to check your extension configuration is to navigate to http://resources.azure.com, navigate to the virtual machine or cloud service on which the Azure Diagnostics extension (IaaSDiagnostics / PaaDiagnostics) is in question.
-
-Alternatively, remote desktop into the machine and look at the Azure Diagnostics Configuration file described in the appropriate section [here](#log-artifacts-path).
-
-In either case search for **Microsoft.Azure.Diagnostics** then for the **xmlCfg** or **WadCfg** field. 
-
-In case of virtual machines, if the WadCfg field is present, it means the config is in JSON. If the xmlCfg field is present, it means the config is in XML and is base64 encoded. You need to [decode it](http://www.bing.com/search?q=base64+decoder) to see the XML that was loaded by Diagnostics.
-
-For Cloud Service role, if you pick the configuration from disk, the data is base64 encoded so you’ll need to [decode it](http://www.bing.com/search?q=base64+decoder) to see the XML that was loaded by Diagnostics.
-
-### Azure Diagnostics Plugin Exit Codes
-The plugin returns the following exit codes:
-
-| Exit Code | Description |
-| --- | --- |
-| 0 |Success. |
-| -1 |Generic Error. |
-| -2 |Unable to load the rcf file.<p>This internal error should only happen if the guest agent plugin launcher is manually invoked, incorrectly, on the VM. |
-| -3 |Cannot load the Diagnostics configuration file.<p><p>Solution: Caused by a configuration file not passing schema validation. The solution is to provide a configuration file that complies with the schema. |
-| -4 |Another instance of the monitoring agent Diagnostics is already using the local resource directory.<p><p>Solution: Specify a different value for **LocalResourceDirectory**. |
-| -6 |The guest agent plugin launcher attempted to launch Diagnostics with an invalid command line.<p><p>This internal error should only happen if the guest agent plugin launcher is manually invoked, incorrectly, on the VM. |
-| -10 |The Diagnostics plugin exited with an unhandled exception. |
-| -11 |The guest agent was unable to create the process responsible for launching and monitoring the monitoring agent.<p><p>Solution: Verify that sufficient system resources are available to launch new processes.<p> |
-| -101 |Invalid arguments when calling the Diagnostics plugin.<p><p>This internal error should only happen if the guest agent plugin launcher is manually invoked, incorrectly, on the VM. |
-| -102 |The plugin process is unable to initialize itself.<p><p>Solution: Verify that sufficient system resources are available to launch new processes. |
-| -103 |The plugin process is unable to initialize itself. Specifically it is unable to create the logger object.<p><p>Solution: Verify that sufficient system resources are available to launch new processes. |
-| -104 |Unable to load the rcf file provided by the guest agent.<p><p>This internal error should only happen if the guest agent plugin launcher is manually invoked, incorrectly, on the VM. |
-| -105 |The Diagnostics plugin cannot open the Diagnostics configuration file.<p><p>This internal error should only happen if the Diagnostics plugin is manually invoked, incorrectly, on the VM. |
-| -106 |Cannot read the Diagnostics configuration file.<p><p>Solution: Caused by a configuration file not passing schema validation. So the solution is to provide a configuration file that complies with the schema. See [How to check Diagnostics Extension Configuration](#how-to-check-diagnostics-extension-configuration). |
-| -107 |The resource directory pass to the monitoring agent is invalid.<p><p>This internal error should only happen if the monitoring agent is manually invoked, incorrectly, on the VM.</p> |
-| -108 |Unable to convert the Diagnostics configuration file into the monitoring agent configuration file.<p><p>This internal error should only happen if the Diagnostics plugin is manually invoked with an invalid configuration file. |
-| -110 |General Diagnostics configuration error.<p><p>This internal error should only happen if the Diagnostics plugin is manually invoked with an invalid configuration file. |
-| -111 |Unable to start the monitoring agent.<p><p>Solution: Verify that sufficient system resources are available. |
-| -112 |General error |
-
-### Local Log Extraction
-The mointoring agent collects logs and artifacts as `.tsf` files. `.tsf` file is not readable but you can convert it into a `.csv` as follows: 
-
-```
-<Azure diagnostics extension package>\Monitor\x64\table2csv.exe <relevantLogFile>.tsf
-```
-A new file called `<relevantLogFile>.csv` will be created in the same path as the corresponding `.tsf` file.
-
-**NOTE**: You only need to run this utility against the main tsf file (e.g., PerformanceCountersTable.tsf). Tha accompanying files (e.g., PerformanceCountersTables_\*\*001.tsf, PerformanceCountersTables_\*\*002.tsf etc.) will automatically be processed.
-
-### More About Trace Logs Missing
-
-**Note:** This mostly applies to cloud services only unless you have configured the DiagnosticsMonitorTraceListener on an application running on your IaaS VM. 
-
-- Make sure the DiagnosticMonitorTraceListener is configured in the web.config or app.config.  This is configured by default in cloud service projects, but some customers comment it out which will cause the trace statements to not be collected by diagnostics. 
-- If logs are not getting written from the OnStart or Run method make sure the DiagnosticMonitorTraceListener is in the app.config.  By default it is in the web.config, but that only applies to code running within w3wp.exe; so you need it in app.config to capture traces running in WaIISHost.exe.
-- Make sure you are using Diagnostics.Trace.TraceXXX instead of Diagnostics.Debug.WriteXXX.  The Debug statements will be removed from a Release build.
-- Make sure the compiled code actually has the Diagnostics.Trace lines (use Reflector, ildasm or ILSpy to verify).  Diagnostics.Trace commands are removed from the compiled binary unless you use the TRACE conditional compilation symbol.  If using msbuild to build the project then this is a common problem to run into.
-
-## Known Issues and Mitigations
-Here is a list of known issues with known mitigations:
-
-**1. .NET 4.5 dependency:**
-
-WAD has a runtime dependency on .NET 4.5 framework or above. At the time of writing this, all machines provisioned for cloud services as well as all official azure Virtual Machine base images have .NET 4.5 or above installed. It is still however possible to land in a situation where you try to run WAD on a machine which does not have .NET 4.5 or above. This happens when you create your machine off of an old image or snapshot; or bring your own custom disk.
-
-This generally manifests as an exit code **255** when running DiagnosticsPluginLauncher.exe. Failure happens due to the unhandled exception: 
-```
-System.IO.FileLoadException: Could not load file or assembly 'System.Threading.Tasks, Version=1.5.11.0, Culture=neutral, PublicKeyToken=b03f5f7f11d50a3a' or one of its dependencies
-```
-
-**Mitigation:** Install .NET 4.5 or higher on your machine.
-
-<<<<<<< HEAD
-**2. Performance Counters data available in storage but not showing in portal**
-=======
-```XML
-        <EtwEventSourceProviderConfiguration provider="prov1">
-          <Event id="1" />
-          <Event id="2" eventDestination="dest1" />
-          <DefaultEvents />
-        </EtwEventSourceProviderConfiguration>
-        <EtwEventSourceProviderConfiguration provider="prov2">
-          <DefaultEvents eventDestination="dest2" />
         </EtwEventSourceProviderConfiguration>
 ```
 ```JSON
@@ -243,7 +149,87 @@
     }
 ]
 ```
->>>>>>> 51cd5f4d
+That generates 4 tables:
+
+| Event | Table Name |
+| --- | --- |
+| provider=”prov1” &lt;Event id=”1” /&gt; |WADEvent+MD5(“prov1”)+”1” |
+| provider=”prov1” &lt;Event id=”2” eventDestination=”dest1” /&gt; |WADdest1 |
+| provider=”prov1” &lt;DefaultEvents /&gt; |WADDefault+MD5(“prov1”) |
+| provider=”prov2” &lt;DefaultEvents eventDestination=”dest2” /&gt; |WADdest2 |
+
+## References
+
+### How to check Diagnostics Extension Configuration
+The easiest way to check your extension configuration is to navigate to http://resources.azure.com, navigate to the virtual machine or cloud service on which the Azure Diagnostics extension (IaaSDiagnostics / PaaDiagnostics) is in question.
+
+Alternatively, remote desktop into the machine and look at the Azure Diagnostics Configuration file described in the appropriate section [here](#log-artifacts-path).
+
+In either case search for **Microsoft.Azure.Diagnostics** then for the **xmlCfg** or **WadCfg** field. 
+
+In case of virtual machines, if the WadCfg field is present, it means the config is in JSON. If the xmlCfg field is present, it means the config is in XML and is base64 encoded. You need to [decode it](http://www.bing.com/search?q=base64+decoder) to see the XML that was loaded by Diagnostics.
+
+For Cloud Service role, if you pick the configuration from disk, the data is base64 encoded so you’ll need to [decode it](http://www.bing.com/search?q=base64+decoder) to see the XML that was loaded by Diagnostics.
+
+### Azure Diagnostics Plugin Exit Codes
+The plugin returns the following exit codes:
+
+| Exit Code | Description |
+| --- | --- |
+| 0 |Success. |
+| -1 |Generic Error. |
+| -2 |Unable to load the rcf file.<p>This internal error should only happen if the guest agent plugin launcher is manually invoked, incorrectly, on the VM. |
+| -3 |Cannot load the Diagnostics configuration file.<p><p>Solution: Caused by a configuration file not passing schema validation. The solution is to provide a configuration file that complies with the schema. |
+| -4 |Another instance of the monitoring agent Diagnostics is already using the local resource directory.<p><p>Solution: Specify a different value for **LocalResourceDirectory**. |
+| -6 |The guest agent plugin launcher attempted to launch Diagnostics with an invalid command line.<p><p>This internal error should only happen if the guest agent plugin launcher is manually invoked, incorrectly, on the VM. |
+| -10 |The Diagnostics plugin exited with an unhandled exception. |
+| -11 |The guest agent was unable to create the process responsible for launching and monitoring the monitoring agent.<p><p>Solution: Verify that sufficient system resources are available to launch new processes.<p> |
+| -101 |Invalid arguments when calling the Diagnostics plugin.<p><p>This internal error should only happen if the guest agent plugin launcher is manually invoked, incorrectly, on the VM. |
+| -102 |The plugin process is unable to initialize itself.<p><p>Solution: Verify that sufficient system resources are available to launch new processes. |
+| -103 |The plugin process is unable to initialize itself. Specifically it is unable to create the logger object.<p><p>Solution: Verify that sufficient system resources are available to launch new processes. |
+| -104 |Unable to load the rcf file provided by the guest agent.<p><p>This internal error should only happen if the guest agent plugin launcher is manually invoked, incorrectly, on the VM. |
+| -105 |The Diagnostics plugin cannot open the Diagnostics configuration file.<p><p>This internal error should only happen if the Diagnostics plugin is manually invoked, incorrectly, on the VM. |
+| -106 |Cannot read the Diagnostics configuration file.<p><p>Solution: Caused by a configuration file not passing schema validation. So the solution is to provide a configuration file that complies with the schema. See [How to check Diagnostics Extension Configuration](#how-to-check-diagnostics-extension-configuration). |
+| -107 |The resource directory pass to the monitoring agent is invalid.<p><p>This internal error should only happen if the monitoring agent is manually invoked, incorrectly, on the VM.</p> |
+| -108 |Unable to convert the Diagnostics configuration file into the monitoring agent configuration file.<p><p>This internal error should only happen if the Diagnostics plugin is manually invoked with an invalid configuration file. |
+| -110 |General Diagnostics configuration error.<p><p>This internal error should only happen if the Diagnostics plugin is manually invoked with an invalid configuration file. |
+| -111 |Unable to start the monitoring agent.<p><p>Solution: Verify that sufficient system resources are available. |
+| -112 |General error |
+
+### Local Log Extraction
+The mointoring agent collects logs and artifacts as `.tsf` files. `.tsf` file is not readable but you can convert it into a `.csv` as follows: 
+
+```
+<Azure diagnostics extension package>\Monitor\x64\table2csv.exe <relevantLogFile>.tsf
+```
+A new file called `<relevantLogFile>.csv` will be created in the same path as the corresponding `.tsf` file.
+
+**NOTE**: You only need to run this utility against the main tsf file (e.g., PerformanceCountersTable.tsf). Tha accompanying files (e.g., PerformanceCountersTables_\*\*001.tsf, PerformanceCountersTables_\*\*002.tsf etc.) will automatically be processed.
+
+### More About Trace Logs Missing
+
+**Note:** This mostly applies to cloud services only unless you have configured the DiagnosticsMonitorTraceListener on an application running on your IaaS VM. 
+
+- Make sure the DiagnosticMonitorTraceListener is configured in the web.config or app.config.  This is configured by default in cloud service projects, but some customers comment it out which will cause the trace statements to not be collected by diagnostics. 
+- If logs are not getting written from the OnStart or Run method make sure the DiagnosticMonitorTraceListener is in the app.config.  By default it is in the web.config, but that only applies to code running within w3wp.exe; so you need it in app.config to capture traces running in WaIISHost.exe.
+- Make sure you are using Diagnostics.Trace.TraceXXX instead of Diagnostics.Debug.WriteXXX.  The Debug statements will be removed from a Release build.
+- Make sure the compiled code actually has the Diagnostics.Trace lines (use Reflector, ildasm or ILSpy to verify).  Diagnostics.Trace commands are removed from the compiled binary unless you use the TRACE conditional compilation symbol.  If using msbuild to build the project then this is a common problem to run into.
+
+## Known Issues and Mitigations
+Here is a list of known issues with known mitigations:
+
+**1. .NET 4.5 dependency:**
+
+WAD has a runtime dependency on .NET 4.5 framework or above. At the time of writing this, all machines provisioned for cloud services as well as all official azure Virtual Machine base images have .NET 4.5 or above installed. It is still however possible to land in a situation where you try to run WAD on a machine which does not have .NET 4.5 or above. This happens when you create your machine off of an old image or snapshot; or bring your own custom disk.
+
+This generally manifests as an exit code **255** when running DiagnosticsPluginLauncher.exe. Failure happens due to the unhandled exception: 
+```
+System.IO.FileLoadException: Could not load file or assembly 'System.Threading.Tasks, Version=1.5.11.0, Culture=neutral, PublicKeyToken=b03f5f7f11d50a3a' or one of its dependencies
+```
+
+**Mitigation:** Install .NET 4.5 or higher on your machine.
+
+**2. Performance Counters data available in storage but not showing in portal**
 
 Virtual machines portal experience shows certain performance counters by default. If you don't see them and you know the data is getting generated because it is available in storage. Check:
 - If the data in storage has english counter names. If the counter names are not in english, portal metric chart will not be able to recognize it.
