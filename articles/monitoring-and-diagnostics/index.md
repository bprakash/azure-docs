--- conflicted
+++ resolved
@@ -5,9 +5,6 @@
 author: carolz
 manager: carolz
 layout: LandingPage
-<<<<<<< HEAD
-description: Learn how to use monitoring and diagnostics services to track performance, maintain security, and identify trends. API references, best practices, and more.
-=======
 ms.assetid:	
 ms.service: monitoring-and-diagnostics
 ms.tgt_pltfrm: na
@@ -15,7 +12,6 @@
 ms.topic: landing-page
 ms.date: 01/23/2017
 ms.author: carolz
->>>>>>> e8cfaf0d
 ---
 # Monitoring and Diagnostics Documentation
 
@@ -131,8 +127,6 @@
         </div>
     </li>
     <li>
-<<<<<<< HEAD
-=======
         <div class="cardSize">
             <div class="cardPadding">
                 <div class="card">
@@ -145,18 +139,12 @@
         </div>
     </li>
     <li>
->>>>>>> e8cfaf0d
         <div class="cardSize">
             <div class="cardPadding">
                 <div class="card">
                     <div class="cardText">
-<<<<<<< HEAD
-                        <h3>Languages</h3>
-                        <p><a href="https://msdn.microsoft.com/library/azure/dn802153">.NET</a></p>
-=======
                         <h3>REST</h3>
                         <p><a href="/rest/api/monitor/">REST API Reference</a></p>
->>>>>>> e8cfaf0d
                     </div>
                 </div>
             </div>
@@ -167,15 +155,10 @@
             <div class="cardPadding">
                 <div class="card">
                     <div class="cardText">
-<<<<<<< HEAD
-                        <h3>REST</h3>
-                        <p><a href="/rest/api/monitor/">REST API Reference</a></p>
-=======
                         <h3><a href="/azure/monitoring-and-diagnostics/azure-diagnostics-schema">Azure Diagnostics Schema</a></h3>
                         <p><a href="/azure/monitoring-and-diagnostics/azure-diagnostics-schema-1dot0">Azure Diagnostics Schema 1.0</a></p>
                         <p><a href="/azure/monitoring-and-diagnostics/azure-diagnostics-schema-1dot2">Azure Diagnostics Schema 1.2</a></p>
                         <p><a href="/azure/monitoring-and-diagnostics/azure-diagnostics-schema-1dot3-to-1dot5">Azure Diagnostics Schema 1.3 to 1.5</a></p>
->>>>>>> e8cfaf0d
                     </div>
                 </div>
             </div>
