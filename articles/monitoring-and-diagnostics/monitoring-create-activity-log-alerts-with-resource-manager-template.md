<<<<<<< HEAD
---
title: Create an activity log alert with a Resource Manager Template  | Microsoft Docs
description: Get notified when your Azure resources are created.
author: anirudhcavale
manager: carmonm
editor: ''
services: monitoring-and-diagnostics
documentationcenter: monitoring-and-diagnostics

ms.assetid:
ms.service: monitoring-and-diagnostics
ms.workload: na
ms.tgt_pltfrm: na
ms.devlang: na
ms.topic: article
ms.date: 03/31/2017
ms.author: ancav

---
# Create an activity log alert with a Resource Manager Template
This article shows how you can use an [Azure Resource Manager template](https://docs.microsoft.com/en-us/azure/azure-resource-manager/resource-group-authoring-templates) to configure activity log alerts. This enables you to automatically set up alerts on your resources when they are created as part of your automated deployment process.
=======
# Create an activity log alert with a Resource Manager Template
This article shows how you can use an [Azure Resource Manager template](https://docs.microsoft.com/azure/azure-resource-manager/resource-group-authoring-templates) to configure activity log alerts. This enables you to automatically set up alerts on your resources when they are created to ensure that you are notified when certain actions are taken on your resources.
>>>>>>> 21a39db8

>[!NOTE]
>This feature is currently in public preview. Not all functionality may be available at this time.
>
>

The basic steps are as follows:

1.	Create a template as a JSON file that describes how to create the activity log alert.
2.	[Deploy the template using any deployment method.](https://docs.microsoft.com/azure/azure-resource-manager/resource-group-template-deploy)

Below we describe how to create a Resource Manager template first for an activity log alert alone, then for an activity log alert during the creation of another resource.

## Resource Manager template for an activity log alert
To create an activity log alert using a Resource Manager template, you create a resource of type `microsoft.insights/activityLogAlerts` and fill in all related properties. Below is a template that creates an activity log alert and the action group it will call.

```json
{
  "$schema": "https://schema.management.azure.com/schemas/2015-01-01/deploymentTemplate.json#",
  "contentVersion": "1.0.0.0",
  "parameters": {
    "activityLogAlertName": {
      "type": "string",
      "metadata": {
        "description": "Unique name (within the Resource Group) for the Activity log alert."
      }
    },
    "activityLogAlertEnabled": {
      "type": "bool",
      "defaultValue": true,
      "metadata": {
        "description": "Indicates whether or not the alert is enabled."
      }
    },
    "actionGroupName": {
      "type": "string",
      "metadata": {
        "description": "Unique name (within the Resource Group) for the Action group."
      }
    },
    "actionGroupShortName": {
      "type": "string",
      "metadata": {
        "description": "Short name (maximum 12 characters) for the Action group."
      }
    },
    "actionGroupEnabled": {
      "type": "bool",
      "defaultValue": true,
      "metadata": {
        "description": "Indicates whether or not the action group is enabled."
      }
    }
  },
  "resources": [
    {
      "type": "Microsoft.Insights/actiongroups",
      "apiVersion": "2017-03-01-preview",
      "location": "[resourceGroup().location]",
      "properties": {
        "name": "[parameters('actionGroupName')]",
        "groupShortName": "[parameters('actionGroupShortName')]",
        "actionGroupEnabled": "[variables('actionGroupEnabled')]",
        "smsReceivers": [
          {
            "name": "contosoSMS",
            "countryCode": "1",
            "phoneNumber": "5555551212"
          },
          {
            "name": "contosoSMS2",
            "countryCode": "1",
            "phoneNumber": "5555552121"
          }
        ],
        "emailReceivers": [
          {
            "name": "contosoEmail",
            "emailAddress": "devops@contoso.com"
          },
          {
            "name": "contosoEmail2",
            "emailAddress": "devops2@contoso.com"
          }
        ],
        "webhookReceivers": [
          {
            "name": "contosoHook",
            "serviceUri": "http://requestb.in/1bq62iu1"
          },
          {
            "name": "contosoHook2",
            "serviceUri": "http://requestb.in/1bq62iu1"
          }
        ]
      }
    },
    {
      "type": "Microsoft.Insights/activitylogalerts",
      "apiVersion": "2017-03-01-preview",
      "location": "[resourceGroup().location]",
      "properties": {
        "name": "[parameters('activityLogAlertName')]",
        "activityLogAlertEnabled": "[parameters('activityLogAlertEnabled')]",
        "conditions": [
          {
            "field": "category",
            "equals": "ServiceHealth"
          }
        ],
        "action": {
          "actionGroupId": "[reference(resourceId('Microsoft.Insights/actionGroups',parameters('actionGroupName')))]"
        }
      }
    }
  ]
}
```

## Next Steps
Learn more about [Alerts](monitoring-overview-alerts.md)  
How to add [action groups using a Resource Manager template](monitoring-create-action-group-with-resource-manager-template.md)<|MERGE_RESOLUTION|>--- conflicted
+++ resolved
@@ -1,4 +1,3 @@
-<<<<<<< HEAD
 ---
 title: Create an activity log alert with a Resource Manager Template  | Microsoft Docs
 description: Get notified when your Azure resources are created.
@@ -20,10 +19,6 @@
 ---
 # Create an activity log alert with a Resource Manager Template
 This article shows how you can use an [Azure Resource Manager template](https://docs.microsoft.com/en-us/azure/azure-resource-manager/resource-group-authoring-templates) to configure activity log alerts. This enables you to automatically set up alerts on your resources when they are created as part of your automated deployment process.
-=======
-# Create an activity log alert with a Resource Manager Template
-This article shows how you can use an [Azure Resource Manager template](https://docs.microsoft.com/azure/azure-resource-manager/resource-group-authoring-templates) to configure activity log alerts. This enables you to automatically set up alerts on your resources when they are created to ensure that you are notified when certain actions are taken on your resources.
->>>>>>> 21a39db8
 
 >[!NOTE]
 >This feature is currently in public preview. Not all functionality may be available at this time.
