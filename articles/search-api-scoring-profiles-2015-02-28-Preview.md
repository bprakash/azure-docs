<<<<<<< HEAD
<properties 
	pageTitle="Scoring profiles (Azure Search REST API Version 2015-02-28-Preview)" 
	description="Scoring profiles (Azure Search REST API Version 2015-02-28-Preview)" 
	services="search" 
	documentationCenter="" 
	authors="HeidiSteen" 
	manager="mblythe" 
	editor=""/>

<tags 
	ms.service="search" 
	ms.devlang="rest-api" 
	ms.workload="search" 
	ms.topic="article" 
	ms.tgt_pltfrm="na" 
	ms.date="03/05/2015" 
	ms.author="heidist"/> 
      
#Scoring Profiles (Azure Search REST API Version 2015-02-28-Preview)#

> [AZURE.NOTE] This article describes scoring profiles in the [2015-02-28-Preview](../search-api-2015-02-28-preview/). Currently there is no difference between the `2015-02-28` version documented on [MSDN](http://msdn.microsoft.com/library/azure/mt183328.aspx) and the `2015-02-28-Preview` version described here. We provide this article to give you the full documentation set for `2015-02-28-Preview`, even though this API happens to be unchanged.

## Overview ##

Scoring refers to the computation of a search score for every item returned in search results. The score is an indicator of an item's relevance in the context of the current search operation. The higher the score, the more relevant the item. In search results, items are rank ordered from high to low, based on the search score calculated for each item.

Azure Search uses default scoring to compute an initial score, but you can customize the calculation through a scoring profile. Scoring profiles give you greater control over the ranking of items in search results. For example, you might want to boost items based on their revenue potential, promote newer items, or perhaps boost items that have been in inventory too long.

A scoring profile is part of the index definition, composed of fields, functions, and parameters. 

To give you an idea of what a scoring profile looks like, the following example shows a simple profile named 'geo'. This one boosts items that have the search term in the `hotelName` field. It also uses the `distance` function to favor items that are within ten kilometers of the current location. If someone searches on the term 'inn', and 'inn' happens to be part of the hotel name, documents that include hotels with 'inn' will appear higher in the search results.

    "scoringProfiles": [
      {
        "name": "geo",
        "text": {
          "weights": { "hotelName": 5 }
        },
        "functions": [ 
          {
            "type": "distance",
            "boost": 5,
            "fieldName": "location",
            "interpolation": "logarithmic",
            "distance": {
              "referencePointParameter": "currentLocation",
              "boostingDistance": 10
            }
          }
        ]
      }
    ]

To use this scoring profile, your query is formulated to specify the profile on the query string. In the query below, notice the query parameter, `scoringProfile=geo` in the request.

    GET /indexes/hotels/docs?search=inn&scoringProfile=geo&scoringParameter=currentLocation:-122.123,44.77233&api-version=2015-02-28-Preview

This query searches on the term 'inn' and passes in the current location. Note that this query includes other parameters, such as `scoringParameter`. Query parameters are described in [Search Documents (Azure Search API)](http://azure.microsoft.com/documentation/articles/search-api-2015-02-28-preview/#SearchDocs).

Click [Example](#example) to review a more detailed example of a scoring profile.

## What is default scoring? ##

Scoring computes a search score for each item in a rank ordered result set. Every item in a search result set is assigned a search score, then ranked highest to lowest. Items with the higher scores are returned to the application. By default, the top 50 are returned, but you can use the `$top` parameter to return a smaller or larger number of items (up to 1000 in a single response).

By default, a search score is computed based on statistical properties of the data and the query. Azure Search finds documents that include the search terms in the query string (some or all, depending on `searchMode`), favoring documents that contain many instances of the search term. The search score goes up even higher if the term is rare across the data corpus, but common within the document. The basis for this approach to computing relevance is known as TF-IDF or (term frequency-inverse document frequency).

Assuming there is no custom sorting, results are then ranked by search score before they are returned to the calling application. If `$top` is not specified, 50 items having the highest search score are returned.

Search score values can be repeated throughout a result set. For example, you might have 10 items with a score of 1.2, 20 items with a score of 1.0, and 20 items with a score of 0.5. When multiple hits have the same search score, the ordering of same scored items is not defined, and is not stable. Run the query again, and you might see items shift position. Given two items with an identical score, there is no guarantee which one appears first.

## When to use custom scoring##

You should create one or more scoring profiles when the default ranking behavior doesn’t go far enough in meeting your business objectives. For example, you might decide that search relevance should favor newly added items. Likewise, you might have a field that contains profit margin, or some other field indicating revenue potential. Boosting hits that bring benefits to your business can be an important factor in deciding to use scoring profiles.

Relevancy-based ordering is also implemented through scoring profiles. Consider search results pages you’ve used in the past that let you sort by price, date, rating, or relevance. In Azure Search, scoring profiles drive the 'relevance' option. The definition of relevance is controlled by you, predicated on business objectives and the type of search experience you want to deliver.

<a name="example"></a>
## Example##

As noted, customized scoring is implemented through scoring profiles defined in an index schema. 

This example shows the schema of an index with two scoring profiles (`boostGenre`, `newAndHighlyRated`). Any query against this index that includes either profile as a query parameter will use the profile to score the result set.

[Try this example](http://azure.microsoft.com/documentation/articles/search-get-started-scoring-profiles/).

    {
      "name": "musicstoreindex",
	  "fields": [
	    { "name": "key", "type": "Edm.String", "key": true },
	    { "name": "albumTitle", "type": "Edm.String" },
	    { "name": "albumUrl", "type": "Edm.String", "filterable": false },
	    { "name": "genre", "type": "Edm.String" },
	    { "name": "genreDescription", "type": "Edm.String", "filterable": false },
	    { "name": "artistName", "type": "Edm.String" },
	    { "name": "orderableOnline", "type": "Edm.Boolean" },
	    { "name": "rating", "type": "Edm.Int32" },
	    { "name": "tags", "type": "Collection(Edm.String)" },
	    { "name": "price", "type": "Edm.Double", "filterable": false },
	    { "name": "margin", "type": "Edm.Int32", "retrievable": false },
	    { "name": "inventory", "type": "Edm.Int32" },
	    { "name": "lastUpdated", "type": "Edm.DateTimeOffset" }
	  ],
      "scoringProfiles": [
        {
	      "name": "boostGenre",
          "text": {
            "weights": {
              "albumTitle": 1,
              "genre": 5 ,
              "artistName": 2 
            }
          }
	    },
        {
	      "name": "newAndHighlyRated",
          "functions": [
            {
              "type": "freshness",
              "fieldName": "lastUpdated",
              "boost": 10,
              "interpolation": "quadratic",
              "freshness": {
                "boostingDuration": "P365D"
              }
            },
            {
              "type": "magnitude",
              "fieldName": "rating",
              "boost": 10,
              "interpolation": "linear",
              "magnitude": {
                "boostingRangeStart": 1,
                "boostingRangeEnd": 5,
                "constantBoostBeyondRange": false
              }
            }
          ]
        }
      ],
      "suggesters": [
        {
          "name": "sg",
          "searchMode": "analyzingInfixMatching",
          "sourceFields": ["albumTitle", "artistName"]
        }
      ] 
    }


##Workflow##

To implement custom scoring behavior, add a scoring profile to the schema that defines the index. You can have multiple scoring profiles within an index, but you can only specify one profile at time in any given query. 

Start with the [Template](#bkmk_template) provided in this topic.

Provide a name. Scoring profiles are optional, but if you add one, the name is required. Be sure to follow the naming conventions for fields (starts with a letter, avoids special characters and reserved words). See [Naming Rules](http://msdn.microsoft.com/library/azure/dn857353.aspx) for more information.

The body of the scoring profile is constructed from weighted fields and functions.

<font>
<table>
<thead>
<tr><td><b>Element</b></td><td><b>Description</b></td></tr></thead>
<tbody 
<tr>
<td><b>Weights</b></td>
<td>
Specify name-value pairs that assign a relative weight to a field. In the [Example](#example), the albumTitle, genre, and artistName fields are boosted 1, 5, and null, respectively. Why is genre boosted so much higher than the others? If search is conducted over data that is somewhat homogeneous (as is the case with 'genre' in the `musicstoreindex`), you might need a larger variance in the relative weights. For example, in the `musicstoreindex`, 'rock' appears as both a genre and in identically phrased genre descriptions. If you want genre to outweigh genre description, the genre field will need a much higher relative weight.
</td>
</tr>
<tr>
<td><b>Functions</b></td><td>Used when additional calculations are required for specific contexts. Valid values are `freshness`, `magnitude`, `distance` and `tag`. Each function has parameters that are unique to it.
<br>
- `freshness` should be used when you want to boost by how new or old an item is. This function can only be used with datetime fields (Edm.DataTimeOffset). Note the `boostingDuration` attribute is used only with the freshness function.
<br>
- `magnitude` should be used when you want to boost based on how high or low a numeric value is. Scenarios that call for this function include boosting by profit margin, highest price, lowest price, or a count of downloads. This function can only be used with double and integer fields.
<br>
- `distance` should be used when you want to boost by proximity or geographic location. This function can only be used with `Edm.GeographyPoint` fields.
<br>
- `tag` should be used when you want to boost by tags in common between documents and search queries. This function can only be used with `Edm.String` and `(Collection(Edm.String) fields.
<br>
<b>Rules for using functions</b>
<br>
Function type (freshness, magnitude, distance, tag) must be lower case. 
<br>
Functions cannot include null or empty values. Specifically, if you include fieldname, you have to set it to something.
<br>
Functions can only be applied to filterable fields. See [Create Index](http://azure.microsoft.com/documentation/articles/search-api-2015-02-28-preview/#createindex) for more information about filterable fields.
<br>
Functions can only be applied to fields that are defined in the fields collection of an index.
<td>
</tr>
</tbody>
</table>
</font>

After the index is defined, build the index by uploading the index schema, followed by documents. See [Create Index](http://azure.microsoft.com/documentation/articles/search-api-2015-02-28-preview/#createindex) and [Add or Update Documents](http://azure.microsoft.com/documentation/articles/search-api-2015-02-28-preview/#AddOrUpdateDocuments) for instructions on these operations. Once the index is built, you should have a functional scoring profile that works with your search data.

<a name="bkmk_template"></a>
##Template##
This section shows the syntax and template for scoring profiles. Refer to [Index attribute reference](#bkmk_indexref) in the next section for descriptions of the attributes.

    ...
    "scoringProfiles": [
      { 
        "name": "name of scoring profile", 
        "text": (optional, only applies to searchable fields) { 
          "weights": { 
            "searchable_field_name": relative_weight_value (positive #'s), 
            ... 
          } 
        }, 
        "functions": (optional) [
          { 
            "type": "magnitude | freshness | distance | tag", 
            "boost": # (positive number used as multiplier for raw score != 1), 
            "fieldName": "...", 
            "interpolation": "constant | linear (default) | quadratic | logarithmic", 
            
            "magnitude": { 
              "boostingRangeStart": #, 
              "boostingRangeEnd": #, 
              "constantBoostBeyondRange": true | false (default) 
            }

            // (- or -) 
    
            "freshness": { 
              "boostingDuration": "..." (value representing timespan over which boosting occurs) 
            } 

            // (- or -) 

            "distance": { 
              "referencePointParameter": "...", (parameter to be passed in queries to use as reference location) 
              "boostingDistance": # (the distance in kilometers from the reference location where the boosting range ends) 
            } 

            // (- or -) 

            "tag": {
              "tagsParameter": "..." (parameter to be passed in queries to specify list of tags to compare against target field)
            }
          } 
        ], 
        "functionAggregation": (optional, applies only when functions are specified) 
            "sum (default) | average | minimum | maximum | firstMatching" 
      } 
    ], 
    "defaultScoringProfile": (optional) "...",
    ...

<a name="bkmk_indexref"></a>
##Index attributes reference##

**Note**
A scoring function can only be applied to fields that are filterable. 

<table>
<thead>
<tr>
<td>Attribute</td>
<td>Description</td>
</tr>
<tr>
<td>Name</td>	<td>Required. This is the name of the scoring profile. It follows the same naming conventions of a field. It must start with a letter, cannot contain dots, colons or @ symbols, and cannot start with the phrase ‘azureSearch’ (case-sensitive). </td>
</tr><tr>
<td>Text</td>	<td>Contains the Weights property.</td>
</tr><tr>
<td>Weights</td>	<td>Optional. A name-value pair that specifies a field name and relative weight. Relative weight must be a positive integer. The maximum value is int32.MaxValue. You can specify the field name without a corresponding weight. Weights are used to indicate the importance of one field relative to another.</td>
<tr>
<td>Functions</td>	<td>Optional. Note that a scoring function can only be applied to fields that are filterable.</td>
</tr><tr>
<td>Type</td>	<td>Required for scoring functions. Indicates the type of function to use. Valid values include magnitude, freshness, distance and tag. You can include more than one function in each scoring profile. The function name must be lower case.</td>
</tr><tr>
<td>Boost</td>	<td>Required for scoring functions. A positive number used as multiplier for raw score. It cannot be equal to 1.</td>
</tr><tr>
<td>Fieldname</td>	<td>Required for scoring functions. A scoring function can only be applied to fields that are part of the field collection of the index, and that are filterable. In addition, each function type introduces additional restrictions (freshness is used with datetime fields, magnitude with integer or double fields, distance with location fields and tag with string or string collection fields). You can only specify a single field per function definition. For example, to use magnitude twice in the same profile, you would need to include two definitions magnitude, one for each field.</td>
</tr><tr>
<td>Interpolation</td>	<td>Required for scoring functions. Defines the slope for which the score boosting increases from the start of the range to the end of the range. Valid values include Linear (default), Constant, Quadratic, and Logarithmic. See [Set interpolations]([#bkmk_interpolation]) for details.</td>
</tr><tr>
<td>magnitude</td>	<td>The magnitude scoring function is used to alter rankings based on the range of values for a numeric field. Some of the most common usage examples of this are: 
<br>
- Star ratings: Alter the scoring based on the value within the “Star Rating” field. When two items are relevant, the item with the higher rating will be displayed first.
<br>
- Margin: When two documents are relevant, a retailer may wish to boost documents that have higher margins first.
<br>
- Click counts: For applications that track click through actions to products or pages, you could use magnitude to boost items that tend to get the most traffic.
<br>
- Download counts: For applications that track downloads, the magnitude function lets you boost items that have the most downloads.
<tr>
<td>magnitude | boostingRangeStart</td>	<td>Sets the start value of the range over which magnitude is scored. The value must be an integer or double. For star ratings of 1 through 4, this would be 1. For margins over 50%, this would be 50.</td>
</tr><tr>
<td>magnitude | boostingRangeEnd</td>	<td>Sets the end value of the range over which magnitude is scored. The value must be an integer or double. For star ratings of 1 through 4, this would be 4.</td>
</tr><tr> 
<td>magnitude | constantBoostBeyondRange</td>	<td>Valid values are true or false (default). When set to true, the full boost will continue to apply to documents that have a value for the target field that’s higher than the upper end of the range. If false, the boost of this function won’t be applied to documents having a value for the target field that falls outside of the range.</td>
</tr><tr>
<td>freshness</td>	<td>The freshness scoring function is used to alter ranking scores for items based on values in DateTimeOffset fields. For example, an item with a more recent date can be ranked higher than older items. In the current service release, one end of the range will be fixed to the current time. The rate at which the boosting changes from a maximum and minimum range is determined by the Interpolation applied to the scoring profile (see the figure below). To reverse the boosting factor applied, choose a boost factor of < 1.</td>
</tr><tr>
<td>freshness | boostingDuration</td>	<td>Sets an expiration period after which boosting will stop for a particular document. See [Set boostingDuration ][#bkmk_boostdur] in the following section for syntax and examples.</td>
</tr><tr>
<td>distance</td>	<td>The distance scoring function is used to affect the score of documents based on how close or far they are relative to a reference geographic location. The reference location is given as part of the query in a parameter (using the `scoringParameterquery` string option) as a lon,lat argument.</td>
</tr><tr>
<td>distance | referencePointParameter</td>	<td>A parameter to be passed in queries to use as reference location. scoringParameter is a query parameter. See [Search Documents](http://azure.microsoft.com/documentation/articles/search-api-2015-02-28-preview/#SearchDocs) for descriptions of query parameters.</td>
</tr><tr>
<td>distance | boostingDistance</td>	<td>A number that indicates the distance in kilometers from the reference location where the boosting range ends.</td>
</tr><tr>
<td>tag</td>	<td>The tag scoring function is used to affect the score of documents based on tags in documents and search queries. Documents that have tags in common with the search query will be boosted. The tags for the search query is provided as a scoring parameter in each search request(using the `scoringParameterquery` string option).</td>
</tr><tr>
<td>tag | tagsParameter</td>	<td>A parameter to be passed in queries to specify tags for a particular request. scoringParameter is a query parameter. See [Search Documents](http://azure.microsoft.com/documentation/articles/search-api-2015-02-28-preview/#SearchDocs) for descriptions of query parameters.</td>
</tr><tr>
<td>functionAggregation</td>	<td>Optional. Applies only when functions are specified. Valid values include: sum (default), average, minimum, maximum, and firstMatching. A search score is single value that is computed from multiple variables, including multiple functions. This attributes indicates how the boosts of all the functions are combined into a single aggregate boost that then is applied to the base document score. The base score is based on the tf-idf value computed from the document and the search query.</td>
</tr><tr>
<td>defaultScoringProfile</td>	<td>When executing a search request, if no scoring profile is specified, then default scoring is used (tf-idf only).
A default scoring profile name can be set here, causing Azure Search to use that profile when no specific profile is given in the search request. </td>
</tr>
</tbody>
</table>

<a name="bkmk_interpolation"></a>
##Set interpolations##

Interpolations allow you to define the slope for which the score boosting increases from the start of the range to the end of the range. The following interpolations can be used:

- `Linear`	For items that are within the max and min range, the boost applied to the item will be done in a constantly decreasing amount. Linear is the default interpolation for a scoring profile.

- `Constant`	For items that are within the start and ending range, a constant boost will be applied to the rank results.

- `Quadratic`	In comparison to a Linear interpolation that has a constantly decreasing boost, Quadratic will initially decrease at smaller pace and then as it approaches the end range, it decreases at a much higher interval. This interpolation option is not allowed in tag scoring functions.

- `Logarithmic`	In comparison to a Linear interpolation that has a constantly decreasing boost, Logarithmic will initially decrease at higher pace and then as it approaches the end range, it decreases at a much smaller interval. This interpolation option is not allowed in tag scoring functions.
 
<a name="Figure1"></a>
 ![][1]

<a name="bkmk_boostdur"></a>
##Set boostingDuration##

`boostingDuration` is an attribute of the freshness function. You use it to set an expiration period after which boosting will stop for a particular document. For example, to boost a product line or brand for a 10-day promotional period, you would specify the 10-day period as "P10D" for those documents.

`boostingDuration` must be formatted as an XSD "dayTimeDuration" value (a restricted subset of an ISO 8601 duration value). The pattern for this is: "P[nD][T[nH][nM][nS]]".

The following table provides several examples. 

<table>
<thead>
<tr>
<td><b>Duration</b></td> <td><b>boostingDuration</b></td>
</tr>
</thead>
<tbody>
<tr>
<td>1 day</td>	<td>"P1D"</td>
</tr><tr>
<td>2 days and 12 hours</td>	<td>"P2DT12H"</td>
</tr><tr>
<td>15 minutes</td>	<td>"PT15M"</td>
</tr><tr>
<td>30 days, 5 hours, 10 minutes, and 6.334 seconds</td>	<td>"P30DT5H10M6.334S"</td>
</tr>
</tbody>
</table>

For more examples, see [XML Schema: Datatypes (W3.org web site)](http://www.w3.org/TR/xmlschema11-2/).

**See Also**
[Azure Search Service REST API](http://msdn.microsoft.com/library/azure/dn798935.aspx) on MSDN <br/>
[Create Index (Azure Search API)](http://msdn.microsoft.com/library/azure/dn798941.aspx) on MSDN<br/>
[Add a scoring profile to a search index](http://msdn.microsoft.com/library/azure/dn798928.aspx) on MSDN<br/>

<!--Image references-->
[1]: ./media/search-api-scoring-profiles-2015-02-28-Preview/scoring_interpolations.png
=======
<properties 
	pageTitle="Scoring profiles (Azure Search REST API Version 2015-02-28-Preview)" 
	description="Scoring profiles (Azure Search REST API Version 2015-02-28-Preview)" 
	services="search" 
	documentationCenter="" 
	authors="HeidiSteen" 
	manager="mblythe" 
	editor=""/>

<tags 
	ms.service="search" 
	ms.devlang="rest-api" 
	ms.workload="search" 
	ms.topic="article" 
	ms.tgt_pltfrm="na" 
	ms.date="03/05/2015" 
	ms.author="heidist"/> 
      
#Scoring Profiles (Azure Search REST API Version 2015-02-28-Preview)#

> [AZURE.NOTE] This article describes scoring profiles in the [2015-02-28-Preview](search-api-2015-02-28-preview.md). Currently there is no difference between the `2015-02-28` version documented on [MSDN](http://msdn.microsoft.com/library/azure/mt183328.aspx) and the `2015-02-28-Preview` version described here. We provide this article to give you the full documentation set for `2015-02-28-Preview`, even though this API happens to be unchanged.

## Overview ##

Scoring refers to the computation of a search score for every item returned in search results. The score is an indicator of an item's relevance in the context of the current search operation. The higher the score, the more relevant the item. In search results, items are rank ordered from high to low, based on the search score calculated for each item.

Azure Search uses default scoring to compute an initial score, but you can customize the calculation through a scoring profile. Scoring profiles give you greater control over the ranking of items in search results. For example, you might want to boost items based on their revenue potential, promote newer items, or perhaps boost items that have been in inventory too long.

A scoring profile is part of the index definition, composed of fields, functions, and parameters. 

To give you an idea of what a scoring profile looks like, the following example shows a simple profile named 'geo'. This one boosts items that have the search term in the `hotelName` field. It also uses the `distance` function to favor items that are within ten kilometers of the current location. If someone searches on the term 'inn', and 'inn' happens to be part of the hotel name, documents that include hotels with 'inn' will appear higher in the search results.

    "scoringProfiles": [
      {
        "name": "geo",
        "text": {
          "weights": { "hotelName": 5 }
        },
        "functions": [ 
          {
            "type": "distance",
            "boost": 5,
            "fieldName": "location",
            "interpolation": "logarithmic",
            "distance": {
              "referencePointParameter": "currentLocation",
              "boostingDistance": 10
            }
          }
        ]
      }
    ]

To use this scoring profile, your query is formulated to specify the profile on the query string. In the query below, notice the query parameter, `scoringProfile=geo` in the request.

    GET /indexes/hotels/docs?search=inn&scoringProfile=geo&scoringParameter=currentLocation:-122.123,44.77233&api-version=2015-02-28-Preview

This query searches on the term 'inn' and passes in the current location. Note that this query includes other parameters, such as `scoringParameter`. Query parameters are described in [Search Documents (Azure Search API)](search-api-2015-02-28-preview.md#SearchDocs).

Click [Example](#example) to review a more detailed example of a scoring profile.

## What is default scoring? ##

Scoring computes a search score for each item in a rank ordered result set. Every item in a search result set is assigned a search score, then ranked highest to lowest. Items with the higher scores are returned to the application. By default, the top 50 are returned, but you can use the `$top` parameter to return a smaller or larger number of items (up to 1000 in a single response).

By default, a search score is computed based on statistical properties of the data and the query. Azure Search finds documents that include the search terms in the query string (some or all, depending on `searchMode`), favoring documents that contain many instances of the search term. The search score goes up even higher if the term is rare across the data corpus, but common within the document. The basis for this approach to computing relevance is known as TF-IDF or (term frequency-inverse document frequency).

Assuming there is no custom sorting, results are then ranked by search score before they are returned to the calling application. If `$top` is not specified, 50 items having the highest search score are returned.

Search score values can be repeated throughout a result set. For example, you might have 10 items with a score of 1.2, 20 items with a score of 1.0, and 20 items with a score of 0.5. When multiple hits have the same search score, the ordering of same scored items is not defined, and is not stable. Run the query again, and you might see items shift position. Given two items with an identical score, there is no guarantee which one appears first.

## When to use custom scoring##

You should create one or more scoring profiles when the default ranking behavior doesn’t go far enough in meeting your business objectives. For example, you might decide that search relevance should favor newly added items. Likewise, you might have a field that contains profit margin, or some other field indicating revenue potential. Boosting hits that bring benefits to your business can be an important factor in deciding to use scoring profiles.

Relevancy-based ordering is also implemented through scoring profiles. Consider search results pages you’ve used in the past that let you sort by price, date, rating, or relevance. In Azure Search, scoring profiles drive the 'relevance' option. The definition of relevance is controlled by you, predicated on business objectives and the type of search experience you want to deliver.

<a name="example"></a>
## Example##

As noted, customized scoring is implemented through scoring profiles defined in an index schema. 

This example shows the schema of an index with two scoring profiles (`boostGenre`, `newAndHighlyRated`). Any query against this index that includes either profile as a query parameter will use the profile to score the result set.

[Try this example](search-get-started-scoring-profiles.md).

    {
      "name": "musicstoreindex",
	  "fields": [
	    { "name": "key", "type": "Edm.String", "key": true },
	    { "name": "albumTitle", "type": "Edm.String" },
	    { "name": "albumUrl", "type": "Edm.String", "filterable": false },
	    { "name": "genre", "type": "Edm.String" },
	    { "name": "genreDescription", "type": "Edm.String", "filterable": false },
	    { "name": "artistName", "type": "Edm.String" },
	    { "name": "orderableOnline", "type": "Edm.Boolean" },
	    { "name": "rating", "type": "Edm.Int32" },
	    { "name": "tags", "type": "Collection(Edm.String)" },
	    { "name": "price", "type": "Edm.Double", "filterable": false },
	    { "name": "margin", "type": "Edm.Int32", "retrievable": false },
	    { "name": "inventory", "type": "Edm.Int32" },
	    { "name": "lastUpdated", "type": "Edm.DateTimeOffset" }
	  ],
      "scoringProfiles": [
        {
	      "name": "boostGenre",
          "text": {
            "weights": {
              "albumTitle": 1,
              "genre": 5 ,
              "artistName": 2 
            }
          }
	    },
        {
	      "name": "newAndHighlyRated",
          "functions": [
            {
              "type": "freshness",
              "fieldName": "lastUpdated",
              "boost": 10,
              "interpolation": "quadratic",
              "freshness": {
                "boostingDuration": "P365D"
              }
            },
            {
              "type": "magnitude",
              "fieldName": "rating",
              "boost": 10,
              "interpolation": "linear",
              "magnitude": {
                "boostingRangeStart": 1,
                "boostingRangeEnd": 5,
                "constantBoostBeyondRange": false
              }
            }
          ]
        }
      ],
      "suggesters": [
        {
          "name": "sg",
          "searchMode": "analyzingInfixMatching",
          "sourceFields": ["albumTitle", "artistName"]
        }
      ] 
    }


##Workflow##

To implement custom scoring behavior, add a scoring profile to the schema that defines the index. You can have multiple scoring profiles within an index, but you can only specify one profile at time in any given query. 

Start with the [Template](#bkmk_template) provided in this topic.

Provide a name. Scoring profiles are optional, but if you add one, the name is required. Be sure to follow the naming conventions for fields (starts with a letter, avoids special characters and reserved words). See [Naming Rules](http://msdn.microsoft.com/library/azure/dn857353.aspx) for more information.

The body of the scoring profile is constructed from weighted fields and functions.

<font>
<table>
<thead>
<tr><td><b>Element</b></td><td><b>Description</b></td></tr></thead>
<tbody 
<tr>
<td><b>Weights</b></td>
<td>
Specify name-value pairs that assign a relative weight to a field. In the [Example](#example), the albumTitle, genre, and artistName fields are boosted 1, 5, and null, respectively. Why is genre boosted so much higher than the others? If search is conducted over data that is somewhat homogeneous (as is the case with 'genre' in the `musicstoreindex`), you might need a larger variance in the relative weights. For example, in the `musicstoreindex`, 'rock' appears as both a genre and in identically phrased genre descriptions. If you want genre to outweigh genre description, the genre field will need a much higher relative weight.
</td>
</tr>
<tr>
<td><b>Functions</b></td><td>Used when additional calculations are required for specific contexts. Valid values are `freshness`, `magnitude`, `distance` and `tag`. Each function has parameters that are unique to it.
<br>
- `freshness` should be used when you want to boost by how new or old an item is. This function can only be used with datetime fields (Edm.DataTimeOffset). Note the `boostingDuration` attribute is used only with the freshness function.
<br>
- `magnitude` should be used when you want to boost based on how high or low a numeric value is. Scenarios that call for this function include boosting by profit margin, highest price, lowest price, or a count of downloads. This function can only be used with double and integer fields.
<br>
- `distance` should be used when you want to boost by proximity or geographic location. This function can only be used with `Edm.GeographyPoint` fields.
<br>
- `tag` should be used when you want to boost by tags in common between documents and search queries. This function can only be used with `Edm.String` and `(Collection(Edm.String) fields.
<br>
<b>Rules for using functions</b>
<br>
Function type (freshness, magnitude, distance, tag) must be lower case. 
<br>
Functions cannot include null or empty values. Specifically, if you include fieldname, you have to set it to something.
<br>
Functions can only be applied to filterable fields. See [Create Index](search-api-2015-02-28-preview.md#createindex) for more information about filterable fields.
<br>
Functions can only be applied to fields that are defined in the fields collection of an index.
<td>
</tr>
</tbody>
</table>
</font>

After the index is defined, build the index by uploading the index schema, followed by documents. See [Create Index](search-api-2015-02-28-preview.md#createindex) and [Add or Update Documents](search-api-2015-02-28-preview.md#AddOrUpdateDocuments) for instructions on these operations. Once the index is built, you should have a functional scoring profile that works with your search data.

<a name="bkmk_template"></a>
##Template##
This section shows the syntax and template for scoring profiles. Refer to [Index attribute reference](#bkmk_indexref) in the next section for descriptions of the attributes.

    ...
    "scoringProfiles": [
      { 
        "name": "name of scoring profile", 
        "text": (optional, only applies to searchable fields) { 
          "weights": { 
            "searchable_field_name": relative_weight_value (positive #'s), 
            ... 
          } 
        }, 
        "functions": (optional) [
          { 
            "type": "magnitude | freshness | distance | tag", 
            "boost": # (positive number used as multiplier for raw score != 1), 
            "fieldName": "...", 
            "interpolation": "constant | linear (default) | quadratic | logarithmic", 
            
            "magnitude": { 
              "boostingRangeStart": #, 
              "boostingRangeEnd": #, 
              "constantBoostBeyondRange": true | false (default) 
            }

            // (- or -) 
    
            "freshness": { 
              "boostingDuration": "..." (value representing timespan over which boosting occurs) 
            } 

            // (- or -) 

            "distance": { 
              "referencePointParameter": "...", (parameter to be passed in queries to use as reference location) 
              "boostingDistance": # (the distance in kilometers from the reference location where the boosting range ends) 
            } 

            // (- or -) 

            "tag": {
              "tagsParameter": "..." (parameter to be passed in queries to specify list of tags to compare against target field)
            }
          } 
        ], 
        "functionAggregation": (optional, applies only when functions are specified) 
            "sum (default) | average | minimum | maximum | firstMatching" 
      } 
    ], 
    "defaultScoringProfile": (optional) "...",
    ...

<a name="bkmk_indexref"></a>
##Index attributes reference##

**Note**
A scoring function can only be applied to fields that are filterable. 

<table>
<thead>
<tr>
<td>Attribute</td>
<td>Description</td>
</tr>
<tr>
<td>Name</td>	<td>Required. This is the name of the scoring profile. It follows the same naming conventions of a field. It must start with a letter, cannot contain dots, colons or @ symbols, and cannot start with the phrase ‘azureSearch’ (case-sensitive). </td>
</tr><tr>
<td>Text</td>	<td>Contains the Weights property.</td>
</tr><tr>
<td>Weights</td>	<td>Optional. A name-value pair that specifies a field name and relative weight. Relative weight must be a positive integer. The maximum value is int32.MaxValue. You can specify the field name without a corresponding weight. Weights are used to indicate the importance of one field relative to another.</td>
<tr>
<td>Functions</td>	<td>Optional. Note that a scoring function can only be applied to fields that are filterable.</td>
</tr><tr>
<td>Type</td>	<td>Required for scoring functions. Indicates the type of function to use. Valid values include magnitude, freshness, distance and tag. You can include more than one function in each scoring profile. The function name must be lower case.</td>
</tr><tr>
<td>Boost</td>	<td>Required for scoring functions. A positive number used as multiplier for raw score. It cannot be equal to 1.</td>
</tr><tr>
<td>Fieldname</td>	<td>Required for scoring functions. A scoring function can only be applied to fields that are part of the field collection of the index, and that are filterable. In addition, each function type introduces additional restrictions (freshness is used with datetime fields, magnitude with integer or double fields, distance with location fields and tag with string or string collection fields). You can only specify a single field per function definition. For example, to use magnitude twice in the same profile, you would need to include two definitions magnitude, one for each field.</td>
</tr><tr>
<td>Interpolation</td>	<td>Required for scoring functions. Defines the slope for which the score boosting increases from the start of the range to the end of the range. Valid values include Linear (default), Constant, Quadratic, and Logarithmic. See [Set interpolations]([#bkmk_interpolation]) for details.</td>
</tr><tr>
<td>magnitude</td>	<td>The magnitude scoring function is used to alter rankings based on the range of values for a numeric field. Some of the most common usage examples of this are: 
<br>
- Star ratings: Alter the scoring based on the value within the “Star Rating” field. When two items are relevant, the item with the higher rating will be displayed first.
<br>
- Margin: When two documents are relevant, a retailer may wish to boost documents that have higher margins first.
<br>
- Click counts: For applications that track click through actions to products or pages, you could use magnitude to boost items that tend to get the most traffic.
<br>
- Download counts: For applications that track downloads, the magnitude function lets you boost items that have the most downloads.
<tr>
<td>magnitude | boostingRangeStart</td>	<td>Sets the start value of the range over which magnitude is scored. The value must be an integer or double. For star ratings of 1 through 4, this would be 1. For margins over 50%, this would be 50.</td>
</tr><tr>
<td>magnitude | boostingRangeEnd</td>	<td>Sets the end value of the range over which magnitude is scored. The value must be an integer or double. For star ratings of 1 through 4, this would be 4.</td>
</tr><tr> 
<td>magnitude | constantBoostBeyondRange</td>	<td>Valid values are true or false (default). When set to true, the full boost will continue to apply to documents that have a value for the target field that’s higher than the upper end of the range. If false, the boost of this function won’t be applied to documents having a value for the target field that falls outside of the range.</td>
</tr><tr>
<td>freshness</td>	<td>The freshness scoring function is used to alter ranking scores for items based on values in DateTimeOffset fields. For example, an item with a more recent date can be ranked higher than older items. In the current service release, one end of the range will be fixed to the current time. The rate at which the boosting changes from a maximum and minimum range is determined by the Interpolation applied to the scoring profile (see the figure below). To reverse the boosting factor applied, choose a boost factor of < 1.</td>
</tr><tr>
<td>freshness | boostingDuration</td>	<td>Sets an expiration period after which boosting will stop for a particular document. See [Set boostingDuration ][#bkmk_boostdur] in the following section for syntax and examples.</td>
</tr><tr>
<td>distance</td>	<td>The distance scoring function is used to affect the score of documents based on how close or far they are relative to a reference geographic location. The reference location is given as part of the query in a parameter (using the `scoringParameterquery` string option) as a lon,lat argument.</td>
</tr><tr>
<td>distance | referencePointParameter</td>	<td>A parameter to be passed in queries to use as reference location. scoringParameter is a query parameter. See [Search Documents](search-api-2015-02-28-preview.md#SearchDocs) for descriptions of query parameters.</td>
</tr><tr>
<td>distance | boostingDistance</td>	<td>A number that indicates the distance in kilometers from the reference location where the boosting range ends.</td>
</tr><tr>
<td>tag</td>	<td>The tag scoring function is used to affect the score of documents based on tags in documents and search queries. Documents that have tags in common with the search query will be boosted. The tags for the search query is provided as a scoring parameter in each search request(using the `scoringParameterquery` string option).</td>
</tr><tr>
<td>tag | tagsParameter</td>	<td>A parameter to be passed in queries to specify tags for a particular request. scoringParameter is a query parameter. See [Search Documents](search-api-2015-02-28-preview.md#SearchDocs) for descriptions of query parameters.</td>
</tr><tr>
<td>functionAggregation</td>	<td>Optional. Applies only when functions are specified. Valid values include: sum (default), average, minimum, maximum, and firstMatching. A search score is single value that is computed from multiple variables, including multiple functions. This attributes indicates how the boosts of all the functions are combined into a single aggregate boost that then is applied to the base document score. The base score is based on the tf-idf value computed from the document and the search query.</td>
</tr><tr>
<td>defaultScoringProfile</td>	<td>When executing a search request, if no scoring profile is specified, then default scoring is used (tf-idf only).
A default scoring profile name can be set here, causing Azure Search to use that profile when no specific profile is given in the search request. </td>
</tr>
</tbody>
</table>

<a name="bkmk_interpolation"></a>
##Set interpolations##

Interpolations allow you to define the slope for which the score boosting increases from the start of the range to the end of the range. The following interpolations can be used:

- `Linear`	For items that are within the max and min range, the boost applied to the item will be done in a constantly decreasing amount. Linear is the default interpolation for a scoring profile.

- `Constant`	For items that are within the start and ending range, a constant boost will be applied to the rank results.

- `Quadratic`	In comparison to a Linear interpolation that has a constantly decreasing boost, Quadratic will initially decrease at smaller pace and then as it approaches the end range, it decreases at a much higher interval. This interpolation option is not allowed in tag scoring functions.

- `Logarithmic`	In comparison to a Linear interpolation that has a constantly decreasing boost, Logarithmic will initially decrease at higher pace and then as it approaches the end range, it decreases at a much smaller interval. This interpolation option is not allowed in tag scoring functions.
 
<a name="Figure1"></a>
 ![][1]

<a name="bkmk_boostdur"></a>
##Set boostingDuration##

`boostingDuration` is an attribute of the freshness function. You use it to set an expiration period after which boosting will stop for a particular document. For example, to boost a product line or brand for a 10-day promotional period, you would specify the 10-day period as "P10D" for those documents.

`boostingDuration` must be formatted as an XSD "dayTimeDuration" value (a restricted subset of an ISO 8601 duration value). The pattern for this is: "P[nD][T[nH][nM][nS]]".

The following table provides several examples. 

<table>
<thead>
<tr>
<td><b>Duration</b></td> <td><b>boostingDuration</b></td>
</tr>
</thead>
<tbody>
<tr>
<td>1 day</td>	<td>"P1D"</td>
</tr><tr>
<td>2 days and 12 hours</td>	<td>"P2DT12H"</td>
</tr><tr>
<td>15 minutes</td>	<td>"PT15M"</td>
</tr><tr>
<td>30 days, 5 hours, 10 minutes, and 6.334 seconds</td>	<td>"P30DT5H10M6.334S"</td>
</tr>
</tbody>
</table>

For more examples, see [XML Schema: Datatypes (W3.org web site)](http://www.w3.org/TR/xmlschema11-2/).

**See Also**
[Azure Search Service REST API](http://msdn.microsoft.com/library/azure/dn798935.aspx) on MSDN <br/>
[Create Index (Azure Search API)](http://msdn.microsoft.com/library/azure/dn798941.aspx) on MSDN<br/>
[Add a scoring profile to a search index](http://msdn.microsoft.com/library/azure/dn798928.aspx) on MSDN<br/>

<!--Image references-->
[1]: ./media/search-api-scoring-profiles-2015-02-28-Preview/scoring_interpolations.png

>>>>>>> ae596593
<|MERGE_RESOLUTION|>--- conflicted
+++ resolved
@@ -1,4 +1,3 @@
-<<<<<<< HEAD
 <properties 
 	pageTitle="Scoring profiles (Azure Search REST API Version 2015-02-28-Preview)" 
 	description="Scoring profiles (Azure Search REST API Version 2015-02-28-Preview)" 
@@ -19,7 +18,7 @@
       
 #Scoring Profiles (Azure Search REST API Version 2015-02-28-Preview)#
 
-> [AZURE.NOTE] This article describes scoring profiles in the [2015-02-28-Preview](../search-api-2015-02-28-preview/). Currently there is no difference between the `2015-02-28` version documented on [MSDN](http://msdn.microsoft.com/library/azure/mt183328.aspx) and the `2015-02-28-Preview` version described here. We provide this article to give you the full documentation set for `2015-02-28-Preview`, even though this API happens to be unchanged.
+> [AZURE.NOTE] This article describes scoring profiles in the [2015-02-28-Preview](search-api-2015-02-28-preview.md). Currently there is no difference between the `2015-02-28` version documented on [MSDN](http://msdn.microsoft.com/library/azure/mt183328.aspx) and the `2015-02-28-Preview` version described here. We provide this article to give you the full documentation set for `2015-02-28-Preview`, even though this API happens to be unchanged.
 
 ## Overview ##
 
@@ -56,7 +55,7 @@
 
     GET /indexes/hotels/docs?search=inn&scoringProfile=geo&scoringParameter=currentLocation:-122.123,44.77233&api-version=2015-02-28-Preview
 
-This query searches on the term 'inn' and passes in the current location. Note that this query includes other parameters, such as `scoringParameter`. Query parameters are described in [Search Documents (Azure Search API)](http://azure.microsoft.com/documentation/articles/search-api-2015-02-28-preview/#SearchDocs).
+This query searches on the term 'inn' and passes in the current location. Note that this query includes other parameters, such as `scoringParameter`. Query parameters are described in [Search Documents (Azure Search API)](search-api-2015-02-28-preview.md#SearchDocs).
 
 Click [Example](#example) to review a more detailed example of a scoring profile.
 
@@ -83,7 +82,7 @@
 
 This example shows the schema of an index with two scoring profiles (`boostGenre`, `newAndHighlyRated`). Any query against this index that includes either profile as a query parameter will use the profile to score the result set.
 
-[Try this example](http://azure.microsoft.com/documentation/articles/search-get-started-scoring-profiles/).
+[Try this example](search-get-started-scoring-profiles.md).
 
     {
       "name": "musicstoreindex",
@@ -187,7 +186,7 @@
 <br>
 Functions cannot include null or empty values. Specifically, if you include fieldname, you have to set it to something.
 <br>
-Functions can only be applied to filterable fields. See [Create Index](http://azure.microsoft.com/documentation/articles/search-api-2015-02-28-preview/#createindex) for more information about filterable fields.
+Functions can only be applied to filterable fields. See [Create Index](search-api-2015-02-28-preview.md#createindex) for more information about filterable fields.
 <br>
 Functions can only be applied to fields that are defined in the fields collection of an index.
 <td>
@@ -196,7 +195,7 @@
 </table>
 </font>
 
-After the index is defined, build the index by uploading the index schema, followed by documents. See [Create Index](http://azure.microsoft.com/documentation/articles/search-api-2015-02-28-preview/#createindex) and [Add or Update Documents](http://azure.microsoft.com/documentation/articles/search-api-2015-02-28-preview/#AddOrUpdateDocuments) for instructions on these operations. Once the index is built, you should have a functional scoring profile that works with your search data.
+After the index is defined, build the index by uploading the index schema, followed by documents. See [Create Index](search-api-2015-02-28-preview.md#createindex) and [Add or Update Documents](search-api-2015-02-28-preview.md#AddOrUpdateDocuments) for instructions on these operations. Once the index is built, you should have a functional scoring profile that works with your search data.
 
 <a name="bkmk_template"></a>
 ##Template##
@@ -303,13 +302,13 @@
 </tr><tr>
 <td>distance</td>	<td>The distance scoring function is used to affect the score of documents based on how close or far they are relative to a reference geographic location. The reference location is given as part of the query in a parameter (using the `scoringParameterquery` string option) as a lon,lat argument.</td>
 </tr><tr>
-<td>distance | referencePointParameter</td>	<td>A parameter to be passed in queries to use as reference location. scoringParameter is a query parameter. See [Search Documents](http://azure.microsoft.com/documentation/articles/search-api-2015-02-28-preview/#SearchDocs) for descriptions of query parameters.</td>
+<td>distance | referencePointParameter</td>	<td>A parameter to be passed in queries to use as reference location. scoringParameter is a query parameter. See [Search Documents](search-api-2015-02-28-preview.md#SearchDocs) for descriptions of query parameters.</td>
 </tr><tr>
 <td>distance | boostingDistance</td>	<td>A number that indicates the distance in kilometers from the reference location where the boosting range ends.</td>
 </tr><tr>
 <td>tag</td>	<td>The tag scoring function is used to affect the score of documents based on tags in documents and search queries. Documents that have tags in common with the search query will be boosted. The tags for the search query is provided as a scoring parameter in each search request(using the `scoringParameterquery` string option).</td>
 </tr><tr>
-<td>tag | tagsParameter</td>	<td>A parameter to be passed in queries to specify tags for a particular request. scoringParameter is a query parameter. See [Search Documents](http://azure.microsoft.com/documentation/articles/search-api-2015-02-28-preview/#SearchDocs) for descriptions of query parameters.</td>
+<td>tag | tagsParameter</td>	<td>A parameter to be passed in queries to specify tags for a particular request. scoringParameter is a query parameter. See [Search Documents](search-api-2015-02-28-preview.md#SearchDocs) for descriptions of query parameters.</td>
 </tr><tr>
 <td>functionAggregation</td>	<td>Optional. Applies only when functions are specified. Valid values include: sum (default), average, minimum, maximum, and firstMatching. A search score is single value that is computed from multiple variables, including multiple functions. This attributes indicates how the boosts of all the functions are combined into a single aggregate boost that then is applied to the base document score. The base score is based on the tf-idf value computed from the document and the search query.</td>
 </tr><tr>
@@ -372,379 +371,3 @@
 
 <!--Image references-->
 [1]: ./media/search-api-scoring-profiles-2015-02-28-Preview/scoring_interpolations.png
-=======
-<properties 
-	pageTitle="Scoring profiles (Azure Search REST API Version 2015-02-28-Preview)" 
-	description="Scoring profiles (Azure Search REST API Version 2015-02-28-Preview)" 
-	services="search" 
-	documentationCenter="" 
-	authors="HeidiSteen" 
-	manager="mblythe" 
-	editor=""/>
-
-<tags 
-	ms.service="search" 
-	ms.devlang="rest-api" 
-	ms.workload="search" 
-	ms.topic="article" 
-	ms.tgt_pltfrm="na" 
-	ms.date="03/05/2015" 
-	ms.author="heidist"/> 
-      
-#Scoring Profiles (Azure Search REST API Version 2015-02-28-Preview)#
-
-> [AZURE.NOTE] This article describes scoring profiles in the [2015-02-28-Preview](search-api-2015-02-28-preview.md). Currently there is no difference between the `2015-02-28` version documented on [MSDN](http://msdn.microsoft.com/library/azure/mt183328.aspx) and the `2015-02-28-Preview` version described here. We provide this article to give you the full documentation set for `2015-02-28-Preview`, even though this API happens to be unchanged.
-
-## Overview ##
-
-Scoring refers to the computation of a search score for every item returned in search results. The score is an indicator of an item's relevance in the context of the current search operation. The higher the score, the more relevant the item. In search results, items are rank ordered from high to low, based on the search score calculated for each item.
-
-Azure Search uses default scoring to compute an initial score, but you can customize the calculation through a scoring profile. Scoring profiles give you greater control over the ranking of items in search results. For example, you might want to boost items based on their revenue potential, promote newer items, or perhaps boost items that have been in inventory too long.
-
-A scoring profile is part of the index definition, composed of fields, functions, and parameters. 
-
-To give you an idea of what a scoring profile looks like, the following example shows a simple profile named 'geo'. This one boosts items that have the search term in the `hotelName` field. It also uses the `distance` function to favor items that are within ten kilometers of the current location. If someone searches on the term 'inn', and 'inn' happens to be part of the hotel name, documents that include hotels with 'inn' will appear higher in the search results.
-
-    "scoringProfiles": [
-      {
-        "name": "geo",
-        "text": {
-          "weights": { "hotelName": 5 }
-        },
-        "functions": [ 
-          {
-            "type": "distance",
-            "boost": 5,
-            "fieldName": "location",
-            "interpolation": "logarithmic",
-            "distance": {
-              "referencePointParameter": "currentLocation",
-              "boostingDistance": 10
-            }
-          }
-        ]
-      }
-    ]
-
-To use this scoring profile, your query is formulated to specify the profile on the query string. In the query below, notice the query parameter, `scoringProfile=geo` in the request.
-
-    GET /indexes/hotels/docs?search=inn&scoringProfile=geo&scoringParameter=currentLocation:-122.123,44.77233&api-version=2015-02-28-Preview
-
-This query searches on the term 'inn' and passes in the current location. Note that this query includes other parameters, such as `scoringParameter`. Query parameters are described in [Search Documents (Azure Search API)](search-api-2015-02-28-preview.md#SearchDocs).
-
-Click [Example](#example) to review a more detailed example of a scoring profile.
-
-## What is default scoring? ##
-
-Scoring computes a search score for each item in a rank ordered result set. Every item in a search result set is assigned a search score, then ranked highest to lowest. Items with the higher scores are returned to the application. By default, the top 50 are returned, but you can use the `$top` parameter to return a smaller or larger number of items (up to 1000 in a single response).
-
-By default, a search score is computed based on statistical properties of the data and the query. Azure Search finds documents that include the search terms in the query string (some or all, depending on `searchMode`), favoring documents that contain many instances of the search term. The search score goes up even higher if the term is rare across the data corpus, but common within the document. The basis for this approach to computing relevance is known as TF-IDF or (term frequency-inverse document frequency).
-
-Assuming there is no custom sorting, results are then ranked by search score before they are returned to the calling application. If `$top` is not specified, 50 items having the highest search score are returned.
-
-Search score values can be repeated throughout a result set. For example, you might have 10 items with a score of 1.2, 20 items with a score of 1.0, and 20 items with a score of 0.5. When multiple hits have the same search score, the ordering of same scored items is not defined, and is not stable. Run the query again, and you might see items shift position. Given two items with an identical score, there is no guarantee which one appears first.
-
-## When to use custom scoring##
-
-You should create one or more scoring profiles when the default ranking behavior doesn’t go far enough in meeting your business objectives. For example, you might decide that search relevance should favor newly added items. Likewise, you might have a field that contains profit margin, or some other field indicating revenue potential. Boosting hits that bring benefits to your business can be an important factor in deciding to use scoring profiles.
-
-Relevancy-based ordering is also implemented through scoring profiles. Consider search results pages you’ve used in the past that let you sort by price, date, rating, or relevance. In Azure Search, scoring profiles drive the 'relevance' option. The definition of relevance is controlled by you, predicated on business objectives and the type of search experience you want to deliver.
-
-<a name="example"></a>
-## Example##
-
-As noted, customized scoring is implemented through scoring profiles defined in an index schema. 
-
-This example shows the schema of an index with two scoring profiles (`boostGenre`, `newAndHighlyRated`). Any query against this index that includes either profile as a query parameter will use the profile to score the result set.
-
-[Try this example](search-get-started-scoring-profiles.md).
-
-    {
-      "name": "musicstoreindex",
-	  "fields": [
-	    { "name": "key", "type": "Edm.String", "key": true },
-	    { "name": "albumTitle", "type": "Edm.String" },
-	    { "name": "albumUrl", "type": "Edm.String", "filterable": false },
-	    { "name": "genre", "type": "Edm.String" },
-	    { "name": "genreDescription", "type": "Edm.String", "filterable": false },
-	    { "name": "artistName", "type": "Edm.String" },
-	    { "name": "orderableOnline", "type": "Edm.Boolean" },
-	    { "name": "rating", "type": "Edm.Int32" },
-	    { "name": "tags", "type": "Collection(Edm.String)" },
-	    { "name": "price", "type": "Edm.Double", "filterable": false },
-	    { "name": "margin", "type": "Edm.Int32", "retrievable": false },
-	    { "name": "inventory", "type": "Edm.Int32" },
-	    { "name": "lastUpdated", "type": "Edm.DateTimeOffset" }
-	  ],
-      "scoringProfiles": [
-        {
-	      "name": "boostGenre",
-          "text": {
-            "weights": {
-              "albumTitle": 1,
-              "genre": 5 ,
-              "artistName": 2 
-            }
-          }
-	    },
-        {
-	      "name": "newAndHighlyRated",
-          "functions": [
-            {
-              "type": "freshness",
-              "fieldName": "lastUpdated",
-              "boost": 10,
-              "interpolation": "quadratic",
-              "freshness": {
-                "boostingDuration": "P365D"
-              }
-            },
-            {
-              "type": "magnitude",
-              "fieldName": "rating",
-              "boost": 10,
-              "interpolation": "linear",
-              "magnitude": {
-                "boostingRangeStart": 1,
-                "boostingRangeEnd": 5,
-                "constantBoostBeyondRange": false
-              }
-            }
-          ]
-        }
-      ],
-      "suggesters": [
-        {
-          "name": "sg",
-          "searchMode": "analyzingInfixMatching",
-          "sourceFields": ["albumTitle", "artistName"]
-        }
-      ] 
-    }
-
-
-##Workflow##
-
-To implement custom scoring behavior, add a scoring profile to the schema that defines the index. You can have multiple scoring profiles within an index, but you can only specify one profile at time in any given query. 
-
-Start with the [Template](#bkmk_template) provided in this topic.
-
-Provide a name. Scoring profiles are optional, but if you add one, the name is required. Be sure to follow the naming conventions for fields (starts with a letter, avoids special characters and reserved words). See [Naming Rules](http://msdn.microsoft.com/library/azure/dn857353.aspx) for more information.
-
-The body of the scoring profile is constructed from weighted fields and functions.
-
-<font>
-<table>
-<thead>
-<tr><td><b>Element</b></td><td><b>Description</b></td></tr></thead>
-<tbody 
-<tr>
-<td><b>Weights</b></td>
-<td>
-Specify name-value pairs that assign a relative weight to a field. In the [Example](#example), the albumTitle, genre, and artistName fields are boosted 1, 5, and null, respectively. Why is genre boosted so much higher than the others? If search is conducted over data that is somewhat homogeneous (as is the case with 'genre' in the `musicstoreindex`), you might need a larger variance in the relative weights. For example, in the `musicstoreindex`, 'rock' appears as both a genre and in identically phrased genre descriptions. If you want genre to outweigh genre description, the genre field will need a much higher relative weight.
-</td>
-</tr>
-<tr>
-<td><b>Functions</b></td><td>Used when additional calculations are required for specific contexts. Valid values are `freshness`, `magnitude`, `distance` and `tag`. Each function has parameters that are unique to it.
-<br>
-- `freshness` should be used when you want to boost by how new or old an item is. This function can only be used with datetime fields (Edm.DataTimeOffset). Note the `boostingDuration` attribute is used only with the freshness function.
-<br>
-- `magnitude` should be used when you want to boost based on how high or low a numeric value is. Scenarios that call for this function include boosting by profit margin, highest price, lowest price, or a count of downloads. This function can only be used with double and integer fields.
-<br>
-- `distance` should be used when you want to boost by proximity or geographic location. This function can only be used with `Edm.GeographyPoint` fields.
-<br>
-- `tag` should be used when you want to boost by tags in common between documents and search queries. This function can only be used with `Edm.String` and `(Collection(Edm.String) fields.
-<br>
-<b>Rules for using functions</b>
-<br>
-Function type (freshness, magnitude, distance, tag) must be lower case. 
-<br>
-Functions cannot include null or empty values. Specifically, if you include fieldname, you have to set it to something.
-<br>
-Functions can only be applied to filterable fields. See [Create Index](search-api-2015-02-28-preview.md#createindex) for more information about filterable fields.
-<br>
-Functions can only be applied to fields that are defined in the fields collection of an index.
-<td>
-</tr>
-</tbody>
-</table>
-</font>
-
-After the index is defined, build the index by uploading the index schema, followed by documents. See [Create Index](search-api-2015-02-28-preview.md#createindex) and [Add or Update Documents](search-api-2015-02-28-preview.md#AddOrUpdateDocuments) for instructions on these operations. Once the index is built, you should have a functional scoring profile that works with your search data.
-
-<a name="bkmk_template"></a>
-##Template##
-This section shows the syntax and template for scoring profiles. Refer to [Index attribute reference](#bkmk_indexref) in the next section for descriptions of the attributes.
-
-    ...
-    "scoringProfiles": [
-      { 
-        "name": "name of scoring profile", 
-        "text": (optional, only applies to searchable fields) { 
-          "weights": { 
-            "searchable_field_name": relative_weight_value (positive #'s), 
-            ... 
-          } 
-        }, 
-        "functions": (optional) [
-          { 
-            "type": "magnitude | freshness | distance | tag", 
-            "boost": # (positive number used as multiplier for raw score != 1), 
-            "fieldName": "...", 
-            "interpolation": "constant | linear (default) | quadratic | logarithmic", 
-            
-            "magnitude": { 
-              "boostingRangeStart": #, 
-              "boostingRangeEnd": #, 
-              "constantBoostBeyondRange": true | false (default) 
-            }
-
-            // (- or -) 
-    
-            "freshness": { 
-              "boostingDuration": "..." (value representing timespan over which boosting occurs) 
-            } 
-
-            // (- or -) 
-
-            "distance": { 
-              "referencePointParameter": "...", (parameter to be passed in queries to use as reference location) 
-              "boostingDistance": # (the distance in kilometers from the reference location where the boosting range ends) 
-            } 
-
-            // (- or -) 
-
-            "tag": {
-              "tagsParameter": "..." (parameter to be passed in queries to specify list of tags to compare against target field)
-            }
-          } 
-        ], 
-        "functionAggregation": (optional, applies only when functions are specified) 
-            "sum (default) | average | minimum | maximum | firstMatching" 
-      } 
-    ], 
-    "defaultScoringProfile": (optional) "...",
-    ...
-
-<a name="bkmk_indexref"></a>
-##Index attributes reference##
-
-**Note**
-A scoring function can only be applied to fields that are filterable. 
-
-<table>
-<thead>
-<tr>
-<td>Attribute</td>
-<td>Description</td>
-</tr>
-<tr>
-<td>Name</td>	<td>Required. This is the name of the scoring profile. It follows the same naming conventions of a field. It must start with a letter, cannot contain dots, colons or @ symbols, and cannot start with the phrase ‘azureSearch’ (case-sensitive). </td>
-</tr><tr>
-<td>Text</td>	<td>Contains the Weights property.</td>
-</tr><tr>
-<td>Weights</td>	<td>Optional. A name-value pair that specifies a field name and relative weight. Relative weight must be a positive integer. The maximum value is int32.MaxValue. You can specify the field name without a corresponding weight. Weights are used to indicate the importance of one field relative to another.</td>
-<tr>
-<td>Functions</td>	<td>Optional. Note that a scoring function can only be applied to fields that are filterable.</td>
-</tr><tr>
-<td>Type</td>	<td>Required for scoring functions. Indicates the type of function to use. Valid values include magnitude, freshness, distance and tag. You can include more than one function in each scoring profile. The function name must be lower case.</td>
-</tr><tr>
-<td>Boost</td>	<td>Required for scoring functions. A positive number used as multiplier for raw score. It cannot be equal to 1.</td>
-</tr><tr>
-<td>Fieldname</td>	<td>Required for scoring functions. A scoring function can only be applied to fields that are part of the field collection of the index, and that are filterable. In addition, each function type introduces additional restrictions (freshness is used with datetime fields, magnitude with integer or double fields, distance with location fields and tag with string or string collection fields). You can only specify a single field per function definition. For example, to use magnitude twice in the same profile, you would need to include two definitions magnitude, one for each field.</td>
-</tr><tr>
-<td>Interpolation</td>	<td>Required for scoring functions. Defines the slope for which the score boosting increases from the start of the range to the end of the range. Valid values include Linear (default), Constant, Quadratic, and Logarithmic. See [Set interpolations]([#bkmk_interpolation]) for details.</td>
-</tr><tr>
-<td>magnitude</td>	<td>The magnitude scoring function is used to alter rankings based on the range of values for a numeric field. Some of the most common usage examples of this are: 
-<br>
-- Star ratings: Alter the scoring based on the value within the “Star Rating” field. When two items are relevant, the item with the higher rating will be displayed first.
-<br>
-- Margin: When two documents are relevant, a retailer may wish to boost documents that have higher margins first.
-<br>
-- Click counts: For applications that track click through actions to products or pages, you could use magnitude to boost items that tend to get the most traffic.
-<br>
-- Download counts: For applications that track downloads, the magnitude function lets you boost items that have the most downloads.
-<tr>
-<td>magnitude | boostingRangeStart</td>	<td>Sets the start value of the range over which magnitude is scored. The value must be an integer or double. For star ratings of 1 through 4, this would be 1. For margins over 50%, this would be 50.</td>
-</tr><tr>
-<td>magnitude | boostingRangeEnd</td>	<td>Sets the end value of the range over which magnitude is scored. The value must be an integer or double. For star ratings of 1 through 4, this would be 4.</td>
-</tr><tr> 
-<td>magnitude | constantBoostBeyondRange</td>	<td>Valid values are true or false (default). When set to true, the full boost will continue to apply to documents that have a value for the target field that’s higher than the upper end of the range. If false, the boost of this function won’t be applied to documents having a value for the target field that falls outside of the range.</td>
-</tr><tr>
-<td>freshness</td>	<td>The freshness scoring function is used to alter ranking scores for items based on values in DateTimeOffset fields. For example, an item with a more recent date can be ranked higher than older items. In the current service release, one end of the range will be fixed to the current time. The rate at which the boosting changes from a maximum and minimum range is determined by the Interpolation applied to the scoring profile (see the figure below). To reverse the boosting factor applied, choose a boost factor of < 1.</td>
-</tr><tr>
-<td>freshness | boostingDuration</td>	<td>Sets an expiration period after which boosting will stop for a particular document. See [Set boostingDuration ][#bkmk_boostdur] in the following section for syntax and examples.</td>
-</tr><tr>
-<td>distance</td>	<td>The distance scoring function is used to affect the score of documents based on how close or far they are relative to a reference geographic location. The reference location is given as part of the query in a parameter (using the `scoringParameterquery` string option) as a lon,lat argument.</td>
-</tr><tr>
-<td>distance | referencePointParameter</td>	<td>A parameter to be passed in queries to use as reference location. scoringParameter is a query parameter. See [Search Documents](search-api-2015-02-28-preview.md#SearchDocs) for descriptions of query parameters.</td>
-</tr><tr>
-<td>distance | boostingDistance</td>	<td>A number that indicates the distance in kilometers from the reference location where the boosting range ends.</td>
-</tr><tr>
-<td>tag</td>	<td>The tag scoring function is used to affect the score of documents based on tags in documents and search queries. Documents that have tags in common with the search query will be boosted. The tags for the search query is provided as a scoring parameter in each search request(using the `scoringParameterquery` string option).</td>
-</tr><tr>
-<td>tag | tagsParameter</td>	<td>A parameter to be passed in queries to specify tags for a particular request. scoringParameter is a query parameter. See [Search Documents](search-api-2015-02-28-preview.md#SearchDocs) for descriptions of query parameters.</td>
-</tr><tr>
-<td>functionAggregation</td>	<td>Optional. Applies only when functions are specified. Valid values include: sum (default), average, minimum, maximum, and firstMatching. A search score is single value that is computed from multiple variables, including multiple functions. This attributes indicates how the boosts of all the functions are combined into a single aggregate boost that then is applied to the base document score. The base score is based on the tf-idf value computed from the document and the search query.</td>
-</tr><tr>
-<td>defaultScoringProfile</td>	<td>When executing a search request, if no scoring profile is specified, then default scoring is used (tf-idf only).
-A default scoring profile name can be set here, causing Azure Search to use that profile when no specific profile is given in the search request. </td>
-</tr>
-</tbody>
-</table>
-
-<a name="bkmk_interpolation"></a>
-##Set interpolations##
-
-Interpolations allow you to define the slope for which the score boosting increases from the start of the range to the end of the range. The following interpolations can be used:
-
-- `Linear`	For items that are within the max and min range, the boost applied to the item will be done in a constantly decreasing amount. Linear is the default interpolation for a scoring profile.
-
-- `Constant`	For items that are within the start and ending range, a constant boost will be applied to the rank results.
-
-- `Quadratic`	In comparison to a Linear interpolation that has a constantly decreasing boost, Quadratic will initially decrease at smaller pace and then as it approaches the end range, it decreases at a much higher interval. This interpolation option is not allowed in tag scoring functions.
-
-- `Logarithmic`	In comparison to a Linear interpolation that has a constantly decreasing boost, Logarithmic will initially decrease at higher pace and then as it approaches the end range, it decreases at a much smaller interval. This interpolation option is not allowed in tag scoring functions.
- 
-<a name="Figure1"></a>
- ![][1]
-
-<a name="bkmk_boostdur"></a>
-##Set boostingDuration##
-
-`boostingDuration` is an attribute of the freshness function. You use it to set an expiration period after which boosting will stop for a particular document. For example, to boost a product line or brand for a 10-day promotional period, you would specify the 10-day period as "P10D" for those documents.
-
-`boostingDuration` must be formatted as an XSD "dayTimeDuration" value (a restricted subset of an ISO 8601 duration value). The pattern for this is: "P[nD][T[nH][nM][nS]]".
-
-The following table provides several examples. 
-
-<table>
-<thead>
-<tr>
-<td><b>Duration</b></td> <td><b>boostingDuration</b></td>
-</tr>
-</thead>
-<tbody>
-<tr>
-<td>1 day</td>	<td>"P1D"</td>
-</tr><tr>
-<td>2 days and 12 hours</td>	<td>"P2DT12H"</td>
-</tr><tr>
-<td>15 minutes</td>	<td>"PT15M"</td>
-</tr><tr>
-<td>30 days, 5 hours, 10 minutes, and 6.334 seconds</td>	<td>"P30DT5H10M6.334S"</td>
-</tr>
-</tbody>
-</table>
-
-For more examples, see [XML Schema: Datatypes (W3.org web site)](http://www.w3.org/TR/xmlschema11-2/).
-
-**See Also**
-[Azure Search Service REST API](http://msdn.microsoft.com/library/azure/dn798935.aspx) on MSDN <br/>
-[Create Index (Azure Search API)](http://msdn.microsoft.com/library/azure/dn798941.aspx) on MSDN<br/>
-[Add a scoring profile to a search index](http://msdn.microsoft.com/library/azure/dn798928.aspx) on MSDN<br/>
-
-<!--Image references-->
-[1]: ./media/search-api-scoring-profiles-2015-02-28-Preview/scoring_interpolations.png
-
->>>>>>> ae596593
