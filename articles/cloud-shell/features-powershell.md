--- conflicted
+++ resolved
@@ -47,13 +47,7 @@
 You can continue to use the familiar [Azure PowerShell cmdlets](https://docs.microsoft.com/en-us/powershell/azure) to manage these resources.
 Any changes made to the Azure resources, either made directly in Azure portal or through Azure PowerShell cmdlets, are instantly reflected in the Azure drive.
 
-<<<<<<< HEAD
-> [!NOTE]
-> [TODO: replace old gif]
-> [TODO: note limitations of file writing etc. in Azure drive]
-=======
 ![](media/features-powershell/azure-drive.png)
->>>>>>> 1d09d55b353358e00e459f9b261973ab6c2fd34b
 
 #### Contextual awareness
 
