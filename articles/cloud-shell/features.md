--- conflicted
+++ resolved
@@ -17,11 +17,7 @@
 ms.author: juluk
 ---
 
-<<<<<<< HEAD
-# Azure Cloud Shell (Preview) features
-=======
 # Azure Cloud Shell features
->>>>>>> b29d9a00
 Azure Cloud Shell is a browser-based shell experience to manage and develop Azure resources.
 
 Cloud Shell offers a browser-accessible, pre-configured shell experience for managing Azure resources without the overhead of installing, versioning, and maintaining a machine yourself.
