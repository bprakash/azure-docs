---
title: Azure Cloud Shell (Preview) troubleshooting | Microsoft Docs
description: Troubleshooting Azure Cloud Shell
services: azure
documentationcenter: ''
author: maertendMSFT
manager: angelc
tags: azure-resource-manager
 
ms.assetid: 
ms.service: azure
ms.workload: infrastructure-services
ms.tgt_pltfrm: vm-linux
ms.devlang: na
ms.topic: article
ms.date: 10/18/2017
ms.author: damaerte
---

# Troubleshooting Azure Cloud Shell

Known resolutions for issues in Azure Cloud Shell include:

<<<<<<< HEAD
## Storage Dialog - Error: 403 RequestDisallowedByPolicy
- **Details**: When creating a storage account through Cloud Shell, it is unsuccessful due to an Azure policy placed by your admin. Error message will include: `The resource action 'Microsoft.Storage/storageAccounts/write' is disallowed by one or more policies.`
- **Resolution**: Contact your Azure administrator to remove or update the Azure policy denying storage creation.

## Storage Dialog - Error: 400 DisallowedOperation
 - **Details**: When using an Azure Active Directory subscription, you cannot create storage.
 - **Resolution**: Use an Azure subscription capable of creating storage resources. Azure AD subscriptions are not able to create Azure resources.
=======
## Error: 403 RequestDisallowedByPolicy

- **Details**: When creating a storage account through Cloud Shell, it is unsuccessful due to an Azure policy placed by your admin. Error message includes: `The resource action 'Microsoft.Storage/storageAccounts/write' is disallowed by one or more policies.`
- **Resolution**: Contact your Azure administrator to remove or update the Azure policy denying storage creation.

## Error: 400 DisallowedOperation

- **Details**: When using an Azure Active Directory subscription, you cannot create storage.
- **Resolution**: Use an Azure subscription capable of creating storage resources. Azure AD subscriptions are not able to create Azure resources.
>>>>>>> 618ac588

## Terminal output - Error: Failed to connect terminal: websocket cannot be established. Press `Enter` to reconnect.
 - **Details**: Cloud Shell requires the ability to establish a websocket connection to Cloud Shell infrastructure.
 - **Resolution**: Check you have configured your network settings to enable sending https requests and websocket requests to domains at *.console.azure.com.

## PowerShell resolutions

### No $Home directory persistence

- **Details**: Any data that application (such as: git, vim, and others) writes to `$Home` is not persisted across PowerShell sessions.
- **Resolution**: In your PowerShell profile, create a symbolic link to application specific folder in `clouddrive` to $Home.

### Ctrl+C doesn't exit out of a Cmdlet prompt

- **Details**: When attempting to exit a Cmdlet prompt, `Ctrl+C` does not exit the prompt.
- **Resolution**: To exit the prompt, press `Ctrl+C` then `Enter`.

### GUI applications are not supported

- **Details**: If a user launches a GUI app, the prompt does not return. For example, when a user clones a private GitHub repo that is two factor authentication enabled, a dialog box is displayed for completing the two factor authentication.
- **Resolution**: `Ctrl+C` to exit the command.

### Get-Help -online does not open the help page

- **Details**: If a user types `Get-Help Find-Module -online`, one sees an error message such as:
 `Starting a browser to display online Help failed. No program or browser is associated to open the URI http://go.microsoft.com/fwlink/?LinkID=398574.`
- **Resolution**: Copy the url and open it manually on your browser.

### Troubleshooting remote management of Azure VMs

- **Details**: Due to the default Windows Firewall settings for WinRM the user may see the following error:
 `Ensure the WinRM service is running. Remote Desktop into the VM for the first time and ensure it can be discovered.`
- **Resolution**:  Make sure your VM is running. You can run `Get-AzureRmVM -Status` to find out the VM Status.  Next, add a new firewall rule on the remote VM to allow WinRM connections from any subnet, for example,

 ``` Powershell
 New-NetFirewallRule -Name 'WINRM-HTTP-In-TCP-PSCloudShell' -Group 'Windows Remote Management' -Enabled True -Protocol TCP -LocalPort 5985 -Direction Inbound -Action Allow -DisplayName 'Windows Remote Management - PSCloud (HTTP-In)' -Profile Public
 ```
 You can use [Azure custom script extension](https://docs.microsoft.com/azure/virtual-machines/windows/extensions-customscript) to avoid logon to your remote VM for adding the new firewall rule.
 You can save the preceding script to a file, say `addfirerule.ps1`, and upload it to your Azure storage container.
 Then try the following command:

 ``` Powershell
 Get-AzureRmVM -Name MyVM1 -ResourceGroupName MyResourceGroup | Set-AzureRmVMCustomScriptExtension -VMName MyVM1 -FileUri https://mystorageaccount.blob.core.windows.net/mycontainer/addfirerule.ps1 -Run 'addfirerule.ps1' -Name myextension
 ```

### `dir` caches the result in Azure drive

- **Details**: The result of `dir` is cached in Azure drive.
- **Resolution**: After you create or remove a resource in the Azure drive view, run `dir -force` to update.<|MERGE_RESOLUTION|>--- conflicted
+++ resolved
@@ -21,7 +21,6 @@
 
 Known resolutions for issues in Azure Cloud Shell include:
 
-<<<<<<< HEAD
 ## Storage Dialog - Error: 403 RequestDisallowedByPolicy
 - **Details**: When creating a storage account through Cloud Shell, it is unsuccessful due to an Azure policy placed by your admin. Error message will include: `The resource action 'Microsoft.Storage/storageAccounts/write' is disallowed by one or more policies.`
 - **Resolution**: Contact your Azure administrator to remove or update the Azure policy denying storage creation.
@@ -29,17 +28,6 @@
 ## Storage Dialog - Error: 400 DisallowedOperation
  - **Details**: When using an Azure Active Directory subscription, you cannot create storage.
  - **Resolution**: Use an Azure subscription capable of creating storage resources. Azure AD subscriptions are not able to create Azure resources.
-=======
-## Error: 403 RequestDisallowedByPolicy
-
-- **Details**: When creating a storage account through Cloud Shell, it is unsuccessful due to an Azure policy placed by your admin. Error message includes: `The resource action 'Microsoft.Storage/storageAccounts/write' is disallowed by one or more policies.`
-- **Resolution**: Contact your Azure administrator to remove or update the Azure policy denying storage creation.
-
-## Error: 400 DisallowedOperation
-
-- **Details**: When using an Azure Active Directory subscription, you cannot create storage.
-- **Resolution**: Use an Azure subscription capable of creating storage resources. Azure AD subscriptions are not able to create Azure resources.
->>>>>>> 618ac588
 
 ## Terminal output - Error: Failed to connect terminal: websocket cannot be established. Press `Enter` to reconnect.
  - **Details**: Cloud Shell requires the ability to establish a websocket connection to Cloud Shell infrastructure.
