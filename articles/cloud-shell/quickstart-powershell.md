---
title: PowerShell in Azure Cloud Shell (Preview) Quickstart | Microsoft Docs
description: Quickstart for PowerShell in Cloud Shell
<<<<<<< HEAD
services: 
=======
services: Azure
>>>>>>> 7467c43e
documentationcenter: ''
author: maertendmsft
manager: timlt
tags: azure-resource-manager
 
ms.assetid: 
ms.service: azure
ms.workload: infrastructure-services
ms.tgt_pltfrm: vm-linux
ms.devlang: na
ms.topic: article
ms.date: 09/25/2017
ms.author: damaerte
---

<<<<<<< HEAD
# Quickstart for PowerShell in Azure Cloud Shell
=======
# PowerShell in Azure Cloud Shell quickstart
>>>>>>> 7467c43e

This document details how to use the PowerShell in Cloud Shell in the [Azure portal](https://aka.ms/PSCloudPreview).

> [!NOTE]
> A [Bash in Azure Cloud Shell](quickstart.md) Quickstart is also available.

## Start Cloud Shell

1. Click on **Cloud Shell** button from the top navigation bar of the Azure portal <br>

  ![](media/quickstart-powershell/shell-icon.png)

2. Select the PowerShell environment from the drop-down <br>

  ![](media/quickstart-powershell/environment-ps.png)

3. Select PowerShell

4. The `Azure drive` appears as follows

  ``` Powershell
  Requesting a Cloud Shell... Succeeded.
  Connecting terminal...

  Welcome to Azure Cloud Shell (Preview)

  Type "dir" to see your Azure resources.
  Type "help" to learn about Cloud Shell.

  VERBOSE: Authenticating to Azure ...
  VERBOSE: Building your Azure drive ...
  PS Azure:\>
  ```

## Run PowerShell commands

Run regular PowerShell commands in the Cloud Shell, such as:

```Powershell
PS Azure:\> Get-Date
Wednesday, May 24, 2017 11:05:09 AM

PS Azure:\> Get-AzureRmVM -Status

ResourceGroupName       Name       Location                VmSize   OsType     ProvisioningState  PowerState
-----------------       ----       --------                ------   ------     -----------------  ----------
MyResourceGroup2        Demo        westus         Standard_DS1_v2  Windows    Succeeded           running
MyResourceGroup         MyVM1       eastus            Standard_DS1  Windows    Succeeded           running
MyResourceGroup         MyVM2       eastus   Standard_DS2_v2_Promo  Windows    Succeeded           deallocated
```

## Navigate Azure resources

 1. List your subscriptions

    ``` Powershell
    PS Azure:\> dir
    ```

 2. `cd` to your preferred subscription

    ``` Powershell
    PS Azure:\> cd MySubscriptionName
    PS Azure:\MySubscriptionName>
    ```

 3. View your all Azure resources under the current subscription
 
    Type `dir` under your subscription to get multiple views of your Azure resources.
 
    ``` PowerShell
    
    PS Azure:\MySubscriptionName> dir

        Directory: azure:\MySubscriptionName

    Mode Name
    ---- ----
    +    AllResources
    +    ResourceGroups
    +    StorageAccounts
    +    VirtualMachines
    +    WebApps
     ```

### AllResources view 
Type `dir` under AllResources directory to view your Azure resources.
    
    PS Azure:\MySubscriptionName> dir AllResources
     
### Navigate storage resources
    
By entering into the `StorageAccounts` folder you can easily navigate your storage resources
    
``` PowerShell 

PS Azure:\MySubscriptionName\StorageAccounts\MyStorageAccountName\Files> dir

    Directory: Azure:\MySubscriptionNameStorageAccounts\MyStorageAccountName\Files


Name          ConnectionString
----          ----------------
MyFileShare1  \\MyStorageAccountName.file.core.windows.net\MyFileShare1;AccountName=MyStorageAccountName AccountKey=<key>
MyFileShare2  \\MyStorageAccountName.file.core.windows.net\MyFileShare2;AccountName=MyStorageAccountName AccountKey=<key>
MyFileShare3  \\MyStorageAccountName.file.core.windows.net\MyFileShare3;AccountName=MyStorageAccountName AccountKey=<key>


```

With the connection string, you can use the following command to mount the Azure File share.
        
``` PowerShell

net use <DesiredDriveLetter>: \\<MyStorageAccountName>.file.core.windows.net\<MyFileShareName> <AccountKey> /user:Azure\<MyStorageAccountName>


```

For details, see [Mount an Azure File share and access the share in Windows][azmount].

You can also navigate the directories under the Azure File share as follows:

            
``` PowerShell

PS Azure:\MySubscriptionName\StorageAccounts\MyStorageAccountName\Files> cd .\MyFileShare1\
PS Azure:\MySubscriptionName\StorageAccounts\MyStorageAccountName\Files\MyFileShare1> dir

Mode  Name
----  ----
+     TestFolder
.     hello.ps1

    
```

### Interact with VMs

You can find all your virtual machines under the current subscription via `VirtualMachines` directory.
    
``` PowerShell

PS Azure:\MySubscriptionName\VirtualMachines> dir

    Directory: Azure:\MySubscriptionName\VirtualMachines


Name       ResourceGroupName  Location  VmSize          OsType              NIC ProvisioningState  PowerState
----       -----------------  --------  ------          ------              --- -----------------  ----------
TestVm1    MyResourceGroup1   westus    Standard_DS2_v2 Windows       my2008r213         Succeeded     stopped
TestVm2    MyResourceGroup1   westus    Standard_DS1_v2 Windows          jpstest         Succeeded deallocated
TestVm10   MyResourceGroup2   eastus    Standard_DS1_v2 Windows           mytest         Succeeded     running


```

Or you can go to the `ResourceGroups` directory to find the virtual machines under the current resource group.


``` PowerShell

PS Azure:\MySubscriptionName\ResourceGroups\MyResourceGroup1\Microsoft.Compute\virtualMachines> dir


    Directory: Azure:\MySubscriptionName\ResourceGroups\MyResourceGroup1\Microsoft.Compute\virtualMachines


VMName    Location   ProvisioningState VMSize          OS            SKU             OSVersion AdminUserName  NetworkInterfaceName
------    --------   ----------------- ------          --            ---             --------- -------------  --------------------
TestVm1   westus     Succeeded         Standard_DS2_v2 WindowsServer 2016-Datacenter Latest    AdminUser      demo371
TestVm2   westus     Succeeded         Standard_DS1_v2 WindowsServer 2016-Datacenter Latest    AdminUser      demo271

```
> [!NOTE]
> You may notice that the second time when you type `dir`, the cloud shell is able to display the items much faster.

This is because the child items are cached in memory for a better user experience.
However, you can always use `dir -force` to get fresh data.



#### Invoke PowerShell script across remote VMs

  Assuming you have a VM, MyVM1, let's use `Invoke-AzureRmVMCommand` to invoke a PowerShell scriptblock on the remote machine.

  ``` Powershell
  Invoke-AzureRmVMCommand -Name MyVM1 -ResourceGroupName MyResourceGroup -Scriptblock {Get-ComputerInfo} -EnableRemoting
  ```
  You can also navigate to the virtualMachines directory first and run `Invoke-AzureRmVMCommand` as follows.

  ``` Powershell
  PS Azure:\> cd MySubscriptionName\MyResourceGroup\Microsoft.Compute\virtualMachines
  PS Azure:\MySubscriptionName\MyResourceGroup\Microsoft.Compute\virtualMachines> Get-Item MyVM1 | Invoke-AzureRmVMCommand -Scriptblock{Get-ComputerInfo}
  ```
  You see output similar to the following:

  ``` Powershell
  PSComputerName                                          : 65.52.28.207
  RunspaceId                                              : 2c2b60da-f9b9-4f42-a282-93316cb06fe1
  WindowsBuildLabEx                                       : 14393.1066.amd64fre.rs1_release_sec.170327-1835
  WindowsCurrentVersion                                   : 6.3
  WindowsEditionId                                        : ServerDatacenter
  WindowsInstallationType                                 : Server
  WindowsInstallDateFromRegistry                          : 5/18/2017 11:26:08 PM
  WindowsProductId                                        : 00376-40000-00000-AA947
  WindowsProductName                                      : Windows Server 2016 Datacenter
  WindowsRegisteredOrganization                           :
   ...
  ```
  > [!NOTE]
  > You may see the following error due to the default windows firewall settings for WinRM

  *Ensure the WinRM service is running. Remote Desktop into the VM for the first time and ensure it can be discovered.*

  > We recommend you try the following:
  - Make sure your VM is running. You can run `Get-AzureRmVM -Status` to find out the VM Status
  - Add a new firewall rule on the remote VM to allow WinRM connections from any subnet, for example,

    ``` Powershell
    New-NetFirewallRule -Name 'WINRM-HTTP-In-TCP-PSCloudShell' -Group 'Windows Remote Management' -Enabled True -Protocol TCP -LocalPort 5985 -Direction Inbound -Action Allow -DisplayName 'Windows Remote Management - PSCloud (HTTP-In)' -Profile Public
    ```
    > You can use [Azure custom script extension][customex] to avoid logon to your remote VM for adding the new firewall rule.
    You can save the above script to a file, say `addfirerule.ps1`, and upload it to your Azure storage container.
    Then try the following command:

     ``` Powershell
     Get-AzureRmVM -Name MyVM1 -ResourceGroupName MyResourceGroup | Set-AzureRmVMCustomScriptExtension -VMName MyVM1 -FileUri https://mystorageaccount.blob.core.windows.net/mycontainer/addfirerule.ps1 -Run 'addfirerule.ps1' -Name myextension
     ```

#### Interactively log on to a remote VM

You can use `Enter-AzureRmVM` to interactively log into a VM running in Azure.

  ``` Powershell
  Enter-AzureRmVM -Name MyVM1 -ResourceGroupName MyResourceGroup -EnableRemoting
  ```

You can also navigate to the `virtualMachines` directory first and run `Enter-AzureRmVM` as follows

  ``` Powershell
 PS Azure:\MySubscriptionName\ResourceGroups\MyResourceGroup\Microsoft.Compute\virtualMachines> Get-Item MyVM1 | Enter-AzureRmVM
 ```

### WebApps

``` PowerShell

PS Azure:\MySubscriptionName> dir .\WebApps\

    Directory: Azure:\MySubscriptionName\WebApps


Name            State    ResourceGroup      EnabledHostNames                  Location
----            -----    -------------      ----------------                  --------
mywebapp1       Stopped  MyResourceGroup1   {mywebapp1.azurewebsites.net...   West US
mywebapp2       Running  MyResourceGroup2   {mywebapp2.azurewebsites.net...   West Europe
mywebapp3       Running  MyResourceGroup3   {mywebapp3.azurewebsites.net...   South Central US



# You can use Azure cmdlets to Start/Stop your web apps for example,
PS Azure:\MySubscriptionName\WebApps> Start-AzureRmWebApp -Name mywebapp1 -ResourceGroupName MyResourceGroup1

Name           State    ResourceGroup        EnabledHostNames                   Location
----           -----    -------------        ----------------                   --------
mywebapp1      Running  MyResourceGroup1     {mywebapp1.azurewebsites.net ...   West US

# Refresh the current state with -force
PS Azure:\MySubscriptionName\WebApps> dir -force

    Directory: Azure:\MySubscriptionName\WebApps


Name            State    ResourceGroup      EnabledHostNames                  Location
----            -----    -------------      ----------------                  --------
mywebapp1       Running  MyResourceGroup1   {mywebapp1.azurewebsites.net...   West US
mywebapp2       Running  MyResourceGroup2   {mywebapp2.azurewebsites.net...   West Europe
mywebapp3       Running  MyResourceGroup3   {mywebapp3.azurewebsites.net...   South Central US

```

## List available commands

Under `Azure` drive, type `Get-AzureRmCommand` to get context specific Azure commands.

Alternatively, you can always use `Get-Command *azurerm* -Module AzureRM.*` to find out the available Azure commands.

## Install modules

You can run `Install-Module` to install modules from the [PowerShellGallery.com][gallery].

## Get-Help

Type `Get-Help` to get information about PowerShell in Azure Cloud Shell.

``` Powershell
PS Azure:\> Get-Help
```

For a specific command, you can still do Get-Help followed by a cmdlet, for example,

``` Powershell
PS Azure:\> Get-Help Get-AzureRmVM
```

## Use Azure File Storage to store your data

You can create a script, say `helloworld.ps1`, and save it to your clouddrive to use it across shell sessions.

``` Powershell
cd C:\users\ContainerAdministrator\CloudDrive
PS C:\users\ContainerAdministrator\CloudDrive> vim .\helloworld.ps1
# Add the content, such as 'Hello World!'
PS C:\users\ContainerAdministrator\CloudDrive> .\helloworld.ps1
Hello World!
```

Next time when you use PowerShell in Cloud Shell, the `helloworld.ps1` file should still exist under the `CloudDrive` folder mounts your Azure cloud files share.

## User custom profile

If you want to customize your environment, you can create a PowerShell profile, name it as `Microsoft.PowerShell_profile.ps1` or `profile.ps1` and save it under the CloudDrive so that it can be loaded to every PowerShell session when you launch the Cloud Shell.

For how to create a profile, refer to [About Profiles][profile].

## Use Git

To clone a repo in the CloudShell, you need to create a [personal access token][githubtoken] and use it as username. Once you have your  token clone the repository as follows:

 ``` PowerShell
  git clone https://<your-access-token>@github.com/username/repo.git

```

As the CloudShell session will be gone once you sign out or the session gets timed out, the git config file will not be persisted. To avoid entering your git identity every time you use git, you may add git config information in your custom profile. For example you may add the following to your profile.ps1. 

 ``` PowerShell
 
git config --global user.name "John Doe"
git config --global user.email johndoe@example.com

```

## Exit the shell

Type `exit` to close the session.

[bashqs]:quickstart.md
[gallery]:https://www.powershellgallery.com/
[customex]:https://docs.microsoft.com/azure/virtual-machines/windows/extensions-customscript
[profile]: https://msdn.microsoft.com/powershell/reference/5.1/microsoft.powershell.core/about/about_profiles
[azmount]: https://docs.microsoft.com/azure/storage/files/storage-how-to-use-files-windows
[githubtoken]: https://help.github.com/articles/creating-a-personal-access-token-for-the-command-line/<|MERGE_RESOLUTION|>--- conflicted
+++ resolved
@@ -1,11 +1,7 @@
 ---
 title: PowerShell in Azure Cloud Shell (Preview) Quickstart | Microsoft Docs
 description: Quickstart for PowerShell in Cloud Shell
-<<<<<<< HEAD
-services: 
-=======
 services: Azure
->>>>>>> 7467c43e
 documentationcenter: ''
 author: maertendmsft
 manager: timlt
@@ -21,11 +17,7 @@
 ms.author: damaerte
 ---
 
-<<<<<<< HEAD
 # Quickstart for PowerShell in Azure Cloud Shell
-=======
-# PowerShell in Azure Cloud Shell quickstart
->>>>>>> 7467c43e
 
 This document details how to use the PowerShell in Cloud Shell in the [Azure portal](https://aka.ms/PSCloudPreview).
 
