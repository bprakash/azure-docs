---
<<<<<<< HEAD
title: Azure Cloud Shell (Preview) quickstart | Microsoft Docs
description: Quickstart for Bash Cloud Shell
=======
title: Bash in Azure Cloud Shell (Preview) Quickstart | Microsoft Docs
description: Quickstart for Bash in Cloud Shell
>>>>>>> b64238bc
services: 
documentationcenter: ''
author: jluk
manager: timlt
tags: azure-resource-manager
 
ms.assetid: 
ms.service: azure
ms.workload: infrastructure-services
ms.tgt_pltfrm: vm-linux
ms.devlang: na
ms.topic: article
<<<<<<< HEAD
ms.date: 08/28/2017
ms.author: juluk
---

# Quickstart for using Bash in Cloud Shell
=======
ms.date: 09/25/2017
ms.author: juluk
---

# Quickstart for Bash in Azure Cloud Shell
>>>>>>> b64238bc

This document details how to use Bash in Azure Cloud Shell in the [Azure portal](https://ms.portal.azure.com/).

> [!NOTE]
<<<<<<< HEAD
> A [PowerShell in Azure Cloud Shell](quickstart-powershell.md) guide is also available.
=======
> A [PowerShell in Azure Cloud Shell](quickstart-powershell.md) Quickstart is also available.
>>>>>>> b64238bc

## Start Cloud Shell
1. Launch **Cloud Shell** from the top navigation of the Azure portal <br>
![](media/quickstart/shell-icon.png)
2. Select a subscription to create a storage account and Azure file share
3. Select "Create storage"

> [!TIP]
> You are automatically authenticated for Azure CLI 2.0 in every sesssion.

<<<<<<< HEAD
### Select the Bash Environment
1. Select the environment drop down from the the left hand side of shell window <br>
![](media/quickstart/Environment-Bash.png)
=======
### Select the Bash environment
1. Select the environment drop down from the the left hand side of shell window <br>
![](media/quickstart/env-selector.png)
>>>>>>> b64238bc
2. Select Bash

### Set your subscription
1. List subscriptions you have access to: <br>
`az account list`
2. Set your preferred subscription: <br>
`az account set --subscription my-subscription-name`

> [!TIP]
> Your subscription will be remembered for future sessions using `/home/<user>/.azure/azureProfile.json`.

### Create a resource group
Create a new resource group in WestUS named "MyRG": <br>
`az group create -l westus -n MyRG` <br>

### Create a Linux VM
Create an Ubuntu VM in your new resource group. The Azure CLI 2.0 will create SSH keys and setup the VM with them. <br>
`az vm create -n my_vm_name -g MyRG --image UbuntuLTS --generate-ssh-keys`

> [!NOTE]
> The public and private keys used to authenticate your VM are placed in `/User/.ssh/id_rsa` and `/User/.ssh/id_rsa.pub` by Azure CLI 2.0 by default. Your .ssh folder is persisted in your attached Azure file share's 5-GB image.

Your username on this VM will be your username used in Cloud Shell ($User@Azure:).

### SSH into your Linux VM
1. Search for your VM name in the Azure portal search bar
2. Click "Connect" and run: `ssh username@ipaddress`

![](media/quickstart/sshcmd-copy.png)

Upon establishing the SSH connection, you should see the Ubuntu welcome prompt. <br>
![](media/quickstart/ubuntu-welcome.png)

## Cleaning up 
Delete your resource group and any resources within it: <br>
Run `az group delete -n MyRG`

## Next steps
[Learn about persisting files for Bash in Cloud Shell](persisting-shell-storage.md) <br>
[Learn about Azure CLI 2.0](https://docs.microsoft.com/cli/azure/) <br>
[Learn about Azure File storage](../storage/files/storage-files-introduction.md) <br><|MERGE_RESOLUTION|>--- conflicted
+++ resolved
@@ -1,11 +1,6 @@
 ---
-<<<<<<< HEAD
-title: Azure Cloud Shell (Preview) quickstart | Microsoft Docs
-description: Quickstart for Bash Cloud Shell
-=======
 title: Bash in Azure Cloud Shell (Preview) Quickstart | Microsoft Docs
 description: Quickstart for Bash in Cloud Shell
->>>>>>> b64238bc
 services: 
 documentationcenter: ''
 author: jluk
@@ -18,28 +13,16 @@
 ms.tgt_pltfrm: vm-linux
 ms.devlang: na
 ms.topic: article
-<<<<<<< HEAD
-ms.date: 08/28/2017
-ms.author: juluk
----
-
-# Quickstart for using Bash in Cloud Shell
-=======
 ms.date: 09/25/2017
 ms.author: juluk
 ---
 
 # Quickstart for Bash in Azure Cloud Shell
->>>>>>> b64238bc
 
 This document details how to use Bash in Azure Cloud Shell in the [Azure portal](https://ms.portal.azure.com/).
 
 > [!NOTE]
-<<<<<<< HEAD
-> A [PowerShell in Azure Cloud Shell](quickstart-powershell.md) guide is also available.
-=======
 > A [PowerShell in Azure Cloud Shell](quickstart-powershell.md) Quickstart is also available.
->>>>>>> b64238bc
 
 ## Start Cloud Shell
 1. Launch **Cloud Shell** from the top navigation of the Azure portal <br>
@@ -50,15 +33,9 @@
 > [!TIP]
 > You are automatically authenticated for Azure CLI 2.0 in every sesssion.
 
-<<<<<<< HEAD
-### Select the Bash Environment
-1. Select the environment drop down from the the left hand side of shell window <br>
-![](media/quickstart/Environment-Bash.png)
-=======
 ### Select the Bash environment
 1. Select the environment drop down from the the left hand side of shell window <br>
 ![](media/quickstart/env-selector.png)
->>>>>>> b64238bc
 2. Select Bash
 
 ### Set your subscription
