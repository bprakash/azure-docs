<properties
<<<<<<< HEAD
	pageTitle="Equivalent asm and arm Mode Commands for VM Operations with the Azure Command-Line Interface for Mac, Linux, and Windows"
=======
	pageTitle="Equivalent asm and arm ARM Mode Commands for VM Operations with the Azure CLI for Mac, Linux, and Windows"
>>>>>>> 72545611
	description="Shows equivalent Azure CLI commands to create and manage Azure VMs in asm mode and arm mode"
	services="virtual-machines"
	documentationCenter=""
	authors="dlepow"
	manager="timlt"
	editor=""/>

<tags
	ms.service="virtual-machines"
	ms.devlang="na"
	ms.topic="article"
	ms.tgt_pltfrm="command-line-interface"
	ms.workload="infrastructure-services"
	ms.date="04/28/2015"
	ms.author="danlep"/>

<<<<<<< HEAD
# Equivalent asm and arm Mode Commands for VM Operations with the Azure CLI for Mac, Linux, and Windows
This article shows equivalent Azure command-line interface (Azure CLI) commands to create and manage Azure VMs in Service Management (asm) mode and Resource Manager (arm) mode. Use this as a handy guide to migrate scripts from one command mode to the other.
=======
# Equivalent Service Management (asm) and Resource Management (arm) Mode Commands for VM Operations with the Azure CLI
This article shows equivalent Azure cross-platform command-line interface (xplat-cli) commands to create and manage Azure VMs in Service Management (asm) mode and Resource Manager (arm) mode. Use this as a handy guide to migrate scripts from one command mode to the other.
>>>>>>> 72545611

* If you haven't already installed the Azure CLI and connected to your subscription, see [Install the Azure CLI for Mac, Linux, and Windows](xplat-cli-install.md) and [Connect to an Azure subscription from the Azure CLI for Mac, Linux, and Windows](xplat-cli-connect.md). Be sure to connect with the login method when you use the arm mode commands.

* To get started with arm mode in the Azure CLI and switch command modes, see [Using the Azure Command-Line Interface with the Resource Manager](xplat-cli-azure-resource-manager.md).

* For online command help and options, type `azure <command> <subcommand> --help` or `azure help <command> <subcommand>`.

## Scenarios
Following are common VM operations you can perform with Azure CLI commands in asm and arm mode. With many arm mode commands you need to pass the name of an existing resource group.

> [AZURE.NOTE] These examples don't include template-based operations in arm mode. For information see [Using the Azure Command-Line Interface with the Resource Manager](xplat-cli-azure-resource-manager.md).

Scenario | asm mode | arm mode
-------------- | ----------- | -------------------------
Create the most basic VM | `azure vm create [options] <dns-name> <image> [userName] [password]` | `azure vm quick-create [options] <resource-group> <name> <location> <os-type> <image-urn> <admin-username> <admin-password>`
Create a Linux VM | `azure vm create [options] <dns-name> <image> [userName] [password]` | `azure  vm create [options] <resource-group> <name> <location> -y "Linux"`
Create a Windows VM | `azure vm create [options] <dns-name> <image> [userName] [password]` | `azure  vm create [options] <resource-group> <name> <location> -y "Windows"`
List VMs | `azure  vm list [options]` | `azure  vm list [options] <resource_group>`
Get information about a VM | `azure  vm show [options] <vm_name>` | `azure  vm show [options] <resource_group> <name>`
Start a VM | `azure vm start [options] <name>` | `azure vm start [options] <resource_group> <name>`
Stop a VM | `azure vm shutdown [options] <name>` | `azure vm stop [options] <resource_group> <name>`
Restart a VM | `azure vm restart [options] <vname>` | `azure vm restart [options] <resource_group> <name>`
Delete a VM | `azure vm delete [options] <name>` | `azure vm delete [options] <resource_group> <name>`
Capture a VM | `azure vm capture [options] <name>` | `azure vm capture [options] <resource_group> <name>`
Create a VM from a user image | `azure  vm create [options] <dns-name> <image> [userName] [password]` | `azure  vm create [options] –q <image-name> <resource-group> <name> <location> <os-type>`
Create a VM from a specialized disk | `azure  vm create [options]-d <custom-data-file> <dns-name> [userName] [password]` | `azue  vm create [options] –d <os-disk-vhd> <resource-group> <name> <location> <os-type>`
Add a data disk to a VM | `azure  vm disk attach [options] <vm-name> <disk-image-name>` -OR- <br/>  `vm disk attach-new [options] <vm-name> <size-in-gb> [blob-url]` | `azure  vm disk attach-new [options] <resource-group> <vm-name> <size-in-gb> [vhd-name]`
Remove a data disk from a VM | `azure  vm disk detach [options] <vm-name> <lun>` | `azure  vm disk detach [options] <resource-group> <vm-name> <lun>`
Add a generic extension to a VM | `azure  vm extension set [options] <vm-name> <extension-name> <publisher-name> <version>` | `azure  vm extension set [options] <resource-group> <vm-name> <name> <publisher-name> <version>`
Add VM Access extension to a VM | not available | `azure vm reset-access [options] <resource-group> <name>`
Add Docker extension to a VM | `azure  vm docker create [options] <dns-name> <image> <user-name> [password]` | `azure  vm docker create [options] <resource-group> <name> <location> <os-type>`
Add Chef extension to a VM | `azure  vm extension get-chef [options] <vm-name>` | not available
Disable a VM extension | `azure  vm extension set [options] –b <vm-name> <extension-name> <publisher-name> <version>` | not available
Remove a VM extension | `azure  vm extension set [options] –u <vm-name> <extension-name> <publisher-name> <version>` | `azure  vm extension set [options] –u <resource-group> <vm-name> <name> <publisher-name> <version>`
List VM extensions | `azure vm extension list [options]` | `azure  vm extension get [options] <resource-group> <vm-name>`
Upload and register a VM image | `azure vm image create [options] <name> [source-path]` | not available
List VM images | `azure vm image list [options]` | `azure vm image list [options] <location> <publisher> [offer] [sku]` -OR- <br/> `azure vm image list-publishers [options] <location>` -OR- <br/> `azure vm image list-offers [options] <location>` -OR- <br/> `azure vm image list-skus [options] <location>`
Show a VM image | `azure vm image show [options]` | not available
Delete a VM image | `azure vm image delete [options] <name>` | not available


## Next steps

* For more about using the Azure CLI to work with resources in arm mode, see [Using the Azure Command-Line Interface with the Resource Manager](xplat-cli-azure-resource-manager.md) and [Managing Role-Based Access Control with the Azure Command-Line Interface](role-based-access-control-xplat-cli.md).
* For additional examples of the asm mode commands, see [Using the Azure Command-Line Interface for Mac, Linux, and Windows](virtual-machines-command-line-tools.md).<|MERGE_RESOLUTION|>--- conflicted
+++ resolved
@@ -1,9 +1,5 @@
 <properties
-<<<<<<< HEAD
-	pageTitle="Equivalent asm and arm Mode Commands for VM Operations with the Azure Command-Line Interface for Mac, Linux, and Windows"
-=======
 	pageTitle="Equivalent asm and arm ARM Mode Commands for VM Operations with the Azure CLI for Mac, Linux, and Windows"
->>>>>>> 72545611
 	description="Shows equivalent Azure CLI commands to create and manage Azure VMs in asm mode and arm mode"
 	services="virtual-machines"
 	documentationCenter=""
@@ -20,13 +16,9 @@
 	ms.date="04/28/2015"
 	ms.author="danlep"/>
 
-<<<<<<< HEAD
+
 # Equivalent asm and arm Mode Commands for VM Operations with the Azure CLI for Mac, Linux, and Windows
 This article shows equivalent Azure command-line interface (Azure CLI) commands to create and manage Azure VMs in Service Management (asm) mode and Resource Manager (arm) mode. Use this as a handy guide to migrate scripts from one command mode to the other.
-=======
-# Equivalent Service Management (asm) and Resource Management (arm) Mode Commands for VM Operations with the Azure CLI
-This article shows equivalent Azure cross-platform command-line interface (xplat-cli) commands to create and manage Azure VMs in Service Management (asm) mode and Resource Manager (arm) mode. Use this as a handy guide to migrate scripts from one command mode to the other.
->>>>>>> 72545611
 
 * If you haven't already installed the Azure CLI and connected to your subscription, see [Install the Azure CLI for Mac, Linux, and Windows](xplat-cli-install.md) and [Connect to an Azure subscription from the Azure CLI for Mac, Linux, and Windows](xplat-cli-connect.md). Be sure to connect with the login method when you use the arm mode commands.
 
