--- conflicted
+++ resolved
@@ -1,91 +1,55 @@
-<properties title="How to customize monitoring" pageTitle="How to customize monitoring" description="Learn how to customize monitoring charts in Azure." authors="stepsic"  />
+<properties title="How to customize monitoring" pageTitle="How to customize monitoring" description="Learn how to customize monitoring charts in Azure." authors="stepsic"  />
+
+<tags ms.service="application-insights" ms.workload="tbd" ms.tgt_pltfrm="ibiza" ms.devlang="na" ms.topic="article" ms.date="01/01/1900" ms.author="stepsic" />
+
+# Customizing monitoring
+
+In the Azure Portal Preview, you can now view your monitoring data in more ways than you could before, including customizing the time range and choosing more metrics.
 
-<tags ms.service="application-insights" ms.workload="tbd" ms.tgt_pltfrm="ibiza" ms.devlang="na" ms.topic="article" ms.date="01/01/1900" ms.author="stepsic" />
+1. In the [Azure Portal Preview](https://portal.azure.com/), click **Browse**, then a resource you're interested in monitoring.
+2. The **Monitoring** lens contains the most important metrics for each Azure resource. For example, Web sites has Requests, Errors, [Web tests](http://go.microsoft.com/fwlink/?LinkID=394528&clcid=0x409), and [Analytics](http://go.microsoft.com/fwlink/?LinkID=394529&clcid=0x409). Clicking on the **Requests and errors today** part will show you the **Metric** blade.  
+    ![Monitoring lens](./media/insights-how-to-customize-monitoring/Insights_MonitoringChart.png)
+3. The **Metric** blade shows you details about metrics that you select. At the top of the blade is a graph, below that a table that shows you aggregation of those metrics, such as average, minimum and maximum. Below that is a list of the alerts youve defined, filtered to the metrics that appear on the blade. This way, if you have a lot of alerts, youll only see the relevant ones here. You can still see all of the alerts for your web site by clicking on the **Alert rules** part on the **Web site** blade.  
+    ![Metric blade](./media/insights-how-to-customize-monitoring/Insights_MetricBlade.png)
+4. To customize the metrics that appear, right click on the chart and select **Edit Query**:  
+    ![Edit Query](./media/insights-how-to-customize-monitoring/Insights_MetricMenu.png)
+5. On the Edit Query blade you can do two things: change the time range and chose different metics.  
+    ![Edit Query](./media/insights-how-to-customize-monitoring/Insights_EditQuery.png)
+6. Changing the time range is as easy as selecting a different range (such as **Past Hour**) and clicking **Save** at the bottom of the blade. New in the Portal Preview, you can choose **Custom**:  
+    ![Custom time range](./media/insights-how-to-customize-monitoring/Insights_CustomTime.png)
+7. Custom allows you to choose any period of time over the past 2 weeks, for example, you can see the whole two weeks, or, just 1 hour from yesterday. Type in the text box to enter a different hour.
+8. Below the time range, you chan choose any number of metrics to show on the chart. You can see some new Metrics: **Memory working set** and **Average memory working set**.
 
-# Customizing monitoring
+9. When you click Save your changes will persist until you leave the Web site blade. When you come back later, you'll see the original metric and time range again.
+
+## Monitoring for new resources
+
+New in the Azure Portal Preview is the ability to monitor performance metrics for a variety of new Resources, including:
+- Web hosting plans
+- Redis cache
+- DocumentDB account
 
-In the Azure Portal Preview, you can now view your monitoring data in more ways than you could before, including customizing the time range and choosing more metrics.
+Web hosting plans are a little more complicated than other resources, because the represent the performance of the instances that your **websites** run on. To access Web hosting plan metrics, click on the Web hosting plan icon in the Summary lens for your website.
+
+![Web hosting plan](./media/insights-how-to-customize-monitoring/Insights_WHPSelect.png)
+
+There you can see a chart in the **Monitoring** lens that behaves just like the chart in the Web site blade, except you can see the new metrics:
 
-<<<<<<< HEAD
-1. In the [Azure Portal Preview](https://portal.azure.com/), click **Browse**, then **Websites**, and then click the name of a Website to open the blade.
-
-2. On then **Monitoring** lens you can Requests, Errors, [Web tests](http://go.microsoft.com/fwlink/?LinkID=394528&clcid=0x409), and [Analytics](http://go.microsoft.com/fwlink/?LinkID=394529&clcid=0x409). Clicking on the **Requests and errors today** part will show you the **Metric** blade.
-
-   ![Monitoring lens](./media/insights-how-to-customize-monitoring/Insights_MonitoringChart.png)
-
-3. The **Metric** blade shows you details about metrics that you select. At the top of the blade is a graph, below that a table that shows you aggregation of those metrics, such as average, minimum and maximum. Below that is a list of the alerts you’ve defined, filtered to the metrics that appear on the blade. This way, if you have a lot of alerts, you’ll only see the relevant ones here. You can still see all of the alerts for your website by clicking on the **Alert rules** part on the **Website** blade.
-
-   ![Metric blade](./media/insights-how-to-customize-monitoring/Insights_MetricBlade.png)
-
-4. To customize the metrics that appear, right click on the chart and select **Edit Query**: 
-
-   ![Edit Query](./media/insights-how-to-customize-monitoring/Insights_MetricMenu.png)
-
-5. On the Edit Query blade you can do two things: change the time range and chose different metics.
-
-   ![Edit Query](./media/insights-how-to-customize-monitoring/Insights_EditQuery.png)
-
-6. Changing the time range is as easy as selecting a different range (such as **Past Hour**) and clicking **Save** at the bottom of the blade. New in the Portal Preview, you can choose **Custom**:
-
-  ![Custom time range](./media/insights-how-to-customize-monitoring/Insights_CustomTime.png)
-   
-=======
-1. In the [Azure Portal Preview](https://portal.azure.com/), click **Browse**, then a resource you're interested in monitoring.
-2. The **Monitoring** lens contains the most important metrics for each Azure resource. For example, Web sites has Requests, Errors, [Web tests](http://go.microsoft.com/fwlink/?LinkID=394528&clcid=0x409), and [Analytics](http://go.microsoft.com/fwlink/?LinkID=394529&clcid=0x409). Clicking on the **Requests and errors today** part will show you the **Metric** blade.  
-    ![Monitoring lens](./media/insights-how-to-customize-monitoring/Insights_MonitoringChart.png)
-3. The **Metric** blade shows you details about metrics that you select. At the top of the blade is a graph, below that a table that shows you aggregation of those metrics, such as average, minimum and maximum. Below that is a list of the alerts youve defined, filtered to the metrics that appear on the blade. This way, if you have a lot of alerts, youll only see the relevant ones here. You can still see all of the alerts for your web site by clicking on the **Alert rules** part on the **Web site** blade.  
-    ![Metric blade](./media/insights-how-to-customize-monitoring/Insights_MetricBlade.png)
-4. To customize the metrics that appear, right click on the chart and select **Edit Query**:  
-    ![Edit Query](./media/insights-how-to-customize-monitoring/Insights_MetricMenu.png)
-5. On the Edit Query blade you can do two things: change the time range and chose different metics.  
-    ![Edit Query](./media/insights-how-to-customize-monitoring/Insights_EditQuery.png)
-6. Changing the time range is as easy as selecting a different range (such as **Past Hour**) and clicking **Save** at the bottom of the blade. New in the Portal Preview, you can choose **Custom**:  
-    ![Custom time range](./media/insights-how-to-customize-monitoring/Insights_CustomTime.png)
->>>>>>> cd507424
-7. Custom allows you to choose any period of time over the past 2 weeks, for example, you can see the whole two weeks, or, just 1 hour from yesterday. Type in the text box to enter a different hour.
-8. Below the time range, you chan choose any number of metrics to show on the chart. You can see some new Metrics: **Memory working set** and **Average memory working set**.
-<<<<<<< HEAD
-
-9. When you click Save your changes will persist until you leave the Website blade. When you come back later, you'll see the original metric and time range again.
-=======
-9. When you click Save your changes will persist until you leave the Web site blade. When you come back later, you'll see the original metric and time range again.
->>>>>>> cd507424
-
-## Monitoring for new resources
-
-New in the Azure Portal Preview is the ability to monitor performance metrics for a variety of new Resources, including:
-- Web hosting plans
-- Redis cache
-- DocumentDB account
-
-<<<<<<< HEAD
-Also new in the Azure Portal Preview is the ability to monitor performance metrics about the instances that your websites run on. To access these metrics, click on the Web Hosting Plan icon in the Summary lens.
-
-   ![Web hosting plan](./media/insights-how-to-customize-monitoring/Insights_WHPSelect.png)
-   
-There you can see a chart in the **Monitoring** lens that behaves just like the chart in the Website blade, except you can see the new metrics:
-=======
-Web hosting plans are a little more complicated than other resources, because the represent the performance of the instances that your **websites** run on. To access Web hosting plan metrics, click on the Web hosting plan icon in the Summary lens for your website.
-
-![Web hosting plan](./media/insights-how-to-customize-monitoring/Insights_WHPSelect.png)
-
-There you can see a chart in the **Monitoring** lens that behaves just like the chart in the Web site blade, except you can see the new metrics:
->>>>>>> cd507424
-- CPU Percentage
-- Memory Percentage
-- HTTP Queue Depth
-- Disk Queue Depth
-
-## Creating side-by-side charts
-
-With the powerful user customization in the Azure Portal Preview you can create side-by-side charts for customization.
-
-1. First, right click on the chart you want to start from and select **Customize**  
-    ![Customize chart](./media/insights-how-to-customize-monitoring/Insights_Customize.png)
-2. Then click **Clone** on the **...** menu to copy the part  
-    ![Clone part](./media/insights-how-to-customize-monitoring/Insights_ClonePart.png)
-3. Finally, click **Done** on the toolbar at the top of the screen. You can now treat this part like a normal metric part. If you right click and change the metric that is displayed, you can see two different metrics side-by-side at the same time:  
-    ![Two metrics Side by Side](./media/insights-how-to-customize-monitoring/Insights_SideBySide.png)
-
-Note, that the chart time range and chosen metrics will reset when you leave the portal.
-
+- CPU Percentage
+- Memory Percentage
+- HTTP Queue Depth
+- Disk Queue Depth
+
+## Creating side-by-side charts
+
+With the powerful user customization in the Azure Portal Preview you can create side-by-side charts for customization.
+
+1. First, right click on the chart you want to start from and select **Customize**  
+    ![Customize chart](./media/insights-how-to-customize-monitoring/Insights_Customize.png)
+2. Then click **Clone** on the **...** menu to copy the part  
+    ![Clone part](./media/insights-how-to-customize-monitoring/Insights_ClonePart.png)
+3. Finally, click **Done** on the toolbar at the top of the screen. You can now treat this part like a normal metric part. If you right click and change the metric that is displayed, you can see two different metrics side-by-side at the same time:  
+    ![Two metrics Side by Side](./media/insights-how-to-customize-monitoring/Insights_SideBySide.png)
+
+Note, that the chart time range and chosen metrics will reset when you leave the portal.
+