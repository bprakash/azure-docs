--- conflicted
+++ resolved
@@ -46,10 +46,4 @@
 Now that your development environment is set up, you can start building and running apps.
 
 - [Create and run your first Service Fabric app using Visual Studio](service-fabric-stateless-helloworld.md)
-<<<<<<< HEAD
-- [Learn the core concepts of a Service Fabric app in the WordCount tutorial](service-fabric-wordcount-tutorial.md)
-=======
-- [Learn the core concepts of a Service Fabric app in the WordCount tutorial](service-fabric-wordcount-tutorial.md)
-- [Create a cluster in Microsoft Azure to enable deployment to the cloud](service-fabric-create-an-azure-cluster.md)
-- [Visualizing your cluster using Service Fabric Explorer](service-fabric-visualizing-your-cluster.md)
->>>>>>> 7842cb61
+- [Visualizing your cluster using Service Fabric Explorer](service-fabric-visualizing-your-cluster.md)