<properties
   pageTitle="ExpressRoute locations | Microsoft Azure"
   description="This article provides a detailed overview of locations where services are offered and how to connect to Azure regions."
   services="expressroute"
   documentationCenter="na"
   authors="cherylmc"
   manager="carmonm"
   editor="" />
<tags
   ms.service="expressroute"
   ms.devlang="na"
   ms.topic="get-started-article"
   ms.tgt_pltfrm="na"
   ms.workload="infrastructure-services"
<<<<<<< HEAD
   ms.date="04/06/2016"
=======
   ms.date="07/28/2016"
>>>>>>> c186bb0b
   ms.author="cherylmc" />

# ExpressRoute partners and peering locations

The tables in this article provide information on ExpressRoute connectivity providers, ExpressRoute geographical coverage, Microsoft cloud services supported over ExpressRoute, and ExpressRoute System Integrators (SIs).

## <a name="partners"></a>ExpressRoute connectivity providers

ExpressRoute is supported across all Azure regions and locations. The following map provides a list of Azure regions and ExpressRoute locations. ExpressRoute locations refer to those where Microsoft peers with several service providers.

![Location map][0]

You will have access to Azure services across all regions within a geopolitical region if you connected to at least one ExpressRoute location within the geopolitical region. The following table provides a map of Azure regions to ExpressRoute locations within a geopolitical region.

|**Geopolitical region**|**Azure regions**|**ExpressRoute locations**|
|---|---|---|
|**North America**|East US, West US, East US 2, Central US, South Central US, North Central US, Canada Central, Canada East|Atlanta, Chicago, Dallas, Las Vegas+, Los Angeles, New York, Seattle, Silicon Valley, Washington DC, Montreal+, Quebec City+, Toronto|
|**South America**|Brazil South|Sao Paulo|
|**Europe**|North Europe, West Europe|Amsterdam, Dublin, London, Newport(Wales)+, Paris|
|**Asia**|East Asia, Southeast Asia|Hong Kong, Singapore|
|**Japan**|Japan West, Japan East|Osaka, Tokyo|
|**Australia**|Australia Southeast, Australia East|Melbourne, Sydney|
|**India**|India West, India Central, India South|Chennai, Mumbai|



The table below provides information on regions and geopolitical boundaries for national clouds.

|**Geopolitical region**|**Azure regions**|**ExpressRoute locations**|
|---|---|---|---|
|**US Government cloud**|US Gov Iowa, US Gov Virginia|Chicago, Dallas+, New York, Washington DC|
|**China**|China North, China East|Beijing, Shanghai|
|**Germany**|Germany Central, Germany East|Berlin, Frankfurt|


Connectivity across geopolitical regions is not supported on the standard ExpressRoute SKU. You will need to enable the ExpressRoute premium add-on to support global connectivity. Connectivity to national cloud environments is not supported. You can work with your connectivity provider if such a need arises.


## Connectivity provider locations

> [AZURE.SELECTOR]
[Locations By Provider](expressroute-locations.md#connectivity-provider-locations)
[Providers By Location](expressroute-locations-providers.md#connectivity-provider-locations)

### Production Azure

| **Service provider**  |**Microsoft Azure** | **Office 365 and CRM Online** | **Locations** |
|-----------------------|--------------------|----------------|---------------|
| **[Aryaka Networks]( http://www.aryaka.com/)** | Supported | Supported | Amsterdam, Silicon Valley, Singapore, Tokyo, Washington DC |
| **[AT&T NetBond]( https://www.synaptic.att.com/clouduser/html/productdetail/ATT_NetBond.htm)** | Supported | Supported | Amsterdam, Chicago, Dallas, London, Silicon Valley, Singapore, Sydney, Washington DC |
<<<<<<< HEAD
| **[British Telecom]( http://www.globalservices.bt.com/uk/en/news/bt_to_provide_connectivity_to_microsoft_azure)** | Supported | Supported | Amsterdam, Hong Kong, London, Silicon Valley, Singapore, Tokyo, Washington DC |
=======
| **[British Telecom]( http://www.globalservices.bt.com/uk/en/news/bt_to_provide_connectivity_to_microsoft_azure)** | Supported | Supported | Amsterdam, Hong Kong, London, Silicon Valley, Singapore, Sydney, Tokyo, Washington DC |
>>>>>>> c186bb0b
|**CenturyLink** | Coming soon | Coming soon| Silicon Valley |
|**China Telecom Global** | Supported | Not Supported | Hong Kong |
|**[Cologix](http://www.cologix.com/solutions/cloud-connect/public-clouds/microsoft-cloud/)** | Supported | Coming soon | Montreal+, Toronto |
| **[Colt]( http://www.colt.net/uk/en/news/colt-announces-dedicated-cloud-access-for-microsoft-azure-services-en.htm)**  |  Supported | Supported | Amsterdam, Dublin, London, Tokyo |
| **Comcast** | Supported | Supported | Chicago, Silicon Valley, Washington DC |
| **[CoreSite](http://www.coresite.com/solutions/cloud-services/public-cloud-providers/microsoft-azure-expressroute)** | Supported | Supported | Los Angeles | 
| **[Equinix](http://www.equinix.com/partners/microsoft-azure/)** | Supported | Supported | Amsterdam, Atlanta, Chicago, Dallas, Hong Kong, London, Los Angeles, Melbourne, New York, Osaka, Sao Paulo, Seattle, Silicon Valley, Singapore, Sydney, Tokyo, Toronto, Washington DC |
| **euNetworks** |  Supported | Supported | Amsterdam |
| **GÉANT** | Coming soon | Coming soon | Amsterdam+ |
| **[Internet Initiative Japan Inc. - IIJ](http://www.iij.ad.jp/en/news/pressrelease/2015/1216-2.html)** |  Supported | Supported | Osaka, Tokyo |
| **[InterCloud]( https://www.intercloud.com/)** | Supported | Supported | Amsterdam, London, Singapore, Washington DC |
| **Internet Solutions - Cloud Connect** | Supported | Supported | Amsterdam, London |
| **Interxion** | Supported | Supported | Amsterdam, London, Paris |
| **Jisc** | Coming soon | Coming soon | London+ | 
| **[Level 3 Communications]( http://your.level3.com/LP=882?WT.tsrc=02192014LP882AzureVanityAzureText)** | Supported | Supported | Amsterdam, Chicago, Dallas, Las Vegas+, London, Seattle, Silicon Valley, Washington DC |
<<<<<<< HEAD
| **Megaport** | Supported | Supported | Dallas, Las Vegas+, Los Angeles, Melbourne, New York, Seattle, Singapore, Sydney, Washington DC |
=======
| **Megaport** | Supported | Supported | Dallas, Hong Kong, Las Vegas+, Los Angeles, Melbourne, New York, Seattle, Singapore, Sydney, Washington DC |
>>>>>>> c186bb0b
| **MTN** | Supported | Supported | London |
| **NEXTDC** | Supported | Supported | Melbourne, Sydney |
| **NTT Communications** | Supported | Supported | London, Osaka, Tokyo |
| **[Orange]( http://www.orange-business.com/en/products/business-vpn-galerie)** | Supported | Supported | Amsterdam, Hong Kong, London, Silicon Valley, Singapore, Washington DC |
| **PCCW Global Limited** | Supported | Supported | Hong Kong |
<<<<<<< HEAD
| **[SingTel]( http://info.singtel.com/about-us/news-releases/singtel-provide-secure-private-access-microsoft-azure-public-cloud)** |  Supported | Not Supported | Singapore |
=======
| **[SingTel]( http://info.singtel.com/about-us/news-releases/singtel-provide-secure-private-access-microsoft-azure-public-cloud)** |  Supported | Supported | Singapore |
>>>>>>> c186bb0b
| **Softbank** | Supported | Supported | Osaka, Tokyo | 
| **[Tata Communications](http://www.tatacommunications.com/lp/izo/azure/azure_index.html)** | Supported | Supported | Amsterdam, Chennai, Hong Kong, London, Mumbai, Silicon Valley, Singapore, Washington DC |
| **[TeleCity Group]( http://www.telecitygroup.com/investor-centre/news_details.htm?locid=03100500400b00d&xml)** | Supported | Supported | Amsterdam, London |
| **Telefonica** | Coming soon | Coming soon | Sao Paulo+ |
| **Telenor** | Supported | Supported | Amsterdam, London |
<<<<<<< HEAD
| **[Telstra Corporation]( http://www.telstra.com.au/business-enterprise/network-services/networks/cloud-direct-connect/)** | Supported | Not Supported | Melbourne, Sydney |
=======
| **[Telstra Corporation]( http://www.telstra.com.au/business-enterprise/network-services/networks/cloud-direct-connect/)** | Supported | Coming Soon | Melbourne, Sydney |
>>>>>>> c186bb0b
| **[Verizon](http://www.verizonenterprise.com/products/networking/secure-cloud-interconnect/)** | Supported | Supported | Amsterdam, Hong Kong, London, Silicon Valley, Singapore, Sydney, Tokyo, Washington DC |
| **Vodafone** | Supported | Not Supported | London | 
| **[Zayo Group]( http://www.zayo.com/solutions/industries/connect-to-cloud-data-centers/cloud-connectivity/microsoft-expressroute/)** | Supported | Supported | Chicago, Los Angeles, New York, Silicon Valley, Toronto, Washington DC |

 **+** denotes coming soon

### National cloud environments

#### US Government cloud

| **Service provider**  |**Microsoft Azure** | **Office 365** | **Locations** |
|-----------------------|--------------------|----------------|---------------|
| **[AT&T NetBond]( https://www.synaptic.att.com/clouduser/html/productdetail/ATT_NetBond.htm)** | Supported | Supported | Chicago, Washington DC |
<<<<<<< HEAD
| **[Equinix](http://www.equinix.com/partners/microsoft-azure/)** | Supported | Supported | Chicago, New York+, Washington DC |
| **[Level 3 Communications - IPVPN]( http://your.level3.com/LP=882?WT.tsrc=02192014LP882AzureVanityAzureText)** | Supported | Coming soon | Chicago, New York+, Washington DC |
| **[Verizon](http://news.verizonenterprise.com/2014/04/secure-cloud-interconnect-solutions-enterprise/)** | Supported | Supported | Chicago, New York+, Washington DC |
=======
| **[Equinix](http://www.equinix.com/partners/microsoft-azure/)** | Supported | Supported | Chicago, Dallas+, New York, Washington DC |
| **[Level 3 Communications]( http://your.level3.com/LP=882?WT.tsrc=02192014LP882AzureVanityAzureText)** | Supported | Coming soon | Chicago, New York+, Washington DC |
| **[Verizon](http://news.verizonenterprise.com/2014/04/secure-cloud-interconnect-solutions-enterprise/)** | Supported | Supported | Chicago, Dallas+, New York, Washington DC |
>>>>>>> c186bb0b

#### China

| **Service provider**  |**Microsoft Azure** | **Office 365** | **Locations** |
|-----------------------|--------------------|----------------|---------------|
| **China Telecom** | Supported | Not Supported | Beijing, Shanghai|
To learn more, see [ExpressRoute in China](http://www.windowsazure.cn/home/features/expressroute/).

#### Germany

| **Service provider**  |**Microsoft Azure** | **Office 365** | **Locations** |
|-----------------------|--------------------|----------------|---------------|
| **[Colt]( http://www.colt.net/uk/en/news/colt-announces-dedicated-cloud-access-for-microsoft-azure-services-en.htm)** | Supported | Not Supported | Berlin+, Frankfurt|
| **[Equinix](http://www.equinix.com/partners/microsoft-azure/)** | Coming soon | Not Supported | Frankfurt+|
| **e-shelter** | Coming soon | Not Supported | Berlin+|
| **Interxion** | Supported | Not Supported | Frankfurt|

## <a name="nonpartners"></a>Connectivity through service providers not listed

If your connectivity provider is not listed in previous sections, you can still create a connection.

- Check with your connectivity provider to see if they are connected to any of the exchanges in the table above. You can check the following links to gather more information about services offered by exchange providers. Several connectivity providers are already connected to Ethernet exchanges.

	- [Equinix Cloud Exchange](http://www.equinix.com/services/interconnection-connectivity/cloud-exchange/)
	- [TeleCity CloudIX](http://www.telecitygroup.com/colocation-services/cloud-ix.htm)
	- [InterXion](http://www.interxion.com/)
	- [NextDC](http://www.nextdc.com/)
	- [CoreSite](http://www.coresite.com/)
	- [Cologix](http://www.cologix.com/)
- Have your connectivity provider extend your network to the peering location of choice.
	- Ensure that your connectivity provider extends your connectivity in a highly available manner so that there are no single points of failure.
- Order an ExpressRoute circuit with the exchange as your connectivity provider to connect to Microsoft.
	- Follow steps in [Create an ExpressRoute circuit](expressroute-howto-circuit-classic.md) to set up connectivity.

|**Connectivity provider**|**Exchange**|**Locations**|
|---|---|---|
|**[1CLOUDSTAR](http://www.1cloudstar.com/service/cloudconnect-azure-expressroute/)**|Equinix|Singapore|
|**Alaska Communications**|Equinix|Seattle|
|**[Lightower](http://www.lightower.com/network-solutions/cloud-connect/#microsoft-azure )**|Equinix|New York, Washington DC|
|**[XO Communications](http://www.xo.com/)**|Equinix|Silicon Valley|


## ExpressRoute system integrators

Enabling private connectivity to fit your needs can be challenging, based on the scale of your network. You can work with any of the system integrators listed in the following table to assist you with onboarding to ExpressRoute.

|**System integrator**|**Continent**|
|---|---|
|**[Avanade Inc.](http://www.avanade.com/)**| Asia, Europe, US |
|**[Dotnet Solutions](http://www.dotnetsolutions.co.uk/)**| Europe |
<<<<<<< HEAD
|**[Nimbo](http://www.nimbo.com/)**|US||
=======
|**[Equinix Professional Services](http://www.equinix.com/services/consulting/)**|US|
>>>>>>> c186bb0b
|**[OneAs1a](http://www.oneas1a.com/express-connect-any-cloud-ecac)** | Asia |
|**[Perficient](http://www.perficient.com/Partners/Microsoft/Cloud/Azure-ExpressRoute)** | US |
|**[Project Leadership](http://www.projectleadership.net/azure)** | US |

## Next steps

- For more information about ExpressRoute, see the [ExpressRoute FAQ](expressroute-faqs.md).
- Ensure that all prerequisites are met. See [ExpressRoute prerequisites](expressroute-prerequisites.md).

<!--Image References-->
[0]: ./media/expressroute-locations/expressroute-locations-map.png "Location map"
<|MERGE_RESOLUTION|>--- conflicted
+++ resolved
@@ -1,202 +1,172 @@
-<properties
-   pageTitle="ExpressRoute locations | Microsoft Azure"
-   description="This article provides a detailed overview of locations where services are offered and how to connect to Azure regions."
-   services="expressroute"
-   documentationCenter="na"
-   authors="cherylmc"
-   manager="carmonm"
-   editor="" />
-<tags
-   ms.service="expressroute"
-   ms.devlang="na"
-   ms.topic="get-started-article"
-   ms.tgt_pltfrm="na"
-   ms.workload="infrastructure-services"
-<<<<<<< HEAD
-   ms.date="04/06/2016"
-=======
-   ms.date="07/28/2016"
->>>>>>> c186bb0b
-   ms.author="cherylmc" />
-
-# ExpressRoute partners and peering locations
-
-The tables in this article provide information on ExpressRoute connectivity providers, ExpressRoute geographical coverage, Microsoft cloud services supported over ExpressRoute, and ExpressRoute System Integrators (SIs).
-
-## <a name="partners"></a>ExpressRoute connectivity providers
-
-ExpressRoute is supported across all Azure regions and locations. The following map provides a list of Azure regions and ExpressRoute locations. ExpressRoute locations refer to those where Microsoft peers with several service providers.
-
-![Location map][0]
-
-You will have access to Azure services across all regions within a geopolitical region if you connected to at least one ExpressRoute location within the geopolitical region. The following table provides a map of Azure regions to ExpressRoute locations within a geopolitical region.
-
-|**Geopolitical region**|**Azure regions**|**ExpressRoute locations**|
-|---|---|---|
-|**North America**|East US, West US, East US 2, Central US, South Central US, North Central US, Canada Central, Canada East|Atlanta, Chicago, Dallas, Las Vegas+, Los Angeles, New York, Seattle, Silicon Valley, Washington DC, Montreal+, Quebec City+, Toronto|
-|**South America**|Brazil South|Sao Paulo|
-|**Europe**|North Europe, West Europe|Amsterdam, Dublin, London, Newport(Wales)+, Paris|
-|**Asia**|East Asia, Southeast Asia|Hong Kong, Singapore|
-|**Japan**|Japan West, Japan East|Osaka, Tokyo|
-|**Australia**|Australia Southeast, Australia East|Melbourne, Sydney|
-|**India**|India West, India Central, India South|Chennai, Mumbai|
-
-
-
-The table below provides information on regions and geopolitical boundaries for national clouds.
-
-|**Geopolitical region**|**Azure regions**|**ExpressRoute locations**|
-|---|---|---|---|
-|**US Government cloud**|US Gov Iowa, US Gov Virginia|Chicago, Dallas+, New York, Washington DC|
-|**China**|China North, China East|Beijing, Shanghai|
-|**Germany**|Germany Central, Germany East|Berlin, Frankfurt|
-
-
-Connectivity across geopolitical regions is not supported on the standard ExpressRoute SKU. You will need to enable the ExpressRoute premium add-on to support global connectivity. Connectivity to national cloud environments is not supported. You can work with your connectivity provider if such a need arises.
-
-
-## Connectivity provider locations
-
-> [AZURE.SELECTOR]
-[Locations By Provider](expressroute-locations.md#connectivity-provider-locations)
-[Providers By Location](expressroute-locations-providers.md#connectivity-provider-locations)
-
-### Production Azure
-
-| **Service provider**  |**Microsoft Azure** | **Office 365 and CRM Online** | **Locations** |
-|-----------------------|--------------------|----------------|---------------|
-| **[Aryaka Networks]( http://www.aryaka.com/)** | Supported | Supported | Amsterdam, Silicon Valley, Singapore, Tokyo, Washington DC |
-| **[AT&T NetBond]( https://www.synaptic.att.com/clouduser/html/productdetail/ATT_NetBond.htm)** | Supported | Supported | Amsterdam, Chicago, Dallas, London, Silicon Valley, Singapore, Sydney, Washington DC |
-<<<<<<< HEAD
-| **[British Telecom]( http://www.globalservices.bt.com/uk/en/news/bt_to_provide_connectivity_to_microsoft_azure)** | Supported | Supported | Amsterdam, Hong Kong, London, Silicon Valley, Singapore, Tokyo, Washington DC |
-=======
-| **[British Telecom]( http://www.globalservices.bt.com/uk/en/news/bt_to_provide_connectivity_to_microsoft_azure)** | Supported | Supported | Amsterdam, Hong Kong, London, Silicon Valley, Singapore, Sydney, Tokyo, Washington DC |
->>>>>>> c186bb0b
-|**CenturyLink** | Coming soon | Coming soon| Silicon Valley |
-|**China Telecom Global** | Supported | Not Supported | Hong Kong |
-|**[Cologix](http://www.cologix.com/solutions/cloud-connect/public-clouds/microsoft-cloud/)** | Supported | Coming soon | Montreal+, Toronto |
-| **[Colt]( http://www.colt.net/uk/en/news/colt-announces-dedicated-cloud-access-for-microsoft-azure-services-en.htm)**  |  Supported | Supported | Amsterdam, Dublin, London, Tokyo |
-| **Comcast** | Supported | Supported | Chicago, Silicon Valley, Washington DC |
-| **[CoreSite](http://www.coresite.com/solutions/cloud-services/public-cloud-providers/microsoft-azure-expressroute)** | Supported | Supported | Los Angeles | 
-| **[Equinix](http://www.equinix.com/partners/microsoft-azure/)** | Supported | Supported | Amsterdam, Atlanta, Chicago, Dallas, Hong Kong, London, Los Angeles, Melbourne, New York, Osaka, Sao Paulo, Seattle, Silicon Valley, Singapore, Sydney, Tokyo, Toronto, Washington DC |
-| **euNetworks** |  Supported | Supported | Amsterdam |
-| **GÉANT** | Coming soon | Coming soon | Amsterdam+ |
-| **[Internet Initiative Japan Inc. - IIJ](http://www.iij.ad.jp/en/news/pressrelease/2015/1216-2.html)** |  Supported | Supported | Osaka, Tokyo |
-| **[InterCloud]( https://www.intercloud.com/)** | Supported | Supported | Amsterdam, London, Singapore, Washington DC |
-| **Internet Solutions - Cloud Connect** | Supported | Supported | Amsterdam, London |
-| **Interxion** | Supported | Supported | Amsterdam, London, Paris |
-| **Jisc** | Coming soon | Coming soon | London+ | 
-| **[Level 3 Communications]( http://your.level3.com/LP=882?WT.tsrc=02192014LP882AzureVanityAzureText)** | Supported | Supported | Amsterdam, Chicago, Dallas, Las Vegas+, London, Seattle, Silicon Valley, Washington DC |
-<<<<<<< HEAD
-| **Megaport** | Supported | Supported | Dallas, Las Vegas+, Los Angeles, Melbourne, New York, Seattle, Singapore, Sydney, Washington DC |
-=======
-| **Megaport** | Supported | Supported | Dallas, Hong Kong, Las Vegas+, Los Angeles, Melbourne, New York, Seattle, Singapore, Sydney, Washington DC |
->>>>>>> c186bb0b
-| **MTN** | Supported | Supported | London |
-| **NEXTDC** | Supported | Supported | Melbourne, Sydney |
-| **NTT Communications** | Supported | Supported | London, Osaka, Tokyo |
-| **[Orange]( http://www.orange-business.com/en/products/business-vpn-galerie)** | Supported | Supported | Amsterdam, Hong Kong, London, Silicon Valley, Singapore, Washington DC |
-| **PCCW Global Limited** | Supported | Supported | Hong Kong |
-<<<<<<< HEAD
-| **[SingTel]( http://info.singtel.com/about-us/news-releases/singtel-provide-secure-private-access-microsoft-azure-public-cloud)** |  Supported | Not Supported | Singapore |
-=======
-| **[SingTel]( http://info.singtel.com/about-us/news-releases/singtel-provide-secure-private-access-microsoft-azure-public-cloud)** |  Supported | Supported | Singapore |
->>>>>>> c186bb0b
-| **Softbank** | Supported | Supported | Osaka, Tokyo | 
-| **[Tata Communications](http://www.tatacommunications.com/lp/izo/azure/azure_index.html)** | Supported | Supported | Amsterdam, Chennai, Hong Kong, London, Mumbai, Silicon Valley, Singapore, Washington DC |
-| **[TeleCity Group]( http://www.telecitygroup.com/investor-centre/news_details.htm?locid=03100500400b00d&xml)** | Supported | Supported | Amsterdam, London |
-| **Telefonica** | Coming soon | Coming soon | Sao Paulo+ |
-| **Telenor** | Supported | Supported | Amsterdam, London |
-<<<<<<< HEAD
-| **[Telstra Corporation]( http://www.telstra.com.au/business-enterprise/network-services/networks/cloud-direct-connect/)** | Supported | Not Supported | Melbourne, Sydney |
-=======
-| **[Telstra Corporation]( http://www.telstra.com.au/business-enterprise/network-services/networks/cloud-direct-connect/)** | Supported | Coming Soon | Melbourne, Sydney |
->>>>>>> c186bb0b
-| **[Verizon](http://www.verizonenterprise.com/products/networking/secure-cloud-interconnect/)** | Supported | Supported | Amsterdam, Hong Kong, London, Silicon Valley, Singapore, Sydney, Tokyo, Washington DC |
-| **Vodafone** | Supported | Not Supported | London | 
-| **[Zayo Group]( http://www.zayo.com/solutions/industries/connect-to-cloud-data-centers/cloud-connectivity/microsoft-expressroute/)** | Supported | Supported | Chicago, Los Angeles, New York, Silicon Valley, Toronto, Washington DC |
-
- **+** denotes coming soon
-
-### National cloud environments
-
-#### US Government cloud
-
-| **Service provider**  |**Microsoft Azure** | **Office 365** | **Locations** |
-|-----------------------|--------------------|----------------|---------------|
-| **[AT&T NetBond]( https://www.synaptic.att.com/clouduser/html/productdetail/ATT_NetBond.htm)** | Supported | Supported | Chicago, Washington DC |
-<<<<<<< HEAD
-| **[Equinix](http://www.equinix.com/partners/microsoft-azure/)** | Supported | Supported | Chicago, New York+, Washington DC |
-| **[Level 3 Communications - IPVPN]( http://your.level3.com/LP=882?WT.tsrc=02192014LP882AzureVanityAzureText)** | Supported | Coming soon | Chicago, New York+, Washington DC |
-| **[Verizon](http://news.verizonenterprise.com/2014/04/secure-cloud-interconnect-solutions-enterprise/)** | Supported | Supported | Chicago, New York+, Washington DC |
-=======
-| **[Equinix](http://www.equinix.com/partners/microsoft-azure/)** | Supported | Supported | Chicago, Dallas+, New York, Washington DC |
-| **[Level 3 Communications]( http://your.level3.com/LP=882?WT.tsrc=02192014LP882AzureVanityAzureText)** | Supported | Coming soon | Chicago, New York+, Washington DC |
-| **[Verizon](http://news.verizonenterprise.com/2014/04/secure-cloud-interconnect-solutions-enterprise/)** | Supported | Supported | Chicago, Dallas+, New York, Washington DC |
->>>>>>> c186bb0b
-
-#### China
-
-| **Service provider**  |**Microsoft Azure** | **Office 365** | **Locations** |
-|-----------------------|--------------------|----------------|---------------|
-| **China Telecom** | Supported | Not Supported | Beijing, Shanghai|
-To learn more, see [ExpressRoute in China](http://www.windowsazure.cn/home/features/expressroute/).
-
-#### Germany
-
-| **Service provider**  |**Microsoft Azure** | **Office 365** | **Locations** |
-|-----------------------|--------------------|----------------|---------------|
-| **[Colt]( http://www.colt.net/uk/en/news/colt-announces-dedicated-cloud-access-for-microsoft-azure-services-en.htm)** | Supported | Not Supported | Berlin+, Frankfurt|
-| **[Equinix](http://www.equinix.com/partners/microsoft-azure/)** | Coming soon | Not Supported | Frankfurt+|
-| **e-shelter** | Coming soon | Not Supported | Berlin+|
-| **Interxion** | Supported | Not Supported | Frankfurt|
-
-## <a name="nonpartners"></a>Connectivity through service providers not listed
-
-If your connectivity provider is not listed in previous sections, you can still create a connection.
-
-- Check with your connectivity provider to see if they are connected to any of the exchanges in the table above. You can check the following links to gather more information about services offered by exchange providers. Several connectivity providers are already connected to Ethernet exchanges.
-
-	- [Equinix Cloud Exchange](http://www.equinix.com/services/interconnection-connectivity/cloud-exchange/)
-	- [TeleCity CloudIX](http://www.telecitygroup.com/colocation-services/cloud-ix.htm)
-	- [InterXion](http://www.interxion.com/)
-	- [NextDC](http://www.nextdc.com/)
-	- [CoreSite](http://www.coresite.com/)
-	- [Cologix](http://www.cologix.com/)
-- Have your connectivity provider extend your network to the peering location of choice.
-	- Ensure that your connectivity provider extends your connectivity in a highly available manner so that there are no single points of failure.
-- Order an ExpressRoute circuit with the exchange as your connectivity provider to connect to Microsoft.
-	- Follow steps in [Create an ExpressRoute circuit](expressroute-howto-circuit-classic.md) to set up connectivity.
-
-|**Connectivity provider**|**Exchange**|**Locations**|
-|---|---|---|
-|**[1CLOUDSTAR](http://www.1cloudstar.com/service/cloudconnect-azure-expressroute/)**|Equinix|Singapore|
-|**Alaska Communications**|Equinix|Seattle|
-|**[Lightower](http://www.lightower.com/network-solutions/cloud-connect/#microsoft-azure )**|Equinix|New York, Washington DC|
-|**[XO Communications](http://www.xo.com/)**|Equinix|Silicon Valley|
-
-
-## ExpressRoute system integrators
-
-Enabling private connectivity to fit your needs can be challenging, based on the scale of your network. You can work with any of the system integrators listed in the following table to assist you with onboarding to ExpressRoute.
-
-|**System integrator**|**Continent**|
-|---|---|
-|**[Avanade Inc.](http://www.avanade.com/)**| Asia, Europe, US |
-|**[Dotnet Solutions](http://www.dotnetsolutions.co.uk/)**| Europe |
-<<<<<<< HEAD
-|**[Nimbo](http://www.nimbo.com/)**|US||
-=======
-|**[Equinix Professional Services](http://www.equinix.com/services/consulting/)**|US|
->>>>>>> c186bb0b
-|**[OneAs1a](http://www.oneas1a.com/express-connect-any-cloud-ecac)** | Asia |
-|**[Perficient](http://www.perficient.com/Partners/Microsoft/Cloud/Azure-ExpressRoute)** | US |
-|**[Project Leadership](http://www.projectleadership.net/azure)** | US |
-
-## Next steps
-
-- For more information about ExpressRoute, see the [ExpressRoute FAQ](expressroute-faqs.md).
-- Ensure that all prerequisites are met. See [ExpressRoute prerequisites](expressroute-prerequisites.md).
-
-<!--Image References-->
-[0]: ./media/expressroute-locations/expressroute-locations-map.png "Location map"
+<properties
+   pageTitle="ExpressRoute locations | Microsoft Azure"
+   description="This article provides a detailed overview of locations where services are offered and how to connect to Azure regions."
+   services="expressroute"
+   documentationCenter="na"
+   authors="cherylmc"
+   manager="carmonm"
+   editor="" />
+<tags
+   ms.service="expressroute"
+   ms.devlang="na"
+   ms.topic="get-started-article"
+   ms.tgt_pltfrm="na"
+   ms.workload="infrastructure-services"
+   ms.date="07/28/2016"
+   ms.author="cherylmc" />
+
+# ExpressRoute partners and peering locations
+
+The tables in this article provide information on ExpressRoute connectivity providers, ExpressRoute geographical coverage, Microsoft cloud services supported over ExpressRoute, and ExpressRoute System Integrators (SIs).
+
+## <a name="partners"></a>ExpressRoute connectivity providers
+
+ExpressRoute is supported across all Azure regions and locations. The following map provides a list of Azure regions and ExpressRoute locations. ExpressRoute locations refer to those where Microsoft peers with several service providers.
+
+![Location map][0]
+
+You will have access to Azure services across all regions within a geopolitical region if you connected to at least one ExpressRoute location within the geopolitical region. The following table provides a map of Azure regions to ExpressRoute locations within a geopolitical region.
+
+|**Geopolitical region**|**Azure regions**|**ExpressRoute locations**|
+|---|---|---|
+|**North America**|East US, West US, East US 2, Central US, South Central US, North Central US, Canada Central, Canada East|Atlanta, Chicago, Dallas, Las Vegas+, Los Angeles, New York, Seattle, Silicon Valley, Washington DC, Montreal+, Quebec City+, Toronto|
+|**South America**|Brazil South|Sao Paulo|
+|**Europe**|North Europe, West Europe|Amsterdam, Dublin, London, Newport(Wales)+, Paris|
+|**Asia**|East Asia, Southeast Asia|Hong Kong, Singapore|
+|**Japan**|Japan West, Japan East|Osaka, Tokyo|
+|**Australia**|Australia Southeast, Australia East|Melbourne, Sydney|
+|**India**|India West, India Central, India South|Chennai, Mumbai|
+
+
+
+The table below provides information on regions and geopolitical boundaries for national clouds.
+
+|**Geopolitical region**|**Azure regions**|**ExpressRoute locations**|
+|---|---|---|---|
+|**US Government cloud**|US Gov Iowa, US Gov Virginia|Chicago, Dallas+, New York, Washington DC|
+|**China**|China North, China East|Beijing, Shanghai|
+|**Germany**|Germany Central, Germany East|Berlin, Frankfurt|
+
+
+Connectivity across geopolitical regions is not supported on the standard ExpressRoute SKU. You will need to enable the ExpressRoute premium add-on to support global connectivity. Connectivity to national cloud environments is not supported. You can work with your connectivity provider if such a need arises.
+
+
+## Connectivity provider locations
+
+> [AZURE.SELECTOR]
+[Locations By Provider](expressroute-locations.md#connectivity-provider-locations)
+[Providers By Location](expressroute-locations-providers.md#connectivity-provider-locations)
+
+### Production Azure
+
+| **Service provider**  |**Microsoft Azure** | **Office 365 and CRM Online** | **Locations** |
+|-----------------------|--------------------|----------------|---------------|
+| **[Aryaka Networks]( http://www.aryaka.com/)** | Supported | Supported | Amsterdam, Silicon Valley, Singapore, Tokyo, Washington DC |
+| **[AT&T NetBond]( https://www.synaptic.att.com/clouduser/html/productdetail/ATT_NetBond.htm)** | Supported | Supported | Amsterdam, Chicago, Dallas, London, Silicon Valley, Singapore, Sydney, Washington DC |
+| **[British Telecom]( http://www.globalservices.bt.com/uk/en/news/bt_to_provide_connectivity_to_microsoft_azure)** | Supported | Supported | Amsterdam, Hong Kong, London, Silicon Valley, Singapore, Sydney, Tokyo, Washington DC |
+|**CenturyLink** | Coming soon | Coming soon| Silicon Valley |
+|**China Telecom Global** | Supported | Not Supported | Hong Kong |
+|**[Cologix](http://www.cologix.com/solutions/cloud-connect/public-clouds/microsoft-cloud/)** | Supported | Coming soon | Montreal+, Toronto |
+| **[Colt]( http://www.colt.net/uk/en/news/colt-announces-dedicated-cloud-access-for-microsoft-azure-services-en.htm)**  |  Supported | Supported | Amsterdam, Dublin, London, Tokyo |
+| **Comcast** | Supported | Supported | Chicago, Silicon Valley, Washington DC |
+| **[CoreSite](http://www.coresite.com/solutions/cloud-services/public-cloud-providers/microsoft-azure-expressroute)** | Supported | Supported | Los Angeles | 
+| **[Equinix](http://www.equinix.com/partners/microsoft-azure/)** | Supported | Supported | Amsterdam, Atlanta, Chicago, Dallas, Hong Kong, London, Los Angeles, Melbourne, New York, Osaka, Sao Paulo, Seattle, Silicon Valley, Singapore, Sydney, Tokyo, Toronto, Washington DC |
+| **euNetworks** |  Supported | Supported | Amsterdam |
+| **GÉANT** | Coming soon | Coming soon | Amsterdam+ |
+| **[Internet Initiative Japan Inc. - IIJ](http://www.iij.ad.jp/en/news/pressrelease/2015/1216-2.html)** |  Supported | Supported | Osaka, Tokyo |
+| **[InterCloud]( https://www.intercloud.com/)** | Supported | Supported | Amsterdam, London, Singapore, Washington DC |
+| **Internet Solutions - Cloud Connect** | Supported | Supported | Amsterdam, London |
+| **Interxion** | Supported | Supported | Amsterdam, London, Paris |
+| **Jisc** | Coming soon | Coming soon | London+ | 
+| **[Level 3 Communications]( http://your.level3.com/LP=882?WT.tsrc=02192014LP882AzureVanityAzureText)** | Supported | Supported | Amsterdam, Chicago, Dallas, Las Vegas+, London, Seattle, Silicon Valley, Washington DC |
+| **Megaport** | Supported | Supported | Dallas, Hong Kong, Las Vegas+, Los Angeles, Melbourne, New York, Seattle, Singapore, Sydney, Washington DC |
+| **MTN** | Supported | Supported | London |
+| **NEXTDC** | Supported | Supported | Melbourne, Sydney |
+| **NTT Communications** | Supported | Supported | London, Osaka, Tokyo |
+| **[Orange]( http://www.orange-business.com/en/products/business-vpn-galerie)** | Supported | Supported | Amsterdam, Hong Kong, London, Silicon Valley, Singapore, Washington DC |
+| **PCCW Global Limited** | Supported | Supported | Hong Kong |
+| **[SingTel]( http://info.singtel.com/about-us/news-releases/singtel-provide-secure-private-access-microsoft-azure-public-cloud)** |  Supported | Supported | Singapore |
+| **Softbank** | Supported | Supported | Osaka, Tokyo | 
+| **[Tata Communications](http://www.tatacommunications.com/lp/izo/azure/azure_index.html)** | Supported | Supported | Amsterdam, Chennai, Hong Kong, London, Mumbai, Silicon Valley, Singapore, Washington DC |
+| **[TeleCity Group]( http://www.telecitygroup.com/investor-centre/news_details.htm?locid=03100500400b00d&xml)** | Supported | Supported | Amsterdam, London |
+| **Telefonica** | Coming soon | Coming soon | Sao Paulo+ |
+| **Telenor** | Supported | Supported | Amsterdam, London |
+| **[Telstra Corporation]( http://www.telstra.com.au/business-enterprise/network-services/networks/cloud-direct-connect/)** | Supported | Coming Soon | Melbourne, Sydney |
+| **[Verizon](http://www.verizonenterprise.com/products/networking/secure-cloud-interconnect/)** | Supported | Supported | Amsterdam, Hong Kong, London, Silicon Valley, Singapore, Sydney, Tokyo, Washington DC |
+| **Vodafone** | Supported | Not Supported | London | 
+| **[Zayo Group]( http://www.zayo.com/solutions/industries/connect-to-cloud-data-centers/cloud-connectivity/microsoft-expressroute/)** | Supported | Supported | Chicago, Los Angeles, New York, Silicon Valley, Toronto, Washington DC |
+
+ **+** denotes coming soon
+
+### National cloud environments
+
+#### US Government cloud
+
+| **Service provider**  |**Microsoft Azure** | **Office 365** | **Locations** |
+|-----------------------|--------------------|----------------|---------------|
+| **[AT&T NetBond]( https://www.synaptic.att.com/clouduser/html/productdetail/ATT_NetBond.htm)** | Supported | Supported | Chicago, Washington DC |
+| **[Equinix](http://www.equinix.com/partners/microsoft-azure/)** | Supported | Supported | Chicago, Dallas+, New York, Washington DC |
+| **[Level 3 Communications]( http://your.level3.com/LP=882?WT.tsrc=02192014LP882AzureVanityAzureText)** | Supported | Coming soon | Chicago, New York+, Washington DC |
+| **[Verizon](http://news.verizonenterprise.com/2014/04/secure-cloud-interconnect-solutions-enterprise/)** | Supported | Supported | Chicago, Dallas+, New York, Washington DC |
+
+#### China
+
+| **Service provider**  |**Microsoft Azure** | **Office 365** | **Locations** |
+|-----------------------|--------------------|----------------|---------------|
+| **China Telecom** | Supported | Not Supported | Beijing, Shanghai|
+To learn more, see [ExpressRoute in China](http://www.windowsazure.cn/home/features/expressroute/).
+
+#### Germany
+
+| **Service provider**  |**Microsoft Azure** | **Office 365** | **Locations** |
+|-----------------------|--------------------|----------------|---------------|
+| **[Colt]( http://www.colt.net/uk/en/news/colt-announces-dedicated-cloud-access-for-microsoft-azure-services-en.htm)** | Supported | Not Supported | Berlin+, Frankfurt|
+| **[Equinix](http://www.equinix.com/partners/microsoft-azure/)** | Coming soon | Not Supported | Frankfurt+|
+| **e-shelter** | Coming soon | Not Supported | Berlin+|
+| **Interxion** | Supported | Not Supported | Frankfurt|
+
+## <a name="nonpartners"></a>Connectivity through service providers not listed
+
+If your connectivity provider is not listed in previous sections, you can still create a connection.
+
+- Check with your connectivity provider to see if they are connected to any of the exchanges in the table above. You can check the following links to gather more information about services offered by exchange providers. Several connectivity providers are already connected to Ethernet exchanges.
+
+	- [Equinix Cloud Exchange](http://www.equinix.com/services/interconnection-connectivity/cloud-exchange/)
+	- [TeleCity CloudIX](http://www.telecitygroup.com/colocation-services/cloud-ix.htm)
+	- [InterXion](http://www.interxion.com/)
+	- [NextDC](http://www.nextdc.com/)
+	- [CoreSite](http://www.coresite.com/)
+	- [Cologix](http://www.cologix.com/)
+- Have your connectivity provider extend your network to the peering location of choice.
+	- Ensure that your connectivity provider extends your connectivity in a highly available manner so that there are no single points of failure.
+- Order an ExpressRoute circuit with the exchange as your connectivity provider to connect to Microsoft.
+	- Follow steps in [Create an ExpressRoute circuit](expressroute-howto-circuit-classic.md) to set up connectivity.
+
+|**Connectivity provider**|**Exchange**|**Locations**|
+|---|---|---|
+|**[1CLOUDSTAR](http://www.1cloudstar.com/service/cloudconnect-azure-expressroute/)**|Equinix|Singapore|
+|**Alaska Communications**|Equinix|Seattle|
+|**[Lightower](http://www.lightower.com/network-solutions/cloud-connect/#microsoft-azure )**|Equinix|New York, Washington DC|
+|**[XO Communications](http://www.xo.com/)**|Equinix|Silicon Valley|
+
+
+## ExpressRoute system integrators
+
+Enabling private connectivity to fit your needs can be challenging, based on the scale of your network. You can work with any of the system integrators listed in the following table to assist you with onboarding to ExpressRoute.
+
+|**System integrator**|**Continent**|
+|---|---|
+|**[Avanade Inc.](http://www.avanade.com/)**| Asia, Europe, US |
+|**[Dotnet Solutions](http://www.dotnetsolutions.co.uk/)**| Europe |
+|**[Equinix Professional Services](http://www.equinix.com/services/consulting/)**|US|
+|**[OneAs1a](http://www.oneas1a.com/express-connect-any-cloud-ecac)** | Asia |
+|**[Perficient](http://www.perficient.com/Partners/Microsoft/Cloud/Azure-ExpressRoute)** | US |
+|**[Project Leadership](http://www.projectleadership.net/azure)** | US |
+
+## Next steps
+
+- For more information about ExpressRoute, see the [ExpressRoute FAQ](expressroute-faqs.md).
+- Ensure that all prerequisites are met. See [ExpressRoute prerequisites](expressroute-prerequisites.md).
+
+<!--Image References-->
+[0]: ./media/expressroute-locations/expressroute-locations-map.png "Location map"