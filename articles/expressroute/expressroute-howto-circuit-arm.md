--- conflicted
+++ resolved
@@ -1,772 +1,407 @@
-<<<<<<< HEAD
-<properties
-   pageTitle="Create and modify an ExpressRoute circuit by using Resource Manager and PowerShell | Microsoft Azure"
-   description="This article describes how to create and provision an ExpressRoute circuit. It also shows you how to check the circuit, update it, or delete and deprovision it."
-   documentationCenter="na"
-   services="expressroute"
-   authors="cherylmc"
-   manager="carolz"
-   editor=""
-   tags="azure-resource-manager"/>
-<tags
-   ms.service="expressroute"
-   ms.devlang="na"
-   ms.topic="article"
-   ms.tgt_pltfrm="na"
-   ms.workload="infrastructure-services"
-   ms.date="12/04/2015"
-   ms.author="cherylmc"/>
-
-# Create and modify an ExpressRoute circuit by using Resource Manager and PowerShell
-
-   > [AZURE.SELECTOR]
-   [PowerShell - Classic](expressroute-howto-circuit-classic.md)
-   [PowerShell - Resource Manager](expressroute-howto-circuit-arm.md)
-
-This article describes how to create an Azure ExpressRoute circuit by using Windows PowerShell cmdlets and the Azure Resource Manager deployment model. The following steps also show you how to check the status of the circuit, update it, or delete and deprovision it.
-
-   [AZURE.INCLUDE [vpn-gateway-sm-rm](../../includes/vpn-gateway-sm-rm-include.md)]
-
-## Configuration prerequisites
-
-To create an ExpressRoute circuit, you need to:
-
-- Obtain the latest version of the Azure PowerShell modules, version 1.0 or later. For step-by-step guidance on how to configure your computer to use the PowerShell modules, follow the instructions on the [How to install and configure Azure PowerShell](../powershell-install-configure.md) page.
-- Review the [Prerequisites](expressroute-prerequisites.md) page and the [Workflows](expressroute-workflows.md) page before you begin configuration.
-
-## Create and provision an ExpressRoute circuit
-
-**Step 1. Import the PowerShell module for ExpressRoute.**
-
-To begin using the ExpressRoute cmdlets, you must install the latest PowerShell installer from [PowerShell gallery](http://www.powershellgallery.com/) and import the Resource Manager modules into the PowerShell session. You will run PowerShell as an administrator.
-
-```
-Install-Module AzureRM
-
-Install-AzureRM
-```
-
-Import all the AzureRM modules within the known semantic version range:
-
-```
-Import-AzureRM
-```
-
-You can also import a select module within the known semantic version range:
-
-```
-Import-Module AzureRM.Network
-```
-
-Sign in to your account:
-
-```
-Login-AzureRmAccount
-```
-
-Select the subscription that you want to create an ExpressRoute circuit:
-
-```
-Select-AzureRmSubscription -SubscriptionId "<subscription ID>"   			
-```
-
-**Step 2. Get the list of supported providers, locations, and bandwidths.**
-
-Before creating an ExpressRoute circuit, you need the list of connectivity providers, supported locations, and bandwidth options. The PowerShell *Get-AzureRmExpressRouteServiceProvider* cmdlet returns this information, which you’ll use in later steps.
-
-```
-PS C:\> Get-AzureRmExpressRouteServiceProvider
-```
-
-Check to see if your connectivity provider is listed there. Make a note of the following because you will need them later when you create a circuit:
-
-- Name
-- PeeringLocations
-- BandwidthsOffered
-
-You are now ready to create an ExpressRoute circuit.   
-
-**Step 3.  Create an ExpressRoute circuit.**
-
-If you don't already have a resource group, you must create one before you create your ExpressRoute circuit. You can do so by running the following command:
-
-```
-New-AzureRmResourceGroup -Name “ExpressRouteResourceGroup” -Location "West US"
-```
-
-The following example shows how to create a 200-Mbps ExpressRoute circuit through Equinix in Silicon Valley. If you are using a different provider and different settings, substitute that information when you make your request. The following is an example request for a new service key:
-
-```
-New-AzureRmExpressRouteCircuit -Name "ExpressRouteARMCircuit" -ResourceGroupName "ExpressRouteResourceGroup" -Location "West US" -SkuTier Standard -SkuFamily MeteredData -ServiceProviderName "Equinix" -PeeringLocation "Silicon Valley" -BandwidthInMbps 200
-```
-
-Make sure that you specify the correct SKU tier and SKU family:
-
-- SKU tier determines whether an ExpressRoute standard or an ExpressRoute premium add-on is enabled. You can specify *standard* to get the standard SKU or *premium* for the premium add-on.
-- SKU family determines the billing type. You can select *metereddata* for a metered data plan and *unlimiteddata* for an unlimited data plan. **Note:** After you've created a circuit, you will not be able to change the billing type.
-
-The response contains the service key. You can get detailed descriptions of all parameters by running the following:
-
-```
-get-help New-AzureRmExpressRouteCircuit -detailed
-```
-
-**Step 4.  List all ExpressRoute circuits.**
-
-To get a list of all ExpressRoute circuits you created, run the *Get-AzureRmExpressRouteCircuit* command:
-
-```
-#Getting service key
-Get-AzureRmExpressRouteCircuit -Name "ExpressRouteARMCircuit" -ResourceGroupName "ExpressRouteResourceGroup"
-```
-
-The response will look similar to the following example:
-
-```
-Name                             : ExpressRouteARMCircuit
-ResourceGroupName                : ExpressRouteResourceGroup
-Location                         : westus
-Id                               : /subscriptions/***************************/resourceGroups/ExpressRouteResourceGroup/providers/Microsoft.Network/expressRouteCircuits/ExpressRouteARMCircuit
-Etag                             : W/"################################"
-ProvisioningState                : Succeeded
-Sku                              : {
-                                     "Name": "Standard_MeteredData",
-                                     "Tier": "Standard",
-                                     "Family": "MeteredData"
-   		                           }
-CircuitProvisioningState          : Enabled
-ServiceProviderProvisioningState  : NotProvisioned
-ServiceProviderNotes              :
-ServiceProviderProperties         : {
-                                      "ServiceProviderName": "Equinix",
-                                      "PeeringLocation": "Silicon Valley",
-                                      "BandwidthInMbps": 200
-                                    }
-ServiceKey                        : **************************************
-Peerings                          : []
-```
-
-You can retrieve this information at any time by using the *Get-AzureRmExpressRouteCircuit* cmdlet. Making the call with no parameters will list all circuits. Your service key will be listed in the *ServiceKey* field.
-
-```
-Get-AzureRmExpressRouteCircuit
-```
-
-The response will look similar to the following example:
-
-```
-Name                             : ExpressRouteARMCircuit
-ResourceGroupName                : ExpressRouteResourceGroup
-Location                         : westus
-Id                               : /subscriptions/***************************/resourceGroups/ExpressRouteResourceGroup/providers/Microsoft.Network/expressRouteCircuits/ExpressRouteARMCircuit
-Etag                             : W/"################################"
-ProvisioningState                : Succeeded
-Sku                              : {
-                                     "Name": "Standard_MeteredData",
-                                     "Tier": "Standard",
-                                     "Family": "MeteredData"
-   		                           }
-CircuitProvisioningState         : Enabled
-ServiceProviderProvisioningState : NotProvisioned
-ServiceProviderNotes             :
-ServiceProviderProperties        : {
-                                     "ServiceProviderName": "Equinix",
-                                     "PeeringLocation": "Silicon Valley",
-                                     "BandwidthInMbps": 200
-   		                           }
-ServiceKey                       : **************************************
-Peerings                         : []
-```
-
-You can get detailed descriptions of all parameters by running the following:
-
-```
-get-help Get-AzureRmExpressRouteCircuit -detailed
-```
-
-**Step 5.  Send the service key to your connectivity provider for provisioning.**
-
-When you create a new ExpressRoute circuit, the circuit will be in the following state:
-
-```
-ServiceProviderProvisioningState : NotProvisioned
-
-CircuitProvisioningState         : Enabled
-```
-
-*ServiceProviderProvisioningState* provides information on the current state of provisioning on the service provider side, and Status provides the state on the Microsoft side. For you to be able to use an ExpressRoute circuit, it must be in the following state:
-
-```
-ServiceProviderProvisioningState : Provisioned
-
-CircuitProvisioningState         : Enabled
-```
-
-The circuit will change to the following state when the connectivity provider is in the process of enabling it for you:
-
-```
-ServiceProviderProvisioningState : Provisioned
-
-Status                           : Enabled
-```
-
-**Step 6.  Periodically check the status and the state of the circuit key.**
-
-Checking the status and the state of the circuit key informs you when your provider has enabled your circuit. After the circuit has been configured, *ServiceProviderProvisioningState* appears as *Provisioned*, as shown in the following example:
-
-```
-Get-AzureRmExpressRouteCircuit -Name "ExpressRouteARMCircuit" -ResourceGroupName "ExpressRouteResourceGroup"
-```
-
-The response will look similar to the following example:
-
-```
-Name                             : ExpressRouteARMCircuit
-ResourceGroupName                : ExpressRouteResourceGroup
-Location                         : westus
-Id                               : /subscriptions/***************************/resourceGroups/ExpressRouteResourceGroup/providers/Microsoft.Network/expressRouteCircuits/ExpressRouteARMCircuit
-Etag                             : W/"################################"
-ProvisioningState                : Succeeded
-Sku                              : {
-                                     "Name": "Standard_MeteredData",
-                                     "Tier": "Standard",
-                                     "Family": "MeteredData"
-                                   }
-CircuitProvisioningState         : Enabled
-ServiceProviderProvisioningState : Provisioned
-ServiceProviderNotes             :
-ServiceProviderProperties        : {
-                                     "ServiceProviderName": "Equinix",
-                                     "PeeringLocation": "Silicon Valley",
-                                     "BandwidthInMbps": 200
-   	                            }
-ServiceKey                       : **************************************
-Peerings                         : []
-
-**Step 7.  Create your routing configuration.**
-
-For step-by-step instructions, refer to the [ExpressRoute circuit routing configuration (create and modify circuit peerings)](expressroute-howto-routing-arm.md).
-
-**Step 8.  Link a virtual network to an ExpressRoute circuit.**
-
-Next, link a virtual network to your ExpressRoute circuit. You can use [this template](https://github.com/Azure/azure-quickstart-templates/tree/ecad62c231848ace2fbdc36cbe3dc04a96edd58c/301-expressroute-circuit-vnet-connection) when you work with the Resource Manager deployment mode. We're currently working on steps to accomplish this by using PowerShell.
-
-## Get the status of an ExpressRoute circuit
-
-You can retrieve this information at any time by using the *Get-AzureRmExpressRouteCircuit* cmdlet. Making the call with no parameters will list all circuits.
-
-```
-Get-AzureRmExpressRouteCircuit
-```
-
-The response will be similar to the following example:
-
-```
-Name                             : ExpressRouteARMCircuit
-ResourceGroupName                : ExpressRouteResourceGroup
-Location                         : westus
-Id                               : /subscriptions/***************************/resourceGroups/ExpressRouteResourceGroup/providers/Microsoft.Network/expressRouteCircuits/ExpressRouteARMCircuit
-Etag                             : W/"################################"
-ProvisioningState                : Succeeded
-Sku                              : {
-                                     "Name": "Standard_MeteredData",
-                                     "Tier": "Standard",
-                                     "Family": "MeteredData"
-                                   }
-CircuitProvisioningState         : Enabled
-ServiceProviderProvisioningState : Provisioned
-ServiceProviderNotes             :
-ServiceProviderProperties        : {
-   		                             "ServiceProviderName": "Equinix",
-   		                             "PeeringLocation": "Silicon Valley",
-   		                             "BandwidthInMbps": 200
-   		                           }
-ServiceKey                       : **************************************
-Peerings                         : []
-```
-
-You can get information on a specific ExpressRoute circuit by passing the resource group name and circuit name as a parameter to the call:
-
-```
-Get-AzureRmExpressRouteCircuit -Name "ExpressRouteARMCircuit" -ResourceGroupName "ExpressRouteResourceGroup"
-```
-
-The response will look similar to the following example:
-
-```
-Name                             : ExpressRouteARMCircuit
-ResourceGroupName                : ExpressRouteResourceGroup
-Location                         : westus
-Id                               : /subscriptions/***************************/resourceGroups/ExpressRouteResourceGroup/providers/Microsoft.Network/expressRouteCircuits/ExpressRouteARMCircuit
-Etag                             : W/"################################"
-ProvisioningState                : Succeeded
-Sku                              : {
-                                     "Name": "Standard_MeteredData",
-   		                             "Tier": "Standard",
-   		                             "Family": "MeteredData"
-   		                           }
-CircuitProvisioningState         : Enabled
-ServiceProviderProvisioningState : Provisioned
-ServiceProviderNotes             :
-ServiceProviderProperties        : {
-                                     "ServiceProviderName": "Equinix",
-                                     "PeeringLocation": "Silicon Valley",
-                                     "BandwidthInMbps": 200
-   		                           }
-ServiceKey                       : **************************************
-Peerings                         : []
-```
-
-You can get detailed descriptions of all parameters by running the following:
-
-```
-get-help get-azurededicatedcircuit -detailed
-```
-
-## Modify an ExpressRoute circuit
-
-You can modify certain properties of an ExpressRoute circuit without impacting connectivity.
-
-You can do the following, with no downtime:
-
-- Enable or disable an ExpressRoute premium add-on for your ExpressRoute circuit.
-- Increase the bandwidth of your ExpressRoute circuit.
-
-For more information on limits and limitations, refer to the [ExpressRoute FAQ](expressroute-faqs.md) page.
-
-### Enable the ExpressRoute premium add-on
-
-You can enable the ExpressRoute premium add-on for your existing circuit by using the following PowerShell snippet:
-
-```
-$ckt = Get-AzureRmExpressRouteCircuit -Name "ExpressRouteARMCircuit" -ResourceGroupName "ExpressRouteResourceGroup"
-
-$ckt.Sku.Name = "Premium"
-$ckt.sku.Name = "Premium_MeteredData"
-
-Set-AzureRmExpressRouteCircuit -ExpressRouteCircuit $ckt
-```
-
-The circuit will now have the ExpressRoute premium add-on features enabled. Note that Microsoft will begin billing you for the premium add-on capability as soon as the command has successfully run.
-
-### Disable the ExpressRoute premium add-on
-
-You can disable the ExpressRoute premium add-on for the existing circuit by using the following PowerShell cmdlet:
-
-```
-$ckt = Get-AzureRmExpressRouteCircuit -Name "ExpressRouteARMCircuit" -ResourceGroupName "ExpressRouteResourceGroup"
-
-$ckt.Sku.Tier = "Standard"
-$ckt.sku.Name = "Standard_MeteredData"
-
-Set-AzureRmExpressRouteCircuit -ExpressRouteCircuit $ckt
-```
-
-The premium add-on is now disabled for the circuit.
-
-Note that this operation can fail if you are using resources greater than what is permitted for the standard circuit.
-
-- Before you downgrade from premium to standard, you must ensure that the number of virtual networks linked to the circuit is less than 10. If you don't do so, your update request fails and Microsoft will bill you at premium rates.
-- You must unlink all virtual networks in other geopolitical regions. If you don't do so, your update request will fail and Microsoft will bill you at premium rates.
-- Your route table must be less than 4,000 routes for private peering. If your route table size is greater than 4,000 routes, the BGP session drops and won't be reenabled until the number of advertised prefixes goes below 4,000.
-
-### Update the ExpressRoute circuit bandwidth
-
-For supported bandwidth options for your provider, check the [ExpressRoute FAQ](expressroute-faqs.md) page. You can pick any size greater than the size of your existing circuit. After you decide what size you need, use the following command to resize your circuit:
-
-```
-$ckt = Get-AzureRmExpressRouteCircuit -Name "ExpressRouteARMCircuit" -ResourceGroupName "ExpressRouteResourceGroup"
-
-$ckt.ServiceProviderProperties.BandwidthInMbps = 1000
-
-Set-AzureRmExpressRouteCircuit -ExpressRouteCircuit $ckt
-```
-
-Your circuit will be sized up on the Microsoft side. Then you must contact your connectivity provider to update configurations on their side to match this change. After you make this notification, Microsoft will begin billing you for the updated bandwidth option.
-
-**Important**: You cannot reduce the bandwidth of an ExpressRoute circuit without disruption. Downgrading bandwidth requires you to deprovision the ExpressRoute circuit and then reprovision a new ExpressRoute circuit.
-
-## Delete and deprovision an ExpressRoute circuit
-
-You can delete your ExpressRoute circuit by running the following command:
-
-```
-Remove-AzureRmExpressRouteCircuit -ResourceGroupName "ExpressRouteResourceGroup" -Name "ExpressRouteARMCircuit"
-```
-
-Note that for this operation to succeed, you must unlink all virtual networks from the ExpressRoute circuit. If this operation fails, check whether any virtual networks are linked to the circuit.
-
-If the ExpressRoute circuit service provider provisioning state is enabled, the status moves to *disabling* from an enabled state. You must work with your service provider to deprovision the circuit on their side. Microsoft will continue to reserve resources and bill you until the service provider completes deprovisioning the circuit and notifies us.
-
-If the service provider has deprovisioned the circuit (the service provider provisioning state is set to *not provisioned*) before you run the above cmdlet, Microsoft will deprovision the circuit and stop billing you.
-
-## Next steps
-
-After you create your circuit, make sure that you do the following:
-
-- [Create and modify routing for your ExpressRoute circuit](expressroute-howto-routing-arm.md)
-- [Link your virtual network to your ExpressRoute circuit](expressroute-howto-linkvnet-arm.md)
-=======
-<properties
-   pageTitle="Configure an ExpressRoute circuit using Azure Resource Manager and PowerShell | Microsoft Azure"
-   description="This article walks you through the steps for creating and provisioning an ExpressRoute circuit. This article also shows you how to check the status, update, or delete and deprovision your circuit."
-   documentationCenter="na"
-   services="expressroute"
-   authors="cherylmc"
-   manager="carolz"
-   editor=""
-   tags="azure-resource-manager"/>
-<tags
-   ms.service="expressroute"
-   ms.devlang="na"
-   ms.topic="article" 
-   ms.tgt_pltfrm="na"
-   ms.workload="infrastructure-services"
-   ms.date="01/26/2016"
-   ms.author="cherylmc"/>
-
-# Create and modify an ExpressRoute circuit using Azure Resource Manager and PowerShell
-
-> [AZURE.SELECTOR]
-[PowerShell - Classic](expressroute-howto-circuit-classic.md)
-[PowerShell - Resource Manager](expressroute-howto-circuit-arm.md)
-
-This article walks you through the steps to create an ExpressRoute circuit using PowerShell cmdlets and the Azure Resource Manager deployment model. The steps below will also show you how to check the status, update, or delete and deprovision an ExpressRoute circuit. 
-
-[AZURE.INCLUDE [vpn-gateway-sm-rm](../../includes/vpn-gateway-sm-rm-include.md)] 
-
-## Configuration prerequisites
-
-- You will need the latest version of the Azure PowerShell modules, version 1.0 or later. Follow the instructions on the [How to install and configure Azure PowerShell](../powershell-install-configure.md) page for step-by-step guidance on how to configure your computer to use the Azure PowerShell modules. 
-- Make sure that you have reviewed the [Prerequisites](expressroute-prerequisites.md) page and the [Workflows](expressroute-workflows.md) page before you begin configuration.
-
-## To create and provision an ExpressRoute circuit
-
-1. **Import the PowerShell module for ExpressRoute.**
-
- 	You must install the latest PowerShell installer from [PowerShell Gallery](http://www.powershellgallery.com/) and import the Azure Resource Manager modules into the PowerShell session in order to start using the ExpressRoute cmdlets. You will need to run PowerShell as an Administrator.
-
-	    Install-Module AzureRM
-
-		Install-AzureRM
-
-	Import all of the AzureRM.* modules within the known semantic version range
-
-		Import-AzureRM
-
-	You can also just import a select module within the known semantic version range 
-		
-		Import-Module AzureRM.Network 
-
-	Logon to your account
-
-		Login-AzureRmAccount
-
-	Select the subscription you want to create ExpressRoute circuit
-		
-		Select-AzureRmSubscription -SubscriptionId "<subscription ID>"
-			
-
-
-2. **Get the list of providers, locations, and bandwidths supported.**
-
-	Before creating an ExpressRoute circuit, you will need the list of connectivity providers, supported locations, and bandwidth options. The PowerShell cmdlet *Get-AzureRmExpressRouteServiceProvider* returns this information, which you’ll use in later steps.
-
-		Get-AzureRmExpressRouteServiceProvider
-
-	Check to see if your connectivity provider is listed there. Make note of the following as you will need them to create circuits.
-	
-	- Name
-	- PeeringLocations
-	- BandwidthsOffered
-
-	You are now ready to create an ExpressRoute circuit.
-
-		
-3. **Create an ExpressRoute circuit.**
-
-	You must first create a resource group if you don't already have one before you create your ExpressRoute circuit. You can do so by running the following command.
-
-		New-AzureRmResourceGroup -Name "ExpressRouteResourceGroup" -Location "West US"
-
-	The example below shows how to create a 200 Mbps ExpressRoute circuit through Equinix in Silicon Valley. If you are using a different provider and different settings, substitute that information when making your request.
-
-	Below is an example request for a new service key:
-
-		New-AzureRmExpressRouteCircuit -Name "ExpressRouteARMCircuit" -ResourceGroupName "ExpressRouteResourceGroup" -Location "West US" -SkuTier Standard -SkuFamily MeteredData -ServiceProviderName "Equinix" -PeeringLocation "Silicon Valley" -BandwidthInMbps 200
-
-	Make sure that you specify the right SKU tier and SKU family.
- 
-	 - SKU tier determines whether ExpressRoute standard or ExpressRoute premium add-on is enabled. You can specify *standard* to get the standard SKU or *premium* for premium add-on
-	 - SKU family determines the billing type. You can select *metereddata* for metered data plan and *unlimiteddata" for unlimited data plan. **Note:** You will not be able to change the billing type once a circuit is created. 
-
-	
-	The response will contain the service key. You can get detailed descriptions of all the parameters by running the following:
-
-		Get-Help New-AzureRmExpressRouteCircuit -detailed 
-
-4. **List all ExpressRoute circuits.**
-
-	You can run the *Get-AzureRmExpressRouteCircuit* command to get a list of all ExpressRoute circuits you created.
-
-		
-		Get-AzureRmExpressRouteCircuit -Name "ExpressRouteARMCircuit" -ResourceGroupName "ExpressRouteResourceGroup"
-
-	The response will be something similar to the example below:
-
-		Name                             : ExpressRouteARMCircuit
-		ResourceGroupName                : ExpressRouteResourceGroup
-		Location                         : westus
-		Id                               : /subscriptions/***************************/resourceGroups/ExpressRouteResourceGroup/providers/Microsoft.Network/expressRouteCircuits/ExpressRouteARMCircuit
-		Etag                             : W/"################################"
-		ProvisioningState                : Succeeded
-		Sku                              : {
-		                                     "Name": "Standard_MeteredData",
-		                                     "Tier": "Standard",
-		                                     "Family": "MeteredData"
-		                                   }
-		CircuitProvisioningState         : Enabled
-		ServiceProviderProvisioningState : NotProvisioned
-		ServiceProviderNotes             : 
-		ServiceProviderProperties        : {
-		                                     "ServiceProviderName": "Equinix",
-		                                     "PeeringLocation": "Silicon Valley",
-		                                     "BandwidthInMbps": 200
-		                                   }
-		ServiceKey                       : **************************************
-		Peerings                         : []
-
-
-	You can retrieve this information at any time using the *Get-AzureRmExpressRouteCircuit* cmdlet. Making the call without any parameters will list all circuits. Your Service Key will be listed in the *ServiceKey* field.
-
-		Get-AzureRmExpressRouteCircuit
-
-	The response will be something similar to the example below:
-
-		Name                             : ExpressRouteARMCircuit
-		ResourceGroupName                : ExpressRouteResourceGroup
-		Location                         : westus
-		Id                               : /subscriptions/***************************/resourceGroups/ExpressRouteResourceGroup/providers/Microsoft.Network/expressRouteCircuits/ExpressRouteARMCircuit
-		Etag                             : W/"################################"
-		ProvisioningState                : Succeeded
-		Sku                              : {
-		                                     "Name": "Standard_MeteredData",
-		                                     "Tier": "Standard",
-		                                     "Family": "MeteredData"
-		                                   }
-		CircuitProvisioningState         : Enabled
-		ServiceProviderProvisioningState : NotProvisioned
-		ServiceProviderNotes             : 
-		ServiceProviderProperties        : {
-		                                     "ServiceProviderName": "Equinix",
-		                                     "PeeringLocation": "Silicon Valley",
-		                                     "BandwidthInMbps": 200
-		                                   }
-		ServiceKey                       : **************************************
-		Peerings                         : []
-
-
-
-	You can get detailed descriptions of all the parameters by running the following:
-
-		Get-Help Get-AzureRmExpressRouteCircuit -detailed 
-
-5. **Send the Service Key to your connectivity provider for provisioning.**
-
-	When you create a new ExpressRoute circuit, the circuit will be the following state:
-	
-		ServiceProviderProvisioningState : NotProvisioned
-		
-		CircuitProvisioningState         : Enabled
-
-	The *ServiceProviderProvisioningState* provides information on the current state of provisioning on the service provider side, and the Status provides the state on the Microsoft side. An ExpressRoute circuit must be in the following state for you to be able to use it.
-
-		ServiceProviderProvisioningState : Provisioned
-		
-		CircuitProvisioningState         : Enabled
-
-	The circuit will go to the following state when the connectivity provider is in the process of enabling it for you. 
-
-		ServiceProviderProvisioningState : Provisioned
-		
-		Status                           : Enabled
-
-
-
-6. **Periodically check the status and the state of the circuit key.**
-
-	This lets you know when your provider has enabled your circuit. Once the circuit has been configured, the *ServiceProviderProvisioningState* will display as *Provisioned* as shown in the example below.
-
-		Get-AzureRmExpressRouteCircuit -Name "ExpressRouteARMCircuit" -ResourceGroupName "ExpressRouteResourceGroup"
-
-	The response will be something similar to the example below:
-
-		Name                             : ExpressRouteARMCircuit
-		ResourceGroupName                : ExpressRouteResourceGroup
-		Location                         : westus
-		Id                               : /subscriptions/***************************/resourceGroups/ExpressRouteResourceGroup/providers/Microsoft.Network/expressRouteCircuits/ExpressRouteARMCircuit
-		Etag                             : W/"################################"
-		ProvisioningState                : Succeeded
-		Sku                              : {
-		                                     "Name": "Standard_MeteredData",
-		                                     "Tier": "Standard",
-		                                     "Family": "MeteredData"
-		                                   }
-		CircuitProvisioningState         : Enabled
-		ServiceProviderProvisioningState : Provisioned
-		ServiceProviderNotes             : 
-		ServiceProviderProperties        : {
-		                                     "ServiceProviderName": "Equinix",
-		                                     "PeeringLocation": "Silicon Valley",
-		                                     "BandwidthInMbps": 200
-		                                   }
-		ServiceKey                       : **************************************
-		Peerings                         : []
-
-7. **Configure routing and link a VNet**
-
-	a. **Create your routing configuration.** Refer to [Create and modify routing for an ExpressRoute circuit](expressroute-howto-routing-arm.md) for step-by-step instructions. Note that the instructions for routing only apply for circuits created with service providers offering Layer 2 connectivity services. If you are using a service provider offering managed Layer 3 services (typically an IPVPN, like MPLS), your connectivity provider will configure and manage routing for you. You will not be able to create or manage peerings in such cases.
-	
-	b. **Link your VNet to an ExpressRoute circuit.** After you verify that routing has been configured, you'll need to link your VNet to your ExpressRoute circuit. Refer to [Linking virtual networks to ExpressRoute circuits](expressroute-howto-linkvnet-arm.md) for step-by-step instructions.
-
-##  To get the status of an ExpressRoute circuit
-
-You can retrieve this information at any time using the *Get-AzureRmExpressRouteCircuit* cmdlet. Making the call without any parameters will list all circuits. 
-
-		Get-AzureRmExpressRouteCircuit
-
-The response will be similar to the example below:
-
-		Name                             : ExpressRouteARMCircuit
-		ResourceGroupName                : ExpressRouteResourceGroup
-		Location                         : westus
-		Id                               : /subscriptions/***************************/resourceGroups/ExpressRouteResourceGroup/providers/Microsoft.Network/expressRouteCircuits/ExpressRouteARMCircuit
-		Etag                             : W/"################################"
-		ProvisioningState                : Succeeded
-		Sku                              : {
-		                                     "Name": "Standard_MeteredData",
-		                                     "Tier": "Standard",
-		                                     "Family": "MeteredData"
-		                                   }
-		CircuitProvisioningState         : Enabled
-		ServiceProviderProvisioningState : Provisioned
-		ServiceProviderNotes             : 
-		ServiceProviderProperties        : {
-		                                     "ServiceProviderName": "Equinix",
-		                                     "PeeringLocation": "Silicon Valley",
-		                                     "BandwidthInMbps": 200
-		                                   }
-		ServiceKey                       : **************************************
-		Peerings                         : []
-
-You can get information on a specific ExpressRoute circuit by passing the resource group name and circuit name as a parameter to the call.
-
-		Get-AzureRmExpressRouteCircuit -Name "ExpressRouteARMCircuit" -ResourceGroupName "ExpressRouteResourceGroup"
-
-
-The response will be something similar to the example below:
-
-		Name                             : ExpressRouteARMCircuit
-		ResourceGroupName                : ExpressRouteResourceGroup
-		Location                         : westus
-		Id                               : /subscriptions/***************************/resourceGroups/ExpressRouteResourceGroup/providers/Microsoft.Network/expressRouteCircuits/ExpressRouteARMCircuit
-		Etag                             : W/"################################"
-		ProvisioningState                : Succeeded
-		Sku                              : {
-		                                     "Name": "Standard_MeteredData",
-		                                     "Tier": "Standard",
-		                                     "Family": "MeteredData"
-		                                   }
-		CircuitProvisioningState         : Enabled
-		ServiceProviderProvisioningState : Provisioned
-		ServiceProviderNotes             : 
-		ServiceProviderProperties        : {
-		                                     "ServiceProviderName": "Equinix",
-		                                     "PeeringLocation": "Silicon Valley",
-		                                     "BandwidthInMbps": 200
-		                                   }
-		ServiceKey                       : **************************************
-		Peerings                         : []
-
-You can get detailed descriptions of all the parameters by running the following:
-
-		Get-Help Get-azurededicatedcircuit -detailed 
-
-## To modify an ExpressRoute circuit
-
-You can modify certain properties of an ExpressRoute circuit without impacting connectivity. Refer to the [ExpressRoute FAQ](expressroute-faqs.md) page for more information on limits and limitations. 
-
-You can modify the following settings without incurring downtime:
-
-- Enable or Disable the ExpressRoute premium add-on for your ExpressRoute circuit without any downtime.
-- Increase the bandwidth of your ExpressRoute circuit without any downtime.
-
-
-
-### How to enable the ExpressRoute premium add-on
-
-You can enable the ExpressRoute premium add-on for your existing circuit using the following PowerShell snippet:
-
-		$ckt = Get-AzureRmExpressRouteCircuit -Name "ExpressRouteARMCircuit" -ResourceGroupName "ExpressRouteResourceGroup"
-
-		$ckt.Sku.Tier = "Premium"
-		$ckt.sku.Name = "Premium_MeteredData"
-
-		Set-AzureRmExpressRouteCircuit -ExpressRouteCircuit $ckt
-	
-		
-Your circuit will now have the ExpressRoute premium add-on features enabled. Note that we will start billing you for the premium add-on capability as soon as the command has successfully run.
-
-### How to disable the ExpressRoute premium add-on
-
-You can disable the ExpressRoute premium add-on for your existing circuit. When disabling the ExpressRoute premium add-on, note the following considerations:
-
-- You must ensure that the number of virtual networks linked to the circuit is less than 10 before you downgrade from premium to standard. If you don't do so, your update request will fail, and you will be billed the premium rates.
-- You must unlink all virtual networks in other geopolitical regions. If you don't do so, your update request will fail and you will be billed the premium rates.
-- Your route table must be less than 4000 routes for private peering. If your route table size is greater than 4000 routes, the BGP session will drop and won't be re-enabled till the number of advertised prefixes goes below 4000.
-
-To disable the premium add-on, use the PowerShell cmdlet sample below. This operation can fail if you are using resources greater than what is permitted for the standard circuit.
-	
-		$ckt = Get-AzureRmExpressRouteCircuit -Name "ExpressRouteARMCircuit" -ResourceGroupName "ExpressRouteResourceGroup"
-		
-		$ckt.Sku.Tier = "Standard"
-		$ckt.sku.Name = "Standard_MeteredData"
-		
-		Set-AzureRmExpressRouteCircuit -ExpressRouteCircuit $ckt
-
-### How to update the ExpressRoute circuit bandwidth
-
-Check the [ExpressRoute FAQ](expressroute-faqs.md) page for supported bandwidth options for your provider. You can pick any size **greater** than the size of your existing circuit without incurring downtime.
-
->[AZURE.IMPORTANT] You cannot reduce the bandwidth of an ExpressRoute circuit without disruption. Downgrading bandwidth will require you to deprovision the ExpressRoute circuit, and then re-provision a new ExpressRoute circuit.
-
-Once you decided what size you need, you can use the following sample, below,  to resize your circuit. After you run the cmdlets, your circuit will have been sized up on the Microsoft side. You must contact your connectivity provider to update configurations on their side to match this change. Note that we will start billing you for the updated bandwidth option from this point on.
-
-		$ckt = Get-AzureRmExpressRouteCircuit -Name "ExpressRouteARMCircuit" -ResourceGroupName "ExpressRouteResourceGroup"
-
-		$ckt.ServiceProviderProperties.BandwidthInMbps = 1000
-
-		Set-AzureRmExpressRouteCircuit -ExpressRouteCircuit $ckt
-
-## To delete and deprovision an ExpressRoute circuit
-
-You can delete your ExpressRoute circuit. When deleting an ExpressRoute circuit, note the following considerations:
-
-- You must unlink all virtual networks from the ExpressRoute for this operation to succeed. Check if you have any virtual networks linked to the circuit if this operation fails.
-
-- If the ExpressRoute circuit service provider provisioning state is enabled, the status will move to *disabling* from the enabled state. You must work with your service provider to deprovision the circuit on their side. We will continue to reserve resources and bill you until the service provider completes deprovisioning the circuit and sends us a notification.
-
-- If the service provider has deprovisioned the circuit (the service provider provisioning state is set to *not provisioned*) before you run the cmdlet, we will deprovision the circuit and stop billing you. 
-
-To delete your ExpressRoute circuit, use the PowerShell cmdlet sample below.
-
-		Remove-AzureRmExpressRouteCircuit -ResourceGroupName "ExpressRouteResourceGroup" -Name "ExpressRouteARMCircuit"
-
-## Next steps
-
-After you have created your circuit, make sure that you do the following: 
-
-1.  [Create and modify routing for your ExpressRoute circuit](expressroute-howto-routing-arm.md)
-2.  [Link your virtual network to your ExpressRoute circuit](expressroute-howto-linkvnet-arm.md)
-
->>>>>>> 72ea7a0d
+<properties
+   pageTitle="Create and modify an ExpressRoute circuit by using Resource Manager and PowerShell | Microsoft Azure"
+   description="This article describes how to create and provision an ExpressRoute circuit. It also shows you how to check the circuit, update it, or delete and deprovision it."
+   documentationCenter="na"
+   services="expressroute"
+   authors="cherylmc"
+   manager="carolz"
+   editor=""
+   tags="azure-resource-manager"/>
+<tags
+   ms.service="expressroute"
+   ms.devlang="na"
+   ms.topic="article" 
+   ms.tgt_pltfrm="na"
+   ms.workload="infrastructure-services"
+   ms.date="12/04/2015"
+   ms.author="cherylmc"/>
+
+# Create and modify an ExpressRoute circuit by using Resource Manager and PowerShell
+
+> [AZURE.SELECTOR]
+[PowerShell - Classic](expressroute-howto-circuit-classic.md)
+[PowerShell - Resource Manager](expressroute-howto-circuit-arm.md)
+
+This article describes how to create an Azure ExpressRoute circuit by using Windows PowerShell cmdlets and the Azure Resource Manager deployment model. The following steps also show you how to check the status of the circuit, update it, or delete and deprovision it.
+
+[AZURE.INCLUDE [vpn-gateway-sm-rm](../../includes/vpn-gateway-sm-rm-include.md)] 
+
+## Configuration prerequisites
+
+To create an ExpressRoute circuit, you need to:
+
+- Obtain the latest version of the Azure PowerShell modules, version 1.0 or later. For step-by-step guidance on how to configure your computer to use the PowerShell modules, follow the instructions on the [How to install and configure Azure PowerShell](../powershell-install-configure.md) page.
+- Review the [Prerequisites](expressroute-prerequisites.md) page and the [Workflows](expressroute-workflows.md) page before you begin configuration.
+
+## Create and provision an ExpressRoute circuit
+
+**Step 1. Import the PowerShell module for ExpressRoute.**
+
+To begin using the ExpressRoute cmdlets, you must install the latest PowerShell installer from [PowerShell gallery](http://www.powershellgallery.com/) and import the Resource Manager modules into the PowerShell session. You will run PowerShell as an administrator.
+
+```
+	    Install-Module AzureRM
+
+		Install-AzureRM
+```
+
+Import all the AzureRM modules within the known semantic version range:
+
+```
+		Import-AzureRM
+```
+
+You can also import a select module within the known semantic version range:
+		
+```
+		Import-Module AzureRM.Network 
+```
+
+Sign in to your account:
+
+```
+		Login-AzureRmAccount
+```
+
+Select the subscription that you want to create an ExpressRoute circuit:
+		
+```
+		Select-AzureRmSubscription -SubscriptionId "<subscription ID>"
+```
+			
+**Step 2. Get the list of supported providers, locations, and bandwidths.**
+
+Before creating an ExpressRoute circuit, you need the list of connectivity providers, supported locations, and bandwidth options. The PowerShell *Get-AzureRmExpressRouteServiceProvider* cmdlet returns this information, which you’ll use in later steps.
+
+```
+PS C:\> Get-AzureRmExpressRouteServiceProvider
+```
+
+Check to see if your connectivity provider is listed there. Make a note of the following because you will need them later when you create a circuit:
+
+	- Name
+	- PeeringLocations
+	- BandwidthsOffered
+
+	You are now ready to create an ExpressRoute circuit.
+
+**Step 3.  Create an ExpressRoute circuit.**
+		
+If you don't already have a resource group, you must create one before you create your ExpressRoute circuit. You can do so by running the following command:
+
+```
+New-AzureRmResourceGroup -Name "ExpressRouteResourceGroup" -Location "West US"
+```
+
+The following example shows how to create a 200-Mbps ExpressRoute circuit through Equinix in Silicon Valley. If you are using a different provider and different settings, substitute that information when you make your request. The following is an example request for a new service key:
+
+```
+		New-AzureRmExpressRouteCircuit -Name "ExpressRouteARMCircuit" -ResourceGroupName "ExpressRouteResourceGroup" -Location "West US" -SkuTier Standard -SkuFamily MeteredData -ServiceProviderName "Equinix" -PeeringLocation "Silicon Valley" -BandwidthInMbps 200
+```
+
+Make sure that you specify the correct SKU tier and SKU family:
+ 
+- SKU tier determines whether an ExpressRoute standard or an ExpressRoute premium add-on is enabled. You can specify *standard* to get the standard SKU or *premium* for the premium add-on.
+- SKU family determines the billing type. You can select *metereddata* for a metered data plan and *unlimiteddata* for an unlimited data plan. **Note:** After you've created a circuit, you will not be able to change the billing type.
+
+The response contains the service key. You can get detailed descriptions of all parameters by running the following:
+	
+```
+get-help New-AzureRmExpressRouteCircuit -detailed
+```
+
+**Step 4.  List all ExpressRoute circuits.**
+
+To get a list of all ExpressRoute circuits you created, run the *Get-AzureRmExpressRouteCircuit* command:
+
+```
+#Getting service key
+		Get-AzureRmExpressRouteCircuit -Name "ExpressRouteARMCircuit" -ResourceGroupName "ExpressRouteResourceGroup"
+```
+
+The response will look similar to the following example:
+
+```
+		Name                             : ExpressRouteARMCircuit
+		ResourceGroupName                : ExpressRouteResourceGroup
+		Location                         : westus
+		Id                               : /subscriptions/***************************/resourceGroups/ExpressRouteResourceGroup/providers/Microsoft.Network/expressRouteCircuits/ExpressRouteARMCircuit
+		Etag                             : W/"################################"
+		ProvisioningState                : Succeeded
+		Sku                              : {
+		                                     "Name": "Standard_MeteredData",
+		                                     "Tier": "Standard",
+		                                     "Family": "MeteredData"
+		                                   }
+CircuitProvisioningState          : Enabled
+ServiceProviderProvisioningState  : NotProvisioned
+ServiceProviderNotes              :
+ServiceProviderProperties         : {
+		                                     "ServiceProviderName": "Equinix",
+		                                     "PeeringLocation": "Silicon Valley",
+		                                     "BandwidthInMbps": 200
+		                                   }
+ServiceKey                        : **************************************
+Peerings                          : []
+```
+
+You can retrieve this information at any time by using the *Get-AzureRmExpressRouteCircuit* cmdlet. Making the call with no parameters will list all circuits. Your service key will be listed in the *ServiceKey* field.
+
+```
+		Get-AzureRmExpressRouteCircuit
+```
+
+The response will look similar to the following example:
+
+```
+		Name                             : ExpressRouteARMCircuit
+		ResourceGroupName                : ExpressRouteResourceGroup
+		Location                         : westus
+		Id                               : /subscriptions/***************************/resourceGroups/ExpressRouteResourceGroup/providers/Microsoft.Network/expressRouteCircuits/ExpressRouteARMCircuit
+		Etag                             : W/"################################"
+		ProvisioningState                : Succeeded
+		Sku                              : {
+		                                     "Name": "Standard_MeteredData",
+		                                     "Tier": "Standard",
+		                                     "Family": "MeteredData"
+		                                   }
+		CircuitProvisioningState         : Enabled
+		ServiceProviderProvisioningState : NotProvisioned
+		ServiceProviderNotes             : 
+		ServiceProviderProperties        : {
+		                                     "ServiceProviderName": "Equinix",
+		                                     "PeeringLocation": "Silicon Valley",
+		                                     "BandwidthInMbps": 200
+		                                   }
+		ServiceKey                       : **************************************
+		Peerings                         : []
+```
+
+You can get detailed descriptions of all parameters by running the following:
+
+```
+get-help Get-AzureRmExpressRouteCircuit -detailed
+```
+
+**Step 5.  Send the service key to your connectivity provider for provisioning.**
+
+When you create a new ExpressRoute circuit, the circuit will be in the following state:
+
+```
+		ServiceProviderProvisioningState : NotProvisioned
+		
+		CircuitProvisioningState         : Enabled
+```
+
+*ServiceProviderProvisioningState* provides information on the current state of provisioning on the service provider side, and Status provides the state on the Microsoft side. For you to be able to use an ExpressRoute circuit, it must be in the following state:
+
+```
+		ServiceProviderProvisioningState : Provisioned
+		
+		CircuitProvisioningState         : Enabled
+```
+
+The circuit will change to the following state when the connectivity provider is in the process of enabling it for you:
+
+```
+		ServiceProviderProvisioningState : Provisioned
+		
+		Status                           : Enabled
+```
+
+**Step 6.  Periodically check the status and the state of the circuit key.**
+
+Checking the status and the state of the circuit key informs you when your provider has enabled your circuit. After the circuit has been configured, *ServiceProviderProvisioningState* appears as *Provisioned*, as shown in the following example:
+
+```
+		Get-AzureRmExpressRouteCircuit -Name "ExpressRouteARMCircuit" -ResourceGroupName "ExpressRouteResourceGroup"
+```
+
+The response will look similar to the following example:
+
+```
+		Name                             : ExpressRouteARMCircuit
+		ResourceGroupName                : ExpressRouteResourceGroup
+		Location                         : westus
+		Id                               : /subscriptions/***************************/resourceGroups/ExpressRouteResourceGroup/providers/Microsoft.Network/expressRouteCircuits/ExpressRouteARMCircuit
+		Etag                             : W/"################################"
+		ProvisioningState                : Succeeded
+		Sku                              : {
+		                                     "Name": "Standard_MeteredData",
+		                                     "Tier": "Standard",
+		                                     "Family": "MeteredData"
+		                                   }
+		CircuitProvisioningState         : Enabled
+		ServiceProviderProvisioningState : Provisioned
+		ServiceProviderNotes             : 
+		ServiceProviderProperties        : {
+		                                     "ServiceProviderName": "Equinix",
+		                                     "PeeringLocation": "Silicon Valley",
+		                                     "BandwidthInMbps": 200
+		                                   }
+		ServiceKey                       : **************************************
+		Peerings                         : []
+
+**Step 7.  Create your routing configuration.**
+
+For step-by-step instructions, refer to the [ExpressRoute circuit routing configuration (create and modify circuit peerings)](expressroute-howto-routing-arm.md).
+
+**Step 8.  Link a virtual network to an ExpressRoute circuit.**
+	
+Next, link a virtual network to your ExpressRoute circuit. You can use [this template](https://github.com/Azure/azure-quickstart-templates/tree/ecad62c231848ace2fbdc36cbe3dc04a96edd58c/301-expressroute-circuit-vnet-connection) when you work with the Resource Manager deployment mode. We're currently working on steps to accomplish this by using PowerShell.
+
+## Get the status of an ExpressRoute circuit
+
+You can retrieve this information at any time by using the *Get-AzureRmExpressRouteCircuit* cmdlet. Making the call with no parameters will list all circuits.
+
+```
+		Get-AzureRmExpressRouteCircuit
+```
+
+The response will be similar to the following example:
+
+```
+		Name                             : ExpressRouteARMCircuit
+		ResourceGroupName                : ExpressRouteResourceGroup
+		Location                         : westus
+		Id                               : /subscriptions/***************************/resourceGroups/ExpressRouteResourceGroup/providers/Microsoft.Network/expressRouteCircuits/ExpressRouteARMCircuit
+		Etag                             : W/"################################"
+		ProvisioningState                : Succeeded
+		Sku                              : {
+		                                     "Name": "Standard_MeteredData",
+		                                     "Tier": "Standard",
+		                                     "Family": "MeteredData"
+		                                   }
+		CircuitProvisioningState         : Enabled
+		ServiceProviderProvisioningState : Provisioned
+		ServiceProviderNotes             : 
+		ServiceProviderProperties        : {
+		                                     "ServiceProviderName": "Equinix",
+		                                     "PeeringLocation": "Silicon Valley",
+		                                     "BandwidthInMbps": 200
+		                                   }
+		ServiceKey                       : **************************************
+		Peerings                         : []
+```
+
+You can get information on a specific ExpressRoute circuit by passing the resource group name and circuit name as a parameter to the call:
+
+```
+		Get-AzureRmExpressRouteCircuit -Name "ExpressRouteARMCircuit" -ResourceGroupName "ExpressRouteResourceGroup"
+```
+
+The response will look similar to the following example:
+
+```
+		Name                             : ExpressRouteARMCircuit
+		ResourceGroupName                : ExpressRouteResourceGroup
+		Location                         : westus
+		Id                               : /subscriptions/***************************/resourceGroups/ExpressRouteResourceGroup/providers/Microsoft.Network/expressRouteCircuits/ExpressRouteARMCircuit
+		Etag                             : W/"################################"
+		ProvisioningState                : Succeeded
+		Sku                              : {
+		                                     "Name": "Standard_MeteredData",
+		                                     "Tier": "Standard",
+		                                     "Family": "MeteredData"
+		                                   }
+		CircuitProvisioningState         : Enabled
+		ServiceProviderProvisioningState : Provisioned
+		ServiceProviderNotes             : 
+		ServiceProviderProperties        : {
+		                                     "ServiceProviderName": "Equinix",
+		                                     "PeeringLocation": "Silicon Valley",
+		                                     "BandwidthInMbps": 200
+		                                   }
+		ServiceKey                       : **************************************
+		Peerings                         : []
+```
+
+You can get detailed descriptions of all parameters by running the following:
+
+```
+get-help get-azurededicatedcircuit -detailed
+```
+
+## Modify an ExpressRoute circuit
+
+You can modify certain properties of an ExpressRoute circuit without impacting connectivity.
+
+You can do the following, with no downtime:
+
+- Enable or disable an ExpressRoute premium add-on for your ExpressRoute circuit.
+- Increase the bandwidth of your ExpressRoute circuit.
+
+For more information on limits and limitations, refer to the [ExpressRoute FAQ](expressroute-faqs.md) page.
+
+### Enable the ExpressRoute premium add-on
+
+You can enable the ExpressRoute premium add-on for your existing circuit by using the following PowerShell snippet:
+
+```
+		$ckt = Get-AzureRmExpressRouteCircuit -Name "ExpressRouteARMCircuit" -ResourceGroupName "ExpressRouteResourceGroup"
+
+$ckt.Sku.Name = "Premium"
+		$ckt.sku.Name = "Premium_MeteredData"
+
+		Set-AzureRmExpressRouteCircuit -ExpressRouteCircuit $ckt
+```
+
+The circuit will now have the ExpressRoute premium add-on features enabled. Note that Microsoft will begin billing you for the premium add-on capability as soon as the command has successfully run.
+
+### Disable the ExpressRoute premium add-on
+
+You can disable the ExpressRoute premium add-on for the existing circuit by using the following PowerShell cmdlet:
+	
+```
+		$ckt = Get-AzureRmExpressRouteCircuit -Name "ExpressRouteARMCircuit" -ResourceGroupName "ExpressRouteResourceGroup"
+		
+		$ckt.Sku.Tier = "Standard"
+		$ckt.sku.Name = "Standard_MeteredData"
+		
+		Set-AzureRmExpressRouteCircuit -ExpressRouteCircuit $ckt
+```
+
+The premium add-on is now disabled for the circuit.
+
+Note that this operation can fail if you are using resources greater than what is permitted for the standard circuit.
+
+- Before you downgrade from premium to standard, you must ensure that the number of virtual networks linked to the circuit is less than 10. If you don't do so, your update request fails and Microsoft will bill you at premium rates.
+- You must unlink all virtual networks in other geopolitical regions. If you don't do so, your update request will fail and Microsoft will bill you at premium rates.
+- Your route table must be less than 4,000 routes for private peering. If your route table size is greater than 4,000 routes, the BGP session drops and won't be reenabled until the number of advertised prefixes goes below 4,000.
+
+### Update the ExpressRoute circuit bandwidth
+
+For supported bandwidth options for your provider, check the [ExpressRoute FAQ](expressroute-faqs.md) page. You can pick any size greater than the size of your existing circuit. After you decide what size you need, use the following command to resize your circuit:
+
+```
+		$ckt = Get-AzureRmExpressRouteCircuit -Name "ExpressRouteARMCircuit" -ResourceGroupName "ExpressRouteResourceGroup"
+
+		$ckt.ServiceProviderProperties.BandwidthInMbps = 1000
+
+		Set-AzureRmExpressRouteCircuit -ExpressRouteCircuit $ckt
+```
+
+Your circuit will be sized up on the Microsoft side. Then you must contact your connectivity provider to update configurations on their side to match this change. After you make this notification, Microsoft will begin billing you for the updated bandwidth option.
+
+**Important**: You cannot reduce the bandwidth of an ExpressRoute circuit without disruption. Downgrading bandwidth requires you to deprovision the ExpressRoute circuit and then reprovision a new ExpressRoute circuit.
+
+## Delete and deprovision an ExpressRoute circuit
+
+You can delete your ExpressRoute circuit by running the following command:
+
+```
+Remove-AzureRmExpressRouteCircuit -ResourceGroupName "ExpressRouteResourceGroup" -Name "ExpressRouteARMCircuit"
+```
+
+Note that for this operation to succeed, you must unlink all virtual networks from the ExpressRoute circuit. If this operation fails, check whether any virtual networks are linked to the circuit.
+
+If the ExpressRoute circuit service provider provisioning state is enabled, the status moves to *disabling* from an enabled state. You must work with your service provider to deprovision the circuit on their side. Microsoft will continue to reserve resources and bill you until the service provider completes deprovisioning the circuit and notifies us.
+
+If the service provider has deprovisioned the circuit (the service provider provisioning state is set to *not provisioned*) before you run the above cmdlet, Microsoft will deprovision the circuit and stop billing you.
+
+## Next steps
+
+After you create your circuit, make sure that you do the following:
+
+- [Create and modify routing for your ExpressRoute circuit](expressroute-howto-routing-arm.md)
+- [Link your virtual network to your ExpressRoute circuit](expressroute-howto-linkvnet-arm.md)