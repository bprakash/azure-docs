--- conflicted
+++ resolved
@@ -13,22 +13,11 @@
    ms.topic="article"
    ms.tgt_pltfrm="na"
    ms.workload="infrastructure-services"
-<<<<<<< HEAD
-   ms.date="04/01/2016"
-=======
    ms.date="07/19/2016"
->>>>>>> c186bb0b
    ms.author="ganesr"/>
 
 
-<<<<<<< HEAD
-> [AZURE.SELECTOR]
-[PowerShell - Classic](expressroute-howto-circuit-classic.md)
-[PowerShell - Resource Manager](expressroute-howto-circuit-arm.md)
-
-=======
 # Create and modify an ExpressRoute circuit
->>>>>>> c186bb0b
 
 > [AZURE.SELECTOR]
 [Azure Portal - Resource Manager](expressroute-howto-circuit-portal-resource-manager.md)
@@ -102,15 +91,9 @@
 - SKU family determines the billing type. You can specify *Metereddata* for a metered data plan and *Unlimiteddata* for an unlimited data plan. Note that you can change the billing type from *Metereddata* to *Unlimiteddata*, but you can't change the type from *Unlimiteddata* to *Metereddata*.
 
 
-<<<<<<< HEAD
->[AZURE.IMPORTANT] Your ExpressRoute circuit will be billed from the moment a service key is issued. Please ensure that you perform this operation once the connectivity provider is ready to provision the circuit. 
-
-The response contains the service key. You can get detailed descriptions of all parameters by running the following:
-=======
 >[AZURE.IMPORTANT] Your ExpressRoute circuit will be billed from the moment a service key is issued. Ensure that you perform this operation when the connectivity provider is ready to provision the circuit.
 
 The response contains the service key. You can get detailed descriptions of all the parameters by running the following:
->>>>>>> c186bb0b
 
 
 	get-help New-AzureRmExpressRouteCircuit -detailed
@@ -245,13 +228,7 @@
 For step-by-step instructions, see the [ExpressRoute circuit routing configuration](expressroute-howto-routing-arm.md) article to create and modify circuit peerings.
 
 
-<<<<<<< HEAD
->[AZURE.IMPORTANT] These instructions only apply for circuits created with service providers offering Layer 2 connectivity services. If you are using a service provider offering managed Layer 3 services (typically an IPVPN, like MPLS), your connectivity provider will configure and manage routing for you.
-
-### Step 8.  Link a virtual network to an ExpressRoute circuit.
-=======
 >[AZURE.IMPORTANT] These instructions only apply to circuits that are created with service providers that offer layer 2 connectivity services. If you're using a service provider that offers managed layer 3 services (typically an IP VPN, like MPLS), your connectivity provider will configure and manage routing for you.
->>>>>>> c186bb0b
 
 ### 8. Link a virtual network to an ExpressRoute circuit
 
@@ -334,15 +311,9 @@
 You can do the following with no downtime:
 
 - Enable or disable an ExpressRoute premium add-on for your ExpressRoute circuit.
-<<<<<<< HEAD
-- Increase the bandwidth of your ExpressRoute circuit. **Note** Downgrading the bandwidth of a circuit is upt supported. 
-- Change the metering plan from Metered Data to Unlimited Data. **Note** Changing metering plan from Unlimited Data to Metered Data is not supported. 
--  You can enable and disable "Allow Classic Operations" 
-=======
 - Increase the bandwidth of your ExpressRoute circuit. Note that downgrading the bandwidth of a circuit is not supported.
 - Change the metering plan from Metered Data to Unlimited Data. Note that changing the metering plan from Unlimited Data to Metered Data is not supported.
 -  You can enable and disable *Allow Classic Operations*.
->>>>>>> c186bb0b
 
 For more information on limits and limitations, refer to the [ExpressRoute FAQ](expressroute-faqs.md).
 
@@ -418,21 +389,6 @@
 Review the instructions in [Move ExpressRoute circuits from the classic to the Resource Manager deployment model](expressroute-howto-move-arm.md).  
 
 
-### Move SKU from metered to unlimited
-
-You can change the SKU of an ExpressRoute circuit by using the following PowerShell snippet:
-
-	$ckt = Get-AzureRmExpressRouteCircuit -Name "ExpressRouteARMCircuit" -ResourceGroupName "ExpressRouteResourceGroup"
-	
-	$ckt.Sku.Family = "UnlimitedData"
-	$ckt.sku.Name = "Premium_UnlimitedData"
-	
-	Set-AzureRmExpressRouteCircuit -ExpressRouteCircuit $ckt
-
-### Controlling Access to Classic and Resource Manager environments
-
-Review instructions to [Moving ExpressRoute circuits from Classic to Resource Manager Environment](expressroute-howto-move-arm.md) 
-
 ## Deleting and deprovisioning an ExpressRoute circuit
 
 Note the following:
