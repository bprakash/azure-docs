--- conflicted
+++ resolved
@@ -1,234 +1,226 @@
-<properties
-   pageTitle="Configure Expressroute and Site-to-Site VPN connections that can coexist | Microsoft Azure"
-   description="This article walks you through configuring ExpressRoute and a Site-to-Site VPN connection that can coexist for the classic deployment model."
-   documentationCenter="na"
-   services="expressroute"
-   authors="charwen"
-   manager="carmonm"
-   editor=""
-   tags="azure-service-management"/>
-<tags
-   ms.service="expressroute"
-   ms.devlang="na"
-   ms.topic="get-started-article"
-   ms.tgt_pltfrm="na"
-   ms.workload="infrastructure-services"
-<<<<<<< HEAD
-   ms.date="04/06/2016"
-=======
-   ms.date="07/19/2016"
->>>>>>> c186bb0b
-   ms.author="charwen"/>
-
-# Configure ExpressRoute and Site-to-Site coexisting connections for the classic deployment model
-
-
-> [AZURE.SELECTOR]
-- [PowerShell - Resource Manager](expressroute-howto-coexist-resource-manager.md)
-- [PowerShell - Classic](expressroute-howto-coexist-classic.md)
-
-Having the ability to configure Site-to-Site VPN and ExpressRoute has several advantages. You can configure Site-to-Site VPN as a secure failover path for ExressRoute, or use Site-to-Site VPNs to connect to sites that are not connected through ExpressRoute. We will cover the steps to configure both scenarios in this article. This article applies to the classic deployment model. This configuration is not available in the portal.
-
-**About Azure deployment models**
-
-[AZURE.INCLUDE [vpn-gateway-clasic-rm](../../includes/vpn-gateway-classic-rm-include.md)] 
-
->[AZURE.IMPORTANT] ExpressRoute circuits must be pre-configured before you follow the instructions below. Make sure that you have followed the guides to [create an ExpressRoute circuit](expressroute-howto-circuit-classic.md) and [configure routing](expressroute-howto-routing-classic.md) before you follow the steps below.
-
-## Limits and limitations
-
-- **Transit routing is not supported:** You cannot route (via Azure) between your local network connected via Site-to-Site VPN and your local network connected via ExpressRoute.
-- **Point-to-site is not supported:** You can't enable point-to-site VPN connections to the same VNet that is connected to ExpressRoute. Point-to-site VPN and ExpressRoute cannot coexist for the same VNet.
-- **Forced tunneling cannot be enabled on the Site-to-Site VPN gateway:** You can only "force" all Internet-bound traffic back to your on-premises network via ExpressRoute. 
-- **Only standard or high performance gateways:** You must use a standard or high performance gateway for both the ExpressRoute gateway and the Site-to-Site VPN gateway. See [Gateway SKUs](../vpn-gateway/vpn-gateway-about-vpngateways.md) for information about gateway SKUs.
-- **Only route-based VPN gateway:** You must use a route-based VPN gateway. See [VPN Gateway](../vpn-gateway/vpn-gateway-about-vpngateways.md) for information about the route-based VPN gateway.
-- **Static route requirement:** If your local network is connected to both ExpressRoute and a Site-to-Site VPN, you must have a static route configured in your local network to route the Site-to-Site VPN connection to the public Internet.
-- **ExpressRoute gateway must be configured first:** You must create the ExpressRoute gateway first before you add the Site-to-Site VPN gateway.
-
-
-## Configuration designs
-
-### Configure a Site-to-Site VPN as a failover path for ExpressRoute
-
-You can configure a Site-to-Site VPN connection as a backup for ExpressRoute. This applies only to virtual networks linked to the Azure private peering path. There is no VPN-based failover solution for services accessible through Azure public and Microsoft peerings. The ExpressRoute circuit is always the primary link. Data will flow through the Site-to-Site VPN path only if the ExpressRoute circuit fails. 
-
-![Coexist](media/expressroute-howto-coexist-classic/scenario1.jpg)
-
-### Configure a Site-to-Site VPN to connect to sites not connected through ExpressRoute
-
-You can configure your network where some sites connect directly to Azure over Site-to-Site VPN, and some sites connect through ExpressRoute. 
-
-![Coexist](media/expressroute-howto-coexist-classic/scenario2.jpg)
-
->[AZURE.NOTE] You cannot a configure a virtual network as a transit router.
-
-## Selecting the steps to use
-
-There are two different sets of procedures to choose from in order to configure connections that can coexist. The configuration procedure that you select will depend on whether you have an existing virtual network that you want to connect to, or you want to create a new virtual network.
-
-
-- I don't have a VNet and need to create one.
-	
-	If you don’t already have a virtual network, this procedure will walk you through creating a new virtual network using the classic deployment model and creating new ExpressRoute and Site-to-Site VPN connections. To configure, follow the steps in the article section [To create a new virtual network and coexisting connections](#new).
-
-- I already have a classic deployment model VNet.
-
-	You may already have a virtual network in place with an existing Site-to-Site VPN connection or ExpressRoute connection. The article section [To configure coexsiting connections for an already existing VNet](#add) will walk you through deleting the gateway, and then creating new ExpressRoute and Site-to-Site VPN connections. Note that when creating the new connections, the steps must be completed in a very specific order. Don't use the instructions in other articles to create your gateways and connections.
-
-	In this procedure, creating connections that can coexist will require you to delete your gateway, and then configure new gateways. This means you will have downtime for your cross-premises connections while you delete and recreate your gateway and connections, but you will not need to migrate any of your VMs or services to a new virtual network. Your VMs and services will still be able to communicate out through the load balancer while you configure your gateway if they are configured to do so.
-
-
-## <a name="new"></a>To create a new virtual network and coexisting connections
-
-This procedure will walk you through creating a VNet and create Site-to-Site and ExpressRoute connections that will coexist.
-
-1. You'll need to install the latest version of the Azure PowerShell cmdlets. See [How to install and configure Azure PowerShell](../powershell-install-configure.md) for more information about installing the PowerShell cmdlets. Note that the cmdlets that you'll use for this configuration may be slightly different than what you might be familiar with. Be sure to use the cmdlets specified in these instructions. 
-
-2. Create a schema for your virtual network. For more information about the configuration schema, see [Azure Virtual Network configuration schema](https://msdn.microsoft.com/library/azure/jj157100.aspx).
-
-	When you create your schema, make sure you use the following values:
-
-	- The gateway subnet for the virtual network must be /27 or a shorter prefix (such as /26 or /25).
-	- The gateway connection type is "Dedicated".
-
-		      <VirtualNetworkSite name="MyAzureVNET" Location="Central US">
-		        <AddressSpace>
-		          <AddressPrefix>10.17.159.192/26</AddressPrefix>
-		        </AddressSpace>
-		        <Subnets>
-		          <Subnet name="Subnet-1">
-		            <AddressPrefix>10.17.159.192/27</AddressPrefix>
-		          </Subnet>
-		          <Subnet name="GatewaySubnet">
-		            <AddressPrefix>10.17.159.224/27</AddressPrefix>
-		          </Subnet>
-		        </Subnets>
-		        <Gateway>
-		          <ConnectionsToLocalNetwork>
-		            <LocalNetworkSiteRef name="MyLocalNetwork">
-		              <Connection type="Dedicated" />
-		            </LocalNetworkSiteRef>
-		          </ConnectionsToLocalNetwork>
-		        </Gateway>
-		      </VirtualNetworkSite>
-
-3. After creating and configuring your xml schema file, upload the file. This will create your virtual network.
-
-	Use the following cmdlet to upload your file, replacing the value with your own.
-
-		Set-AzureVNetConfig -ConfigurationPath 'C:\NetworkConfig.xml'
-
-4. <a name="gw"></a>Create an ExpressRoute gateway. Be sure to specify the GatewaySKU as *Standard* or *HighPerformance* and the GatewayType as *DynamicRouting*.
-
-	Use the following sample, substituting the values for your own.
-
-		New-AzureVNetGateway -VNetName MyAzureVNET -GatewayType DynamicRouting -GatewaySKU HighPerformance
-
-5. Link the ExpressRoute gateway to the ExpressRoute circuit. After this step has been completed, the connection between your on-premises network and Azure, through ExpressRoute, is established.
-
-		New-AzureDedicatedCircuitLink -ServiceKey <service-key> -VNetName MyAzureVNET
-
-6. <a name="vpngw"></a>Next, create your Site-to-Site VPN gateway. The GatewaySKU must be *Standard* or *HighPerformance* and the GatewayType must be *DynamicRouting*.
-
-		New-AzureVirtualNetworkGateway -VNetName MyAzureVNET -GatewayName S2SVPN -GatewayType DynamicRouting -GatewaySKU  HighPerformance
-
-	To retrieve the virtual network gateway settings, including the gateway ID and the public IP, use the `Get-AzureVirtualNetworkGateway` cmdlet.
-
-		Get-AzureVirtualNetworkGateway
-
-		GatewayId            : 348ae011-ffa9-4add-b530-7cb30010565e
-		GatewayName          : S2SVPN
-		LastEventData        :
-		GatewayType          : DynamicRouting
-		LastEventTimeStamp   : 5/29/2015 4:41:41 PM
-		LastEventMessage     : Successfully created a gateway for the following virtual network: GNSDesMoines
-		LastEventID          : 23002
-		State                : Provisioned
-		VIPAddress           : 104.43.x.y
-		DefaultSite          :
-		GatewaySKU           : HighPerformance
-		Location             :
-		VnetId               : 979aabcf-e47f-4136-ab9b-b4780c1e1bd5
-		SubnetId             :
-		EnableBgp            : False
-		OperationDescription : Get-AzureVirtualNetworkGateway
-		OperationId          : 42773656-85e1-a6b6-8705-35473f1e6f6a
-		OperationStatus      : Succeeded
-
-7. Create a local site VPN gateway entity. This command doesn’t configure your on-premises VPN gateway. Rather, it allows you to provide the local gateway settings, such as the public IP and the on-premises address space, so that the Azure VPN gateway can connect to it.
-
-	>[AZURE.IMPORTANT] The local site for the Site-to-Site VPN is not defined in the netcfg. Instead, you must use this cmdlet to specify the local site parameters. You cannot define it using either portal, or the netcfg file.
-
-	Use the following sample, replacing the values with your own.
-
-		New-AzureLocalNetworkGateway -GatewayName MyLocalNetwork -IpAddress <MyLocalGatewayIp> -AddressSpace <MyLocalNetworkAddress>
-
-	> [AZURE.NOTE] If your local network has multiple routes, you can pass them all in as an array.  $MyLocalNetworkAddress = @("10.1.2.0/24","10.1.3.0/24","10.2.1.0/24")  
-
-
-	To retrieve the virtual network gateway settings, including the gateway ID and the public IP, use the `Get-AzureVirtualNetworkGateway` cmdlet. See the following example.
-
-		Get-AzureLocalNetworkGateway
-
-		GatewayId            : 532cb428-8c8c-4596-9a4f-7ae3a9fcd01b
-		GatewayName          : MyLocalNetwork
-		IpAddress            : 23.39.x.y
-		AddressSpace         : {10.1.2.0/24}
-		OperationDescription : Get-AzureLocalNetworkGateway
-		OperationId          : ddc4bfae-502c-adc7-bd7d-1efbc00b3fe5
-		OperationStatus      : Succeeded
-
-
-8. Configure your local VPN device to connect to the new gateway. Use the information that you retrieved in step 6 when configuring your VPN device. For more information about VPN device configuration, see [VPN Device Configuration](../vpn-gateway/vpn-gateway-about-vpn-devices.md).
-
-9. Link the Site-to-Site VPN gateway on Azure to the local gateway.
-
-	In this example, connectedEntityId is the local gateway ID, which you can find by running `Get-AzureLocalNetworkGateway`. You can find virtualNetworkGatewayId by using the `Get-AzureVirtualNetworkGateway` cmdlet. After this step, the connection between your local network and Azure via the Site-to-Site VPN connection is established.
-
-
-		New-AzureVirtualNetworkGatewayConnection -connectedEntityId <local-network-gateway-id> -gatewayConnectionName Azure2Local -gatewayConnectionType IPsec -sharedKey abc123 -virtualNetworkGatewayId <azure-s2s-vpn-gateway-id>
-
-## <a name="add"></a>To configure coexsiting connections for an already existing VNet
-
-<<<<<<< HEAD
-## <a name="add"></a>To configure coexsiting connections for an already existing VNet
-=======
-If you have an existing virtual network, check the gateway subnet size. If the gateway subnet is /28 or /29, you must first delete the virtual network gateway and increase the gateway subnet size. The steps in this section will show you how to do that.
->>>>>>> c186bb0b
-
-If the gateway subnet is /27 or larger and the virtual network is connected via ExpressRoute, you can skip the steps below and proceed to ["Step 6 - Create a Site-to-Site VPN gateway"](#vpngw) in the previous section.
-
->[AZURE.NOTE] When you delete the existing gateway, your local premises will lose the connection to your virtual network while you are working on this configuration.
-
-1. You'll need to install the latest version of the Azure Resource Manager PowerShell cmdlets. See [How to install and configure Azure PowerShell](../powershell-install-configure.md) for more information about installing the PowerShell cmdlets. Note that the cmdlets that you'll use for this configuration may be slightly different than what you might be familiar with. Be sure to use the cmdlets specified in these instructions. 
-
-2. Delete the existing ExpressRoute or Site-to-Site VPN gateway. Use the following cmdlet, replacing the values with your own.
-
-		Remove-AzureVNetGateway –VnetName MyAzureVNET
-
-3. Export the virtual network schema. Use the following PowerShell cmdlet, replacing the values with your own.
-
-		Get-AzureVNetConfig –ExportToFile “C:\NetworkConfig.xml”
-
-4. Edit the network configuration file schema so that the gateway subnet is /27 or a shorter prefix (such as /26 or /25). See the following example. 
->[AZURE.NOTE] If you don't have enough IP addresses left in your virtual network to increase the gateway subnet size, you need to add more IP address space. For more information about the configuration schema, see [Azure Virtual Network configuration schema](https://msdn.microsoft.com/library/azure/jj157100.aspx).
-
-          <Subnet name="GatewaySubnet">
-            <AddressPrefix>10.17.159.224/27</AddressPrefix>
-          </Subnet>
-
-5. If your previous gateway was a Site-to-Site VPN, you must also change the connection type to **Dedicated**.
-
-		         <Gateway>
-		          <ConnectionsToLocalNetwork>
-		            <LocalNetworkSiteRef name="MyLocalNetwork">
-		              <Connection type="Dedicated" />
-		            </LocalNetworkSiteRef>
-		          </ConnectionsToLocalNetwork>
-		        </Gateway>
-
-6. At this point, you'll have a VNet with no gateways. To create new gateways and complete your connections, you can proceed with [Step 4 - Create an ExpressRoute gateway](#gw), found in the preceding set of steps.
-
-## Next steps
-
-For more information about ExpressRoute, see the [ExpressRoute FAQ](expressroute-faqs.md)
+<properties
+   pageTitle="Configure Expressroute and Site-to-Site VPN connections that can coexist | Microsoft Azure"
+   description="This article walks you through configuring ExpressRoute and a Site-to-Site VPN connection that can coexist for the classic deployment model."
+   documentationCenter="na"
+   services="expressroute"
+   authors="charwen"
+   manager="carmonm"
+   editor=""
+   tags="azure-service-management"/>
+<tags
+   ms.service="expressroute"
+   ms.devlang="na"
+   ms.topic="get-started-article"
+   ms.tgt_pltfrm="na"
+   ms.workload="infrastructure-services"
+   ms.date="07/19/2016"
+   ms.author="charwen"/>
+
+# Configure ExpressRoute and Site-to-Site coexisting connections for the classic deployment model
+
+
+> [AZURE.SELECTOR]
+- [PowerShell - Resource Manager](expressroute-howto-coexist-resource-manager.md)
+- [PowerShell - Classic](expressroute-howto-coexist-classic.md)
+
+Having the ability to configure Site-to-Site VPN and ExpressRoute has several advantages. You can configure Site-to-Site VPN as a secure failover path for ExressRoute, or use Site-to-Site VPNs to connect to sites that are not connected through ExpressRoute. We will cover the steps to configure both scenarios in this article. This article applies to the classic deployment model. This configuration is not available in the portal.
+
+**About Azure deployment models**
+
+[AZURE.INCLUDE [vpn-gateway-clasic-rm](../../includes/vpn-gateway-classic-rm-include.md)] 
+
+>[AZURE.IMPORTANT] ExpressRoute circuits must be pre-configured before you follow the instructions below. Make sure that you have followed the guides to [create an ExpressRoute circuit](expressroute-howto-circuit-classic.md) and [configure routing](expressroute-howto-routing-classic.md) before you follow the steps below.
+
+## Limits and limitations
+
+- **Transit routing is not supported:** You cannot route (via Azure) between your local network connected via Site-to-Site VPN and your local network connected via ExpressRoute.
+- **Point-to-site is not supported:** You can't enable point-to-site VPN connections to the same VNet that is connected to ExpressRoute. Point-to-site VPN and ExpressRoute cannot coexist for the same VNet.
+- **Forced tunneling cannot be enabled on the Site-to-Site VPN gateway:** You can only "force" all Internet-bound traffic back to your on-premises network via ExpressRoute. 
+- **Only standard or high performance gateways:** You must use a standard or high performance gateway for both the ExpressRoute gateway and the Site-to-Site VPN gateway. See [Gateway SKUs](../vpn-gateway/vpn-gateway-about-vpngateways.md) for information about gateway SKUs.
+- **Only route-based VPN gateway:** You must use a route-based VPN gateway. See [VPN Gateway](../vpn-gateway/vpn-gateway-about-vpngateways.md) for information about the route-based VPN gateway.
+- **Static route requirement:** If your local network is connected to both ExpressRoute and a Site-to-Site VPN, you must have a static route configured in your local network to route the Site-to-Site VPN connection to the public Internet.
+- **ExpressRoute gateway must be configured first:** You must create the ExpressRoute gateway first before you add the Site-to-Site VPN gateway.
+
+
+## Configuration designs
+
+### Configure a Site-to-Site VPN as a failover path for ExpressRoute
+
+You can configure a Site-to-Site VPN connection as a backup for ExpressRoute. This applies only to virtual networks linked to the Azure private peering path. There is no VPN-based failover solution for services accessible through Azure public and Microsoft peerings. The ExpressRoute circuit is always the primary link. Data will flow through the Site-to-Site VPN path only if the ExpressRoute circuit fails. 
+
+![Coexist](media/expressroute-howto-coexist-classic/scenario1.jpg)
+
+### Configure a Site-to-Site VPN to connect to sites not connected through ExpressRoute
+
+You can configure your network where some sites connect directly to Azure over Site-to-Site VPN, and some sites connect through ExpressRoute. 
+
+![Coexist](media/expressroute-howto-coexist-classic/scenario2.jpg)
+
+>[AZURE.NOTE] You cannot a configure a virtual network as a transit router.
+
+## Selecting the steps to use
+
+There are two different sets of procedures to choose from in order to configure connections that can coexist. The configuration procedure that you select will depend on whether you have an existing virtual network that you want to connect to, or you want to create a new virtual network.
+
+
+- I don't have a VNet and need to create one.
+	
+	If you don’t already have a virtual network, this procedure will walk you through creating a new virtual network using the classic deployment model and creating new ExpressRoute and Site-to-Site VPN connections. To configure, follow the steps in the article section [To create a new virtual network and coexisting connections](#new).
+
+- I already have a classic deployment model VNet.
+
+	You may already have a virtual network in place with an existing Site-to-Site VPN connection or ExpressRoute connection. The article section [To configure coexsiting connections for an already existing VNet](#add) will walk you through deleting the gateway, and then creating new ExpressRoute and Site-to-Site VPN connections. Note that when creating the new connections, the steps must be completed in a very specific order. Don't use the instructions in other articles to create your gateways and connections.
+
+	In this procedure, creating connections that can coexist will require you to delete your gateway, and then configure new gateways. This means you will have downtime for your cross-premises connections while you delete and recreate your gateway and connections, but you will not need to migrate any of your VMs or services to a new virtual network. Your VMs and services will still be able to communicate out through the load balancer while you configure your gateway if they are configured to do so.
+
+
+## <a name="new"></a>To create a new virtual network and coexisting connections
+
+This procedure will walk you through creating a VNet and create Site-to-Site and ExpressRoute connections that will coexist.
+
+1. You'll need to install the latest version of the Azure PowerShell cmdlets. See [How to install and configure Azure PowerShell](../powershell-install-configure.md) for more information about installing the PowerShell cmdlets. Note that the cmdlets that you'll use for this configuration may be slightly different than what you might be familiar with. Be sure to use the cmdlets specified in these instructions. 
+
+2. Create a schema for your virtual network. For more information about the configuration schema, see [Azure Virtual Network configuration schema](https://msdn.microsoft.com/library/azure/jj157100.aspx).
+
+	When you create your schema, make sure you use the following values:
+
+	- The gateway subnet for the virtual network must be /27 or a shorter prefix (such as /26 or /25).
+	- The gateway connection type is "Dedicated".
+
+		      <VirtualNetworkSite name="MyAzureVNET" Location="Central US">
+		        <AddressSpace>
+		          <AddressPrefix>10.17.159.192/26</AddressPrefix>
+		        </AddressSpace>
+		        <Subnets>
+		          <Subnet name="Subnet-1">
+		            <AddressPrefix>10.17.159.192/27</AddressPrefix>
+		          </Subnet>
+		          <Subnet name="GatewaySubnet">
+		            <AddressPrefix>10.17.159.224/27</AddressPrefix>
+		          </Subnet>
+		        </Subnets>
+		        <Gateway>
+		          <ConnectionsToLocalNetwork>
+		            <LocalNetworkSiteRef name="MyLocalNetwork">
+		              <Connection type="Dedicated" />
+		            </LocalNetworkSiteRef>
+		          </ConnectionsToLocalNetwork>
+		        </Gateway>
+		      </VirtualNetworkSite>
+
+3. After creating and configuring your xml schema file, upload the file. This will create your virtual network.
+
+	Use the following cmdlet to upload your file, replacing the value with your own.
+
+		Set-AzureVNetConfig -ConfigurationPath 'C:\NetworkConfig.xml'
+
+4. <a name="gw"></a>Create an ExpressRoute gateway. Be sure to specify the GatewaySKU as *Standard* or *HighPerformance* and the GatewayType as *DynamicRouting*.
+
+	Use the following sample, substituting the values for your own.
+
+		New-AzureVNetGateway -VNetName MyAzureVNET -GatewayType DynamicRouting -GatewaySKU HighPerformance
+
+5. Link the ExpressRoute gateway to the ExpressRoute circuit. After this step has been completed, the connection between your on-premises network and Azure, through ExpressRoute, is established.
+
+		New-AzureDedicatedCircuitLink -ServiceKey <service-key> -VNetName MyAzureVNET
+
+6. <a name="vpngw"></a>Next, create your Site-to-Site VPN gateway. The GatewaySKU must be *Standard* or *HighPerformance* and the GatewayType must be *DynamicRouting*.
+
+		New-AzureVirtualNetworkGateway -VNetName MyAzureVNET -GatewayName S2SVPN -GatewayType DynamicRouting -GatewaySKU  HighPerformance
+
+	To retrieve the virtual network gateway settings, including the gateway ID and the public IP, use the `Get-AzureVirtualNetworkGateway` cmdlet.
+
+		Get-AzureVirtualNetworkGateway
+
+		GatewayId            : 348ae011-ffa9-4add-b530-7cb30010565e
+		GatewayName          : S2SVPN
+		LastEventData        :
+		GatewayType          : DynamicRouting
+		LastEventTimeStamp   : 5/29/2015 4:41:41 PM
+		LastEventMessage     : Successfully created a gateway for the following virtual network: GNSDesMoines
+		LastEventID          : 23002
+		State                : Provisioned
+		VIPAddress           : 104.43.x.y
+		DefaultSite          :
+		GatewaySKU           : HighPerformance
+		Location             :
+		VnetId               : 979aabcf-e47f-4136-ab9b-b4780c1e1bd5
+		SubnetId             :
+		EnableBgp            : False
+		OperationDescription : Get-AzureVirtualNetworkGateway
+		OperationId          : 42773656-85e1-a6b6-8705-35473f1e6f6a
+		OperationStatus      : Succeeded
+
+7. Create a local site VPN gateway entity. This command doesn’t configure your on-premises VPN gateway. Rather, it allows you to provide the local gateway settings, such as the public IP and the on-premises address space, so that the Azure VPN gateway can connect to it.
+
+	>[AZURE.IMPORTANT] The local site for the Site-to-Site VPN is not defined in the netcfg. Instead, you must use this cmdlet to specify the local site parameters. You cannot define it using either portal, or the netcfg file.
+
+	Use the following sample, replacing the values with your own.
+
+		New-AzureLocalNetworkGateway -GatewayName MyLocalNetwork -IpAddress <MyLocalGatewayIp> -AddressSpace <MyLocalNetworkAddress>
+
+	> [AZURE.NOTE] If your local network has multiple routes, you can pass them all in as an array.  $MyLocalNetworkAddress = @("10.1.2.0/24","10.1.3.0/24","10.2.1.0/24")  
+
+
+	To retrieve the virtual network gateway settings, including the gateway ID and the public IP, use the `Get-AzureVirtualNetworkGateway` cmdlet. See the following example.
+
+		Get-AzureLocalNetworkGateway
+
+		GatewayId            : 532cb428-8c8c-4596-9a4f-7ae3a9fcd01b
+		GatewayName          : MyLocalNetwork
+		IpAddress            : 23.39.x.y
+		AddressSpace         : {10.1.2.0/24}
+		OperationDescription : Get-AzureLocalNetworkGateway
+		OperationId          : ddc4bfae-502c-adc7-bd7d-1efbc00b3fe5
+		OperationStatus      : Succeeded
+
+
+8. Configure your local VPN device to connect to the new gateway. Use the information that you retrieved in step 6 when configuring your VPN device. For more information about VPN device configuration, see [VPN Device Configuration](../vpn-gateway/vpn-gateway-about-vpn-devices.md).
+
+9. Link the Site-to-Site VPN gateway on Azure to the local gateway.
+
+	In this example, connectedEntityId is the local gateway ID, which you can find by running `Get-AzureLocalNetworkGateway`. You can find virtualNetworkGatewayId by using the `Get-AzureVirtualNetworkGateway` cmdlet. After this step, the connection between your local network and Azure via the Site-to-Site VPN connection is established.
+
+
+		New-AzureVirtualNetworkGatewayConnection -connectedEntityId <local-network-gateway-id> -gatewayConnectionName Azure2Local -gatewayConnectionType IPsec -sharedKey abc123 -virtualNetworkGatewayId <azure-s2s-vpn-gateway-id>
+
+## <a name="add"></a>To configure coexsiting connections for an already existing VNet
+
+If you have an existing virtual network, check the gateway subnet size. If the gateway subnet is /28 or /29, you must first delete the virtual network gateway and increase the gateway subnet size. The steps in this section will show you how to do that.
+
+If the gateway subnet is /27 or larger and the virtual network is connected via ExpressRoute, you can skip the steps below and proceed to ["Step 6 - Create a Site-to-Site VPN gateway"](#vpngw) in the previous section.
+
+>[AZURE.NOTE] When you delete the existing gateway, your local premises will lose the connection to your virtual network while you are working on this configuration.
+
+1. You'll need to install the latest version of the Azure Resource Manager PowerShell cmdlets. See [How to install and configure Azure PowerShell](../powershell-install-configure.md) for more information about installing the PowerShell cmdlets. Note that the cmdlets that you'll use for this configuration may be slightly different than what you might be familiar with. Be sure to use the cmdlets specified in these instructions. 
+
+2. Delete the existing ExpressRoute or Site-to-Site VPN gateway. Use the following cmdlet, replacing the values with your own.
+
+		Remove-AzureVNetGateway –VnetName MyAzureVNET
+
+3. Export the virtual network schema. Use the following PowerShell cmdlet, replacing the values with your own.
+
+		Get-AzureVNetConfig –ExportToFile “C:\NetworkConfig.xml”
+
+4. Edit the network configuration file schema so that the gateway subnet is /27 or a shorter prefix (such as /26 or /25). See the following example. 
+>[AZURE.NOTE] If you don't have enough IP addresses left in your virtual network to increase the gateway subnet size, you need to add more IP address space. For more information about the configuration schema, see [Azure Virtual Network configuration schema](https://msdn.microsoft.com/library/azure/jj157100.aspx).
+
+          <Subnet name="GatewaySubnet">
+            <AddressPrefix>10.17.159.224/27</AddressPrefix>
+          </Subnet>
+
+5. If your previous gateway was a Site-to-Site VPN, you must also change the connection type to **Dedicated**.
+
+		         <Gateway>
+		          <ConnectionsToLocalNetwork>
+		            <LocalNetworkSiteRef name="MyLocalNetwork">
+		              <Connection type="Dedicated" />
+		            </LocalNetworkSiteRef>
+		          </ConnectionsToLocalNetwork>
+		        </Gateway>
+
+6. At this point, you'll have a VNet with no gateways. To create new gateways and complete your connections, you can proceed with [Step 4 - Create an ExpressRoute gateway](#gw), found in the preceding set of steps.
+
+## Next steps
+
+For more information about ExpressRoute, see the [ExpressRoute FAQ](expressroute-faqs.md)