<properties
   pageTitle="Routing requirements for ExpressRoute | Microsoft Azure"
   description="This page provides detailed requirements for configuring and managing routing for ExpressRoute circuits."
   documentationCenter="na"
   services="expressroute"
   authors="cherylmc"
   manager="carmonm"
   editor=""/>
<tags
   ms.service="expressroute"
   ms.devlang="na"
   ms.topic="get-started-article"
   ms.tgt_pltfrm="na"
   ms.workload="infrastructure-services"
<<<<<<< HEAD
   ms.date="02/08/2016"
=======
   ms.date="02/12/2016"
>>>>>>> abb96edc
   ms.author="cherylmc"/>


# ExpressRoute routing requirements  

To connect to Microsoft cloud services using ExpressRoute, you’ll need to setup and manage routing. Some connectivity providers offer setting up and managing routing as a managed service. Check with your connectivity provider to see if they offer this service. If they don't, you must adhere to the requirements described below. 

Refer to the [Circuits and routing domains](expressroute-circuit-peerings.md) article for a description of the routing sessions that need to be setup in order to facilitate connectivity.

**Note:** Microsoft does not support any router redundancy protocols (e.g., HSRP, VRRP) for high availability configurations. We rely on a redundant pair of BGP sessions per peering for high availability.

## IP addresses for peerings

You will need to reserve a few blocks of IP addresses to configure routing between your network and Microsoft's Enterprise edge (MSEEs) routers. This section provides a list of requirements and describes the rules regarding how these IP addresses must be acquired and used.

### IP addresses for Azure private peering

You can use either private IP addresses or public IP addresses to configure the peerings. The address range used for configuring routes must not overlap with address ranges used to create virtual networks in Azure. 

 - You must reserve a /29 subnet or two /30 subnets for routing interfaces.
 - The subnets used for routing can be either private IP addresses or public IP addresses.
 - The subnets must not conflict with the range reserved by the customer for use in the Microsoft cloud.
 - If a /29 subnet is used, it will be split into two /30 subnets. 
	 - The first /30 subnet will be used for the primary link and the second /30 subnet will be used for the secondary link.
	 - For each of the /30 subnets, you must the first IP address of the /30 subnet on your router. Microsoft will use the second IP address of the /30 subnet to setup a BGP session.
	 - You must setup both BGP sessions for our [availability SLA](https://azure.microsoft.com/support/legal/sla/) to be valid.  

#### Example for private peering

If you choose to use a.b.c.d/29 to setup the peering, it will be split into two /30 subnets. In the example below, we will look at how the a.b.c.d/29 subnet is used. 

a.b.c.d/29 will be split to a.b.c.d/30 and a.b.c.d+4/30 and passed down to Microsoft through the provisioning APIs. You will use a.b.c.d+1 as the VRF IP for the Primary PE and Microsoft will consume a.b.c.d+2 as the VRF IP for the primary MSEE. You will use a.b.c.d+5 as the VRF IP for the secondary PE and Microsoft will use a.b.c.d+6 as the VRF IP for the secondary MSEE.

Consider a case where you select 192.168.100.128/29 to setup private peering. 192.168.100.128/29 includes addresses from 192.168.100.128 to 192.168.100.135, among which:

- 192.168.100.128/30 will be assigned to link1, with provider using 192.168.100.129 and Microsoft using 192.168.100.130.
- 192.168.100.132/30 will be assigned to link2, with provider using 192.168.100.133 and Microsoft using 192.168.100.134.

### IP addresses for Azure public and Microsoft peering

You must use public IP addresses that you own for setting up the BGP sessions. Microsoft must be able to verify the ownership of the IP addresses through Routing Internet Registries and Internet Routing Registries. 

- You must use a unique /29 subnet or two /30 subnets to setup the BGP peering for each peering per ExpressRoute circuit (if you have more than one). 
- If a /29 subnet is used, it will be split into two /30 subnets. 
	- The first /30 subnet will be used for the primary link and the second /30 subnet will be used for the secondary link.
	- For each of the /30 subnets, you must use the first IP address of the /30 subnet on your router. Microsoft will use the second IP address of the /30 subnet to setup a BGP session.
	- You must setup both BGP sessions for our [availability SLA](https://azure.microsoft.com/support/legal/sla/) to be valid.

Make sure that your IP address and AS number are registered to you in one of the registries listed below.

- [ARIN](https://www.arin.net/)
- [APNIC](https://www.apnic.net/)
- [AFRINIC](https://www.afrinic.net/)
- [LACNIC](http://www.lacnic.net/)
- [RIPENCC](https://www.ripe.net/)
- [RADB](http://www.radb.net/)
- [ALTDB](http://altdb.net/)


## Dynamic route exchange

Routing exchange will be over eBGP protocol. EBGP sessions are established between the MSEEs and your routers. Authentication of BGP sessions is not a requirement. If required, an MD5 hash can be configured. See the [Configure routing](expressroute-howto-routing-classic.md) and [Circuit provisioning workflows and circuit states](expressroute-workflows.md) for information about configuring BGP sessions.

## Autonomous System numbers

Microsoft will use AS 12076 for Azure public, Azure private and Microsoft peering. We have reserved AS 65515 for internal use. Both 16 and 32 bit AS numbers are supported. You can use private AS numbers for Azure private peering. You must use public AS numbers registered to you for Azure public and Microsoft peering.

There are no requirements around data transfer symmetry. The forward and return paths may traverse different router pairs. Identical routes must be advertised from either sides across multiple circuit pairs belonging you. Route metrics are not required to be identical.

## Route aggregation and prefix limits

We support up to 4000 prefixes advertised to us through the Azure private peering. This can be increased up to 10,000 prefixes if the ExpressRoute premium add-on is enabled. We accept up to 200 prefixes per BGP session for Azure public and Microsoft peering. 

The BGP session will be dropped if the number of prefixes exceeds the limit. We will accept default routes on the private peering link only. Provider must filter out default route and private IP addresses (RFC 1918) from the Azure public and Microsoft peering paths. 

## Transit routing and cross-region routing

ExpressRoute cannot be configured as transit routers. You will have to rely on your connectivity provider for transit routing services.

## Advertising default routes

Default routes are permitted only on Azure private peering sessions. In such a case, we will route all traffic from the associated virtual networks to your network. Advertising default routes into private peering will result in the internet path from Azure being blocked. You must rely on your corporate edge to route traffic from and to the internet for services hosted in Azure. 

 To enable connectivity to other Azure services and infrastructure services, you must make sure one of the following items is in place:

 - Azure public peering is enabled to route traffic to public endpoints
 - You use user defined routing to allow internet connectivity for every subnet requiring Internet connectivity.

**Note:** Advertising default routes will break Windows and other VM license activation. Follow instructions [here](http://blogs.msdn.com/b/mast/archive/2015/05/20/use-azure-custom-routes-to-enable-kms-activation-with-forced-tunneling.aspx) to work around this.

## Support for BGP communities (Coming Soon)


This section provides an overview of how BGP communities will be used with ExpressRoute. Microsoft will advertise routes in the public and Microsoft peering paths with routes tagged with appropriate community values. The rationale for doing so and the details on community values are described below. Microsoft, however, will not honor any community values tagged to routes advertised to Microsoft.

If you are connecting to Microsoft through ExpressRoute at any one peering location within a geopolitical region, you will have access to all Microsoft cloud services across all regions within the geopolitical boundary. 

For example, if you connected to Microsoft in Amsterdam through ExpressRoute, you will have access to all Microsoft cloud services hosted in North Europe and West Europe. 

Refer to the [ExpressRoute partners and peering locations](expressroute-locations.md) page for a detailed list of geopolitical regions, associated Azure regions, and corresponding ExpressRoute peering locations.

You can purchase more than one ExpressRoute circuit per geopolitical region. Having multiple connections offers you significant benefits on high availability due to geo-redundancy. In cases where you have multiple ExpressRoute circuits, you will receive the same set of prefixes advertised from Microsoft on the public peering and Microsoft peering paths. This means you will have multiple paths from your network into Microsoft. This can potentially cause sub-optimal routing decisions to be made within your network. As a result,  you may experience sub-optimal connectivity experiences to different services. 

Microsoft will tag prefixes advertised through public peering and Microsoft peering with appropriate BGP community values indicating the region the prefixes are hosted in. You can rely on the community values to make appropriate routing decisions to offer optimal routing to customers.

| **Geopolitical Region** | **Microsoft Azure region** | **BGP community value** |
|---|---|---|
| **North America** |    |  |
|    | East US | 12076:51004 |
|    | East US 2 | 12076:51005 |
|    | West US | 12076:51006 |
|    | North Central US | 12076:51007 |
|    | South Central US | 12076:51008 |
|    | Central US | 12076:51009 |
| **South America** |  |  |
|    | Brazil South | 12076:51014 |
| **Europe** |    |  |
|    | North Europe | 12076:51003 |
|    | West Europe | 12076:51002 |
| **Asia Pacific** |    |   |
|    | East Asia | 12076:51010 |
|    | Southeast Asia | 12076:51011 |
| **Japan** |     |   |
|    | Japan East | 12076:51012 |
|    | Japan West | 12076:51013 |
| **Australia** |    |   | 
|    | Australia East | 12076:51015 |
|    | Australia Southeast | 12076:51016 |
| **India** |    |   |
|    | India South | 12076:51019 |
|    | India West | 12076:51018 |
|    | India Central | 12076:51017 |

All routes advertised from Microsoft will be tagged with the appropriate community value. 

>[AZURE.IMPORTANT] Global prefixes will be tagged with an appropriate community value and will be advertised only when ExpressRoute premium add-on is enabled.


In addition to the above, Microsoft will also tag prefixes based on the service they belong to. This applies only to the Microsoft peering. The table below provides a mapping of service to BGP community value.

| **Service** |	**BGP community value** |
|---|---|
| **Exchange** | 12076:5010 |
| **SharePoint** | 12076:5020 |
| **Skype For Business** | 12076:5030 |
| **CRM Online** | 12076:5040 |
| **Other Office 365 Services** | 12076:5100 |


### Manipulating routing preferences

Microsoft does not honor any BGP community values that you set. You are required to setup a pair of BGP sessions per peering to ensure that the requirements for the [availability SLA](https://azure.microsoft.com/support/legal/sla/) are met. You can can, however, configure your network to prefer one link over the other by relying on standard BGP route manipulation techniques. You can apply different BGP local preferences to each link to favor one path over the other from your network to Microsoft. You can prepend the AS-PATH on route advertisements to influence traffic flow from Microsoft into your network.

## Next steps

- Configure your ExpressRoute connection.

	- [Create an ExpressRoute circuit for the classic deployment model](expressroute-howto-circuit-classic.md) or [Create and modify an ExpressRoute circuit using Azure Resource Manager](expressroute-howto-circuit-arm.md)
	- [Configure routing for the classic deployment model](expressroute-howto-routing-classic.md) or [Configure routing for the Resource Manager deployment model](expressroute-howto-routing-arm.md)
	- [Link a classic VNet to an ExpressRoute circuit](expressroute-howto-linkvnet-classic.md) or [Link a Resource Manager VNet to an ExpressRoute circuit](expressroute-howto-linkvnet-arm.md)


<|MERGE_RESOLUTION|>--- conflicted
+++ resolved
@@ -1,181 +1,177 @@
-<properties
-   pageTitle="Routing requirements for ExpressRoute | Microsoft Azure"
-   description="This page provides detailed requirements for configuring and managing routing for ExpressRoute circuits."
-   documentationCenter="na"
-   services="expressroute"
-   authors="cherylmc"
-   manager="carmonm"
-   editor=""/>
-<tags
-   ms.service="expressroute"
-   ms.devlang="na"
-   ms.topic="get-started-article"
-   ms.tgt_pltfrm="na"
-   ms.workload="infrastructure-services"
-<<<<<<< HEAD
-   ms.date="02/08/2016"
-=======
-   ms.date="02/12/2016"
->>>>>>> abb96edc
-   ms.author="cherylmc"/>
-
-
-# ExpressRoute routing requirements  
-
-To connect to Microsoft cloud services using ExpressRoute, you’ll need to setup and manage routing. Some connectivity providers offer setting up and managing routing as a managed service. Check with your connectivity provider to see if they offer this service. If they don't, you must adhere to the requirements described below. 
-
-Refer to the [Circuits and routing domains](expressroute-circuit-peerings.md) article for a description of the routing sessions that need to be setup in order to facilitate connectivity.
-
-**Note:** Microsoft does not support any router redundancy protocols (e.g., HSRP, VRRP) for high availability configurations. We rely on a redundant pair of BGP sessions per peering for high availability.
-
-## IP addresses for peerings
-
-You will need to reserve a few blocks of IP addresses to configure routing between your network and Microsoft's Enterprise edge (MSEEs) routers. This section provides a list of requirements and describes the rules regarding how these IP addresses must be acquired and used.
-
-### IP addresses for Azure private peering
-
-You can use either private IP addresses or public IP addresses to configure the peerings. The address range used for configuring routes must not overlap with address ranges used to create virtual networks in Azure. 
-
- - You must reserve a /29 subnet or two /30 subnets for routing interfaces.
- - The subnets used for routing can be either private IP addresses or public IP addresses.
- - The subnets must not conflict with the range reserved by the customer for use in the Microsoft cloud.
- - If a /29 subnet is used, it will be split into two /30 subnets. 
-	 - The first /30 subnet will be used for the primary link and the second /30 subnet will be used for the secondary link.
-	 - For each of the /30 subnets, you must the first IP address of the /30 subnet on your router. Microsoft will use the second IP address of the /30 subnet to setup a BGP session.
-	 - You must setup both BGP sessions for our [availability SLA](https://azure.microsoft.com/support/legal/sla/) to be valid.  
-
-#### Example for private peering
-
-If you choose to use a.b.c.d/29 to setup the peering, it will be split into two /30 subnets. In the example below, we will look at how the a.b.c.d/29 subnet is used. 
-
-a.b.c.d/29 will be split to a.b.c.d/30 and a.b.c.d+4/30 and passed down to Microsoft through the provisioning APIs. You will use a.b.c.d+1 as the VRF IP for the Primary PE and Microsoft will consume a.b.c.d+2 as the VRF IP for the primary MSEE. You will use a.b.c.d+5 as the VRF IP for the secondary PE and Microsoft will use a.b.c.d+6 as the VRF IP for the secondary MSEE.
-
-Consider a case where you select 192.168.100.128/29 to setup private peering. 192.168.100.128/29 includes addresses from 192.168.100.128 to 192.168.100.135, among which:
-
-- 192.168.100.128/30 will be assigned to link1, with provider using 192.168.100.129 and Microsoft using 192.168.100.130.
-- 192.168.100.132/30 will be assigned to link2, with provider using 192.168.100.133 and Microsoft using 192.168.100.134.
-
-### IP addresses for Azure public and Microsoft peering
-
-You must use public IP addresses that you own for setting up the BGP sessions. Microsoft must be able to verify the ownership of the IP addresses through Routing Internet Registries and Internet Routing Registries. 
-
-- You must use a unique /29 subnet or two /30 subnets to setup the BGP peering for each peering per ExpressRoute circuit (if you have more than one). 
-- If a /29 subnet is used, it will be split into two /30 subnets. 
-	- The first /30 subnet will be used for the primary link and the second /30 subnet will be used for the secondary link.
-	- For each of the /30 subnets, you must use the first IP address of the /30 subnet on your router. Microsoft will use the second IP address of the /30 subnet to setup a BGP session.
-	- You must setup both BGP sessions for our [availability SLA](https://azure.microsoft.com/support/legal/sla/) to be valid.
-
-Make sure that your IP address and AS number are registered to you in one of the registries listed below.
-
-- [ARIN](https://www.arin.net/)
-- [APNIC](https://www.apnic.net/)
-- [AFRINIC](https://www.afrinic.net/)
-- [LACNIC](http://www.lacnic.net/)
-- [RIPENCC](https://www.ripe.net/)
-- [RADB](http://www.radb.net/)
-- [ALTDB](http://altdb.net/)
-
-
-## Dynamic route exchange
-
-Routing exchange will be over eBGP protocol. EBGP sessions are established between the MSEEs and your routers. Authentication of BGP sessions is not a requirement. If required, an MD5 hash can be configured. See the [Configure routing](expressroute-howto-routing-classic.md) and [Circuit provisioning workflows and circuit states](expressroute-workflows.md) for information about configuring BGP sessions.
-
-## Autonomous System numbers
-
-Microsoft will use AS 12076 for Azure public, Azure private and Microsoft peering. We have reserved AS 65515 for internal use. Both 16 and 32 bit AS numbers are supported. You can use private AS numbers for Azure private peering. You must use public AS numbers registered to you for Azure public and Microsoft peering.
-
-There are no requirements around data transfer symmetry. The forward and return paths may traverse different router pairs. Identical routes must be advertised from either sides across multiple circuit pairs belonging you. Route metrics are not required to be identical.
-
-## Route aggregation and prefix limits
-
-We support up to 4000 prefixes advertised to us through the Azure private peering. This can be increased up to 10,000 prefixes if the ExpressRoute premium add-on is enabled. We accept up to 200 prefixes per BGP session for Azure public and Microsoft peering. 
-
-The BGP session will be dropped if the number of prefixes exceeds the limit. We will accept default routes on the private peering link only. Provider must filter out default route and private IP addresses (RFC 1918) from the Azure public and Microsoft peering paths. 
-
-## Transit routing and cross-region routing
-
-ExpressRoute cannot be configured as transit routers. You will have to rely on your connectivity provider for transit routing services.
-
-## Advertising default routes
-
-Default routes are permitted only on Azure private peering sessions. In such a case, we will route all traffic from the associated virtual networks to your network. Advertising default routes into private peering will result in the internet path from Azure being blocked. You must rely on your corporate edge to route traffic from and to the internet for services hosted in Azure. 
-
- To enable connectivity to other Azure services and infrastructure services, you must make sure one of the following items is in place:
-
- - Azure public peering is enabled to route traffic to public endpoints
- - You use user defined routing to allow internet connectivity for every subnet requiring Internet connectivity.
-
-**Note:** Advertising default routes will break Windows and other VM license activation. Follow instructions [here](http://blogs.msdn.com/b/mast/archive/2015/05/20/use-azure-custom-routes-to-enable-kms-activation-with-forced-tunneling.aspx) to work around this.
-
-## Support for BGP communities (Coming Soon)
-
-
-This section provides an overview of how BGP communities will be used with ExpressRoute. Microsoft will advertise routes in the public and Microsoft peering paths with routes tagged with appropriate community values. The rationale for doing so and the details on community values are described below. Microsoft, however, will not honor any community values tagged to routes advertised to Microsoft.
-
-If you are connecting to Microsoft through ExpressRoute at any one peering location within a geopolitical region, you will have access to all Microsoft cloud services across all regions within the geopolitical boundary. 
-
-For example, if you connected to Microsoft in Amsterdam through ExpressRoute, you will have access to all Microsoft cloud services hosted in North Europe and West Europe. 
-
-Refer to the [ExpressRoute partners and peering locations](expressroute-locations.md) page for a detailed list of geopolitical regions, associated Azure regions, and corresponding ExpressRoute peering locations.
-
-You can purchase more than one ExpressRoute circuit per geopolitical region. Having multiple connections offers you significant benefits on high availability due to geo-redundancy. In cases where you have multiple ExpressRoute circuits, you will receive the same set of prefixes advertised from Microsoft on the public peering and Microsoft peering paths. This means you will have multiple paths from your network into Microsoft. This can potentially cause sub-optimal routing decisions to be made within your network. As a result,  you may experience sub-optimal connectivity experiences to different services. 
-
-Microsoft will tag prefixes advertised through public peering and Microsoft peering with appropriate BGP community values indicating the region the prefixes are hosted in. You can rely on the community values to make appropriate routing decisions to offer optimal routing to customers.
-
-| **Geopolitical Region** | **Microsoft Azure region** | **BGP community value** |
-|---|---|---|
-| **North America** |    |  |
-|    | East US | 12076:51004 |
-|    | East US 2 | 12076:51005 |
-|    | West US | 12076:51006 |
-|    | North Central US | 12076:51007 |
-|    | South Central US | 12076:51008 |
-|    | Central US | 12076:51009 |
-| **South America** |  |  |
-|    | Brazil South | 12076:51014 |
-| **Europe** |    |  |
-|    | North Europe | 12076:51003 |
-|    | West Europe | 12076:51002 |
-| **Asia Pacific** |    |   |
-|    | East Asia | 12076:51010 |
-|    | Southeast Asia | 12076:51011 |
-| **Japan** |     |   |
-|    | Japan East | 12076:51012 |
-|    | Japan West | 12076:51013 |
-| **Australia** |    |   | 
-|    | Australia East | 12076:51015 |
-|    | Australia Southeast | 12076:51016 |
-| **India** |    |   |
-|    | India South | 12076:51019 |
-|    | India West | 12076:51018 |
-|    | India Central | 12076:51017 |
-
-All routes advertised from Microsoft will be tagged with the appropriate community value. 
-
->[AZURE.IMPORTANT] Global prefixes will be tagged with an appropriate community value and will be advertised only when ExpressRoute premium add-on is enabled.
-
-
-In addition to the above, Microsoft will also tag prefixes based on the service they belong to. This applies only to the Microsoft peering. The table below provides a mapping of service to BGP community value.
-
-| **Service** |	**BGP community value** |
-|---|---|
-| **Exchange** | 12076:5010 |
-| **SharePoint** | 12076:5020 |
-| **Skype For Business** | 12076:5030 |
-| **CRM Online** | 12076:5040 |
-| **Other Office 365 Services** | 12076:5100 |
-
-
-### Manipulating routing preferences
-
-Microsoft does not honor any BGP community values that you set. You are required to setup a pair of BGP sessions per peering to ensure that the requirements for the [availability SLA](https://azure.microsoft.com/support/legal/sla/) are met. You can can, however, configure your network to prefer one link over the other by relying on standard BGP route manipulation techniques. You can apply different BGP local preferences to each link to favor one path over the other from your network to Microsoft. You can prepend the AS-PATH on route advertisements to influence traffic flow from Microsoft into your network.
-
-## Next steps
-
-- Configure your ExpressRoute connection.
-
-	- [Create an ExpressRoute circuit for the classic deployment model](expressroute-howto-circuit-classic.md) or [Create and modify an ExpressRoute circuit using Azure Resource Manager](expressroute-howto-circuit-arm.md)
-	- [Configure routing for the classic deployment model](expressroute-howto-routing-classic.md) or [Configure routing for the Resource Manager deployment model](expressroute-howto-routing-arm.md)
-	- [Link a classic VNet to an ExpressRoute circuit](expressroute-howto-linkvnet-classic.md) or [Link a Resource Manager VNet to an ExpressRoute circuit](expressroute-howto-linkvnet-arm.md)
-
-
+<properties
+   pageTitle="Routing requirements for ExpressRoute | Microsoft Azure"
+   description="This page provides detailed requirements for configuring and managing routing for ExpressRoute circuits."
+   documentationCenter="na"
+   services="expressroute"
+   authors="cherylmc"
+   manager="carmonm"
+   editor=""/>
+<tags
+   ms.service="expressroute"
+   ms.devlang="na"
+   ms.topic="get-started-article"
+   ms.tgt_pltfrm="na"
+   ms.workload="infrastructure-services"
+   ms.date="02/12/2016"
+   ms.author="cherylmc"/>
+
+
+# ExpressRoute routing requirements  
+
+To connect to Microsoft cloud services using ExpressRoute, you’ll need to setup and manage routing. Some connectivity providers offer setting up and managing routing as a managed service. Check with your connectivity provider to see if they offer this service. If they don't, you must adhere to the requirements described below. 
+
+Refer to the [Circuits and routing domains](expressroute-circuit-peerings.md) article for a description of the routing sessions that need to be setup in order to facilitate connectivity.
+
+**Note:** Microsoft does not support any router redundancy protocols (e.g., HSRP, VRRP) for high availability configurations. We rely on a redundant pair of BGP sessions per peering for high availability.
+
+## IP addresses for peerings
+
+You will need to reserve a few blocks of IP addresses to configure routing between your network and Microsoft's Enterprise edge (MSEEs) routers. This section provides a list of requirements and describes the rules regarding how these IP addresses must be acquired and used.
+
+### IP addresses for Azure private peering
+
+You can use either private IP addresses or public IP addresses to configure the peerings. The address range used for configuring routes must not overlap with address ranges used to create virtual networks in Azure. 
+
+ - You must reserve a /29 subnet or two /30 subnets for routing interfaces.
+ - The subnets used for routing can be either private IP addresses or public IP addresses.
+ - The subnets must not conflict with the range reserved by the customer for use in the Microsoft cloud.
+ - If a /29 subnet is used, it will be split into two /30 subnets. 
+	 - The first /30 subnet will be used for the primary link and the second /30 subnet will be used for the secondary link.
+	 - For each of the /30 subnets, you must the first IP address of the /30 subnet on your router. Microsoft will use the second IP address of the /30 subnet to setup a BGP session.
+	 - You must setup both BGP sessions for our [availability SLA](https://azure.microsoft.com/support/legal/sla/) to be valid.  
+
+#### Example for private peering
+
+If you choose to use a.b.c.d/29 to setup the peering, it will be split into two /30 subnets. In the example below, we will look at how the a.b.c.d/29 subnet is used. 
+
+a.b.c.d/29 will be split to a.b.c.d/30 and a.b.c.d+4/30 and passed down to Microsoft through the provisioning APIs. You will use a.b.c.d+1 as the VRF IP for the Primary PE and Microsoft will consume a.b.c.d+2 as the VRF IP for the primary MSEE. You will use a.b.c.d+5 as the VRF IP for the secondary PE and Microsoft will use a.b.c.d+6 as the VRF IP for the secondary MSEE.
+
+Consider a case where you select 192.168.100.128/29 to setup private peering. 192.168.100.128/29 includes addresses from 192.168.100.128 to 192.168.100.135, among which:
+
+- 192.168.100.128/30 will be assigned to link1, with provider using 192.168.100.129 and Microsoft using 192.168.100.130.
+- 192.168.100.132/30 will be assigned to link2, with provider using 192.168.100.133 and Microsoft using 192.168.100.134.
+
+### IP addresses for Azure public and Microsoft peering
+
+You must use public IP addresses that you own for setting up the BGP sessions. Microsoft must be able to verify the ownership of the IP addresses through Routing Internet Registries and Internet Routing Registries. 
+
+- You must use a unique /29 subnet or two /30 subnets to setup the BGP peering for each peering per ExpressRoute circuit (if you have more than one). 
+- If a /29 subnet is used, it will be split into two /30 subnets. 
+	- The first /30 subnet will be used for the primary link and the second /30 subnet will be used for the secondary link.
+	- For each of the /30 subnets, you must use the first IP address of the /30 subnet on your router. Microsoft will use the second IP address of the /30 subnet to setup a BGP session.
+	- You must setup both BGP sessions for our [availability SLA](https://azure.microsoft.com/support/legal/sla/) to be valid.
+
+Make sure that your IP address and AS number are registered to you in one of the registries listed below.
+
+- [ARIN](https://www.arin.net/)
+- [APNIC](https://www.apnic.net/)
+- [AFRINIC](https://www.afrinic.net/)
+- [LACNIC](http://www.lacnic.net/)
+- [RIPENCC](https://www.ripe.net/)
+- [RADB](http://www.radb.net/)
+- [ALTDB](http://altdb.net/)
+
+
+## Dynamic route exchange
+
+Routing exchange will be over eBGP protocol. EBGP sessions are established between the MSEEs and your routers. Authentication of BGP sessions is not a requirement. If required, an MD5 hash can be configured. See the [Configure routing](expressroute-howto-routing-classic.md) and [Circuit provisioning workflows and circuit states](expressroute-workflows.md) for information about configuring BGP sessions.
+
+## Autonomous System numbers
+
+Microsoft will use AS 12076 for Azure public, Azure private and Microsoft peering. We have reserved AS 65515 for internal use. Both 16 and 32 bit AS numbers are supported. You can use private AS numbers for Azure private peering. You must use public AS numbers registered to you for Azure public and Microsoft peering.
+
+There are no requirements around data transfer symmetry. The forward and return paths may traverse different router pairs. Identical routes must be advertised from either sides across multiple circuit pairs belonging you. Route metrics are not required to be identical.
+
+## Route aggregation and prefix limits
+
+We support up to 4000 prefixes advertised to us through the Azure private peering. This can be increased up to 10,000 prefixes if the ExpressRoute premium add-on is enabled. We accept up to 200 prefixes per BGP session for Azure public and Microsoft peering. 
+
+The BGP session will be dropped if the number of prefixes exceeds the limit. We will accept default routes on the private peering link only. Provider must filter out default route and private IP addresses (RFC 1918) from the Azure public and Microsoft peering paths. 
+
+## Transit routing and cross-region routing
+
+ExpressRoute cannot be configured as transit routers. You will have to rely on your connectivity provider for transit routing services.
+
+## Advertising default routes
+
+Default routes are permitted only on Azure private peering sessions. In such a case, we will route all traffic from the associated virtual networks to your network. Advertising default routes into private peering will result in the internet path from Azure being blocked. You must rely on your corporate edge to route traffic from and to the internet for services hosted in Azure. 
+
+ To enable connectivity to other Azure services and infrastructure services, you must make sure one of the following items is in place:
+
+ - Azure public peering is enabled to route traffic to public endpoints
+ - You use user defined routing to allow internet connectivity for every subnet requiring Internet connectivity.
+
+**Note:** Advertising default routes will break Windows and other VM license activation. Follow instructions [here](http://blogs.msdn.com/b/mast/archive/2015/05/20/use-azure-custom-routes-to-enable-kms-activation-with-forced-tunneling.aspx) to work around this.
+
+## Support for BGP communities (Coming Soon)
+
+
+This section provides an overview of how BGP communities will be used with ExpressRoute. Microsoft will advertise routes in the public and Microsoft peering paths with routes tagged with appropriate community values. The rationale for doing so and the details on community values are described below. Microsoft, however, will not honor any community values tagged to routes advertised to Microsoft.
+
+If you are connecting to Microsoft through ExpressRoute at any one peering location within a geopolitical region, you will have access to all Microsoft cloud services across all regions within the geopolitical boundary. 
+
+For example, if you connected to Microsoft in Amsterdam through ExpressRoute, you will have access to all Microsoft cloud services hosted in North Europe and West Europe. 
+
+Refer to the [ExpressRoute partners and peering locations](expressroute-locations.md) page for a detailed list of geopolitical regions, associated Azure regions, and corresponding ExpressRoute peering locations.
+
+You can purchase more than one ExpressRoute circuit per geopolitical region. Having multiple connections offers you significant benefits on high availability due to geo-redundancy. In cases where you have multiple ExpressRoute circuits, you will receive the same set of prefixes advertised from Microsoft on the public peering and Microsoft peering paths. This means you will have multiple paths from your network into Microsoft. This can potentially cause sub-optimal routing decisions to be made within your network. As a result,  you may experience sub-optimal connectivity experiences to different services. 
+
+Microsoft will tag prefixes advertised through public peering and Microsoft peering with appropriate BGP community values indicating the region the prefixes are hosted in. You can rely on the community values to make appropriate routing decisions to offer optimal routing to customers.
+
+| **Geopolitical Region** | **Microsoft Azure region** | **BGP community value** |
+|---|---|---|
+| **North America** |    |  |
+|    | East US | 12076:51004 |
+|    | East US 2 | 12076:51005 |
+|    | West US | 12076:51006 |
+|    | North Central US | 12076:51007 |
+|    | South Central US | 12076:51008 |
+|    | Central US | 12076:51009 |
+| **South America** |  |  |
+|    | Brazil South | 12076:51014 |
+| **Europe** |    |  |
+|    | North Europe | 12076:51003 |
+|    | West Europe | 12076:51002 |
+| **Asia Pacific** |    |   |
+|    | East Asia | 12076:51010 |
+|    | Southeast Asia | 12076:51011 |
+| **Japan** |     |   |
+|    | Japan East | 12076:51012 |
+|    | Japan West | 12076:51013 |
+| **Australia** |    |   | 
+|    | Australia East | 12076:51015 |
+|    | Australia Southeast | 12076:51016 |
+| **India** |    |   |
+|    | India South | 12076:51019 |
+|    | India West | 12076:51018 |
+|    | India Central | 12076:51017 |
+
+All routes advertised from Microsoft will be tagged with the appropriate community value. 
+
+>[AZURE.IMPORTANT] Global prefixes will be tagged with an appropriate community value and will be advertised only when ExpressRoute premium add-on is enabled.
+
+
+In addition to the above, Microsoft will also tag prefixes based on the service they belong to. This applies only to the Microsoft peering. The table below provides a mapping of service to BGP community value.
+
+| **Service** |	**BGP community value** |
+|---|---|
+| **Exchange** | 12076:5010 |
+| **SharePoint** | 12076:5020 |
+| **Skype For Business** | 12076:5030 |
+| **CRM Online** | 12076:5040 |
+| **Other Office 365 Services** | 12076:5100 |
+
+
+### Manipulating routing preferences
+
+Microsoft does not honor any BGP community values that you set. You are required to setup a pair of BGP sessions per peering to ensure that the requirements for the [availability SLA](https://azure.microsoft.com/support/legal/sla/) are met. You can can, however, configure your network to prefer one link over the other by relying on standard BGP route manipulation techniques. You can apply different BGP local preferences to each link to favor one path over the other from your network to Microsoft. You can prepend the AS-PATH on route advertisements to influence traffic flow from Microsoft into your network.
+
+## Next steps
+
+- Configure your ExpressRoute connection.
+
+	- [Create an ExpressRoute circuit for the classic deployment model](expressroute-howto-circuit-classic.md) or [Create and modify an ExpressRoute circuit using Azure Resource Manager](expressroute-howto-circuit-arm.md)
+	- [Configure routing for the classic deployment model](expressroute-howto-routing-classic.md) or [Configure routing for the Resource Manager deployment model](expressroute-howto-routing-arm.md)
+	- [Link a classic VNet to an ExpressRoute circuit](expressroute-howto-linkvnet-classic.md) or [Link a Resource Manager VNet to an ExpressRoute circuit](expressroute-howto-linkvnet-arm.md)
+
+