--- conflicted
+++ resolved
@@ -12,11 +12,7 @@
 	ms.topic="article"
 	ms.tgt_pltfrm="na"
 	ms.workload="infrastructure-services"
-<<<<<<< HEAD
-	ms.date="02/18/2016"
-=======
 	ms.date="03/02/2016"
->>>>>>> 62d764ee
 	ms.author="magoedte;bwren" />
 
 
@@ -47,11 +43,7 @@
 
 ### To import a runbook from the Runbook Gallery with the Azure portal
 
-<<<<<<< HEAD
-1. In the Azure Portal, open your Automation account. 
-=======
 1. In the Azure Portal, open your Automation account.
->>>>>>> 62d764ee
 2. Click on the **Runbooks** tile to open the list of runbooks.
 3. Click **Browse gallery** button.
 
@@ -103,25 +95,6 @@
 
 PowerShell modules contain cmdlets that you can use in your runbooks, and existing modules that you can install in Azure Automation are available in the [PowerShell Gallery](http://www.powershellgallery.com).  You can launch this gallery from the Azure portal and install them directly into Azure Automation or you can download them and install them manually.  You cannot install the modules directly from the Azure classic portal, but you can download them install them as you would any other module.
 
-<<<<<<< HEAD
-### To import a module from the PowerShell Gallery with the Azure portal
-
-1. In the Azure Portal, open your Automation account. 
-2. Click on the **Assets** tile to open the list of assets.
-3. Click on the **Modules** tile to open the list of modules.
-3. Click on the **PowerShell gallery** button to launch the PowerShell Gallery in another browser window. <br>
-![PowerShell gallery](media/automation-runbook-gallery/powershell-gallery-button.png)
-4. Click the **Modules** menu to access the list of available modules.<br>
-![PowerShell gallery button](media/automation-runbook-gallery/powershell-gallery.png)
-4. Locate a module that you're interested in and select it to view its details.
-5. To install the module directly into Azure Automation, click the **Deploy to Azure Automation** button.<br>
-![PowerShell gallery button](media/automation-runbook-gallery/powershell-gallery-detail.png)
-6. You are returned to the Azure portal in a **Custom deployment** pane.  Specify whether you will install the module in a **New or Existing Automation Account** and the **Automation Account Name**.  The **Automation Account Location** is ignored if you use an existing account. 
-7. Select **Resource group** and either specify a existing resource group or create a new one for the module.
-6. You must select **Legal terms** and click **Buy**.  Note that despite the name of this button you are not actually charged for installing a module.
-7. Click **Create** to import the module.  This may take a couple of minutes since each activity needs to be extracted.  
-8. You will receive a notification that the module is being deployed and a notification when it has completed. 
-=======
 ### To import a module from the Automation Module Gallery with the Azure portal
 
 1. In the Azure Portal, open your Automation account.
@@ -150,7 +123,6 @@
 9. Click **OK** to import the module, and the module blade will launch. When Azure Automation imports a module to your account, it extracts metadata about the module and the cmdlets.
 
     ![Import module blade](media/automation-runbook-gallery/module-import-blade.png)
->>>>>>> 62d764ee
 
     This may take a couple of minutes since each activity needs to be extracted.
 10. You will receive a notification that the module is being deployed and a notification when it has completed.
