--- conflicted
+++ resolved
@@ -1,113 +1,108 @@
-<properties 
-   pageTitle="Certificate assets in Azure Automation | Microsoft Azure"
-   description="Certificates can be stored securely in Azure Automation so they can be accessed by runbooks or DSC configurations to authenticate against Azure and third party resources.  This article explains the details of certificates and how to work with them in both textual and graphical authoring."
-   services="automation"
-   documentationCenter=""
-   authors="bwren"
-   manager="stevenka"
-   editor="tysonn" />
-<tags 
-   ms.service="automation"
-   ms.devlang="na"
-   ms.topic="article"
-   ms.tgt_pltfrm="na"
-   ms.workload="infrastructure-services"
-<<<<<<< HEAD
-   ms.date="01/27/2016"
-   ms.author="bwren" />
-=======
-   ms.date="02/18/2016"
-   ms.author="magoedte;bwren" />
->>>>>>> abb96edc
-
-# Certificate assets in Azure Automation
-
-Certificates can be stored securely in Azure Automation so they can be accessed by runbooks or DSC configurations using the **Get-AutomationCertificate** activity. This allows you to create runbooks and DSC configurations that use certificates for authentication or adds them to Azure or third party resources.
-
->[AZURE.NOTE] Secure assets in Azure Automation include credentials, certificates, connections, and encrypted variables. These assets are encrypted and stored in the Azure Automation using a unique key that is generated for each automation account. This key is encrypted by a master certificate and stored in Azure Automation. Before storing a secure asset, the key for the automation account is decrypted using the master certificate and then used to encrypt the asset.
-
-## Windows PowerShell Cmdlets
-
-The cmdlets in the following table are used to create and manage automation certificate assets with Windows PowerShell. They ship as part of the [Azure PowerShell module](../powershell-install-configure.md) which is available for use in Automation runbooks and DSC configurations.
-
-|Cmdlets|Description|
-|:---|:---|
-|[Get-AzureAutomationCertificate](http://msdn.microsoft.com/library/dn913765.aspx)|Retrieves information about a certificate. You can only retrieve the certificate itself from Get-AutomationCertificate activity.|
-|[New- AzureAutomationCertificate](http://msdn.microsoft.com/library/dn913764.aspx)|Imports a new certificate into Azure Automation.|
-|[Remove- AzureAutomationCertificate](http://msdn.microsoft.com/library/dn913773.aspx)|Removes a certificate from Azure Automation.|
-|[Set- AzureAutomationCertificate](http://msdn.microsoft.com/library/dn913763.aspx)|Sets the properties for an existing certificate including uploading the certificate file and setting the password for a .pfx.|
-
-## Activities to access certificates
-
-The activities in the following table are used to access certificates in a runbook or DSC configuration.
-
-|Activities|Description|
-|:---|:---|
-|Get-AutomationCertificate|Gets a certificate to use in a runbook or DSC configuration.|
-
->[AZURE.NOTE] You should avoid using variables in the –Name parameter of Get-AutomationCertificate since this can complicate discovering dependencies between runbooks or DSC configurations, and certificate assets at design time.
-
-## Creating a new certificate
-
-When you create a new certificate, you upload a .cer or .pfx file to Azure Automation. If you mark the certificate as exportable, then you can transfer it out of the Azure Automation certificate store. If it is not exportable, then it can only be used for signing within the runbook or DSC configuration.
-
-### To create a new certificate with the Azure classic portal
-
-1. From your automation account, click **Assets** at the top of the window.
-1. At the bottom of the window, click **Add Setting**.
-1. Click **Add Credential**.
-2. In the **Credential Type** dropdown, select **Certificate**.
-3. Type a name for the certificate in the **Name** box and click the right arrow.
-4. Browse for a .cer or .pfx file.  If you select a .pfx file, specify a password and whether it should be allowed to be exported.
-1. Click the check mark to upload the certificate file and save the new certificate asset.
-
-
-### To create a new certificate with the Azure portal
-
-1. From your automation account, click the **Assets** part to open the **Assets** blade.
-1. Click the **Certificates** part to open the **Certificates** blade.
-1. Click **Add a certificate** at the top of the blade.
-2. Type a name for the certificate in the **Name** box.
-2. Click **Select a file** under **Upload a certificate file** to browse for a .cer or .pfx file.  If you select a .pfx file, specify a password and whether it should be allowed to be exported.
-1. Click **Create** to save the new certificate asset.
-
-
-### To create a new certificate with Windows PowerShell
-
-The following sample commands show how to create a new automation certificate and marks it exportable. This imports an existing .pfx file.
-
-	$certName = 'MyCertificate'
-	$certPath = '.\MyCert.pfx'
-	$certPwd = ConvertTo-SecureString -String 'P@$$w0rd' -AsPlainText -Force
-	
-	New-AzureAutomationCertificate -AutomationAccountName "MyAutomationAccount" -Name $certName -Path $certPath –Password $certPwd -Exportable
-
-## Using a certificate
-
-You must use the **Get-AutomationCertificate** activity to use a certificate. You cannot use the [Get-AzureAutomationCertificate](http://msdn.microsoft.com/library/dn913765.aspx) cmdlet since it returns information about the certificate asset but not the certificate itself.
-
-### Textual runbook sample
-
-The following sample code shows how to add a certificate to a cloud service in a runbook. In this sample, the password is retrieved from an encrypted automation variable.
-
-	$serviceName = 'MyCloudService'
-	$cert = Get-AutomationCertificate -Name 'MyCertificate'
-	$certPwd = Get-AutomationVariable –Name 'MyCertPassword'
-	Add-AzureCertificate -ServiceName $serviceName -CertToDeploy $cert
-
-### Graphical runbook sample
-
-You add a **Get-AutomationCertificate** to a graphical runbook by right-clicking on the certificate in the Library pane of the graphical editor and selecting **Add to canvas**.
-
-![](media/automation-certificates/certificate-add-canvas.png)
-
-The following image shows an example of using a certificate in a graphical runbook.  This is the same example shown above for adding a certificate to a cloud service from a textual runbook.  
-
-This example uses the **UseConnectionObject** parameter set for the **Send-TwilioSMS** activity that uses a connection object for authentication to the service.  A [pipeline link](automation-graphical-authoring-intro.md#links-and-workflow) must be used here since a sequence link would return a collection containing a single object which the Connection parameter is not expecting.
-
-![](media/automation-certificates/add-certificate.png)
-
-
-## See Also
-
-- [Links in graphical authoring](automation-graphical-authoring-intro.md#links-and-workflow) 
+<properties 
+   pageTitle="Certificate assets in Azure Automation | Microsoft Azure"
+   description="Certificates can be stored securely in Azure Automation so they can be accessed by runbooks or DSC configurations to authenticate against Azure and third party resources.  This article explains the details of certificates and how to work with them in both textual and graphical authoring."
+   services="automation"
+   documentationCenter=""
+   authors="bwren"
+   manager="stevenka"
+   editor="tysonn" />
+<tags 
+   ms.service="automation"
+   ms.devlang="na"
+   ms.topic="article"
+   ms.tgt_pltfrm="na"
+   ms.workload="infrastructure-services"
+   ms.date="02/18/2016"
+   ms.author="magoedte;bwren" />
+
+# Certificate assets in Azure Automation
+
+Certificates can be stored securely in Azure Automation so they can be accessed by runbooks or DSC configurations using the **Get-AutomationCertificate** activity. This allows you to create runbooks and DSC configurations that use certificates for authentication or adds them to Azure or third party resources.
+
+>[AZURE.NOTE] Secure assets in Azure Automation include credentials, certificates, connections, and encrypted variables. These assets are encrypted and stored in the Azure Automation using a unique key that is generated for each automation account. This key is encrypted by a master certificate and stored in Azure Automation. Before storing a secure asset, the key for the automation account is decrypted using the master certificate and then used to encrypt the asset.
+
+## Windows PowerShell Cmdlets
+
+The cmdlets in the following table are used to create and manage automation certificate assets with Windows PowerShell. They ship as part of the [Azure PowerShell module](../powershell-install-configure.md) which is available for use in Automation runbooks and DSC configurations.
+
+|Cmdlets|Description|
+|:---|:---|
+|[Get-AzureAutomationCertificate](http://msdn.microsoft.com/library/dn913765.aspx)|Retrieves information about a certificate. You can only retrieve the certificate itself from Get-AutomationCertificate activity.|
+|[New- AzureAutomationCertificate](http://msdn.microsoft.com/library/dn913764.aspx)|Imports a new certificate into Azure Automation.|
+|[Remove- AzureAutomationCertificate](http://msdn.microsoft.com/library/dn913773.aspx)|Removes a certificate from Azure Automation.|
+|[Set- AzureAutomationCertificate](http://msdn.microsoft.com/library/dn913763.aspx)|Sets the properties for an existing certificate including uploading the certificate file and setting the password for a .pfx.|
+
+## Activities to access certificates
+
+The activities in the following table are used to access certificates in a runbook or DSC configuration.
+
+|Activities|Description|
+|:---|:---|
+|Get-AutomationCertificate|Gets a certificate to use in a runbook or DSC configuration.|
+
+>[AZURE.NOTE] You should avoid using variables in the –Name parameter of Get-AutomationCertificate since this can complicate discovering dependencies between runbooks or DSC configurations, and certificate assets at design time.
+
+## Creating a new certificate
+
+When you create a new certificate, you upload a .cer or .pfx file to Azure Automation. If you mark the certificate as exportable, then you can transfer it out of the Azure Automation certificate store. If it is not exportable, then it can only be used for signing within the runbook or DSC configuration.
+
+### To create a new certificate with the Azure classic portal
+
+1. From your automation account, click **Assets** at the top of the window.
+1. At the bottom of the window, click **Add Setting**.
+1. Click **Add Credential**.
+2. In the **Credential Type** dropdown, select **Certificate**.
+3. Type a name for the certificate in the **Name** box and click the right arrow.
+4. Browse for a .cer or .pfx file.  If you select a .pfx file, specify a password and whether it should be allowed to be exported.
+1. Click the check mark to upload the certificate file and save the new certificate asset.
+
+
+### To create a new certificate with the Azure portal
+
+1. From your automation account, click the **Assets** part to open the **Assets** blade.
+1. Click the **Certificates** part to open the **Certificates** blade.
+1. Click **Add a certificate** at the top of the blade.
+2. Type a name for the certificate in the **Name** box.
+2. Click **Select a file** under **Upload a certificate file** to browse for a .cer or .pfx file.  If you select a .pfx file, specify a password and whether it should be allowed to be exported.
+1. Click **Create** to save the new certificate asset.
+
+
+### To create a new certificate with Windows PowerShell
+
+The following sample commands show how to create a new automation certificate and marks it exportable. This imports an existing .pfx file.
+
+	$certName = 'MyCertificate'
+	$certPath = '.\MyCert.pfx'
+	$certPwd = ConvertTo-SecureString -String 'P@$$w0rd' -AsPlainText -Force
+	
+	New-AzureAutomationCertificate -AutomationAccountName "MyAutomationAccount" -Name $certName -Path $certPath –Password $certPwd -Exportable
+
+## Using a certificate
+
+You must use the **Get-AutomationCertificate** activity to use a certificate. You cannot use the [Get-AzureAutomationCertificate](http://msdn.microsoft.com/library/dn913765.aspx) cmdlet since it returns information about the certificate asset but not the certificate itself.
+
+### Textual runbook sample
+
+The following sample code shows how to add a certificate to a cloud service in a runbook. In this sample, the password is retrieved from an encrypted automation variable.
+
+	$serviceName = 'MyCloudService'
+	$cert = Get-AutomationCertificate -Name 'MyCertificate'
+	$certPwd = Get-AutomationVariable –Name 'MyCertPassword'
+	Add-AzureCertificate -ServiceName $serviceName -CertToDeploy $cert
+
+### Graphical runbook sample
+
+You add a **Get-AutomationCertificate** to a graphical runbook by right-clicking on the certificate in the Library pane of the graphical editor and selecting **Add to canvas**.
+
+![](media/automation-certificates/certificate-add-canvas.png)
+
+The following image shows an example of using a certificate in a graphical runbook.  This is the same example shown above for adding a certificate to a cloud service from a textual runbook.  
+
+This example uses the **UseConnectionObject** parameter set for the **Send-TwilioSMS** activity that uses a connection object for authentication to the service.  A [pipeline link](automation-graphical-authoring-intro.md#links-and-workflow) must be used here since a sequence link would return a collection containing a single object which the Connection parameter is not expecting.
+
+![](media/automation-certificates/add-certificate.png)
+
+
+## See Also
+
+- [Links in graphical authoring](automation-graphical-authoring-intro.md#links-and-workflow) 