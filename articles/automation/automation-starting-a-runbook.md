--- conflicted
+++ resolved
@@ -11,11 +11,7 @@
    ms.topic="article"
    ms.tgt_pltfrm="na"
    ms.workload="infrastructure-services"
-<<<<<<< HEAD
-   ms.date="02/19/2016"
-=======
    ms.date="02/23/2016"
->>>>>>> 62d764ee
    ms.author="magoedte;bwren"/>
 
 # Starting a runbook in Azure Automation
