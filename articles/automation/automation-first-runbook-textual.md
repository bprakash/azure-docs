--- conflicted
+++ resolved
@@ -8,16 +8,6 @@
     editor=""/>
 
 <tags
-<<<<<<< HEAD
-	ms.service="automation"
-	ms.workload="tbd"
-	ms.tgt_pltfrm="na"
-	ms.devlang="na"
-	ms.topic="get-started-article" 
-	ms.date="02/09/2016"
-	ms.author="bwren"/>
-
-=======
     ms.service="automation"
     ms.workload="tbd"
     ms.tgt_pltfrm="na"
@@ -25,7 +15,6 @@
     ms.topic="get-started-article"
     ms.date="02/18/2016"
     ms.author="magoedte;bwren"/>
->>>>>>> abb96edc
 
 # My first PowerShell Workflow runbook
 
