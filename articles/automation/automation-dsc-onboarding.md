<<<<<<< HEAD
<properties 
   pageTitle="Onboarding physical and virtual machines for management by Azure Automation DSC | Microsoft Azure" 
   description="How to setup machines for management with Azure Automation DSC" 
   services="automation" 
   documentationCenter="dev-center-name" 
   authors="coreyp-at-msft" 
   manager="stevenka" 
   editor="tysonn"/>

<tags
   ms.service="automation"
   ms.devlang="NA"
   ms.topic="article"
   ms.tgt_pltfrm="powershell"
   ms.workload="TBD" 
   ms.date="11/23/2015"
   ms.author="coreyp"/>

# Onboarding machines for management by Azure Automation DSC

## Why manage machines with Azure Automation DSC?

Like [PowerShell Desired State Configuration](https://technet.microsoft.com/library/dn249912.aspx), Azure Automation Desired State Configuration is a simple, yet powerful, configuration management service for DSC nodes (physical and virtual machines) in any cloud or on-premises datacenter. It enables scalability across thousands of machines quickly and easily from a central, secure location. You can easily onboard machines, assign them declarative configurations, and view reports showing each machine’s compliance to the desired state you specified. The Azure Automation DSC management layer is to DSC what the Azure Automation management layer is to PowerShell scripting. In other words, in the same way that Azure Automation helps you manage Powershell scripts, it also helps you manage DSC configurations To learn more about the benefits of using Azure Automation DSC, see [Azure Automation DSC overview](automation-dsc-overview/). 

Azure Automation DSC can be used to manage a variety of machines:

*    Azure virtual machines (classic)
*    Azure virtual machines
*    Physical / virtual Windows machines on-premises, or in a cloud other than Azure
*    Physical / virtual Linux machines on-premises, in Azure, or in a cloud other than Azure

The following sections outline how you can onboard each type of machine to Azure Automation DSC.

## Azure virtual machines (classic)

With Azure Automation DSC, you can easily onboard Azure virtual machines (classic) for configuration management using either the Azure portal, or PowerShell. Under the hood, and without an administrator having to remote into the VM, the Azure VM Desired State Configuration extension registers the VM with Azure Automation DSC. Since the Azure VM Desired State Configuration extension runs asynchronously, steps to track its progress or troubleshoot it are provided in the [**Troubleshooting Azure virtual machine onboarding**](#troubleshooting-azure-virtual-machine-onboarding) section below.


### Azure portal

In the [Azure preview portal](http://portal.azure.com/), click **Browse** -> **Virtual machines (classic)**. Select the Windows VM you want to onboard. On the virtual machine’s dashboard blade, click **All settings** -> **Extensions** -> **Add** -> **Azure Automation DSC** -> **Create**. Enter the [PowerShell DSC Local Configuration Manager values](https://technet.microsoft.com/library/dn249922.aspx?f=255&MSPPError=-2147217396) required for your use case, your Automation account’s registration key and registration URL, and optionally a node configuration to assign to the VM.

![](./media/automation-dsc-onboarding/DSC_Onboarding_1.png)


To find the registration URL and key for the Automation account to onboard the machine to, see the [**Secure registration**](#secure-registration) section below.

### PowerShell

    # log in to both Azure Service Management and Azure Resource Manager
    Add-AzureAccount
    Add-AzureRmAccount
    
    # fill in correct values for your VM / Automation Account here
    $VMName = ""
    $ServiceName = ""
    $AutomationAccountName = ""
    $AutomationAccountResourceGroup = ""

    # fill in the name of a Node Configuration in Azure Automation DSC, for this VM to conform to
    $NodeConfigName = ""

    # get Azure Automation DSC registration info
    $Account = Get-AzureRmAutomationAccount -ResourceGroupName $AutomationAccountResourceGroup -Name $AutomationAccountName
    $RegistrationInfo = $Account | Get-AzureRmAutomationRegistrationInfo

    # use the DSC extension to onboard the VM for management with Azure Automation DSC
    $VM = Get-AzureVM -Name $VMName -ServiceName $ServiceName
    
    $PublicConfiguration = ConvertTo-Json -Depth 8 @{
      SasToken = ""
      ModulesUrl = "https://eus2oaasibizamarketprod1.blob.core.windows.net/automationdscpreview/RegistrationMetaConfigV2.zip"
      ConfigurationFunction = "RegistrationMetaConfigV2.ps1\RegistrationMetaConfigV2"

    # update these DSC agent Local Configuration Manager defaults if they do not match your use case.
    # See https://technet.microsoft.com/library/dn249922.aspx?f=255&MSPPError=-2147217396 for more details
      Properties = @{
        RegistrationKey = @{
          UserName = 'notused'
          Password = 'PrivateSettingsRef:RegistrationKey'
        }
        RegistrationUrl = $RegistrationInfo.Endpoint
        NodeConfigurationName = $NodeConfigName
        ConfigurationMode = "ApplyAndMonitor"
        ConfigurationModeFrequencyMins = 15
        RefreshFrequencyMins = 30
        RebootNodeIfNeeded = $False
        ActionAfterReboot = "ContinueConfiguration"
        AllowModuleOverwrite = $False
     }  
   }

   $PrivateConfiguration = ConvertTo-Json -Depth 8 @{
     Items = @{
       RegistrationKey = $RegistrationInfo.PrimaryKey
     }
   }
    
   $VM = Set-AzureVMExtension `
     -VM $vm `
     -Publisher Microsoft.Powershell `
     -ExtensionName DSC `
     -Version 2.11 `
     -PublicConfiguration $PublicConfiguration `
     -PrivateConfiguration $PrivateConfiguration `
     -ForceUpdate

   $VM | Update-AzureVM

## Azure virtual machines

Azure Automation DSC lets you easily onboard Azure virtual machines for configuration management, using either the Azure portal, Azure Resource Manager templates, or PowerShell. Under the hood, and without an administrator having to remote into the VM, the Azure VM Desired State Configuration extension registers the VM with Azure Automation DSC. Since the Azure VM Desired State Configuration extension runs asynchronously, steps to track its progress or troubleshoot it are provided in the [**Troubleshooting Azure virtual machine onboarding**](#troubleshooting-azure-virtual-machine-onboarding) section below.


### Azure portal

In the [Azure preview portal](http://portal.azure.com/), navigate to the Azure Automation account where you want to onboard virtual machines. On the Automation account dashboard, click **DSC Nodes** -> **Add Azure VM**.

Under **Select virtual machines to onboard**, select one or more Azure virtual machines to onboard.

![](./media/automation-dsc-onboarding/DSC_Onboarding_2.png)


Under **Configure registration data**, enter the [PowerShell DSC Local Configuration Manager values](https://technet.microsoft.com/library/dn249922.aspx?f=255&MSPPError=-2147217396) required for your use case, and optionally a node configuration to assign to the VM.

![](./media/automation-dsc-onboarding/DSC_Onboarding_3.png)

 
### Azure Resource Manager templates

Azure virtual machines can be deployed and onboarded to Azure Automation DSC via Azure Resource Manager templates. See [Configure a VM via DSC extension and Azure Automation DSC](http://azure.microsoft.com/documentation/templates/dsc-extension-azure-automation-pullserver/) for an example template that onboards an existing VM to Azure Automation DSC. To find the registration key and registration URL taken as input in this template, see the [**Secure registration**](#secure-registration) section below.

### PowerShell

The [Register-AzureRmAutomationDscNode](https://msdn.microsoft.com/library/mt603833.aspx) cmdlet can be used to onboard virtual machines in the Azure preview portal via PowerShell.

## Physical / virtual Windows machines on-premises, or in a cloud other than Azure

On-premises Windows machines and Windows machines in non-Azure clouds (such as Amazon Web Services) can also be onboarded to Azure Automation DSC, as long as they have outbound access to the internet, via a few simple steps:

1. Make sure the latest version of [WMF 5](http://www.microsoft.com/en-us/download/details.aspx?id=48729) is installed on the machines you want to onboard to Azure Automation DSC.

2. Open the PowerShell console or PowerShell ISE as an administrator in a machine in your local environment. This machine must also have the latest version of WMF 5 installed.

3. Connect to Azure Resource Manager using the Azure PowerShell module:
        `Login-AzureRmAccount`

4. Download, from the Automation account you want to onboard nodes to, the PowerShell DSC metaconfigurations for the machines you want to onboard:

	`Get-AzureRmAutomationDscOnboardingMetaconfig -ResourceGroupName MyResourceGroup -AutomationAccountName      		MyAutomationAccount -ComputerName MyServer1, MyServer2 -OutputFolder C:\Users\joe\Desktop`

5. Optionally, view and update the metaconfigurations in the output folder as needed to match the [PowerShell DSC Local Configuration Manager fields and values](https://technet.microsoft.com/library/dn249922.aspx?f=255&MSPPError=-2147217396) you want, if the defaults do not match your use case.

6. Remotely apply the PowerShell DSC metaconfiguration to the machines you want to onboard:

	`Set-DscLocalConfigurationManager -Path C:\Users\joe\Desktop\DscMetaConfigs -ComputerName MyServer1, MyServer2`

7. If you cannot apply the PowerShell DSC metaconfigurations remotely, copy the output folder from step 4 onto each machine to onboard. Then call Set-DscLocalConfigurationManager locally on each machine to onboard.

8. Using the Azure portal or cmdlets, check that the machines to onboard now show up as DSC nodes registered in your Azure Automation account.

## Physical / virtual Linux machines on-premises, in Azure, or in a cloud other than Azure

On-premises Linux machines, Linux machines in Azure, and Linux machines in non-Azure clouds can also be onboarded to Azure Automation DSC, as long as they have outbound access to the internet, via a few simple steps:

1. Make sure the latest version of the [DSC Linux agent](http://www.microsoft.com/en-us/download/details.aspx?id=49150) is installed on the machines you want to onboard to Azure Automation DSC.

2. If the [PowerShell DSC Local Configuration Manager defaults](https://technet.microsoft.com/library/dn249922.aspx?f=255&MSPPError=-2147217396) match your use case:

	*    On each Linux machine to onboard to Azure Automation DSC, use Register.py to onboard using the PowerShell DSC Local Configuration Manager defaults:

		`/opt/microsoft/dsc/Scripts/Register.py <Automation account registration key> <Automation account registration URL>`

	*    To find the registration key and registration URL for your Automation account, see the [**Secure registration**](#secure-registration) section below.

	If the PowerShell DSC Local Configuration Manager defaults **do** **not** match your use case, follow steps 3 - 9. Otherwise, proceed directly to step 9.

3. Open the PowerShell console or PowerShell ISE as an administrator on a Windows machine in your local environment. This machine must have the latest version of [WMF 5](http://www.microsoft.com/en-us/download/details.aspx?id=48729) installed.

4. Connect to Azure Resource Manager using the Azure PowerShell module:

	`Login-AzureRmAccount`

5.  Download, from the Automation account you want to onboard nodes to, the PowerShell DSC metaconfigurations for the machines you want to onboard:
	
	`Get-AzureRmAutomationDscOnboardingMetaconfig -ResourceGroupName MyResourceGroup -AutomationAccountName MyAutomationAccount -ComputerName MyServer1, MyServer2 -OutputFolder C:\Users\joe\Desktop_`

6.  Optionally, view and update the metaconfigurations in the output folder as needed to match the [PowerShell DSC Local Configuration Manager fields and values](http://https://technet.microsoft.com/library/dn249922.aspx?f=255&MSPPError=-2147217396) you want, if the defaults do not match your use case.

7.  Remotely apply the PowerShell DSC metaconfiguration to the machines you want to onboard:
    	
    	$SecurePass = ConvertTo-SecureString -string "<root password>" -AsPlainText -Force
        $Cred = New-Object System.Management.Automation.PSCredential "root", $SecurPass
        $Opt = New-CimSessionOption -UseSs1:$true -SkipCACheck:$true -SkipCNCheck:$true -SkipRevocationCheck:$true

        # need a CimSession for each Linux machine to onboard
        
        $Session = New-CimSession -Credential:$Cred -ComputerName:<your Linux machine> -Port:5986 -Authentication:basic -SessionOption:$Opt
    	
    	Set-DscLocalConfigurationManager -CimSession $Session –Path C:\Users\joe\Desktop\DscMetaConfigs

8.  If you cannot apply the PowerShell DSC metaconfigurations remotely, for each Linux machine to onboard, copy the metaconfiguration corresponding to that machine from the folder in step 5 onto the Linux machine. Then call `SetDscLocalConfigurationManager.py` locally on each Linux machine you want to onboard to Azure Automation DSC:

	`/opt/microsoft/dsc/Scripts/SetDscLocalConfigurationManager.py –configurationmof <path to metaconfiguration file>`

9.  Using the Azure portal or cmdlets, check that the machines to onboard now show up as DSC nodes registered in your Azure Automation account.

##Secure registration

Machines can securely onboard to an Azure Automation account through the WMF 5 DSC registration protocol, which allows a DSC node to authenticate to a PowerShell DSC V2 Pull or Reporting server (including Azure Automation DSC). The node registers to the server at a **Registration URL**, authenticating using a **Registration key**. During registration, the DSC node and DSC Pull/Reporting server negotiate a unique certificate for this node to use for authentication to the server post-registration. This process prevents onboarded nodes from impersonating one another, such as if a node is compromised and behaving maliciously. After registration, the Registration key is not used for authentication again, and is deleted from the node.

You can get the information required for the DSC registration protocol from the **Manage Keys** blade in the Azure preview portal. Open this blade by clicking the key icon on the **Essentials** panel for the Automation account.

![](./media/automation-dsc-onboarding/DSC_Onboarding_4.png)

*    Registration URL is the URL field in the Manage Keys blade.
*    Registration key is the Primary Access Key or Secondary Access Key in the Manage Keys blade. Either key can be used.

For added security, the primary and secondary access keys of an Automation account can be regenerated at any time (on the **Manage Keys** blade) to prevent future node registrations using previous keys.

##Troubleshooting Azure virtual machine onboarding

Azure Automation DSC lets you easily onboard Azure Windows VMs for configuration management. Under the hood, the Azure VM Desired State Configuration extension is used to register the VM with Azure Automation DSC. Since the Azure VM Desired State Configuration extension runs asynchronously, tracking its progress and troubleshooting its execution may be important. 

>[AZURE.NOTE] Any method of onboarding an Azure Windows VM to Azure Automation DSC that uses the Azure VM Desired State Configuration extension could take up to an hour for the node to show up as registered in Azure Automation. This is due to the installation of Windows Management Framework 5.0 on the VM by the Azure VM DSC extension, which is required to onboard the VM to Azure Automation DSC.

To troubleshoot or view the status of the Azure VM Desired State Configuration extension, in the Azure preview portal navigate to the VM being onboarded, then click -> **All settings** -> **Extensions** -> **DSC**. For more details, you can click **View detailed status**.

[![](./media/automation-dsc-onboarding/DSC_Onboarding_5.png)](https://technet.microsoft.com/library/dn249912.aspx)

## Certificate expiration and reregistration

After registering, each node automatically negotiates a unique certificate for authentication that expires after one year. Currently, the PowerShell DSC registration protocol cannot automatically renew certificates when they are nearing expiration, so you need to reregister the nodes after a year’s time. Before reregistering, ensure that each node is running Windows Management Framework 5.0 RTM. If a node’s authentication certificate expires, and the node is not reregistered, the node will be unable to communicate with Azure Automation and will be marked ‘Unresponsive.’ Reregistration is performed in the same way you registered the node initially. Reregistration performed 90 days or less from the certificate expiration time, or at any point after the certificate expiration time, will result in a new certificate being generated and used.

## Related Articles
* [Azure Automation DSC overview](automation-dsc-overview.md)
* [Azure Automation DSC cmdlets](https://msdn.microsoft.com/library/mt244122.aspx)
* [Azure Automation DSC pricing](http://azure.microsoft.com/pricing/details/automation/)


=======
<properties 
   pageTitle="Onboarding physical and virtual machines for management by Azure Automation DSC | Microsoft Azure" 
   description="How to setup machines for management with Azure Automation DSC" 
   services="automation" 
   documentationCenter="dev-center-name" 
   authors="coreyp-at-msft" 
   manager="stevenka" 
   editor="tysonn"/>

<tags
   ms.service="automation"
   ms.devlang="NA"
   ms.topic="article"
   ms.tgt_pltfrm="powershell"
   ms.workload="TBD" 
   ms.date="01/11/2016"
   ms.author="coreyp"/>

# Onboarding machines for management by Azure Automation DSC

## Why manage machines with Azure Automation DSC?

Like [PowerShell Desired State Configuration](https://technet.microsoft.com/library/dn249912.aspx), Azure Automation Desired State Configuration is a simple, yet powerful, configuration management service for DSC nodes (physical and virtual machines) in any cloud or on-premises datacenter. It enables scalability across thousands of machines quickly and easily from a central, secure location. You can easily onboard machines, assign them declarative configurations, and view reports showing each machine’s compliance to the desired state you specified. The Azure Automation DSC management layer is to DSC what the Azure Automation management layer is to PowerShell scripting. In other words, in the same way that Azure Automation helps you manage Powershell scripts, it also helps you manage DSC configurations To learn more about the benefits of using Azure Automation DSC, see [Azure Automation DSC overview](automation-dsc-overview/). 

Azure Automation DSC can be used to manage a variety of machines:

*    Azure virtual machines (classic)
*    Azure virtual machines
*    Physical / virtual Windows machines on-premises, or in a cloud other than Azure
*    Physical / virtual Linux machines on-premises, in Azure, or in a cloud other than Azure

In addition, a **DSC metaconfiguration** can be generated to generically onboard any combination of the above machines to Azure Automation DSC.

The following sections outline how you can onboard each type of machine to Azure Automation DSC.

## Azure virtual machines (classic)

With Azure Automation DSC, you can easily onboard Azure virtual machines (classic) for configuration management using either the Azure portal, or PowerShell. Under the hood, and without an administrator having to remote into the VM, the Azure VM Desired State Configuration extension registers the VM with Azure Automation DSC. Since the Azure VM Desired State Configuration extension runs asynchronously, steps to track its progress or troubleshoot it are provided in the [**Troubleshooting Azure virtual machine onboarding**](#troubleshooting-azure-virtual-machine-onboarding) section below.


### Azure portal

In the [Azure preview portal](http://portal.azure.com/), click **Browse** -> **Virtual machines (classic)**. Select the Windows VM you want to onboard. On the virtual machine’s dashboard blade, click **All settings** -> **Extensions** -> **Add** -> **Azure Automation DSC** -> **Create**. Enter the [PowerShell DSC Local Configuration Manager values](https://technet.microsoft.com/library/dn249922.aspx?f=255&MSPPError=-2147217396) required for your use case, your Automation account’s registration key and registration URL, and optionally a node configuration to assign to the VM.

![](./media/automation-dsc-onboarding/DSC_Onboarding_1.png)


To find the registration URL and key for the Automation account to onboard the machine to, see the [**Secure registration**](#secure-registration) section below.

### PowerShell

    # log in to both Azure Service Management and Azure Resource Manager
    Add-AzureAccount
    Login-AzureRmAccount
    
    # fill in correct values for your VM / Automation Account here
    $VMName = ""
    $ServiceName = ""
    $AutomationAccountName = ""
    $AutomationAccountResourceGroup = ""

    # fill in the name of a Node Configuration in Azure Automation DSC, for this VM to conform to
    $NodeConfigName = ""

    # get Azure Automation DSC registration info
    $Account = Get-AzureRmAutomationAccount -ResourceGroupName $AutomationAccountResourceGroup -Name $AutomationAccountName
    $RegistrationInfo = $Account | Get-AzureRmAutomationRegistrationInfo

    # use the DSC extension to onboard the VM for management with Azure Automation DSC
    $VM = Get-AzureVM -Name $VMName -ServiceName $ServiceName
    
    $PublicConfiguration = ConvertTo-Json -Depth 8 @{
      SasToken = ""
      ModulesUrl = "https://eus2oaasibizamarketprod1.blob.core.windows.net/automationdscpreview/RegistrationMetaConfigV2.zip"
      ConfigurationFunction = "RegistrationMetaConfigV2.ps1\RegistrationMetaConfigV2"

    # update these DSC agent Local Configuration Manager defaults if they do not match your use case.
    # See https://technet.microsoft.com/library/dn249922.aspx?f=255&MSPPError=-2147217396 for more details
    Properties = @{
       RegistrationKey = @{
         UserName = 'notused'
         Password = 'PrivateSettingsRef:RegistrationKey'
    }
      RegistrationUrl = $RegistrationInfo.Endpoint
      NodeConfigurationName = $NodeConfigName
      ConfigurationMode = "ApplyAndMonitor"
      ConfigurationModeFrequencyMins = 15
      RefreshFrequencyMins = 30
      RebootNodeIfNeeded = $False
      ActionAfterReboot = "ContinueConfiguration"
      AllowModuleOverwrite = $False
      }
    }

    $PrivateConfiguration = ConvertTo-Json -Depth 8 @{
      Items = @{
         RegistrationKey = $RegistrationInfo.PrimaryKey
      }
    }
    
    $VM = Set-AzureVMExtension `
     -VM $vm `
     -Publisher Microsoft.Powershell `
     -ExtensionName DSC `
     -Version 2.6 `
     -PublicConfiguration $PublicConfiguration `
     -PrivateConfiguration $PrivateConfiguration `
     -ForceUpdate

    $VM | Update-AzureVM

## Azure virtual machines

Azure Automation DSC lets you easily onboard Azure virtual machines for configuration management, using either the Azure portal, Azure Resource Manager templates, or PowerShell. Under the hood, and without an administrator having to remote into the VM, the Azure VM Desired State Configuration extension registers the VM with Azure Automation DSC. Since the Azure VM Desired State Configuration extension runs asynchronously, steps to track its progress or troubleshoot it are provided in the [**Troubleshooting Azure virtual machine onboarding**](#troubleshooting-azure-virtual-machine-onboarding) section below.


### Azure portal

In the [Azure preview portal](http://portal.azure.com/), navigate to the Azure Automation account where you want to onboard virtual machines. On the Automation account dashboard, click **DSC Nodes** -> **Add Azure VM**.

Under **Select virtual machines to onboard**, select one or more Azure virtual machines to onboard.

![](./media/automation-dsc-onboarding/DSC_Onboarding_2.png)


Under **Configure registration data**, enter the [PowerShell DSC Local Configuration Manager values](https://technet.microsoft.com/library/dn249922.aspx?f=255&MSPPError=-2147217396) required for your use case, and optionally a node configuration to assign to the VM.

![](./media/automation-dsc-onboarding/DSC_Onboarding_3.png)

 
### Azure Resource Manager templates

Azure virtual machines can be deployed and onboarded to Azure Automation DSC via Azure Resource Manager templates. See [Configure a VM via DSC extension and Azure Automation DSC](http://azure.microsoft.com/documentation/templates/dsc-extension-azure-automation-pullserver/) for an example template that onboards an existing VM to Azure Automation DSC. To find the registration key and registration URL taken as input in this template, see the [**Secure registration**](#secure-registration) section below.

### PowerShell

The [Register-AzureRmAutomationDscNode](https://msdn.microsoft.com/library/mt603833.aspx) cmdlet can be used to onboard virtual machines in the Azure preview portal via PowerShell.

## Physical / virtual Windows machines on-premises, or in a cloud other than Azure

On-premises Windows machines and Windows machines in non-Azure clouds (such as Amazon Web Services) can also be onboarded to Azure Automation DSC, as long as they have outbound access to the internet, via a few simple steps:

1. Make sure the latest version of [WMF 5](http://www.microsoft.com/en-us/download/details.aspx?id=48729) is installed on the machines you want to onboard to Azure Automation DSC.
2. Follow the directions in section [**Generating DSC metaconfigurations**](#generating-dsc-metaconfigurations) below to generate a folder containing the needed DSC metaconfigurations.
3. Remotely apply the PowerShell DSC metaconfiguration to the machines you want to onboard. **The machine this command is run from must have the latest version of [WMF 5](http://www.microsoft.com/en-us/download/details.aspx?id=48729) installed**:

	`Set-DscLocalConfigurationManager -Path C:\Users\joe\Desktop\DscMetaConfigs -ComputerName MyServer1, MyServer2`

4. If you cannot apply the PowerShell DSC metaconfigurations remotely, copy the metaconfigurations’ folder from step 2 onto each machine to onboard. Then call **Set-DscLocalConfigurationManager** locally on each machine to onboard.
5. Using the Azure portal or cmdlets, check that the machines to onboard now show up as DSC nodes registered in your Azure Automation account.

## Physical / virtual Linux machines on-premises, in Azure, or in a cloud other than Azure

On-premises Linux machines, Linux machines in Azure, and Linux machines in non-Azure clouds can also be onboarded to Azure Automation DSC, as long as they have outbound access to the internet, via a few simple steps:

1. Make sure the latest version of the [DSC Linux agent](http://www.microsoft.com/en-us/download/details.aspx?id=49150) is installed on the machines you want to onboard to Azure Automation DSC.

2. If the [PowerShell DSC Local Configuration Manager defaults](hhttps://msdn.microsoft.com/powershell/dsc/metaconfig4) match your use case, and you want to onboard machines such that they **both** pull from and report to Azure Automation DSC::

	*    On each Linux machine to onboard to Azure Automation DSC, use Register.py to onboard using the PowerShell DSC Local Configuration Manager defaults:

		`/opt/microsoft/dsc/Scripts/Register.py <Automation account registration key> <Automation account registration URL>`

	*    To find the registration key and registration URL for your Automation account, see the [**Secure registration**](#secure-registration) section below.

	If the PowerShell DSC Local Configuration Manager defaults **do** **not** match your use case, or you want to onboard machines such that they only report to Azure Automation DSC, but do not pull configuration or PowerShell modules from it,  follow steps 3 - 6. Otherwise, proceed directly to step 6.

3.	Follow the directions in the [**Generating DSC metaconfigurations**](#generating-dsc-metaconfigurations) section below to generate a folder containing the needed DSC metaconfigurations.
4.  Remotely apply the PowerShell DSC metaconfiguration to the machines you want to onboard:
    	
    	$SecurePass = ConvertTo-SecureString -string "<root password>" -AsPlainText -Force
        $Cred = New-Object System.Management.Automation.PSCredential "root", $SecurPass
        $Opt = New-CimSessionOption -UseSs1:$true -SkipCACheck:$true -SkipCNCheck:$true -SkipRevocationCheck:$true

        # need a CimSession for each Linux machine to onboard
        
        $Session = New-CimSession -Credential:$Cred -ComputerName:<your Linux machine> -Port:5986 -Authentication:basic -SessionOption:$Opt
    	
    	Set-DscLocalConfigurationManager -CimSession $Session –Path C:\Users\joe\Desktop\DscMetaConfigs
	
The machine this command is run from must have the latest version of [WMF 5](http://www.microsoft.com/en-us/download/details.aspx?id=48729) installed.

5.  If you cannot apply the PowerShell DSC metaconfigurations remotely, for each Linux machine to onboard, copy the metaconfiguration corresponding to that machine from the folder in step 5 onto the Linux machine. Then call `SetDscLocalConfigurationManager.py` locally on each Linux machine you want to onboard to Azure Automation DSC:

	`/opt/microsoft/dsc/Scripts/SetDscLocalConfigurationManager.py –configurationmof <path to metaconfiguration file>`

6.  Using the Azure portal or cmdlets, check that the machines to onboard now show up as DSC nodes registered in your Azure Automation account.

##Generating DSC metaconfigurations
To generically onboard any machine to Azure Automation DSC, a DSC metaconfiguration can be generated that, when applied, tells the DSC agent on the machine to pull from and/or report to Azure Automation DSC. DSC metaconfigurations for Azure Automation DSC can be generated using either a PowerShell DSC configuration, or the Azure Automation PowerShell cmdlets.

**Note:** DSC metaconfigurations contain the secrets needed to onboard a machine to an Automation account for management. Make sure to properly protect any DSC metaconfigurations you create, or delete them after use.

###Using a DSC Configuration
1.	Open the PowerShell ISE as an administrator in a machine in your local environment. The machine must have the latest version of [WMF 5](http://www.microsoft.com/en-us/download/details.aspx?id=48729) installed.

2.	Copy the following script locally. This script contains a PowerShell DSC configuration for creating metaconfigurations, and a command to kick off the metaconfiguration creation.
    
        # The DSC configuration that will generate metaconfigurations
        [DscLocalConfigurationManager()]
        Configuration DscMetaConfigs 
        { 
            param 
            ( 
                [Parameter(Mandatory=$True)] 
                $RegistrationUrl,
         
                [Parameter(Mandatory=$True)] 
                [String]$RegistrationKey,

                [Parameter(Mandatory=$True)] 
                [String[]]$ComputerName,

                [Int]$RefreshFrequencyMins = 30, 
            
                [Int]$ConfigurationModeFrequencyMins = 15, 
            
                [String]$ConfigurationMode = "ApplyAndMonitor", 
            
                [String]$NodeConfigurationName,

                [Boolean]$RebootNodeIfNeeded= $False,

                [String]$ActionAfterReboot = "ContinueConfiguration",

                [Boolean]$AllowModuleOverwrite = $False,

                [Boolean]$ReportOnly
            )

    
            if(!$NodeConfigurationName -or $NodeConfigurationName -eq "") 
            { 
                $ConfigurationNames = $null 
            } 
            else 
            { 
                $ConfigurationNames = @($NodeConfigurationName) 
            }

            if($ReportOnly)
            {
               $RefreshMode = "PUSH"
            }
            else
            {
               $RefreshMode = "PULL"
            }

            Node $ComputerName
            {

                Settings 
                { 
                    RefreshFrequencyMins = $RefreshFrequencyMins 
                    RefreshMode = $RefreshMode 
                    ConfigurationMode = $ConfigurationMode 
                    AllowModuleOverwrite  = $AllowModuleOverwrite 
                    RebootNodeIfNeeded = $RebootNodeIfNeeded 
                    ActionAfterReboot = $ActionAfterReboot 
                    ConfigurationModeFrequencyMins = $ConfigurationModeFrequencyMins 
                }

                if(!$ReportOnly)
                {
                   ConfigurationRepositoryWeb AzureAutomationDSC 
                    { 
                        ServerUrl = $RegistrationUrl 
                        RegistrationKey = $RegistrationKey 
                        ConfigurationNames = $ConfigurationNames 
                    }

                    ResourceRepositoryWeb AzureAutomationDSC 
                    { 
                       ServerUrl = $RegistrationUrl 
                       RegistrationKey = $RegistrationKey 
                    }
                }

                ReportServerWeb AzureAutomationDSC 
                { 
                ServerUrl = $RegistrationUrl 
                RegistrationKey = $RegistrationKey 
                }
            } 
        }
        # Create the metaconfigurations
        # TODO: edit the below as needed for your use case
        DscMetaConfigs `
            -RegistrationUrl "<fill me in>" `
            -RegistrationKey "<fill me in>" `
            -ComputerName "<some VM to onboard>", "<some other VM to onboard>" `
            -NodeConfigurationName "SimpleConfig.webserver" `
            -RefreshFrequencyMins 30 `
            -ConfigurationModeFrequencyMins 15 `
            -RebootNodeIfNeeded $False `
            -AllowModuleOverwrite $False `
            -ConfigurationMode "ApplyAndMonitor" `
            -ActionAfterReboot "ContinueConfiguration" `
            -ReportOnly $False # Set to $True to have machines only report to AA DSC but not pull from it

3.	Fill in the registration key and URL for your Automation account, as well as the names of the machines to onboard. All other parameters are optional. To find the registration key and registration URL for your Automation account, see the [**Secure registration**](#secure-registration) section below.

4.	If you want the machines to report DSC status information to Azure Automation DSC, but not pull configuration or PowerShell modules, set the **ReportOnly** parameter to true.

5.	Run the script. You should now have a folder called **DscMetaConfigs** in your working directory, containing the PowerShell DSC metaconfigurations for the machines to onboard.

###Using the Azure Automation cmdlets
If the PowerShell DSC Local Configuration Manager defaults match your use case, and you want to onboard machines such that they both pull from and report to Azure Automation DSC, the Azure Automation cmdlets provide a simplified method of generating the DSC metaconfigurations needed:

1.	Open the PowerShell console or PowerShell ISE as an administrator in a machine in your local environment.

2.	Connect to Azure Resource Manager using **Add-AzureRmAccount**

3.	Download the PowerShell DSC metaconfigurations for the machines you want to onboard from the Automation account to which you want to onboard nodes:

        Get-AzureRmAutomationDscOnboardingMetaconfig -ResourceGroupName MyResourceGroup -AutomationAccountName MyAutomationAccount -ComputerName MyServer1, MyServer2 -OutputFolder C:\Users\joe\Desktop

You should now have a folder called ***DscMetaConfigs***, containing the PowerShell DSC metaconfigurations for the machines to onboard.

##Secure registration

Machines can securely onboard to an Azure Automation account through the WMF 5 DSC registration protocol, which allows a DSC node to authenticate to a PowerShell DSC V2 Pull or Reporting server (including Azure Automation DSC). The node registers to the server at a **Registration URL**, authenticating using a **Registration key**. During registration, the DSC node and DSC Pull/Reporting server negotiate a unique certificate for this node to use for authentication to the server post-registration. This process prevents onboarded nodes from impersonating one another, such as if a node is compromised and behaving maliciously. After registration, the Registration key is not used for authentication again, and is deleted from the node.

You can get the information required for the DSC registration protocol from the **Manage Keys** blade in the Azure preview portal. Open this blade by clicking the key icon on the **Essentials** panel for the Automation account.

![](./media/automation-dsc-onboarding/DSC_Onboarding_4.png)

*    Registration URL is the URL field in the Manage Keys blade.
*    Registration key is the Primary Access Key or Secondary Access Key in the Manage Keys blade. Either key can be used.

For added security, the primary and secondary access keys of an Automation account can be regenerated at any time (on the **Manage Keys** blade) to prevent future node registrations using previous keys.

##Troubleshooting Azure virtual machine onboarding

Azure Automation DSC lets you easily onboard Azure Windows VMs for configuration management. Under the hood, the Azure VM Desired State Configuration extension is used to register the VM with Azure Automation DSC. Since the Azure VM Desired State Configuration extension runs asynchronously, tracking its progress and troubleshooting its execution may be important. 

>[AZURE.NOTE] Any method of onboarding an Azure Windows VM to Azure Automation DSC that uses the Azure VM Desired State Configuration extension could take up to an hour for the node to show up as registered in Azure Automation. This is due to the installation of Windows Management Framework 5.0 on the VM by the Azure VM DSC extension, which is required to onboard the VM to Azure Automation DSC.

To troubleshoot or view the status of the Azure VM Desired State Configuration extension, in the Azure preview portal navigate to the VM being onboarded, then click -> **All settings** -> **Extensions** -> **DSC**. For more details, you can click **View detailed status**.

[![](./media/automation-dsc-onboarding/DSC_Onboarding_5.png)](https://technet.microsoft.com/library/dn249912.aspx)

## Certificate expiration and reregistration

After registering, each node automatically negotiates a unique certificate for authentication that expires after one year. Currently, the PowerShell DSC registration protocol cannot automatically renew certificates when they are nearing expiration, so you need to reregister the nodes after a year’s time. Before reregistering, ensure that each node is running Windows Management Framework 5.0 RTM. If a node’s authentication certificate expires, and the node is not reregistered, the node will be unable to communicate with Azure Automation and will be marked ‘Unresponsive.’ Reregistration is performed in the same way you registered the node initially. Reregistration performed 90 days or less from the certificate expiration time, or at any point after the certificate expiration time, will result in a new certificate being generated and used.

## Related Articles
* [Azure Automation DSC overview](automation-dsc-overview.md)
* [Azure Automation DSC cmdlets](https://msdn.microsoft.com/library/mt244122.aspx)
* [Azure Automation DSC pricing](http://azure.microsoft.com/pricing/details/automation/)



>>>>>>> e344af50
<|MERGE_RESOLUTION|>--- conflicted
+++ resolved
@@ -1,4 +1,3 @@
-<<<<<<< HEAD
 <properties 
    pageTitle="Onboarding physical and virtual machines for management by Azure Automation DSC | Microsoft Azure" 
    description="How to setup machines for management with Azure Automation DSC" 
@@ -14,7 +13,7 @@
    ms.topic="article"
    ms.tgt_pltfrm="powershell"
    ms.workload="TBD" 
-   ms.date="11/23/2015"
+   ms.date="01/11/2016"
    ms.author="coreyp"/>
 
 # Onboarding machines for management by Azure Automation DSC
@@ -29,6 +28,8 @@
 *    Azure virtual machines
 *    Physical / virtual Windows machines on-premises, or in a cloud other than Azure
 *    Physical / virtual Linux machines on-premises, in Azure, or in a cloud other than Azure
+
+In addition, a **DSC metaconfiguration** can be generated to generically onboard any combination of the above machines to Azure Automation DSC.
 
 The following sections outline how you can onboard each type of machine to Azure Automation DSC.
 
@@ -75,7 +76,7 @@
 
     # update these DSC agent Local Configuration Manager defaults if they do not match your use case.
     # See https://technet.microsoft.com/library/dn249922.aspx?f=255&MSPPError=-2147217396 for more details
-      Properties = @{
+     Properties = @{
         RegistrationKey = @{
           UserName = 'notused'
           Password = 'PrivateSettingsRef:RegistrationKey'
@@ -88,249 +89,6 @@
         RebootNodeIfNeeded = $False
         ActionAfterReboot = "ContinueConfiguration"
         AllowModuleOverwrite = $False
-     }  
-   }
-
-   $PrivateConfiguration = ConvertTo-Json -Depth 8 @{
-     Items = @{
-       RegistrationKey = $RegistrationInfo.PrimaryKey
-     }
-   }
-    
-   $VM = Set-AzureVMExtension `
-     -VM $vm `
-     -Publisher Microsoft.Powershell `
-     -ExtensionName DSC `
-     -Version 2.11 `
-     -PublicConfiguration $PublicConfiguration `
-     -PrivateConfiguration $PrivateConfiguration `
-     -ForceUpdate
-
-   $VM | Update-AzureVM
-
-## Azure virtual machines
-
-Azure Automation DSC lets you easily onboard Azure virtual machines for configuration management, using either the Azure portal, Azure Resource Manager templates, or PowerShell. Under the hood, and without an administrator having to remote into the VM, the Azure VM Desired State Configuration extension registers the VM with Azure Automation DSC. Since the Azure VM Desired State Configuration extension runs asynchronously, steps to track its progress or troubleshoot it are provided in the [**Troubleshooting Azure virtual machine onboarding**](#troubleshooting-azure-virtual-machine-onboarding) section below.
-
-
-### Azure portal
-
-In the [Azure preview portal](http://portal.azure.com/), navigate to the Azure Automation account where you want to onboard virtual machines. On the Automation account dashboard, click **DSC Nodes** -> **Add Azure VM**.
-
-Under **Select virtual machines to onboard**, select one or more Azure virtual machines to onboard.
-
-![](./media/automation-dsc-onboarding/DSC_Onboarding_2.png)
-
-
-Under **Configure registration data**, enter the [PowerShell DSC Local Configuration Manager values](https://technet.microsoft.com/library/dn249922.aspx?f=255&MSPPError=-2147217396) required for your use case, and optionally a node configuration to assign to the VM.
-
-![](./media/automation-dsc-onboarding/DSC_Onboarding_3.png)
-
- 
-### Azure Resource Manager templates
-
-Azure virtual machines can be deployed and onboarded to Azure Automation DSC via Azure Resource Manager templates. See [Configure a VM via DSC extension and Azure Automation DSC](http://azure.microsoft.com/documentation/templates/dsc-extension-azure-automation-pullserver/) for an example template that onboards an existing VM to Azure Automation DSC. To find the registration key and registration URL taken as input in this template, see the [**Secure registration**](#secure-registration) section below.
-
-### PowerShell
-
-The [Register-AzureRmAutomationDscNode](https://msdn.microsoft.com/library/mt603833.aspx) cmdlet can be used to onboard virtual machines in the Azure preview portal via PowerShell.
-
-## Physical / virtual Windows machines on-premises, or in a cloud other than Azure
-
-On-premises Windows machines and Windows machines in non-Azure clouds (such as Amazon Web Services) can also be onboarded to Azure Automation DSC, as long as they have outbound access to the internet, via a few simple steps:
-
-1. Make sure the latest version of [WMF 5](http://www.microsoft.com/en-us/download/details.aspx?id=48729) is installed on the machines you want to onboard to Azure Automation DSC.
-
-2. Open the PowerShell console or PowerShell ISE as an administrator in a machine in your local environment. This machine must also have the latest version of WMF 5 installed.
-
-3. Connect to Azure Resource Manager using the Azure PowerShell module:
-        `Login-AzureRmAccount`
-
-4. Download, from the Automation account you want to onboard nodes to, the PowerShell DSC metaconfigurations for the machines you want to onboard:
-
-	`Get-AzureRmAutomationDscOnboardingMetaconfig -ResourceGroupName MyResourceGroup -AutomationAccountName      		MyAutomationAccount -ComputerName MyServer1, MyServer2 -OutputFolder C:\Users\joe\Desktop`
-
-5. Optionally, view and update the metaconfigurations in the output folder as needed to match the [PowerShell DSC Local Configuration Manager fields and values](https://technet.microsoft.com/library/dn249922.aspx?f=255&MSPPError=-2147217396) you want, if the defaults do not match your use case.
-
-6. Remotely apply the PowerShell DSC metaconfiguration to the machines you want to onboard:
-
-	`Set-DscLocalConfigurationManager -Path C:\Users\joe\Desktop\DscMetaConfigs -ComputerName MyServer1, MyServer2`
-
-7. If you cannot apply the PowerShell DSC metaconfigurations remotely, copy the output folder from step 4 onto each machine to onboard. Then call Set-DscLocalConfigurationManager locally on each machine to onboard.
-
-8. Using the Azure portal or cmdlets, check that the machines to onboard now show up as DSC nodes registered in your Azure Automation account.
-
-## Physical / virtual Linux machines on-premises, in Azure, or in a cloud other than Azure
-
-On-premises Linux machines, Linux machines in Azure, and Linux machines in non-Azure clouds can also be onboarded to Azure Automation DSC, as long as they have outbound access to the internet, via a few simple steps:
-
-1. Make sure the latest version of the [DSC Linux agent](http://www.microsoft.com/en-us/download/details.aspx?id=49150) is installed on the machines you want to onboard to Azure Automation DSC.
-
-2. If the [PowerShell DSC Local Configuration Manager defaults](https://technet.microsoft.com/library/dn249922.aspx?f=255&MSPPError=-2147217396) match your use case:
-
-	*    On each Linux machine to onboard to Azure Automation DSC, use Register.py to onboard using the PowerShell DSC Local Configuration Manager defaults:
-
-		`/opt/microsoft/dsc/Scripts/Register.py <Automation account registration key> <Automation account registration URL>`
-
-	*    To find the registration key and registration URL for your Automation account, see the [**Secure registration**](#secure-registration) section below.
-
-	If the PowerShell DSC Local Configuration Manager defaults **do** **not** match your use case, follow steps 3 - 9. Otherwise, proceed directly to step 9.
-
-3. Open the PowerShell console or PowerShell ISE as an administrator on a Windows machine in your local environment. This machine must have the latest version of [WMF 5](http://www.microsoft.com/en-us/download/details.aspx?id=48729) installed.
-
-4. Connect to Azure Resource Manager using the Azure PowerShell module:
-
-	`Login-AzureRmAccount`
-
-5.  Download, from the Automation account you want to onboard nodes to, the PowerShell DSC metaconfigurations for the machines you want to onboard:
-	
-	`Get-AzureRmAutomationDscOnboardingMetaconfig -ResourceGroupName MyResourceGroup -AutomationAccountName MyAutomationAccount -ComputerName MyServer1, MyServer2 -OutputFolder C:\Users\joe\Desktop_`
-
-6.  Optionally, view and update the metaconfigurations in the output folder as needed to match the [PowerShell DSC Local Configuration Manager fields and values](http://https://technet.microsoft.com/library/dn249922.aspx?f=255&MSPPError=-2147217396) you want, if the defaults do not match your use case.
-
-7.  Remotely apply the PowerShell DSC metaconfiguration to the machines you want to onboard:
-    	
-    	$SecurePass = ConvertTo-SecureString -string "<root password>" -AsPlainText -Force
-        $Cred = New-Object System.Management.Automation.PSCredential "root", $SecurPass
-        $Opt = New-CimSessionOption -UseSs1:$true -SkipCACheck:$true -SkipCNCheck:$true -SkipRevocationCheck:$true
-
-        # need a CimSession for each Linux machine to onboard
-        
-        $Session = New-CimSession -Credential:$Cred -ComputerName:<your Linux machine> -Port:5986 -Authentication:basic -SessionOption:$Opt
-    	
-    	Set-DscLocalConfigurationManager -CimSession $Session –Path C:\Users\joe\Desktop\DscMetaConfigs
-
-8.  If you cannot apply the PowerShell DSC metaconfigurations remotely, for each Linux machine to onboard, copy the metaconfiguration corresponding to that machine from the folder in step 5 onto the Linux machine. Then call `SetDscLocalConfigurationManager.py` locally on each Linux machine you want to onboard to Azure Automation DSC:
-
-	`/opt/microsoft/dsc/Scripts/SetDscLocalConfigurationManager.py –configurationmof <path to metaconfiguration file>`
-
-9.  Using the Azure portal or cmdlets, check that the machines to onboard now show up as DSC nodes registered in your Azure Automation account.
-
-##Secure registration
-
-Machines can securely onboard to an Azure Automation account through the WMF 5 DSC registration protocol, which allows a DSC node to authenticate to a PowerShell DSC V2 Pull or Reporting server (including Azure Automation DSC). The node registers to the server at a **Registration URL**, authenticating using a **Registration key**. During registration, the DSC node and DSC Pull/Reporting server negotiate a unique certificate for this node to use for authentication to the server post-registration. This process prevents onboarded nodes from impersonating one another, such as if a node is compromised and behaving maliciously. After registration, the Registration key is not used for authentication again, and is deleted from the node.
-
-You can get the information required for the DSC registration protocol from the **Manage Keys** blade in the Azure preview portal. Open this blade by clicking the key icon on the **Essentials** panel for the Automation account.
-
-![](./media/automation-dsc-onboarding/DSC_Onboarding_4.png)
-
-*    Registration URL is the URL field in the Manage Keys blade.
-*    Registration key is the Primary Access Key or Secondary Access Key in the Manage Keys blade. Either key can be used.
-
-For added security, the primary and secondary access keys of an Automation account can be regenerated at any time (on the **Manage Keys** blade) to prevent future node registrations using previous keys.
-
-##Troubleshooting Azure virtual machine onboarding
-
-Azure Automation DSC lets you easily onboard Azure Windows VMs for configuration management. Under the hood, the Azure VM Desired State Configuration extension is used to register the VM with Azure Automation DSC. Since the Azure VM Desired State Configuration extension runs asynchronously, tracking its progress and troubleshooting its execution may be important. 
-
->[AZURE.NOTE] Any method of onboarding an Azure Windows VM to Azure Automation DSC that uses the Azure VM Desired State Configuration extension could take up to an hour for the node to show up as registered in Azure Automation. This is due to the installation of Windows Management Framework 5.0 on the VM by the Azure VM DSC extension, which is required to onboard the VM to Azure Automation DSC.
-
-To troubleshoot or view the status of the Azure VM Desired State Configuration extension, in the Azure preview portal navigate to the VM being onboarded, then click -> **All settings** -> **Extensions** -> **DSC**. For more details, you can click **View detailed status**.
-
-[![](./media/automation-dsc-onboarding/DSC_Onboarding_5.png)](https://technet.microsoft.com/library/dn249912.aspx)
-
-## Certificate expiration and reregistration
-
-After registering, each node automatically negotiates a unique certificate for authentication that expires after one year. Currently, the PowerShell DSC registration protocol cannot automatically renew certificates when they are nearing expiration, so you need to reregister the nodes after a year’s time. Before reregistering, ensure that each node is running Windows Management Framework 5.0 RTM. If a node’s authentication certificate expires, and the node is not reregistered, the node will be unable to communicate with Azure Automation and will be marked ‘Unresponsive.’ Reregistration is performed in the same way you registered the node initially. Reregistration performed 90 days or less from the certificate expiration time, or at any point after the certificate expiration time, will result in a new certificate being generated and used.
-
-## Related Articles
-* [Azure Automation DSC overview](automation-dsc-overview.md)
-* [Azure Automation DSC cmdlets](https://msdn.microsoft.com/library/mt244122.aspx)
-* [Azure Automation DSC pricing](http://azure.microsoft.com/pricing/details/automation/)
-
-
-=======
-<properties 
-   pageTitle="Onboarding physical and virtual machines for management by Azure Automation DSC | Microsoft Azure" 
-   description="How to setup machines for management with Azure Automation DSC" 
-   services="automation" 
-   documentationCenter="dev-center-name" 
-   authors="coreyp-at-msft" 
-   manager="stevenka" 
-   editor="tysonn"/>
-
-<tags
-   ms.service="automation"
-   ms.devlang="NA"
-   ms.topic="article"
-   ms.tgt_pltfrm="powershell"
-   ms.workload="TBD" 
-   ms.date="01/11/2016"
-   ms.author="coreyp"/>
-
-# Onboarding machines for management by Azure Automation DSC
-
-## Why manage machines with Azure Automation DSC?
-
-Like [PowerShell Desired State Configuration](https://technet.microsoft.com/library/dn249912.aspx), Azure Automation Desired State Configuration is a simple, yet powerful, configuration management service for DSC nodes (physical and virtual machines) in any cloud or on-premises datacenter. It enables scalability across thousands of machines quickly and easily from a central, secure location. You can easily onboard machines, assign them declarative configurations, and view reports showing each machine’s compliance to the desired state you specified. The Azure Automation DSC management layer is to DSC what the Azure Automation management layer is to PowerShell scripting. In other words, in the same way that Azure Automation helps you manage Powershell scripts, it also helps you manage DSC configurations To learn more about the benefits of using Azure Automation DSC, see [Azure Automation DSC overview](automation-dsc-overview/). 
-
-Azure Automation DSC can be used to manage a variety of machines:
-
-*    Azure virtual machines (classic)
-*    Azure virtual machines
-*    Physical / virtual Windows machines on-premises, or in a cloud other than Azure
-*    Physical / virtual Linux machines on-premises, in Azure, or in a cloud other than Azure
-
-In addition, a **DSC metaconfiguration** can be generated to generically onboard any combination of the above machines to Azure Automation DSC.
-
-The following sections outline how you can onboard each type of machine to Azure Automation DSC.
-
-## Azure virtual machines (classic)
-
-With Azure Automation DSC, you can easily onboard Azure virtual machines (classic) for configuration management using either the Azure portal, or PowerShell. Under the hood, and without an administrator having to remote into the VM, the Azure VM Desired State Configuration extension registers the VM with Azure Automation DSC. Since the Azure VM Desired State Configuration extension runs asynchronously, steps to track its progress or troubleshoot it are provided in the [**Troubleshooting Azure virtual machine onboarding**](#troubleshooting-azure-virtual-machine-onboarding) section below.
-
-
-### Azure portal
-
-In the [Azure preview portal](http://portal.azure.com/), click **Browse** -> **Virtual machines (classic)**. Select the Windows VM you want to onboard. On the virtual machine’s dashboard blade, click **All settings** -> **Extensions** -> **Add** -> **Azure Automation DSC** -> **Create**. Enter the [PowerShell DSC Local Configuration Manager values](https://technet.microsoft.com/library/dn249922.aspx?f=255&MSPPError=-2147217396) required for your use case, your Automation account’s registration key and registration URL, and optionally a node configuration to assign to the VM.
-
-![](./media/automation-dsc-onboarding/DSC_Onboarding_1.png)
-
-
-To find the registration URL and key for the Automation account to onboard the machine to, see the [**Secure registration**](#secure-registration) section below.
-
-### PowerShell
-
-    # log in to both Azure Service Management and Azure Resource Manager
-    Add-AzureAccount
-    Login-AzureRmAccount
-    
-    # fill in correct values for your VM / Automation Account here
-    $VMName = ""
-    $ServiceName = ""
-    $AutomationAccountName = ""
-    $AutomationAccountResourceGroup = ""
-
-    # fill in the name of a Node Configuration in Azure Automation DSC, for this VM to conform to
-    $NodeConfigName = ""
-
-    # get Azure Automation DSC registration info
-    $Account = Get-AzureRmAutomationAccount -ResourceGroupName $AutomationAccountResourceGroup -Name $AutomationAccountName
-    $RegistrationInfo = $Account | Get-AzureRmAutomationRegistrationInfo
-
-    # use the DSC extension to onboard the VM for management with Azure Automation DSC
-    $VM = Get-AzureVM -Name $VMName -ServiceName $ServiceName
-    
-    $PublicConfiguration = ConvertTo-Json -Depth 8 @{
-      SasToken = ""
-      ModulesUrl = "https://eus2oaasibizamarketprod1.blob.core.windows.net/automationdscpreview/RegistrationMetaConfigV2.zip"
-      ConfigurationFunction = "RegistrationMetaConfigV2.ps1\RegistrationMetaConfigV2"
-
-    # update these DSC agent Local Configuration Manager defaults if they do not match your use case.
-    # See https://technet.microsoft.com/library/dn249922.aspx?f=255&MSPPError=-2147217396 for more details
-    Properties = @{
-       RegistrationKey = @{
-         UserName = 'notused'
-         Password = 'PrivateSettingsRef:RegistrationKey'
-    }
-      RegistrationUrl = $RegistrationInfo.Endpoint
-      NodeConfigurationName = $NodeConfigName
-      ConfigurationMode = "ApplyAndMonitor"
-      ConfigurationModeFrequencyMins = 15
-      RefreshFrequencyMins = 30
-      RebootNodeIfNeeded = $False
-      ActionAfterReboot = "ContinueConfiguration"
-      AllowModuleOverwrite = $False
       }
     }
 
@@ -344,7 +102,7 @@
      -VM $vm `
      -Publisher Microsoft.Powershell `
      -ExtensionName DSC `
-     -Version 2.6 `
+     -Version 2.11 `
      -PublicConfiguration $PublicConfiguration `
      -PrivateConfiguration $PrivateConfiguration `
      -ForceUpdate
@@ -593,5 +351,3 @@
 * [Azure Automation DSC pricing](http://azure.microsoft.com/pricing/details/automation/)
 
 
-
->>>>>>> e344af50
