---
title: Compiling configurations in Azure Automation DSC | Microsoft Docs
description: This article describes how to compile Desired State Configuration (DSC) configurations for Azure Automation.
services: automation
documentationcenter: na
author: eslesar
manager: carmonm

ms.assetid: 49f20b31-4fa5-4712-b1c7-8f4409f1aecc
ms.service: automation
ms.devlang: na
ms.topic: article
ms.tgt_pltfrm: powershell
ms.workload: na
<<<<<<< HEAD
ms.date: 12/13/2016
ms.author: eslesar
=======
ms.date: 02/07/2017
ms.author: magoedte; eslesar
>>>>>>> e8cfaf0d
---

# Compiling configurations in Azure Automation DSC
<<<<<<< HEAD

You can compile Desired State Configuration (DSC) configurations in two ways with Azure Automation: In the Azure portal, and with Windows PowerShell. The following table will help you determine when to use which method based on the characteristics of each:

### Azure preview portal
=======

You can compile Desired State Configuration (DSC) configurations in two ways with Azure Automation: in the Azure portal, and with Windows PowerShell. The following table will help you determine when to use which method based on the characteristics of each:

### Azure portal
>>>>>>> e8cfaf0d

* Simplest method with interactive user interface
* Form to provide simple parameter values
* Easily track job state
* Access authenticated with Azure logon

### Windows PowerShell

* Call from command line with Windows PowerShell cmdlets
* Can be included in automated solution with multiple steps
* Provide simple and complex parameter values
* Track job state
* Client required to support PowerShell cmdlets
* Pass ConfigurationData
* Compile configurations that use credentials

Once you have decided on a compilation method, you can follow the respective procedures below to start compiling.

## Compiling a DSC Configuration with the Azure portal

<<<<<<< HEAD
1. From your automation account, click **Configurations**.
=======
1. From your Automation account, click **Configurations**.
>>>>>>> e8cfaf0d
2. Click a configuration to open its blade.
3. Click **Compile**.
4. If the configuration has no parameters, you will be prompted to confirm whether you want to compile it. If the configuration has parameters, the **Compile Configuration** blade will open so you can provide parameter values. See the [**Basic Parameters**](#basic-parameters) section below for further details on parameters.
5. The **Compilation Job** blade is opened so that you can track the compilation job's status, and the node configurations (MOF configuration documents) it caused to be placed on the Azure Automation DSC Pull Server.

## Compiling a DSC Configuration with Windows PowerShell

You can use [`Start-AzureRmAutomationDscCompilationJob`](https://msdn.microsoft.com/library/mt244118.aspx) to start compiling with Windows PowerShell. The following sample code starts compilation of a DSC configuration called **SampleConfig**.

```powershell
Start-AzureRmAutomationDscCompilationJob -ResourceGroupName "MyResourceGroup" -AutomationAccountName "MyAutomationAccount" -ConfigurationName "SampleConfig"
```

`Start-AzureRmAutomationDscCompilationJob` returns a compilation job object that you can use to track its status. You can then use this compilation job object with [`Get-AzureRmAutomationDscCompilationJob`](https://msdn.microsoft.com/library/mt244120.aspx) to determine the status of the compilation job, and [`Get-AzureRmAutomationDscCompilationJobOutput`](https://msdn.microsoft.com/library/mt244103.aspx) to view its streams (output). The following sample code starts compilation of the **SampleConfig** configuration, waits until it has completed, and then displays its streams.

```powershell
$CompilationJob = Start-AzureRmAutomationDscCompilationJob -ResourceGroupName "MyResourceGroup" -AutomationAccountName "MyAutomationAccount" -ConfigurationName "SampleConfig"

while($CompilationJob.EndTime –eq $null -and $CompilationJob.Exception –eq $null)
{
    $CompilationJob = $CompilationJob | Get-AzureRmAutomationDscCompilationJob
    Start-Sleep -Seconds 3
}

$CompilationJob | Get-AzureRmAutomationDscCompilationJobOutput –Stream Any
```

## Basic Parameters
Parameter declaration in DSC configurations, including parameter types and properties, works the same as in Azure Automation runbooks. See [Starting a runbook in Azure Automation](automation-starting-a-runbook.md) to learn more about runbook parameters.

The following example uses two parameters called **FeatureName** and **IsPresent**, to determine the values of properties in the **ParametersExample.sample** node configuration, generated during compilation.

```powershell
Configuration ParametersExample
{
    param(
        [Parameter(Mandatory=$true)]

        [string] $FeatureName,

        [Parameter(Mandatory=$true)]
        [boolean] $IsPresent
    )

    $EnsureString = "Present"
    if($IsPresent -eq $false)
    {
        $EnsureString = "Absent"
    }

    Node "sample"
    {
        WindowsFeature ($FeatureName + "Feature")
        {
            Ensure = $EnsureString
            Name = $FeatureName
        }
    }
}
```

You can compile DSC Configurations that use basic parameters in the Azure Automation DSC portal, or with Azure PowerShell:

### Portal

In the portal, you can enter parameter values after clicking **Compile**.

![alt text](./media/automation-dsc-compile/DSC_compiling_1.png)

### PowerShell

PowerShell requires parameters in a [hashtable](http://technet.microsoft.com/library/hh847780.aspx) where the key matches the parameter name, and the value equals the parameter value.

```powershell
$Parameters = @{
    "FeatureName" = "Web-Server"
    "IsPresent" = $False
}

Start-AzureRmAutomationDscCompilationJob -ResourceGroupName "MyResourceGroup" -AutomationAccountName "MyAutomationAccount" -ConfigurationName "ParametersExample" -Parameters $Parameters
```

For information about passing PSCredentials as parameters, see <a href="#credential-assets">**Credential Assets**</a> below.

## ConfigurationData
**ConfigurationData** allows you to separate structural configuration from any environment specific configuration while using PowerShell DSC. See [Separating "What" from "Where" in PowerShell DSC](http://blogs.msdn.com/b/powershell/archive/2014/01/09/continuous-deployment-using-dsc-with-minimal-change.aspx) to learn more about **ConfigurationData**.

> [!NOTE]
> You can use **ConfigurationData** when compiling in Azure Automation DSC using Azure PowerShell, but not in the Azure portal.

The following example DSC configuration uses **ConfigurationData** via the **$ConfigurationData** and **$AllNodes** keywords. You'll also need the [**xWebAdministration** module](https://www.powershellgallery.com/packages/xWebAdministration/) for this example:

```powershell
Configuration ConfigurationDataSample
{
    Import-DscResource -ModuleName xWebAdministration -Name MSFT_xWebsite

    Write-Verbose $ConfigurationData.NonNodeData.SomeMessage

    Node $AllNodes.Where{$_.Role -eq "WebServer"}.NodeName
    {
        xWebsite Site
        {
            Name = $Node.SiteName
            PhysicalPath = $Node.SiteContents
            Ensure   = "Present"
        }
    }
}
```

You can compile the DSC configuration above with PowerShell. The below PowerShell adds two node configurations to the Azure Automation DSC Pull Server: **ConfigurationDataSample.MyVM1** and **ConfigurationDataSample.MyVM3**:

```powershell
$ConfigData = @{
    AllNodes = @(
        @{
            NodeName = "MyVM1"
            Role = "WebServer"
        },
        @{
            NodeName = "MyVM2"
            Role = "SQLServer"
        },
        @{
            NodeName = "MyVM3"
            Role = "WebServer"
        }
    )

    NonNodeData = @{
        SomeMessage = "I love Azure Automation DSC!"
    }
}

Start-AzureRmAutomationDscCompilationJob -ResourceGroupName "MyResourceGroup" -AutomationAccountName "MyAutomationAccount" -ConfigurationName "ConfigurationDataSample" -ConfigurationData $ConfigData
```

## Assets

Asset references are the same in Azure Automation DSC configurations and runbooks. See the following for more information:

* [Certificates](automation-certificates.md)
* [Connections](automation-connections.md)
* [Credentials](automation-credentials.md)
* [Variables](automation-variables.md)

### Credential Assets

While DSC configurations in Azure Automation can reference credential assets using **Get-AzureRmAutomationCredential**, credential assets can also be passed in via parameters, if desired. If a configuration takes a parameter of **PSCredential** type, then you need to pass the string name of an Azure Automation credential asset as that parameter’s value, rather than a PSCredential object. Behind the scenes, the Azure Automation credential asset with that name will be retrieved and passed to the configuration.

Keeping credentials secure in node configurations (MOF configuration documents) requires encrypting the credentials in the node configuration MOF file. Azure Automation takes this one step further and encrypts the entire MOF file. However, currently you must tell PowerShell DSC it is okay for credentials to be outputted in plain text during node configuration MOF generation, because PowerShell DSC doesn’t know that Azure Automation will be encrypting the entire MOF file after its generation via a compilation job.

You can tell PowerShell DSC that it is okay for credentials to be outputted in plain text in the generated node configuration MOFs using [**ConfigurationData**](#configurationdata). You should pass `PSDscAllowPlainTextPassword = $true` via **ConfigurationData** for each node block’s name that appears in the DSC configuration and uses credentials.

The following example shows a DSC configuration that uses an Automation credential asset.

```powershell
Configuration CredentialSample
{
<<<<<<< HEAD
    $Cred = Get-AzureRmAutomationCredential -Name "SomeCredentialAsset"
=======
    $Cred = Get-AzureRmAutomationCredential -ResourceGroupName "ResourceGroup01" -AutomationAccountName "AutomationAcct" -Name "SomeCredentialAsset"
>>>>>>> e8cfaf0d

    Node $AllNodes.NodeName
    {
        File ExampleFile
        {
            SourcePath = "\\Server\share\path\file.ext"
            DestinationPath = "C:\destinationPath"
            Credential = $Cred
        }
    }
}
```

You can compile the DSC configuration above with PowerShell. The below PowerShell adds two node configurations to the Azure Automation DSC Pull Server:  **CredentialSample.MyVM1** and **CredentialSample.MyVM2**.

```powershell
$ConfigData = @{
    AllNodes = @(
        @{
            NodeName = "*"
            PSDscAllowPlainTextPassword = $True
        },
        @{
            NodeName = "MyVM1"
        },
        @{
            NodeName = "MyVM2"
        }
    )
}

Start-AzureRmAutomationDscCompilationJob -ResourceGroupName "MyResourceGroup" -AutomationAccountName "MyAutomationAccount" -ConfigurationName "CredentialSample" -ConfigurationData $ConfigData
```<|MERGE_RESOLUTION|>--- conflicted
+++ resolved
@@ -12,27 +12,15 @@
 ms.topic: article
 ms.tgt_pltfrm: powershell
 ms.workload: na
-<<<<<<< HEAD
-ms.date: 12/13/2016
-ms.author: eslesar
-=======
 ms.date: 02/07/2017
 ms.author: magoedte; eslesar
->>>>>>> e8cfaf0d
 ---
 
 # Compiling configurations in Azure Automation DSC
-<<<<<<< HEAD
-
-You can compile Desired State Configuration (DSC) configurations in two ways with Azure Automation: In the Azure portal, and with Windows PowerShell. The following table will help you determine when to use which method based on the characteristics of each:
-
-### Azure preview portal
-=======
 
 You can compile Desired State Configuration (DSC) configurations in two ways with Azure Automation: in the Azure portal, and with Windows PowerShell. The following table will help you determine when to use which method based on the characteristics of each:
 
 ### Azure portal
->>>>>>> e8cfaf0d
 
 * Simplest method with interactive user interface
 * Form to provide simple parameter values
@@ -53,11 +41,7 @@
 
 ## Compiling a DSC Configuration with the Azure portal
 
-<<<<<<< HEAD
-1. From your automation account, click **Configurations**.
-=======
 1. From your Automation account, click **Configurations**.
->>>>>>> e8cfaf0d
 2. Click a configuration to open its blade.
 3. Click **Compile**.
 4. If the configuration has no parameters, you will be prompted to confirm whether you want to compile it. If the configuration has parameters, the **Compile Configuration** blade will open so you can provide parameter values. See the [**Basic Parameters**](#basic-parameters) section below for further details on parameters.
@@ -218,11 +202,7 @@
 ```powershell
 Configuration CredentialSample
 {
-<<<<<<< HEAD
-    $Cred = Get-AzureRmAutomationCredential -Name "SomeCredentialAsset"
-=======
     $Cred = Get-AzureRmAutomationCredential -ResourceGroupName "ResourceGroup01" -AutomationAccountName "AutomationAcct" -Name "SomeCredentialAsset"
->>>>>>> e8cfaf0d
 
     Node $AllNodes.NodeName
     {
