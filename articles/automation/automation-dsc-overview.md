---
title: Azure Automation DSC Overview | Microsoft Docs
description: An Overview of Azure Automation Desired State Configuration (DSC), its terms, and known issues
services: automation
documentationcenter: dev-center-name
author: eslesar
manager: carmonm
keywords: powershell dsc, desired state configuration, powershell dsc azure

ms.assetid: fd40cb68-c1a6-48c3-bba2-710b607d1555
ms.service: automation
ms.devlang: NA
ms.topic: article
ms.tgt_pltfrm: powershell
ms.workload: TBD
<<<<<<< HEAD
ms.date: 12/13/2016
=======
ms.date: 02/02/2017
>>>>>>> e8cfaf0d
ms.author: magoedte;eslesar
---
# Azure Automation DSC Overview

## What is Azure Automation DSC?

Deploying and maintaining the desired state of your servers and application resources can be tedious and error prone. With Azure Automation Desired State Configuration (DSC), you can consistently deploy, reliably monitor, and automatically update the desired state of all your IT resources, at scale from the cloud. Built on PowerShell DSC, Automation DSC can align machine configuration with a specific state across physical and virtual machines (VMs), using Windows or Linux, and in the cloud or on-premises. You can enable continuous IT services delivery with consistent control and manage rapid change across your heterogeneous hybrid IT environment with ease.

Azure Automation DSC builds on top of the fundamentals introduced in PowerShell DSC to provide an even easier configuration management experience. Azure Automation DSC brings the same management layer to [PowerShell Desired State Configuration](https://msdn.microsoft.com/powershell/dsc/overview) as Azure Automation offers for PowerShell scripting today.

Azure Automation DSC allows you to [author and manage PowerShell Desired State Configurations](https://technet.microsoft.com/library/dn249918.aspx), import [DSC Resources](https://technet.microsoft.com/library/dn282125.aspx), and generate DSC Node Configurations (MOF documents), all in the cloud. These DSC items are placed on the Azure Automation [DSC pull server](https://technet.microsoft.com/library/dn249913.aspx) so that target nodes automatically recieve configurations, conform to the desired state, and report back on their compliance. Azure Automation can target virtual or physical machines, in the cloud or on-premesis. 

Prefer watching to reading? Have a look at the following video from May 2015, when Azure Automation DSC was first announced. **Note:** While the concepts and lifecycle discussed in this video are correct, Azure Automation DSC has progressed a lot since this video was recorded. It is now generally available, has a much more extensive UI in the Azure portal, and supports many additional capabilities.

> [!VIDEO https://channel9.msdn.com/Events/Ignite/2015/BRK3467/player]

## Azure Automation DSC Terms

### Configuration

<<<<<<< HEAD
PowerShell DSC introduced a new concept called configurations. Configurations allow you to define, via PowerShell syntax, the desired state of your environment. To use DSC to configure your environment, first define a Windows PowerShell script block using the configuration keyword, then follow it with an identifier, then with braces ({}) to delimit the block.

![alt text](./media/automation-dsc-overview/AADSC_1.png)

Inside the configuration block you can define node configuration blocks that specify the desired configuration for a set of nodes (computers) in your environment that should be configured exactly the same. In this way, a node configuration represents a "role" for one or more nodes to assume. A node configuration block starts with the node keyword. Follow this keyword with the name of the role, which can be a variable or expression. After the role name, use braces {} to delimit the node configuration block.
=======
PowerShell DSC introduced a new concept called configurations. Configurations allow you to define, via PowerShell syntax, the desired state of your environment. To use DSC to configure your environment, first define a Windows PowerShell script block using the configuration keyword, followed by an identifier, then braces ({}) to delimit the block.

![alt text](./media/automation-dsc-overview/AADSC_1.png)

Inside the configuration block, you can define node configurations that specify the desired configuration for a set of nodes (computers) in your environment that should be configured the same. In this way, a node configuration represents a "role" for one or more nodes to assume. A node configuration block starts with the node keyword. Follow this keyword with the name of the role, which can be a variable or expression. After the role name, use braces {} to delimit the node configuration block.
>>>>>>> e8cfaf0d

![alt text](./media/automation-dsc-overview/AADSC_2.png)

Inside the node configuration block, you can define resource blocks to configure specific DSC resources. A resource block starts with the name of the resource, followed by the identifier you want to specify for that block, then braces {} to delimit the block.

![alt text](./media/automation-dsc-overview/AADSC_3.png)

For more detailed information about the configuration keyword, see: [DSC Configurations](https://msdn.microsoft.com/en-us/powershell/dsc/configurations "DSC Configurations")

Running (compiling) a DSC configuration produces one or more DSC node configurations (MOF documents), which are what DSC nodes apply to comply with desired state.

Azure Automation DSC allows you to import, author, and compile DSC configurations in Azure Automation, similar to how runbooks can be imported, authored, and started in Azure Automation.

> [!IMPORTANT]
> A configuration should contain only one configuration block, with the same name as the configuration, in Azure Automation DSC.

### Node Configuration

<<<<<<< HEAD
When a DSC Configuration is compiled, one or more node configurations are produced depending on the Node blocks in the configuration. A node configuration is the same as a "MOF," or "configuration document" (if you are familiar with those PS DSC terms) and represents a "role," such as webserver or worker, which desired state one or more nodes should assume or check for compliance against. Names of node configurations in Azure Automation DSC take the form of "Configuration
=======
When a DSC Configuration is compiled, one or more node configurations are produced depending on the Node blocks in the configuration. A node configuration is the same as a "MOF," or "configuration document". Node configurations represent a "role," such as webserver or worker, which desired state one or more nodes should assume or check for compliance against. Names of node configurations in Azure Automation DSC take the form of "Configuration
>>>>>>> e8cfaf0d
Name.NodeConfigurationBlockName".

PS DSC nodes become aware of node configurations they should enact via either DSC push, or pull methods. Azure Automation DSC relies on the DSC pull method, where nodes request node configurations they should apply from the Azure Automation DSC pull server. Because the nodes make the request to Azure Automation DSC, nodes can be behind firewalls, have all inbound ports closed, etc. They only need outbound access to the Internet (either directly or via a proxy).

### Node
<<<<<<< HEAD

A DSC node is any machine that has its configuration managed by DSC. This could be a Windows or Linux Azure VM, on-premises VM / physical host, or machine in another public cloud. Nodes enact node configurations to become and maintain compliance with the desired state they define, and also can report back to a reporting server on their configuration status and compliance versus the desired state.

Azure Automation DSC makes onboarding of nodes for management by Azure Automation DSC easy, and allows changing of the node configuration assigned to each node server-side, so next time a node checks the server for instructions it will assume a different role and change both how it is configured and the compliance status it should report against to match.

### Resource

DSC resources are building blocks that you can use to define a Windows PowerShell Desired State Configuration (DSC) configuration. DSC comes with a set of built-in resources such as those for files and folders, server features and roles, registry settings, environment variables, and services and processes. To learn about the full list of built-in DSC resources and how to use them, see [Built-In Windows PowerShell Desired State Configuration Resources](https://technet.microsoft.com/library/dn249921.aspx).
=======

A DSC node is any machine that has its configuration managed by DSC. This machine could be a Windows or Linux Azure VM, on-premises VM / physical host, or machine in another public cloud. Nodes enact node configurations to become and maintain compliance with the desired state they define. Nodes also report back to a reporting server on their configuration and compliance status.

Azure Automation DSC makes onboarding of nodes easy and flexible. Azure Automation DSC allows changing the node configuration assigned to each node. When a node configuration change happens, the node automatically assumes a different role by changing its configuration and begins reporting against its new role. 

### Resource
>>>>>>> e8cfaf0d

DSC resources are building blocks that you can use to define a Windows PowerShell Desired State Configuration (DSC) configuration. DSC comes with a set of built-in resources such as those for files and folders, server features and roles, registry settings, environment variables, and services and processes. To learn about the full list of built-in DSC resources and how to use them, see [Built-In Windows PowerShell Desired State Configuration Resources](https://msdn.microsoft.com/powershell/dsc/builtinresource).

DSC resources can also be imported as part of PowerShell Modules to extend the set of built-in DSC resources. If a node configuration the node is meant to enact contains references to non-default resources, those resources are pulled down by DSC nodes from the DSC pull server. To learn how to create custom resources, see [Build Custom Windows PowerShell Desired State Configuration Resources](https://msdn.microsoft.com/powershell/dsc/authoringresource).

Azure Automation DSC ships with all the same built-in DSC resources as does PS DSC. Additional resources can be added to Azure Automation DSC by importing PowerShell modules containing the resources into Azure Automation.

### Compilation Job

<<<<<<< HEAD
A compilation job in Azure Automation DSC is an instance of compilation of a configuration, to create one or more node configurations. They are similar to Azure Automation runbook jobs, except that they do not actually perform any task except to create node configurations. Any node configurations created by a compilation job are automatically placed on the Azure Automation DSC pull server, and overwrite previous versions of node configurations, if they existed for this configuration. The name of a node configuration produced by a compilation job takes the form of "ConfigurationName.NodeConfigurationBlockName". For example, compiling the below configuration would produce a single node configuration called "MyConfiguration.webserver"
=======
A compilation job in Azure Automation DSC is an instance of compilation of a configuration, to create one or more node configurations. They are similar to Azure Automation runbook jobs, except that they do not actually perform any task except to create node configurations. Any node configurations created by a compilation job are automatically placed on the Azure Automation DSC pull server, and overwrite previous versions of node configurations, if they existed for this configuration. The name of a node configuration produced by a compilation job takes the form of "ConfigurationName.NodeConfigurationBlockName". For example, compiling the following configuration would produce a single node configuration called "MyConfiguration.webserver"
>>>>>>> e8cfaf0d

![alt text](./media/automation-dsc-overview/AADSC_5.png)

> [!NOTE]
> Just like runbooks, configurations can be published. This is not related to putting DSC items onto the Azure Automation DSC pull server. Compilation jobs cause DSC items to be placed on the Azure Automation DSC pull server. For more information on "publishing" in Azure Automation, see [Publishing a Runbook](https://msdn.microsoft.com/library/dn903765.aspx).


## Azure Automation DSC LifeCycle

Going from an empty automation account to a managed set of correctly configured nodes involves a set of processes for defining configurations, turning those configurations into node configurations, and onboarding nodes to Azure Automation DSC and to those node configurations. The following diagram illustrates the Azure Automation DSC lifecycle:

![alt text](./media/automation-dsc-overview/DSCLifecycle.png)

The following image illustrates detailed step-by-step process in the life cycle of DSC. It includes different ways a configuration is imported and applied to nodes in Azure Automation, components required for an on-premises machine to support DSC and interactions between different components.

![DSC Architecture](./media/automation-dsc-overview/dsc-architecture.png)

## Gotchas / Known Issues:

<<<<<<< HEAD
* When upgrading to WMF 5 RTM, if the machine is already registered as a node in Azure Automation DSC, please unregister it from Azure Automation DSC and reregister it after the WMF 5 RTM upgrade.
* Azure Automation DSC does not support partial or composite DSC configurations at this time. However, DSC composite resources can be imported and used in Azure Automation DSC Configurations just like in local PowerShell, enabling configuration reuse.
* The latest version of WMF 5 must be installed for the PowerShell DSC agent for Windows to be able to communicate with Azure Automation. The latest version of the PowerShell DSC agent for Linux must be installed for Linux to be able to communicate with Azure Automation.
* The traditional PowerShell DSC pull server expects module zips to be placed on the pull server in the format **ModuleName_Version.zip"**. Azure Automation expects PowerShell modules to be imported with names in the form of **ModuleName.zip**. See [this blog post](https://azure.microsoft.com/blog/2014/12/15/authoring-integration-modules-for-azure-automation/) for more info on the Integration Module format needed to import the module into Azure Automation.
* PowerShell modules imported into Azure Automation cannot contain .doc or .docx files. Some PowerShell modules containing DSC resources contain these files, for help purposes. These files should be removed from modules, prior to import into Azure Automation.
* When a node is first registered with an Azure Automation account, or the node is changed to be mapped to a different node configuration server-side, it's status will be 'Compliant', even if the node's status is not actually compliant with the node configuration it is now mapped to. After the node performs its first pull, and sends its first report, after registration or a node configuration mapping change, the node status can be trusted.
* When onboarding an Azure Windows VM for management by Azure Automation DSC using any of our direct onboarding methods, it could take up to an hour for the VM to show up as a DSC node in Azure Automation. This is due to the installation of Windows Management Framework 5.0 on the VM by the Azure VM DSC extension, which is required to onboard the VM to Azure Automation DSC.
* After registering, each node automatically negotiates a unique certificate for authentication that expires after one year. At this time, the PowerShell DSC registration protocol cannot automatically renew certificates when they are nearing expiration, so you need to reregister the nodes after a year's time. Before reregistering, ensure that each node is running Windows Management Framework 5.0 RTM. If a node's authentication certificate expires, and the node is not reregistered, the node will be unable to communicate with Azure Automation and will be marked 'Unresponsive.' Reregistration is performed in the same way you registered the node initially. Reregistration performed 90 days or less from the certificate expiration time, or at any point after the certificate expiration time, will result in a new certificate being generated and used.
* When upgrading to WMF 5 RTM, if the machine is already registered as a node in Azure Automation DSC, please unregister it from Azure Automation DSC and reregister it after the WMF 5 RTM upgrade. Before reregistering, delete the $env:windir\system32\configuration\DSCEngineCache.mof file.
* PowerShell DSC cmdlets may not work if WMF 5 RTM is installed on top of WMF 5 Production Preview. To fix this, run the following command in an elevated PowerShell session (run as administrator):
=======
* The latest version of WMF 5 must be installed for the PowerShell DSC agent for Windows to be able to communicate with Azure Automation. The latest version of the PowerShell DSC agent for Linux must be installed for Linux to be able to communicate with Azure Automation.
* If a machine is already registered as a node in Azure Automation DSC before upgrading to WMF5, unregister it from Azure Automation DSC and reregister it after completing the WMF 5 install. Delete the $env:windir\system32\configuration\DSCEngineCache.mof file before re-registering
* If WMF 5 RTM is installed on top of WMF 5 Production Preview, DSC may not work correctly. To fix this issue, run the following command in an elevated PowerShell session (run as administrator):
>>>>>>> e8cfaf0d
  `mofcomp $env:windir\system32\wbem\DscCoreConfProv.mof`
* Azure Automation DSC does not currently support partial or composite DSC configurations. However, DSC composite resources can be imported and used in Azure Automation DSC Configurations like in local PowerShell, enabling configuration reuse.
* The traditional PowerShell DSC pull server expects module zips to be placed on the pull server in the format **ModuleName_Version.zip"**. Azure Automation expects PowerShell modules to be imported with names in the form of **ModuleName.zip**. See [this blog post](https://azure.microsoft.com/blog/2014/12/15/authoring-integration-modules-for-azure-automation/) for more info on the Integration Module format needed to import the module into Azure Automation.
* PowerShell modules imported into Azure Automation cannot contain .doc or .docx files. Some PowerShell modules containing DSC resources contain these files, for help purposes. These files should be removed from modules before importing into Azure Automation.
* When a node is first registered with an Azure Automation account, or the node is changed to be mapped to a different node configuration server-side, its status is 'Compliant'. This occurs even if the node's status is not  compliant with the node configuration it is now mapped to. After the node sends its first report after registration or a node configuration mapping change, the node status can be trusted.
* When onboarding an Azure Windows VM for management by Azure Automation DSC using any of our direct onboarding methods, it could take up to an hour for the VM to show up as a DSC node in Azure Automation. This is due to the installation of Windows Management Framework 5.0 on the VM by the Azure VM DSC extension, which is required to onboard the VM to Azure Automation DSC.
* After registering, each node automatically negotiates a unique certificate for authentication that expires after one year. Currently, the PowerShell DSC registration protocol cannot automatically renew certificates when they are nearing expiration, so you need to reregister the nodes after a year's time. Before reregistering, ensure that each node is running Windows Management Framework 5.0 RTM. If a node's authentication certificate expires, and the node is not reregistered, the node will be unable to communicate with Azure Automation and is marked 'Unresponsive.' Reregistration is performed in the same way you registered the node initially. Reregistration performed 90 days or less from the certificate expiration time, or at any point after the certificate expiration time, will result in a new certificate being generated and used.


## Related Articles

* [Onboarding machines for management by Azure Automation DSC](automation-dsc-onboarding.md)
* [Compiling configurations in Azure Automation DSC](automation-dsc-compile.md)
* [Azure Automation DSC cmdlets](https://msdn.microsoft.com/library/mt244122.aspx)
* [Azure Automation DSC pricing](https://azure.microsoft.com/pricing/details/automation/)
* [Continuous Deployment to IaaS VMs Using Azure Automation DSC and Chocolatey](automation-dsc-cd-chocolatey.md)
<|MERGE_RESOLUTION|>--- conflicted
+++ resolved
@@ -13,11 +13,7 @@
 ms.topic: article
 ms.tgt_pltfrm: powershell
 ms.workload: TBD
-<<<<<<< HEAD
-ms.date: 12/13/2016
-=======
 ms.date: 02/02/2017
->>>>>>> e8cfaf0d
 ms.author: magoedte;eslesar
 ---
 # Azure Automation DSC Overview
@@ -38,19 +34,11 @@
 
 ### Configuration
 
-<<<<<<< HEAD
-PowerShell DSC introduced a new concept called configurations. Configurations allow you to define, via PowerShell syntax, the desired state of your environment. To use DSC to configure your environment, first define a Windows PowerShell script block using the configuration keyword, then follow it with an identifier, then with braces ({}) to delimit the block.
-
-![alt text](./media/automation-dsc-overview/AADSC_1.png)
-
-Inside the configuration block you can define node configuration blocks that specify the desired configuration for a set of nodes (computers) in your environment that should be configured exactly the same. In this way, a node configuration represents a "role" for one or more nodes to assume. A node configuration block starts with the node keyword. Follow this keyword with the name of the role, which can be a variable or expression. After the role name, use braces {} to delimit the node configuration block.
-=======
 PowerShell DSC introduced a new concept called configurations. Configurations allow you to define, via PowerShell syntax, the desired state of your environment. To use DSC to configure your environment, first define a Windows PowerShell script block using the configuration keyword, followed by an identifier, then braces ({}) to delimit the block.
 
 ![alt text](./media/automation-dsc-overview/AADSC_1.png)
 
 Inside the configuration block, you can define node configurations that specify the desired configuration for a set of nodes (computers) in your environment that should be configured the same. In this way, a node configuration represents a "role" for one or more nodes to assume. A node configuration block starts with the node keyword. Follow this keyword with the name of the role, which can be a variable or expression. After the role name, use braces {} to delimit the node configuration block.
->>>>>>> e8cfaf0d
 
 ![alt text](./media/automation-dsc-overview/AADSC_2.png)
 
@@ -69,33 +57,18 @@
 
 ### Node Configuration
 
-<<<<<<< HEAD
-When a DSC Configuration is compiled, one or more node configurations are produced depending on the Node blocks in the configuration. A node configuration is the same as a "MOF," or "configuration document" (if you are familiar with those PS DSC terms) and represents a "role," such as webserver or worker, which desired state one or more nodes should assume or check for compliance against. Names of node configurations in Azure Automation DSC take the form of "Configuration
-=======
 When a DSC Configuration is compiled, one or more node configurations are produced depending on the Node blocks in the configuration. A node configuration is the same as a "MOF," or "configuration document". Node configurations represent a "role," such as webserver or worker, which desired state one or more nodes should assume or check for compliance against. Names of node configurations in Azure Automation DSC take the form of "Configuration
->>>>>>> e8cfaf0d
 Name.NodeConfigurationBlockName".
 
 PS DSC nodes become aware of node configurations they should enact via either DSC push, or pull methods. Azure Automation DSC relies on the DSC pull method, where nodes request node configurations they should apply from the Azure Automation DSC pull server. Because the nodes make the request to Azure Automation DSC, nodes can be behind firewalls, have all inbound ports closed, etc. They only need outbound access to the Internet (either directly or via a proxy).
 
 ### Node
-<<<<<<< HEAD
-
-A DSC node is any machine that has its configuration managed by DSC. This could be a Windows or Linux Azure VM, on-premises VM / physical host, or machine in another public cloud. Nodes enact node configurations to become and maintain compliance with the desired state they define, and also can report back to a reporting server on their configuration status and compliance versus the desired state.
-
-Azure Automation DSC makes onboarding of nodes for management by Azure Automation DSC easy, and allows changing of the node configuration assigned to each node server-side, so next time a node checks the server for instructions it will assume a different role and change both how it is configured and the compliance status it should report against to match.
-
-### Resource
-
-DSC resources are building blocks that you can use to define a Windows PowerShell Desired State Configuration (DSC) configuration. DSC comes with a set of built-in resources such as those for files and folders, server features and roles, registry settings, environment variables, and services and processes. To learn about the full list of built-in DSC resources and how to use them, see [Built-In Windows PowerShell Desired State Configuration Resources](https://technet.microsoft.com/library/dn249921.aspx).
-=======
 
 A DSC node is any machine that has its configuration managed by DSC. This machine could be a Windows or Linux Azure VM, on-premises VM / physical host, or machine in another public cloud. Nodes enact node configurations to become and maintain compliance with the desired state they define. Nodes also report back to a reporting server on their configuration and compliance status.
 
 Azure Automation DSC makes onboarding of nodes easy and flexible. Azure Automation DSC allows changing the node configuration assigned to each node. When a node configuration change happens, the node automatically assumes a different role by changing its configuration and begins reporting against its new role. 
 
 ### Resource
->>>>>>> e8cfaf0d
 
 DSC resources are building blocks that you can use to define a Windows PowerShell Desired State Configuration (DSC) configuration. DSC comes with a set of built-in resources such as those for files and folders, server features and roles, registry settings, environment variables, and services and processes. To learn about the full list of built-in DSC resources and how to use them, see [Built-In Windows PowerShell Desired State Configuration Resources](https://msdn.microsoft.com/powershell/dsc/builtinresource).
 
@@ -105,11 +78,7 @@
 
 ### Compilation Job
 
-<<<<<<< HEAD
-A compilation job in Azure Automation DSC is an instance of compilation of a configuration, to create one or more node configurations. They are similar to Azure Automation runbook jobs, except that they do not actually perform any task except to create node configurations. Any node configurations created by a compilation job are automatically placed on the Azure Automation DSC pull server, and overwrite previous versions of node configurations, if they existed for this configuration. The name of a node configuration produced by a compilation job takes the form of "ConfigurationName.NodeConfigurationBlockName". For example, compiling the below configuration would produce a single node configuration called "MyConfiguration.webserver"
-=======
 A compilation job in Azure Automation DSC is an instance of compilation of a configuration, to create one or more node configurations. They are similar to Azure Automation runbook jobs, except that they do not actually perform any task except to create node configurations. Any node configurations created by a compilation job are automatically placed on the Azure Automation DSC pull server, and overwrite previous versions of node configurations, if they existed for this configuration. The name of a node configuration produced by a compilation job takes the form of "ConfigurationName.NodeConfigurationBlockName". For example, compiling the following configuration would produce a single node configuration called "MyConfiguration.webserver"
->>>>>>> e8cfaf0d
 
 ![alt text](./media/automation-dsc-overview/AADSC_5.png)
 
@@ -129,22 +98,9 @@
 
 ## Gotchas / Known Issues:
 
-<<<<<<< HEAD
-* When upgrading to WMF 5 RTM, if the machine is already registered as a node in Azure Automation DSC, please unregister it from Azure Automation DSC and reregister it after the WMF 5 RTM upgrade.
-* Azure Automation DSC does not support partial or composite DSC configurations at this time. However, DSC composite resources can be imported and used in Azure Automation DSC Configurations just like in local PowerShell, enabling configuration reuse.
-* The latest version of WMF 5 must be installed for the PowerShell DSC agent for Windows to be able to communicate with Azure Automation. The latest version of the PowerShell DSC agent for Linux must be installed for Linux to be able to communicate with Azure Automation.
-* The traditional PowerShell DSC pull server expects module zips to be placed on the pull server in the format **ModuleName_Version.zip"**. Azure Automation expects PowerShell modules to be imported with names in the form of **ModuleName.zip**. See [this blog post](https://azure.microsoft.com/blog/2014/12/15/authoring-integration-modules-for-azure-automation/) for more info on the Integration Module format needed to import the module into Azure Automation.
-* PowerShell modules imported into Azure Automation cannot contain .doc or .docx files. Some PowerShell modules containing DSC resources contain these files, for help purposes. These files should be removed from modules, prior to import into Azure Automation.
-* When a node is first registered with an Azure Automation account, or the node is changed to be mapped to a different node configuration server-side, it's status will be 'Compliant', even if the node's status is not actually compliant with the node configuration it is now mapped to. After the node performs its first pull, and sends its first report, after registration or a node configuration mapping change, the node status can be trusted.
-* When onboarding an Azure Windows VM for management by Azure Automation DSC using any of our direct onboarding methods, it could take up to an hour for the VM to show up as a DSC node in Azure Automation. This is due to the installation of Windows Management Framework 5.0 on the VM by the Azure VM DSC extension, which is required to onboard the VM to Azure Automation DSC.
-* After registering, each node automatically negotiates a unique certificate for authentication that expires after one year. At this time, the PowerShell DSC registration protocol cannot automatically renew certificates when they are nearing expiration, so you need to reregister the nodes after a year's time. Before reregistering, ensure that each node is running Windows Management Framework 5.0 RTM. If a node's authentication certificate expires, and the node is not reregistered, the node will be unable to communicate with Azure Automation and will be marked 'Unresponsive.' Reregistration is performed in the same way you registered the node initially. Reregistration performed 90 days or less from the certificate expiration time, or at any point after the certificate expiration time, will result in a new certificate being generated and used.
-* When upgrading to WMF 5 RTM, if the machine is already registered as a node in Azure Automation DSC, please unregister it from Azure Automation DSC and reregister it after the WMF 5 RTM upgrade. Before reregistering, delete the $env:windir\system32\configuration\DSCEngineCache.mof file.
-* PowerShell DSC cmdlets may not work if WMF 5 RTM is installed on top of WMF 5 Production Preview. To fix this, run the following command in an elevated PowerShell session (run as administrator):
-=======
 * The latest version of WMF 5 must be installed for the PowerShell DSC agent for Windows to be able to communicate with Azure Automation. The latest version of the PowerShell DSC agent for Linux must be installed for Linux to be able to communicate with Azure Automation.
 * If a machine is already registered as a node in Azure Automation DSC before upgrading to WMF5, unregister it from Azure Automation DSC and reregister it after completing the WMF 5 install. Delete the $env:windir\system32\configuration\DSCEngineCache.mof file before re-registering
 * If WMF 5 RTM is installed on top of WMF 5 Production Preview, DSC may not work correctly. To fix this issue, run the following command in an elevated PowerShell session (run as administrator):
->>>>>>> e8cfaf0d
   `mofcomp $env:windir\system32\wbem\DscCoreConfProv.mof`
 * Azure Automation DSC does not currently support partial or composite DSC configurations. However, DSC composite resources can be imported and used in Azure Automation DSC Configurations like in local PowerShell, enabling configuration reuse.
 * The traditional PowerShell DSC pull server expects module zips to be placed on the pull server in the format **ModuleName_Version.zip"**. Azure Automation expects PowerShell modules to be imported with names in the form of **ModuleName.zip**. See [this blog post](https://azure.microsoft.com/blog/2014/12/15/authoring-integration-modules-for-azure-automation/) for more info on the Integration Module format needed to import the module into Azure Automation.
