<properties 
   pageTitle="Azure Automation DSC Overview | Microsoft Azure" 
   description="An Overview of Azure Automation Desired State Configuration (DSC), its terms, and known issues" 
   services="automation" 
   documentationCenter="dev-center-name" 
   authors="coreyp-at-msft" 
   manager="stevenka" 
   editor="tysonn"/>

<tags
   ms.service="automation"
   ms.devlang="NA"
   ms.topic="article"
   ms.tgt_pltfrm="powershell"
   ms.workload="TBD" 
   ms.date="03/02/2016"
   ms.author="coreyp"/>

# Azure Automation DSC Overview #

##What is Azure Automation DSC?##
Deploying and maintaining the desired state of your servers and application resources can be tedious and error prone. With Azure Automation Desired State Configuration (DSC), you can consistently deploy, reliably monitor, and automatically update the desired state of all your IT resources, at scale from the cloud. Built on PowerShell DSC, Automation DSC can align machine configuration with a specific state across physical and virtual machines (VMs), using Windows or Linux, and in the cloud or on-premises. You can enable continuous IT services delivery with consistent control and manage rapid change across your heterogeneous hybrid IT environment with ease.

Azure Automation DSC builds on top of the fundamentals introduced in PowerShell DSC to provide an even easier configuration management experience. Azure Automation DSC brings the same management layer to [PowerShell Desired State Configuration](https://msdn.microsoft.com/powershell/dsc/overview) as Azure Automation offers for PowerShell scripting today.

Azure Automation DSC allows you to [author and manage PowerShell Desired State Configurations](https://technet.microsoft.com/library/dn249918.aspx), import [DSC Resources](https://technet.microsoft.com/library/dn282125.aspx), and generate DSC Node Configurations (MOF documents), all in the cloud. These DSC items will be placed on the Azure Automation [DSC pull server](https://technet.microsoft.com/library/dn249913.aspx) so that target nodes (such as physical and virtual machines) in the cloud or on-premises can pick them up, automatically conform to the desired state they specify, and report back on their compliance with the desired state to Azure Automation.

Prefer watching to reading? Have a look at the below video from May 2015, when Azure Automation DSC was first announced. **Note:** While the concepts and lifecycle discussed in this video are correct, Azure Automation DSC has progressed a lot since this video was recorded. It is now generally available, has a much more extensive UI in the Azure portal, and supports many additional capabilities.

> [AZURE.VIDEO microsoft-ignite-2015-heterogeneous-configuration-management-using-microsoft-azure-automation]



## Azure Automation DSC Terms ##
### Configuration ###
PowerShell DSC introduced a new concept called configurations. Configurations allow you to define, via PowerShell syntax, the desired state of your environment. To use DSC to configure your environment, first define a Windows PowerShell script block using the configuration keyword, then follow it with an identifier, then with braces ({}) to delimit the block.

![alt text](./media/automation-dsc-overview/AADSC_1.png)

Inside the configuration block you can define node configuration blocks that specify the desired configuration for a set of nodes (computers) in your environment that should be configured exactly the same. In this way, a node configuration represents a “role” for one or more nodes to assume. A node configuration block starts with the node keyword. Follow this keyword with the name of the role, which can be a variable or expression. After the role name, use braces {} to delimit the node configuration block.

![alt text](./media/automation-dsc-overview/AADSC_2.png)
 
Inside the node configuration block, you can define resource blocks to configure specific DSC resources. A resource block starts with the name of the resource, followed by the identifier you want to specify for that block, then braces {} to delimit the block.

![alt text](./media/automation-dsc-overview/AADSC_3.png)

For more detailed information about the configuration keyword, see: [Understanding Configuration Keyword in Desired State Configuration](http://blogs.msdn.com/b/powershell/archive/2013/11/05/understanding-configuration-keyword-in-desired-state-configuration.aspx "Understanding Configuration Keyword in Desired State Configuration")

Running (compiling) a DSC configuration will produce one or more DSC node configurations (MOF documents), which are what DSC nodes apply to comply with desired state.

Azure Automation DSC allows you to import, author, and compile DSC configurations in Azure Automation, similar to how runbooks can be imported, authored, and started in Azure Automation.

>[AZURE.IMPORTANT] A configuration should contain only one configuration block, with the same name as the configuration, in Azure Automation DSC. 


###Node Configuration###

When a DSC Configuration is compiled, one or more node configurations are produced depending on the Node blocks in the configuration. A node configuration is the same as a “MOF,” or “configuration document” (if you are familiar with those PS DSC terms) and represents a “role,” such as webserver or worker, which desired state one or more nodes should assume or check for compliance against. Names of node configurations in Azure Automation DSC take the form of “Configuration
Name.NodeConfigurationBlockName”.

PS DSC nodes become aware of node configurations they should enact via either DSC push, or pull methods. Azure Automation DSC relies on the DSC pull method, where nodes request node configurations they should apply from the Azure Automation DSC pull server. Because the nodes make the request to Azure Automation DSC, nodes can be behind firewalls, have all inbound ports closed, etc. They only need outbound access to the Internet (either directly or via a proxy).


###Node###

A DSC node is any machine that has its configuration managed by DSC. This could be a Windows or Linux Azure VM, on-premises VM / physical host, or machine in another public cloud. Nodes enact node configurations to become and maintain compliance with the desired state they define, and also can report back to a reporting server on their configuration status and compliance versus the desired state.

Azure Automation DSC makes onboarding of nodes for management by Azure Automation DSC easy, and allows changing of the node configuration assigned to each node server-side, so next time a node checks the server for instructions it will assume a different role and change both how it is configured and the complaince status it should report against to match.


###Resource###
DSC resources are building blocks that you can use to define a Windows PowerShell Desired State Configuration (DSC) configuration. DSC comes with a set of built-in resources such as those for files and folders, server features and roles, registry settings, environment variables, and services and processes. To learn about the full list of built-in DSC resources and how to use them, see [Built-In Windows PowerShell Desired State Configuration Resources](https://technet.microsoft.com/library/dn249921.aspx).

DSC resources can also be imported as part of PowerShell Modules to extend the set of built-in DSC resources. Non-default resources will be pulled down by DSC nodes from the DSC pull server, if a node configuration the node is meant to enact contains references to those resources. To learn how to create custom resources, see [Build Custom Windows PowerShell Desired State Configuration Resources](https://technet.microsoft.com/library/dn249927.aspx).

Azure Automation DSC ships with all the same built-in DSC resources as does PS DSC. Additional resources can be added to Azure Automation DSC by importing PowerShell modules containing the resources into Azure Automation.


###Compilation Job###
A compilation job in Azure Automation DSC is an instance of compilation of a configuration, to create one or more node configurations. They are similar to Azure Automation runbook jobs, except that they do not actually perform any task except to create node configurations. Any node configurations created by a compilation job are automatically placed on the Azure Automation DSC pull server, and overwrite previous versions of node configurations, if they existed for this configuration. The name of a node configuration produced by a compilation job takes the form of “ConfigurationName.NodeConfigurationBlockName”. For example, compiling the below configuration would produce a single node configuration called “MyConfiguration.webserver”


![alt text](./media/automation-dsc-overview/AADSC_5.png)


>[AZURE.NOTE] Just like runbooks, configurations can be published. This is not related to putting DSC items onto the Azure Automation DSC pull server. Compilation jobs cause DSC items to be placed on the Azure Automation DSC pull server. For more information on “publishing” in Azure Automation, see [Publishing a Runbook](https://msdn.microsoft.com/library/dn903765.aspx).


##Azure Automation DSC LifeCycle##
Going from an empty automation account to a managed set of correctly configured nodes involves a set of processes for defining configurations, turning those configurations into node configurations, and onboarding nodes to Azure Automation DSC and to those node configurations. The following diagram illustrates the Azure Automation DSC lifecycle:

![alt text](./media/automation-dsc-overview/DSCLifecycle.png)


The following image illustrates detailed step-by-step process in the life cycle of DSC. It includes different ways a configuration is imported and applied to nodes in Azure Automation, components required for an on-premises machine to support DSC and interactions between different components. 

![DSC Architecture](./media/automation-dsc-overview/dsc-architecture.png)     

##Gotchas / Known Issues:##

- When upgrading to WMF 5 RTM, if the machine is already registered as a node in Azure Automation DSC, please unregister it from Azure Automation DSC and reregister it after the WMF 5 RTM upgrade.

- Azure Automation DSC does not support partial or composite DSC configurations at this time. However, DSC composite resources can be imported and used just like in local PowerShell, enabling configuration reuse.

- The latest version of WMF 5 must be installed for the PowerShell DSC agent for Windows to be able to communicate with Azure Automation. The latest version of the PowerShell DSC agent for Linux must be installed for Linux to be able to communicate with Azure Automation.

- The traditional PowerShell DSC pull server expects module zips to be placed on the pull server in the format **ModuleName_Version.zip”**. Azure Automation expects PowerShell modules to be imported with names in the form of **ModuleName.zip**. See [this blog post](https://azure.microsoft.com/blog/2014/12/15/authoring-integration-modules-for-azure-automation/) for more info on the Integration Module format needed to import the module into Azure Automation. 

- PowerShell modules imported into Azure Automation cannot contain .doc or .docx files. Some PowerShell modules containing DSC resources contain these files, for help purposes. These files should be removed from modules, prior to import into Azure Automation.

- When a node is first registered with an Azure Automation account, or the node is changed to be mapped to a different node configuration server-side, it’s status will be 'Compliant', even if the node’s status is not actually compliant with the node configuration it is now mapped to. After the node performs its first pull, and sends its first report, after registration or a node configuration mapping change, the node status can be trusted.

- When onboarding an Azure Windows VM for management by Azure Automation DSC using any of our direct onboarding methods, it could take up to an hour for the VM to show up as a DSC node in Azure Automation. This is due to the installation of Windows Management Framework 5.0 on the VM by the Azure VM DSC extension, which is required to onboard the VM to Azure Automation DSC.

- After registering, each node automatically negotiates a unique certificate for authentication that expires after one year. At this time, the PowerShell DSC registration protocol cannot automatically renew certificates when they are nearing expiration, so you need to reregister the nodes after a year’s time. Before reregistering, ensure that each node is running Windows Management Framework 5.0 RTM. If a node’s authentication certificate expires, and the node is not reregistered, the node will be unable to communicate with Azure Automation and will be marked ‘Unresponsive.’ Reregistration is performed in the same way you registered the node initially. Reregistration performed 90 days or less from the certificate expiration time, or at any point after the certificate expiration time, will result in a new certificate being generated and used.

- When upgrading to WMF 5 RTM, if the machine is already registered as a node in Azure Automation DSC, please unregister it from Azure Automation DSC and reregister it after the WMF 5 RTM upgrade. Before reregistering, delete the $env:windir\system32\configuration\DSCEngineCache.mof file.

- PowerShell DSC cmdlets may not work if WMF 5 RTM is installed on top of WMF 5 Production Preview. To fix this, run the following command in an elevated PowerShell session (run as administrator):
<<<<<<< HEAD
`mofcomp $env:windir\\system32\\wbem\\DscCoreConfProv.mof`
=======
`mofcomp $env:windir\system32\wbem\DscCoreConfProv.mof`
>>>>>>> c4ea2467
 

##Related Articles##

- [Onboarding machines for management by Azure Automation DSC] (../automation/automation-dsc-onboarding.md)
- [Compiling configurations in Azure Automation DSC] (../automation/automation-dsc-compile.md)
- [Azure Automation DSC cmdlets] (https://msdn.microsoft.com/library/mt244122.aspx)
- [Azure Automation DSC pricing] (https://azure.microsoft.com/pricing/details/automation/)
- [Continuous Deployment to IaaS VMs Using Azure Automation DSC and Chocolatey] (automation-dsc-cd-chocolatey.md)<|MERGE_RESOLUTION|>--- conflicted
+++ resolved
@@ -118,11 +118,7 @@
 - When upgrading to WMF 5 RTM, if the machine is already registered as a node in Azure Automation DSC, please unregister it from Azure Automation DSC and reregister it after the WMF 5 RTM upgrade. Before reregistering, delete the $env:windir\system32\configuration\DSCEngineCache.mof file.
 
 - PowerShell DSC cmdlets may not work if WMF 5 RTM is installed on top of WMF 5 Production Preview. To fix this, run the following command in an elevated PowerShell session (run as administrator):
-<<<<<<< HEAD
-`mofcomp $env:windir\\system32\\wbem\\DscCoreConfProv.mof`
-=======
 `mofcomp $env:windir\system32\wbem\DscCoreConfProv.mof`
->>>>>>> c4ea2467
  
 
 ##Related Articles##
