--- conflicted
+++ resolved
@@ -1,455 +1,450 @@
-<properties 
-	pageTitle="The Azure Cross-Platform Command-Line Interface" 
-	description="Install and configure the Azure Cross-Platform Command-Line Interface to manage Azure Services" 
-	editor="tysonn" 
-	manager="timlt" 
-	documentationCenter="" 
-	authors="squillace" 
-	services=""/>
-
-<tags 
-	ms.service="multiple" 
-	ms.workload="multiple" 
-	ms.tgt_pltfrm="command-line-interface" 
-	ms.devlang="na" 
-	ms.topic="article" 
-	ms.date="03/10/2015" 
-	ms.author="rasquill"/>
-
-# Install and Configure the Azure Cross-Platform Command-Line Interface
-
-<div class="dev-center-tutorial-selector sublanding"><a href="/manage/install-and-configure-windows-powershell/" title="PowerShell">PowerShell</a><a href="/manage/install-and-configure-cli/" title="Cross-Platform CLI" class="current">Cross-Platform CLI</a></div>
-
-The Azure Cross-Platform Command-Line Interface (xplat-cli) provides a set of open source, cross-platform commands for working with the Azure Platform. The xplat-cli provides much of the same functionality found in the Azure Management Portal, such as the ability to manage websites, virtual machines, mobile services, SQL Database and other services provided by the Azure platform.
-
-The xplat-cli is written in JavaScript, and requires Node.js. It is implemented using the Azure SDK for Node.js, and released under an Apache 2.0 license. The project repository is located at [https://github.com/WindowsAzure/azure-sdk-tools-xplat](https://github.com/WindowsAzure/azure-sdk-tools-xplat).
-
-This document describes how to install and configure the Azure Cross-Platform Command-Line Interface, as well as how to use it to perform basic tasks with the Azure platform.
-
-
-## <a id="install">How to install the Azure Cross-Platform Command-Line Interface</a>
-
-There are two ways to install the xplat-cli; using installer packages for Windows and OS X, or if Node.js is installed on your system, the **npm** command. Once the xplat-cli has been installed, you will be able to use the **azure** command from your command-line interface (Bash, Terminal, Command prompt) to access the xplat-cli commands.
-
-###Using an installer
-
-The following installer packages are available:
-
-* [Windows installer][windows-installer]
-
-* [OS X installer][mac-installer]
-
-###Using npm
-
-If Node.js is already installed on your system, use the following command to install the xplat-cli:
-
-	npm install azure-cli -g
-
->[AZURE.NOTE] You may need to use `sudo` to successfully run the __npm__ command.
-
-If node.js is not installed, you're going to have to install it first. For Linux systems, you must have Node.js installed and either use **npm** to install the xplat-cli as described below, or build it from source. The source is available at [http://go.microsoft.com/fwlink/?linkid=253472&clcid=0x409](http://go.microsoft.com/fwlink/?linkid=253472&clcid=0x409). For more information on on building from source, see the INSTALL file included in the archive.
-
-####Installing node.js and npm on Distributions that use [dpkg](http://en.wikipedia.org/wiki/Dpkg) Package Management 
-The most common of these distributions use either the [advanced packaging tool (apt)](http://en.wikipedia.org/wiki/Advanced_Packaging_Tool) or other tools based on the `.deb` package format. Examples are Ubuntu and Debian, but there are many others. 
-
-Most of the more recent of these distributions require installing **nodejs-legacy** in order to get a properly configued **npm** tool to install the azure-cli. The following code shows the commands that install **npm** properly on Ubuntu 14.04.
-	
-	sudo apt-get install nodejs-legacy
-	sudo apt-get install npm
-	sudo npm install -g azure-cli
-
-Some of the older distributions, such as Ubuntu 12.04, require installing the current binary distribution of node.js. The following code shows how to do that by installing and using **curl**. 
-
->[AZURE.NOTE] The commands here are taken from the Joyent installation instructions found [here](https://github.com/joyent/node/wiki/installing-node.js-via-package-manager). However, when using **sudo** as a pipe target you should always take care to check the scripts that you are installing and validate that they do exactly what you are expecting before running them through **sudo**.
-	
-	sudo apt-get install curl
-	curl -sL https://deb.nodesource.com/setup | sudo bash -
-	sudo apt-get install -y nodejs
-	sudo npm install -g azure-cli
-
-####Installing node.js and npm on Distributions that use [rpm](http://en.wikipedia.org/wiki/RPM_Package_Manager) Package Management
-
-Installing node.js on RPM-based distributions requires enabling the EPEL repository. The following code shows the best practices for installation on CentOS 7. (Note that in the first line, below, the '-' (hyphen character) is important!)
-
-	su -     
-	yum update [enter]
-	yum upgrade –y [enter] 
-	yum install epel-release [enter]
-	yum install nodejs [enter] 
-	yum install npm [enter] 
-	npm install -g azure-cli  [enter]
-
-
-Once the xplat-cli has been installed, you will be able to use the **azure** command from your command-line interface (Bash, Terminal, Command prompt) to access the xplat-cli commands. At the end of the installation, you should see something similar to the following:
-
-	azure-cli@0.8.0 ..\node_modules\azure-cli
-	|-- easy-table@0.0.1
-	|-- eyes@0.1.8
-	|-- xmlbuilder@0.4.2
-	|-- colors@0.6.1
-	|-- node-uuid@1.2.0
-	|-- async@0.2.7
-	|-- underscore@1.4.4
-	|-- tunnel@0.0.2
-	|-- omelette@0.1.0
-	|-- github@0.1.6
-	|-- commander@1.0.4 (keypress@0.1.0)
-	|-- xml2js@0.1.14 (sax@0.5.4)
-	|-- streamline@0.4.5
-	|-- winston@0.6.2 (cycle@1.0.2, stack-trace@0.0.7, async@0.1.22, pkginfo@0.2.3, request@2.9.203)
-	|-- kuduscript@0.1.2 (commander@1.1.1, streamline@0.4.11)
-	|-- azure@0.7.13 (dateformat@1.0.2-1.2.3, envconf@0.0.4, mpns@2.0.1, mime@1.2.10, validator@1.4.0, xml2js@0.2.8, wns@0.5.3, request@2.25.0)
-
-> [AZURE.NOTE] Node.js and npm can also be installed on Windows from <a href="http://nodejs.org/">http://nodejs.org/</a>.
-
-## <a id="configure">How to connect to your Azure subscription</a>
-
-While some commands provided by the xplat-cli will work without an Azure subscription, most commands require a subscription. To configure the xplat-cli to work with your subscription you can either:
-
-* Download and use a publish settings file.
-
-OR
-
-* Log in to Azure using an organizational account. When you log in, Azure Active Directory is used to authenticate the credentials.
-
-To help you choose the authentication method that's appropriate for your needs, consider the following:
-
-*  The log in method can make it easier to manage access to subscription, but may disrupt automation, as the credentials may time out and require you to log in again.
-
-	> [AZURE.NOTE] The login method only works with organizational account.  An organizational account is a user that is managed by your organization, and defined in your organizations Azure Active Directory tenant. If you do not currently have an organizational account, and are using a Microsoft account to log in to your Azure subscription, you can easily create one using the following steps.
-	> 
-	> 1. Login to the [Azure Management Portal][portal], and click on **Active Directory**.
-	> 
-	> 2. If no directory exists, select **Create your directory** and provide the requested information.
-	> 
-	> 3. Select your directory and add a new user. This new user is an organizational account.
-	> 
-	>     During the creation of the user, you will be supplied with both an e-mail address for the user and a temporary password. Save this  information as it is used in another step.
-	> 
-	> 4. From the management portal, select **Settings** and then select **Administrators**. Select **Add**, and add the new user as a co-administrator. This allows the organizational account to manage your Azure subscription.
-	> 
-	> 5. Finally, log out of the Azure portal and then log back in using the new organizational account. If this is the first time logging in with this account, you will be prompted to change the password.
-	>
-	>For more information on organizational account with Microsoft Azure, see [Sign up for Microsoft Azure as an Organization][signuporg].
-
-*  The publish settings file method installs a certificate that allows you to perform management tasks for as long as the subscription and the certificate are valid. This method makes it easier to use automation for long-running tasks. After you download and import the information, you don't need to provide it again. However, this method makes it harder to manage access to a subscription as anyone with access to the certificate can manage the subscription.
-
-For more information about authentication and subscription management, see ["What's the difference between account-based authentication and certificate-based authentication"][authandsub].
-
-If you don't have an account, you can create a free trial account in just a couple of minutes. For details, see [Azure Free Trial][free-trial].
-
-###Use the log in method
-
-To log in using an organizational account, use the following command:
-
-	azure login -u username -p password
-
-If you want to log in by typing interactively (for example, if you want your password masked on the screen), use the following command:
-
-	azure login
-
-and you will be prompted for your credentials and your password characters will be masked.
-
-> [AZURE.NOTE] If this is the first time you have logged in with these credentials, you will receive a prompt asking you to verify that you wish to cache an authentication token. This prompt will also occur if you have previously used the `azure logout` command described below. To bypass this prompt for automation scenarios, use the `-q` parameter with the `azure login` command.
->
-> When you authenticate with an organizational account, the information for accessing your Azure subscription is stored in a `.azure` directory located in your `user` directory. Your `user` directory is protected by your operating system; however, it is recommended that you take additional steps to encrypt your `user` directory. You can do so in the following ways:
-
-To log out, use the following command:
-
-	azure logout -u <username>
-
-> [AZURE.NOTE] If the subscriptions associated with the account were only authenticated with Active Directory, logging out will delete the subscription information from the local profile. However, if the a publish settings file has also been imported for the subscriptions, logging out will only delete the Active Directory related information from the local profile.
-
-> [AZURE.NOTE] The following commands will not function correctly when authenticating using an account:
-> 
-> * `azure vm`
-> * `azure network`
-> * `azure mobile`
-> 
-> If you need to work with these commands, use a publish settings file to authenticate to Azure as described in the following section.
-
-### Use the publish settings file method
-
-To download the publish settings for your account, use the following command:
-
-	azure account download
-
-This will open your default browser and prompt you to sign in to the Azure Management Portal. After signing in, a `.publishsettings` file will be downloaded. Make note of where this file is saved.
-
-> [AZURE.NOTE] If your account is associated with multiple Azure Active Directory tenants, you may be prompted to select which Active Directory you wish to download a publish settings file for.
-> 
-> Once selected using the download page, or by visiting the Azure Management portal, the selected Active Directory becomes the default used by the portal and download page. Once a default has been established, you will see the text '__click here to return to the selection page__' at the top of the download page. Use the provided link to return to the selection page.
-
-Next, import the `.publishsettings` file by running the following command, replacing `[path to .publishsettings file]` with the path to your `.publishsettings` file:
-
-	azure account import [path to .publishsettings file]
-
-> [AZURE.NOTE] When you import publish settings, the information for accessing your Azure subscription is stored in a `.azure` directory located in your `user` directory. Your `user` directory is protected by your operating system; however, it is recommended that you take additional steps to encrypt your `user` directory. You can do so in the following ways:
->
-> * On Windows, modify the directory properties or use BitLocker.
-> * On Mac, turn on FileVault for the directory.
-> * On Ubuntu, use the Encrypted Home directory feature. Other Linux distributions offer equivalent features.
-
-After importing your publish settings, you should delete the `.publishsettings` file, as it is no longer required by the Command-Line Tools and presents a security risk as it can be used to gain access to your subscription.
-
-###Multiple subscriptions
-
-If you have multiple Azure subscriptions, logging in will grant access to all subscriptions associated with your credentials. If using a publish settings file, the `.publishsettings` file will contain information for all subscriptions. With either method, one subscription will be selected as the default subscription used by the xplat-cli when performing operations. You can view the subscriptions, as well as which one is the default, but using the `azure account list` command. This command will return information similar to the following:
-
-	info:    Executing command account list
-	data:    Name              Id                                    Current
-	data:    ----------------  ------------------------------------  -------
-	data:    Azure-sub-1       ####################################  true
-	data:    Azure-sub-2       ####################################  false
-
-In the above list, the **Current** column indicates the current default subscription as Azure-sub-1. To change the default subscription, use the `azure account set` command, and specify the subscription that you wish to be the default. For example:
-
-	azure account set Azure-sub-2
-
-This will change the default subscription to Azure-sub-2. 
-
-> [AZURE.NOTE] Changing the default subscription takes effect immediately, and is a global change; new xplat-commands, whether ran from the same command-line instance or a different instance, will use the new default subscription.
-
-If you wish to use a non-default subscription with the xplat-cli, but don't want to change the current default, you can use the `--subscription` option and provide the name of the subscription you wish to use for the operation.
-
-<h2><a id="use"></a>How to use the Azure Cross-Platform Command-Line Interface</h2>
-
-The xplat-cli is accessed using the `azure` command. To see a list of commands available, use the `azure` command with no parameters. You should see help information similar to the following:
-
-	info:             _    _____   _ ___ ___
-	info:            /_\  |_  / | | | _ \ __|
-	info:      _ ___/ _ \__/ /| |_| |   / _|___ _ _
-	info:    (___  /_/ \_\/___|\___/|_|_\___| _____)
-	info:       (_______ _ _)         _ ______ _)_ _
-	info:              (______________ _ )   (___ _ _)
-	info:
-	info:    Microsoft Azure: Microsoft's Cloud Platform
-	info:
-	info:    Tool version 0.8.10
-	help:
-	help:    Display help for a given command
-	help:      help [options] [command]
-	help:
-	help:    Opens the portal in a browser
-	help:      portal [options]
-	help:
-	help:    Commands:
-	help:      account        Commands to manage your account information and publish settings
-	help:      config         Commands to manage your local settings
-	help:      hdinsight      Commands to manage your HDInsight accounts
-	help:      mobile         Commands to manage your Mobile Services
-	help:      network        Commands to manage your Networks
-	help:      sb             Commands to manage your Service Bus configuration
-	help:      service        Commands to manage your Cloud Services
-	help:      site           Commands to manage your Web Sites
-	help:      sql            Commands to manage your SQL Server accounts
-	help:      storage        Commands to manage your Storage objects
-	help:      vm             Commands to manage your Virtual Machines
-	help:
-	help:    Options:
-	help:      -h, --help     output usage information
-	help:      -v, --version  output the application version
-
-The top level commands listed above contain commands for working with a specific area of Azure. For example, the `azure account` command contains commands that relate to your Azure subscription, such as the `download` and `import` settings used previously. See [Using the Azure Cross-Platform Command Line Interface] for details on the available commands and options.
-
-Most commands are formatted as `azure <command> <operation> [parameters]` and perform an operation on a service or object such as your account configuration. Other commands provide sub-commands and follow the format `azure <command> <subcommand> <operation> [parameters]`. The following are example commands that work with your account configuration:
-
-* To view subscriptions that you have imported, use:
-
-		azure account list
-
-* If you have imported subscriptions, use the following to set one as default:
-
-		azure account set <subscription>
-
-The `--help` or `-h` parameter can be used to view help for specific commands. Alternately, The `azure help [command] [options]` format can also be used to return the same information. For example, the following commands all return the same information:
-
-	azure account set --help
-
-	azure account set -h
-
-	azure help account set
-
-When in doubt about the parameters needed by a command, refer to help using `--help`, `-h` or `azure help [command]`.
-
-###Setting the configuration mode
-
-The xplat-cli allows you to perform management operations on individual _resources_, which are user-managed entities such as a database server, database, or website. This is the default mode of operation for the xplat-cli, and is referred to as **Azure Service Management**. However, when you have a complex solution that consists of multiple resources, it is useful to be able to manage the entire solution as a single unit.
-
-To support managing a group of resources as a single logical unit, or _resource group_, we have introduced a preview of the **Resource Manager** as a new way of managing Azure resources. 
-
->[AZURE.NOTE] The Resource Manager is currently in preview, and does not provide the same  level of management capabilities as Azure Service Management.
-
-To support the new Resource Manager, the xplat-cli allows you to switch between these management 'modes' using the `azure config mode` command.
-
-The xplat-cli defaults to Azure Service Management mode. To switch to Resource Manager mode, use the following to enable command:
-
-	azure config mode arm
-
-To change back to Azure service management mode, use the following command:
-
-	azure config mode asm 
-
->[AZURE.NOTE] The Resource Manager mode and Azure Service Management mode are mutually exclusive. That is, resources created in one mode cannot be managed from the other mode.
-
-For more information on working with the Resource Manager using the xplat-cli, see [Using the Azure Cross-Platform Command-Line Interface with the Resource Manager][xplatarm].
-
-###Working with services in Azure service management mode
-
-The xplat-cli allows you to easily manage Azure services. In this example, you will learn how to use the xplat-cli to manage an Azure Website.
-
-1. Use the following command to create a new Azure Website. Replace **mywebsite** with a unique name.
-
-		azure site create mywebsite
-
-	You will be prompted to specify the region that the website will be created in. Select a region that is geographically near you. After this command completes, the website will be available at http://mywebsite.azurewebsites.net (replace **mywebsite** with the name you specified.)
-
-	> [AZURE.NOTE] If you use Git for project source control, you can specify the `--git` parameter to create a Git repository on Azure for this website. This will also initialize a Git repository in the directory from which the command was ran if one does not already exist. It will also create a Git remote named __azure__, which can be used to push deployments to the Azure Website using the `git push azure master` command.
-
-	> [AZURE.NOTE] If you receive an error that 'site' is not an azure command, the xplat-cli is most likely in resource group mode. To change back to resource mode, use the `azure config mode asm` command.
-
-2. Use the following command to list websites for your subscription:
-
-		azure site list
-
-	The list should contain the site created in the previous step.
-
-2. Use the following command to stop the website. Replace **mywebsite** with the site name.
-
-		azure site stop mywebsite
-
-	After the command completes, you can refresh the browser to verify that the site has been stopped.
-
-3. Use the following command to start the website. Replace **mywebsite** with the site name.
-
-		azure site start mywebsite
-
-	After the command completes, you can refresh the browser to verify that the site has been started.
-
-4. Use the following command to delete the website. Replace **mywebsite** with the site name.
-
-		azure site delete mywebsite
-
-	After the command completes, use the `azure site list` command to verify that the website no longer exists.
-
-<h2><a id="script"></a>How to script the Azure Cross-Platform Command-Line Interface</h2>
-
-While you can use the xplat-cli to manually issue commands, you can also create complex automation workflows by leveraging the capabilities of your command-line interpreter and other command-line utilities available on your system. For example, the following command will stop all running Azure Websites:
-
-	azure site list | grep 'Running' | awk '{system("azure site stop "$2)}'
-
-This example pipes a list of websites to the `grep` command, which inspects each line for the string 'Running'. Any lines that match are then piped to the `awk` command, which calls `azure site stop` and uses the second column passed to it (the running site name) as the site name to stop.
-
-While this demonstrates how you can chain commands together, you can also create more elaborate scripts using the scripting features provided by your command-line interpreter. Different command-line interpreters have different scripting features and syntax. Bash is probably the most widely used command-line interpreter for UNIX-based systems, including Linux and OS X.
-
-For information on scripting with Bash, see the [Advanced Bash-Scripting Guide][advanced-bash].
-
-For more general information on scripting OS X or Linux-based systems, see [Shell script][script].
-
-For information on scripting Windows-based systems using batch files, see [Command-line reference A-Z][batch].
-
-### Understanding results
-
-When creating scripts, you often need to capture the output of a command and either pass this to another command or perform an operation on the output such as checking for a specific value. The xplat-cli generates output to STDOUT and STDERR. Each line is prefixed by the strings `info:` for informational status messages, or `data:` for data returned about a service; however, you can instruct the xplat-cli to return more verbose information by using the `--verbose` or `-v` parameter. This will return additional information prefixed by the string `verbose:`.
-
-For example, the following output is returned from the `azure site list` command:
-
-	info:    Executing command site list
-	+ Enumerating sites
-	data:    Name           Status   Mode  Host names
-	data:    -------------  -------  ----  -------------------------------
-	data:    myawesomesite  Running  Free  myawesomesite.azurewebsites.net
-	info:    site list command OK
-
-If the `--verbose` or `-v` parameter is specified, information similar to the following is returned:
-
-	info:    Executing command site list
-	verbose: Subscription ####################################
-	verbose: Enumerating sites
-	verbose: [
-	verbose:     {
-	verbose:         ComputeMode: 'Shared',
-	verbose:         HostNameSslStates: {
-	verbose:             HostNameSslState: [
-	verbose:                 {
-	verbose:                     IpBasedSslResult: {
-	verbose:                         $: { i:nil: 'true' }
-	verbose:                     },
-	verbose:                     SslState: 'Disabled',
-	verbose:                     ToUpdateIpBasedSsl: {
-	verbose:                         $: { i:nil: 'true' }
-	verbose:                     },
-	verbose:                     VirtualIP: {
-	verbose:                         $: { i:nil: 'true' }
-	verbose:                     },
-	verbose:                     Thumbprint: {
-	verbose:                         $: { i:nil: 'true' }
-	verbose:                     },
-	verbose:                     ToUpdate: {
-	verbose:                         $: { i:nil: 'true' }
-	verbose:                     },
-	verbose:                     Name: 'myawesomesite.azurewebsites.net'
-	verbose:                 },
-	...
-	verbose:     }
-	verbose: ]
-	data:    Name           Status   Mode  Host names
-	data:    -------------  -------  ----  -------------------------------
-	data:    myawesomesite  Running  Free  myawesomesite.azurewebsites.net
-	info:    site list command OK
-
-Note that the `verbose:` information appears to be JSON formatted data. You can use the `--json` parameter to return the information in JSON format if you are working with utilities that natively understand JSON, such as [jsawk](https://github.com/micha/jsawk) or [jq](http://stedolan.github.io/jq/). For example:
-
-	azure site list --json | jsawk -n 'out(this.Name)' | xargs -L 1 azure site delete -q 
-
-The command above retrieves a list of websites as JSON, then uses jsawk to retrieve the site names, and finally uses xargs to run a site delete command for each site, passing the site name as a parameter.
-
->[AZURE.NOTE] The `--json` parameter blocks the generation of status or data information (strings prefixed by `info:` and `data:`). For example, if the `--json` parameter is used with the `azure site create`, no output is returned as this command does not return any data other than `info:`.
-
-###Working with errors
-
-While the xplat-cli does log error information to STDERR, additional information on errors may also be logged to an **azure.err** file in the directory that the script was ran from. If information is logged to this file, the following will be written to STDOUT:
-
-	info:    Error information has been recorded to azure.err
-
-###Exit status
-
-Some of the xplat-cli commands do not return a non-zero exit status if required parameters are missing. Instead, they will prompt for user input. For example, when using the `azure site create` command to create a new website, if no site name or `--location` parameter are specified you will be prompted to supply these values.
-
-If you are writing a script that relies on the exit status, please verify that the xplat-cli commands you are using do not prompt for user input.
-
-<h2><a id="additional-resources"></a>Additional resources</h2>
-
-* [List of detailed Service Management commands][Using the Azure Cross-Platform Command Line Interface]
-
-* [Using the Azure Cross-platform command line interface with the Resource Manager][xplatarm]
-
-* For more information on the xplat-cli, to download source code, report problems, or contribute to the project, visit the [GitHub repository for the Azure Cross-Platform Command-Line Interface](https://github.com/WindowsAzure/azure-sdk-tools-xplat).
-
-* If you encounter problems using the xplat-cli, or Azure, visit the [Azure Forums](http://social.msdn.microsoft.com/Forums/windowsazure/home).
-
-* For more information on Azure, see [http://azure.microsoft.com/](http://azure.microsoft.com).
-
-
-
-
-[mac-installer]: http://go.microsoft.com/fwlink/?LinkId=252249
-[windows-installer]: http://go.microsoft.com/?linkid=9828653&clcid=0x409
-[authandsub]: http://msdn.microsoft.com/library/windowsazure/hh531793.aspx#BKMK_AccountVCert
-
-[Azure Web Site]: ../media/freetrial.png
-[select a preview feature]: ../media/antares-iaas-preview-02.png
-[select subscription]: ../media/antares-iaas-preview-03.png
-[free-trial]: http://www.windowsazure.com/pricing/free-trial/?WT.mc_id=A7171371E
-[advanced-bash]: http://tldp.org/LDP/abs/html/
-[script]: http://en.wikipedia.org/wiki/Shell_script
-[batch]: http://technet.microsoft.com/library/bb490890.aspx
-[xplatarm]: xplat-cli-azure-resource-manager.md
-[portal]: https://manage.windowsazure.com
-[signuporg]: http://www.windowsazure.com/documentation/articles/sign-up-organization/
-<<<<<<< HEAD
-[Using the Azure Cross-Platform Command Line Interface]: /documentation/articles/virtual-machines-command-line-tools/
-=======
-[Using the Azure Cross-Platform Command Line Interface]: virtual-machines-command-line-tools.md
-
->>>>>>> 8f5664f7
+<properties 
+	pageTitle="The Azure Cross-Platform Command-Line Interface" 
+	description="Install and configure the Azure Cross-Platform Command-Line Interface to manage Azure Services" 
+	editor="tysonn" 
+	manager="timlt" 
+	documentationCenter="" 
+	authors="squillace" 
+	services=""/>
+
+<tags 
+	ms.service="multiple" 
+	ms.workload="multiple" 
+	ms.tgt_pltfrm="command-line-interface" 
+	ms.devlang="na" 
+	ms.topic="article" 
+	ms.date="03/10/2015" 
+	ms.author="rasquill"/>
+
+# Install and Configure the Azure Cross-Platform Command-Line Interface
+
+<div class="dev-center-tutorial-selector sublanding"><a href="/manage/install-and-configure-windows-powershell/" title="PowerShell">PowerShell</a><a href="/manage/install-and-configure-cli/" title="Cross-Platform CLI" class="current">Cross-Platform CLI</a></div>
+
+The Azure Cross-Platform Command-Line Interface (xplat-cli) provides a set of open source, cross-platform commands for working with the Azure Platform. The xplat-cli provides much of the same functionality found in the Azure Management Portal, such as the ability to manage websites, virtual machines, mobile services, SQL Database and other services provided by the Azure platform.
+
+The xplat-cli is written in JavaScript, and requires Node.js. It is implemented using the Azure SDK for Node.js, and released under an Apache 2.0 license. The project repository is located at [https://github.com/WindowsAzure/azure-sdk-tools-xplat](https://github.com/WindowsAzure/azure-sdk-tools-xplat).
+
+This document describes how to install and configure the Azure Cross-Platform Command-Line Interface, as well as how to use it to perform basic tasks with the Azure platform.
+
+
+## <a id="install">How to install the Azure Cross-Platform Command-Line Interface</a>
+
+There are two ways to install the xplat-cli; using installer packages for Windows and OS X, or if Node.js is installed on your system, the **npm** command. Once the xplat-cli has been installed, you will be able to use the **azure** command from your command-line interface (Bash, Terminal, Command prompt) to access the xplat-cli commands.
+
+###Using an installer
+
+The following installer packages are available:
+
+* [Windows installer][windows-installer]
+
+* [OS X installer][mac-installer]
+
+###Using npm
+
+If Node.js is already installed on your system, use the following command to install the xplat-cli:
+
+	npm install azure-cli -g
+
+>[AZURE.NOTE] You may need to use `sudo` to successfully run the __npm__ command.
+
+If node.js is not installed, you're going to have to install it first. For Linux systems, you must have Node.js installed and either use **npm** to install the xplat-cli as described below, or build it from source. The source is available at [http://go.microsoft.com/fwlink/?linkid=253472&clcid=0x409](http://go.microsoft.com/fwlink/?linkid=253472&clcid=0x409). For more information on on building from source, see the INSTALL file included in the archive.
+
+####Installing node.js and npm on Distributions that use [dpkg](http://en.wikipedia.org/wiki/Dpkg) Package Management 
+The most common of these distributions use either the [advanced packaging tool (apt)](http://en.wikipedia.org/wiki/Advanced_Packaging_Tool) or other tools based on the `.deb` package format. Examples are Ubuntu and Debian, but there are many others. 
+
+Most of the more recent of these distributions require installing **nodejs-legacy** in order to get a properly configued **npm** tool to install the azure-cli. The following code shows the commands that install **npm** properly on Ubuntu 14.04.
+	
+	sudo apt-get install nodejs-legacy
+	sudo apt-get install npm
+	sudo npm install -g azure-cli
+
+Some of the older distributions, such as Ubuntu 12.04, require installing the current binary distribution of node.js. The following code shows how to do that by installing and using **curl**. 
+
+>[AZURE.NOTE] The commands here are taken from the Joyent installation instructions found [here](https://github.com/joyent/node/wiki/installing-node.js-via-package-manager). However, when using **sudo** as a pipe target you should always take care to check the scripts that you are installing and validate that they do exactly what you are expecting before running them through **sudo**.
+	
+	sudo apt-get install curl
+	curl -sL https://deb.nodesource.com/setup | sudo bash -
+	sudo apt-get install -y nodejs
+	sudo npm install -g azure-cli
+
+####Installing node.js and npm on Distributions that use [rpm](http://en.wikipedia.org/wiki/RPM_Package_Manager) Package Management
+
+Installing node.js on RPM-based distributions requires enabling the EPEL repository. The following code shows the best practices for installation on CentOS 7. (Note that in the first line, below, the '-' (hyphen character) is important!)
+
+	su -     
+	yum update [enter]
+	yum upgrade –y [enter] 
+	yum install epel-release [enter]
+	yum install nodejs [enter] 
+	yum install npm [enter] 
+	npm install -g azure-cli  [enter]
+
+
+Once the xplat-cli has been installed, you will be able to use the **azure** command from your command-line interface (Bash, Terminal, Command prompt) to access the xplat-cli commands. At the end of the installation, you should see something similar to the following:
+
+	azure-cli@0.8.0 ..\node_modules\azure-cli
+	|-- easy-table@0.0.1
+	|-- eyes@0.1.8
+	|-- xmlbuilder@0.4.2
+	|-- colors@0.6.1
+	|-- node-uuid@1.2.0
+	|-- async@0.2.7
+	|-- underscore@1.4.4
+	|-- tunnel@0.0.2
+	|-- omelette@0.1.0
+	|-- github@0.1.6
+	|-- commander@1.0.4 (keypress@0.1.0)
+	|-- xml2js@0.1.14 (sax@0.5.4)
+	|-- streamline@0.4.5
+	|-- winston@0.6.2 (cycle@1.0.2, stack-trace@0.0.7, async@0.1.22, pkginfo@0.2.3, request@2.9.203)
+	|-- kuduscript@0.1.2 (commander@1.1.1, streamline@0.4.11)
+	|-- azure@0.7.13 (dateformat@1.0.2-1.2.3, envconf@0.0.4, mpns@2.0.1, mime@1.2.10, validator@1.4.0, xml2js@0.2.8, wns@0.5.3, request@2.25.0)
+
+> [AZURE.NOTE] Node.js and npm can also be installed on Windows from <a href="http://nodejs.org/">http://nodejs.org/</a>.
+
+## <a id="configure">How to connect to your Azure subscription</a>
+
+While some commands provided by the xplat-cli will work without an Azure subscription, most commands require a subscription. To configure the xplat-cli to work with your subscription you can either:
+
+* Download and use a publish settings file.
+
+OR
+
+* Log in to Azure using an organizational account. When you log in, Azure Active Directory is used to authenticate the credentials.
+
+To help you choose the authentication method that's appropriate for your needs, consider the following:
+
+*  The log in method can make it easier to manage access to subscription, but may disrupt automation, as the credentials may time out and require you to log in again.
+
+	> [AZURE.NOTE] The login method only works with organizational account.  An organizational account is a user that is managed by your organization, and defined in your organizations Azure Active Directory tenant. If you do not currently have an organizational account, and are using a Microsoft account to log in to your Azure subscription, you can easily create one using the following steps.
+	> 
+	> 1. Login to the [Azure Management Portal][portal], and click on **Active Directory**.
+	> 
+	> 2. If no directory exists, select **Create your directory** and provide the requested information.
+	> 
+	> 3. Select your directory and add a new user. This new user is an organizational account.
+	> 
+	>     During the creation of the user, you will be supplied with both an e-mail address for the user and a temporary password. Save this  information as it is used in another step.
+	> 
+	> 4. From the management portal, select **Settings** and then select **Administrators**. Select **Add**, and add the new user as a co-administrator. This allows the organizational account to manage your Azure subscription.
+	> 
+	> 5. Finally, log out of the Azure portal and then log back in using the new organizational account. If this is the first time logging in with this account, you will be prompted to change the password.
+	>
+	>For more information on organizational account with Microsoft Azure, see [Sign up for Microsoft Azure as an Organization][signuporg].
+
+*  The publish settings file method installs a certificate that allows you to perform management tasks for as long as the subscription and the certificate are valid. This method makes it easier to use automation for long-running tasks. After you download and import the information, you don't need to provide it again. However, this method makes it harder to manage access to a subscription as anyone with access to the certificate can manage the subscription.
+
+For more information about authentication and subscription management, see ["What's the difference between account-based authentication and certificate-based authentication"][authandsub].
+
+If you don't have an account, you can create a free trial account in just a couple of minutes. For details, see [Azure Free Trial][free-trial].
+
+###Use the log in method
+
+To log in using an organizational account, use the following command:
+
+	azure login -u username -p password
+
+If you want to log in by typing interactively (for example, if you want your password masked on the screen), use the following command:
+
+	azure login
+
+and you will be prompted for your credentials and your password characters will be masked.
+
+> [AZURE.NOTE] If this is the first time you have logged in with these credentials, you will receive a prompt asking you to verify that you wish to cache an authentication token. This prompt will also occur if you have previously used the `azure logout` command described below. To bypass this prompt for automation scenarios, use the `-q` parameter with the `azure login` command.
+>
+> When you authenticate with an organizational account, the information for accessing your Azure subscription is stored in a `.azure` directory located in your `user` directory. Your `user` directory is protected by your operating system; however, it is recommended that you take additional steps to encrypt your `user` directory. You can do so in the following ways:
+
+To log out, use the following command:
+
+	azure logout -u <username>
+
+> [AZURE.NOTE] If the subscriptions associated with the account were only authenticated with Active Directory, logging out will delete the subscription information from the local profile. However, if the a publish settings file has also been imported for the subscriptions, logging out will only delete the Active Directory related information from the local profile.
+
+> [AZURE.NOTE] The following commands will not function correctly when authenticating using an account:
+> 
+> * `azure vm`
+> * `azure network`
+> * `azure mobile`
+> 
+> If you need to work with these commands, use a publish settings file to authenticate to Azure as described in the following section.
+
+### Use the publish settings file method
+
+To download the publish settings for your account, use the following command:
+
+	azure account download
+
+This will open your default browser and prompt you to sign in to the Azure Management Portal. After signing in, a `.publishsettings` file will be downloaded. Make note of where this file is saved.
+
+> [AZURE.NOTE] If your account is associated with multiple Azure Active Directory tenants, you may be prompted to select which Active Directory you wish to download a publish settings file for.
+> 
+> Once selected using the download page, or by visiting the Azure Management portal, the selected Active Directory becomes the default used by the portal and download page. Once a default has been established, you will see the text '__click here to return to the selection page__' at the top of the download page. Use the provided link to return to the selection page.
+
+Next, import the `.publishsettings` file by running the following command, replacing `[path to .publishsettings file]` with the path to your `.publishsettings` file:
+
+	azure account import [path to .publishsettings file]
+
+> [AZURE.NOTE] When you import publish settings, the information for accessing your Azure subscription is stored in a `.azure` directory located in your `user` directory. Your `user` directory is protected by your operating system; however, it is recommended that you take additional steps to encrypt your `user` directory. You can do so in the following ways:
+>
+> * On Windows, modify the directory properties or use BitLocker.
+> * On Mac, turn on FileVault for the directory.
+> * On Ubuntu, use the Encrypted Home directory feature. Other Linux distributions offer equivalent features.
+
+After importing your publish settings, you should delete the `.publishsettings` file, as it is no longer required by the Command-Line Tools and presents a security risk as it can be used to gain access to your subscription.
+
+###Multiple subscriptions
+
+If you have multiple Azure subscriptions, logging in will grant access to all subscriptions associated with your credentials. If using a publish settings file, the `.publishsettings` file will contain information for all subscriptions. With either method, one subscription will be selected as the default subscription used by the xplat-cli when performing operations. You can view the subscriptions, as well as which one is the default, but using the `azure account list` command. This command will return information similar to the following:
+
+	info:    Executing command account list
+	data:    Name              Id                                    Current
+	data:    ----------------  ------------------------------------  -------
+	data:    Azure-sub-1       ####################################  true
+	data:    Azure-sub-2       ####################################  false
+
+In the above list, the **Current** column indicates the current default subscription as Azure-sub-1. To change the default subscription, use the `azure account set` command, and specify the subscription that you wish to be the default. For example:
+
+	azure account set Azure-sub-2
+
+This will change the default subscription to Azure-sub-2. 
+
+> [AZURE.NOTE] Changing the default subscription takes effect immediately, and is a global change; new xplat-commands, whether ran from the same command-line instance or a different instance, will use the new default subscription.
+
+If you wish to use a non-default subscription with the xplat-cli, but don't want to change the current default, you can use the `--subscription` option and provide the name of the subscription you wish to use for the operation.
+
+<h2><a id="use"></a>How to use the Azure Cross-Platform Command-Line Interface</h2>
+
+The xplat-cli is accessed using the `azure` command. To see a list of commands available, use the `azure` command with no parameters. You should see help information similar to the following:
+
+	info:             _    _____   _ ___ ___
+	info:            /_\  |_  / | | | _ \ __|
+	info:      _ ___/ _ \__/ /| |_| |   / _|___ _ _
+	info:    (___  /_/ \_\/___|\___/|_|_\___| _____)
+	info:       (_______ _ _)         _ ______ _)_ _
+	info:              (______________ _ )   (___ _ _)
+	info:
+	info:    Microsoft Azure: Microsoft's Cloud Platform
+	info:
+	info:    Tool version 0.8.10
+	help:
+	help:    Display help for a given command
+	help:      help [options] [command]
+	help:
+	help:    Opens the portal in a browser
+	help:      portal [options]
+	help:
+	help:    Commands:
+	help:      account        Commands to manage your account information and publish settings
+	help:      config         Commands to manage your local settings
+	help:      hdinsight      Commands to manage your HDInsight accounts
+	help:      mobile         Commands to manage your Mobile Services
+	help:      network        Commands to manage your Networks
+	help:      sb             Commands to manage your Service Bus configuration
+	help:      service        Commands to manage your Cloud Services
+	help:      site           Commands to manage your Web Sites
+	help:      sql            Commands to manage your SQL Server accounts
+	help:      storage        Commands to manage your Storage objects
+	help:      vm             Commands to manage your Virtual Machines
+	help:
+	help:    Options:
+	help:      -h, --help     output usage information
+	help:      -v, --version  output the application version
+
+The top level commands listed above contain commands for working with a specific area of Azure. For example, the `azure account` command contains commands that relate to your Azure subscription, such as the `download` and `import` settings used previously. See [Using the Azure Cross-Platform Command Line Interface] for details on the available commands and options.
+
+Most commands are formatted as `azure <command> <operation> [parameters]` and perform an operation on a service or object such as your account configuration. Other commands provide sub-commands and follow the format `azure <command> <subcommand> <operation> [parameters]`. The following are example commands that work with your account configuration:
+
+* To view subscriptions that you have imported, use:
+
+		azure account list
+
+* If you have imported subscriptions, use the following to set one as default:
+
+		azure account set <subscription>
+
+The `--help` or `-h` parameter can be used to view help for specific commands. Alternately, The `azure help [command] [options]` format can also be used to return the same information. For example, the following commands all return the same information:
+
+	azure account set --help
+
+	azure account set -h
+
+	azure help account set
+
+When in doubt about the parameters needed by a command, refer to help using `--help`, `-h` or `azure help [command]`.
+
+###Setting the configuration mode
+
+The xplat-cli allows you to perform management operations on individual _resources_, which are user-managed entities such as a database server, database, or website. This is the default mode of operation for the xplat-cli, and is referred to as **Azure Service Management**. However, when you have a complex solution that consists of multiple resources, it is useful to be able to manage the entire solution as a single unit.
+
+To support managing a group of resources as a single logical unit, or _resource group_, we have introduced a preview of the **Resource Manager** as a new way of managing Azure resources. 
+
+>[AZURE.NOTE] The Resource Manager is currently in preview, and does not provide the same  level of management capabilities as Azure Service Management.
+
+To support the new Resource Manager, the xplat-cli allows you to switch between these management 'modes' using the `azure config mode` command.
+
+The xplat-cli defaults to Azure Service Management mode. To switch to Resource Manager mode, use the following to enable command:
+
+	azure config mode arm
+
+To change back to Azure service management mode, use the following command:
+
+	azure config mode asm 
+
+>[AZURE.NOTE] The Resource Manager mode and Azure Service Management mode are mutually exclusive. That is, resources created in one mode cannot be managed from the other mode.
+
+For more information on working with the Resource Manager using the xplat-cli, see [Using the Azure Cross-Platform Command-Line Interface with the Resource Manager][xplatarm].
+
+###Working with services in Azure service management mode
+
+The xplat-cli allows you to easily manage Azure services. In this example, you will learn how to use the xplat-cli to manage an Azure Website.
+
+1. Use the following command to create a new Azure Website. Replace **mywebsite** with a unique name.
+
+		azure site create mywebsite
+
+	You will be prompted to specify the region that the website will be created in. Select a region that is geographically near you. After this command completes, the website will be available at http://mywebsite.azurewebsites.net (replace **mywebsite** with the name you specified.)
+
+	> [AZURE.NOTE] If you use Git for project source control, you can specify the `--git` parameter to create a Git repository on Azure for this website. This will also initialize a Git repository in the directory from which the command was ran if one does not already exist. It will also create a Git remote named __azure__, which can be used to push deployments to the Azure Website using the `git push azure master` command.
+
+	> [AZURE.NOTE] If you receive an error that 'site' is not an azure command, the xplat-cli is most likely in resource group mode. To change back to resource mode, use the `azure config mode asm` command.
+
+2. Use the following command to list websites for your subscription:
+
+		azure site list
+
+	The list should contain the site created in the previous step.
+
+2. Use the following command to stop the website. Replace **mywebsite** with the site name.
+
+		azure site stop mywebsite
+
+	After the command completes, you can refresh the browser to verify that the site has been stopped.
+
+3. Use the following command to start the website. Replace **mywebsite** with the site name.
+
+		azure site start mywebsite
+
+	After the command completes, you can refresh the browser to verify that the site has been started.
+
+4. Use the following command to delete the website. Replace **mywebsite** with the site name.
+
+		azure site delete mywebsite
+
+	After the command completes, use the `azure site list` command to verify that the website no longer exists.
+
+<h2><a id="script"></a>How to script the Azure Cross-Platform Command-Line Interface</h2>
+
+While you can use the xplat-cli to manually issue commands, you can also create complex automation workflows by leveraging the capabilities of your command-line interpreter and other command-line utilities available on your system. For example, the following command will stop all running Azure Websites:
+
+	azure site list | grep 'Running' | awk '{system("azure site stop "$2)}'
+
+This example pipes a list of websites to the `grep` command, which inspects each line for the string 'Running'. Any lines that match are then piped to the `awk` command, which calls `azure site stop` and uses the second column passed to it (the running site name) as the site name to stop.
+
+While this demonstrates how you can chain commands together, you can also create more elaborate scripts using the scripting features provided by your command-line interpreter. Different command-line interpreters have different scripting features and syntax. Bash is probably the most widely used command-line interpreter for UNIX-based systems, including Linux and OS X.
+
+For information on scripting with Bash, see the [Advanced Bash-Scripting Guide][advanced-bash].
+
+For more general information on scripting OS X or Linux-based systems, see [Shell script][script].
+
+For information on scripting Windows-based systems using batch files, see [Command-line reference A-Z][batch].
+
+### Understanding results
+
+When creating scripts, you often need to capture the output of a command and either pass this to another command or perform an operation on the output such as checking for a specific value. The xplat-cli generates output to STDOUT and STDERR. Each line is prefixed by the strings `info:` for informational status messages, or `data:` for data returned about a service; however, you can instruct the xplat-cli to return more verbose information by using the `--verbose` or `-v` parameter. This will return additional information prefixed by the string `verbose:`.
+
+For example, the following output is returned from the `azure site list` command:
+
+	info:    Executing command site list
+	+ Enumerating sites
+	data:    Name           Status   Mode  Host names
+	data:    -------------  -------  ----  -------------------------------
+	data:    myawesomesite  Running  Free  myawesomesite.azurewebsites.net
+	info:    site list command OK
+
+If the `--verbose` or `-v` parameter is specified, information similar to the following is returned:
+
+	info:    Executing command site list
+	verbose: Subscription ####################################
+	verbose: Enumerating sites
+	verbose: [
+	verbose:     {
+	verbose:         ComputeMode: 'Shared',
+	verbose:         HostNameSslStates: {
+	verbose:             HostNameSslState: [
+	verbose:                 {
+	verbose:                     IpBasedSslResult: {
+	verbose:                         $: { i:nil: 'true' }
+	verbose:                     },
+	verbose:                     SslState: 'Disabled',
+	verbose:                     ToUpdateIpBasedSsl: {
+	verbose:                         $: { i:nil: 'true' }
+	verbose:                     },
+	verbose:                     VirtualIP: {
+	verbose:                         $: { i:nil: 'true' }
+	verbose:                     },
+	verbose:                     Thumbprint: {
+	verbose:                         $: { i:nil: 'true' }
+	verbose:                     },
+	verbose:                     ToUpdate: {
+	verbose:                         $: { i:nil: 'true' }
+	verbose:                     },
+	verbose:                     Name: 'myawesomesite.azurewebsites.net'
+	verbose:                 },
+	...
+	verbose:     }
+	verbose: ]
+	data:    Name           Status   Mode  Host names
+	data:    -------------  -------  ----  -------------------------------
+	data:    myawesomesite  Running  Free  myawesomesite.azurewebsites.net
+	info:    site list command OK
+
+Note that the `verbose:` information appears to be JSON formatted data. You can use the `--json` parameter to return the information in JSON format if you are working with utilities that natively understand JSON, such as [jsawk](https://github.com/micha/jsawk) or [jq](http://stedolan.github.io/jq/). For example:
+
+	azure site list --json | jsawk -n 'out(this.Name)' | xargs -L 1 azure site delete -q 
+
+The command above retrieves a list of websites as JSON, then uses jsawk to retrieve the site names, and finally uses xargs to run a site delete command for each site, passing the site name as a parameter.
+
+>[AZURE.NOTE] The `--json` parameter blocks the generation of status or data information (strings prefixed by `info:` and `data:`). For example, if the `--json` parameter is used with the `azure site create`, no output is returned as this command does not return any data other than `info:`.
+
+###Working with errors
+
+While the xplat-cli does log error information to STDERR, additional information on errors may also be logged to an **azure.err** file in the directory that the script was ran from. If information is logged to this file, the following will be written to STDOUT:
+
+	info:    Error information has been recorded to azure.err
+
+###Exit status
+
+Some of the xplat-cli commands do not return a non-zero exit status if required parameters are missing. Instead, they will prompt for user input. For example, when using the `azure site create` command to create a new website, if no site name or `--location` parameter are specified you will be prompted to supply these values.
+
+If you are writing a script that relies on the exit status, please verify that the xplat-cli commands you are using do not prompt for user input.
+
+<h2><a id="additional-resources"></a>Additional resources</h2>
+
+* [List of detailed Service Management commands][Using the Azure Cross-Platform Command Line Interface]
+
+* [Using the Azure Cross-platform command line interface with the Resource Manager][xplatarm]
+
+* For more information on the xplat-cli, to download source code, report problems, or contribute to the project, visit the [GitHub repository for the Azure Cross-Platform Command-Line Interface](https://github.com/WindowsAzure/azure-sdk-tools-xplat).
+
+* If you encounter problems using the xplat-cli, or Azure, visit the [Azure Forums](http://social.msdn.microsoft.com/Forums/windowsazure/home).
+
+* For more information on Azure, see [http://azure.microsoft.com/](http://azure.microsoft.com).
+
+
+
+
+[mac-installer]: http://go.microsoft.com/fwlink/?LinkId=252249
+[windows-installer]: http://go.microsoft.com/?linkid=9828653&clcid=0x409
+[authandsub]: http://msdn.microsoft.com/library/windowsazure/hh531793.aspx#BKMK_AccountVCert
+
+[Azure Web Site]: ../media/freetrial.png
+[select a preview feature]: ../media/antares-iaas-preview-02.png
+[select subscription]: ../media/antares-iaas-preview-03.png
+[free-trial]: http://www.windowsazure.com/pricing/free-trial/?WT.mc_id=A7171371E
+[advanced-bash]: http://tldp.org/LDP/abs/html/
+[script]: http://en.wikipedia.org/wiki/Shell_script
+[batch]: http://technet.microsoft.com/library/bb490890.aspx
+[xplatarm]: xplat-cli-azure-resource-manager.md
+[portal]: https://manage.windowsazure.com
+[signuporg]: http://www.windowsazure.com/documentation/articles/sign-up-organization/
+[Using the Azure Cross-Platform Command Line Interface]: virtual-machines-command-line-tools.md