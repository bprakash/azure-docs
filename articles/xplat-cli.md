<<<<<<< HEAD
<properties linkid="script-xplat-intro" urlDisplayName="Microsoft Azure Cross-Platform Command-Line Interface" pageTitle="The Microsoft Azure Cross-Platform Command-Line Interface" title="The Microsoft Azure Cross-Platform Command-Line Interface" metaKeywords="windows azure cross-platform command-line interface, windows azure command-line, azure command-line, azure cli" description="Install and configure the Microsoft Azure Cross-Platform Command-Line Interface to manage Azure Services" metaCanonical="http://www.windowsazure.com/en-us/script/xplat-cli-intro" umbracoNaviHide="0" disqusComments="1" editor="mollybos" manager="paulettm" documentationCenter="" solutions="" authors="larryfr" services="" />
=======
<properties linkid="script-xplat-intro" urlDisplayName="Azure Cross-Platform Command-Line Interface" pageTitle="The Azure Cross-Platform Command-Line Interface" title="The Azure Cross-Platform Command-Line Interface" metaKeywords="Azure cross-platform command-line interface, Azure command-line, azure command-line, azure cli" description="Install and configure the Azure Cross-Platform Command-Line Interface to manage Azure Services" metaCanonical="http://www.windowsazure.com/en-us/script/xplat-cli-intro" umbracoNaviHide="0" disqusComments="1" editor="mollybos" manager="paulettm" documentationCenter="" solutions="" authors="larryfr" services="" />
>>>>>>> 0d7f4748

#Install and Configure the Azure Cross-Platform Command-Line Interface

<div class="dev-center-tutorial-selector sublanding"><a href="/en-us/manage/install-and-configure-windows-powershell/" title="PowerShell">PowerShell</a><a href="/en-us/manage/install-and-configure-cli/" title="Cross-Platform CLI" class="current">Cross-Platform CLI</a></div>

<<<<<<< HEAD
The Microsoft Azure Cross-Platform Command-Line Interface (xplat-cli) provides a set of open source, cross-platform commands for working with the Azure Platform. The xplat-cli provides much of the same functionality found in the Azure Management Portal, such as the ability to manage web sites, virtual machines, mobile services, SQL Database and other services provided by the Azure platform.
=======
The Azure Cross-Platform Command-Line Interface (xplat-cli) provides a set of open source, cross-platform commands for working with the Azure Platform. The xplat-cli provides much of the same functionality found in the Azure Management Portal, such as the ability to manage web sites, virtual machines, mobile services, SQL Database and other services provided by the Azure platform.
>>>>>>> 0d7f4748

The xplat-cli is written in JavaScript, and requires Node.js. It is implemented using the Azure SDK for Node.js, and released under an Apache 2.0 license. The project repository is located at [https://github.com/WindowsAzure/azure-sdk-tools-xplat](https://github.com/WindowsAzure/azure-sdk-tools-xplat).

This document describes how to install and configure the Azure Cross-Platform Command-Line Interface, as well as how to use it to perform basic tasks with the Azure platform.

##In this document

* [How to install the Azure Cross-Platform Command-Line Interface](#install)
* [How to connect to your Azure subscription](#configure)
* [How to use the Azure Cross-Platform Command-Line Interface](#use)
* [How to script the Azure Cross-Platform Command-Line Interface](#script)
* [Additional resources](#additional-resources)

<h2><a id="install"></a>How to install the Azure Cross-Platform Command-Line Interface</h2>

There are two ways to install the xplat-cli; using installer packages for Windows and OS X, or if Node.js is installed on your system, the **npm** command.

For Linux systems, you must have Node.js installed and either use **npm** to install the xplat-cli as described below, or build it from source. The source is available at [http://go.microsoft.com/fwlink/?linkid=253472&clcid=0x409](http://go.microsoft.com/fwlink/?linkid=253472&clcid=0x409). For more information on on building from source, see the INSTALL file included in the archive.

Once the xplat-cli has been installed, you will be able to use the **azure** command from your command-line interface (Bash, Terminal, Command prompt) to access the xplat-cli commands.

###Using an installer

The following installer packages are available:

* [Windows installer][windows-installer]

* [OS X installer][mac-installer]

<div class="dev-callout">
<b>Note</b>
<p>The installer packages also contain Node.js. This version of Node.js will be used by the xplat-cli if no other version of Node.js is available on the system. The version of Node.js installed by these packages should not conflict with any other version of Node.js installed on your system.</p>
</div>

###Using npm

If Node.js is installed on your system, use the following command to install the xplat-cli:

	npm install azure-cli

<div class="dev-callout">
<b>Note</b>
<p>You may need to use <b>sudo</b> to successfully run the <b>npm</b> command.</p>
</div>

This will install the xplat-cli and required dependencies. At the end of the installation, you should see something similar to the following:

	azure-cli@0.7.0 ..\node_modules\azure-cli
	|-- easy-table@0.0.1
	|-- eyes@0.1.8
	|-- xmlbuilder@0.4.2
	|-- colors@0.6.1
	|-- node-uuid@1.2.0
	|-- async@0.2.7
	|-- underscore@1.4.4
	|-- tunnel@0.0.2
	|-- omelette@0.1.0
	|-- github@0.1.6
	|-- commander@1.0.4 (keypress@0.1.0)
	|-- xml2js@0.1.14 (sax@0.5.4)
	|-- streamline@0.4.5
	|-- winston@0.6.2 (cycle@1.0.2, stack-trace@0.0.7, async@0.1.22, pkginfo@0.2.3, request@2.9.203)
	|-- kuduscript@0.1.2 (commander@1.1.1, streamline@0.4.11)
	|-- azure@0.7.13 (dateformat@1.0.2-1.2.3, envconf@0.0.4, mpns@2.0.1, mime@1.2.10, validator@1.4.0, xml2js@0.2.8, wns@0.5.3, request@2.25.0)

<div class="dev-callout">
<b>Note</b>
<p>Node.js can be installed from <a href="http://nodejs.org/">http://nodejs.org/</a>.</p>
</div>

<h2><a id="Configure"></a>How to connect to your Azure subscription</h2>

<<<<<<< HEAD
While some commands provided by the xplat-cli will work without an Azure subscription, most commands require a subscription. To configure the xplat-cli to work with your subscription you can either download and use a publish settings file, or you can log in to Azure using you Microsoft account or an organizational ID. When you log in, Azure Active Directory is used to authenticate the credentials.

To help you choose the authentication method that's appropriate for your needs, consider the following:
=======
While some commands provided by the xplat-cli will work without an Azure subscription, most commands require a subscription. To configure the xplat-cli to work with your Azure subscription you must download and import a publish settings file. This file contains your subscription ID, as well as a management certificate used to authenticate management requests to your Azure subscription.

If you don't have an account, you can create a free trial account in just a couple of minutes. For details, see [Azure Free Trial][free-trial].
>>>>>>> 0d7f4748

*  The log in method can make it easier to manage access to subscription, but may disrupt automation, as the credentials may time out and require you to log in again.
*  The publish settings file method installs a certificate that allows you to perform management tasks for as long as the subscription and the certificate are valid. This method makes it easier to use automation for long-running tasks. After you download and import the information, you don't need to provide it again. However, this method makes it harder to manage access to a subscription as anyone with access to the certificate can manage the subscription.

For more information about authentication and subscription management, see ["What's the difference between account-based authentication and certificate-based authentication"][authandsub].

<<<<<<< HEAD
If you don't have an account, you can create a free trial account in just a couple of minutes. For details, see [Azure Free Trial][free-trial].

###Use the log in method
=======
This will open your default browser and prompt you to sign in to the Azure Management Portal. After signing in, a `.publishsettings` file will be downloaded. Make note of where this file is saved.

<div class="dev-callout">
<b>Note</b>
<p>If your account is associated with multiple Azure Active Directory (AD) tenants, you may be prompted to select which AD you wish to download a publish settings file for.</p>
<p>Once selected using the download page, or by visiting the Azure Management portal, the selected AD becomes the default used by the portal and download page. Once a default has been established, you will see the text '<b>click here to return to the selection page</b>' at the top of the download page. Use the provided link to return to the selection page.</p>
</div>
>>>>>>> 0d7f4748

To log in using an organizational ID, use the following command:

	azure login [username] [password]

<<<<<<< HEAD
	>[WACOM.NOTE] If this is the first time you have logged in with these credentials, you will receive a prompt asking you to verify that you wish to cache these credentials. This prompt will also occur if you have previously used the `azure logout` command described below. To bypass this prompt for automation scenarios, use the `-q` parameter with the `azure login` command.
=======
<div class="dev-callout">
<b>Note</b>
<p>When you import publish settings, the information for accessing your Azure subscription is stored in a <code>.azure</code> directory located in your <code>user</code> directory. Your <code>user</code> directory is protected by your operating system; however, it is recommended that you take additional steps to encrypt your <code>user</code> directory. You can do so in the following ways:</p>
>>>>>>> 0d7f4748

To log out, use the following command:

	azure logout [username]

> [WACOM.NOTE] If the subscriptions associated with the account were only authenticated with Active Directory, logging out will delete the subscription information from the local profile. However, if the a publish settings file has also been imported for the subscriptions, logging out will only delete the Active Directory related information from the local profile.

> [WACOM.NOTE] The `azure login` and `azure logout` commands are aliases for the `azure account login` and `azure account logout` commands.

###Use the publish settings file method

To download the publish settings for your account, use the following command:

	azure account download

This will open your default browser and prompt you to sign in to the Azure Management Portal. After signing in, a `.publishsettings` file will be downloaded. Make note of where this file is saved.

> [WACOM.NOTE] If your account is associated with multiple Azure Active Directory tenants, you may be prompted to select which Active Directory you wish to download a publish settings file for.
> 
> Once selected using the download page, or by visiting the Azure Management portal, the selected Active Directory becomes the default used by the portal and download page. Once a default has been established, you will see the text '__click here to return to the selection page__' at the top of the download page. Use the provided link to return to the selection page.

Next, import the `.publishsettings` file by running the following command, replacing `[path to .publishsettings file]` with the path to your `.publishsettings` file:

	azure account import [path to .publishsettings file]

> [WACOM.NOTE] When you import publish settings, the information for accessing your Azure subscription is stored in a `.azure` directory located in your `user` directory. Your `user` directory is protected by your operating system; however, it is recommended that you take additional steps to encrypt your `user` directory. You can do so in the following ways:
>
> * On Windows, modify the directory properties or use BitLocker.
> * On Mac, turn on FileVault for the directory.
> * On Ubuntu, use the Encrypted Home directory feature. Other Linux distributions offer equivalent features.

After importing your publish settings, you should delete the `.publishsettings` file, as it is no longer required by the Command-Line Tools and presents a security risk as it can be used to gain access to your subscription.

###Multiple subscriptions

<<<<<<< HEAD
If you have multiple Azure subscriptions, logging in will grant access to all subscriptions associated with your credentials. If using a publish settings file, the `.publishsettings` file will contain information for all subscriptions. With either method, one subscription will be selected as the default subscription used by the xplat-cli when performing operations. You can view the subscriptions, as well as which one is the default, but using the `azure account list` command. This command will return information similar to the following:
=======
If you have multiple Azure subscriptions, the `.publishsettings` file will contain information for all subscriptions. When the file is imported using the `azure account import` command, one subscription will be selected as the default subscription used by the xplat-cli when performing operations. You can view the subscriptions, as well as which one is the default, but using the `azure account list` command. This command will return information similar to the following:
>>>>>>> 0d7f4748

	info:    Executing command account list
	data:    Name              Id                                    Current
	data:    ----------------  ------------------------------------  -------
	data:    Azure-sub-1       ####################################  true
	data:    Azure-sub-2       ####################################  false

In the above list, the **Current** column indicates the current default subscription as Azure-sub-1. To change the default subscription, use the `azure account select` command, and specify the subscription that you wish to be the default. For example:

	azure account select Azure-sub-2

This will change the default subscription to Azure-sub-2. 

> [WACOM.NOTE] Changing the default subscription takes effect immediately, and is a global change; new xplat-commands, whether ran from the same command-line instance or a different instance, will use the new default subscription.

If you wish to use a non-default subscription with the xplat-cli, but don't want to change the current default, you can use the `--subscription` option and provide the name of the subscription you wish to use for the operation.

<h2><a id="use"></a>How use the Azure Cross-Platform Command-Line Interface</h2>

The xplat-cli is accessed using the `azure` command. To see a list of commands available, use the `azure` command with no parameters. You should see help information similar to the following:

	info:             _    _____   _ ___ ___
	info:            /_\  |_  / | | | _ \ __|
	info:      _ ___/ _ \__/ /| |_| |   / _|___ _ _
	info:    (___  /_/ \_\/___|\___/|_|_\___| _____)
	info:       (_______ _ _)         _ ______ _)_ _
	info:              (______________ _ )   (___ _ _)
	info:
	info:    Azure: Microsoft's Cloud Platform
	info:
	info:    Tool version 0.7.0
	help:
	help:    Display help for a given command
	help:      help [options] [command]
	help:
	help:    Opens the portal in a browser
	help:      portal [options]
	help:
	help:    Commands:
	help:      account        Commands to manage your account information and publish settings
	help:      config         Commands to manage your local settings
	help:      hdinsight      Commands to manage your HDInsight accounts
	help:      mobile         Commands to manage your Mobile Services
	help:      network        Commands to manage your Networks
	help:      sb             Commands to manage your Service Bus configuration
	help:      service        Commands to manage your Cloud Services
	help:      site           Commands to manage your Web Sites
	help:      sql            Commands to manage your SQL Server accounts
	help:      storage        Commands to manage your Storage objects
	help:      vm             Commands to manage your Virtual Machines
	help:
	help:    Options:
	help:      -h, --help     output usage information
	help:      -v, --version  output the application version

The top level commands listed above contain commands for working with a specific area of Azure. For example, the `azure account` command contains commands that relate to your Azure subscription, such as the `download` and `import` settings used previously.

Most commands are formatted as `azure <command> <operation> [parameters]` and perform an operation on a service or object such as your account configuration. Other commands provide sub-commands and follow the format `azure <command> <subcommand> <operation> [parameters]`. The following are example commands that work with your account configuration:

* To view subscriptions that you have imported, use:

		azure account list

* If you have imported subscriptions, use the following to set one as default:

		azure account set <subscription>

The `--help` or `-h` parameter can be used to view help for specific commands. Alternately, The `azure help [command] [options]` format can also be used to return the same information. For example, the following commands all return the same information:

	azure account set --help

	azure account set -h

	azure help account set

When in doubt about the parameters needed by a command, refer to help using `--help`, `-h` or `azure help [command]`.

###Setting the configuration mode

Historically, the xplat-cli has required you to work with individual services, or *resources*, one at a time. While this approach is fine for smaller applications that involve one or two resources, it is not ideal for larger applications that are a composition of many resources.

To address this problem, Microsoft Azure recently introduced a more model based approach to configuration, known as Azure Resource Manager (ARM). ARM allows you to manage resources, such as a web site, database, and storage, as a single *resource group*. Changes to a resource group are made through a *deployment*, which the Azure platform keeps a history of. Deployments are created from *templates*, which allow you to configure the resources/group in a declarative fashion.

[sync with matthew for review of conceptual info]

[TBD disclaimer about preview functionality]

<<<<<<< HEAD
The xplat-cli defaults to resource mode, allows you to manage individual resources. If you want to work with resource groups, you can use the following command to enable commands for working with groups of resources:

	azure config mode arm

To change back to Azure service management mode, use the following command:

	azure config mode asm 

> [WACOM.NOTE] Resources created in one mode are not manageable from the other mode. For example, a Web Site and SQL Database created in ASM mode will not be visible in ARM mode, and resources/groups created in ARM mode will not be visible in ASM mode.

For more information on working Azure Resource Manager using the xplat-cli, see [Microsoft Azure Cross-Platform Command-Line Interface and Azure Resource Manager][xplatarm].

###Working with services in Azure service management mode

The xplat-cli allows you to easily manage Azure services. In this example, you will learn how to use the xplat-cli to manage an Azure Web Site.

=======
The xplat-cli allows you to easily manage Azure services. In this example, you will learn how to use the xplat-cli to manage an Azure Web Site.

>>>>>>> 0d7f4748
1. Use the following command to create a new Azure Web Site. Replace **mywebsite** with a unique name.

		azure site create mywebsite

	You will be prompted to specify the region that the web site will be created in. Select a region that is geographically near you. After this command completes, the web site will be available at http://mywebsite.azurewebsites.net (replace **mywebsite** with the name you specified.)

<<<<<<< HEAD
	> [WACOM.NOTE] If you use Git for project source control, you can specify the `--git` parameter to create a Git repository on Azure for this web site. This will also initialize a Git repository in the directory from which the command was ran if one does not already exist. It will also create a Git remote named __azure__, which can be used to push deployments to the Azure Web Site using the `git push azure master` command.

	> [WACOM.NOTE] If you receive an error that 'site' is not an azure command, the xplat-cli is most likely in resource group mode. To change back to resource mode, use the `azure config mode asm` command.
=======
	<div class="dev-callout">
	<b>Note</b>
	<p>If you use Git for project source control, you can specify the <code>--git</code> parameter to create a Git repository on Azure for this web site. This will also initialize a Git repository in the directory from which the command was ran if one does not already exist. It will also create a Git remote named <b>azure</b>, which can be used to push deployments to the Azure Web Site using the <code>git push azure master</code> command.</p>
	</div>
>>>>>>> 0d7f4748

2. Use the following command to list web sites for your subscription:

		azure site list

	The list should contain the site created in the previous step.

2. Use the following command to stop the web site. Replace **mywebsite** with the site name.

		azure site stop mywebsite

	After the command completes, you can refresh the browser to verify that the site has been stopped.

3. Use the following command to start the web site. Replace **mywebsite** with the site name.

		azure site start mywebsite

	After the command completes, you can refresh the browser to verify that the site has been started.

4. Use the following command to delete the web site. Replace **mywebsite** with the site name.

		azure site delete mywebsite

	After the command completes, use the `azure site list` command to verify that the web site no longer exists.

<h2><a id="script"></a>How to script the Azure Cross-Platform Command-Line Interface</h2>

While you can use the xplat-cli to manually issue commands, you can also create complex automation workflows by leveraging the capabilities of your command-line interpreter and other command-line utilities available on your system. For example, the following command will stop all running Azure Web Sites:

	azure site list | grep 'Running' | awk '{system("azure site stop "$2)}'

This example pipes a list of web sites to the `grep` command, which inspects each line for the string 'Running'. Any lines that match are then piped to the `awk` command, which calls `azure site stop` and uses the second column passed to it (the running site name) as the site name to stop.

While this demonstrates how you can chain commands together, you can also create more elaborate scripts using the scripting features provided by your command-line interpreter. Different command-line interpreters have different scripting features and syntax. Bash is probably the most widely used command-line interpreter for UNIX-based systems, including Linux and OS X.

For information on scripting with Bash, see the [Advanced Bash-Scripting Guide][advanced-bash].

For more general information on scripting OS X or Linux-based systems, see [Shell script][script].

For information on scripting Windows-based systems using batch files, see [Command-line reference A-Z][batch].

### Understanding results

When creating scripts, you often need to capture the output of a command and either pass this to another command or perform an operation on the output such as checking for a specific value. The xplat-cli generates output to STDOUT and STDERR. Each line is prefixed by the strings `info:` for informational status messages, or `data:` for data returned about a service; however, you can instruct the xplat-cli to return more verbose information by using the `--verbose` or `-v` parameter. This will return additional information prefixed by the string `verbose:`.

For example, the following output is returned from the `azure site list` command:

	info:    Executing command site list
	+ Enumerating sites
	data:    Name           Status   Mode  Host names
	data:    -------------  -------  ----  -------------------------------
	data:    myawesomesite  Running  Free  myawesomesite.azurewebsites.net
	info:    site list command OK

If the `--verbose` or `-v` parameter is specified, information similar to the following is returned:

	info:    Executing command site list
	verbose: Subscription ####################################
	verbose: Enumerating sites
	verbose: [
	verbose:     {
	verbose:         ComputeMode: 'Shared',
	verbose:         HostNameSslStates: {
	verbose:             HostNameSslState: [
	verbose:                 {
	verbose:                     IpBasedSslResult: {
	verbose:                         $: { i:nil: 'true' }
	verbose:                     },
	verbose:                     SslState: 'Disabled',
	verbose:                     ToUpdateIpBasedSsl: {
	verbose:                         $: { i:nil: 'true' }
	verbose:                     },
	verbose:                     VirtualIP: {
	verbose:                         $: { i:nil: 'true' }
	verbose:                     },
	verbose:                     Thumbprint: {
	verbose:                         $: { i:nil: 'true' }
	verbose:                     },
	verbose:                     ToUpdate: {
	verbose:                         $: { i:nil: 'true' }
	verbose:                     },
	verbose:                     Name: 'myawesomesite.azurewebsites.net'
	verbose:                 },
	...
	verbose:     }
	verbose: ]
	data:    Name           Status   Mode  Host names
	data:    -------------  -------  ----  -------------------------------
	data:    myawesomesite  Running  Free  myawesomesite.azurewebsites.net
	info:    site list command OK

Note that the `verbose:` information appears to be JSON formatted data. You can use the `--json` parameter to return the information in JSON format if you are working with utilities that natively understand JSON, such as [jsawk](https://github.com/micha/jsawk) or [jq](http://stedolan.github.io/jq/). For example:

	azure site list --json | jsawk -n 'out(this.Name)' | xargs -L 1 azure site delete -q 

The command above retrieves a list of web sites as JSON, then uses jsawk to retrieve the site names, and finally uses xargs to run a site delete command for each site, passing the site name as a parameter.

<div class="dev-callout">
<b>Note</b>
<p>The <code>--json</code> parameter blocks the generation of status or data information (strings prefixed by <code>info:</code> and <code>data:</code>). For example, if the <code>--json</code> parameter is used with the <code>azure site create</code>, no output is returned as this command does not return any data other than <code>info:</code>.</p>
</div>

###Working with errors

While the xplat-cli does log error information to STDERR, additional information on errors may also be logged to an **azure.err** file in the directory that the script was ran from. If information is logged to this file, the following will be written to STDOUT:

	info:    Error information has been recorded to azure.err

###Exit status

Some of the xplat-cli commands do not return a non-zero exit status if required parameters are missing. Instead, they will prompt for user input. For example, when using the `azure site create` command to create a new web site, if no site name or `--location` parameter are specified you will be prompted to supply these values.

If you are writing a script that relies on the exit status, please verify that the xplat-cli commands you are using do not prompt for user input.

<h2><a id="additional-resources"></a>Additional resources</h2>

* For more information on the xplat-cli, to download source code, report problems, or contribute to the project, visit the [GitHub repository for the Azure Cross-Platform Command-Line Interface](https://github.com/WindowsAzure/azure-sdk-tools-xplat).

* If you encounter problems using the xplat-cli, or Azure, visit the [Azure Forums](http://social.msdn.microsoft.com/Forums/windowsazure/en-US/home).

* For more information on Azure, see [http://www.windowsazure.com/](http://www.windowsazure.com).




[mac-installer]: http://go.microsoft.com/fwlink/?LinkId=252249
[windows-installer]: http://go.microsoft.com/fwlink/?LinkID=275464&clcid=0x409
[authandsub]: http://msdn.microsoft.com/en-us/library/windowsazure/hh531793.aspx#BKMK_AccountVCert

[Azure Web Site]: ../media/freetrial.png
[select a preview feature]: ../media/antares-iaas-preview-02.png
[select subscription]: ../media/antares-iaas-preview-03.png
[free-trial]: http://www.windowsazure.com/en-us/pricing/free-trial/?WT.mc_id=A7171371E
[advanced-bash]: http://tldp.org/LDP/abs/html/
[script]: http://en.wikipedia.org/wiki/Shell_script
[batch]: http://technet.microsoft.com/en-us/library/bb490890.aspx
[xplatarm]: /en-us/documentation/articles/xplat-cli-azure-resource-manager/<|MERGE_RESOLUTION|>--- conflicted
+++ resolved
@@ -1,18 +1,10 @@
-<<<<<<< HEAD
-<properties linkid="script-xplat-intro" urlDisplayName="Microsoft Azure Cross-Platform Command-Line Interface" pageTitle="The Microsoft Azure Cross-Platform Command-Line Interface" title="The Microsoft Azure Cross-Platform Command-Line Interface" metaKeywords="windows azure cross-platform command-line interface, windows azure command-line, azure command-line, azure cli" description="Install and configure the Microsoft Azure Cross-Platform Command-Line Interface to manage Azure Services" metaCanonical="http://www.windowsazure.com/en-us/script/xplat-cli-intro" umbracoNaviHide="0" disqusComments="1" editor="mollybos" manager="paulettm" documentationCenter="" solutions="" authors="larryfr" services="" />
-=======
 <properties linkid="script-xplat-intro" urlDisplayName="Azure Cross-Platform Command-Line Interface" pageTitle="The Azure Cross-Platform Command-Line Interface" title="The Azure Cross-Platform Command-Line Interface" metaKeywords="Azure cross-platform command-line interface, Azure command-line, azure command-line, azure cli" description="Install and configure the Azure Cross-Platform Command-Line Interface to manage Azure Services" metaCanonical="http://www.windowsazure.com/en-us/script/xplat-cli-intro" umbracoNaviHide="0" disqusComments="1" editor="mollybos" manager="paulettm" documentationCenter="" solutions="" authors="larryfr" services="" />
->>>>>>> 0d7f4748
 
 #Install and Configure the Azure Cross-Platform Command-Line Interface
 
 <div class="dev-center-tutorial-selector sublanding"><a href="/en-us/manage/install-and-configure-windows-powershell/" title="PowerShell">PowerShell</a><a href="/en-us/manage/install-and-configure-cli/" title="Cross-Platform CLI" class="current">Cross-Platform CLI</a></div>
 
-<<<<<<< HEAD
-The Microsoft Azure Cross-Platform Command-Line Interface (xplat-cli) provides a set of open source, cross-platform commands for working with the Azure Platform. The xplat-cli provides much of the same functionality found in the Azure Management Portal, such as the ability to manage web sites, virtual machines, mobile services, SQL Database and other services provided by the Azure platform.
-=======
 The Azure Cross-Platform Command-Line Interface (xplat-cli) provides a set of open source, cross-platform commands for working with the Azure Platform. The xplat-cli provides much of the same functionality found in the Azure Management Portal, such as the ability to manage web sites, virtual machines, mobile services, SQL Database and other services provided by the Azure platform.
->>>>>>> 0d7f4748
 
 The xplat-cli is written in JavaScript, and requires Node.js. It is implemented using the Azure SDK for Node.js, and released under an Apache 2.0 license. The project repository is located at [https://github.com/WindowsAzure/azure-sdk-tools-xplat](https://github.com/WindowsAzure/azure-sdk-tools-xplat).
 
@@ -42,10 +34,7 @@
 
 * [OS X installer][mac-installer]
 
-<div class="dev-callout">
-<b>Note</b>
-<p>The installer packages also contain Node.js. This version of Node.js will be used by the xplat-cli if no other version of Node.js is available on the system. The version of Node.js installed by these packages should not conflict with any other version of Node.js installed on your system.</p>
-</div>
+>[WACOM.NOTE] The installer packages also contain Node.js. This version of Node.js will be used by the xplat-cli if no other version of Node.js is available on the system. The version of Node.js installed by these packages should not conflict with any other version of Node.js installed on your system.
 
 ###Using npm
 
@@ -53,10 +42,7 @@
 
 	npm install azure-cli
 
-<div class="dev-callout">
-<b>Note</b>
-<p>You may need to use <b>sudo</b> to successfully run the <b>npm</b> command.</p>
-</div>
+>[WACOM.NOTE] You may need to use `sudo` to successfully run the __npm__ command.
 
 This will install the xplat-cli and required dependencies. At the end of the installation, you should see something similar to the following:
 
@@ -78,53 +64,28 @@
 	|-- kuduscript@0.1.2 (commander@1.1.1, streamline@0.4.11)
 	|-- azure@0.7.13 (dateformat@1.0.2-1.2.3, envconf@0.0.4, mpns@2.0.1, mime@1.2.10, validator@1.4.0, xml2js@0.2.8, wns@0.5.3, request@2.25.0)
 
-<div class="dev-callout">
-<b>Note</b>
-<p>Node.js can be installed from <a href="http://nodejs.org/">http://nodejs.org/</a>.</p>
-</div>
+> [WACOM.NOTE] Node.js can be installed from <a href="http://nodejs.org/">http://nodejs.org/</a>.
 
 <h2><a id="Configure"></a>How to connect to your Azure subscription</h2>
 
-<<<<<<< HEAD
 While some commands provided by the xplat-cli will work without an Azure subscription, most commands require a subscription. To configure the xplat-cli to work with your subscription you can either download and use a publish settings file, or you can log in to Azure using you Microsoft account or an organizational ID. When you log in, Azure Active Directory is used to authenticate the credentials.
 
 To help you choose the authentication method that's appropriate for your needs, consider the following:
-=======
-While some commands provided by the xplat-cli will work without an Azure subscription, most commands require a subscription. To configure the xplat-cli to work with your Azure subscription you must download and import a publish settings file. This file contains your subscription ID, as well as a management certificate used to authenticate management requests to your Azure subscription.
-
-If you don't have an account, you can create a free trial account in just a couple of minutes. For details, see [Azure Free Trial][free-trial].
->>>>>>> 0d7f4748
 
 *  The log in method can make it easier to manage access to subscription, but may disrupt automation, as the credentials may time out and require you to log in again.
 *  The publish settings file method installs a certificate that allows you to perform management tasks for as long as the subscription and the certificate are valid. This method makes it easier to use automation for long-running tasks. After you download and import the information, you don't need to provide it again. However, this method makes it harder to manage access to a subscription as anyone with access to the certificate can manage the subscription.
 
 For more information about authentication and subscription management, see ["What's the difference between account-based authentication and certificate-based authentication"][authandsub].
 
-<<<<<<< HEAD
 If you don't have an account, you can create a free trial account in just a couple of minutes. For details, see [Azure Free Trial][free-trial].
 
 ###Use the log in method
-=======
-This will open your default browser and prompt you to sign in to the Azure Management Portal. After signing in, a `.publishsettings` file will be downloaded. Make note of where this file is saved.
-
-<div class="dev-callout">
-<b>Note</b>
-<p>If your account is associated with multiple Azure Active Directory (AD) tenants, you may be prompted to select which AD you wish to download a publish settings file for.</p>
-<p>Once selected using the download page, or by visiting the Azure Management portal, the selected AD becomes the default used by the portal and download page. Once a default has been established, you will see the text '<b>click here to return to the selection page</b>' at the top of the download page. Use the provided link to return to the selection page.</p>
-</div>
->>>>>>> 0d7f4748
 
 To log in using an organizational ID, use the following command:
 
 	azure login [username] [password]
 
-<<<<<<< HEAD
 	>[WACOM.NOTE] If this is the first time you have logged in with these credentials, you will receive a prompt asking you to verify that you wish to cache these credentials. This prompt will also occur if you have previously used the `azure logout` command described below. To bypass this prompt for automation scenarios, use the `-q` parameter with the `azure login` command.
-=======
-<div class="dev-callout">
-<b>Note</b>
-<p>When you import publish settings, the information for accessing your Azure subscription is stored in a <code>.azure</code> directory located in your <code>user</code> directory. Your <code>user</code> directory is protected by your operating system; however, it is recommended that you take additional steps to encrypt your <code>user</code> directory. You can do so in the following ways:</p>
->>>>>>> 0d7f4748
 
 To log out, use the following command:
 
@@ -160,11 +121,7 @@
 
 ###Multiple subscriptions
 
-<<<<<<< HEAD
 If you have multiple Azure subscriptions, logging in will grant access to all subscriptions associated with your credentials. If using a publish settings file, the `.publishsettings` file will contain information for all subscriptions. With either method, one subscription will be selected as the default subscription used by the xplat-cli when performing operations. You can view the subscriptions, as well as which one is the default, but using the `azure account list` command. This command will return information similar to the following:
-=======
-If you have multiple Azure subscriptions, the `.publishsettings` file will contain information for all subscriptions. When the file is imported using the `azure account import` command, one subscription will be selected as the default subscription used by the xplat-cli when performing operations. You can view the subscriptions, as well as which one is the default, but using the `azure account list` command. This command will return information similar to the following:
->>>>>>> 0d7f4748
 
 	info:    Executing command account list
 	data:    Name              Id                                    Current
@@ -252,7 +209,6 @@
 
 [TBD disclaimer about preview functionality]
 
-<<<<<<< HEAD
 The xplat-cli defaults to resource mode, allows you to manage individual resources. If you want to work with resource groups, you can use the following command to enable commands for working with groups of resources:
 
 	azure config mode arm
@@ -269,26 +225,15 @@
 
 The xplat-cli allows you to easily manage Azure services. In this example, you will learn how to use the xplat-cli to manage an Azure Web Site.
 
-=======
-The xplat-cli allows you to easily manage Azure services. In this example, you will learn how to use the xplat-cli to manage an Azure Web Site.
-
->>>>>>> 0d7f4748
 1. Use the following command to create a new Azure Web Site. Replace **mywebsite** with a unique name.
 
 		azure site create mywebsite
 
 	You will be prompted to specify the region that the web site will be created in. Select a region that is geographically near you. After this command completes, the web site will be available at http://mywebsite.azurewebsites.net (replace **mywebsite** with the name you specified.)
 
-<<<<<<< HEAD
 	> [WACOM.NOTE] If you use Git for project source control, you can specify the `--git` parameter to create a Git repository on Azure for this web site. This will also initialize a Git repository in the directory from which the command was ran if one does not already exist. It will also create a Git remote named __azure__, which can be used to push deployments to the Azure Web Site using the `git push azure master` command.
 
 	> [WACOM.NOTE] If you receive an error that 'site' is not an azure command, the xplat-cli is most likely in resource group mode. To change back to resource mode, use the `azure config mode asm` command.
-=======
-	<div class="dev-callout">
-	<b>Note</b>
-	<p>If you use Git for project source control, you can specify the <code>--git</code> parameter to create a Git repository on Azure for this web site. This will also initialize a Git repository in the directory from which the command was ran if one does not already exist. It will also create a Git remote named <b>azure</b>, which can be used to push deployments to the Azure Web Site using the <code>git push azure master</code> command.</p>
-	</div>
->>>>>>> 0d7f4748
 
 2. Use the following command to list web sites for your subscription:
 
@@ -386,10 +331,7 @@
 
 The command above retrieves a list of web sites as JSON, then uses jsawk to retrieve the site names, and finally uses xargs to run a site delete command for each site, passing the site name as a parameter.
 
-<div class="dev-callout">
-<b>Note</b>
-<p>The <code>--json</code> parameter blocks the generation of status or data information (strings prefixed by <code>info:</code> and <code>data:</code>). For example, if the <code>--json</code> parameter is used with the <code>azure site create</code>, no output is returned as this command does not return any data other than <code>info:</code>.</p>
-</div>
+>[WACOM.NOTE] The `--json` parameter blocks the generation of status or data information (strings prefixed by `info:` and `data:`). For example, if the `--json` parameter is used with the `azure site create`, no output is returned as this command does not return any data other than `info:`.
 
 ###Working with errors
 
