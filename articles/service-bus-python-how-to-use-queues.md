--- conflicted
+++ resolved
@@ -1,162 +1,3 @@
-<<<<<<< HEAD
-<properties linkid="develop-python-service-bus-queues" urlDisplayName="Service Bus Queues" pageTitle="How to use Service Bus queues (Python) - Windows Azure" metaKeywords="Azure Service Bus queues, Azure queues, Azure messaging, Azure queues Python" description="Learn how to use Service Bus queues in Windows Azure. Code samples written in Python." metaCanonical="" services="service-bus" documentationCenter="Python" title="How to Use Service Bus Queues" authors=""  solutions="" writer="" manager="" editor=""  />
-
-
-
-
-# How to Use Service Bus Queues
-This guide will show you how to use Service Bus queues. The samples are
-written in Python and use the Python Azure module. The scenarios
-covered include **creating queues, sending and receiving messages**, and
-**deleting queues**. For more information on queues, see the [Next Steps][] section.
-
-## Table of Contents
-
--   [What are Service Bus Queues?][]
--   [Create a Service Namespace][]
--   [Obtain the Default Management Credentials for the Namespace][]
--   [How to: Create a Queue][]
--   [How to: Send Messages to a Queue][]
--   [How to: Receive Messages from a Queue][]
--   [How to: Handle Application Crashes and Unreadable Messages][]
--   [Next Steps][]
-
-[WACOM.INCLUDE [howto-service-bus-queues](../includes/howto-service-bus-queues.md)]
-
-**Note:** If you need to install Python or the Client Libraries, please see the [Python Installation Guide](../commontasks/how-to-install-python.md).
-
-
-## <a name="create-queue"> </a>How to Create a Queue
-
-The **ServiceBusService** object lets you work with queues. Add the following near the top of any Python file in which you wish to programmatically access Windows Azure Service Bus:
-
-	from azure.servicebus import *
-
-The following code creates a **ServiceBusService** object. Replace 'mynamespace', 'mykey' and 'myissuer' with the real namespace, key and issuer.
-
-	bus_service = ServiceBusService(service_namespace='mynamespace', account_key='mykey', issuer='myissuer')
-	
-	bus_service.create_queue('taskqueue')
-
-**create_queue** also supports additional options, which
-allow you to override default queue settings such as message time to
-live or maximum queue size. The following example shows setting the
-maximum queue size to 5GB a time to live of 1 minute:
-
-	queue_options = Queue()
-	queue_options.max_size_in_megabytes = '5120'
-	queue_options.default_message_time_to_live = 'PT1M'
-
-	bus_service.create_queue('taskqueue', queue_options)
-
-## <a name="send-messages"> </a>How to Send Messages to a Queue
-
-To send a message to a Service Bus queue, your application will call the
-**send\_queue\_message** method on the **ServiceBusService** object.
-
-The following example demonstrates how to send a test message to the
-queue named "taskqueue" using **send\_queue\_message**:
-
-	msg = Message('Test Message')
-	bus_service.send_queue_message('taskqueue', msg)
-
-Service Bus queues support a maximum message size of 256 KB (the header,
-which includes the standard and custom application properties, can have
-a maximum size of 64 KB). There is no limit on the number of messages
-held in a queue but there is a cap on the total size of the messages
-held by a queue. This queue size is defined at creation time, with an
-upper limit of 5 GB.
-
-## <a name="receive-messages"> </a>How to Receive Messages from a Queue
-
-Messages are received from a queue using the **receive\_queue\_message**
-method on the **ServiceBusService** object:
-
-	msg = bus_service.receive_queue_message('taskqueue')
-	print(msg.body)
-
-Messages are
-deleted from the queue as they are read; however, you can read (peek)
-and lock the message without deleting it from the queue by setting the
-optional parameter **peek\_lock** to **True**.
-
-The default behavior of reading and deleting the message as part of the
-receive operation is the simplest model, and works best for scenarios in
-which an application can tolerate not processing a message in the event
-of a failure. To understand this, consider a scenario in which the
-consumer issues the receive request and then crashes before processing
-it. Because Service Bus will have marked the message as being consumed,
-then when the application restarts and begins consuming messages again,
-it will have missed the message that was consumed prior to the crash.
-
-
-If the **peek\_lock** parameter is set to **True**, the receive becomes
-a two stage operation, which makes it possible to support applications
-that cannot tolerate missing messages. When Service Bus receives a
-request, it finds the next message to be consumed, locks it to prevent
-other consumers receiving it, and then returns it to the application.
-After the application finishes processing the message (or stores it
-reliably for future processing), it completes the second stage of the
-receive process by calling the **delete** method on the **Message** object. The **delete** method will
-mark the message as being consumed and remove it from the queue.
-
-	msg = bus_service.receive_queue_message('taskqueue', peek_lock=True)
-	print(msg.body)
-
-	msg.delete()
-
-## <a name="handle-crashes"> </a>How to Handle Application Crashes and Unreadable Messages
-
-Service Bus provides functionality to help you gracefully recover from
-errors in your application or difficulties processing a message. If a
-receiver application is unable to process the message for some reason,
-then it can call the **unlock** method on the
-**Message** object. This will cause Service Bus to unlock the
-message within the queue and make it available to be received again,
-either by the same consuming application or by another consuming
-application.
-
-There is also a timeout associated with a message locked within the
-queue, and if the application fails to process the message before the
-lock timeout expires (e.g., if the application crashes), then Service
-Bus will unlock the message automatically and make it available to be
-received again.
-
-In the event that the application crashes after processing the message
-but before the **delete** method is called, then the message will
-be redelivered to the application when it restarts. This is often called
-**At Least Once Processing**, that is, each message will be processed at
-least once but in certain situations the same message may be
-redelivered. If the scenario cannot tolerate duplicate processing, then
-application developers should add additional logic to their application
-to handle duplicate message delivery. This is often achieved using the
-**MessageId** property of the message, which will remain constant across
-delivery attempts.
-
-## <a name="next-steps"> </a>Next Steps
-
-Now that you've learned the basics of Service Bus queues, follow these
-links to learn more.
-
--   See the MSDN Reference: [Queues, Topics, and Subscriptions.][]
-
-  [Next Steps]: #next-steps
-  [What are Service Bus Queues?]: #what-are-service-bus-queues
-  [Create a Service Namespace]: #create-a-service-namespace
-  [Obtain the Default Management Credentials for the Namespace]: #obtain-default-credentials
-  [How to: Create a Queue]: #create-queue
-  [How to: Send Messages to a Queue]: #send-messages
-  [How to: Receive Messages from a Queue]: #receive-messages
-  [How to: Handle Application Crashes and Unreadable Messages]: #handle-crashes
-  [Queue Concepts]: ../../../DevCenter/dotNet/Media/sb-queues-08.png
-  [Windows Azure Management Portal]: http://manage.windowsazure.com
-  
-  
-  
-  
-  
-  [Queues, Topics, and Subscriptions.]: http://msdn.microsoft.com/en-us/library/windowsazure/hh367516.aspx
-=======
 <properties linkid="develop-python-service-bus-queues" urlDisplayName="Service Bus Queues" pageTitle="How to use Service Bus queues (Python) - Windows Azure" metaKeywords="Azure Service Bus queues, Azure queues, Azure messaging, Azure queues Python" description="Learn how to use Service Bus queues in Windows Azure. Code samples written in Python." metaCanonical="" services="service-bus" documentationCenter="Python" title="How to Use Service Bus Queues" authors=""  solutions="" writer="" manager="" editor=""  />
 
 
@@ -313,5 +154,4 @@
   
   
   
-  [Queues, Topics, and Subscriptions.]: http://msdn.microsoft.com/en-us/library/windowsazure/hh367516.aspx
->>>>>>> a64338f1
+  [Queues, Topics, and Subscriptions.]: http://msdn.microsoft.com/en-us/library/windowsazure/hh367516.aspx