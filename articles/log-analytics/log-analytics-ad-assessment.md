--- conflicted
+++ resolved
@@ -12,11 +12,7 @@
 ms.tgt_pltfrm: na
 ms.devlang: na
 ms.topic: article
-<<<<<<< HEAD
-ms.date: 03/30/2017
-=======
 ms.date: 04/12/2017
->>>>>>> a42dbad0
 ms.author: banders
 ms.custom: H1Hack27Feb2017
 
