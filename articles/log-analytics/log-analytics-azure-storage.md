---
title: Collecting logs and metrics for Azure services in Log Analytics | Microsoft Docs
description: Configure diagnostics on Azure resources to write logs and metrics to Log Analytics.
services: log-analytics
documentationcenter: ''
author: bandersmsft
manager: carmonm
editor: ''
ms.assetid: 84105740-3697-4109-bc59-2452c1131bfe
ms.service: log-analytics
ms.workload: na
ms.tgt_pltfrm: na
ms.devlang: na
ms.topic: article
<<<<<<< HEAD
ms.date: 01/02/2017
=======
ms.date: 02/09/2017
>>>>>>> e8cfaf0d
ms.author: banders

---
# Collecting logs and metrics for Azure services in Log Analytics

There are four different ways of collecting logs and metrics for Azure services:

1. Azure diagnostics direct to Log Analytics (*Diagnostics* in the following table)
2. Azure diagnostics to Azure storage to Log Analytics (*Storage* in the following table)
3. Connectors for Azure services (*Connectors* in the following table)
4. Scripts to collect and then post data into Log Analytics (blanks in the following table and for services that are not listed)


| Service                 | Resource Type                           | Logs        | Metrics     | Solution |
| --- | --- | --- | --- | --- |
| Application gateways    | Microsoft.Network/applicationGateways   | Diagnostics | Diagnostics | [Azure Application Gateway Analytics](log-analytics-azure-networking-analytics.md#azure-application-gateway-analytics-solution-in-log-analytics) |
| Application insights    |                                         | Connector   | Connector   | [Application Insights Connector](https://blogs.technet.microsoft.com/msoms/2016/09/26/application-insights-connector-in-oms/) (Preview) |
| Automation accounts     | Microsoft.Automation/AutomationAccounts | Diagnostics |             | [More information](../automation/automation-manage-send-joblogs-log-analytics.md)|
| Batch accounts          | Microsoft.Batch/batchAccounts           | Diagnostics | Diagnostics | |
| Classic cloud services  |                                         | Storage     |             | [More information](log-analytics-azure-storage-iis-table.md) |
| Cognitive services      | Microsoft.CognitiveServices/accounts    |             | Diagnostics | |
| Data Lake analytics     | Microsoft.DataLakeAnalytics/accounts    | Diagnostics |             | |
| Data Lake store         | Microsoft.DataLakeStore/accounts        | Diagnostics |             | |
| Event Hub namespace     | Microsoft.EventHub/namespaces           | Diagnostics | Diagnostics | |
| IoT Hubs                | Microsoft.Devices/IotHubs               |             | Diagnostics | |
| Key Vault               | Microsoft.KeyVault/vaults               | Diagnostics |             | [KeyVault Analytics](log-analytics-azure-key-vault.md) |
| Load Balancers          | Microsoft.Network/loadBalancers         | Diagnostics |             |  |
| Logic Apps              | Microsoft.Logic/workflows <br> Microsoft.Logic/integrationAccounts | Diagnostics | Diagnostics | |
<<<<<<< HEAD
| Network Security Groups | Microsoft.Network/networksecuritygroups | Diagnostics |             | Azure Networking Analytics (Preview) |
=======
| Network Security Groups | Microsoft.Network/networksecuritygroups | Diagnostics |             | [Azure Network Security Group Analytics](log-analytics-azure-networking-analytics.md#azure-network-security-group-analytics-solution-in-log-analytics) |
>>>>>>> e8cfaf0d
| Search services         | Microsoft.Search/searchServices         | Diagnostics | Diagnostics | |
| Service Bus namespace   | Microsoft.ServiceBus/namespaces         | Diagnostics | Diagnostics | |
| Service Fabric          |                                         | Storage     |             | [Service Fabric Analytics (Preview)](log-analytics-service-fabric.md) |
| SQL (v12)               | Microsoft.Sql/servers/databases <br> Microsoft.Sql/servers/elasticPools |             | Diagnostics | |
| Virtual Machines        | Microsoft.Compute/virtualMachines       | Extension   | Extension <br> Diagnostics  | |
| Virtual Machines scale sets | Microsoft.Compute/virtualMachines <br> Microsoft.Compute/virtualMachineScaleSets/virtualMachines |             | Diagnostics | |
| Web Server farms        | Microsoft.Web/serverfarms               |             | Diagnostics | |
| Web Sites               | Microsoft.Web/sites <br> Microsoft.Web/sites/slots |             | Diagnostics | [More information](https://github.com/Azure/azure-quickstart-templates/tree/master/101-webappazure-oms-monitoring) |


> [!NOTE]
> For monitoring Azure virtual machines (both Linux and Windows), we recommend installing the [Log Analytics VM extension](log-analytics-azure-vm-extension.md). The agent provides you with insights collected from within your virtual machines. You can also use the extension for Virtual machine scale sets.
>
>

## Azure diagnostics direct to Log Analytics
Many Azure resources are able to write diagnostic logs and metrics directly to Log Analytics and this is the preferred way of collecting the data for analysis. When using Azure diagnostics, data is written immediately to Log Analytics and there is no need to first write the data to storage.

Azure resources that support [Azure monitor](../monitoring-and-diagnostics/monitoring-overview.md) can send their logs and metrics directly to Log Analytics.

* For the details of the available metrics, refer to [supported metrics with Azure Monitor](../monitoring-and-diagnostics/monitoring-supported-metrics.md).
* For the details of the available logs, refer to [supported services and schema for diagnostic logs](../monitoring-and-diagnostics/monitoring-overview-of-diagnostic-logs.md#supported-services-and-schema-for-diagnostic-logs).

### Enable diagnostics with PowerShell
You need the November 2016 (v2.3.0) or later release of [Azure PowerShell](https://docs.microsoft.com/powershell/azureps-cmdlets-docs/).

The following PowerShell example shows how to use [Set-AzureRmDiagnosticSetting](https://docs.microsoft.com/powershell/resourcemanager/azurerm.insights/v2.3.0/set-azurermdiagnosticsetting) to enable diagnostics on a network security group. The same approach works for all supported resources - set `$resourceId` to the resource id of the resource you want to enable diagnostics for.

```powershell
$workspaceId = "/subscriptions/d2e37fee-1234-40b2-5678-0b2199de3b50/resourcegroups/oi-default-east-us/providers/microsoft.operationalinsights/workspaces/rollingbaskets"

$resourceId = "/SUBSCRIPTIONS/ec11ca60-1234-491e-5678-0ea07feae25c/RESOURCEGROUPS/DEMO/PROVIDERS/MICROSOFT.NETWORK/NETWORKSECURITYGROUPS/DEMO"

Set-AzureRmDiagnosticSetting -ResourceId $ResourceId  -WorkspaceId $workspaceId -Enabled $true
```

### Enable diagnostics with Resource Manager templates

To enable diagnostics on a resource when it is created, and have the diagnostics sent to your Log Analytics workspace you can use a template similar to the one below. This example is for an Automation account but works for all supported resource types.

```json
        {
            "type": "Microsoft.Automation/automationAccounts/providers/diagnosticSettings",
            "name": "[concat(parameters('omsAutomationAccountName'), '/', 'Microsoft.Insights/service')]",
            "apiVersion": "2015-07-01",
            "dependsOn": [
                "[concat('Microsoft.Automation/automationAccounts/', parameters('omsAutomationAccountName'))]",
                "[concat('Microsoft.OperationalInsights/workspaces/', parameters('omsWorkspaceName'))]"
            ],
            "properties": {
                "workspaceId": "[resourceId('Microsoft.OperationalInsights/workspaces', parameters('omsWorkspaceName'))]",
                "logs": [
                    {
                        "category": "JobLogs",
                        "enabled": true
                    },
                    {
                        "category": "JobStreams",
                        "enabled": true
                    }
                ]
            }
        }
```

[!INCLUDE [log-analytics-troubleshoot-azure-diagnostics](../../includes/log-analytics-troubleshoot-azure-diagnostics.md)]

## Azure diagnostics to storage then to Log Analytics

For collecting logs from within some resources, it is possible to send the logs to Azure storage and then configure Log Analytics to read the logs from storage.

Log Analytics can use this approach to collect diagnostics from Azure storage for the following resources and logs:

| Resource | Logs |
| --- | --- |
| Service Fabric |ETWEvent <br> Operational Event <br> Reliable Actor Event <br> Reliable Service Event |
| Virtual Machines |Linux Syslog <br> Windows Event <br> IIS Log <br> Windows ETWEvent |
| Web Roles <br> Worker Roles |Linux Syslog <br> Windows Event <br> IIS Log <br> Windows ETWEvent |

> [!NOTE]
> You are charged normal Azure data rates for storage and transactions when you send diagnostics to a storage account and for when Log Analytics reads the data from your storage account.
>
>

See [Use blob storage for IIS and table storage for events](log-analytics-azure-storage-iis-table.md) to learn more about how Log Analytics can collect these logs.

## Connectors for Azure services

There is a connector for Application Insights, which allows data collected by Application Insights to be sent to Log Analytics.

Learn more about the [Application Insights connector](https://blogs.technet.microsoft.com/msoms/2016/09/26/application-insights-connector-in-oms/).

## Scripts to collect and post data to Log Analytics

For Azure services that do not provide a direct way to send logs and metrics to Log Analytics you can use an Azure Automation script to collect the log and metrics. The script can then send the data to Log Analytics using the [data collector API](log-analytics-data-collector-api.md)

The Azure template gallery has [examples of using Azure Automation](https://azure.microsoft.com/en-us/resources/templates/?term=OMS) to collect data from services and sending it to Log Analytics.

## Next steps

* [Use blob storage for IIS and table storage for events](log-analytics-azure-storage-iis-table.md) to read the logs for Azure services that write diagnostics to table storage or IIS logs written to blob storage.
* [Enable Solutions](log-analytics-add-solutions.md) to provide insight into the data.
* [Use search queries](log-analytics-log-searches.md) to analyze the data.<|MERGE_RESOLUTION|>--- conflicted
+++ resolved
@@ -12,11 +12,7 @@
 ms.tgt_pltfrm: na
 ms.devlang: na
 ms.topic: article
-<<<<<<< HEAD
-ms.date: 01/02/2017
-=======
 ms.date: 02/09/2017
->>>>>>> e8cfaf0d
 ms.author: banders
 
 ---
@@ -45,11 +41,7 @@
 | Key Vault               | Microsoft.KeyVault/vaults               | Diagnostics |             | [KeyVault Analytics](log-analytics-azure-key-vault.md) |
 | Load Balancers          | Microsoft.Network/loadBalancers         | Diagnostics |             |  |
 | Logic Apps              | Microsoft.Logic/workflows <br> Microsoft.Logic/integrationAccounts | Diagnostics | Diagnostics | |
-<<<<<<< HEAD
-| Network Security Groups | Microsoft.Network/networksecuritygroups | Diagnostics |             | Azure Networking Analytics (Preview) |
-=======
 | Network Security Groups | Microsoft.Network/networksecuritygroups | Diagnostics |             | [Azure Network Security Group Analytics](log-analytics-azure-networking-analytics.md#azure-network-security-group-analytics-solution-in-log-analytics) |
->>>>>>> e8cfaf0d
 | Search services         | Microsoft.Search/searchServices         | Diagnostics | Diagnostics | |
 | Service Bus namespace   | Microsoft.ServiceBus/namespaces         | Diagnostics | Diagnostics | |
 | Service Fabric          |                                         | Storage     |             | [Service Fabric Analytics (Preview)](log-analytics-service-fabric.md) |
