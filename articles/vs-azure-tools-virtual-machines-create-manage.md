<properties
<<<<<<< HEAD
   pageTitle="Create and manage Azure Virtual Machines in Visual Studio"
=======
   pageTitle="Create and manage Azure Virtual Machines in Visual Studio | Microsoft Azure"
>>>>>>> 08be3281
   description="Create and manage Azure Virtual Machines in Visual Studio"
   services="visual-studio-online"
   documentationCenter="na"
   authors="TomArcher"
   manager="douge"
<<<<<<< HEAD
   editor="tlee" />
=======
   editor="" />
>>>>>>> 08be3281
<tags
   ms.service="virtual-machines"
   ms.devlang="multiple"
   ms.topic="article"
   ms.tgt_pltfrm="na"
   ms.workload="na"
   ms.date="09/30/2015"
   ms.author="tarcher" />

# Create and Manage Azure Virtual Machines in Visual Studio

You can create virtual machines in Azure by using Server Explorer in Visual Studio.

## Create an Azure virtual machine in Server Explorer

While you can create a virtual machine in the [Azure Management Portal](http://go.microsoft.com/fwlink/?LinkID=253103), you can also create a virtual machine in Azure by using commands in Server Explorer. Virtual machines can be used, for example, to provide a front end behind a common load-balanced public endpoint.

### To create a new virtual machine

1. In Server Explorer, open the **Azure** node and click **Virtual Machines**.

1. On the context menu, click **Create Virtual Machine**.

    The **Create a New Virtual Machine** wizard appears.

    ![The Create Virtual Machine command](./media/vs-azure-tools-virtual-machines-create-manage/IC718342.png)

1. On the **Choose a Subscription** page, select a subscription to use when creating the virtual machine and then click **Next**.

    If you aren’t signed in to Azure, click **Sign In** to sign in. Then, select your Azure subscription in the dropdown list box if it’s not already selected.

1. On the **Select a Virtual Machine Image** page, select an image type in the **Image type** dropdown list box, and then select a virtual machine images in the **Image name** list box. When you're done, click **Next**.

    ![Select a virtual machine image page](./media/vs-azure-tools-virtual-machines-create-manage/IC744137.png)

    You can choose the following image types.

    - **Public Images** lists virtual machine images of operating systems and server software such as Windows Server and SQL Server.

    - **MSDN Images** lists virtual machine images of software available to MSDN subscribers, such as Visual Studio and Microsoft Dynamics.

    - **Private Images** lists specialized and generalized virtual machine images that you've created.

    To learn about specialized and generalized virtual machines, see [VM Image](http://azure.microsoft.com/blog/2014/04/14/vm-image-blog-post/). See [How to Capture a Windows Virtual Machine to Use as a Template](http://azure.microsoft.com/documentation/articles/virtual-machines-capture-image-windows-server/) for information about how to turn a virtual machine into a template that you can use to quickly create new pre-configured virtual machines.

    You can click a virtual machine image name to see information about the image on the right side of the page.

    >[AZURE.NOTE] You can't add virtual machine images to the **Public Images** or **MSDN Images** lists because they are read-only. All virtual machines that you create are added to the **Private Images** list.

    >If you're an MSDN subscriber with a Visual Studio-level subscription, you can create a pre-built Azure virtual machine that contains Visual Studio, as well as several other images. For more information, see [Create a Virtual Machine in Visual Studio by Using Images Visual Studio 2013 Gallery image for MSDN subscribers](http://visualstudio2013msdngalleryimage.azurewebsites.net) and [MSDN subscriptions](https://www.visualstudio.com/products/msdn-subscriptions-vs).|

1. On the **Virtual Machine Basic Settings** page, enter a machine name and then add the specifications for the virtual machine, including the size, and a user name and password. When you're done, click **Next**.

    You’ll use the new name and password to log into the machine using remote desktop, so it’s a good idea to write them down in case you forget. After you create an Azure virtual machine in Visual Studio, you can change its size and other settings in the [Azure Management Portal](http://go.microsoft.com/fwlink/?LinkID=253103).

        >[AZURE.NOTE] If you choose larger sizes for the virtual machine, extra charges may apply. See [Virtual Machines Pricing Details](http://azure.microsoft.com/pricing/details/virtual-machines/) for more information.

1. Virtual machines created in Visual Studio require a cloud service. On the **Cloud Service Settings** page, select a cloud service for the virtual machine, or click **<Create New…>** in the dropdown list if you don’t already have a cloud service or want to use a new one. A storage account is also required, so choose a storage account (or create a new storage account) in the **Storage account** dropdown list box. See [Introduction to Microsoft Azure Storage](./storage/storage-introduction/) for more information.

1. If you want to specify a virtual network (which is optional), select it in the Virtual Network and Subnet dropdown list boxes.

    Virtual machines that are members of an availability set are deployed to different fault domains. See [Azure Virtual Network](http://www.windowsazure.com/services/virtual-network/) for more information.

1. If you want your virtual machine to belong to an availability set (also optional), select the **Specify an availability set** check box and then choose an availability set in the dropdown list box. When you're done, choose the **Next** button.

    Adding your virtual machine to an availability set helps your application stay available during network failures, local disk hardware failures, and any planned downtime. You need to use the [Azure Management Portal](http://go.microsoft.com/fwlink/?LinkID=253103) to create virtual networks, subnets, and availability sets. See [Manage the Availability of Virtual Machines](http://www.windowsazure.com/documentation/articles/manage-availability-virtual-machines/) for more information.

1. On the **Endpoints** page, specify the public endpoints that you want available to users of your virtual machine. For example, you might choose to enable HTTP (Port 80) in addition to the Remote Desktop and PowerShell endpoints, which are enabled by default. To add an endpoint, choose one in the **Port Name** dropdown list box and then choose the **Add** button. To remove an endpoint, choose the red **X** next to the name in the endpoints list.

    ![The Endpoints page in the virtual machines wizard.](./media/vs-azure-tools-virtual-machines-create-manage/IC718351.png)

    The endpoints that are available depend on the cloud service you selected for your virtual machine. See [Azure Service Endpoints](https://azure.microsoft.com/documentation/articles/virtual-machines-set-up-endpoints/) for more information.

    >[AZURE.NOTE] Enabling public endpoints makes services on your virtual machine available to the internet. Be sure to install and properly configure the endpoints and services on your virtual machine, such as setting access control lists (ACLs) for the endpoints. See [How to Set Up Endpoints to a Virtual Machine](https://azure.microsoft.com/documentation/articles/virtual-machines-set-up-endpoints/) for more information.

1. After you’re done configuring the virtual machine settings, choose the **Create** button to create the virtual machine.

    As Azure creates the virtual machine, the **Azure Activity Log** shows the progress of the virtual machine creation operation.

    ![Virtual machine activity log - in progress.](./media/vs-azure-tools-virtual-machines-create-manage/IC744138.png)

    To view only virtual machine information, choose the **Virtual Machines** tab in the **Azure Activity Log**.

    ![Virtual machine activity log - completed.](./media/vs-azure-tools-virtual-machines-create-manage/IC744139.png)

    If the operation completes successfully, the new virtual machine appears under the **Virtual Machines** node in Server Explorer. You can log into it by clicking the **Connect using Remote Desktop** shortcut.

    ![Virtual machine appearing in Server Explorer.](./media/vs-azure-tools-virtual-machines-create-manage/IC744140.png)

## Manage your virtual machines

On the virtual machine configuration page, in addition to shutting down, connecting, refreshing, and adding checkpoints to the selected virtual machine, you can also view or change settings for the virtual machine. You can:

- Change the virtual machine size.

- Select the availability set to use with the virtual machine.

- Add, remove, or change settings for public endpoints.

- Add, remove, or configure virtual machine extensions.

- View information about the disks associated with the virtual machine.

### View or change virtual machine settings

1. In Server Explorer, choose your virtual machine in the **Azure Virtual Machines** node.

1. On the shortcut menu, choose **Configure** to view the virtual machine configuration page.

    ![The Azure virtual machine configuration page](./media/vs-azure-tools-virtual-machines-create-manage/IC744141.png)

1. View the virtual machine information or change it.

### Save or restore the status of your virtual machine

As you configure your virtual machine and install software on it, it's a good idea to regularly save your progress by creating virtual machine checkpoints. A checkpoint is a snapshot, or image, of the current state of your virtual machine. If something goes wrong with the virtual machine, or you want to reconfigure the virtual machine, you can save time by restoring it to a previous checkpoint state rather than starting over from scratch.

### To create a virtual machine checkpoint

1. In Server Explorer, choose your virtual machine in the **Azure Virtual Machines** node.

1. On the shortcut menu, choose **Configure** to view the virtual machine configuration page.

1. On the configuration page, choose the **Capture Image** button.

    ![Azure configuration page capture button](./media/vs-azure-tools-virtual-machines-create-manage/IC744142.png)

    The **Capture Virtual Machine** dialog appears.

    ![Azure capture virtual machine dialog box](./media/vs-azure-tools-virtual-machines-create-manage/IC744143.png)

1. Provide an image label and description. A default label and description are provided, but you can overwrite them with your own if you like.

1. If you have already run Sysprep on this virtual machine, select the **I have run Sysprep on the virtual machine** box.

    Sysprep is a tool that, among other things, removes systems-specific data from the virtual machine’s version of Windows, making it template that others can use. See [How to Capture a Windows Virtual Machine to Use as a Template](http://azure.microsoft.com/documentation/articles/virtual-machines-capture-image-windows-server/) for more information.

1. After you’re done configuring the capture settings, choose the **Capture** button to create the checkpoint.

    As Azure creates the checkpoint, the **Azure Activity Log** shows the progress of the operation.

    ![Capturing a virtual machine checkpoint](./media/vs-azure-tools-virtual-machines-create-manage/IC744144.png)

    When the checkpoint operation completes, you’ll see it in the **Azure Activity Log**.

    ![Checkpoint operation completed](./media/vs-azure-tools-virtual-machines-create-manage/IC744145.png)

## To manage virtual machine checkpoints

### To restore a virtual machine to a previously saved state

- Follow the steps outlined in [Step-by-Step: Perform Cloud Restores of Microsoft Azure Virtual Machines using PowerShell - Part 2](http://blogs.technet.com/b/keithmayer/archive/2014/02/04/step-by-step-perform-cloud-restores-of-windows-azure-virtual-machines-using-powershell-part-2.aspx).

### To delete a checkpoint

1. Go to the [Azure Management Portal](http://go.microsoft.com/fwlink/?LinkID=253103).

1. On the virtual machine configuration page, choose the **Images** tab at the top of the page.

1. Choose the checkpoint you want to delete, and then choose the **Delete**  button at the bottom of the page.

## Shut down your virtual machine

1. In Server Explorer, choose the virtual machine you want to shut down in the **Azure Virtual Machines** node.

1. On the shortcut menu, either choose the **Shutdown** command, or choose **Configure** to view the virtual machine configuration page, and then choose the **Shutdown** button.

## Next steps

To learn more about creating virtual machines, see [Create a Virtual Machine Running Linux](virtual-machines-linux-tutorial.md) and [Create a virtual machine running Windows in the Azure preview portal](virtual-machines-windows-tutorial.md).<|MERGE_RESOLUTION|>--- conflicted
+++ resolved
@@ -1,19 +1,11 @@
 <properties
-<<<<<<< HEAD
-   pageTitle="Create and manage Azure Virtual Machines in Visual Studio"
-=======
    pageTitle="Create and manage Azure Virtual Machines in Visual Studio | Microsoft Azure"
->>>>>>> 08be3281
    description="Create and manage Azure Virtual Machines in Visual Studio"
    services="visual-studio-online"
    documentationCenter="na"
    authors="TomArcher"
    manager="douge"
-<<<<<<< HEAD
-   editor="tlee" />
-=======
    editor="" />
->>>>>>> 08be3281
 <tags
    ms.service="virtual-machines"
    ms.devlang="multiple"
