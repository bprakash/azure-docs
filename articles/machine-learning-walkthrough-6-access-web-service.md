--- conflicted
+++ resolved
@@ -1,73 +1,43 @@
-<properties 
-	pageTitle="Step 6: Access the Machine Learning web service | Azure" 
-	description="Solution walkthrough step 6: Access an active Azure Machine Learning web service" 
-	services="machine-learning" 
-	documentationCenter="" 
-	authors="garyericson" 
-	manager="paulettm" 
-	editor="cgronlun"/>
-
-<tags 
-	ms.service="machine-learning" 
-	ms.workload="data-services" 
-	ms.tgt_pltfrm="na" 
-	ms.devlang="na" 
-	ms.topic="article" 
-<<<<<<< HEAD
-	ms.date="02/18/2015" 
-	ms.author="garye"/>
-
-
-This is the last step of the walkthrough, [Developing a Predictive Solution with Azure ML][develop]:
-
-[develop]: ../machine-learning-walkthrough-develop-predictive-solution/
-
-
-1.	[Create an ML workspace][create-workspace]
-2.	[Upload existing data][upload-data]
-3.	[Create a new experiment][create-new]
-4.	[Train and evaluate the models][train-models]
-5.	[Publish the web service][publish]
-6.	**Access the web service**
-
-[create-workspace]: ../machine-learning-walkthrough-1-create-ml-workspace/
-[upload-data]: ../machine-learning-walkthrough-2-upload-data/
-[create-new]: ../machine-learning-walkthrough-3-create-new-experiment/
-[train-models]: ../machine-learning-walkthrough-4-train-and-evaluate-models/
-[publish]: ../machine-learning-walkthrough-5-publish-web-service/
-[access-ws]: ../machine-learning-walkthrough-6-access-web-service/
-
-----------
-
-# Step 6: Access the Azure Machine Learning web service
-
-=======
-	ms.date="04/22/2015" 
-	ms.author="garye"/>
-
-
-# Walkthrough Step 6: Access the Azure Machine Learning web service
-
-This is the last step of the walkthrough, [Developing a Predictive Solution with Azure ML](machine-learning-walkthrough-develop-predictive-solution.md)
-
-
-1.	[Create a Machine Learning workspace](machine-learning-walkthrough-1-create-ml-workspace.md)
-2.	[Upload existing data](machine-learning-walkthrough-2-upload-data.md)
-3.	[Create a new experiment](machine-learning-walkthrough-3-create-new-experiment.md)
-4.	[Train and evaluate the models](machine-learning-walkthrough-4-train-and-evaluate-models.md)
-5.	[Publish the web service](machine-learning-walkthrough-5-publish-web-service.md)
-6.	**Access the web service**
-
-----------
-
->>>>>>> 8f5664f7
-For a web service to be useful, users need to be able to send data to it and receive results. The web service is an Azure web service that can receive and return data in one of two ways:  
-
--	**Request/Response** - The user sends a single set of credit data to the service by using an HTTP protocol, and the service responds with a single set of results.
--	**Batch Execution** - The user sends to the service the URL of an Azure blob that contains one or more rows of credit data. The service stores the results in another blob and returns the URL of that container.  
-
-On the **DASHBOARD** tab for the web service, there are two links to information that will help a developer write code to access this service. Click the **API help page** link on the **REQUEST/RESPONSE** row, and a page opens that contains sample code to use the service's request/response protocol. Similarly, the link on the **BATCH EXECUTION** row provides example code for making a batch request to the service.  
-
-The API help page includes samples for R, C#, and Python programming languages. 
-
+<properties 
+	pageTitle="Step 6: Access the Machine Learning web service | Azure" 
+	description="Solution walkthrough step 6: Access an active Azure Machine Learning web service" 
+	services="machine-learning" 
+	documentationCenter="" 
+	authors="garyericson" 
+	manager="paulettm" 
+	editor="cgronlun"/>
+
+<tags 
+	ms.service="machine-learning" 
+	ms.workload="data-services" 
+	ms.tgt_pltfrm="na" 
+	ms.devlang="na" 
+	ms.topic="article" 
+	ms.date="04/22/2015" 
+	ms.author="garye"/>
+
+
+# Walkthrough Step 6: Access the Azure Machine Learning web service
+
+This is the last step of the walkthrough, [Developing a Predictive Solution with Azure ML](machine-learning-walkthrough-develop-predictive-solution.md)
+
+
+1.	[Create a Machine Learning workspace](machine-learning-walkthrough-1-create-ml-workspace.md)
+2.	[Upload existing data](machine-learning-walkthrough-2-upload-data.md)
+3.	[Create a new experiment](machine-learning-walkthrough-3-create-new-experiment.md)
+4.	[Train and evaluate the models](machine-learning-walkthrough-4-train-and-evaluate-models.md)
+5.	[Publish the web service](machine-learning-walkthrough-5-publish-web-service.md)
+6.	**Access the web service**
+
+----------
+
+For a web service to be useful, users need to be able to send data to it and receive results. The web service is an Azure web service that can receive and return data in one of two ways:  
+
+-	**Request/Response** - The user sends a single set of credit data to the service by using an HTTP protocol, and the service responds with a single set of results.
+-	**Batch Execution** - The user sends to the service the URL of an Azure blob that contains one or more rows of credit data. The service stores the results in another blob and returns the URL of that container.  
+
+On the **DASHBOARD** tab for the web service, there are two links to information that will help a developer write code to access this service. Click the **API help page** link on the **REQUEST/RESPONSE** row, and a page opens that contains sample code to use the service's request/response protocol. Similarly, the link on the **BATCH EXECUTION** row provides example code for making a batch request to the service.  
+
+The API help page includes samples for R, C#, and Python programming languages. 
+
 <!-- Add link to Derrick's articles on web services -->