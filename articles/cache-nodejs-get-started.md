--- conflicted
+++ resolved
@@ -1,95 +1,3 @@
-<<<<<<< HEAD
-<properties 
-   pageTitle="How to use Azure Redis Cache with Java" 
-   description="Get started with Azure Redis Cache using Java" 
-   services="cache" 
-   documentationCenter="" 
-   authors="MikeWasson" 
-   manager="wpickett" 
-   editor=""/>
-
-<tags
-   ms.service="cache"
-   ms.devlang="nodejs"
-   ms.topic="article"
-   ms.tgt_pltfrm="cache-redis"
-   ms.workload="required" 
-   ms.date="02/20/2014"
-   ms.author="mwasson"/>
-
-# How to use Azure Redis Cache with Node.js 
-
-Azure Redis Cache gives you access to a secure, dedicated Redis cache, managed by Microsoft. Your cache is accessible from any application within Microsoft Azure.
-
-This topic shows how to get started with Azure Redis Cache using Node.js.
-
-
-## Prerequisites
-
-Install [node_redis](https://github.com/mranney/node_redis):
-
-    npm install redis
-
-
-## Create a Redis cache on Azure
-
-In the [Azure Management Portal Preview](http://go.microsoft.com/fwlink/?LinkId=398536), click **New** and select **Redis Cache**. 
-
-  ![][1]
-
-Enter a DNS hostname. It will have the form `<name>.redis.cache.windows.net`. Click **Create**.
-
-  ![][2]
-
-
-Once the cache is created, click on it in the portal to view the cache settings. Click the link under **Keys** and copy the primary key. You will need this to authenticate requests.
-
-  ![][4]
-
-
-## Enable the non-SSL endpoint
-
-
-Click the link under **Ports**, and click **No** for "Allow access only via SSL". This will enable the non-SSL port for the cache. The node_redis client currently does not support SSL.
-
-  ![][3]
-
-
-## Add something to the cache and retrieve it
-
-	var redis = require("redis");
-	
-    // Put in your cache name and access key.
-	var client = redis.createClient(6379,'<name>.redis.cache.windows.net', {auth_pass: '<key>' });
-	
-	client.set("foo", "bar", function(err, reply) {
-	    console.log(reply);
-	});
-	
-	client.get("foo",  function(err, reply) {
-	    console.log(reply);
-	});
-    
-
-Output:
-
-	OK
-	bar
-
-
-## Next steps
-
-- [Enable cache diagnostics](https://msdn.microsoft.com/library/azure/dn763945.aspx#EnableDiagnostics) so you can [monitor](https://msdn.microsoft.com/library/azure/dn763945.aspx) the health of your cache. 
-- Read the official [Redis documentation](http://redis.io/documentation).
-
-
-<!--Image references-->
-[1]: ./media/cache-java-get-started/cache01.png
-[2]: ./media/cache-java-get-started/cache02.png
-[3]: ./media/cache-java-get-started/cache03.png
-[4]: ./media/cache-java-get-started/cache04.png
-
-=======
 <properties 
    pageTitle="How to use Azure Redis Cache with Java" 
    description="Get started with Azure Redis Cache using Java" 
@@ -180,4 +88,3 @@
 [2]: ./media/cache-java-get-started/cache02.png
 [3]: ./media/cache-java-get-started/cache03.png
 [4]: ./media/cache-java-get-started/cache04.png
->>>>>>> 5781a638
