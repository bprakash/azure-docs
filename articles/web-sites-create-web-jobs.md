<<<<<<< HEAD
<properties urlDisplayName="Use WebJobs to run background tasks in Microsoft Azure Websites" pageTitle="Use WebJobs to run background tasks in Microsoft Azure Websites" metaKeywords="Microsoft Azure Web Sites, Web Jobs, background tasks" description="Learn how to run background tasks in Microsoft Azure Websites." metaCanonical="" services="web-sites" documentationCenter="" title="Use WebJobs to run background tasks in Microsoft Azure Websites" authors="cephalin"  solutions="" writer="timamm" manager="wpickett" editor="mollybos"  />

<tags ms.service="web-sites" ms.workload="web" ms.tgt_pltfrm="na" ms.devlang="na" ms.topic="article" ms.date="01/01/1900" ms.author="cephalin" />

#Use WebJobs to run background tasks in Microsoft Azure Websites#

Microsoft Azure Websites enables you to run programs or scripts in your website in one of three ways: on demand, continuously, or on a schedule. There is no additional cost to use Microsoft Azure WebJobs unless you wish to enable the Always On feature described later in this article.


## Table of Contents ##
- [Acceptable File Types for Scripts](#acceptablefiles)
- [Create an On Demand Task](#CreateOnDemand)
- [Create a Continuously Running Task](#CreateContinuous)
- [Create a Scheduled Task](#CreateScheduled)
	- [Scheduled jobs and Azure Scheduler](#Scheduler)
- [View the Job History](#ViewJobHistory)
- [Notes](#WHPNotes)
- [Next Steps](#NextSteps)
	- [Do More with the Microsoft Azure WebJobs SDK](#WebJobsSDK)
	- [Alternative Methods of Deployment](#AlternateDeployments)
	- [Additional Resources](#AdditionalResources)

<a name="acceptablefiles"></a>
##Acceptable File Types for Scripts##
The following file types are accepted as runnable scripts:

.cmd, .bat, .exe (using windows cmd)

.ps1 (using powershell)

.sh (using bash)

.php (using php)

.py (using python)

.js (using node)

<a name="CreateOnDemand"></a>
##Create an On Demand Task##

1. In the command bar of the **WebJobs** page, click **Add**. The **New Job** dialog appears.
	
	![On Demand Task][OnDemandWebJob]
	
2. Under **Name**, provide a name for the task. The name must start with a letter or a number and cannot contain any special characters other than "-" and "_".
	
3. In the **Content (Zip Files - 100MB Max)** box, browse to the zip file that contains your script. The zip file should contain your executable (.exe .cmd .bat .sh .php .py .js) as well as any supporting files needed to run the program or script.
	
4. In the **How to Run** box, choose **Run on Demand**.
	
5. Check the check mark on the bottom right of the dialog to upload the script to your website. The name you specified for the task appears in the list:
	
	![Task List][WebJobsList]
	
6. To run the script, select its name in the list and click **Run Once** in the command bar at the bottom of the portal page.
	
	![Run Once][RunOnce]

<a name="CreateContinuous"></a>
##Create a Continuously Running Task##

1. To create a continuously executing task, follow the same steps for creating a task that runs once, but in the **How to Run** box, choose **Run continuously**.
	
	![New Continuous Task][NewContinuousJob]
	
2. To start or stop a continuously running task, select the task in the list and click **Start** or **Stop** in the command bar.

> [WACOM.NOTE] If your website runs on more than one instance, a continuously running task will run on all of your instances. On demand and scheduled tasks run on a single instance selected for load balancing by Microsoft Azure.

> [WACOM.NOTE]
> For continuous tasks, it is recommended that you enable **Always On** on the Configure page for your website. The Always On feature, available in Basic and Standard mode, prevents websites from being unloaded, even if they have been idle for some time. If your website is always loaded, your continuously running task may run more reliably. 

<a name="CreateScheduled"></a>
##Create a Scheduled Task##
1. To create a scheduled task, follow the same steps as before, but in the **How to Run** box, choose **Run on a schedule**.
	
	![New Scheduled Job][NewScheduledJob]
	
2. Choose the **Scheduler Region** for your job, and then click the arrow on the bottom right of the dialog to proceed to the next screen.

3. In the **Create Job** dialog, choose the type of **Recurrence** you want: **One-time job** or **Recurring job**.
	
	![Schedule Recurrence][SchdRecurrence]
	
4. Also choose a **Starting** time: **Now** or **At a specific time**.
	
	![Schedule Start Time][SchdStart]
	
5. If you want to start at a specific time, choose your starting time values under **Starting On**.
	
	![Schedule Start at a Specific Time][SchdStartOn]
	
6. If you chose a recurring job, you have the **Recur Every** option to specify the frequency of occurrence and the **Ending On** option to specify an ending time.
	
	![Schedule Recurrence][SchdRecurEvery]
	
7. If you choose **Weeks**, you can select the **On a Particular Schedule** box and specify the days of the week that you want the job to run.
	
	![Schedule Days of the Week][SchdWeeksOnParticular]
	
8. If you choose **Months** and select the **On a Particular Schedule** box, you can set the job to run on particular numbered **Days** in the month. 
	
	![Schedule Particular Dates in the Month][SchdMonthsOnPartDays]
	
9. If you choose **Week Days**, you can select which day or days of the week in the month you want the job to run on.
	
	![Schedule Particular Week Days in a Month][SchdMonthsOnPartWeekDays]
	
10. Finally, you can also use the **Occurrences** option to choose which week in the month (first, second, third etc.) you want the job to run on the week days you specified.
	
	![Schedule Particular Week Days on Particular Weeks in a Month][SchdMonthsOnPartWeekDaysOccurences]
	
11. After you have created one or more jobs, their names will appear on the WebJobs tab with their status, schedule type, and other information. Historical information for the last 30  tasks is maintained.
	
	![Jobs list][WebJobsListWithSeveralJobs]
	
<a name="Scheduler"></a>
###Scheduled jobs and Azure Scheduler
Scheduled jobs can be further configured in the Azure Scheduler portal.

1.	On the WebJobs page, click the job's **schedule** link to navigate to the Azure Scheduler portal page. 
	
	![Link to Azure Scheduler][LinkToScheduler]
	
2. On the Scheduler page, click the job.
	
	![Job on the Scheduler portal page][SchedulerPortal]
	
3. The **Job Action** page opens, where you can further configure the job. 
	
	![Job Action PageInScheduler][JobActionPageInScheduler]
	

<!-- ================ ViewJobHistory ================= -->

<a name="ViewJobHistory"></a>
##View the Job History##
1. To view the execution history of a job, including jobs created with the WebJobs SDK, click  its corresponding link under the **Logs** column. (You can use the clipboard icon to copy the URL of the log file page to the clipboard if you wish.)
	
	![Logs Link][WebJobLogs]
		
2. Clicking the link opens the web jobs details page for the task. This page shows you the name of the command run, the last times it ran, and its success or failure. Under **Recent job runs**, click a time to see further details.
	
	![WebJobDetails][WebJobDetails]
	
3. The **WebJob Run Details** page appears. Click **Toggle Output** to see the text of the log contents. The output log is in text format. 
	
	![Web job run details][WebJobRunDetails]
	
4. To see the output text in a separate browser window, click the **download** link. To download the text itself, right-click the link and use your browser options to save the file contents.
	
	![Download log output][DownloadLogOutput]
	
5. The **WebJobs** link at the top of the page provides a convenient way to get to a list of web jobs on the history dashboard.
	
	![Link to web jobs list][WebJobsLinkToDashboardList]
	
	![List of jobs in history dashboard][WebJobsListInJobsDashboard]
	
	Clicking one of these links takes you to the WebJob Details page for the job you selected.

<a name="WHPNotes"></a>
##Notes
	
- As of March 2014, websites in Free mode can time out after 20 minutes if there are no requests to the scm (deployment) site and the website's portal is not open in Azure. Requests to the actual site will not reset this.

- Code for a continuous job needs to be written to run in an endless loop.

- Continuous jobs run continuously only when the site is up.

- Basic and Standard modes offer the Always On feature which, when enabled, prevents sites from becoming idle.

<a name="NextSteps"></a>
##Next Steps##
 
<!-- ======= Do More with the Microsoft Azure WebJobs SDK ======== -->

<a name="WebJobsSDK"></a>
###Do More with the Microsoft Azure WebJobs SDK###
The Microsoft Azure WebJobs SDK simplifies the task of programming a WebJob that works with Azure Storage queues, blobs, or tables, or Azure Service Bus queues. The dashboard, now integrated into the Azure portal, provides rich monitoring and diagnostics for the programs that you write by using the SDK. The monitoring and diagnostics features are built into the SDK and do not require you to add any special code in your program.
 
For more information, see the tutorial [Getting Started with Microsoft Azure WebJobs SDK](http://asp.net/aspnet/overview/developing-apps-with-windows-azure/getting-started-with-windows-azure-webjobs).

<!-- =========== Alternative Methods of Deployment ============= -->

<a name="AlternateDeployments"></a>
###Alternative Methods of Deployment###
Visual Studio 2013 includes features that automate deployment of Console Application projects as WebJobs. For more information, see [How to Deploy Azure WebJobs to Azure Websites](http://azure.microsoft.com/en-us/documentation/articles/websites-dotnet-deploy-webjobs).

You can also use FTP, Git, or Web Deploy to deploy WebJobs. For more information, see [Git deploying a .NET console app to Azure using WebJobs][AmitConsole] and [How to deploy Windows Azure WebJobs][AmitDeploy].

<a name="AdditionalResources"></a>
###Additional Resources###
- For an annotated list of links on the WebJobs feature, see [Azure WebJobs - Recommended Resources][WebJobsRecommendedResources].
	
- WebJobs-related videos:

	[Azure WebJobs 101 - Basic WebJobs with Jamie Espinosa](http://www.windowsazure.com/en-us/documentation/videos/azure-webjobs-basics/)
	
	[Azure WebJobs 102 - Scheduled WebJobs and the WebJobs Dashboard with Jamie Espinosa](http://www.windowsazure.com/en-us/documentation/videos/azure-webjobs-schedule-and-dashboard/)
	
	[Azure Scheduler 101 - Kevin Lam explains how to schedule stuff](http://www.windowsazure.com/en-us/documentation/videos/azure-scheduler-how-to/)

###Get Started
To get started with Azure, see [Microsoft Azure Free Trial](http://azure.microsoft.com/en-us/pricing/free-trial/).

<!-- LINKS -->
[PSonWebJobs]:http://blogs.msdn.com/b/nicktrog/archive/2014/01/22/running-powershell-web-jobs-on-azure-websites.aspx

[AmitDeploy]:http://blog.amitapple.com/post/74215124623/deploy-azure-webjobs

[AmitConsole]:http://blog.amitapple.com/post/73574681678/git-deploy-console-app

[WebJobsRecommendedResources]:http://go.microsoft.com/fwlink/?LinkId=390226

<!-- IMAGES -->
[OnDemandWebJob]: ./media/web-sites-create-web-jobs/01aOnDemandWebJob.png
[WebJobsList]: ./media/web-sites-create-web-jobs/02aWebJobsList.png
[NewContinuousJob]: ./media/web-sites-create-web-jobs/03aNewContinuousJob.png
[NewScheduledJob]: ./media/web-sites-create-web-jobs/04aNewScheduledJob.png
[SchdRecurrence]: ./media/web-sites-create-web-jobs/05SchdRecurrence.png
[SchdStart]: ./media/web-sites-create-web-jobs/06SchdStart.png
[SchdStartOn]: ./media/web-sites-create-web-jobs/07SchdStartOn.png
[SchdRecurEvery]: ./media/web-sites-create-web-jobs/08SchdRecurEvery.png
[SchdWeeksOnParticular]: ./media/web-sites-create-web-jobs/09SchdWeeksOnParticular.png
[SchdMonthsOnPartDays]: ./media/web-sites-create-web-jobs/10SchdMonthsOnPartDays.png
[SchdMonthsOnPartWeekDays]: ./media/web-sites-create-web-jobs/11SchdMonthsOnPartWeekDays.png
[SchdMonthsOnPartWeekDaysOccurences]: ./media/web-sites-create-web-jobs/12SchdMonthsOnPartWeekDaysOccurences.png
[RunOnce]: ./media/web-sites-create-web-jobs/13RunOnce.png
[WebJobsListWithSeveralJobs]: ./media/web-sites-create-web-jobs/13WebJobsListWithSeveralJobs.png
[WebJobLogs]: ./media/web-sites-create-web-jobs/14WebJobLogs.png
[WebJobDetails]: ./media/web-sites-create-web-jobs/15WebJobDetails.png
[WebJobRunDetails]: ./media/web-sites-create-web-jobs/16WebJobRunDetails.png
[DownloadLogOutput]: ./media/web-sites-create-web-jobs/17DownloadLogOutput.png
[WebJobsLinkToDashboardList]: ./media/web-sites-create-web-jobs/18WebJobsLinkToDashboardList.png
[WebJobsListInJobsDashboard]: ./media/web-sites-create-web-jobs/19WebJobsListInJobsDashboard.png
[LinkToScheduler]: ./media/web-sites-create-web-jobs/31LinkToScheduler.png
[SchedulerPortal]: ./media/web-sites-create-web-jobs/32SchedulerPortal.png
[JobActionPageInScheduler]: ./media/web-sites-create-web-jobs/33JobActionPageInScheduler.png
=======
<properties linkid="web-sites-create-web-jobs" urlDisplayName="Use WebJobs to run background tasks in Microsoft Azure Websites" pageTitle="Use WebJobs to run background tasks in Microsoft Azure Websites" metaKeywords="Microsoft Azure Web Sites, Web Jobs, background tasks" description="Learn how to run background tasks in Microsoft Azure Websites." metaCanonical="" services="web-sites" documentationCenter="" title="Use WebJobs to run background tasks in Microsoft Azure Websites" authors="cephalin"  solutions="" writer="timamm" manager="wpickett" editor="mollybos"  />

<tags ms.service="web-sites" ms.workload="web" ms.tgt_pltfrm="na" ms.devlang="na" ms.topic="article" ms.date="10/12/2014" ms.author="cephalin" />

#Use WebJobs to run background tasks in Azure Websites

Azure Websites enables you to run programs or scripts in your website in three ways: on demand, continuously, or on a schedule. There is no additional cost to use Microsoft Azure WebJobs.

This article shows how to deploy WebJobs by using the Azure management portal. For information about how to deploy by using Visual Studio or a continuous delivery process, see [How to Deploy Azure WebJobs to Azure Websites](http://azure.microsoft.com/en-us/documentation/articles/websites-dotnet-deploy-webjobs).

The Azure WebJobs SDK simplifies many WebJobs programming tasks. For more information, see [What is the WebJobs SDK](../websites-dotnet-webjobs-sdk).

## Table of Contents ##
- [Acceptable File Types for Scripts](#acceptablefiles)
- [Create an On Demand Task](#CreateOnDemand)
- [Create a Continuously Running Task](#CreateContinuous)
- [Create a Scheduled Task](#CreateScheduled)
	- [Scheduled jobs and Azure Scheduler](#Scheduler)
- [View the Job History](#ViewJobHistory)
- [Notes](#WHPNotes)
- [Next Steps](#NextSteps)

## <a name="acceptablefiles"></a>Acceptable File Types for Scripts or Programs

The following file types are accepted:

* .cmd, .bat, .exe (using windows cmd)
* .ps1 (using powershell)
* .sh (using bash)
* .php (using php)
* .py (using python)
* .js (using node)

## <a name="CreateOnDemand"></a>Create an On Demand Task

1. In the command bar of the **WebJobs** page, click **Add**. The **New Job** dialog appears.
	
	![On Demand Task][OnDemandWebJob]
	
2. Under **Name**, provide a name for the task. The name must start with a letter or a number and cannot contain any special characters other than "-" and "_".
	
3. In the **Content (Zip Files - 100MB Max)** box, browse to the zip file that contains your script. The zip file should contain your executable (.exe .cmd .bat .sh .php .py .js) as well as any supporting files needed to run the program or script.
	
4. In the **How to Run** box, choose **Run on Demand**.
	
5. Check the check mark on the bottom right of the dialog to upload the script to your website. The name you specified for the task appears in the list:
	
	![Task List][WebJobsList]
	
6. To run the script, select its name in the list and click **Run Once** in the command bar at the bottom of the portal page.
	
	![Run Once][RunOnce]

## <a name="CreateContinuous"></a>Create a Continuously Running Task

1. To create a continuously executing task, follow the same steps for creating a task that runs once, but in the **How to Run** box, choose **Run continuously**.
	
	![New Continuous Task][NewContinuousJob]
	
2. To start or stop a continuously running task, select the task in the list and click **Start** or **Stop** in the command bar.

> [WACOM.NOTE] If your website runs on more than one instance, a continuously running task will run on all of your instances. On-demand and scheduled tasks run on a single instance selected for load balancing by Microsoft Azure.

> [WACOM.NOTE]
> For continuous tasks, it is recommended that you enable **Always On** on the Configure page for your website. The Always On feature, available in Basic and Standard mode, prevents websites from being unloaded, even if they have been idle for some time. If your website is always loaded, your continuously running task may run more reliably. 

## <a name="CreateScheduled"></a>Create a Scheduled Task

1. To create a scheduled task, follow the same steps as before, but in the **How to Run** box, choose **Run on a schedule**.
	
	![New Scheduled Job][NewScheduledJob]
	
2. Choose the **Scheduler Region** for your job, and then click the arrow on the bottom right of the dialog to proceed to the next screen.

3. In the **Create Job** dialog, choose the type of **Recurrence** you want: **One-time job** or **Recurring job**.
	
	![Schedule Recurrence][SchdRecurrence]
	
4. Also choose a **Starting** time: **Now** or **At a specific time**.
	
	![Schedule Start Time][SchdStart]
	
5. If you want to start at a specific time, choose your starting time values under **Starting On**.
	
	![Schedule Start at a Specific Time][SchdStartOn]
	
6. If you chose a recurring job, you have the **Recur Every** option to specify the frequency of occurrence and the **Ending On** option to specify an ending time.
	
	![Schedule Recurrence][SchdRecurEvery]
	
7. If you choose **Weeks**, you can select the **On a Particular Schedule** box and specify the days of the week that you want the job to run.
	
	![Schedule Days of the Week][SchdWeeksOnParticular]
	
8. If you choose **Months** and select the **On a Particular Schedule** box, you can set the job to run on particular numbered **Days** in the month. 
	
	![Schedule Particular Dates in the Month][SchdMonthsOnPartDays]
	
9. If you choose **Week Days**, you can select which day or days of the week in the month you want the job to run on.
	
	![Schedule Particular Week Days in a Month][SchdMonthsOnPartWeekDays]
	
10. Finally, you can also use the **Occurrences** option to choose which week in the month (first, second, third etc.) you want the job to run on the week days you specified.
	
	![Schedule Particular Week Days on Particular Weeks in a Month][SchdMonthsOnPartWeekDaysOccurences]
	
11. After you have created one or more jobs, their names will appear on the WebJobs tab with their status, schedule type, and other information. Historical information for the last 30  tasks is maintained.
	
	![Jobs list][WebJobsListWithSeveralJobs]
	
### <a name="Scheduler"></a>Scheduled jobs and Azure Scheduler

Scheduled jobs can be further configured in the Azure Scheduler portal.

1.	On the WebJobs page, click the job's **schedule** link to navigate to the Azure Scheduler portal page. 
	
	![Link to Azure Scheduler][LinkToScheduler]
	
2. On the Scheduler page, click the job.
	
	![Job on the Scheduler portal page][SchedulerPortal]
	
3. The **Job Action** page opens, where you can further configure the job. 
	
	![Job Action PageInScheduler][JobActionPageInScheduler]

## <a name="ViewJobHistory"></a>View the Job History

1. To view the execution history of a job, including jobs created with the WebJobs SDK, click  its corresponding link under the **Logs** column. (You can use the clipboard icon to copy the URL of the log file page to the clipboard if you wish.)
	
	![Logs Link][WebJobLogs]
		
2. Clicking the link opens the web jobs details page for the task. This page shows you the name of the command run, the last times it ran, and its success or failure. Under **Recent job runs**, click a time to see further details.
	
	![WebJobDetails][WebJobDetails]
	
3. The **WebJob Run Details** page appears. Click **Toggle Output** to see the text of the log contents. The output log is in text format. 
	
	![Web job run details][WebJobRunDetails]
	
4. To see the output text in a separate browser window, click the **download** link. To download the text itself, right-click the link and use your browser options to save the file contents.
	
	![Download log output][DownloadLogOutput]
	
5. The **WebJobs** link at the top of the page provides a convenient way to get to a list of web jobs on the history dashboard.
	
	![Link to web jobs list][WebJobsLinkToDashboardList]
	
	![List of jobs in history dashboard][WebJobsListInJobsDashboard]
	
	Clicking one of these links takes you to the WebJob Details page for the job you selected.


## <a name="WHPNotes"></a>Notes
	
- As of March 2014, websites in Free mode can time out after 20 minutes if there are no requests to the scm (deployment) site and the website's portal is not open in Azure. Requests to the actual site will not reset this.
- Code for a continuous job needs to be written to run in an endless loop.
- Continuous jobs run continuously only when the site is up.
- Basic and Standard modes offer the Always On feature which, when enabled, prevents sites from becoming idle.

## <a name="NextSteps"></a>Next Steps
 
For more information, see [Azure WebJobs Recommended Resources][WebJobsRecommendedResources].
	
[PSonWebJobs]:http://blogs.msdn.com/b/nicktrog/archive/2014/01/22/running-powershell-web-jobs-on-azure-websites.aspx
[WebJobsRecommendedResources]:http://go.microsoft.com/fwlink/?LinkId=390226

[OnDemandWebJob]: ./media/web-sites-create-web-jobs/01aOnDemandWebJob.png
[WebJobsList]: ./media/web-sites-create-web-jobs/02aWebJobsList.png
[NewContinuousJob]: ./media/web-sites-create-web-jobs/03aNewContinuousJob.png
[NewScheduledJob]: ./media/web-sites-create-web-jobs/04aNewScheduledJob.png
[SchdRecurrence]: ./media/web-sites-create-web-jobs/05SchdRecurrence.png
[SchdStart]: ./media/web-sites-create-web-jobs/06SchdStart.png
[SchdStartOn]: ./media/web-sites-create-web-jobs/07SchdStartOn.png
[SchdRecurEvery]: ./media/web-sites-create-web-jobs/08SchdRecurEvery.png
[SchdWeeksOnParticular]: ./media/web-sites-create-web-jobs/09SchdWeeksOnParticular.png
[SchdMonthsOnPartDays]: ./media/web-sites-create-web-jobs/10SchdMonthsOnPartDays.png
[SchdMonthsOnPartWeekDays]: ./media/web-sites-create-web-jobs/11SchdMonthsOnPartWeekDays.png
[SchdMonthsOnPartWeekDaysOccurences]: ./media/web-sites-create-web-jobs/12SchdMonthsOnPartWeekDaysOccurences.png
[RunOnce]: ./media/web-sites-create-web-jobs/13RunOnce.png
[WebJobsListWithSeveralJobs]: ./media/web-sites-create-web-jobs/13WebJobsListWithSeveralJobs.png
[WebJobLogs]: ./media/web-sites-create-web-jobs/14WebJobLogs.png
[WebJobDetails]: ./media/web-sites-create-web-jobs/15WebJobDetails.png
[WebJobRunDetails]: ./media/web-sites-create-web-jobs/16WebJobRunDetails.png
[DownloadLogOutput]: ./media/web-sites-create-web-jobs/17DownloadLogOutput.png
[WebJobsLinkToDashboardList]: ./media/web-sites-create-web-jobs/18WebJobsLinkToDashboardList.png
[WebJobsListInJobsDashboard]: ./media/web-sites-create-web-jobs/19WebJobsListInJobsDashboard.png
[LinkToScheduler]: ./media/web-sites-create-web-jobs/31LinkToScheduler.png
[SchedulerPortal]: ./media/web-sites-create-web-jobs/32SchedulerPortal.png
[JobActionPageInScheduler]: ./media/web-sites-create-web-jobs/33JobActionPageInScheduler.png
>>>>>>> 9be0997b
<|MERGE_RESOLUTION|>--- conflicted
+++ resolved
@@ -1,246 +1,4 @@
-<<<<<<< HEAD
 <properties urlDisplayName="Use WebJobs to run background tasks in Microsoft Azure Websites" pageTitle="Use WebJobs to run background tasks in Microsoft Azure Websites" metaKeywords="Microsoft Azure Web Sites, Web Jobs, background tasks" description="Learn how to run background tasks in Microsoft Azure Websites." metaCanonical="" services="web-sites" documentationCenter="" title="Use WebJobs to run background tasks in Microsoft Azure Websites" authors="cephalin"  solutions="" writer="timamm" manager="wpickett" editor="mollybos"  />
-
-<tags ms.service="web-sites" ms.workload="web" ms.tgt_pltfrm="na" ms.devlang="na" ms.topic="article" ms.date="01/01/1900" ms.author="cephalin" />
-
-#Use WebJobs to run background tasks in Microsoft Azure Websites#
-
-Microsoft Azure Websites enables you to run programs or scripts in your website in one of three ways: on demand, continuously, or on a schedule. There is no additional cost to use Microsoft Azure WebJobs unless you wish to enable the Always On feature described later in this article.
-
-
-## Table of Contents ##
-- [Acceptable File Types for Scripts](#acceptablefiles)
-- [Create an On Demand Task](#CreateOnDemand)
-- [Create a Continuously Running Task](#CreateContinuous)
-- [Create a Scheduled Task](#CreateScheduled)
-	- [Scheduled jobs and Azure Scheduler](#Scheduler)
-- [View the Job History](#ViewJobHistory)
-- [Notes](#WHPNotes)
-- [Next Steps](#NextSteps)
-	- [Do More with the Microsoft Azure WebJobs SDK](#WebJobsSDK)
-	- [Alternative Methods of Deployment](#AlternateDeployments)
-	- [Additional Resources](#AdditionalResources)
-
-<a name="acceptablefiles"></a>
-##Acceptable File Types for Scripts##
-The following file types are accepted as runnable scripts:
-
-.cmd, .bat, .exe (using windows cmd)
-
-.ps1 (using powershell)
-
-.sh (using bash)
-
-.php (using php)
-
-.py (using python)
-
-.js (using node)
-
-<a name="CreateOnDemand"></a>
-##Create an On Demand Task##
-
-1. In the command bar of the **WebJobs** page, click **Add**. The **New Job** dialog appears.
-	
-	![On Demand Task][OnDemandWebJob]
-	
-2. Under **Name**, provide a name for the task. The name must start with a letter or a number and cannot contain any special characters other than "-" and "_".
-	
-3. In the **Content (Zip Files - 100MB Max)** box, browse to the zip file that contains your script. The zip file should contain your executable (.exe .cmd .bat .sh .php .py .js) as well as any supporting files needed to run the program or script.
-	
-4. In the **How to Run** box, choose **Run on Demand**.
-	
-5. Check the check mark on the bottom right of the dialog to upload the script to your website. The name you specified for the task appears in the list:
-	
-	![Task List][WebJobsList]
-	
-6. To run the script, select its name in the list and click **Run Once** in the command bar at the bottom of the portal page.
-	
-	![Run Once][RunOnce]
-
-<a name="CreateContinuous"></a>
-##Create a Continuously Running Task##
-
-1. To create a continuously executing task, follow the same steps for creating a task that runs once, but in the **How to Run** box, choose **Run continuously**.
-	
-	![New Continuous Task][NewContinuousJob]
-	
-2. To start or stop a continuously running task, select the task in the list and click **Start** or **Stop** in the command bar.
-
-> [WACOM.NOTE] If your website runs on more than one instance, a continuously running task will run on all of your instances. On demand and scheduled tasks run on a single instance selected for load balancing by Microsoft Azure.
-
-> [WACOM.NOTE]
-> For continuous tasks, it is recommended that you enable **Always On** on the Configure page for your website. The Always On feature, available in Basic and Standard mode, prevents websites from being unloaded, even if they have been idle for some time. If your website is always loaded, your continuously running task may run more reliably. 
-
-<a name="CreateScheduled"></a>
-##Create a Scheduled Task##
-1. To create a scheduled task, follow the same steps as before, but in the **How to Run** box, choose **Run on a schedule**.
-	
-	![New Scheduled Job][NewScheduledJob]
-	
-2. Choose the **Scheduler Region** for your job, and then click the arrow on the bottom right of the dialog to proceed to the next screen.
-
-3. In the **Create Job** dialog, choose the type of **Recurrence** you want: **One-time job** or **Recurring job**.
-	
-	![Schedule Recurrence][SchdRecurrence]
-	
-4. Also choose a **Starting** time: **Now** or **At a specific time**.
-	
-	![Schedule Start Time][SchdStart]
-	
-5. If you want to start at a specific time, choose your starting time values under **Starting On**.
-	
-	![Schedule Start at a Specific Time][SchdStartOn]
-	
-6. If you chose a recurring job, you have the **Recur Every** option to specify the frequency of occurrence and the **Ending On** option to specify an ending time.
-	
-	![Schedule Recurrence][SchdRecurEvery]
-	
-7. If you choose **Weeks**, you can select the **On a Particular Schedule** box and specify the days of the week that you want the job to run.
-	
-	![Schedule Days of the Week][SchdWeeksOnParticular]
-	
-8. If you choose **Months** and select the **On a Particular Schedule** box, you can set the job to run on particular numbered **Days** in the month. 
-	
-	![Schedule Particular Dates in the Month][SchdMonthsOnPartDays]
-	
-9. If you choose **Week Days**, you can select which day or days of the week in the month you want the job to run on.
-	
-	![Schedule Particular Week Days in a Month][SchdMonthsOnPartWeekDays]
-	
-10. Finally, you can also use the **Occurrences** option to choose which week in the month (first, second, third etc.) you want the job to run on the week days you specified.
-	
-	![Schedule Particular Week Days on Particular Weeks in a Month][SchdMonthsOnPartWeekDaysOccurences]
-	
-11. After you have created one or more jobs, their names will appear on the WebJobs tab with their status, schedule type, and other information. Historical information for the last 30  tasks is maintained.
-	
-	![Jobs list][WebJobsListWithSeveralJobs]
-	
-<a name="Scheduler"></a>
-###Scheduled jobs and Azure Scheduler
-Scheduled jobs can be further configured in the Azure Scheduler portal.
-
-1.	On the WebJobs page, click the job's **schedule** link to navigate to the Azure Scheduler portal page. 
-	
-	![Link to Azure Scheduler][LinkToScheduler]
-	
-2. On the Scheduler page, click the job.
-	
-	![Job on the Scheduler portal page][SchedulerPortal]
-	
-3. The **Job Action** page opens, where you can further configure the job. 
-	
-	![Job Action PageInScheduler][JobActionPageInScheduler]
-	
-
-<!-- ================ ViewJobHistory ================= -->
-
-<a name="ViewJobHistory"></a>
-##View the Job History##
-1. To view the execution history of a job, including jobs created with the WebJobs SDK, click  its corresponding link under the **Logs** column. (You can use the clipboard icon to copy the URL of the log file page to the clipboard if you wish.)
-	
-	![Logs Link][WebJobLogs]
-		
-2. Clicking the link opens the web jobs details page for the task. This page shows you the name of the command run, the last times it ran, and its success or failure. Under **Recent job runs**, click a time to see further details.
-	
-	![WebJobDetails][WebJobDetails]
-	
-3. The **WebJob Run Details** page appears. Click **Toggle Output** to see the text of the log contents. The output log is in text format. 
-	
-	![Web job run details][WebJobRunDetails]
-	
-4. To see the output text in a separate browser window, click the **download** link. To download the text itself, right-click the link and use your browser options to save the file contents.
-	
-	![Download log output][DownloadLogOutput]
-	
-5. The **WebJobs** link at the top of the page provides a convenient way to get to a list of web jobs on the history dashboard.
-	
-	![Link to web jobs list][WebJobsLinkToDashboardList]
-	
-	![List of jobs in history dashboard][WebJobsListInJobsDashboard]
-	
-	Clicking one of these links takes you to the WebJob Details page for the job you selected.
-
-<a name="WHPNotes"></a>
-##Notes
-	
-- As of March 2014, websites in Free mode can time out after 20 minutes if there are no requests to the scm (deployment) site and the website's portal is not open in Azure. Requests to the actual site will not reset this.
-
-- Code for a continuous job needs to be written to run in an endless loop.
-
-- Continuous jobs run continuously only when the site is up.
-
-- Basic and Standard modes offer the Always On feature which, when enabled, prevents sites from becoming idle.
-
-<a name="NextSteps"></a>
-##Next Steps##
- 
-<!-- ======= Do More with the Microsoft Azure WebJobs SDK ======== -->
-
-<a name="WebJobsSDK"></a>
-###Do More with the Microsoft Azure WebJobs SDK###
-The Microsoft Azure WebJobs SDK simplifies the task of programming a WebJob that works with Azure Storage queues, blobs, or tables, or Azure Service Bus queues. The dashboard, now integrated into the Azure portal, provides rich monitoring and diagnostics for the programs that you write by using the SDK. The monitoring and diagnostics features are built into the SDK and do not require you to add any special code in your program.
- 
-For more information, see the tutorial [Getting Started with Microsoft Azure WebJobs SDK](http://asp.net/aspnet/overview/developing-apps-with-windows-azure/getting-started-with-windows-azure-webjobs).
-
-<!-- =========== Alternative Methods of Deployment ============= -->
-
-<a name="AlternateDeployments"></a>
-###Alternative Methods of Deployment###
-Visual Studio 2013 includes features that automate deployment of Console Application projects as WebJobs. For more information, see [How to Deploy Azure WebJobs to Azure Websites](http://azure.microsoft.com/en-us/documentation/articles/websites-dotnet-deploy-webjobs).
-
-You can also use FTP, Git, or Web Deploy to deploy WebJobs. For more information, see [Git deploying a .NET console app to Azure using WebJobs][AmitConsole] and [How to deploy Windows Azure WebJobs][AmitDeploy].
-
-<a name="AdditionalResources"></a>
-###Additional Resources###
-- For an annotated list of links on the WebJobs feature, see [Azure WebJobs - Recommended Resources][WebJobsRecommendedResources].
-	
-- WebJobs-related videos:
-
-	[Azure WebJobs 101 - Basic WebJobs with Jamie Espinosa](http://www.windowsazure.com/en-us/documentation/videos/azure-webjobs-basics/)
-	
-	[Azure WebJobs 102 - Scheduled WebJobs and the WebJobs Dashboard with Jamie Espinosa](http://www.windowsazure.com/en-us/documentation/videos/azure-webjobs-schedule-and-dashboard/)
-	
-	[Azure Scheduler 101 - Kevin Lam explains how to schedule stuff](http://www.windowsazure.com/en-us/documentation/videos/azure-scheduler-how-to/)
-
-###Get Started
-To get started with Azure, see [Microsoft Azure Free Trial](http://azure.microsoft.com/en-us/pricing/free-trial/).
-
-<!-- LINKS -->
-[PSonWebJobs]:http://blogs.msdn.com/b/nicktrog/archive/2014/01/22/running-powershell-web-jobs-on-azure-websites.aspx
-
-[AmitDeploy]:http://blog.amitapple.com/post/74215124623/deploy-azure-webjobs
-
-[AmitConsole]:http://blog.amitapple.com/post/73574681678/git-deploy-console-app
-
-[WebJobsRecommendedResources]:http://go.microsoft.com/fwlink/?LinkId=390226
-
-<!-- IMAGES -->
-[OnDemandWebJob]: ./media/web-sites-create-web-jobs/01aOnDemandWebJob.png
-[WebJobsList]: ./media/web-sites-create-web-jobs/02aWebJobsList.png
-[NewContinuousJob]: ./media/web-sites-create-web-jobs/03aNewContinuousJob.png
-[NewScheduledJob]: ./media/web-sites-create-web-jobs/04aNewScheduledJob.png
-[SchdRecurrence]: ./media/web-sites-create-web-jobs/05SchdRecurrence.png
-[SchdStart]: ./media/web-sites-create-web-jobs/06SchdStart.png
-[SchdStartOn]: ./media/web-sites-create-web-jobs/07SchdStartOn.png
-[SchdRecurEvery]: ./media/web-sites-create-web-jobs/08SchdRecurEvery.png
-[SchdWeeksOnParticular]: ./media/web-sites-create-web-jobs/09SchdWeeksOnParticular.png
-[SchdMonthsOnPartDays]: ./media/web-sites-create-web-jobs/10SchdMonthsOnPartDays.png
-[SchdMonthsOnPartWeekDays]: ./media/web-sites-create-web-jobs/11SchdMonthsOnPartWeekDays.png
-[SchdMonthsOnPartWeekDaysOccurences]: ./media/web-sites-create-web-jobs/12SchdMonthsOnPartWeekDaysOccurences.png
-[RunOnce]: ./media/web-sites-create-web-jobs/13RunOnce.png
-[WebJobsListWithSeveralJobs]: ./media/web-sites-create-web-jobs/13WebJobsListWithSeveralJobs.png
-[WebJobLogs]: ./media/web-sites-create-web-jobs/14WebJobLogs.png
-[WebJobDetails]: ./media/web-sites-create-web-jobs/15WebJobDetails.png
-[WebJobRunDetails]: ./media/web-sites-create-web-jobs/16WebJobRunDetails.png
-[DownloadLogOutput]: ./media/web-sites-create-web-jobs/17DownloadLogOutput.png
-[WebJobsLinkToDashboardList]: ./media/web-sites-create-web-jobs/18WebJobsLinkToDashboardList.png
-[WebJobsListInJobsDashboard]: ./media/web-sites-create-web-jobs/19WebJobsListInJobsDashboard.png
-[LinkToScheduler]: ./media/web-sites-create-web-jobs/31LinkToScheduler.png
-[SchedulerPortal]: ./media/web-sites-create-web-jobs/32SchedulerPortal.png
-[JobActionPageInScheduler]: ./media/web-sites-create-web-jobs/33JobActionPageInScheduler.png
-=======
-<properties linkid="web-sites-create-web-jobs" urlDisplayName="Use WebJobs to run background tasks in Microsoft Azure Websites" pageTitle="Use WebJobs to run background tasks in Microsoft Azure Websites" metaKeywords="Microsoft Azure Web Sites, Web Jobs, background tasks" description="Learn how to run background tasks in Microsoft Azure Websites." metaCanonical="" services="web-sites" documentationCenter="" title="Use WebJobs to run background tasks in Microsoft Azure Websites" authors="cephalin"  solutions="" writer="timamm" manager="wpickett" editor="mollybos"  />
 
 <tags ms.service="web-sites" ms.workload="web" ms.tgt_pltfrm="na" ms.devlang="na" ms.topic="article" ms.date="10/12/2014" ms.author="cephalin" />
 
@@ -365,7 +123,7 @@
 3. The **Job Action** page opens, where you can further configure the job. 
 	
 	![Job Action PageInScheduler][JobActionPageInScheduler]
-
+	
 ## <a name="ViewJobHistory"></a>View the Job History
 
 1. To view the execution history of a job, including jobs created with the WebJobs SDK, click  its corresponding link under the **Logs** column. (You can use the clipboard icon to copy the URL of the log file page to the clipboard if you wish.)
@@ -403,7 +161,7 @@
 ## <a name="NextSteps"></a>Next Steps
  
 For more information, see [Azure WebJobs Recommended Resources][WebJobsRecommendedResources].
-	
+
 [PSonWebJobs]:http://blogs.msdn.com/b/nicktrog/archive/2014/01/22/running-powershell-web-jobs-on-azure-websites.aspx
 [WebJobsRecommendedResources]:http://go.microsoft.com/fwlink/?LinkId=390226
 
@@ -429,5 +187,4 @@
 [WebJobsListInJobsDashboard]: ./media/web-sites-create-web-jobs/19WebJobsListInJobsDashboard.png
 [LinkToScheduler]: ./media/web-sites-create-web-jobs/31LinkToScheduler.png
 [SchedulerPortal]: ./media/web-sites-create-web-jobs/32SchedulerPortal.png
-[JobActionPageInScheduler]: ./media/web-sites-create-web-jobs/33JobActionPageInScheduler.png
->>>>>>> 9be0997b
+[JobActionPageInScheduler]: ./media/web-sites-create-web-jobs/33JobActionPageInScheduler.png