<properties 
	pageTitle="How to Configure an App Service Environment" 
	description="Configuration, management and monitoring of App Service Environments" 
<<<<<<< HEAD
	services="app-service\web" 
=======
	services="app-service" 
>>>>>>> a3835ed1
	documentationCenter="" 
	authors="ccompy" 
	manager="stefsch" 
	editor=""/>

<tags 
	ms.service="app-service" 
<<<<<<< HEAD
	ms.workload="web" 
=======
	ms.workload="na" 
>>>>>>> a3835ed1
	ms.tgt_pltfrm="na" 
	ms.devlang="na" 
	ms.topic="article" 
	ms.date="09/11/2015" 
	ms.author="ccompy"/>

# Configuring an App Service Environment #

## Overview ##

App Service Environments is a new Premium Tier capability that is being offered in Preview.  It offers new scaling and network access capabilities.  This new scale capability allows you to place an instance of the Azure App Service into your VNET.  If you are unfamiliar with the App Service Environment (ASE) capability then read the document here [What is an App Service Environment]/app-service-app-service-environment-intro.md). For information on how to create an ASE read the document here [How to Create an App Service Environment](app-service-web-how-to-create-an-app-service-environment.md). 

At a high level an App Service Environment consists of several major components:

- Compute resources running in the Azure App Environment Hosted Service
- Storage
- Database
- A classic "v1" Virtual Network with at least one subnet
- subnet with the Azure App Environment hosted service running in it

To help manage and monitor your App Service Environments you can access UI for that purpose from Browse -> App Service Environments in the Azure preview portal. The initial release does have what you need to manage the system and will continue to improve with additional capabilities in coming weeks.  

![][1]

[AZURE.INCLUDE [app-service-web-to-api-and-mobile](../../includes/app-service-web-to-api-and-mobile.md)] 

## Monitoring ##

There aren't many metrics capabilities available in the initial Preview release but they will be rolling out shortly.  Those metrics capabilities will help system administrators to make decisions on system scaling and operations.

Even now in the portal you can list all of the App Service Plans in the ASE as well as all of the web apps in the App Service Environment.  To see either list go to Settings and select the item you are interested in.  

![][3]

In both lists you can see the Worker Pool assignment with how many instances and the size of the compute resource that is being used.  Details around the performance within an individual App Service Plan will be available the same as normal which is by opening up the App Service Plan UI.  

![][4]

## Compute Resources ##

The compute resources, Storage and Database are all operated by the Azure App Service.  The quantity and sizes of compute resources though are up to the user to decide.  

Regardless of the size of the compute resources, the minimum footprint has 2 Front End servers and 2 Workers.  An App Service Environment can be configured to use up to 55 total compute resources.  Of those 55 compute resources, only 50 can be used to host workloads. The reason for that is two fold.  There are a minimum of 2 Front End compute resources.  That leaves up to 53 to support worker pool allocation. In order to provide fault tolerance though, you need to have an additional compute resource allocated according to the following rules:

- each worker pool needs at least one additional compute resource which cannot be assigned workload
- when the quantity of compute resources in a pool goes above a certain value then another compute resource is required

Within any single worker pool the fault tolerance requirements are that for a given value of X resources assigned to a worker pool:

- if X is between 2 to 20, the amount of usable compute resources you can use for workloads is X-1
- if X is between 21 to 40, the amount of usable compute resources you can use for workloads is X-2
- if X is between 41 to 53, the amount of usable compute resources you can use for workloads is X-3

In addition to being able to manage the quantity of compute resources that you can assign to a given pool you also have control over the size.  With App Service Environments you can choose from 4 different sizes labeled P1 through P4.  For details around those sizes and their pricing please see here [App Service Pricing](../app-service/app-service-value-prop-what-is.md) The P1 to P3 compute resource sizes are the same as what is available normally.  The P4 compute resource gives 8 cores with 14 GB of RAM and is only available in an App Service Environment.

As noted earlier, the App Service Environment feature is currently in Preview and as such it still has room to grow.  In addition to additional monitoring capabilities, more management features will be rolled out as App Service Environments moves to GA.  For now there are only a few things that can be managed in this interface:

- Number of compute resources in each pool
- Size of the compute resources in each pool
- Number of IP addresses available

To control these things select the Scale configuration item at the top.  

![][2]

The quantity of compute resources in each pool and their size can be adjusted here.  Before making any changes though it is important to note a few things:

- changes made can take hours to complete depending on how large is the change requested
- when there is already a App Service Environment configuration change in work, you cannot start another change
- if you change the size of the compute resources used in a worker pool you can cause outages for the web apps running in that worker pool

Adding additional instances to a worker pool is a benign operation and does not incur a system impact.  Changing the size of the compute resource used in a worker pool is another story though.  To avoid any app down time during a size change to a worker pool it is best to:

- use an unused worker pool to bring up the instances required in the size desired
- scale the App Service Plans to the new worker pool.  
 
This is much less disruptive to running apps than changing the compute resource size with running workloads.  For details around scaling web apps in an App Service Environment go here [Scaling Web Apps in an App Service Environment](app-service-web-scale-a-web-app-in-an-app-service-environment.md)  

## Virtual Network ##

The [Virtual Network][virtualnetwork] and subnet are all under user control.  App Service Environments does have a few network requirements but the rest is up to the user to control.  Those ASE requirements are:

- a classic "v1" VNET with at least 512 addresses
- a subnet with at least 8 addresses 
- the VNET must be a regional VNET  
 
Administering your VNET is done through the normal Virtual Network UI.

Because this capability places the Azure App Service into your VNET it means that your apps hosted in your ASE can now access resources made available through ExpressRoute or Site to Site VPNs directly.  The apps within your App Service Environments do not require additional networking features to access resources available to the VNET hosting your App Service Environment.  

If desired you can also now control access using Network Security Groups.  This capability allows you to lock down your App Service Environment to just the IP addresses you wish to restrict it to.  For more information around how to do that see the document here [How to Control Inbound Traffic in an App Service Environment](app-service-app-service-environment-control-inbound-traffic.md).

## Deleting an App Service Environment ##

If you want to delete an App Service Environment then simply use the Delete action at the top of the App Service Environment blade.  You cannot delete an ASE though that has content in it.  Be sure to remove all web apps and App Service Plans in order to delete your App Service Environment.  

## Getting started

To get started with App Service Environments, see [How To Create An App Service Environment](app-service-web-how-to-create-an-app-service-environment.md)

For more information about the Azure App Service platform, see [Azure App Service](../app-service/app-service-value-prop-what-is.md).

[AZURE.INCLUDE [app-service-web-whats-changed](../../includes/app-service-web-whats-changed.md)]

[AZURE.INCLUDE [app-service-web-try-app-service](../../includes/app-service-web-try-app-service.md)]

<!--Image references-->
[1]: ./media/app-service-web-configure-an-app-service-environment/configureaseblade.png
[2]: ./media/app-service-web-configure-an-app-service-environment/configurescale.png
[3]: ./media/app-service-web-configure-an-app-service-environment/configureasplist.png
[4]: ./media/app-service-web-configure-an-app-service-environment/configurewebapplist.png

<!--Links-->
[WhatisASE]: http://azure.microsoft.com/documentation/articles/app-service-app-service-environment-intro/
[Appserviceplans]: http://azure.microsoft.com/documentation/articles/azure-web-sites-web-hosting-plans-in-depth-overview/
[HowtoCreateASE]: http://azure.microsoft.com/documentation/articles/app-service-web-how-to-create-an-app-service-environment/
[HowtoScale]: http://azure.microsoft.com/documentation/articles/app-service-web-scale-a-web-app-in-an-app-service-environment/
[ControlInbound]: http://azure.microsoft.com/documentation/articles/app-service-app-service-environment-control-inbound-traffic/
[virtualnetwork]: https://azure.microsoft.com/documentation/articles/virtual-networks-faq/
[AppServicePricing]: http://azure.microsoft.com/pricing/details/app-service/ 
[AzureAppService]: http://azure.microsoft.com/documentation/articles/app-service-value-prop-what-is/
 
<|MERGE_RESOLUTION|>--- conflicted
+++ resolved
@@ -1,142 +1,134 @@
-<properties 
-	pageTitle="How to Configure an App Service Environment" 
-	description="Configuration, management and monitoring of App Service Environments" 
-<<<<<<< HEAD
-	services="app-service\web" 
-=======
-	services="app-service" 
->>>>>>> a3835ed1
-	documentationCenter="" 
-	authors="ccompy" 
-	manager="stefsch" 
-	editor=""/>
-
-<tags 
-	ms.service="app-service" 
-<<<<<<< HEAD
-	ms.workload="web" 
-=======
-	ms.workload="na" 
->>>>>>> a3835ed1
-	ms.tgt_pltfrm="na" 
-	ms.devlang="na" 
-	ms.topic="article" 
-	ms.date="09/11/2015" 
-	ms.author="ccompy"/>
-
-# Configuring an App Service Environment #
-
-## Overview ##
-
-App Service Environments is a new Premium Tier capability that is being offered in Preview.  It offers new scaling and network access capabilities.  This new scale capability allows you to place an instance of the Azure App Service into your VNET.  If you are unfamiliar with the App Service Environment (ASE) capability then read the document here [What is an App Service Environment]/app-service-app-service-environment-intro.md). For information on how to create an ASE read the document here [How to Create an App Service Environment](app-service-web-how-to-create-an-app-service-environment.md). 
-
-At a high level an App Service Environment consists of several major components:
-
-- Compute resources running in the Azure App Environment Hosted Service
-- Storage
-- Database
-- A classic "v1" Virtual Network with at least one subnet
-- subnet with the Azure App Environment hosted service running in it
-
-To help manage and monitor your App Service Environments you can access UI for that purpose from Browse -> App Service Environments in the Azure preview portal. The initial release does have what you need to manage the system and will continue to improve with additional capabilities in coming weeks.  
-
-![][1]
-
-[AZURE.INCLUDE [app-service-web-to-api-and-mobile](../../includes/app-service-web-to-api-and-mobile.md)] 
-
-## Monitoring ##
-
-There aren't many metrics capabilities available in the initial Preview release but they will be rolling out shortly.  Those metrics capabilities will help system administrators to make decisions on system scaling and operations.
-
-Even now in the portal you can list all of the App Service Plans in the ASE as well as all of the web apps in the App Service Environment.  To see either list go to Settings and select the item you are interested in.  
-
-![][3]
-
-In both lists you can see the Worker Pool assignment with how many instances and the size of the compute resource that is being used.  Details around the performance within an individual App Service Plan will be available the same as normal which is by opening up the App Service Plan UI.  
-
-![][4]
-
-## Compute Resources ##
-
-The compute resources, Storage and Database are all operated by the Azure App Service.  The quantity and sizes of compute resources though are up to the user to decide.  
-
-Regardless of the size of the compute resources, the minimum footprint has 2 Front End servers and 2 Workers.  An App Service Environment can be configured to use up to 55 total compute resources.  Of those 55 compute resources, only 50 can be used to host workloads. The reason for that is two fold.  There are a minimum of 2 Front End compute resources.  That leaves up to 53 to support worker pool allocation. In order to provide fault tolerance though, you need to have an additional compute resource allocated according to the following rules:
-
-- each worker pool needs at least one additional compute resource which cannot be assigned workload
-- when the quantity of compute resources in a pool goes above a certain value then another compute resource is required
-
-Within any single worker pool the fault tolerance requirements are that for a given value of X resources assigned to a worker pool:
-
-- if X is between 2 to 20, the amount of usable compute resources you can use for workloads is X-1
-- if X is between 21 to 40, the amount of usable compute resources you can use for workloads is X-2
-- if X is between 41 to 53, the amount of usable compute resources you can use for workloads is X-3
-
-In addition to being able to manage the quantity of compute resources that you can assign to a given pool you also have control over the size.  With App Service Environments you can choose from 4 different sizes labeled P1 through P4.  For details around those sizes and their pricing please see here [App Service Pricing](../app-service/app-service-value-prop-what-is.md) The P1 to P3 compute resource sizes are the same as what is available normally.  The P4 compute resource gives 8 cores with 14 GB of RAM and is only available in an App Service Environment.
-
-As noted earlier, the App Service Environment feature is currently in Preview and as such it still has room to grow.  In addition to additional monitoring capabilities, more management features will be rolled out as App Service Environments moves to GA.  For now there are only a few things that can be managed in this interface:
-
-- Number of compute resources in each pool
-- Size of the compute resources in each pool
-- Number of IP addresses available
-
-To control these things select the Scale configuration item at the top.  
-
-![][2]
-
-The quantity of compute resources in each pool and their size can be adjusted here.  Before making any changes though it is important to note a few things:
-
-- changes made can take hours to complete depending on how large is the change requested
-- when there is already a App Service Environment configuration change in work, you cannot start another change
-- if you change the size of the compute resources used in a worker pool you can cause outages for the web apps running in that worker pool
-
-Adding additional instances to a worker pool is a benign operation and does not incur a system impact.  Changing the size of the compute resource used in a worker pool is another story though.  To avoid any app down time during a size change to a worker pool it is best to:
-
-- use an unused worker pool to bring up the instances required in the size desired
-- scale the App Service Plans to the new worker pool.  
- 
-This is much less disruptive to running apps than changing the compute resource size with running workloads.  For details around scaling web apps in an App Service Environment go here [Scaling Web Apps in an App Service Environment](app-service-web-scale-a-web-app-in-an-app-service-environment.md)  
-
-## Virtual Network ##
-
-The [Virtual Network][virtualnetwork] and subnet are all under user control.  App Service Environments does have a few network requirements but the rest is up to the user to control.  Those ASE requirements are:
-
-- a classic "v1" VNET with at least 512 addresses
-- a subnet with at least 8 addresses 
-- the VNET must be a regional VNET  
- 
-Administering your VNET is done through the normal Virtual Network UI.
-
-Because this capability places the Azure App Service into your VNET it means that your apps hosted in your ASE can now access resources made available through ExpressRoute or Site to Site VPNs directly.  The apps within your App Service Environments do not require additional networking features to access resources available to the VNET hosting your App Service Environment.  
-
-If desired you can also now control access using Network Security Groups.  This capability allows you to lock down your App Service Environment to just the IP addresses you wish to restrict it to.  For more information around how to do that see the document here [How to Control Inbound Traffic in an App Service Environment](app-service-app-service-environment-control-inbound-traffic.md).
-
-## Deleting an App Service Environment ##
-
-If you want to delete an App Service Environment then simply use the Delete action at the top of the App Service Environment blade.  You cannot delete an ASE though that has content in it.  Be sure to remove all web apps and App Service Plans in order to delete your App Service Environment.  
-
-## Getting started
-
-To get started with App Service Environments, see [How To Create An App Service Environment](app-service-web-how-to-create-an-app-service-environment.md)
-
-For more information about the Azure App Service platform, see [Azure App Service](../app-service/app-service-value-prop-what-is.md).
-
-[AZURE.INCLUDE [app-service-web-whats-changed](../../includes/app-service-web-whats-changed.md)]
-
-[AZURE.INCLUDE [app-service-web-try-app-service](../../includes/app-service-web-try-app-service.md)]
-
-<!--Image references-->
-[1]: ./media/app-service-web-configure-an-app-service-environment/configureaseblade.png
-[2]: ./media/app-service-web-configure-an-app-service-environment/configurescale.png
-[3]: ./media/app-service-web-configure-an-app-service-environment/configureasplist.png
-[4]: ./media/app-service-web-configure-an-app-service-environment/configurewebapplist.png
-
-<!--Links-->
-[WhatisASE]: http://azure.microsoft.com/documentation/articles/app-service-app-service-environment-intro/
-[Appserviceplans]: http://azure.microsoft.com/documentation/articles/azure-web-sites-web-hosting-plans-in-depth-overview/
-[HowtoCreateASE]: http://azure.microsoft.com/documentation/articles/app-service-web-how-to-create-an-app-service-environment/
-[HowtoScale]: http://azure.microsoft.com/documentation/articles/app-service-web-scale-a-web-app-in-an-app-service-environment/
-[ControlInbound]: http://azure.microsoft.com/documentation/articles/app-service-app-service-environment-control-inbound-traffic/
-[virtualnetwork]: https://azure.microsoft.com/documentation/articles/virtual-networks-faq/
-[AppServicePricing]: http://azure.microsoft.com/pricing/details/app-service/ 
-[AzureAppService]: http://azure.microsoft.com/documentation/articles/app-service-value-prop-what-is/
- 
+<properties 
+	pageTitle="How to Configure an App Service Environment" 
+	description="Configuration, management and monitoring of App Service Environments" 
+	services="app-service" 
+	documentationCenter="" 
+	authors="ccompy" 
+	manager="stefsch" 
+	editor=""/>
+
+<tags 
+	ms.service="app-service" 
+	ms.workload="na" 
+	ms.tgt_pltfrm="na" 
+	ms.devlang="na" 
+	ms.topic="article" 
+	ms.date="09/11/2015" 
+	ms.author="ccompy"/>
+
+# Configuring an App Service Environment #
+
+## Overview ##
+
+App Service Environments is a new Premium Tier capability that is being offered in Preview.  It offers new scaling and network access capabilities.  This new scale capability allows you to place an instance of the Azure App Service into your VNET.  If you are unfamiliar with the App Service Environment (ASE) capability then read the document here [What is an App Service Environment]/app-service-app-service-environment-intro.md). For information on how to create an ASE read the document here [How to Create an App Service Environment](app-service-web-how-to-create-an-app-service-environment.md). 
+
+At a high level an App Service Environment consists of several major components:
+
+- Compute resources running in the Azure App Environment Hosted Service
+- Storage
+- Database
+- A classic "v1" Virtual Network with at least one subnet
+- subnet with the Azure App Environment hosted service running in it
+
+To help manage and monitor your App Service Environments you can access UI for that purpose from Browse -> App Service Environments in the Azure preview portal. The initial release does have what you need to manage the system and will continue to improve with additional capabilities in coming weeks.  
+
+![][1]
+
+[AZURE.INCLUDE [app-service-web-to-api-and-mobile](../../includes/app-service-web-to-api-and-mobile.md)] 
+
+## Monitoring ##
+
+There aren't many metrics capabilities available in the initial Preview release but they will be rolling out shortly.  Those metrics capabilities will help system administrators to make decisions on system scaling and operations.
+
+Even now in the portal you can list all of the App Service Plans in the ASE as well as all of the web apps in the App Service Environment.  To see either list go to Settings and select the item you are interested in.  
+
+![][3]
+
+In both lists you can see the Worker Pool assignment with how many instances and the size of the compute resource that is being used.  Details around the performance within an individual App Service Plan will be available the same as normal which is by opening up the App Service Plan UI.  
+
+![][4]
+
+## Compute Resources ##
+
+The compute resources, Storage and Database are all operated by the Azure App Service.  The quantity and sizes of compute resources though are up to the user to decide.  
+
+Regardless of the size of the compute resources, the minimum footprint has 2 Front End servers and 2 Workers.  An App Service Environment can be configured to use up to 55 total compute resources.  Of those 55 compute resources, only 50 can be used to host workloads. The reason for that is two fold.  There are a minimum of 2 Front End compute resources.  That leaves up to 53 to support worker pool allocation. In order to provide fault tolerance though, you need to have an additional compute resource allocated according to the following rules:
+
+- each worker pool needs at least one additional compute resource which cannot be assigned workload
+- when the quantity of compute resources in a pool goes above a certain value then another compute resource is required
+
+Within any single worker pool the fault tolerance requirements are that for a given value of X resources assigned to a worker pool:
+
+- if X is between 2 to 20, the amount of usable compute resources you can use for workloads is X-1
+- if X is between 21 to 40, the amount of usable compute resources you can use for workloads is X-2
+- if X is between 41 to 53, the amount of usable compute resources you can use for workloads is X-3
+
+In addition to being able to manage the quantity of compute resources that you can assign to a given pool you also have control over the size.  With App Service Environments you can choose from 4 different sizes labeled P1 through P4.  For details around those sizes and their pricing please see here [App Service Pricing](../app-service/app-service-value-prop-what-is.md) The P1 to P3 compute resource sizes are the same as what is available normally.  The P4 compute resource gives 8 cores with 14 GB of RAM and is only available in an App Service Environment.
+
+As noted earlier, the App Service Environment feature is currently in Preview and as such it still has room to grow.  In addition to additional monitoring capabilities, more management features will be rolled out as App Service Environments moves to GA.  For now there are only a few things that can be managed in this interface:
+
+- Number of compute resources in each pool
+- Size of the compute resources in each pool
+- Number of IP addresses available
+
+To control these things select the Scale configuration item at the top.  
+
+![][2]
+
+The quantity of compute resources in each pool and their size can be adjusted here.  Before making any changes though it is important to note a few things:
+
+- changes made can take hours to complete depending on how large is the change requested
+- when there is already a App Service Environment configuration change in work, you cannot start another change
+- if you change the size of the compute resources used in a worker pool you can cause outages for the web apps running in that worker pool
+
+Adding additional instances to a worker pool is a benign operation and does not incur a system impact.  Changing the size of the compute resource used in a worker pool is another story though.  To avoid any app down time during a size change to a worker pool it is best to:
+
+- use an unused worker pool to bring up the instances required in the size desired
+- scale the App Service Plans to the new worker pool.  
+ 
+This is much less disruptive to running apps than changing the compute resource size with running workloads.  For details around scaling web apps in an App Service Environment go here [Scaling Web Apps in an App Service Environment](app-service-web-scale-a-web-app-in-an-app-service-environment.md)  
+
+## Virtual Network ##
+
+The [Virtual Network][virtualnetwork] and subnet are all under user control.  App Service Environments does have a few network requirements but the rest is up to the user to control.  Those ASE requirements are:
+
+- a classic "v1" VNET with at least 512 addresses
+- a subnet with at least 8 addresses 
+- the VNET must be a regional VNET  
+ 
+Administering your VNET is done through the normal Virtual Network UI.
+
+Because this capability places the Azure App Service into your VNET it means that your apps hosted in your ASE can now access resources made available through ExpressRoute or Site to Site VPNs directly.  The apps within your App Service Environments do not require additional networking features to access resources available to the VNET hosting your App Service Environment.  
+
+If desired you can also now control access using Network Security Groups.  This capability allows you to lock down your App Service Environment to just the IP addresses you wish to restrict it to.  For more information around how to do that see the document here [How to Control Inbound Traffic in an App Service Environment](app-service-app-service-environment-control-inbound-traffic.md).
+
+## Deleting an App Service Environment ##
+
+If you want to delete an App Service Environment then simply use the Delete action at the top of the App Service Environment blade.  You cannot delete an ASE though that has content in it.  Be sure to remove all web apps and App Service Plans in order to delete your App Service Environment.  
+
+## Getting started
+
+To get started with App Service Environments, see [How To Create An App Service Environment](app-service-web-how-to-create-an-app-service-environment.md)
+
+For more information about the Azure App Service platform, see [Azure App Service](../app-service/app-service-value-prop-what-is.md).
+
+[AZURE.INCLUDE [app-service-web-whats-changed](../../includes/app-service-web-whats-changed.md)]
+
+[AZURE.INCLUDE [app-service-web-try-app-service](../../includes/app-service-web-try-app-service.md)]
+
+<!--Image references-->
+[1]: ./media/app-service-web-configure-an-app-service-environment/configureaseblade.png
+[2]: ./media/app-service-web-configure-an-app-service-environment/configurescale.png
+[3]: ./media/app-service-web-configure-an-app-service-environment/configureasplist.png
+[4]: ./media/app-service-web-configure-an-app-service-environment/configurewebapplist.png
+
+<!--Links-->
+[WhatisASE]: http://azure.microsoft.com/documentation/articles/app-service-app-service-environment-intro/
+[Appserviceplans]: http://azure.microsoft.com/documentation/articles/azure-web-sites-web-hosting-plans-in-depth-overview/
+[HowtoCreateASE]: http://azure.microsoft.com/documentation/articles/app-service-web-how-to-create-an-app-service-environment/
+[HowtoScale]: http://azure.microsoft.com/documentation/articles/app-service-web-scale-a-web-app-in-an-app-service-environment/
+[ControlInbound]: http://azure.microsoft.com/documentation/articles/app-service-app-service-environment-control-inbound-traffic/
+[virtualnetwork]: https://azure.microsoft.com/documentation/articles/virtual-networks-faq/
+[AppServicePricing]: http://azure.microsoft.com/pricing/details/app-service/ 
+[AzureAppService]: http://azure.microsoft.com/documentation/articles/app-service-value-prop-what-is/
+ 