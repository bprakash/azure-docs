---
title: Create a PHP web app in Azure | Microsoft Docs
description: Deploy your first PHP Hello World in Azure App Service Web Apps in minutes.
services: app-service\web
documentationcenter: ''
author: syntaxc4
manager: erikre
editor: ''

ms.assetid: 6feac128-c728-4491-8b79-962da9a40788
ms.service: app-service-web
ms.workload: web
ms.tgt_pltfrm: na
ms.devlang: na
<<<<<<< HEAD
ms.topic: hero-article
=======
ms.topic: quickstart
>>>>>>> 7e950a10
ms.date: 07/21/2017
ms.author: cfowler
ms.custom: mvc
---
# Create a PHP web app in Azure

[Azure Web Apps](https://docs.microsoft.com/azure/app-service-web/app-service-web-overview) provides a highly scalable, self-patching web hosting service.  This quickstart tutorial shows how to deploy a PHP app to Azure Web Apps. You create the web app using the [Azure CLI](https://docs.microsoft.com/cli/azure/get-started-with-azure-cli) in Cloud Shell, and you use Git to deploy sample PHP code to the web app.

![Sample app running in Azure]](media/app-service-web-get-started-php/hello-world-in-browser.png)

You can follow the steps below using a Mac, Windows, or Linux machine. Once the prerequisites are installed, it takes about five minutes to complete the steps.

## Prerequisites

To complete this quickstart:

* [Install Git](https://git-scm.com/)
* [Install PHP](https://php.net)

[!INCLUDE [quickstarts-free-trial-note](../../includes/quickstarts-free-trial-note.md)]

## Download the sample locally

In a terminal window, run the following commands. This will clone the sample application to your local machine, and navigate to the directory containing the sample code.

```bash
git clone https://github.com/Azure-Samples/php-docs-hello-world
cd php-docs-hello-world
```

## Run the app locally

Run the application locally by opening a terminal window and using the `php` command to launch the built-in PHP web server.

```bash
php -S localhost:8080
```

Open a web browser, and navigate to the sample app at http://localhost:8080.

You see the **Hello World!** message from the sample app displayed in the page.

![Sample app running locally](media/app-service-web-get-started-php/localhost-hello-world-in-browser.png)

In your terminal window, press **Ctrl+C** to exit the web server.

[!INCLUDE [cloud-shell-try-it.md](../../includes/cloud-shell-try-it.md)]

[!INCLUDE [Configure deployment user](../../includes/configure-deployment-user.md)]

[!INCLUDE [Create resource group](../../includes/app-service-web-create-resource-group.md)]

[!INCLUDE [Create app service plan](../../includes/app-service-web-create-app-service-plan.md)]

[!INCLUDE [Create web app](../../includes/app-service-web-create-web-app.md)]

![Empty web app page](media/app-service-web-get-started-php/app-service-web-service-created.png)

You’ve created an empty new web app in Azure.

[!INCLUDE [Configure local git](../../includes/app-service-web-configure-local-git.md)] 

[!INCLUDE [Push to Azure](../../includes/app-service-web-git-push-to-azure.md)] 

```bash
Counting objects: 2, done.
Delta compression using up to 4 threads.
Compressing objects: 100% (2/2), done.
Writing objects: 100% (2/2), 352 bytes | 0 bytes/s, done.
Total 2 (delta 1), reused 0 (delta 0)
remote: Updating branch 'master'.
remote: Updating submodules.
remote: Preparing deployment for commit id '25f18051e9'.
remote: Generating deployment script.
remote: Running deployment command...
remote: Handling Basic Web Site deployment.
remote: Kudu sync from: '/home/site/repository' to: '/home/site/wwwroot'
remote: Copying file: '.gitignore'
remote: Copying file: 'LICENSE'
remote: Copying file: 'README.md'
remote: Copying file: 'index.php'
remote: Ignoring: .git
remote: Finished successfully.
remote: Running post deployment command(s)...
remote: Deployment successful.
To https://<app_name>.scm.azurewebsites.net/<app_name>.git
   cc39b1e..25f1805  master -> master
```

## Browse to the app locally

Browse to the deployed application using your web browser.

```bash
http://<app_name>.azurewebsites.net
```

The PHP sample code is running in an Azure App Service web app.

![Sample app running in Azure](media/app-service-web-get-started-php/hello-world-in-browser.png)

**Congratulations!** You've deployed your first PHP app to App Service.

## Update locally and redeploy the code

Using a local text editor, open the `index.php` file within the PHP app, and make a small change to the text within the string next to `echo`:

```php
echo "Hello Azure!";
```

Commit your changes in Git, and then push the code changes to Azure.

```bash
git commit -am "updated output"
git push azure master
```

Once deployment has completed, switch back to the browser window that opened in the **Browse to the app** step, and refresh the page.

![Updated sample app running in Azure](media/app-service-web-get-started-php/hello-azure-in-browser.png)

## Manage your new Azure web app

Go to the <a href="https://portal.azure.com" target="_blank">Azure portal</a> to manage the web app you created.

From the left menu, click **App Services**, and then click the name of your Azure web app.

![Portal navigation to Azure web app](./media/app-service-web-get-started-php/php-docs-hello-world-app-service-list.png)

You see your web app's Overview page. Here, you can perform basic management tasks like browse, stop, start, restart, and delete.

![App Service blade in Azure portal](media/app-service-web-get-started-php/php-docs-hello-world-app-service-detail.png)

The left menu provides different pages for configuring your app. 

[!INCLUDE [cli-samples-clean-up](../../includes/cli-samples-clean-up.md)]

## Next steps

> [!div class="nextstepaction"]
> [PHP with MySQL](app-service-web-tutorial-php-mysql.md)<|MERGE_RESOLUTION|>--- conflicted
+++ resolved
@@ -12,11 +12,7 @@
 ms.workload: web
 ms.tgt_pltfrm: na
 ms.devlang: na
-<<<<<<< HEAD
-ms.topic: hero-article
-=======
 ms.topic: quickstart
->>>>>>> 7e950a10
 ms.date: 07/21/2017
 ms.author: cfowler
 ms.custom: mvc
