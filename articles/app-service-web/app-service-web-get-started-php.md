---
<<<<<<< HEAD
title: Create a PHP application in Web App | Microsoft Docs
=======
title: Create a PHP application on Azure Web App | Microsoft Docs
>>>>>>> a42dbad0
description: Deploy your first PHP Hello World in App Service Web App in minutes.
services: app-service\web
documentationcenter: ''
author: syntaxc4
manager: erikre
editor: ''

ms.assetid: 6feac128-c728-4491-8b79-962da9a40788
ms.service: app-service-web
ms.workload: web
ms.tgt_pltfrm: na
ms.devlang: na
ms.topic: hero-article
<<<<<<< HEAD
ms.date: 03/31/2017
=======
ms.date: 05/04/2017
>>>>>>> a42dbad0
ms.author: cfowler

---
# Create a PHP application on Web App

<<<<<<< HEAD
This quickstart tutorial walks through how to develop and deploy a PHP app to Azure. We’ll run the app using a Linux-based Azure App Service, and create and configure a new Web App within it using the Azure CLI. We’ll then use git to deploy our PHP app to Azure.

![hello-world-in-browser](media/app-service-web-get-started-php/hello-world-in-browser.png)

You can follow the steps below using a Mac, Windows or Linux machine. It should take you only about 5 minutes to complete all of the steps below.

## Before you begin

Before running this sample, install the following prerequisites locally:

1. [Download and install git](https://git-scm.com/)
1. [Download and install PHP](https://php.net)
1. Download and install the [Azure CLI 2.0](https://docs.microsoft.com/cli/azure/install-azure-cli)
=======
This quickstart tutorial walks through how to develop and deploy a PHP app to Azure. We’ll run the app using an [Azure App Service plan](https://docs.microsoft.com/azure/app-service/azure-web-sites-web-hosting-plans-in-depth-overview), and create and configure a new Web App within it using the Azure CLI. We’ll then use git to deploy our PHP app to Azure.

![hello-world-in-browser](media/app-service-web-get-started-php/hello-world-in-browser.png)

You can follow the steps below using a Mac, Windows, or Linux machine. It should take you only about 5 minutes to complete all of the steps below.

## Prerequisites

Before creating this sample, download and install the following:

* [Git](https://git-scm.com/)
* [PHP](https://php.net)
* [Azure CLI 2.0](https://docs.microsoft.com/cli/azure/install-azure-cli)
>>>>>>> a42dbad0

[!INCLUDE [quickstarts-free-trial-note](../../includes/quickstarts-free-trial-note.md)]

## Download the sample

Clone the Hello World sample app repository to your local machine.

```bash
git clone https://github.com/Azure-Samples/php-docs-hello-world
```

<<<<<<< HEAD
> [!TIP]
> Alternatively, you can [download the sample](https://github.com/Azure-Samples/php-docs-hello-world/archive/master.zip) as a zip file and extract it.

=======
>>>>>>> a42dbad0
Change to the directory that contains the sample code.

```bash
cd php-docs-hello-world
```

## Run the app locally

Run the application locally by opening a terminal window an using `php` command line for the sample to launch the built in PHP web server.

```bash
php -S localhost:8080
```

Open a web browser, and navigate to the sample.

```bash
http://localhost:8080
```

You can see the **Hello World** message from the sample app displayed in the page.

![localhost-hello-world-in-browser](media/app-service-web-get-started-php/localhost-hello-world-in-browser.png)

In your terminal window, press **Ctrl+C** to exit the web server.

## Log in to Azure

We are now going to use the Azure CLI 2.0 in a terminal window to create the resources needed to host our PHP app in Azure. Log in to your Azure subscription with the [az login](/cli/azure/#login) command and follow the on-screen directions.

```azurecli
az login
```

<<<<<<< HEAD
## Configure a Deployment User

For FTP and local Git it is necessary to have a deployment user configured on the server to authenicate your deployment. Creating a deployment user is a one time configuration, take a note of the username and password as they will be used in a step below.

> [!NOTE]
> A deployment user is required for FTP and Local Git deployment to a Web App.
> The `username` and `password` are account-level, as such, are different from your Azure Subscription credentials. **These credentials are only required to be created once**.
>

Use the [az appservice web deployment user set](/cli/azure/appservice/web/deployment/user#set) command to create your account-level credentials.

```azurecli
az appservice web deployment user set --user-name <username> --password <password>
```
=======
<!-- ## Configure a Deployment User -->
[!INCLUDE [login-to-azure](../../includes/configure-deployment-user.md)]
>>>>>>> a42dbad0

## Create a resource group

Create a resource group with the [az group create](/cli/azure/group#create). An Azure resource group is a logical container into which Azure resources like web apps, databases and storage accounts are deployed and managed.

```azurecli
az group create --name myResourceGroup --location westeurope
```

<<<<<<< HEAD
## Create an Azure App Service

Create a Linux-based App Service Plan with the [az appservice plan create](/cli/azure/appservice/plan#create) command.

> [!NOTE]
> An App Service plan represents the collection of physical resources used to host your apps. All applications assigned to an App Service plan share the resources defined by it allowing you to save cost when hosting multiple apps.
>
> App Service plans define:
> * Region (North Europe, East US, Southeast Asia)
> * Instance Size (Small, Medium, Large)
> * Scale Count (one, two or three instances, etc.)
> * SKU (Free, Shared, Basic, Standard, Premium)
>

The following example creates an App Service Plan on Linux Workers named `quickStartPlan` using the **Standard** pricing tier.

```azurecli
az appservice plan create --name quickStartPlan --resource-group myResourceGroup --sku S1 --is-linux
=======
## Create an Azure App Service plan

Create a "FREE" [App Service plan](../app-service/azure-web-sites-web-hosting-plans-in-depth-overview.md) with the [az appservice plan create](/cli/azure/appservice/plan#create) command.

<!--
 An App Service plan represents the collection of physical resources used to ..
-->
[!INCLUDE [app-service-plan](../../includes/app-service-plan.md)]

The following example creates an App Service plan named `quickStartPlan` using the **Free** pricing tier.

```azurecli
az appservice plan create --name quickStartPlan --resource-group myResourceGroup --sku FREE
>>>>>>> a42dbad0
```

When the App Service Plan has been created, the Azure CLI shows information similar to the following example.

```json
{
    "id": "/subscriptions/00000000-0000-0000-0000-000000000000/resourceGroups/myResourceGroup/providers/Microsoft.Web/serverfarms/quickStartPlan",
<<<<<<< HEAD
    "kind": "linux",
=======
>>>>>>> a42dbad0
    "location": "West Europe",
    "sku": {
    "capacity": 1,
    "family": "S",
    "name": "S1",
    "tier": "Standard"
    },
    "status": "Ready",
    "type": "Microsoft.Web/serverfarms"
}
```

## Create a web app

<<<<<<< HEAD
Now that an App Service plan has been created, create a Web App within the `quickStartPlan` App Service plan. The web app gives us a hosting space to deploy our code as well as provides a URL for us to view the deployed application. Use the [az appservice web create](/cli/azure/appservice/web#create) command to create the Web App.

In the command below please substitute your own unique app name where you see the <app_name> placeholder. The <app_name> will be used as the default DNS site for the web app, and so the name needs to be unique across all apps in Azure. You can later map any custom DNS entry to the web app before you expose it to your users.

```azurecli
az appservice web create --name <app_name> --resource-group myResourceGroup --plan quickStartPlan
```

When the Web App has been created, the Azure CLI shows information similar to the following example.

```json
{
    "clientAffinityEnabled": true,
    "defaultHostName": "<app_name>.azurewebsites.net",
    "id": "/subscriptions/00000000-0000-0000-0000-000000000000/resourceGroups/myResourceGroup/providers/Microsoft.Web/sites/<app_name>",
    "isDefaultContainer": null,
    "kind": "app",
    "location": "West Europe",
    "name": "<app_name>",
    "repositorySiteName": "<app_name>",
    "reserved": true,
    "resourceGroup": "myResourceGroup",
    "serverFarmId": "/subscriptions/00000000-0000-0000-0000-000000000000/resourceGroups/myResourceGroup/providers/Microsoft.Web/serverfarms/quickStartPlan",
    "state": "Running",
    "type": "Microsoft.Web/sites",
}
```

Browse to the site to see your newly created Web App.

```bash
http://<app_name>.azurewebsites.net
```

![app-service-web-service-created](media/app-service-web-get-started-php/app-service-web-service-created.png)

We’ve now created an empty new Web App in Azure. Let’s now configure our Web App to use PHP and deploy our app to it.

## Configure to use PHP

Use the [az appservice web config update](/cli/azure/app-service/web/config#update) command to configure the Web App to use PHP version `7.0.x`.

> [!TIP]
> Setting the PHP version this way uses a default container provided by the platform, if you would like to use your own container refer to the CLI reference for the  [az appservice web config container update](https://docs.microsoft.com/cli/azure/appservice/web/config/container#update) command.

```azurecli
az appservice web config update --linux-fx-version "PHP|7.0" --name <app_name> --resource-group myResourceGroup
```

## Configure local git deployment

You can deploy to your Web App in a variety of ways including FTP, local Git as well as GitHub, Visual Studio Team Services and Bitbucket.

Use the [az appservice web source-control config-local-git](/cli/azure/appservice/web/source-control#config-local-git) command to configure local git access to the Web App.

```azurecli
az appservice web source-control config-local-git --name <app_name> --resource-group myResourceGroup --query url --output tsv
```

Copy the output from the terminal as it will be used in the next step.

```bash
https://<username>@<app_name>.scm.azurewebsites.net:443/<app_name>.git
```

## Push to Azure from Git

Add an Azure remote to your local Git repository.

```bash
git remote add azure <paste-previous-command-output-here>
```

Push to the Azure remote to deploy your application. You will be prompted for the password you supplied earlier as part of the creation of the deployment user.

```azurecli
git push azure master
```

During deployment, Azure App Service will communicate it's progress with Git.

```bash
Counting objects: 2, done.
Delta compression using up to 4 threads.
Compressing objects: 100% (2/2), done.
Writing objects: 100% (2/2), 352 bytes | 0 bytes/s, done.
Total 2 (delta 1), reused 0 (delta 0)
remote: Updating branch 'master'.
remote: Updating submodules.
remote: Preparing deployment for commit id '25f18051e9'.
remote: Generating deployment script.
remote: Running deployment command...
remote: Handling Basic Web Site deployment.
remote: Kudu sync from: '/home/site/repository' to: '/home/site/wwwroot'
remote: Copying file: '.gitignore'
remote: Copying file: 'LICENSE'
remote: Copying file: 'README.md'
remote: Copying file: 'index.php'
remote: Ignoring: .git
remote: Finished successfully.
remote: Running post deployment command(s)...
remote: Deployment successful.
To https://<app_name>.scm.azurewebsites.net/<app_name>.git
   cc39b1e..25f1805  master -> master
```

## Browse to the app

Browse to the deployed application using your web browser.

```bash
http://<app_name>.azurewebsites.net
```

This time, the page that displays the Hello World message is running using our PHP code running as an Azure App Service web app.



## Updating and Deploying the Code

Using a local text editor, open the `index.php` file within the PHP app, and make a small change to the text within the string next to `echo`:

```php
echo "Hello Azure!";
```

Commit your changes in git, then push the code changes to Azure.

```bash
git commit -am "updated output"
git push azure master
```

Once deployment has completed, switch back to the browser window that opened in the Browse to the app step, and hit refresh.

![hello-world-in-browser](media/app-service-web-get-started-php/hello-world-in-browser.png)

## Manage your new Azure web app

Go to the Azure portal to take a look at the web app you just created.

To do this, sign in to [https://portal.azure.com](https://portal.azure.com).

From the left menu, click **App Service**, then click the name of your Azure web app.

![Portal navigation to Azure web app](./media/app-service-web-get-started-php/php-docs-hello-world-app-service-list.png)

You have landed in your web app's _blade_ (a portal page that opens horizontally).

By default, your web app's blade shows the **Overview** page. This page gives you a view of how your app is doing. Here, you can also perform basic management tasks like browse, stop, start, restart, and delete. The tabs on the left side of the blade shows the different configuration pages you can open.

![App Service blade in Azure portal](media/app-service-web-get-started-php/php-docs-hello-world-app-service-detail.png)

These tabs in the blade show the many great features you can add to your web app. The following list gives you just a few of the possibilities:

* Map a custom DNS name
* Bind a custom SSL certificate
* Configure continuous deployment
* Scale up and out
* Add user authentication

**Congratulations!** You've deployed your first PHP app to App Service.
=======
Now that an App Service plan has been created, create a [Web App](https://docs.microsoft.com/azure/app-service-web/app-service-web-overview) within the `quickStartPlan` App Service plan. The web app gives us a hosting space to deploy our code as well as provides a URL for us to view the deployed application. Use the [az appservice web create](/cli/azure/appservice/web#create) command to create the Web App.

In the command below substitute your own unique app name where you see the `<app_name>` placeholder. The `<app_name>` is used in the default DNS site for the web app. If `<app_name>` is not unique, you get the friendly error message "Website with given name <app_name> already exists."

<!-- removed per https://github.com/Microsoft/azure-docs-pr/issues/11878
You can later map any custom DNS entry to the web app before you expose it to your users.
-->

```azurecli
az appservice web create --name <app_name> --resource-group myResourceGroup --plan quickStartPlan
```

When the Web App has been created, the Azure CLI shows information similar to the following example.

```json
{
    "clientAffinityEnabled": true,
    "defaultHostName": "<app_name>.azurewebsites.net",
    "id": "/subscriptions/00000000-0000-0000-0000-000000000000/resourceGroups/myResourceGroup/providers/Microsoft.Web/sites/<app_name>",
    "isDefaultContainer": null,
    "kind": "app",
    "location": "West Europe",
    "name": "<app_name>",
    "repositorySiteName": "<app_name>",
    "reserved": true,
    "resourceGroup": "myResourceGroup",
    "serverFarmId": "/subscriptions/00000000-0000-0000-0000-000000000000/resourceGroups/myResourceGroup/providers/Microsoft.Web/serverfarms/quickStartPlan",
    "state": "Running",
    "type": "Microsoft.Web/sites",
}
```

Browse to the site to see your newly created Web App.

```bash
http://<app_name>.azurewebsites.net
```

![app-service-web-service-created](media/app-service-web-get-started-php/app-service-web-service-created.png)

We’ve now created an empty new Web App in Azure.

## Configure local git deployment

You can deploy to your Web App in a variety of ways including FTP, local Git as well as GitHub, Visual Studio Team Services, and Bitbucket.

Use the [az appservice web source-control config-local-git](/cli/azure/appservice/web/source-control#config-local-git) command to configure local git access to the Web App.

```azurecli
az appservice web source-control config-local-git --name <app_name> --resource-group myResourceGroup --query url --output tsv
```

Copy the output from the terminal as it will be used in the next step.
>>>>>>> a42dbad0

```bash
https://<username>@<app_name>.scm.azurewebsites.net:443/<app_name>.git
```

## Push to Azure from Git

Add an Azure remote to your local Git repository.

```bash
git remote add azure <paste-previous-command-output-here>
```

Push to the Azure remote to deploy your app. You are prompted for the password you supplied earlier when you created the deployment user. Make sure that you enter the password you created in [Configure a deployment user](#configure-a-deployment-user), not the password you use to log in to the Azure portal.

```bash
git push azure master
```

During deployment, Azure App Service will communicate its progress with Git.

```bash
Counting objects: 2, done.
Delta compression using up to 4 threads.
Compressing objects: 100% (2/2), done.
Writing objects: 100% (2/2), 352 bytes | 0 bytes/s, done.
Total 2 (delta 1), reused 0 (delta 0)
remote: Updating branch 'master'.
remote: Updating submodules.
remote: Preparing deployment for commit id '25f18051e9'.
remote: Generating deployment script.
remote: Running deployment command...
remote: Handling Basic Web Site deployment.
remote: Kudu sync from: '/home/site/repository' to: '/home/site/wwwroot'
remote: Copying file: '.gitignore'
remote: Copying file: 'LICENSE'
remote: Copying file: 'README.md'
remote: Copying file: 'index.php'
remote: Ignoring: .git
remote: Finished successfully.
remote: Running post deployment command(s)...
remote: Deployment successful.
To https://<app_name>.scm.azurewebsites.net/<app_name>.git
   cc39b1e..25f1805  master -> master
```

## Browse to the app

Browse to the deployed application using your web browser.

```bash
http://<app_name>.azurewebsites.net
```

This time, the page that displays the Hello World message is running using our PHP code running as an Azure App Service web app.



## Updating and Deploying the Code

Using a local text editor, open the `index.php` file within the PHP app, and make a small change to the text within the string next to `echo`:

```php
echo "Hello Azure!";
```

Commit your changes in git, then push the code changes to Azure.

```bash
git commit -am "updated output"
git push azure master
```

Once deployment has completed, switch back to the browser window that opened in the **Browse to the app** step, and hit refresh.

![hello-world-in-browser](media/app-service-web-get-started-php/hello-world-in-browser.png)

## Manage your new Azure web app

Go to the Azure portal to take a look at the web app you just created.

To do this, sign in to [https://portal.azure.com](https://portal.azure.com).

From the left menu, click **App Services**, then click the name of your Azure web app.

![Portal navigation to Azure web app](./media/app-service-web-get-started-php/php-docs-hello-world-app-service-list.png)

You have landed in your web app's _blade_ (a portal page that opens horizontally).

By default, your web app's blade shows the **Overview** page. This page gives you a view of how your app is doing. Here, you can also perform basic management tasks like browse, stop, start, restart, and delete. The tabs on the left side of the blade shows the different configuration pages you can open.

![App Service blade in Azure portal](media/app-service-web-get-started-php/php-docs-hello-world-app-service-detail.png)

These tabs in the blade show the many great features you can add to your web app. The following list gives you just a few of the possibilities:

* Map a custom DNS name
* Bind a custom SSL certificate
* Configure continuous deployment
* Scale up and out
* Add user authentication

**Congratulations!** You've deployed your first PHP app to App Service.

[!INCLUDE [cli-samples-clean-up](../../includes/cli-samples-clean-up.md)]

<<<<<<< HEAD
Explore pre-created [Web Apps CLI scripts](app-service-cli-samples.md).
=======
> [!div class="nextstepaction"]
> [Explore sample Web Apps CLI scripts](app-service-cli-samples.md)
>>>>>>> a42dbad0
<|MERGE_RESOLUTION|>--- conflicted
+++ resolved
@@ -1,9 +1,5 @@
 ---
-<<<<<<< HEAD
-title: Create a PHP application in Web App | Microsoft Docs
-=======
 title: Create a PHP application on Azure Web App | Microsoft Docs
->>>>>>> a42dbad0
 description: Deploy your first PHP Hello World in App Service Web App in minutes.
 services: app-service\web
 documentationcenter: ''
@@ -17,31 +13,12 @@
 ms.tgt_pltfrm: na
 ms.devlang: na
 ms.topic: hero-article
-<<<<<<< HEAD
-ms.date: 03/31/2017
-=======
 ms.date: 05/04/2017
->>>>>>> a42dbad0
 ms.author: cfowler
 
 ---
 # Create a PHP application on Web App
 
-<<<<<<< HEAD
-This quickstart tutorial walks through how to develop and deploy a PHP app to Azure. We’ll run the app using a Linux-based Azure App Service, and create and configure a new Web App within it using the Azure CLI. We’ll then use git to deploy our PHP app to Azure.
-
-![hello-world-in-browser](media/app-service-web-get-started-php/hello-world-in-browser.png)
-
-You can follow the steps below using a Mac, Windows or Linux machine. It should take you only about 5 minutes to complete all of the steps below.
-
-## Before you begin
-
-Before running this sample, install the following prerequisites locally:
-
-1. [Download and install git](https://git-scm.com/)
-1. [Download and install PHP](https://php.net)
-1. Download and install the [Azure CLI 2.0](https://docs.microsoft.com/cli/azure/install-azure-cli)
-=======
 This quickstart tutorial walks through how to develop and deploy a PHP app to Azure. We’ll run the app using an [Azure App Service plan](https://docs.microsoft.com/azure/app-service/azure-web-sites-web-hosting-plans-in-depth-overview), and create and configure a new Web App within it using the Azure CLI. We’ll then use git to deploy our PHP app to Azure.
 
 ![hello-world-in-browser](media/app-service-web-get-started-php/hello-world-in-browser.png)
@@ -55,7 +32,6 @@
 * [Git](https://git-scm.com/)
 * [PHP](https://php.net)
 * [Azure CLI 2.0](https://docs.microsoft.com/cli/azure/install-azure-cli)
->>>>>>> a42dbad0
 
 [!INCLUDE [quickstarts-free-trial-note](../../includes/quickstarts-free-trial-note.md)]
 
@@ -67,12 +43,6 @@
 git clone https://github.com/Azure-Samples/php-docs-hello-world
 ```
 
-<<<<<<< HEAD
-> [!TIP]
-> Alternatively, you can [download the sample](https://github.com/Azure-Samples/php-docs-hello-world/archive/master.zip) as a zip file and extract it.
-
-=======
->>>>>>> a42dbad0
 Change to the directory that contains the sample code.
 
 ```bash
@@ -107,25 +77,8 @@
 az login
 ```
 
-<<<<<<< HEAD
-## Configure a Deployment User
-
-For FTP and local Git it is necessary to have a deployment user configured on the server to authenicate your deployment. Creating a deployment user is a one time configuration, take a note of the username and password as they will be used in a step below.
-
-> [!NOTE]
-> A deployment user is required for FTP and Local Git deployment to a Web App.
-> The `username` and `password` are account-level, as such, are different from your Azure Subscription credentials. **These credentials are only required to be created once**.
->
-
-Use the [az appservice web deployment user set](/cli/azure/appservice/web/deployment/user#set) command to create your account-level credentials.
-
-```azurecli
-az appservice web deployment user set --user-name <username> --password <password>
-```
-=======
 <!-- ## Configure a Deployment User -->
 [!INCLUDE [login-to-azure](../../includes/configure-deployment-user.md)]
->>>>>>> a42dbad0
 
 ## Create a resource group
 
@@ -135,26 +88,6 @@
 az group create --name myResourceGroup --location westeurope
 ```
 
-<<<<<<< HEAD
-## Create an Azure App Service
-
-Create a Linux-based App Service Plan with the [az appservice plan create](/cli/azure/appservice/plan#create) command.
-
-> [!NOTE]
-> An App Service plan represents the collection of physical resources used to host your apps. All applications assigned to an App Service plan share the resources defined by it allowing you to save cost when hosting multiple apps.
->
-> App Service plans define:
-> * Region (North Europe, East US, Southeast Asia)
-> * Instance Size (Small, Medium, Large)
-> * Scale Count (one, two or three instances, etc.)
-> * SKU (Free, Shared, Basic, Standard, Premium)
->
-
-The following example creates an App Service Plan on Linux Workers named `quickStartPlan` using the **Standard** pricing tier.
-
-```azurecli
-az appservice plan create --name quickStartPlan --resource-group myResourceGroup --sku S1 --is-linux
-=======
 ## Create an Azure App Service plan
 
 Create a "FREE" [App Service plan](../app-service/azure-web-sites-web-hosting-plans-in-depth-overview.md) with the [az appservice plan create](/cli/azure/appservice/plan#create) command.
@@ -168,7 +101,6 @@
 
 ```azurecli
 az appservice plan create --name quickStartPlan --resource-group myResourceGroup --sku FREE
->>>>>>> a42dbad0
 ```
 
 When the App Service Plan has been created, the Azure CLI shows information similar to the following example.
@@ -176,10 +108,6 @@
 ```json
 {
     "id": "/subscriptions/00000000-0000-0000-0000-000000000000/resourceGroups/myResourceGroup/providers/Microsoft.Web/serverfarms/quickStartPlan",
-<<<<<<< HEAD
-    "kind": "linux",
-=======
->>>>>>> a42dbad0
     "location": "West Europe",
     "sku": {
     "capacity": 1,
@@ -194,10 +122,13 @@
 
 ## Create a web app
 
-<<<<<<< HEAD
-Now that an App Service plan has been created, create a Web App within the `quickStartPlan` App Service plan. The web app gives us a hosting space to deploy our code as well as provides a URL for us to view the deployed application. Use the [az appservice web create](/cli/azure/appservice/web#create) command to create the Web App.
-
-In the command below please substitute your own unique app name where you see the <app_name> placeholder. The <app_name> will be used as the default DNS site for the web app, and so the name needs to be unique across all apps in Azure. You can later map any custom DNS entry to the web app before you expose it to your users.
+Now that an App Service plan has been created, create a [Web App](https://docs.microsoft.com/azure/app-service-web/app-service-web-overview) within the `quickStartPlan` App Service plan. The web app gives us a hosting space to deploy our code as well as provides a URL for us to view the deployed application. Use the [az appservice web create](/cli/azure/appservice/web#create) command to create the Web App.
+
+In the command below substitute your own unique app name where you see the `<app_name>` placeholder. The `<app_name>` is used in the default DNS site for the web app. If `<app_name>` is not unique, you get the friendly error message "Website with given name <app_name> already exists."
+
+<!-- removed per https://github.com/Microsoft/azure-docs-pr/issues/11878
+You can later map any custom DNS entry to the web app before you expose it to your users.
+-->
 
 ```azurecli
 az appservice web create --name <app_name> --resource-group myResourceGroup --plan quickStartPlan
@@ -231,22 +162,11 @@
 
 ![app-service-web-service-created](media/app-service-web-get-started-php/app-service-web-service-created.png)
 
-We’ve now created an empty new Web App in Azure. Let’s now configure our Web App to use PHP and deploy our app to it.
-
-## Configure to use PHP
-
-Use the [az appservice web config update](/cli/azure/app-service/web/config#update) command to configure the Web App to use PHP version `7.0.x`.
-
-> [!TIP]
-> Setting the PHP version this way uses a default container provided by the platform, if you would like to use your own container refer to the CLI reference for the  [az appservice web config container update](https://docs.microsoft.com/cli/azure/appservice/web/config/container#update) command.
-
-```azurecli
-az appservice web config update --linux-fx-version "PHP|7.0" --name <app_name> --resource-group myResourceGroup
-```
+We’ve now created an empty new Web App in Azure.
 
 ## Configure local git deployment
 
-You can deploy to your Web App in a variety of ways including FTP, local Git as well as GitHub, Visual Studio Team Services and Bitbucket.
+You can deploy to your Web App in a variety of ways including FTP, local Git as well as GitHub, Visual Studio Team Services, and Bitbucket.
 
 Use the [az appservice web source-control config-local-git](/cli/azure/appservice/web/source-control#config-local-git) command to configure local git access to the Web App.
 
@@ -268,13 +188,13 @@
 git remote add azure <paste-previous-command-output-here>
 ```
 
-Push to the Azure remote to deploy your application. You will be prompted for the password you supplied earlier as part of the creation of the deployment user.
-
-```azurecli
+Push to the Azure remote to deploy your app. You are prompted for the password you supplied earlier when you created the deployment user. Make sure that you enter the password you created in [Configure a deployment user](#configure-a-deployment-user), not the password you use to log in to the Azure portal.
+
+```bash
 git push azure master
 ```
 
-During deployment, Azure App Service will communicate it's progress with Git.
+During deployment, Azure App Service will communicate its progress with Git.
 
 ```bash
 Counting objects: 2, done.
@@ -328,7 +248,7 @@
 git push azure master
 ```
 
-Once deployment has completed, switch back to the browser window that opened in the Browse to the app step, and hit refresh.
+Once deployment has completed, switch back to the browser window that opened in the **Browse to the app** step, and hit refresh.
 
 ![hello-world-in-browser](media/app-service-web-get-started-php/hello-world-in-browser.png)
 
@@ -338,7 +258,7 @@
 
 To do this, sign in to [https://portal.azure.com](https://portal.azure.com).
 
-From the left menu, click **App Service**, then click the name of your Azure web app.
+From the left menu, click **App Services**, then click the name of your Azure web app.
 
 ![Portal navigation to Azure web app](./media/app-service-web-get-started-php/php-docs-hello-world-app-service-list.png)
 
@@ -357,169 +277,8 @@
 * Add user authentication
 
 **Congratulations!** You've deployed your first PHP app to App Service.
-=======
-Now that an App Service plan has been created, create a [Web App](https://docs.microsoft.com/azure/app-service-web/app-service-web-overview) within the `quickStartPlan` App Service plan. The web app gives us a hosting space to deploy our code as well as provides a URL for us to view the deployed application. Use the [az appservice web create](/cli/azure/appservice/web#create) command to create the Web App.
-
-In the command below substitute your own unique app name where you see the `<app_name>` placeholder. The `<app_name>` is used in the default DNS site for the web app. If `<app_name>` is not unique, you get the friendly error message "Website with given name <app_name> already exists."
-
-<!-- removed per https://github.com/Microsoft/azure-docs-pr/issues/11878
-You can later map any custom DNS entry to the web app before you expose it to your users.
--->
-
-```azurecli
-az appservice web create --name <app_name> --resource-group myResourceGroup --plan quickStartPlan
-```
-
-When the Web App has been created, the Azure CLI shows information similar to the following example.
-
-```json
-{
-    "clientAffinityEnabled": true,
-    "defaultHostName": "<app_name>.azurewebsites.net",
-    "id": "/subscriptions/00000000-0000-0000-0000-000000000000/resourceGroups/myResourceGroup/providers/Microsoft.Web/sites/<app_name>",
-    "isDefaultContainer": null,
-    "kind": "app",
-    "location": "West Europe",
-    "name": "<app_name>",
-    "repositorySiteName": "<app_name>",
-    "reserved": true,
-    "resourceGroup": "myResourceGroup",
-    "serverFarmId": "/subscriptions/00000000-0000-0000-0000-000000000000/resourceGroups/myResourceGroup/providers/Microsoft.Web/serverfarms/quickStartPlan",
-    "state": "Running",
-    "type": "Microsoft.Web/sites",
-}
-```
-
-Browse to the site to see your newly created Web App.
-
-```bash
-http://<app_name>.azurewebsites.net
-```
-
-![app-service-web-service-created](media/app-service-web-get-started-php/app-service-web-service-created.png)
-
-We’ve now created an empty new Web App in Azure.
-
-## Configure local git deployment
-
-You can deploy to your Web App in a variety of ways including FTP, local Git as well as GitHub, Visual Studio Team Services, and Bitbucket.
-
-Use the [az appservice web source-control config-local-git](/cli/azure/appservice/web/source-control#config-local-git) command to configure local git access to the Web App.
-
-```azurecli
-az appservice web source-control config-local-git --name <app_name> --resource-group myResourceGroup --query url --output tsv
-```
-
-Copy the output from the terminal as it will be used in the next step.
->>>>>>> a42dbad0
-
-```bash
-https://<username>@<app_name>.scm.azurewebsites.net:443/<app_name>.git
-```
-
-## Push to Azure from Git
-
-Add an Azure remote to your local Git repository.
-
-```bash
-git remote add azure <paste-previous-command-output-here>
-```
-
-Push to the Azure remote to deploy your app. You are prompted for the password you supplied earlier when you created the deployment user. Make sure that you enter the password you created in [Configure a deployment user](#configure-a-deployment-user), not the password you use to log in to the Azure portal.
-
-```bash
-git push azure master
-```
-
-During deployment, Azure App Service will communicate its progress with Git.
-
-```bash
-Counting objects: 2, done.
-Delta compression using up to 4 threads.
-Compressing objects: 100% (2/2), done.
-Writing objects: 100% (2/2), 352 bytes | 0 bytes/s, done.
-Total 2 (delta 1), reused 0 (delta 0)
-remote: Updating branch 'master'.
-remote: Updating submodules.
-remote: Preparing deployment for commit id '25f18051e9'.
-remote: Generating deployment script.
-remote: Running deployment command...
-remote: Handling Basic Web Site deployment.
-remote: Kudu sync from: '/home/site/repository' to: '/home/site/wwwroot'
-remote: Copying file: '.gitignore'
-remote: Copying file: 'LICENSE'
-remote: Copying file: 'README.md'
-remote: Copying file: 'index.php'
-remote: Ignoring: .git
-remote: Finished successfully.
-remote: Running post deployment command(s)...
-remote: Deployment successful.
-To https://<app_name>.scm.azurewebsites.net/<app_name>.git
-   cc39b1e..25f1805  master -> master
-```
-
-## Browse to the app
-
-Browse to the deployed application using your web browser.
-
-```bash
-http://<app_name>.azurewebsites.net
-```
-
-This time, the page that displays the Hello World message is running using our PHP code running as an Azure App Service web app.
-
-
-
-## Updating and Deploying the Code
-
-Using a local text editor, open the `index.php` file within the PHP app, and make a small change to the text within the string next to `echo`:
-
-```php
-echo "Hello Azure!";
-```
-
-Commit your changes in git, then push the code changes to Azure.
-
-```bash
-git commit -am "updated output"
-git push azure master
-```
-
-Once deployment has completed, switch back to the browser window that opened in the **Browse to the app** step, and hit refresh.
-
-![hello-world-in-browser](media/app-service-web-get-started-php/hello-world-in-browser.png)
-
-## Manage your new Azure web app
-
-Go to the Azure portal to take a look at the web app you just created.
-
-To do this, sign in to [https://portal.azure.com](https://portal.azure.com).
-
-From the left menu, click **App Services**, then click the name of your Azure web app.
-
-![Portal navigation to Azure web app](./media/app-service-web-get-started-php/php-docs-hello-world-app-service-list.png)
-
-You have landed in your web app's _blade_ (a portal page that opens horizontally).
-
-By default, your web app's blade shows the **Overview** page. This page gives you a view of how your app is doing. Here, you can also perform basic management tasks like browse, stop, start, restart, and delete. The tabs on the left side of the blade shows the different configuration pages you can open.
-
-![App Service blade in Azure portal](media/app-service-web-get-started-php/php-docs-hello-world-app-service-detail.png)
-
-These tabs in the blade show the many great features you can add to your web app. The following list gives you just a few of the possibilities:
-
-* Map a custom DNS name
-* Bind a custom SSL certificate
-* Configure continuous deployment
-* Scale up and out
-* Add user authentication
-
-**Congratulations!** You've deployed your first PHP app to App Service.
 
 [!INCLUDE [cli-samples-clean-up](../../includes/cli-samples-clean-up.md)]
 
-<<<<<<< HEAD
-Explore pre-created [Web Apps CLI scripts](app-service-cli-samples.md).
-=======
 > [!div class="nextstepaction"]
 > [Explore sample Web Apps CLI scripts](app-service-cli-samples.md)
->>>>>>> a42dbad0
