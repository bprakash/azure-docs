--- conflicted
+++ resolved
@@ -1,212 +1,198 @@
-<properties 
-	pageTitle="Django and MySQL on Azure with Python Tools 2.2 for Visual Studio" 
-	description="Learn how to use the Python Tools for Visual Studio to create a Django web app that stores data in a MySQL database instance and deploy it to Azure App Service Web Apps." 
-	services="app-service\web" 
-	documentationCenter="python" 
-	authors="huguesv" 
-	manager="wpickett" 
-	editor=""/>
-
-<tags 
-	ms.service="app-service-web" 
-	ms.workload="web" 
-	ms.tgt_pltfrm="na" 
-	ms.devlang="python"
-	ms.topic="get-started-article" 
-<<<<<<< HEAD
-	ms.date="02/25/2016"
-=======
-	ms.date="07/07/2016"
->>>>>>> c186bb0b
-	ms.author="huvalo"/>
-
-# Django and MySQL on Azure with Python Tools 2.2 for Visual Studio 
-
-<<<<<<< HEAD
-> [AZURE.SELECTOR]
-- [.Net](web-sites-dotnet-get-started.md)
-- [Node.js](app-service-web-nodejs-get-started.md)
-- [Java](web-sites-java-get-started.md)
-- [PHP - Git](web-sites-php-mysql-deploy-use-git.md)
-- [PHP - FTP](web-sites-php-mysql-deploy-use-ftp.md)
-- [Python](web-sites-python-ptvs-django-mysql.md)
-=======
-[AZURE.INCLUDE [tabs](../../includes/app-service-web-get-started-nav-tabs.md)]
->>>>>>> c186bb0b
-
-In this tutorial, you'll use [Python Tools for Visual Studio] (PTVS) to create a simple polls web app using one of the PTVS sample templates. You'll learn how to use a MySQL service hosted on Azure, how to configure the web app to use MySQL, and how to publish the web app to [Azure App Service Web Apps](http://go.microsoft.com/fwlink/?LinkId=529714).
-
-> [AZURE.NOTE] The information contained in this tutorial is also available in the following video:
-> 
-> [PTVS 2.1: Django app with MySQL][video]
-
-See the [Python Developer Center] for more articles that cover development of Azure App Service Web Apps with PTVS using Bottle, Flask and Django web frameworks, with Azure Table Storage, MySQL, and SQL Database services. While this article focuses on App Service, the steps are similar when developing [Azure Cloud Services].
-
-## Prerequisites
-
- - Visual Studio 2015
- - [Python 2.7 32-bit] or [Python 3.4 32-bit]
- - [Python Tools 2.2 for Visual Studio]
- - [Python Tools 2.2 for Visual Studio Samples VSIX]
- - [Azure SDK Tools for VS 2015]
- - Django 1.9 or later
-
-[AZURE.INCLUDE [create-account-and-websites-note](../../includes/create-account-and-websites-note.md)]
-
-<!-- This note should not render as part of the the previous include. -->
-
-> [AZURE.NOTE] If you want to get started with Azure App Service before signing up for an Azure account, go to [Try App Service](http://go.microsoft.com/fwlink/?LinkId=523751), where you can immediately create a short-lived starter web app in App Service. No credit card is required, and no commitments are necessary.
-
-## Create the Project
-
-In this section, you'll create a Visual Studio project using a sample template. You'll create a virtual environment and install required packages. You'll create a local database using sqlite. Then you'll run the application locally.
-
-1. In Visual Studio, select **File**, **New Project**.
-
-1. The project templates from the [Python Tools 2.2 for Visual Studio Samples VSIX] are available under **Python**, **Samples**. Select **Polls Django Web Project** and click OK to create the project.
-
-    ![New Project Dialog](./media/web-sites-python-ptvs-django-mysql/PollsDjangoNewProject.png)
-
-1. You will be prompted to install external packages. Select **Install into a virtual environment**.
-
-    ![External Packages Dialog](./media/web-sites-python-ptvs-django-mysql/PollsDjangoExternalPackages.png)
-
-1. Select **Python 2.7** or **Python 3.4** as the base interpreter.
-
-    ![Add Virtual Environment Dialog](./media/web-sites-python-ptvs-django-mysql/PollsCommonAddVirtualEnv.png)
-
-1. In **Solution Explorer**, right-click on the project node and select **Python**, and then select **Django Migrate**.  Then select **Django Create Superuser**.
-
-1. This will open a Django Management Console and create a sqlite database in the project folder. Follow the prompts to create a user.
-
-1. Confirm that the application works by pressing `F5`.
-
-1. Click **Log in** from the navigation bar at the top.
-
-    ![Django Navigation Bar](./media/web-sites-python-ptvs-django-mysql/PollsDjangoCommonBrowserLocalMenu.png)
-
-1. Enter the credentials for the user you created when you synchronized the database.
-
-    ![Log In Form](./media/web-sites-python-ptvs-django-mysql/PollsDjangoCommonBrowserLocalLogin.png)
-
-1. Click **Create Sample Polls**.
-
-    ![Create Sample Polls](./media/web-sites-python-ptvs-django-mysql/PollsDjangoCommonBrowserNoPolls.png)
-
-1. Click on a poll and vote.
-
-    ![Voting in Sample Polls](./media/web-sites-python-ptvs-django-mysql/PollsDjangoSqliteBrowser.png)
-
-## Create a MySQL Database
-
-For the database, you'll create a ClearDB MySQL hosted database on Azure.
-
-As an alternative, you can create your own Virtual Machine running in Azure, then install and administer MySQL yourself.
-
-You can create a database with a free plan by following these steps.
-
-1. Log in to the [Azure Portal].
-
-1. At the Top of the navigation pane, click **NEW**, then click **Data + Storage**, and then click **MySQL Database**. 
-
-1. Configure the new MySQL database by creating a new resource group and select the appropriate location for it.
-
-1. Once the MySQL database is created, click **Properties** in the database blade.
-
-1. Use the copy button to put the value of **CONNECTION STRING** on the clipboard.
-
-## Configure the Project
-
-In this section, you'll configure our web app to use the MySQL database you just created. You'll also install additional Python packages required to use MySQL databases with Django. Then you'll run the web app locally.
-
-1. In Visual Studio, open **settings.py**, from the *ProjectName* folder. Temporarily paste the connection string in the editor. The connection string is in this format:
-
-        Database=<NAME>;Data Source=<HOST>;User Id=<USER>;Password=<PASSWORD>
-
-    Change the default database **ENGINE** to use MySQL, and set the values for **NAME**, **USER**, **PASSWORD** and **HOST** from the **CONNECTIONSTRING**.
-
-        DATABASES = {
-            'default': {
-                'ENGINE': 'django.db.backends.mysql',
-                'NAME': '<Database>',
-                'USER': '<User Id>',
-                'PASSWORD': '<Password>',
-                'HOST': '<Data Source>',
-                'PORT': '',
-            }
-        }
-
-
-1. In Solution Explorer, under **Python Environments**, right-click on the virtual environment and select **Install Python Package**.
-
-1. Install the package `mysqlclient` using **pip**.
-
-    ![Install Package Dialog](./media/web-sites-python-ptvs-django-mysql/PollsDjangoMySQLInstallPackage.png)
-
-1. In **Solution Explorer**, right-click on the project node and select **Python**, and then select **Django Migrate**.  Then select **Django Create Superuser**.
-
-    This will create the tables for the MySQL database you created in the previous section. Follow the prompts to create a user, which doesn't have to match the user in the sqlite database created in the first section of this article.
-
-1. Run the application with `F5`. Polls that are created with **Create Sample Polls** and the data submitted by voting will be serialized in the MySQL database.
-
-## Publish the web app to Azure App Service
-
-The Azure .NET SDK provides an easy way to deploy your web app to Azure App Service.
-
-1. In **Solution Explorer**, right-click on the project node and select **Publish**.
-
-    ![Publish Web Dialog](./media/web-sites-python-ptvs-django-mysql/PollsCommonPublishWebSiteDialog.png)
-
-1. Click on **Microsoft Azure App Service**.
-
-1. Click on **New** to create a new web app.
-
-1. Fill in the following fields and click **Create**:
-	- **Web App name**
-	- **App Service plan**
-	- **Resource group**
-	- **Region**
-	- Leave **Database server** set to **No database**
-
-1. Accept all other defaults and click **Publish**.
-
-1. Your web browser will open automatically to the published web app. You should see the web app working as expected, using the **MySQL** database hosted on Azure.
-
-    ![Web Browser](./media/web-sites-python-ptvs-django-mysql/PollsDjangoAzureBrowser.png)
-
-    Congratulations! You have successfully published your MySQL-based web app to Azure.
-
-## Next steps
-
-Follow these links to learn more about Python Tools for Visual Studio, Django and MySQL.
-
-- [Python Tools for Visual Studio Documentation]
-  - [Web Projects]
-  - [Cloud Service Projects]
-  - [Remote Debugging on Microsoft Azure]
-- [Django Documentation]
-- [MySQL]
-
-For more information, see the [Python Developer Center](/develop/python/).
-
-<!--Link references-->
-
-[Python Developer Center]: /develop/python/
-[Azure Cloud Services]: ../cloud-services-python-ptvs.md
-
-<!--External Link references-->
-
-[Azure Portal]: https://portal.azure.com
-[Python Tools for Visual Studio]: http://aka.ms/ptvs
-[Python Tools 2.2 for Visual Studio]: http://go.microsoft.com/fwlink/?LinkID=624025
-[Python Tools 2.2 for Visual Studio Samples VSIX]: http://go.microsoft.com/fwlink/?LinkID=624025
-[Azure SDK Tools for VS 2015]: http://go.microsoft.com/fwlink/?LinkId=518003
-[Python 2.7 32-bit]: http://go.microsoft.com/fwlink/?LinkId=517190 
-[Python 3.4 32-bit]: http://go.microsoft.com/fwlink/?LinkId=517191
-[Python Tools for Visual Studio Documentation]: http://aka.ms/ptvsdocs
-[Remote Debugging on Microsoft Azure]: http://go.microsoft.com/fwlink/?LinkId=624026
-[Web Projects]: http://go.microsoft.com/fwlink/?LinkId=624027
-[Cloud Service Projects]: http://go.microsoft.com/fwlink/?LinkId=624028
-[Django Documentation]: https://www.djangoproject.com/
-[MySQL]: http://www.mysql.com/
-[video]: http://youtu.be/oKCApIrS0Lo
+<properties 
+	pageTitle="Django and MySQL on Azure with Python Tools 2.2 for Visual Studio" 
+	description="Learn how to use the Python Tools for Visual Studio to create a Django web app that stores data in a MySQL database instance and deploy it to Azure App Service Web Apps." 
+	services="app-service\web" 
+	documentationCenter="python" 
+	authors="huguesv" 
+	manager="wpickett" 
+	editor=""/>
+
+<tags 
+	ms.service="app-service-web" 
+	ms.workload="web" 
+	ms.tgt_pltfrm="na" 
+	ms.devlang="python"
+	ms.topic="get-started-article" 
+	ms.date="07/07/2016"
+	ms.author="huvalo"/>
+
+# Django and MySQL on Azure with Python Tools 2.2 for Visual Studio 
+
+[AZURE.INCLUDE [tabs](../../includes/app-service-web-get-started-nav-tabs.md)]
+
+In this tutorial, you'll use [Python Tools for Visual Studio] (PTVS) to create a simple polls web app using one of the PTVS sample templates. You'll learn how to use a MySQL service hosted on Azure, how to configure the web app to use MySQL, and how to publish the web app to [Azure App Service Web Apps](http://go.microsoft.com/fwlink/?LinkId=529714).
+
+> [AZURE.NOTE] The information contained in this tutorial is also available in the following video:
+> 
+> [PTVS 2.1: Django app with MySQL][video]
+
+See the [Python Developer Center] for more articles that cover development of Azure App Service Web Apps with PTVS using Bottle, Flask and Django web frameworks, with Azure Table Storage, MySQL, and SQL Database services. While this article focuses on App Service, the steps are similar when developing [Azure Cloud Services].
+
+## Prerequisites
+
+ - Visual Studio 2015
+ - [Python 2.7 32-bit] or [Python 3.4 32-bit]
+ - [Python Tools 2.2 for Visual Studio]
+ - [Python Tools 2.2 for Visual Studio Samples VSIX]
+ - [Azure SDK Tools for VS 2015]
+ - Django 1.9 or later
+
+[AZURE.INCLUDE [create-account-and-websites-note](../../includes/create-account-and-websites-note.md)]
+
+<!-- This note should not render as part of the the previous include. -->
+
+> [AZURE.NOTE] If you want to get started with Azure App Service before signing up for an Azure account, go to [Try App Service](http://go.microsoft.com/fwlink/?LinkId=523751), where you can immediately create a short-lived starter web app in App Service. No credit card is required, and no commitments are necessary.
+
+## Create the Project
+
+In this section, you'll create a Visual Studio project using a sample template. You'll create a virtual environment and install required packages. You'll create a local database using sqlite. Then you'll run the application locally.
+
+1. In Visual Studio, select **File**, **New Project**.
+
+1. The project templates from the [Python Tools 2.2 for Visual Studio Samples VSIX] are available under **Python**, **Samples**. Select **Polls Django Web Project** and click OK to create the project.
+
+    ![New Project Dialog](./media/web-sites-python-ptvs-django-mysql/PollsDjangoNewProject.png)
+
+1. You will be prompted to install external packages. Select **Install into a virtual environment**.
+
+    ![External Packages Dialog](./media/web-sites-python-ptvs-django-mysql/PollsDjangoExternalPackages.png)
+
+1. Select **Python 2.7** or **Python 3.4** as the base interpreter.
+
+    ![Add Virtual Environment Dialog](./media/web-sites-python-ptvs-django-mysql/PollsCommonAddVirtualEnv.png)
+
+1. In **Solution Explorer**, right-click on the project node and select **Python**, and then select **Django Migrate**.  Then select **Django Create Superuser**.
+
+1. This will open a Django Management Console and create a sqlite database in the project folder. Follow the prompts to create a user.
+
+1. Confirm that the application works by pressing `F5`.
+
+1. Click **Log in** from the navigation bar at the top.
+
+    ![Django Navigation Bar](./media/web-sites-python-ptvs-django-mysql/PollsDjangoCommonBrowserLocalMenu.png)
+
+1. Enter the credentials for the user you created when you synchronized the database.
+
+    ![Log In Form](./media/web-sites-python-ptvs-django-mysql/PollsDjangoCommonBrowserLocalLogin.png)
+
+1. Click **Create Sample Polls**.
+
+    ![Create Sample Polls](./media/web-sites-python-ptvs-django-mysql/PollsDjangoCommonBrowserNoPolls.png)
+
+1. Click on a poll and vote.
+
+    ![Voting in Sample Polls](./media/web-sites-python-ptvs-django-mysql/PollsDjangoSqliteBrowser.png)
+
+## Create a MySQL Database
+
+For the database, you'll create a ClearDB MySQL hosted database on Azure.
+
+As an alternative, you can create your own Virtual Machine running in Azure, then install and administer MySQL yourself.
+
+You can create a database with a free plan by following these steps.
+
+1. Log in to the [Azure Portal].
+
+1. At the Top of the navigation pane, click **NEW**, then click **Data + Storage**, and then click **MySQL Database**. 
+
+1. Configure the new MySQL database by creating a new resource group and select the appropriate location for it.
+
+1. Once the MySQL database is created, click **Properties** in the database blade.
+
+1. Use the copy button to put the value of **CONNECTION STRING** on the clipboard.
+
+## Configure the Project
+
+In this section, you'll configure our web app to use the MySQL database you just created. You'll also install additional Python packages required to use MySQL databases with Django. Then you'll run the web app locally.
+
+1. In Visual Studio, open **settings.py**, from the *ProjectName* folder. Temporarily paste the connection string in the editor. The connection string is in this format:
+
+        Database=<NAME>;Data Source=<HOST>;User Id=<USER>;Password=<PASSWORD>
+
+    Change the default database **ENGINE** to use MySQL, and set the values for **NAME**, **USER**, **PASSWORD** and **HOST** from the **CONNECTIONSTRING**.
+
+        DATABASES = {
+            'default': {
+                'ENGINE': 'django.db.backends.mysql',
+                'NAME': '<Database>',
+                'USER': '<User Id>',
+                'PASSWORD': '<Password>',
+                'HOST': '<Data Source>',
+                'PORT': '',
+            }
+        }
+
+
+1. In Solution Explorer, under **Python Environments**, right-click on the virtual environment and select **Install Python Package**.
+
+1. Install the package `mysqlclient` using **pip**.
+
+    ![Install Package Dialog](./media/web-sites-python-ptvs-django-mysql/PollsDjangoMySQLInstallPackage.png)
+
+1. In **Solution Explorer**, right-click on the project node and select **Python**, and then select **Django Migrate**.  Then select **Django Create Superuser**.
+
+    This will create the tables for the MySQL database you created in the previous section. Follow the prompts to create a user, which doesn't have to match the user in the sqlite database created in the first section of this article.
+
+1. Run the application with `F5`. Polls that are created with **Create Sample Polls** and the data submitted by voting will be serialized in the MySQL database.
+
+## Publish the web app to Azure App Service
+
+The Azure .NET SDK provides an easy way to deploy your web app to Azure App Service.
+
+1. In **Solution Explorer**, right-click on the project node and select **Publish**.
+
+    ![Publish Web Dialog](./media/web-sites-python-ptvs-django-mysql/PollsCommonPublishWebSiteDialog.png)
+
+1. Click on **Microsoft Azure App Service**.
+
+1. Click on **New** to create a new web app.
+
+1. Fill in the following fields and click **Create**:
+	- **Web App name**
+	- **App Service plan**
+	- **Resource group**
+	- **Region**
+	- Leave **Database server** set to **No database**
+
+1. Accept all other defaults and click **Publish**.
+
+1. Your web browser will open automatically to the published web app. You should see the web app working as expected, using the **MySQL** database hosted on Azure.
+
+    ![Web Browser](./media/web-sites-python-ptvs-django-mysql/PollsDjangoAzureBrowser.png)
+
+    Congratulations! You have successfully published your MySQL-based web app to Azure.
+
+## Next steps
+
+Follow these links to learn more about Python Tools for Visual Studio, Django and MySQL.
+
+- [Python Tools for Visual Studio Documentation]
+  - [Web Projects]
+  - [Cloud Service Projects]
+  - [Remote Debugging on Microsoft Azure]
+- [Django Documentation]
+- [MySQL]
+
+For more information, see the [Python Developer Center](/develop/python/).
+
+<!--Link references-->
+
+[Python Developer Center]: /develop/python/
+[Azure Cloud Services]: ../cloud-services-python-ptvs.md
+
+<!--External Link references-->
+
+[Azure Portal]: https://portal.azure.com
+[Python Tools for Visual Studio]: http://aka.ms/ptvs
+[Python Tools 2.2 for Visual Studio]: http://go.microsoft.com/fwlink/?LinkID=624025
+[Python Tools 2.2 for Visual Studio Samples VSIX]: http://go.microsoft.com/fwlink/?LinkID=624025
+[Azure SDK Tools for VS 2015]: http://go.microsoft.com/fwlink/?LinkId=518003
+[Python 2.7 32-bit]: http://go.microsoft.com/fwlink/?LinkId=517190 
+[Python 3.4 32-bit]: http://go.microsoft.com/fwlink/?LinkId=517191
+[Python Tools for Visual Studio Documentation]: http://aka.ms/ptvsdocs
+[Remote Debugging on Microsoft Azure]: http://go.microsoft.com/fwlink/?LinkId=624026
+[Web Projects]: http://go.microsoft.com/fwlink/?LinkId=624027
+[Cloud Service Projects]: http://go.microsoft.com/fwlink/?LinkId=624028
+[Django Documentation]: https://www.djangoproject.com/
+[MySQL]: http://www.mysql.com/
+[video]: http://youtu.be/oKCApIrS0Lo