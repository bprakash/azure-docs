--- conflicted
+++ resolved
@@ -1,279 +1,166 @@
-<properties 
-	pageTitle="How to Create an App Service Environment" 
-	description="Creation flow description for app service environments" 
-<<<<<<< HEAD
-	services="app-service\web" 
-=======
-	services="app-service" 
->>>>>>> 08be3281
-	documentationCenter="" 
-	authors="ccompy" 
-	manager="stefsch" 
-	editor=""/>
-
-<tags 
-	ms.service="app-service" 
-	ms.workload="web" 
-	ms.tgt_pltfrm="na" 
-	ms.devlang="na" 
-	ms.topic="get-started-article" 
-<<<<<<< HEAD
-	ms.date="09/11/2015" 
-=======
-	ms.date="10/26/2015" 
->>>>>>> 08be3281
-	ms.author="ccompy"/>
-
-# How to Create an App Service Environment #
-
-<<<<<<< HEAD
-App Service Environments (ASE) are a Premium service option of Azure App Service that is currently in Preview.  It delivers an enhanced configuration capability that is not available in the multi-tenant stamps.  To gain a greater understanding of the capabilities offered by App Service Environments read the [What is an App Service Environment][WhatisASE] documentation.
-
-[AZURE.INCLUDE [app-service-web-to-api-and-mobile](../../includes/app-service-web-to-api-and-mobile.md)] 
-
-### Overview ###
-
-The ASE feature essentially deploys the Azure App Service into a customer’s VNET.  To do this the customer needs: 
-
-- A Regional classic "v1" VNET is required with more than 512 (/23) or more addresses
-- A Subnet in this VNET is required with 8 (/29) or more addresses
-- The subnet **must not contain any other compute resources**.  Only one App Service Environment can be deployed into a subnet.  The creation attempt will fail if there are any other compute resources already residing in the subnet.
-
-If you do not already have a VNET you wish to use to host your App Service Environment you can create one during App Service Environment creation.
-
-Each ASE deployment is a Hosted Service that Azure manages and maintains.  The compute resources hosting the ASE system roles are not accessible to the customer though the customer does manage the quantity of instances and their sizes.  
-
-## App Service Environment creation ##
-
-There are two ways to access the ASE creation UI.  It can be found by searching in the Azure Marketplace for ***App Service Environment*** or by going through New -> Web + Mobile.  
-
-### Quick create ###
-After entering the creation UI you can quickly create an ASE by simply entering a name for the deployment.  This will in turn create a VNET with 512 addresses, a subnet with 256 addresses in that VNET and an ASE environment with 2 Front Ends and 2 Workers in Worker Pool 1.  Be sure to select the location where you want the system to be located and the subscription that you want it to be in.  The only accounts that can use the ASE to host content must be in the subscription used to create it.
-
-The name that is specified for the ASE will be used for the web apps created in the ASE.  If name of the ASE is appsvcenvdemo then the domain name would be .*appsvcenvdemo.p.azurewebsites.net*.  If you thus created a web app named mytestapp then it would be addressable at *mytestapp.appsvcenvdemo.p.azurewebsites.net*.  You cannot use white space in the name.  If you use upper case characters in the name, the domain name will be the total lowercase version of that name.  
-
-
-![][1]
-
-### Compute Resource Pools ###
-
-The compute resources that are used for App Service Environment are managed in compute resource pools which allows configuration of how compute resource instances you have in the pool in addition to their size.  An App Service Environment consists of Front End servers and Workers.  The Front End servers handle the app connection load and Workers run the app code.  The Front End servers are managed in a dedicated compute resource pool.  The Workers in turn are managed in 3 separate compute resource pools named 
-
-- Worker Pool 1
-- Worker Pool 2
-- Worker Pool 3
-
-If you have a large number of requests for simple web apps you would likely scale up your Front Ends and have fewer workers.  If you have CPU or memory intensive web apps with light traffic then you wouldn't need many Front Ends but likely need more or bigger workers.  
-
-Regardless of the size of the compute resources, the minimum footprint has 2 Front End servers and 2 Workers.  An App Service Environment can be configured to use up to 55 total compute resources.  Of those 55 compute resources, only 50 can be used to host workloads. The reason for that is two fold.  There are a minimum of 2 Front End compute resources.  That leaves up to 53 to support worker pool allocation. In order to provide fault tolerance though, you need to have an additional compute resource allocated according to the following rules:
-
-- each worker pool needs at least one additional compute resource which cannot be assigned workload
-- when the quantity of compute resources in a pool goes above a certain value then another compute resource is required
-
-Within any single worker pool the fault tolerance requirements are that for a given value of X resources assigned to a worker pool:
-
-- if X is between 2 to 20, the amount of usable compute resources you can use for workloads is X-1
-- if X is between 21 to 40, the amount of usable compute resources you can use for workloads is X-2
-- if X is between 41 to 53, the amount of usable compute resources you can use for workloads is X-3
-
-In addition to being able to manage the quantity of compute resources that you can assign to a given pool you also have control over the size.  With App Service Environments you can choose from 4 different sizes labeled P1 through P4.  For details around those sizes and their pricing please see here [App Service Pricing][AppServicePricing].  The P1 to P3 compute resource sizes are the same as what is available in the multi-tenant environments.  The P4 compute resource gives 8 cores with 14 GB of RAM and is only available in an App Service Environment.  
-
-Pricing for App Service Environments is against the compute resources assigned.  You pay for the compute resources allocated to your App Service Environment regardless if they are hosting workloads or not. 
-
-
-
-### VNET Creation ###
-While there is a quick create capability that will automatically create a new VNET, the feature also supports selection of an existing VNET and manual creation of a VNET.  You can select an existing VNET (only classic "v1" virtual networks are supported at this time) if it is large enough to support an App Service Environment deployment.  The VNET must have 512 addresses or more.  If you do select a pre-existing VNET you will also have to specify a subnet to use or create a new one.  The subnet needs to have 8 addresses or more.  
-
-If going through the VNET creation UI you are required to provide:
-
-- VNET Name
-- VNET address range in CIDR notation
-- Subnet Name
-- Subnet range in CIDR notation
-
-If you are unfamiliar with CIDR notation it takes the form of 10.0.0.0/22 where the /22 specifies the range.  In this example a /22 means a range of 1024 addresses or from 10.0.0.0 -10.0.3.255.  A /23 means 512 addresses and so on.  
-
-![][2]
-
-### App Service Environment size definition ###
-
-The next item to configure is the scale of the system.  By default there are 2 Front End P2 compute resources, 2 P1 workers and 1 IP address.  There are 2 Front Ends so as to provide high availability and distribute the load.  The minimum size for the Front Ends is P2 to ensure they have enough capacity to support a modest system.  If you know that the system needs to support a high number of requests then you can adjust the quantity of Front Ends and the server size used.
-
-As noted earlier, within an ASE there are 3 worker pools which a customer can define.  The compute resource size can be from P1 to P4.  By default there are only 2 P1 workers configured in Worker Pool 1.  That is enough to support a single App Service Plan with 1 instance.  
-
-The sliders automatically adjust to reflect the total compute capacity available in the App Service Environment.  As the sliders are adjusted within any one pool the other sliders change to reflect the available quantity of compute resources left before reaching 55.  
- 
-![][3]
-
-Adding new instances to be available does not happen quickly.  If you know you are going to need additional compute resources then you should provision them well in advance.  Provisioning time can take multiple hours depending on how many are being added to the system.  Remember that to ensure that your system has can meet fault tolerance requirements, every ASE needs to have a reserve instance available in each worker pool.  
-
-By default an ASE comes with 1 IP address that is available for IP SSL.  If you know that you will need more you can specify that here or manage it after creation.
-=======
-App Service Environments (ASE) are a Premium service option of Azure App Service that delivers an enhanced configuration capability that is not available in the multi-tenant stamps.  The ASE feature essentially deploys the Azure App Service into a customer’s virtual network.  To gain a greater understanding of the capabilities offered by App Service Environments read the [What is an App Service Environment][WhatisASE] documentation.
-
-### Overview ###
-
-ASE creation requires customers to provide the following pieces of information:
-
-- name of the ASE
-- subscription to be used for the ASE  
-- resource group
-- Azure Virtual Network(VNET) selection along with a subnet
-- ASE resource pool definition
-
-There are some important details to each of those items.
-- The name of the ASE will be used in the subdomain for any apps made in that ASE
-- All apps made in an ASE will be in the same subscription as the ASE itself
-- If you do not have access to the subscription used to make the ASE you cannot use the ASE to create apps
-- VNETs used to host an ASE must be Regional classic "v1" VNETs 
-- The subnet used to host the ASE must not contain any other compute resources
-- Only one ASE can exist in a subnet
-
-Each ASE deployment is a Hosted Service that Azure manages and maintains.  The compute resources hosting the ASE system roles are not accessible to the customer though the customer does manage the quantity of instances and their sizes.  
-
-There are two ways to access the ASE creation UI.  It can be found by searching in the Azure Marketplace for ***App Service Environment*** or by going through New -> Web + Mobile.  
-
-If you want the VNET to have a separate resource group from the ASE then you need to first create the VNET separately and then select it during ASE creation.  Also, if you want to create a subnet in an existing VNET during ASE creation, the ASE has to then be in the same resource group as the VNET.
-
-### Quick create ###
-The creation experience for an ASE does have a set of defaults to enable a quick creation experience.  You can quickly create an ASE by simply entering a name for the deployment.  This will in turn create an ASE in the region closest to you with a:
-
-- VNET with 512 addresses 
-- subnet with 256 addresses
-- Front End pool with 2 P2 compute resources
-- Worker pool with 2 P1 compute resources
-- single IP address to be used for IP SSL
-
-This is the minimum size for an ASE.  Front End pools require P2 or larger.  
-Be sure to select the subscription that you want the ASE to be in.  The only accounts that can use the ASE to host content must be in the subscription used to create it.  
-
-![][1]
-
-The name that is specified for the ASE will be used for the apps created in the ASE.  If name of the ASE is appsvcenvdemo then the domain name would be .*appsvcenvdemo.p.azurewebsites.net*.  If you thus created an app named *mytestapp* then it would be addressable at *mytestapp.appsvcenvdemo.p.azurewebsites.net*.  You cannot use white space in the name of your ASE.  If you use upper case characters in the name, the domain name will be the total lowercase version of that name.  
-
-Having the defaults is very useful for a certain number of situations but often you will need to adjust something.  The next few sections walk through each of the ASE related configuration sections.
-
-### Virtual Network ###
-While there is a quick create capability that will automatically create a new VNET, the feature also supports selection of an existing VNET and manual creation of a VNET.  You can select an existing VNET (only classic "v1" virtual networks are supported at this time) if it is large enough to support an App Service Environment deployment.  The VNET must have at least 8 addresses or more.  
-
-If you do select a pre-existing VNET you will also have to specify a subnet to use or create a new one.  The subnet needs to have 8 addresses or more and cannot have any other resources already in it.  ASE creation will fail if you try to use a subnet that already has VMs allocated into it.  
-
-If going through the VNET creation UI you are required to provide:
-
-- VNET Name
-- VNET address range in CIDR notation
-- Location
-
-The location of the VNET is the location of the ASE because the ASE is deployed into that VNET.
-
-After your have your VNET specified or selected you need to create or select a subnet as appropriate.  The details you are required to provide here are the:
-- Subnet Name
-- Subnet range in CIDR notation
-
-If you are unfamiliar with CIDR(Classless Inter-Domain Routing) notation it takes the form of an IP Address that is forward slash separated from the CIDR value.  It looks like this *10.0.0.0/22*.  The CIDR value denotes the number of lead bits that are masked against the IP address shown.  An easier way to express the concept here is that CIDR values provide an IP range.  In this example, 10.0.0.0/22 means a range of 1024 addresses or from 10.0.0.0 to 10.0.3.255.  A /23 means 512 addresses and so on.  
-
-Just a reminder that if you want to create a subnet in an existing VNET, the ASE will be in the same resource group as the VNET.  To keep your ASE in a separate resource group from your VNET simply make both your VNET and your subnet separately and in advance of creating your ASE.
-
-![][2]
-
-
-### Compute Resource Pools ###
-
-During ASE creation you can set the number of resources for each resource pool along with their size.  While you can set the sizes of your resource pools at ASE creation you can also adjust them afterwards with manual scaling options or autoscale options.  
-
-As noted earlier, an ASE consists of Front End servers and Workers.  The Front End servers handle the app connection load and Workers run the app code.  The Front End servers are managed in a dedicated compute resource pool.  The Workers in turn are managed in 3 separate compute resource pools named 
-
-- Worker Pool 1
-- Worker Pool 2
-- Worker Pool 3
-
-If you have a large number of requests for simple web apps you would likely scale up your Front Ends and perhaps have fewer workers.  If you have CPU or memory intensive web apps with light traffic then you wouldn't need many Front Ends but likely need more or bigger workers.  
-
-![][3]
-
-Regardless of the size of the compute resources, the minimum footprint has 2 Front End servers and 2 Workers.  An ASE can be configured to use up to 55 total compute resources.  Of those 55 compute resources, only 50 can be used to host workloads. The reason for that is two fold.  There are a minimum of 2 Front End compute resources.  That leaves up to 53 to support worker pool allocation. In order to provide fault tolerance, you need to have an additional compute resource allocated according to the following rules:
-
-- each worker pool needs at least one additional compute resource which cannot be assigned workload
-- when the quantity of compute resources in a pool goes above a certain value then another compute resource is required
-
-Within any single worker pool the fault tolerance requirements are that for a given value of X resources assigned to a worker pool:
-
-- if X is between 2 to 20, the amount of usable compute resources you can use for workloads is X-1
-- if X is between 21 to 40, the amount of usable compute resources you can use for workloads is X-2
-- if X is between 41 to 53, the amount of usable compute resources you can use for workloads is X-3
-
-In addition to being able to manage the quantity of compute resources that you can assign to a given pool you also have control over the size.  With App Service Environments you can choose from 4 different sizes labeled P1 through P4.  For details around those sizes and their pricing please see here [App Service Pricing][AppServicePricing].  The P1 to P3 compute resource sizes are the same as what is available in the multi-tenant environments.  The P4 compute resource gives 8 cores with 14 GB of RAM and is only available in an App Service Environment.  
-
-Pricing for App Service Environments is against the compute resources assigned.  You pay for the compute resources allocated to your App Service Environment regardless if they are hosting workloads or not. 
-
-By default an ASE comes with 1 IP address that is available for IP SSL.  If you know that you will need more you can specify that here or manage it after creation.  
->>>>>>> 08be3281
-  
-### After App Service Environment creation ###
-
-After ASE creation you can adjust:
-
-- Quantity of Front Ends (minimum: 2)
-- Quantity of  Workers (minimum: 2)
-<<<<<<< HEAD
-- Quantity of IP addresses
-=======
-- Quantity of IP addresses available for IP SSL
->>>>>>> 08be3281
-- Compute resource sizes used by the Front Ends or Workers (Front End minimum size is P2)
-
-You cannot change:
-
-- Location
-- Subscription
-- Resource Group
-- VNET used
-- Subnet used
-
-<<<<<<< HEAD
-There are more details around management and monitoring of App Service Environments here: [How to configure an App Service Environment][ASEConfig] 
-
-There are additional dependencies that are not available for customization such as the database and storage.  These are handled by Azure and come with the system.  The system storage supports up to 500 GB for the entire App Service Environment.  
-=======
-There are more details around manual scaling, management and monitoring of App Service Environments here: [How to configure an App Service Environment][ASEConfig] 
-
-For information on autoscaling there is a guide here:
-[How to configure autoscale for an App Service Environment][ASEAutoscale]
-
-There are additional dependencies that are not available for customization such as the database and storage.  These are handled by Azure and come with the system.  The system storage supports up to 500 GB for the entire App Service Environment and the database is adjusted by Azure as needed by the scale of the system.
->>>>>>> 08be3281
-
-
-## Getting started
-
-To get started with App Service Environments, see [Introduction to App Service Environments][WhatisASE]
-
-For more information about the Azure App Service platform, see [Azure App Service][AzureAppService].
-
-[AZURE.INCLUDE [app-service-web-whats-changed](../../includes/app-service-web-whats-changed.md)]
-
-[AZURE.INCLUDE [app-service-web-try-app-service](../../includes/app-service-web-try-app-service.md)]
- 
-
-<!--Image references-->
-<<<<<<< HEAD
-[1]: ./media/app-service-web-how-to-create-an-app-service-environment/createaseblade.png
-[2]: ./media/app-service-web-how-to-create-an-app-service-environment/createasenetwork.png
-[3]: ./media/app-service-web-how-to-create-an-app-service-environment/createasescale.png
-=======
-[1]: ./media/app-service-web-how-to-create-an-app-service-environment/asecreate-basecreateblade.png
-[2]: ./media/app-service-web-how-to-create-an-app-service-environment/asecreate-vnetcreation.png
-[3]: ./media/app-service-web-how-to-create-an-app-service-environment/asecreate-resources.png
->>>>>>> 08be3281
-
-<!--Links-->
-[WhatisASE]: http://azure.microsoft.com/documentation/articles/app-service-app-service-environment-intro/
-[ASEConfig]: http://azure.microsoft.com/documentation/articles/app-service-web-configure-an-app-service-environment/
-[AppServicePricing]: http://azure.microsoft.com/pricing/details/app-service/ 
-<<<<<<< HEAD
-[AzureAppService]: http://azure.microsoft.com/documentation/articles/app-service-value-prop-what-is/ 
-=======
-[AzureAppService]: http://azure.microsoft.com/documentation/articles/app-service-value-prop-what-is/ 
-[ASEAutoscale]: http://azure.microsoft.com/documentation/articles/app-service-environment-auto-scale/
->>>>>>> 08be3281
+<properties 
+	pageTitle="How to Create an App Service Environment" 
+	description="Creation flow description for app service environments" 
+	services="app-service" 
+	documentationCenter="" 
+	authors="ccompy" 
+	manager="stefsch" 
+	editor=""/>
+
+<tags 
+	ms.service="app-service" 
+	ms.workload="web" 
+	ms.tgt_pltfrm="na" 
+	ms.devlang="na" 
+	ms.topic="get-started-article" 
+	ms.date="10/26/2015" 
+	ms.author="ccompy"/>
+
+# How to Create an App Service Environment #
+
+App Service Environments (ASE) are a Premium service option of Azure App Service that delivers an enhanced configuration capability that is not available in the multi-tenant stamps.  The ASE feature essentially deploys the Azure App Service into a customer’s virtual network.  To gain a greater understanding of the capabilities offered by App Service Environments read the [What is an App Service Environment][WhatisASE] documentation.
+
+### Overview ###
+
+ASE creation requires customers to provide the following pieces of information:
+
+- name of the ASE
+- subscription to be used for the ASE  
+- resource group
+- Azure Virtual Network(VNET) selection along with a subnet
+- ASE resource pool definition
+
+There are some important details to each of those items.
+- The name of the ASE will be used in the subdomain for any apps made in that ASE
+- All apps made in an ASE will be in the same subscription as the ASE itself
+- If you do not have access to the subscription used to make the ASE you cannot use the ASE to create apps
+- VNETs used to host an ASE must be Regional classic "v1" VNETs 
+- The subnet used to host the ASE must not contain any other compute resources
+- Only one ASE can exist in a subnet
+
+Each ASE deployment is a Hosted Service that Azure manages and maintains.  The compute resources hosting the ASE system roles are not accessible to the customer though the customer does manage the quantity of instances and their sizes.  
+
+There are two ways to access the ASE creation UI.  It can be found by searching in the Azure Marketplace for ***App Service Environment*** or by going through New -> Web + Mobile.  
+
+If you want the VNET to have a separate resource group from the ASE then you need to first create the VNET separately and then select it during ASE creation.  Also, if you want to create a subnet in an existing VNET during ASE creation, the ASE has to then be in the same resource group as the VNET.
+
+### Quick create ###
+The creation experience for an ASE does have a set of defaults to enable a quick creation experience.  You can quickly create an ASE by simply entering a name for the deployment.  This will in turn create an ASE in the region closest to you with a:
+
+- VNET with 512 addresses 
+- subnet with 256 addresses
+- Front End pool with 2 P2 compute resources
+- Worker pool with 2 P1 compute resources
+- single IP address to be used for IP SSL
+
+This is the minimum size for an ASE.  Front End pools require P2 or larger.  
+Be sure to select the subscription that you want the ASE to be in.  The only accounts that can use the ASE to host content must be in the subscription used to create it.  
+
+![][1]
+
+The name that is specified for the ASE will be used for the apps created in the ASE.  If name of the ASE is appsvcenvdemo then the domain name would be .*appsvcenvdemo.p.azurewebsites.net*.  If you thus created an app named *mytestapp* then it would be addressable at *mytestapp.appsvcenvdemo.p.azurewebsites.net*.  You cannot use white space in the name of your ASE.  If you use upper case characters in the name, the domain name will be the total lowercase version of that name.  
+
+Having the defaults is very useful for a certain number of situations but often you will need to adjust something.  The next few sections walk through each of the ASE related configuration sections.
+
+### Virtual Network ###
+While there is a quick create capability that will automatically create a new VNET, the feature also supports selection of an existing VNET and manual creation of a VNET.  You can select an existing VNET (only classic "v1" virtual networks are supported at this time) if it is large enough to support an App Service Environment deployment.  The VNET must have at least 8 addresses or more.  
+
+If you do select a pre-existing VNET you will also have to specify a subnet to use or create a new one.  The subnet needs to have 8 addresses or more and cannot have any other resources already in it.  ASE creation will fail if you try to use a subnet that already has VMs allocated into it.  
+
+If going through the VNET creation UI you are required to provide:
+
+- VNET Name
+- VNET address range in CIDR notation
+- Location
+
+The location of the VNET is the location of the ASE because the ASE is deployed into that VNET.
+
+After your have your VNET specified or selected you need to create or select a subnet as appropriate.  The details you are required to provide here are the:
+- Subnet Name
+- Subnet range in CIDR notation
+
+If you are unfamiliar with CIDR(Classless Inter-Domain Routing) notation it takes the form of an IP Address that is forward slash separated from the CIDR value.  It looks like this *10.0.0.0/22*.  The CIDR value denotes the number of lead bits that are masked against the IP address shown.  An easier way to express the concept here is that CIDR values provide an IP range.  In this example, 10.0.0.0/22 means a range of 1024 addresses or from 10.0.0.0 to 10.0.3.255.  A /23 means 512 addresses and so on.  
+
+Just a reminder that if you want to create a subnet in an existing VNET, the ASE will be in the same resource group as the VNET.  To keep your ASE in a separate resource group from your VNET simply make both your VNET and your subnet separately and in advance of creating your ASE.
+
+![][2]
+
+
+### Compute Resource Pools ###
+
+During ASE creation you can set the number of resources for each resource pool along with their size.  While you can set the sizes of your resource pools at ASE creation you can also adjust them afterwards with manual scaling options or autoscale options.  
+
+As noted earlier, an ASE consists of Front End servers and Workers.  The Front End servers handle the app connection load and Workers run the app code.  The Front End servers are managed in a dedicated compute resource pool.  The Workers in turn are managed in 3 separate compute resource pools named 
+
+- Worker Pool 1
+- Worker Pool 2
+- Worker Pool 3
+
+If you have a large number of requests for simple web apps you would likely scale up your Front Ends and perhaps have fewer workers.  If you have CPU or memory intensive web apps with light traffic then you wouldn't need many Front Ends but likely need more or bigger workers.  
+
+![][3]
+
+Regardless of the size of the compute resources, the minimum footprint has 2 Front End servers and 2 Workers.  An ASE can be configured to use up to 55 total compute resources.  Of those 55 compute resources, only 50 can be used to host workloads. The reason for that is two fold.  There are a minimum of 2 Front End compute resources.  That leaves up to 53 to support worker pool allocation. In order to provide fault tolerance, you need to have an additional compute resource allocated according to the following rules:
+
+- each worker pool needs at least one additional compute resource which cannot be assigned workload
+- when the quantity of compute resources in a pool goes above a certain value then another compute resource is required
+
+Within any single worker pool the fault tolerance requirements are that for a given value of X resources assigned to a worker pool:
+
+- if X is between 2 to 20, the amount of usable compute resources you can use for workloads is X-1
+- if X is between 21 to 40, the amount of usable compute resources you can use for workloads is X-2
+- if X is between 41 to 53, the amount of usable compute resources you can use for workloads is X-3
+
+In addition to being able to manage the quantity of compute resources that you can assign to a given pool you also have control over the size.  With App Service Environments you can choose from 4 different sizes labeled P1 through P4.  For details around those sizes and their pricing please see here [App Service Pricing][AppServicePricing].  The P1 to P3 compute resource sizes are the same as what is available in the multi-tenant environments.  The P4 compute resource gives 8 cores with 14 GB of RAM and is only available in an App Service Environment.  
+
+Pricing for App Service Environments is against the compute resources assigned.  You pay for the compute resources allocated to your App Service Environment regardless if they are hosting workloads or not. 
+
+By default an ASE comes with 1 IP address that is available for IP SSL.  If you know that you will need more you can specify that here or manage it after creation.  
+  
+### After App Service Environment creation ###
+
+After ASE creation you can adjust:
+
+- Quantity of Front Ends (minimum: 2)
+- Quantity of  Workers (minimum: 2)
+- Quantity of IP addresses available for IP SSL
+- Compute resource sizes used by the Front Ends or Workers (Front End minimum size is P2)
+
+You cannot change:
+
+- Location
+- Subscription
+- Resource Group
+- VNET used
+- Subnet used
+
+There are more details around manual scaling, management and monitoring of App Service Environments here: [How to configure an App Service Environment][ASEConfig] 
+
+For information on autoscaling there is a guide here:
+[How to configure autoscale for an App Service Environment][ASEAutoscale]
+
+There are additional dependencies that are not available for customization such as the database and storage.  These are handled by Azure and come with the system.  The system storage supports up to 500 GB for the entire App Service Environment and the database is adjusted by Azure as needed by the scale of the system.
+
+
+## Getting started
+
+To get started with App Service Environments, see [Introduction to App Service Environments][WhatisASE]
+
+For more information about the Azure App Service platform, see [Azure App Service][AzureAppService].
+
+[AZURE.INCLUDE [app-service-web-whats-changed](../../includes/app-service-web-whats-changed.md)]
+
+[AZURE.INCLUDE [app-service-web-try-app-service](../../includes/app-service-web-try-app-service.md)]
+ 
+
+<!--Image references-->
+[1]: ./media/app-service-web-how-to-create-an-app-service-environment/asecreate-basecreateblade.png
+[2]: ./media/app-service-web-how-to-create-an-app-service-environment/asecreate-vnetcreation.png
+[3]: ./media/app-service-web-how-to-create-an-app-service-environment/asecreate-resources.png
+
+<!--Links-->
+[WhatisASE]: http://azure.microsoft.com/documentation/articles/app-service-app-service-environment-intro/
+[ASEConfig]: http://azure.microsoft.com/documentation/articles/app-service-web-configure-an-app-service-environment/
+[AppServicePricing]: http://azure.microsoft.com/pricing/details/app-service/ 
+[AzureAppService]: http://azure.microsoft.com/documentation/articles/app-service-value-prop-what-is/ 
+[ASEAutoscale]: http://azure.microsoft.com/documentation/articles/app-service-environment-auto-scale/