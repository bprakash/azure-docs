---
title: Build an ASP.NET app in Azure with SQL Database | Microsoft Docs 
description: Learn how to get a ASP.NET app working in Azure, with connection to a SQL Database.
services: app-service\web
documentationcenter: nodejs
author: cephalin
manager: erikre
editor: ''

ms.assetid: 03c584f1-a93c-4e3d-ac1b-c82b50c75d3e
ms.service: app-service-web
ms.workload: web
ms.tgt_pltfrm: na
ms.devlang: csharp
<<<<<<< HEAD
ms.topic: article
=======
ms.topic: tutorial
>>>>>>> 7e950a10
ms.date: 06/09/2017
ms.author: cephalin
ms.custom: mvc
---

# Build an ASP.NET app in Azure with SQL Database

[Azure Web Apps](https://docs.microsoft.com/azure/app-service-web/app-service-web-overview) provides a highly scalable, self-patching web hosting service. This tutorial shows you how to deploy a data-driven ASP.NET web app in Azure and connect it to [Azure SQL Database](../sql-database/sql-database-technical-overview.md). When you're finished, you have a ASP.NET app running in [Azure App Service](../app-service/app-service-value-prop-what-is.md) and connected to SQL Database.

![Published ASP.NET application in Azure web app](./media/app-service-web-tutorial-dotnet-sqldatabase/azure-app-in-browser.png)

In this tutorial, you learn how to:

> [!div class="checklist"]
> * Create a SQL Database in Azure
> * Connect an ASP.NET app to SQL Database
> * Deploy the app to Azure
> * Update the data model and redeploy the app
> * Stream logs from Azure to your terminal
> * Manage the app in the Azure portal

## Prerequisites

To complete this tutorial:

* Install [Visual Studio 2017](https://www.visualstudio.com/downloads/) with the following workloads:
  - **ASP.NET and web development**
  - **Azure development**

  ![ASP.NET and web development and Azure development (under Web & Cloud)](media/app-service-web-tutorial-dotnet-sqldatabase/workloads.png)

[!INCLUDE [quickstarts-free-trial-note](../../includes/quickstarts-free-trial-note.md)]

## Download the sample

[Download the sample project](https://github.com/Azure-Samples/dotnet-sqldb-tutorial/archive/master.zip).

Extract (unzip) the  *dotnet-sqldb-tutorial-master.zip* file.

The sample project contains a basic [ASP.NET MVC](https://www.asp.net/mvc) CRUD (create-read-update-delete) app using [Entity Framework Code First](/aspnet/mvc/overview/getting-started/getting-started-with-ef-using-mvc/creating-an-entity-framework-data-model-for-an-asp-net-mvc-application).

### Run the app

Open the *dotnet-sqldb-tutorial-master/DotNetAppSqlDb.sln* file in Visual Studio. 

Type `Ctrl+F5` to run the app without debugging. The app is displayed in your default browser. Select the **Create New** link and create a couple *to-do* items. 

![New ASP.NET Project dialog box](media/app-service-web-tutorial-dotnet-sqldatabase/local-app-in-browser.png)

Test the **Edit**, **Details**, and **Delete** links.

The app uses a database context to connect with the database. In this sample, the database context uses a connection string named `MyDbConnection`. The connection string is set in the *Web.config* file and referenced in the *Models/MyDatabaseContext.cs* file. The connection string name is used later in the tutorial to connect the Azure web app to an Azure SQL Database. 

## Publish to Azure with SQL Database

In the **Solution Explorer**, right-click your **DotNetAppSqlDb** project and select **Publish**.

![Publish from Solution Explorer](./media/app-service-web-tutorial-dotnet-sqldatabase/solution-explorer-publish.png)

Make sure that **Microsoft Azure App Service** is selected and click **Publish**.

![Publish from project overview page](./media/app-service-web-tutorial-dotnet-sqldatabase/publish-to-app-service.png)

Publishing opens the **Create App Service** dialog, which helps you create all the Azure resources you need to run your ASP.NET web app in Azure.

### Sign in to Azure

In the **Create App Service** dialog, click **Add an account**, and then sign in to your Azure subscription. If you're already signed into a Microsoft account, make sure that account holds your Azure subscription. If the signed-in Microsoft account doesn't have your Azure subscription, click it to add the correct account.
   
![Sign in to Azure](./media/app-service-web-tutorial-dotnet-sqldatabase/sign-in-azure.png)

Once signed in, you're ready to create all the resources you need for your Azure web app in this dialog.

### Configure the web app name

You can keep the generated web app name, or change it to another unique name (valid characters are `a-z`, `0-9`, and `-`). The web app name is used as part of the default URL for your app (`<app_name>.azurewebsites.net`, where `<app_name>` is your web app name). The web app name needs to be unique across all apps in Azure. 

![Create app service dialog](media/app-service-web-tutorial-dotnet-sqldatabase/wan.png)

### Create a resource group

[!INCLUDE [resource-group](../../includes/resource-group.md)]

Next to **Resource Group**, click **New**.

![Next to Resource Group, click New.](media/app-service-web-tutorial-dotnet-sqldatabase/new_rg2.png)

Name the resource group **myResourceGroup**.

> [!NOTE]
> Do not click **Create**. You first need to set up a SQL Database in a later step.

### Create an App Service plan

[!INCLUDE [app-service-plan](../../includes/app-service-plan.md)]

Next to **App Service Plan**, click **New**. 

In the **Configure App Service Plan** dialog, configure the new App Service plan with the following settings:

![Create App Service plan](./media/app-service-web-tutorial-dotnet-sqldatabase/configure-app-service-plan.png)

| Setting  | Suggested value | For more information |
| ----------------- | ------------ | ----|
|**App Service Plan**| myAppServicePlan | [App Service plans](../app-service/azure-web-sites-web-hosting-plans-in-depth-overview.md) |
|**Location**| West Europe | [Azure regions](https://azure.microsoft.com/regions/) |
|**Size**| Free | [Pricing tiers](https://azure.microsoft.com/pricing/details/app-service/)|

### Create a SQL Server instance

Before creating a database, you need an [Azure SQL Database logical server](../sql-database/sql-database-features.md). A logical server contains a group of databases managed as a group.

Select **Explore additional Azure services**.

![Configure web app name](media/app-service-web-tutorial-dotnet-sqldatabase/web-app-name.png)

In the **Services** tab, click the **+** icon next to **SQL Database**. 

![In the Services tab, click the + icon next to SQL Database.](media/app-service-web-tutorial-dotnet-sqldatabase/sql.png)

In the **Configure SQL Database** dialog, click **New** next to **SQL Server**. 

A unique server name is generated. This name is used as part of the default URL for your logical server, `<server_name>.database.windows.net`. It must be unique across all logical server instances in Azure. You can change the server name, but for this tutorial, keep the generated value.

Add an administrator username and password, and then select **OK**. For password complexity requirements, see [Password Policy](/sql/relational-databases/security/password-policy).

Remember this username and password. You need them to manage the logical server instance later.

![Create SQL Server instance](media/app-service-web-tutorial-dotnet-sqldatabase/configure-sql-database-server.png)

### Create a SQL Database

In the **Configure SQL Database** dialog: 

* Keep the default generated **Database Name**.
* In **Connection String Name**, type *MyDbConnection*. This name must match the connection string that is referenced in *Models/MyDatabaseContext.cs*.
* Select **OK**.

![Configure SQL Database](media/app-service-web-tutorial-dotnet-sqldatabase/configure-sql-database.png)

The **Create App Service** dialog shows the resources you've created. Click **Create**. 

![the resources you've created](media/app-service-web-tutorial-dotnet-sqldatabase/app_svc_plan_done.png)

Once the wizard finishes creating the Azure resources, it  publishes your ASP.NET app to Azure. Your default browser is launched with the URL to the deployed app. 

Add a few to-do items.

![Published ASP.NET application in Azure web app](./media/app-service-web-tutorial-dotnet-sqldatabase/azure-app-in-browser.png)

Congratulations! Your data-driven ASP.NET application is running live in Azure App Service.

## Access the SQL Database locally

Visual Studio lets you explore and manage your new SQL Database easily in the **SQL Server Object Explorer**.

### Create a database connection

From the **View** menu, select **SQL Server Object Explorer**.

At the top of **SQL Server Object Explorer**, click the **Add SQL Server** button.

### Configure the database connection

In the **Connect** dialog, expand the **Azure** node. All your SQL Database instances in Azure are listed here.

Select the `DotNetAppSqlDb` SQL Database. The connection you created earlier is automatically filled at the bottom.

Type the database administrator password you created earlier and click **Connect**.

![Configure database connection from Visual Studio](./media/app-service-web-tutorial-dotnet-sqldatabase/connect-to-sql-database.png)

### Allow client connection from your computer

The **Create a new firewall rule** dialog is opened. By default, your SQL Database instance only allows connections from Azure services, such as your Azure web app. To connect to your database, create a firewall rule in the SQL Database instance. The firewall rule allows the public IP address of your local computer.

The dialog is already filled with your computer's public IP address.

Make sure that **Add my client IP** is selected and click **OK**. 

![Set firewall for SQL Database instance](./media/app-service-web-tutorial-dotnet-sqldatabase/sql-set-firewall.png)

Once Visual Studio finishes creating the firewall setting for your SQL Database instance, your connection shows up in **SQL Server Object Explorer**.

Here, you can perform the most common database operations, such as run queries, create views and stored procedures, and more. 

Right-click on the `Todoes` table and select **View Data**. 

![Explore SQL Database objects](./media/app-service-web-tutorial-dotnet-sqldatabase/explore-sql-database.png)

## Update app with Code First Migrations

You can use the familiar tools in Visual Studio to update your database and web app in Azure. In this step, you use Code First Migrations in Entity Framework to make a change to your database schema and publish it to Azure.

For more information about using Entity Framework Code First Migrations, see [Getting Started with Entity Framework 6 Code First using MVC 5](https://docs.microsoft.com/aspnet/mvc/overview/getting-started/getting-started-with-ef-using-mvc/creating-an-entity-framework-data-model-for-an-asp-net-mvc-application).

### Update your data model

Open _Models\Todo.cs_ in the code editor. Add the following property to the `ToDo` class:

```csharp
public bool Done { get; set; }
```

### Run Code First Migrations locally

Run a few commands to make updates to your local database. 

From the **Tools** menu, click **NuGet Package Manager** > **Package Manager Console**.

In the Package Manager Console window, enable Code First Migrations:

```PowerShell
Enable-Migrations
```

Add a migration:

```PowerShell
Add-Migration AddProperty
```

Update the local database:

```PowerShell
Update-Database
```

Type `Ctrl+F5` to run the app. Test the edit, details, and create links.

If the application loads without errors, then Code First Migrations has succeeded. However, your page still looks the same because your application logic is not using this new property yet. 

### Use the new property

Make some changes in your code to use the `Done` property. For simplicity in this tutorial, you're only going to change the `Index` and `Create` views to see the property in action.

Open _Controllers\TodosController.cs_.

Find the `Create()` method and add `Done` to the list of properties in the `Bind` attribute. When you're done, your `Create()` method signature looks like the following code:

```csharp
public ActionResult Create([Bind(Include = "id,Description,CreatedDate,Done")] Todo todo)
```

Open _Views\Todos\Create.cshtml_.

In the Razor code, you should see a `<div class="form-group">` element that uses `model.Description`, and then another `<div class="form-group">` element that uses `model.CreatedDate`. Immediately following these two elements, add another `<div class="form-group">` element that uses `model.Done`:

```csharp
<div class="form-group">
    @Html.LabelFor(model => model.Done, htmlAttributes: new { @class = "control-label col-md-2" })
    <div class="col-md-10">
        <div class="checkbox">
            @Html.EditorFor(model => model.Done)
            @Html.ValidationMessageFor(model => model.Done, "", new { @class = "text-danger" })
        </div>
    </div>
</div>
```

Open _Views\Todos\Index.cshtml_.

Search for the empty `<th></th>` element. Just above this element, add the following Razor code:

```csharp
<th>
    @Html.DisplayNameFor(model => model.Done)
</th>
```

Find the `<td>` element that contains the `Html.ActionLink()` helper methods. Just above this element, add the following Razor code:

```csharp
<td>
    @Html.DisplayFor(modelItem => item.Done)
</td>
```

That's all you need to see the changes in the `Index` and `Create` views. 

Type `Ctrl+F5` to run the app.

You can now add a to-do item and check **Done**. Then it should show up in your homepage as a completed item. Remember that the `Edit` view doesn't show the `Done` field, because you didn't change the `Edit` view.

### Enable Code First Migrations in Azure

Now that your code change works, including database migration, you publish it to your Azure web app and update your SQL Database with Code First Migrations too.

Just like before, right-click your project and select **Publish**.

Click **Settings** to open the publish wizard.

![Open publish settings](./media/app-service-web-tutorial-dotnet-sqldatabase/publish-settings.png)

In the wizard, click **Next**.

Make sure that the connection string for your SQL Database is populated in **MyDatabaseContext (MyDbConnection)**. You may need to select the **myToDoAppDb** database from the dropdown. 

Select **Execute Code First Migrations (runs on application start)**, then click **Save**.

![Enable Code First Migrations in Azure web app](./media/app-service-web-tutorial-dotnet-sqldatabase/enable-migrations.png)

### Publish your changes

Now that you enabled Code First Migrations in your Azure web app, publish your code changes.

In the publish page, click **Publish**.

Try adding to-do items again and select **Done**, and they should show up in your homepage as a completed item.

![Azure web app after Code First Migration](./media/app-service-web-tutorial-dotnet-sqldatabase/this-one-is-done.png)

All your existing to-do items are still displayed. When you republish your ASP.NET application, existing data in your SQL Database is not lost. Also, Code First Migrations only changes the data schema and leaves your existing data intact.


## Stream application logs

You can stream tracing messages directly from your Azure web app to Visual Studio.

Open _Controllers\TodosController.cs_.

Each action starts with a `Trace.WriteLine()` method. This code is added to show you how to add trace messages to your Azure web app.

### Open Server Explorer

From the **View** menu, select **Server Explorer**. You can configure logging for your Azure web app in **Server Explorer**. 

### Enable log streaming

In **Server Explorer**, expand **Azure** > **App Service**.

Expand the **myResourceGroup** resource group, you created when you first created the Azure web app.

Right-click your Azure web app and select **View Streaming Logs**.

![Enable log streaming](./media/app-service-web-tutorial-dotnet-sqldatabase/stream-logs.png)

The logs are now streamed into the **Output** window. 

![Log streaming in Output window](./media/app-service-web-tutorial-dotnet-sqldatabase/log-streaming-pane.png)

However, you don't see any of the trace messages yet. That's because when you first select **View Streaming Logs**, your Azure web app sets the trace level to `Error`, which only logs error events (with the `Trace.TraceError()` method).

### Change trace levels

To change the trace levels to output other trace messages, go back to **Server Explorer**.

Right-click your Azure web app again and select **Settings**.

In the **Application Logging (File System)** dropdown, select **Verbose**. Click **Save**.

![Change trace level to Verbose](./media/app-service-web-tutorial-dotnet-sqldatabase/trace-level-verbose.png)

> [!TIP]
> You can experiment with different trace levels to see what types of messages are displayed for each level. For example, the **Information** level includes all logs created by `Trace.TraceInformation()`, `Trace.TraceWarning()`, and `Trace.TraceError()`, but not logs created by `Trace.WriteLine()`.
>
>

In your browser, try clicking around the to-do list application in Azure. The trace messages are now streamed to the **Output** window in Visual Studio.

```
Application: 2017-04-06T23:30:41  PID[8132] Verbose     GET /Todos/Index
Application: 2017-04-06T23:30:43  PID[8132] Verbose     GET /Todos/Create
Application: 2017-04-06T23:30:53  PID[8132] Verbose     POST /Todos/Create
Application: 2017-04-06T23:30:54  PID[8132] Verbose     GET /Todos/Index
```



### Stop log streaming

To stop the log-streaming service, click the **Stop monitoring** button in the **Output** window.

![Stop log streaming](./media/app-service-web-tutorial-dotnet-sqldatabase/stop-streaming.png)

## Manage your Azure web app

Go to the [Azure portal](https://portal.azure.com) to see the web app you created. 



From the left menu, click **App Service**, then click the name of your Azure web app.

![Portal navigation to Azure web app](./media/app-service-web-tutorial-dotnet-sqldatabase/access-portal.png)

You have landed in your web app's page. 

By default, the portal shows the **Overview** page. This page gives you a view of how your app is doing. Here, you can also perform basic management tasks like browse, stop, start, restart, and delete. The tabs on the left side of the page show the different configuration pages you can open. 

![App Service page in Azure portal](./media/app-service-web-tutorial-dotnet-sqldatabase/web-app-blade.png)

[!INCLUDE [Clean up section](../../includes/clean-up-section-portal-web-app.md)]

<a name="next"></a>

## Next steps

In this tutorial, you learned how to:

> [!div class="checklist"]
> * Create a SQL Database in Azure
> * Connect an ASP.NET app to SQL Database
> * Deploy the app to Azure
> * Update the data model and redeploy the app
> * Stream logs from Azure to your terminal
> * Manage the app in the Azure portal

Advance to the next tutorial to learn how to map a custom DNS name to the web app.

> [!div class="nextstepaction"]
> [Map an existing custom DNS name to Azure Web Apps](app-service-web-tutorial-custom-domain.md)<|MERGE_RESOLUTION|>--- conflicted
+++ resolved
@@ -12,11 +12,7 @@
 ms.workload: web
 ms.tgt_pltfrm: na
 ms.devlang: csharp
-<<<<<<< HEAD
-ms.topic: article
-=======
 ms.topic: tutorial
->>>>>>> 7e950a10
 ms.date: 06/09/2017
 ms.author: cephalin
 ms.custom: mvc
