<properties 
	pageTitle="Securely Connecting to BackEnd Resources from an App Service Environment" 
	description="Learn about how to securely connect to backend resources from an App Service Environment." 
<<<<<<< HEAD
	services="app-service\web" 
=======
	services="app-service" 
>>>>>>> 08be3281
	documentationCenter="" 
	authors="ccompy" 
	manager="wpickett" 
	editor=""/>

<tags 
	ms.service="app-service" 
<<<<<<< HEAD
	ms.workload="web" 
	ms.tgt_pltfrm="na" 
	ms.devlang="na" 
	ms.topic="article" 
	ms.date="09/11/2015" 
=======
	ms.workload="na" 
	ms.tgt_pltfrm="na" 
	ms.devlang="na" 
	ms.topic="article" 
	ms.date="12/08/2015" 
>>>>>>> 08be3281
	ms.author="stefsch"/>	

# Securely Connecting to Backend Resources from an App Service Environment #

## Overview ##
Since an App Service Environment is always created in a subnet of a regional classic "v1" [virtual network][virtualnetwork], outbound connections from an App Service Environment to other backend resources can flow exclusively over the virtual network.  

<<<<<<< HEAD
**Note:**  An App Service Environment cannot be created in a "v2" virtual network.
=======
**Note:**  An App Service Environment cannot be created in a "v2" ARM-managed virtual network.
>>>>>>> 08be3281

For example, there may be a SQL Server running on a cluster of virtual machines with port 1433 locked down.  The endpoint may be ACLd to only allow access from other resources on the same virtual network.  

As another example, sensitive endpoints may run on-premises and be connected to Azure via either [Site-to-Site][SiteToSite] or [Azure ExpressRoute][ExpressRoute] connections.  As a result, only resources in virtual networks connected to the Site-to-Site or ExpressRoute tunnels will be able to access on-premises endpoints.

For all of these scenarios, apps running on an App Service Environment will be able to securely connect to the various servers and resources.  Outbound traffic from apps running in an App Service Environment to private endpoints in the same virtual network (or connected to the same virtual network), will only flow over the virtual network.  Outbound traffic to private endpoints will not flow over the public Internet.

[AZURE.INCLUDE [app-service-web-to-api-and-mobile](../../includes/app-service-web-to-api-and-mobile.md)] 

## Outbound Connectivity and DNS Requirements ##
Note that for an App Service Environment to function properly, it requires outbound access to Azure Storage worldwide, as well as connectivity to Sql Database in the same Azure region.  If outbound Internet access is blocked in the virtual network, App Service Environments will not be able to access these Azure endpoints.

Customer may also have custom DNS servers configured in the virtual network.  App Service Environments need to be able to resolve Azure endpoints under *.database.windows.net, *.file.core.windows.net and *.blob.core.windows.net.  

It is also recommended that any custom DNS servers on the virtual network be setup ahead of time prior to creating an App Service Environment.  If a virtual network's DNS configuration is changed while an App Service Environment is being created, that will result in the App Service Environment creation process failing.  If a custom DNS server exists on the other end of a VPN gateway, and the DNS server is unreachable or unavailable, the App Service Environment creation process will also fail. 

## Connecting to a SQL Server
A common SQL Server configuration has an endpoint listening on port 1433:

![SQL Server Endpoint][SqlServerEndpoint]

There are two approaches for restricting traffic to this endpoint:


- [Network Access Control Lists][NetworkAccessControlLists] (Network ACLs)

- [Network Security Groups][NetworkSecurityGroups]


## Restricting Access With a Network ACL

Port 1433 can be secured using a network access control list.  The example below whitelists client addresses originating from inside of a virtual network, and blocks access to all other clients.

![Network Access Control List Example][NetworkAccessControlListExample]

Any applications running in App Service Environment in the same virtual network as the SQL Server will be able to connect to the SQL Server instance using the **VNet internal** IP address for the SQL Server virtual machine.  

The example connection string below references the SQL Server using its private IP address.

    Server=tcp:10.0.1.6;Database=MyDatabase;User ID=MyUser;Password=PasswordHere;provider=System.Data.SqlClient

Although the virtual machine has a public endpoint as well, connection attempts using the public IP address will be rejected because of the network ACL. 

## Restricting Access With a Network Security Group
An alternative approach for securing access is with a network security group.  Network security groups can be applied to individual virtual machines, or to a subnet containing virtual machines.

First a network security group needs to be created:

    New-AzureNetworkSecurityGroup -Name "testNSGexample" -Location "South Central US" -Label "Example network security group for an app service environment"

Restricting access to only VNet internal traffic is very simple with a network security group.  The default rules in a network security group only allow access from other network clients in the same virtual network.

As a result locking down access to SQL Server is as simple as applying a network security group with its default rules to either the virtual machines running SQL Server, or the subnet containing the virtual machines.

The sample below applies a network security group to the containing subnet:

    Get-AzureNetworkSecurityGroup -Name "testNSGExample" | Set-AzureNetworkSecurityGroupToSubnet -VirtualNetworkName 'testVNet' -SubnetName 'Subnet-1'
    
The end result is a set of security rules that block external access, while allowing VNet internal access:

![Default Network Security Rules][DefaultNetworkSecurityRules]


## Getting started

To get started with App Service Environments, see [Introduction to App Service Environment][IntroToAppServiceEnvironment]

For details around controlling inbound traffic to your App Service Environment, see [Controlling inbound traffic to an App Service Environment][ControlInboundASE]

For more information about the Azure App Service platform, see [Azure App Service][AzureAppService].

[AZURE.INCLUDE [app-service-web-whats-changed](../../includes/app-service-web-whats-changed.md)]

[AZURE.INCLUDE [app-service-web-try-app-service](../../includes/app-service-web-try-app-service.md)]
 

<!-- LINKS -->
[virtualnetwork]: https://azure.microsoft.com/documentation/articles/virtual-networks-faq/
[ControlInboundTraffic]:  http://azure.microsoft.com/documentation/articles/app-service-app-service-environment-control-inbound-traffic/
[SiteToSite]: https://azure.microsoft.com/documentation/articles/vpn-gateway-site-to-site-create/
[ExpressRoute]: http://azure.microsoft.com/services/expressroute/
[NetworkAccessControlLists]: https://azure.microsoft.com/documentation/articles/virtual-networks-acl/
[NetworkSecurityGroups]: https://azure.microsoft.com/documentation/articles/virtual-networks-nsg/
[IntroToAppServiceEnvironment]:  http://azure.microsoft.com/documentation/articles/app-service-app-service-environment-intro/
[AzureAppService]: http://azure.microsoft.com/documentation/articles/app-service-value-prop-what-is/ 
[ControlInboundASE]:  http://azure.microsoft.com/documentation/articles/app-service-app-service-environment-control-inbound-traffic/ 

<!-- IMAGES -->
[SqlServerEndpoint]: ./media/app-service-app-service-environment-securely-connecting-to-backend-resources/SqlServerEndpoint01.png
[NetworkAccessControlListExample]: ./media/app-service-app-service-environment-securely-connecting-to-backend-resources/NetworkAcl01.png
[DefaultNetworkSecurityRules]: ./media/app-service-app-service-environment-securely-connecting-to-backend-resources/DefaultNetworkSecurityRules01.png 
<|MERGE_RESOLUTION|>--- conflicted
+++ resolved
@@ -1,131 +1,115 @@
-<properties 
-	pageTitle="Securely Connecting to BackEnd Resources from an App Service Environment" 
-	description="Learn about how to securely connect to backend resources from an App Service Environment." 
-<<<<<<< HEAD
-	services="app-service\web" 
-=======
-	services="app-service" 
->>>>>>> 08be3281
-	documentationCenter="" 
-	authors="ccompy" 
-	manager="wpickett" 
-	editor=""/>
-
-<tags 
-	ms.service="app-service" 
-<<<<<<< HEAD
-	ms.workload="web" 
-	ms.tgt_pltfrm="na" 
-	ms.devlang="na" 
-	ms.topic="article" 
-	ms.date="09/11/2015" 
-=======
-	ms.workload="na" 
-	ms.tgt_pltfrm="na" 
-	ms.devlang="na" 
-	ms.topic="article" 
-	ms.date="12/08/2015" 
->>>>>>> 08be3281
-	ms.author="stefsch"/>	
-
-# Securely Connecting to Backend Resources from an App Service Environment #
-
-## Overview ##
-Since an App Service Environment is always created in a subnet of a regional classic "v1" [virtual network][virtualnetwork], outbound connections from an App Service Environment to other backend resources can flow exclusively over the virtual network.  
-
-<<<<<<< HEAD
-**Note:**  An App Service Environment cannot be created in a "v2" virtual network.
-=======
-**Note:**  An App Service Environment cannot be created in a "v2" ARM-managed virtual network.
->>>>>>> 08be3281
-
-For example, there may be a SQL Server running on a cluster of virtual machines with port 1433 locked down.  The endpoint may be ACLd to only allow access from other resources on the same virtual network.  
-
-As another example, sensitive endpoints may run on-premises and be connected to Azure via either [Site-to-Site][SiteToSite] or [Azure ExpressRoute][ExpressRoute] connections.  As a result, only resources in virtual networks connected to the Site-to-Site or ExpressRoute tunnels will be able to access on-premises endpoints.
-
-For all of these scenarios, apps running on an App Service Environment will be able to securely connect to the various servers and resources.  Outbound traffic from apps running in an App Service Environment to private endpoints in the same virtual network (or connected to the same virtual network), will only flow over the virtual network.  Outbound traffic to private endpoints will not flow over the public Internet.
-
-[AZURE.INCLUDE [app-service-web-to-api-and-mobile](../../includes/app-service-web-to-api-and-mobile.md)] 
-
-## Outbound Connectivity and DNS Requirements ##
-Note that for an App Service Environment to function properly, it requires outbound access to Azure Storage worldwide, as well as connectivity to Sql Database in the same Azure region.  If outbound Internet access is blocked in the virtual network, App Service Environments will not be able to access these Azure endpoints.
-
-Customer may also have custom DNS servers configured in the virtual network.  App Service Environments need to be able to resolve Azure endpoints under *.database.windows.net, *.file.core.windows.net and *.blob.core.windows.net.  
-
-It is also recommended that any custom DNS servers on the virtual network be setup ahead of time prior to creating an App Service Environment.  If a virtual network's DNS configuration is changed while an App Service Environment is being created, that will result in the App Service Environment creation process failing.  If a custom DNS server exists on the other end of a VPN gateway, and the DNS server is unreachable or unavailable, the App Service Environment creation process will also fail. 
-
-## Connecting to a SQL Server
-A common SQL Server configuration has an endpoint listening on port 1433:
-
-![SQL Server Endpoint][SqlServerEndpoint]
-
-There are two approaches for restricting traffic to this endpoint:
-
-
-- [Network Access Control Lists][NetworkAccessControlLists] (Network ACLs)
-
-- [Network Security Groups][NetworkSecurityGroups]
-
-
-## Restricting Access With a Network ACL
-
-Port 1433 can be secured using a network access control list.  The example below whitelists client addresses originating from inside of a virtual network, and blocks access to all other clients.
-
-![Network Access Control List Example][NetworkAccessControlListExample]
-
-Any applications running in App Service Environment in the same virtual network as the SQL Server will be able to connect to the SQL Server instance using the **VNet internal** IP address for the SQL Server virtual machine.  
-
-The example connection string below references the SQL Server using its private IP address.
-
-    Server=tcp:10.0.1.6;Database=MyDatabase;User ID=MyUser;Password=PasswordHere;provider=System.Data.SqlClient
-
-Although the virtual machine has a public endpoint as well, connection attempts using the public IP address will be rejected because of the network ACL. 
-
-## Restricting Access With a Network Security Group
-An alternative approach for securing access is with a network security group.  Network security groups can be applied to individual virtual machines, or to a subnet containing virtual machines.
-
-First a network security group needs to be created:
-
-    New-AzureNetworkSecurityGroup -Name "testNSGexample" -Location "South Central US" -Label "Example network security group for an app service environment"
-
-Restricting access to only VNet internal traffic is very simple with a network security group.  The default rules in a network security group only allow access from other network clients in the same virtual network.
-
-As a result locking down access to SQL Server is as simple as applying a network security group with its default rules to either the virtual machines running SQL Server, or the subnet containing the virtual machines.
-
-The sample below applies a network security group to the containing subnet:
-
-    Get-AzureNetworkSecurityGroup -Name "testNSGExample" | Set-AzureNetworkSecurityGroupToSubnet -VirtualNetworkName 'testVNet' -SubnetName 'Subnet-1'
-    
-The end result is a set of security rules that block external access, while allowing VNet internal access:
-
-![Default Network Security Rules][DefaultNetworkSecurityRules]
-
-
-## Getting started
-
-To get started with App Service Environments, see [Introduction to App Service Environment][IntroToAppServiceEnvironment]
-
-For details around controlling inbound traffic to your App Service Environment, see [Controlling inbound traffic to an App Service Environment][ControlInboundASE]
-
-For more information about the Azure App Service platform, see [Azure App Service][AzureAppService].
-
-[AZURE.INCLUDE [app-service-web-whats-changed](../../includes/app-service-web-whats-changed.md)]
-
-[AZURE.INCLUDE [app-service-web-try-app-service](../../includes/app-service-web-try-app-service.md)]
- 
-
-<!-- LINKS -->
-[virtualnetwork]: https://azure.microsoft.com/documentation/articles/virtual-networks-faq/
-[ControlInboundTraffic]:  http://azure.microsoft.com/documentation/articles/app-service-app-service-environment-control-inbound-traffic/
-[SiteToSite]: https://azure.microsoft.com/documentation/articles/vpn-gateway-site-to-site-create/
-[ExpressRoute]: http://azure.microsoft.com/services/expressroute/
-[NetworkAccessControlLists]: https://azure.microsoft.com/documentation/articles/virtual-networks-acl/
-[NetworkSecurityGroups]: https://azure.microsoft.com/documentation/articles/virtual-networks-nsg/
-[IntroToAppServiceEnvironment]:  http://azure.microsoft.com/documentation/articles/app-service-app-service-environment-intro/
-[AzureAppService]: http://azure.microsoft.com/documentation/articles/app-service-value-prop-what-is/ 
-[ControlInboundASE]:  http://azure.microsoft.com/documentation/articles/app-service-app-service-environment-control-inbound-traffic/ 
-
-<!-- IMAGES -->
-[SqlServerEndpoint]: ./media/app-service-app-service-environment-securely-connecting-to-backend-resources/SqlServerEndpoint01.png
-[NetworkAccessControlListExample]: ./media/app-service-app-service-environment-securely-connecting-to-backend-resources/NetworkAcl01.png
-[DefaultNetworkSecurityRules]: ./media/app-service-app-service-environment-securely-connecting-to-backend-resources/DefaultNetworkSecurityRules01.png 
+<properties 
+	pageTitle="Securely Connecting to BackEnd Resources from an App Service Environment" 
+	description="Learn about how to securely connect to backend resources from an App Service Environment." 
+	services="app-service" 
+	documentationCenter="" 
+	authors="ccompy" 
+	manager="wpickett" 
+	editor=""/>
+
+<tags 
+	ms.service="app-service" 
+	ms.workload="na" 
+	ms.tgt_pltfrm="na" 
+	ms.devlang="na" 
+	ms.topic="article" 
+	ms.date="12/08/2015" 
+	ms.author="stefsch"/>	
+
+# Securely Connecting to Backend Resources from an App Service Environment #
+
+## Overview ##
+Since an App Service Environment is always created in a subnet of a regional classic "v1" [virtual network][virtualnetwork], outbound connections from an App Service Environment to other backend resources can flow exclusively over the virtual network.  
+
+**Note:**  An App Service Environment cannot be created in a "v2" ARM-managed virtual network.
+
+For example, there may be a SQL Server running on a cluster of virtual machines with port 1433 locked down.  The endpoint may be ACLd to only allow access from other resources on the same virtual network.  
+
+As another example, sensitive endpoints may run on-premises and be connected to Azure via either [Site-to-Site][SiteToSite] or [Azure ExpressRoute][ExpressRoute] connections.  As a result, only resources in virtual networks connected to the Site-to-Site or ExpressRoute tunnels will be able to access on-premises endpoints.
+
+For all of these scenarios, apps running on an App Service Environment will be able to securely connect to the various servers and resources.  Outbound traffic from apps running in an App Service Environment to private endpoints in the same virtual network (or connected to the same virtual network), will only flow over the virtual network.  Outbound traffic to private endpoints will not flow over the public Internet.
+
+[AZURE.INCLUDE [app-service-web-to-api-and-mobile](../../includes/app-service-web-to-api-and-mobile.md)] 
+
+## Outbound Connectivity and DNS Requirements ##
+Note that for an App Service Environment to function properly, it requires outbound access to Azure Storage worldwide, as well as connectivity to Sql Database in the same Azure region.  If outbound Internet access is blocked in the virtual network, App Service Environments will not be able to access these Azure endpoints.
+
+Customer may also have custom DNS servers configured in the virtual network.  App Service Environments need to be able to resolve Azure endpoints under *.database.windows.net, *.file.core.windows.net and *.blob.core.windows.net.  
+
+It is also recommended that any custom DNS servers on the virtual network be setup ahead of time prior to creating an App Service Environment.  If a virtual network's DNS configuration is changed while an App Service Environment is being created, that will result in the App Service Environment creation process failing.  If a custom DNS server exists on the other end of a VPN gateway, and the DNS server is unreachable or unavailable, the App Service Environment creation process will also fail. 
+
+## Connecting to a SQL Server
+A common SQL Server configuration has an endpoint listening on port 1433:
+
+![SQL Server Endpoint][SqlServerEndpoint]
+
+There are two approaches for restricting traffic to this endpoint:
+
+
+- [Network Access Control Lists][NetworkAccessControlLists] (Network ACLs)
+
+- [Network Security Groups][NetworkSecurityGroups]
+
+
+## Restricting Access With a Network ACL
+
+Port 1433 can be secured using a network access control list.  The example below whitelists client addresses originating from inside of a virtual network, and blocks access to all other clients.
+
+![Network Access Control List Example][NetworkAccessControlListExample]
+
+Any applications running in App Service Environment in the same virtual network as the SQL Server will be able to connect to the SQL Server instance using the **VNet internal** IP address for the SQL Server virtual machine.  
+
+The example connection string below references the SQL Server using its private IP address.
+
+    Server=tcp:10.0.1.6;Database=MyDatabase;User ID=MyUser;Password=PasswordHere;provider=System.Data.SqlClient
+
+Although the virtual machine has a public endpoint as well, connection attempts using the public IP address will be rejected because of the network ACL. 
+
+## Restricting Access With a Network Security Group
+An alternative approach for securing access is with a network security group.  Network security groups can be applied to individual virtual machines, or to a subnet containing virtual machines.
+
+First a network security group needs to be created:
+
+    New-AzureNetworkSecurityGroup -Name "testNSGexample" -Location "South Central US" -Label "Example network security group for an app service environment"
+
+Restricting access to only VNet internal traffic is very simple with a network security group.  The default rules in a network security group only allow access from other network clients in the same virtual network.
+
+As a result locking down access to SQL Server is as simple as applying a network security group with its default rules to either the virtual machines running SQL Server, or the subnet containing the virtual machines.
+
+The sample below applies a network security group to the containing subnet:
+
+    Get-AzureNetworkSecurityGroup -Name "testNSGExample" | Set-AzureNetworkSecurityGroupToSubnet -VirtualNetworkName 'testVNet' -SubnetName 'Subnet-1'
+    
+The end result is a set of security rules that block external access, while allowing VNet internal access:
+
+![Default Network Security Rules][DefaultNetworkSecurityRules]
+
+
+## Getting started
+
+To get started with App Service Environments, see [Introduction to App Service Environment][IntroToAppServiceEnvironment]
+
+For details around controlling inbound traffic to your App Service Environment, see [Controlling inbound traffic to an App Service Environment][ControlInboundASE]
+
+For more information about the Azure App Service platform, see [Azure App Service][AzureAppService].
+
+[AZURE.INCLUDE [app-service-web-whats-changed](../../includes/app-service-web-whats-changed.md)]
+
+[AZURE.INCLUDE [app-service-web-try-app-service](../../includes/app-service-web-try-app-service.md)]
+ 
+
+<!-- LINKS -->
+[virtualnetwork]: https://azure.microsoft.com/documentation/articles/virtual-networks-faq/
+[ControlInboundTraffic]:  http://azure.microsoft.com/documentation/articles/app-service-app-service-environment-control-inbound-traffic/
+[SiteToSite]: https://azure.microsoft.com/documentation/articles/vpn-gateway-site-to-site-create/
+[ExpressRoute]: http://azure.microsoft.com/services/expressroute/
+[NetworkAccessControlLists]: https://azure.microsoft.com/documentation/articles/virtual-networks-acl/
+[NetworkSecurityGroups]: https://azure.microsoft.com/documentation/articles/virtual-networks-nsg/
+[IntroToAppServiceEnvironment]:  http://azure.microsoft.com/documentation/articles/app-service-app-service-environment-intro/
+[AzureAppService]: http://azure.microsoft.com/documentation/articles/app-service-value-prop-what-is/ 
+[ControlInboundASE]:  http://azure.microsoft.com/documentation/articles/app-service-app-service-environment-control-inbound-traffic/ 
+
+<!-- IMAGES -->
+[SqlServerEndpoint]: ./media/app-service-app-service-environment-securely-connecting-to-backend-resources/SqlServerEndpoint01.png
+[NetworkAccessControlListExample]: ./media/app-service-app-service-environment-securely-connecting-to-backend-resources/NetworkAcl01.png
+[DefaultNetworkSecurityRules]: ./media/app-service-app-service-environment-securely-connecting-to-backend-resources/DefaultNetworkSecurityRules01.png 