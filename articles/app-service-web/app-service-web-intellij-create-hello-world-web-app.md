---
title: Create a basic Azure web app in IntelliJ | Microsoft Docs
description: This tutorial shows you how to use the Azure Toolkit for IntelliJ to create a Hello World Web App for Azure.
services: app-service\web
documentationcenter: java
author: selvasingh
manager: erikre
editor: ''

ms.assetid: 75ce7b36-e3ae-491d-8305-4b42ce37db4e
ms.service: app-service-web
ms.workload: web
ms.tgt_pltfrm: na
ms.devlang: Java
ms.topic: article
ms.date: 12/22/2016
<<<<<<< HEAD
ms.author: asirveda;robmcm
=======
ms.author: robmcm;asirveda
>>>>>>> e8cfaf0d

---
# Create a basic Azure web app in IntelliJ
This tutorial shows how to create and deploy a basic Hello World application to Azure as a Web App by using the [Azure Toolkit for IntelliJ]. A basic JSP example is shown for simplicity, but similar steps would be appropriate for a Java servlet, as far as Azure deployment is concerned.

When you have completed this tutorial, your application will look similar to the following illustration when you view it in a web browser:

![Sample Web Page][01]

## Prerequisites
* A Java Developer Kit (JDK), v 1.8 or later.
* IntelliJ IDEA Ultimate Edition. This can be downloaded from <https://www.jetbrains.com/idea/download/index.html>.
* A distribution of a Java-based web server or application server, such as [Apache Tomcat] or [Jetty].
* An Azure subscription, which can be acquired from <https://azure.microsoft.com/free/> or <http://azure.microsoft.com/pricing/purchase-options/>.
* The [Azure Toolkit for IntelliJ]. For information about installing the Azure Toolkit, see [Installing the Azure Toolkit for IntelliJ].

## To create a Hello World application
First, we'll start off with creating a Java project.

1. Start IntelliJ and click the **File** menu, then click **New**, and then click **Project**.
   
    ![File New Project][02]
2. In the New Project dialog box, select **Java**, then **Web Application**, and then click **New** to add a Project SDK.
   
    ![New Project Dialog][03a]
   
3. In the Select Home Directory for JDK dialog box, select the folder where your JDK is installed, and then click **OK**. Click **Next** in the New Project dialog box to continue.
   
    ![Specify JDK Home Directory][03b]
4. For purposes of this tutorial, name the project **Java-Web-App-On-Azure**, and then click **Finish**.
   
    ![New Project Dialog][04]
5. Within IntelliJ's Project Explorer view, expand **Java-Web-App-On-Azure**, then expand **web**, and then double-click **index.jsp**.
   
    ![Open Index Page][05c]
6. When your index.jsp file opens in IntelliJ, add in text to dynamically display **Hello World!** within the existing `<body>` element. Your updated `<body>` content should resemble the following example:
   
    `<body><b><% out.println("Hello World!"); %></b></body>` 
7. Save index.jsp.

## To deploy your application to an Azure Web App Container
There are several ways by which you can deploy a Java web application to Azure. This tutorial describes one of the simplest: your application will be deployed to an Azure Web App Container - no special project type nor additional tools are needed. The JDK and the web container software will be provided for you by Azure, so there is no need to upload your own; all you need is your Java Web App. As a result, the publishing process for your application will take seconds, not minutes.

Before you publish your application, you first need to configure your module settings. To do so, use the following steps:

1. In IntelliJ's Project Explorer, right-click the **Java-Web-App-On-Azure** project. When the context menu appears, click **Open Module Settings**.

    ![Open Module Settings][05a]
2. When the Project Structure dialog box appears:

   a. Click **Artifacts** in the list of **Project Settings**.
   b. Change the artifact name in the **Name** box so that it contains whitespace or special characters; this is necessary since the name will be used in the Uniform Resource Identifier (URI).
   c. Change the **Type** to **Web Application: Archive**.
   d. Click **OK** to close the Project Structure dialog box.

    ![Open Module Settings][05b]

When you have configured your module settings, you can publish your application to Azure by using the following steps:

1. In IntelliJ's Project Explorer, right-click the **Java-Web-App-On-Azure** project. When the context menu appears, select **Azure**, and then click **Publish as Azure Web App...**
   
    ![Azure Publish Context Menu][06]
2. If you have not already signed into Azure from IntelliJ, you will be prompted to sign into your Azure account. (If you have multiple Azure accounts, some of the prompts during the sign in process may be shown more than once, even if they appear to be the same. When this happens, continue to follow the sign in instructions.)
   
    ![Azure Log In Dialog][07]
3. After you have successfully signed into your Azure account, the **Manage Subscriptions** dialog box will display a list of subscriptions that are associated with your credentials. (If there are multiple subscriptions listed and you want to work with only a specific subset of them, you may optionally uncheck the subscriptions you don't want to use.) When you have selected your subscriptions, click **Close**.
   
    ![Manage Subscriptions][08]
4. When the **Deploy to Azure Web App Container** dialog box appears, it will display any Web App containers that you have previously created; if you have not created any containers, the list will be empty.
   
    ![App Containers][09]
5. If you have not created an Azure Web App Container before, or if you would like to publish your application to a new container, use the following steps. Otherwise, select an existing Web App Container and skip to step 6 below.
   
   1. Click **+**
      
       ![Add App Container][10]
   2. The **New Web App Container** dialog box will be displayed, which will be used for the next several steps.
      
       ![New App Container][11a]
   3. Enter a **DNS Label** for your Web App Container; this will form the leaf DNS label of the host URL for your web application in Azure. Note that the name must be available and conform to Azure Web App naming requirements.
   4. In the **Web Container** drop-down menu, select the appropriate software for your application.
      
       Currently, you can choose from Tomcat 8, Tomcat 7 or Jetty 9. A recent distribution of the selected software will be provided by Azure, and it will run on a recent distribution of JDK 8 created by Oracle and provided by Azure.
   5. In the **Subscription** drop-down menu, select the subscription you want to use for this deployment.
   6. In the **Resource Group** drop-down menu, select the Resource Group with which you want to associate your Web App. (Azure Resource Groups allow you to group related resources together so that, for example, they can be deleted together.)
      
       You can select an existing Resource Group (if you have any) and skip to step g below, or use the following steps to create a new Resource Group:
      
      * Select **&lt;&lt; Create new Resource Group &gt;&gt;** in the **Resource Group** drop-down menu.
      * The **New Resource Group** dialog box will be displayed:
        
          ![New Resource Group][12]
      * In the the **Name** textbox, specify a name for your new Resource Group.
      * In the the **Region** drop-down menu, select the appropriate Azure data center location for your Resource Group.
      * Click **OK**.
   7. The **App Service Plan** drop-down menu lists the app service plans that are associated with the Resource Group that you selected. (An App Service Plan specifies information such as the location of your Web App, the pricing tier and the compute instance size. A single App Service Plan can be used for multiple Web Apps, which is why it is maintained separately from a specific Web App deployment.)
      
       You can select an existing App Service Plan (if you have any) and skip to step h below, or use the following steps to create a new App Service Plan:
      
      * Select **&lt;&lt; Create new App Service Plan &gt;&gt;** in the **App Service Plan** drop-down menu.
      * The **New App Service Plan** dialog box will be displayed:
        
          ![New App Service Plan][13]
      * In the the **Name** textbox, specify a name for your new App Service Plan.
      * In the the **Location** drop-down menu, select the appropriate Azure data center location for the plan.
      * In the the **Pricing Tier** drop-down menu, select the appropriate pricing for the plan. For testing purposes you can choose **Free**.
      * In the the **Instance Size** drop-down menu, select the appropriate instance size for the plan. For testing purposes you can choose **Small**.
      * Click **OK**.
   8. (Optional) By default, a recent distribution of Java 8 will be automatically deployed as your JVM by Azure to your web app container. However, you can select a different version and distribution of the JVM. To do so, use the following steps:
      
      * Click the **JDK** tab in the **New Web App Container** dialog box.
      * You can choose from one of the following options:
        
        * Deploy the default JDK which is offered by Azure
        * Deploy a 3rd party JDK from a drop-down list of additional JDKs which are available on Azure
        * Deploy a custom JDK, which must be packaged as a ZIP file and either publicly available or in your Azure storage account
        
        ![New App Container JDK Tab][11b]
   9. Once you have completed all of the above steps, the New Web App Container dialog box should resemble the following illustration:
      
       ![New App Container][14]
   10. Click **OK** to complete the creation of your new Web App container.
       
        Wait a few seconds for the list of the Web App containers to be refreshed, and your newly-created web app container should now be selected in the list.
6. You are now ready to complete the initial deployment of your Web App to Azure; click **OK** to deploy your Java application to the selected Web App container. By default, your application will be deployed as a subdirectory of the application server. If you want it to be deployed as the root application, check the **Deploy to root** checkbox before clicking **OK**.
   
    ![Deploy To Azure][15]
7. Next, you should see the **Azure Activity Log** view, which will indicate the deployment status of your Web App.
   
    ![Progress Indicator][16]
   
    The process of deploying your Web App to Azure should take only a few seconds to complete. When your application ready, you will see a link named **Published** in the **Status** column. When you click the link, it will take you to your deployed Web App's home page, or you can use the steps in the following section to browse to your web app.

## Browsing to your Web App on Azure
To browse to your Web App on Azure, you can use the **Azure Explorer** view.

If the **Azure Explorer** view is not already open, you can open it by clicking then **View** menu in IntelliJ, then click **Tool Windows**, and then click **Service Explorer**. If you have not previously logged in, it will prompt you to do so.

When the **Azure Explorer** view is displayed, use follow these steps to browse to your Web App: 

1. Expand the **Azure** node.
2. Expand the **Web Apps** node. 
3. Right-click the desired Web App.
4. When the context menu appears, click **Open in Browser**.
   
    ![Browse Web App][17]

## Updating your web app
Updating an existing running Azure Web App is a quick and easy process, and you have two options for updating:

* You can update the deployment of an existing Java Web App.
* You can publish an additional Java application to the same Web App Container.

In either case, the process is identical and takes only a few seconds:

1. In the IntelliJ project explorer, right-click the Java application you want to update or add to an existing Web App Container.
2. When the context menu appears, select **Azure** and then **Publish as Azure Web App...**
3. Since you have already logged in previously, you will see a list of your existing Web App containers. Select the one you want to publish or re-publish your Java application to and click **OK**.

A few seconds later, the **Azure Activity Log** view will show your updated deployment as **Published** and you will be able to verify your updated application in a web browser.

## Starting, stopping, or restarting an existing web app
To start or stop an existing Azure Web App container, (including all the deployed Java applications in it), you can use the **Azure Explorer** view.

If the **Azure Explorer** view is not already open, you can open it by clicking then **View** menu in IntelliJ, then click **Tool Windows**, and then click **Service Explorer**. If you have not previously logged in, it will prompt you to do so.

When the **Azure Explorer** view is displayed, use follow these steps to start or stop your Web App: 

1. Expand the **Azure** node.
2. Expand the **Web Apps** node. 
3. Right-click the desired Web App.
4. When the context menu appears, click **Start**, **Stop**, or **Restart**. Note that the menu choices are context-aware, so you can only stop a running web app or start a web app which is not currently running.
   
    ![Stop Web App][18]

## Next Steps
For more information about the Azure Toolkits for Java IDEs, see the following links:

* [Azure Toolkit for Eclipse]
  * [Installing the Azure Toolkit for Eclipse]
  * [Create a Hello World Web App for Azure in Eclipse]
  * [What's New in the Azure Toolkit for Eclipse]
* [Azure Toolkit for IntelliJ]
  * [Installing the Azure Toolkit for IntelliJ]
  * *Create a Hello World Web App for Azure in IntelliJ (This Article)*
  * [What's New in the Azure Toolkit for IntelliJ]

<a name="see-also"></a>

## See Also
For more information about using Azure with Java, see the [Azure Java Developer Center].

For additional information about creating Azure Web Apps, see the [Web Apps Overview].

[!INCLUDE [app-service-web-try-app-service](../../includes/app-service-web-try-app-service.md)]

<!-- URL List -->

[Azure Toolkit for Eclipse]: ../azure-toolkit-for-eclipse.md
[Azure Toolkit for IntelliJ]: ../azure-toolkit-for-intellij.md
[Create a Hello World Web App for Azure in Eclipse]: ./app-service-web-eclipse-create-hello-world-web-app.md
[Create a Hello World Web App for Azure in IntelliJ]: ./app-service-web-intellij-create-hello-world-web-app.md
[Installing the Azure Toolkit for Eclipse]: ../azure-toolkit-for-eclipse-installation.md
[Installing the Azure Toolkit for IntelliJ]: ../azure-toolkit-for-intellij-installation.md
[What's New in the Azure Toolkit for Eclipse]: ../azure-toolkit-for-eclipse-whats-new.md
[What's New in the Azure Toolkit for IntelliJ]: ../azure-toolkit-for-intellij-whats-new.md

[Azure Java Developer Center]: https://azure.microsoft.com/develop/java/
[Web Apps Overview]: ./app-service-web-overview.md
[Apache Tomcat]: http://tomcat.apache.org/
[Jetty]: http://www.eclipse.org/jetty/

<!-- IMG List -->

[01]: ./media/app-service-web-intellij-create-hello-world-web-app/01-Web-Page.png
[02]: ./media/app-service-web-intellij-create-hello-world-web-app/02-File-New-Project.png
[03a]: ./media/app-service-web-intellij-create-hello-world-web-app/03-New-Project-Dialog.png
[03b]: ./media/app-service-web-intellij-create-hello-world-web-app/03-New-Project-SDK-Dialog.png
[04]: ./media/app-service-web-intellij-create-hello-world-web-app/04-New-Project-Dialog.png
[05a]: ./media/app-service-web-intellij-create-hello-world-web-app/05-Open-Module-Settings.png
[05b]: ./media/app-service-web-intellij-create-hello-world-web-app/05-Project-Structure-Dialog.png
[05c]: ./media/app-service-web-intellij-create-hello-world-web-app/05-Open-Index-Page.png
[06]: ./media/app-service-web-intellij-create-hello-world-web-app/06-Azure-Publish-Context-Menu.png
[07]: ./media/app-service-web-intellij-create-hello-world-web-app/07-Azure-Log-In-Dialog.png
[08]: ./media/app-service-web-intellij-create-hello-world-web-app/08-Manage-Subscriptions.png
[09]: ./media/app-service-web-intellij-create-hello-world-web-app/09-App-Containers.png
[10]: ./media/app-service-web-intellij-create-hello-world-web-app/10-Add-App-Container.png
[11a]: ./media/app-service-web-intellij-create-hello-world-web-app/11-New-App-Container.png
[11b]: ./media/app-service-web-intellij-create-hello-world-web-app/11-New-App-Container-JDK-Tab.png
[12]: ./media/app-service-web-intellij-create-hello-world-web-app/12-New-Resource-Group.png
[13]: ./media/app-service-web-intellij-create-hello-world-web-app/13-New-App-Service-Plan.png
[14]: ./media/app-service-web-intellij-create-hello-world-web-app/14-New-App-Container.png
[15]: ./media/app-service-web-intellij-create-hello-world-web-app/15-Deploy-To-Azure.png
[16]: ./media/app-service-web-intellij-create-hello-world-web-app/16-Progress-Indicator.png
[17]: ./media/app-service-web-intellij-create-hello-world-web-app/17-Browse-Web-App.png
[18]: ./media/app-service-web-intellij-create-hello-world-web-app/18-Stop-Web-App.png<|MERGE_RESOLUTION|>--- conflicted
+++ resolved
@@ -14,11 +14,7 @@
 ms.devlang: Java
 ms.topic: article
 ms.date: 12/22/2016
-<<<<<<< HEAD
-ms.author: asirveda;robmcm
-=======
 ms.author: robmcm;asirveda
->>>>>>> e8cfaf0d
 
 ---
 # Create a basic Azure web app in IntelliJ
