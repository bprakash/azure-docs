<properties
	pageTitle="Create a WordPress web app in Azure App Service | Microsoft Azure"
<<<<<<< HEAD
	description="Learn how to create a new Azure web app for a WordPress blog, and then deploy it through the Azure Preview Portal."
=======
	description="Learn how to create a new Azure web app for a WordPress blog using the Azure Portal."
>>>>>>> 08be3281
	services="app-service\web"
	documentationCenter="php"
	authors="tfitzmac"
	manager="wpickett"
	editor=""/>

<tags
	ms.service="app-service-web"
<<<<<<< HEAD
	ms.workload="web"
	ms.tgt_pltfrm="na"
	ms.devlang="PHP"
	ms.topic="hero-article"
	ms.date="07/02/2015"
=======
	ms.workload="na"
	ms.tgt_pltfrm="na"
	ms.devlang="PHP"
	ms.topic="hero-article"
	ms.date="11/13/2015"
>>>>>>> 08be3281
	ms.author="tomfitz"/>

# Create a WordPress web app in Azure App Service

This tutorial shows how to find an application in the Azure Marketplace and install it in an App Service web app. The tutorial uses a WordPress blog site as an example, but the process is similar for many other Marketplace applications.

<<<<<<< HEAD
## <a name="nextsteps"></a>Next steps
You've seen how to create and deploy a web app from the gallery. To learn more about how to create, configure, deploy, and scale Azure web apps, check out these resources:

- [Create a PHP-MySQL Azure web app and deploy using Git](/en-us/develop/php/tutorials/website-w-mysql-and-git/)
- [Create additional types of applications using PHP and Azure](/en-us/develop/php/tutorials/)

## What's changed
* For a guide to the change from Websites to App Service, see [Azure App Service and its impact on existing Azure Services](http://go.microsoft.com/fwlink/?LinkId=529714).
* For a guide to the change of the old portal to the new portal, see [Reference for navigating the preview portal](http://go.microsoft.com/fwlink/?LinkId=529715).
=======
When you're done with the tutorial you'll have your own WordPress blog site up and running in the cloud.

![WordPress site](./media/web-sites-php-web-site-gallery/wpdashboard.png)

You'll learn:

* How to find an application template in the Azure Marketplace.
* How to create a web app in Azure App Service that is based on the template.
* How to configure Azure App Service settings for the new web app and MySQL database.

The Azure Marketplace makes available a wide range of popular web apps developed by Microsoft, third party companies, and open source software initiatives. The web apps are built on a wide range of popular frameworks, such as [PHP](/develop/nodejs/) in this WordPress example, [.NET](/develop/net/), [Node.js](/develop/nodejs/), [Java](/develop/java/), and [Python](/develop/python/), to name a few. To create a web app from the Azure Marketplace the only software you need is the browser that you use for the [Azure Portal](https://portal.azure.com/). 

> [AZURE.NOTE]
> To complete this tutorial, you need a Microsoft Azure account. If you don't have an account, you can [activate your Visual Studio subscriber benefits](/pricing/member-offers/msdn-benefits-details/?WT.mc_id=A261C142F) or [sign up for a free trial](/en-us/pricing/free-trial/?WT.mc_id=A261C142F).
>
> If you want to get started with Azure App Service before you sign up for an Azure account, go to [Try App Service](http://go.microsoft.com/fwlink/?LinkId=523751). There, you can immediately create a short-lived starter web app in App Service—no credit card required, and no commitments.

## Select WordPress and configure for Azure App Service

1. Log in to the [Azure Portal](https://portal.azure.com/).

2. Click **New**.
	
    ![Create New][5]
	
3. Search for **WordPress**, and then click **WordPress**.

	![WordPress from list][7]
	
5. After reading the description of the WordPress app, click **Create**.

	![Create](./media/web-sites-php-web-site-gallery/create.png)

4. Enter a name for the web app in the **Web app** box.

	This name must be unique in the azurewebsites.net domain because the URL of the web app will be {name}.azurewebsites.net. If the name you enter isn't unique, a red exclamation mark appears in the text box.

8. If you have more than one subscription, choose the one you want to use. 

5. Select a **Resource Group** or create a new one.

	For more information about resource groups, see [Using the Azure Portal to manage your Azure resources](../resource-group-portal.md).

5. Select an **App Service plan/Location** or create a new one.

	For more information about App Service plans, see [Azure App Service plans overview](../azure-web-sites-web-hosting-plans-in-depth-overview.md)	

7. Click **Database**, and then in the **New MySQL Database** blade provide the required values for configuring your MySQL database.

	a. Enter a new name or leave the default name.

	b. Leave the **Database Type** set to **Shared**.

	c. Choose the same location as the one you chose for the web app.

	d. Choose a pricing tier. Mercury (free with minimal allowed connections and disk space) is fine for this tutorial.

8. In the **New MySQL Database** blade, click **OK**. 

8. In the **WordPress** blade, accept the legal terms, and then click **Create**. 

	![Configure web app](./media/web-sites-php-web-site-gallery/configure.png)

	Azure App Service creates the web app, typically in less than a minute. You can watch the progress by clicking the bell icon at the top of the portal page.

	![Progress indicator](./media/web-sites-php-web-site-gallery/progress.png)

## Launch and manage your WordPress web app
	
7. When the web app creation is finished, navigate in the Azure Portal to the resource group in which you created the application, and you can see the web app and the database.

	The extra resource with the light bulb icon is [Application Insights](/services/application-insights/), which provides monitoring services for your web app.

1. In the **Resource group** blade, click the web app line.

	![Configure web app](./media/web-sites-php-web-site-gallery/resourcegroup.png)

2. In the Web app blade, click **Browse**.

    ![site URL][browse]

3. In the WordPress **Welcome** page, enter the configuration information required by WordPress, and then click **Install WordPress**.

	![Configure WordPress](./media/web-sites-php-web-site-gallery/wpconfigure.png)

4. Log in using the credentials you created on the **Welcome** page.  

5. Your site Dashboard page opens.    

	![WordPress site](./media/web-sites-php-web-site-gallery/wpdashboard.png)

## Next steps

You've seen how to create and deploy a PHP web app from the gallery. For more information about using PHP in Azure, see the [PHP Developer Center](/develop/php/).

For more information about how to work with App Service Web Apps, see the links on the left side of the page (for wide browser windows) or at the top of the page (for narrow browser windows). 

## What's changed
* For a guide to the change from Websites to App Service, see [Azure App Service and its impact on existing Azure Services](http://go.microsoft.com/fwlink/?LinkId=529714).

[5]: ./media/web-sites-php-web-site-gallery/startmarketplace.png
[7]: ./media/web-sites-php-web-site-gallery/search-web-app.png
[browse]: ./media/web-sites-php-web-site-gallery/browse-web.png
>>>>>>> 08be3281
<|MERGE_RESOLUTION|>--- conflicted
+++ resolved
@@ -1,10 +1,6 @@
 <properties
 	pageTitle="Create a WordPress web app in Azure App Service | Microsoft Azure"
-<<<<<<< HEAD
-	description="Learn how to create a new Azure web app for a WordPress blog, and then deploy it through the Azure Preview Portal."
-=======
 	description="Learn how to create a new Azure web app for a WordPress blog using the Azure Portal."
->>>>>>> 08be3281
 	services="app-service\web"
 	documentationCenter="php"
 	authors="tfitzmac"
@@ -13,36 +9,17 @@
 
 <tags
 	ms.service="app-service-web"
-<<<<<<< HEAD
-	ms.workload="web"
-	ms.tgt_pltfrm="na"
-	ms.devlang="PHP"
-	ms.topic="hero-article"
-	ms.date="07/02/2015"
-=======
 	ms.workload="na"
 	ms.tgt_pltfrm="na"
 	ms.devlang="PHP"
 	ms.topic="hero-article"
 	ms.date="11/13/2015"
->>>>>>> 08be3281
 	ms.author="tomfitz"/>
 
 # Create a WordPress web app in Azure App Service
 
 This tutorial shows how to find an application in the Azure Marketplace and install it in an App Service web app. The tutorial uses a WordPress blog site as an example, but the process is similar for many other Marketplace applications.
 
-<<<<<<< HEAD
-## <a name="nextsteps"></a>Next steps
-You've seen how to create and deploy a web app from the gallery. To learn more about how to create, configure, deploy, and scale Azure web apps, check out these resources:
-
-- [Create a PHP-MySQL Azure web app and deploy using Git](/en-us/develop/php/tutorials/website-w-mysql-and-git/)
-- [Create additional types of applications using PHP and Azure](/en-us/develop/php/tutorials/)
-
-## What's changed
-* For a guide to the change from Websites to App Service, see [Azure App Service and its impact on existing Azure Services](http://go.microsoft.com/fwlink/?LinkId=529714).
-* For a guide to the change of the old portal to the new portal, see [Reference for navigating the preview portal](http://go.microsoft.com/fwlink/?LinkId=529715).
-=======
 When you're done with the tutorial you'll have your own WordPress blog site up and running in the cloud.
 
 ![WordPress site](./media/web-sites-php-web-site-gallery/wpdashboard.png)
@@ -145,5 +122,4 @@
 
 [5]: ./media/web-sites-php-web-site-gallery/startmarketplace.png
 [7]: ./media/web-sites-php-web-site-gallery/search-web-app.png
-[browse]: ./media/web-sites-php-web-site-gallery/browse-web.png
->>>>>>> 08be3281
+[browse]: ./media/web-sites-php-web-site-gallery/browse-web.png