<properties
	pageTitle="Connect a web app in Azure App Service to Redis Cache via the Memcache protocol | Microsoft Azure"
	description="Connect a web app in Azure App service to Redis Cache using the Memcache protocol"
<<<<<<< HEAD
	services="app-service\web"
=======
	services="app-service"
>>>>>>> a3835ed1
	documentationCenter="php"
	authors="SyntaxC4"
	manager="wpickett"
	editor="riande"/>

<tags
	ms.service="app-service"
	ms.devlang="php"
	ms.topic="get-started-article"
	ms.tgt_pltfrm="windows"
<<<<<<< HEAD
	ms.workload="web"
=======
	ms.workload="na"
>>>>>>> a3835ed1
	ms.date="09/16/2015"
	ms.author="cfowler"/>

# Connect a web app in Azure App Service to Redis Cache via the Memcache protocol

In this article, you'll learn how to connect a WordPress web app in [Azure App Service](http://go.microsoft.com/fwlink/?LinkId=529714) to [Azure Redis Cache][12] using the [Memcache][13] protocol. If you have an existing web app that uses a Memcached server for in-memory caching, You can migrate it to Azure App Service and use the first-party caching solution in Microsoft Azure with little or no change to your application code. Furthermore, you can use your existing Memcache expertise to create highly scalable, distributed apps in Azure App Service with Azure Redis Cache for in-memory caching, while using popular application frameworks such as .NET, PHP, Node.js, Java, and Python.  

App Service Web Apps enables this application scenario with the Web Apps Memcache shim, which is a local Memcached server that acts as a Memcache proxy for caching calls to Azure Redis Cache. This enables any app that communicates using the Memcache protocol to cache data with Redis Cache. This Memcache shim works at the protocol level, so it can be used by any application or application framework as long as it communicates using the Memcache protocol.

[AZURE.INCLUDE [app-service-web-to-api-and-mobile](../../includes/app-service-web-to-api-and-mobile.md)] 

## Prerequisites

The Web Apps Memcache shim can be used with any application provided it communicates using the Memcache protocol. For this particular example, the reference application is a Scalable WordPress site which can be provisioned from the Azure Marketplace.

Follow the steps outlined in these articles:

* [Provision an instance of the Azure Redis Cache Service][1]
* [Deploy a Scalable WordPress site in Azure][0]

Once you have the Scalable WordPress site deployed and a Redis Cache instance provisioned you will be ready to proceed with enabling the Memcache shim in Azure App Service Web Apps.

## Enable the Web Apps Memcache shim

In order to configure Memcache shim, you must create three app settings. This can be done using a variety of methods including the [Azure Portal](http://go.microsoft.com/fwlink/?LinkId=529715), the [Old Portal][3], the [Azure PowerShell Cmdlets][5] or the [Azure Command-Line Interface][5]. For the purposes of this post, I’m going to use the [Azure Portal][4] to set the app settings. The following values can be retrieved from **Settings** blade of your Redis Cache instance.

![Azure Redis Cache Settings Blade](./media/web-sites-connect-to-redis-using-memcache-protocol/1-azure-redis-cache-settings.png)

### Add REDIS_HOST app setting

The first app setting you need to create is the **REDIS\_HOST** app setting. This setting sets the destination to which the shim forwards the cache information. The value required for the REDIS_HOST app setting can be retrieved from the **Properties** blade of your Redis Cache instance.

![Azure Redis Cache Host Name](./media/web-sites-connect-to-redis-using-memcache-protocol/2-azure-redis-cache-hostname.png)

Set the key of the app setting to **REDIS\_HOST** and the value of the app setting to the **hostname** of the Redis Cache instance.

![Web App AppSetting REDIS_HOST](./media/web-sites-connect-to-redis-using-memcache-protocol/3-azure-website-appsettings-redis-host.png)

### Add REDIS_KEY app setting

The second app setting you need to create is the **REDIS\_KEY** app setting. This setting provides the authentication token required to securely access the Redis Cache instance. You can retrieve the value required for the REDIS_KEY app setting from the **Access keys** blade of the Redis Cache instance.

![Azure Redis Cache Primary Key](./media/web-sites-connect-to-redis-using-memcache-protocol/4-azure-redis-cache-primarykey.png)

Set the key of the app setting to **REDIS\_KEY** and the value of the app setting to the **Primary Key** of the Redis Cache instance.

![Azure Website AppSetting REDIS_KEY](./media/web-sites-connect-to-redis-using-memcache-protocol/5-azure-website-appsettings-redis-primarykey.png)

### Add MEMCACHESHIM_REDIS_ENABLE app setting

The last app setting is used to enable the Memcache Shim in Web Apps, which uses the REDIS_HOST and REDIS_KEY to connect to the Azure Redis Cache and forward the cache calls. Set the key of the app setting to **MEMCACHESHIM\_REDIS\_ENABLE** and the value to **true**.

![Web App AppSetting MEMCACHESHIM_REDIS_ENABLE](./media/web-sites-connect-to-redis-using-memcache-protocol/6-azure-website-appsettings-enable-shim.png)

Once you are done adding the three (3) app settings, click **Save**.

## Enable Memcache extension for PHP

In order for the application to speak the Memcache protocol, it's necessary to install the Memcache extension to PHP--the language framework for your WordPress site.

### Download the php_memcache Extension

Browse to [PECL][6]. Under the caching category, click [memcache][7]. Under the downloads column click the DLL link.

![PHP PECL Website](./media/web-sites-connect-to-redis-using-memcache-protocol/7-php-pecl-website.png)

Download the Non-Thread Safe (NTS) x86 link for the version of PHP enabled in Web Apps. (Default is PHP 5.4)

![PHP PECL Website Memcache Package](./media/web-sites-connect-to-redis-using-memcache-protocol/8-php-pecl-memcache-package.png)

### Enable the php_memcache extension

After you download the file, unzip and upload the **php\_memcache.dll** into the **d:\\home\\site\\wwwroot\\bin\\ext\\** directory. After the php_memcache.dll is uploaded into the web app, you need to enable the extension to the PHP Runtime. To enable the Memcache extension in the Azure Portal, open the **Application Settings** blade for the web app, then add a new app setting with the key of **PHP\_EXTENSIONS** and the value **bin\\ext\\php_memcache.dll**.


> [AZURE.NOTE] If the web app needs to load multiple PHP extensions, the value of PHP_EXTENSIONS should be a comma delimited list of relative paths to DLL files.

![Web App AppSetting PHP_EXTENSIONS](./media/web-sites-connect-to-redis-using-memcache-protocol/9-azure-website-appsettings-php-extensions.png)

Once finished, click **Save**.

## Install Memcache WordPress plugin

> [AZURE.NOTE] You can also download the [Memcached Object Cache Plugin](https://wordpress.org/plugins/memcached/) from WordPress.org.

On the WordPress plugins page, click **Add New**.

![WordPress Plugin Page](./media/web-sites-connect-to-redis-using-memcache-protocol/10-wordpress-plugin.png)

In the search box, type **memcached** and press **Enter**.

![WordPress Add New Plugin](./media/web-sites-connect-to-redis-using-memcache-protocol/11-wordpress-add-new-plugin.png)

Find **Memcached Object Cache** in the list, then click **Install Now**.

![WordPress Install Memcache Plugin](./media/web-sites-connect-to-redis-using-memcache-protocol/12-wordpress-install-memcache-plugin.png)

### Enable the Memcache WordPress plugin

>[AZURE.NOTE] Follow the instructions in this blog on [How to enable a Site Extension in Web Apps][8] to install Visual Studio Online.

In the `wp-config.php` file, add the following code above the stop editing comment near the end of the file.

```php
$memcached_servers = array(
	'default' => array('localhost:' . getenv("MEMCACHESHIM_PORT"))
);
```

Once this code has been pasted, monaco will automatically save the document.

The next step is to enable the object-cache plugin. This is done by dragging and dropping **object-cache.php** from **wp-content/memcached** folder to the **wp-content** folder to enable the Memcache Object Cache functionality.

![Locate the memcache object-cache.php plugin](./media/web-sites-connect-to-redis-using-memcache-protocol/13-locate-memcache-object-cache-plugin.png)

Now that the **object-cache.php** file is in the **wp-content** folder, the Memcached Object Cache is now enabled.

![Enable the memcache object-cache.php plugin](./media/web-sites-connect-to-redis-using-memcache-protocol/14-enable-memcache-object-cache-plugin.png)

## Verify the Memcache Object Cache plugin is functioning

All of the steps to enable the Web Apps Memcache shim are now complete. The only thing left is to verify that the data is populating your Redis Cache instance.

### Enable the non-SSL port support in Azure Redis Cache

>[AZURE.NOTE] At the time of writing this article, the Redis CLI does not support SSL connectivity, thus the following steps are necessary.

In the Azure Portal, browse to the Redis Cache instance that you created for this web app. Once the cache's blade is open, click the **Settings** icon.

![Azure Redis Cache Settings Button](./media/web-sites-connect-to-redis-using-memcache-protocol/15-azure-redis-cache-settings-button.png)

Select **Access Ports** from the list.

![Azure Redis Cache Access Port](./media/web-sites-connect-to-redis-using-memcache-protocol/16-azure-redis-cache-access-port.png)

Click **No** for **Allow access only via SSL**.

![Azure Redis Cache Access Port SSL Only](./media/web-sites-connect-to-redis-using-memcache-protocol/17-azure-redis-cache-access-port-ssl-only.png)

You will see that the NON-SSL port is now set. Click **Save**.

![Azure Redis Cache Redis Access Portal Non-SSL](./media/web-sites-connect-to-redis-using-memcache-protocol/18-azure-redis-cache-access-port-non-ssl.png)

### Connect to Azure Redis Cache from redis-cli

>[AZURE.NOTE] This step assumes that redis is installed locally on your development machine. [Install Redis locally using these instructions][9].

Open your command-line console of choice and type the following command:

```shell
redis-cli –h <hostname-for-redis-cache> –a <primary-key-for-redis-cache> –p 6379
```

Replace the **<hostname-for-redis-cache>** with the actual xxxxx.redis.cache.windows.net hostname and the **<primary-key-for-redis-cache>** with the access key for the cache, then press **Enter**. Once the CLI has connected to the Redis Cache instance, issue any redis command. In the screenshot below, I’ve chosen to list the keys.

![Connect to Azure Redis Cache from Redis CLI in Terminal](./media/web-sites-connect-to-redis-using-memcache-protocol/19-redis-cli-terminal.png)

The call to list the keys should return a value. If not, try navigating to the web app and trying again.

## Conclusion

Congratulations! The WordPress app now has a centralized in-memory cache to aid in increasing throughput. Remember, the Web Apps Memcache Shim can be used with any Memcache client regardless of programming language or application framework. To provide feedback or to ask questions about the Web Apps Memcache shim, post to [MSDN Forums][10] or [Stackoverflow][11].

>[AZURE.NOTE] If you want to get started with Azure App Service before signing up for an Azure account, go to [Try App Service](http://go.microsoft.com/fwlink/?LinkId=523751), where you can immediately create a short-lived starter web app in App Service. No credit cards required; no commitments.

## What's changed
* For a guide to the change from Websites to App Service see: [Azure App Service and its impact on existing Azure Services](http://go.microsoft.com/fwlink/?LinkId=529714)
* For a guide to the change of the old portal to the new portal see: [Reference for navigating the preview portal](http://go.microsoft.com/fwlink/?LinkId=529715)


[0]: http://bit.ly/1F0m3tw
[1]: http://bit.ly/1t0KxBQ
[2]: http://manage.windowsazure.com
[3]: http://portal.azure.com
[4]: ../powershell-install-configure.md
[5]: /downloads
[6]: http://pecl.php.net
[7]: http://pecl.php.net/package/memcache
[8]: http://blog.syntaxc4.net/post/2015/02/05/how-to-enable-a-site-extension-in-azure-websites.aspx
[9]: http://redis.io/download#installation
[10]: https://social.msdn.microsoft.com/Forums/home?forum=windowsazurewebsitespreview
[11]: http://stackoverflow.com/questions/tagged/azure-web-sites
[12]: /services/cache/
[13]: http://memcached.org<|MERGE_RESOLUTION|>--- conflicted
+++ resolved
@@ -1,11 +1,7 @@
 <properties
 	pageTitle="Connect a web app in Azure App Service to Redis Cache via the Memcache protocol | Microsoft Azure"
 	description="Connect a web app in Azure App service to Redis Cache using the Memcache protocol"
-<<<<<<< HEAD
-	services="app-service\web"
-=======
 	services="app-service"
->>>>>>> a3835ed1
 	documentationCenter="php"
 	authors="SyntaxC4"
 	manager="wpickett"
@@ -16,11 +12,7 @@
 	ms.devlang="php"
 	ms.topic="get-started-article"
 	ms.tgt_pltfrm="windows"
-<<<<<<< HEAD
-	ms.workload="web"
-=======
 	ms.workload="na"
->>>>>>> a3835ed1
 	ms.date="09/16/2015"
 	ms.author="cfowler"/>
 
