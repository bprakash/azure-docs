--- conflicted
+++ resolved
@@ -58,24 +58,15 @@
 <a name="manualbackup"></a>
 
 ## Create a manual backup
-<<<<<<< HEAD
 1. In the [Azure Portal](https://portal.azure.com), navigate to your app's blade, select **Backups**. The **Backups** blade will be displayed.
-=======
-1. In the [Azure portal](https://portal.azure.com), navigate to your app's blade, select **Settings**, then **Backups**. The **Backups** blade is displayed.
->>>>>>> 814ed1f4
+
    
     ![Backups page][ChooseBackupsPage]
    
    > [!NOTE]
-<<<<<<< HEAD
    > If you see the message below, click it to upgrade your App Service plan before you can proceed with backups.
    > See [Scale up an app in Azure](web-sites-scale.md) for more information.  
    > ![Choose storage account](./media/web-sites-backup/01UpgradePlan1.png)
-=======
-   > If you see this message, click it to upgrade your App Service plan before you can proceed with backups.
-   > For more information, see [Scale up an app in Azure](web-sites-scale.md).  
-   > ![Choose storage account](./media/web-sites-backup/01UpgradePlan.png)
->>>>>>> 814ed1f4
    > 
    > 
 2. In the **Backup** blade, Click **Configure**
@@ -83,17 +74,10 @@
 3. In the **Backup Configuration** blade, click **Storage: Not configured** to configure a storage account.
    
     ![Choose storage account][ChooseStorageAccount]
-<<<<<<< HEAD
 4. Choose your backup destination by selecting a **Storage Account** and **Container**. The storage account must belong to the same subscription as the app you want to back up. If you wish, you can create a new storage account or a new container in the respective blades. When you're done, click **Select**.
    
     ![Choose storage account](./media/web-sites-backup/02ChooseStorageAccount1-1.png)
 5. In the **Backup Configuration** blade that is still left open, you can configure **Backup Database**, then select the databases you want to include in the backups (SQL database or MySQL), then click **OK**.  
-=======
-3. Choose your backup destination by selecting a **Storage Account** and **Container**. The storage account must belong to the same subscription as the app you want to backup. If you wish, you can create a storage account or a new container in the respective blades. When you're done, click **Select**.
-   
-    ![Choose storage account](./media/web-sites-backup/02ChooseStorageAccount1.png)
-4. In the **Configure Backup Settings** blade that is still left open, click **Database Settings**, then select the databases you want to include in the backups (SQL database, MySQL, or PostgreSQL), then click **OK**.  
->>>>>>> 814ed1f4
    
     ![Choose storage account](./media/web-sites-backup/03ConfigureDatabase1.png)
    
@@ -119,21 +103,6 @@
 2. Backup schedule options will show up, set **Scheduled Backup** to **On**, then configure the backup schedule as desired and click **OK**.
    
     ![Enable automated backups][SetAutomatedBackupOn]
-<<<<<<< HEAD
-=======
-3. In the **Configure Backup Settings** blade that is still left open, click **Storage Settings**, then choose your backup destination by selecting a **Storage Account** and **Container**. The storage account must belong to the same subscription as the app you want to backup. If you wish, you can create a storage account or a new container in the respective blades. When you're done, click **Select**.
-   
-    ![Choose storage account](./media/web-sites-backup/02ChooseStorageAccount1.png)
-4. In the **Configure Backup Settings** blade, click **Database Settings**, then select the databases you want to include in the backups (SQL database, MySQL, or PostgreSQL), then click **OK**. 
-   
-    ![Choose storage account](./media/web-sites-backup/03ConfigureDatabase.png)
-   
-   > [!NOTE]
-   > For a database to appear in this list, its connection string must exist in the **Connection strings** section of the **Application settings** blade for your app.
-   >  If you are using [MySQL in-app](https://blogs.msdn.microsoft.com/appserviceteam/2017/03/06/announcing-general-availability-for-mysql-in-app), you won't see any databases listed since the connection string is not exposed in the portal under **Application settings**
-   > 
-5. In the **Configure Backup Settings** blade, click **Save**.    
->>>>>>> 814ed1f4
 
 <a name="partialbackups"></a>
 
@@ -195,7 +164,6 @@
 
 
 <!-- IMAGES -->
-<<<<<<< HEAD
 [ChooseBackupsPage]: ./media/web-sites-backup/01ChooseBackupsPage1.png
 [ChooseStorageAccount]: ./media/web-sites-backup/02ChooseStorageAccount-1.png
 [IncludedDatabases]: ./media/web-sites-backup/03IncludedDatabases.png
@@ -209,19 +177,4 @@
 [ImagesFolder]: ./media/web-sites-backup/11Images.png
 [LogsFolder]: ./media/web-sites-backup/12Logs.png
 [GhostUpgradeWarning]: ./media/web-sites-backup/13GhostUpgradeWarning.png
-=======
-[ChooseBackupsPage]:./media/web-sites-backup/01ChooseBackupsPage.png
-[ChooseStorageAccount]:./media/web-sites-backup/02ChooseStorageAccount.png
-[IncludedDatabases]:./media/web-sites-backup/03IncludedDatabases.png
-[BackUpNow]:./media/web-sites-backup/04BackUpNow.png
-[BackupProgress]:./media/web-sites-backup/05BackupProgress.png
-[SetAutomatedBackupOn]:./media/web-sites-backup/06SetAutomatedBackupOn.png
-[Frequency]:./media/web-sites-backup/07Frequency.png
-[StartDate]:./media/web-sites-backup/08StartDate.png
-[StartTime]:./media/web-sites-backup/09StartTime.png
-[SaveIcon]:./media/web-sites-backup/10SaveIcon.png
-[ImagesFolder]:./media/web-sites-backup/11Images.png
-[LogsFolder]:./media/web-sites-backup/12Logs.png
-[GhostUpgradeWarning]:./media/web-sites-backup/13GhostUpgradeWarning.png
-[kudu-portal]:./media/web-sites-backup/kudu-portal.PNG
->>>>>>> 814ed1f4
+
