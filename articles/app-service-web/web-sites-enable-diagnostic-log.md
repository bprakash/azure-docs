<properties
	pageTitle="Enable diagnostics logging for web apps in Azure App Service"
	description="Learn how to enable diagnostic logging and add instrumentation to your application, as well as how to access the information logged by Azure."
	services="app-service"
	documentationCenter=".net"
	authors="cephalin"
	manager="wpickett"
	editor="jimbe"/>

<tags
	ms.service="app-service"
<<<<<<< HEAD
	ms.workload="web"
	ms.tgt_pltfrm="na"
	ms.devlang="na"
	ms.topic="article"
	ms.date="09/16/2015"
=======
	ms.workload="na"
	ms.tgt_pltfrm="na"
	ms.devlang="na"
	ms.topic="article"
	ms.date="10/20/2015"
>>>>>>> 08be3281
	ms.author="cephalin"/>

# Enable diagnostics logging for web apps in Azure App Service

## Overview

Azure provides built-in diagnostics to assist with debugging an [App Service web app](http://go.microsoft.com/fwlink/?LinkId=529714). In this article you'll learn how to enable diagnostic logging and add instrumentation to your application, as well as how to access the information logged by Azure.

<<<<<<< HEAD
This article uses the [Azure preview portal](http://go.microsoft.com/fwlink/?LinkId=529715), Azure PowerShell, and the Azure Command-Line Interface (Azure CLI) to work with diagnostic logs. For information on working with diagnostic logs using Visual Studio, see [Troubleshooting Azure in Visual Studio](web-sites-dotnet-troubleshoot-visual-studio.md).
=======
This article uses the [Azure Portal](https://portal.azure.com), Azure PowerShell, and the Azure Command-Line Interface (Azure CLI) to work with diagnostic logs. For information on working with diagnostic logs using Visual Studio, see [Troubleshooting Azure in Visual Studio](web-sites-dotnet-troubleshoot-visual-studio.md).
>>>>>>> 08be3281

[AZURE.INCLUDE [app-service-web-to-api-and-mobile](../../includes/app-service-web-to-api-and-mobile.md)]

## <a name="whatisdiag"></a>Web server diagnostics and application diagnostics

App Service web apps provide diagnostic functionality for logging information from both the web server and the web application. These are logically separated into **web server diagnostics** and **application diagnostics**.

### Web server diagnostics

You can enable or disable the following kinds of logs:

- **Detailed Error Logging** - Detailed error information for HTTP status codes that indicate a failure (status code 400 or greater). This may contain information that can help determine why the server returned the error code.
- **Failed Request Tracing** - Detailed information on failed requests, including a trace of the IIS components used to process the request and the time taken in each component. This can be useful if you are attempting to increase site performance or isolate what is causing a specific HTTP error to be returned.
- **Web Server Logging** - Information about HTTP transactions using the [W3C extended log file format](http://msdn.microsoft.com/library/windows/desktop/aa814385.aspx). This is useful when determining overall site metrics such as the number of requests handled or how many requests are from a specific IP address.

### Application diagnostics

Application diagnostics allows you to capture information produced by a web application. ASP.NET applications can use the [System.Diagnostics.Trace](http://msdn.microsoft.com/library/36hhw2t6.aspx) class to log information to the application diagnostics log. For example:

	System.Diagnostics.Trace.TraceError("If you're seeing this, something bad happened");

At runtime you can retrieve these logs to help with troubleshooting. For more information, see [Troubleshooting Azure web apps in Visual Studio](web-sites-dotnet-troubleshoot-visual-studio.md).

App Service web apps also log deployment information when you publish content to a web app. This happens automatically and there are no configuration settings for deployment logging. Deployment logging allows you to determine why a deployment failed. For example, if you are using a custom deployment script, you might use deployment logging to determine why the script is failing.

## <a name="enablediag"></a>How to enable diagnostics

To enable diagnostics in the [Azure Portal](https://portal.azure.com), go to the blade for your web app and click **Settings > Diagnostics logs**.

<!-- todo:cleanup dogfood addresses in screenshot -->
![Logs part](./media/web-sites-enable-diagnostic-log/logspart.png)

When you enable **application diagnostics** you also choose the **Level**. This setting allows you to filter the information captured to **informational**, **warning** or **error** information. Setting this to **verbose** will log all information produced by the application.

> [AZURE.NOTE] Unlike changing the web.config file, enabling Application diagnostics or changing diagnostic log levels does not recycle the app domain that the application runs within.

In the [classic portal](https://manage.windowsazure.com) Web app **Configure** tab, you can select **storage** or **file system** for **web server logging**. Selecting **storage** allows you to select a storage account, and then a blob container that the logs will be written to. All other logs for **site diagnostics** are written to the file system only.

The [classic portal](https://manage.windowsazure.com) Web app **Configure** tab also has additional settings for application diagnostics:

* **File system** - stores the application diagnostics information to the web app file system. These files can be accessed by FTP, or downloaded as a Zip archive by using the Azure PowerShell or Azure Command-Line Interface (Azure CLI).
* **Table storage** - stores the application diagnostics information in the specified Azure Storage Account and table name.
* **Blob storage** - stores the application diagnostics information in the specified Azure Storage Account and blob container.
* **Retention period** - by default, logs are not automatically deleted from **blob storage**. Select **set retention** and enter the number of days to keep logs if you wish to automatically delete logs.

>[AZURE.NOTE] If you [regenerate your storage account's access keys](storage-create-storage-account.md#view-copy-and-regenerate-storage-access-keys), you must reset the respective logging configuration to use the updated keys. To do this:
>
> 1. In the **Configure** tab, set the respective logging feature to **Off**. Save your setting.
> 2. Enable logging to the storage account blob or table again. Save your setting.

Any combination of file system, table storage, or blob storage can be enabled at the same time, and have individual log level configurations. For example, you may wish to log errors and warnings to blob storage as a long-term logging solution, while enabling file system logging with a level of verbose.

While all three storage locations provide the same basic information for logged events, **table storage** and **blob storage** log additional information such as the instance ID, thread ID, and a more granular timestamp (tick format) than logging to **file system**.

> [AZURE.NOTE] Information stored in **table storage** or **blob  storage** can only be accessed using a storage client or an application that can directly work with these storage systems. For example, Visual Studio 2013 contains a Storage Explorer that can be used to explore table or blob storage, and HDInsight can access data stored in blob storage. You can also write an application that accesses Azure Storage by using one of the [Azure SDKs](/downloads/#).

> [AZURE.NOTE] Diagnostics can also be enabled from Azure PowerShell using the **Set-AzureWebsite** cmdlet. If you have not installed Azure PowerShell, or have not configured it to use your Azure Subscription, see [How to Use Azure PowerShell](/develop/nodejs/how-to-guides/powershell-cmdlets/).

##<a name="download"></a> How to: Download logs

Diagnostic information stored to the web app file system can be accessed directly using FTP. It can also be downloaded as a Zip archive using Azure PowerShell or the Azure Command-Line Interface.

The directory structure that the logs are stored in is as follows:

* **Application logs** - /LogFiles/Application/. This folder contains one or more text files containing information produced by application logging.

* **Failed Request Traces** - /LogFiles/W3SVC#########/. This folder contains an XSL file and one or more XML files. Ensure that you download the XSL file into the same directory as the XML file(s) because the XSL file provides functionality for formatting and filtering the contents of the XML file(s) when viewed in Internet Explorer.

* **Detailed Error Logs** - /LogFiles/DetailedErrors/. This folder contains one or more .htm files that provide extensive information for any HTTP errors that have occurred.

* **Web Server Logs** - /LogFiles/http/RawLogs. This folder contains one or more text files formatted using the [W3C extended log file format](http://msdn.microsoft.com/library/windows/desktop/aa814385.aspx).

* **Deployment logs** - /LogFiles/Git. This folder contains logs generated by the internal deployment processes used by Azure web apps, as well as logs for Git deployments.

### FTP

To access diagnostic information using FTP, visit the **Dashboard** of your web app in the [classic portal](https://manage.windowsazure.com). In the **quick glance** section, use the **FTP Diagnostic Logs** link to access the log files using FTP. The **Deployment/FTP User** entry lists the user name that should be used to access the FTP site.

> [AZURE.NOTE] If the **Deployment/FTP User** entry is not set, or you have forgotten the password for this user, you can create a new user and password by using the **Reset deployment credentials** link in the **quick glance** section of the **Dashboard**.

### Download with Azure PowerShell

To download the log files, start a new instance of Azure PowerShell and use the following command:

	Save-AzureWebSiteLog -Name webappname

This will save the logs for the web app specified by the **-Name** parameter to a file named **logs.zip** in the current directory.

> [AZURE.NOTE] If you have not installed Azure PowerShell, or have not configured it to use your Azure Subscription, see [How to Use Azure PowerShell](/develop/nodejs/how-to-guides/powershell-cmdlets/).

### Download with Azure Command-Line Interface

To download the log files using the Azure Command Line Interface, open a new command prompt, PowerShell, Bash, or Terminal session and enter the following command:

	azure site log download webappname

This will save the logs for the web app named 'webappname' to a file named **diagnostics.zip** in the current directory.

> [AZURE.NOTE] If you have not installed the Azure Command-Line Interface (Azure CLI), or have not configured it to use your Azure Subscription, see [How to Use Azure CLI](../xplat-cli-install.md).

## How to: View logs in Application Insights

Visual Studio Application Insights provides tools for filtering and searching logs, and for correlating the logs with requests and other events.

1. Add the Application Insights SDK to your project in Visual Studio.
 * In Solution Explorer, right click your project and choose Add Application Insights. You'll be guided through steps that include creating an Application Insights resource. [Learn more](../application-insights/app-insights-start-monitoring-app-health-usage.md)
2. Add the Trace Listener package to your project.
 * Right click your project and choose Manage NuGet Packages. Select `Microsoft.ApplicationInsights.TraceListener` [Learn more](../application-insights/app-insights-asp-net-trace-logs.md)
3. Upload your project and run it to generate log data.
4. In the [Azure Portal](http://portal.azure.com/), browse to your new Application Insights resource, and open **Search**. You'll see your log data, along with request, usage and other telemetry. Some telemetry might take a few minutes to arrive: click Refresh. [Learn more](../application-insights/app-insights-diagnostic-search.md)

[Learn more about performance tracking with Application Insights](../insights-perf-analytics.md)

##<a name="streamlogs"></a> How to: Stream logs

While developing an application, it is often useful to see logging information in near-real time. This can be accomplished by streaming logging information to your development environment using either Azure PowerShell or the Azure Command-Line Interface.

> [AZURE.NOTE] Some types of logging buffer write to the log file, which can result in out of order events in the stream. For example, an application log entry that occurs when a user visits a page may be displayed in the stream before the corresponding HTTP log entry for the page request.

> [AZURE.NOTE] Log streaming will also stream information written to any text file stored in the **D:\\home\\LogFiles\\** folder.

### Streaming with Azure PowerShell

To stream logging information, start a new of Azure PowerShell and use the following command:

	Get-AzureWebSiteLog -Name webappname -Tail

This will connect to the web app specified by the **-Name** parameter and begin streaming information to the PowerShell window as log events occur on the web app. Any information written to files ending in .txt, .log, or .htm that are stored in the /LogFiles directory (d:/home/logfiles) will be streamed to the local console.

To filter specific events, such as errors, use the **-Message** parameter. For example:

	Get-AzureWebSiteLog -Name webappname -Tail -Message Error

To filter specific log types, such as HTTP, use the **-Path** parameter. For example:

	Get-AzureWebSiteLog -Name webappname -Tail -Path http

To see a list of available paths, use the -ListPath parameter.

> [AZURE.NOTE] If you have not installed Azure PowerShell, or have not configured it to use your Azure Subscription, see [How to Use Azure PowerShell](/develop/nodejs/how-to-guides/powershell-cmdlets/).

### Streaming with Azure Command-Line Interface

To stream logging information, open a new command prompt, PowerShell, Bash, or Terminal session and enter the following command:

	azure site log tail webappname

This will connect to the web app named 'webappname' and begin streaming information to the window as log events occur on the web app. Any information written to files ending in .txt, .log, or .htm that are stored in the /LogFiles directory (d:/home/logfiles) will be streamed to the local console.

To filter specific events, such as errors, use the **--Filter** parameter. For example:

	azure site log tail webappname --filter Error

To filter specific log types, such as HTTP, use the **--Path** parameter. For example:

	azure site log tail webappname --path http

> [AZURE.NOTE] If you have not installed the Azure Command-Line Interface, or have not configured it to use your Azure Subscription, see [How to Use Azure Command-Line Interface](../xplat-cli-install.md).

##<a name="understandlogs"></a> How to: Understand diagnostics logs

### Application diagnostics logs

Application diagnostics stores information in a specific format for .NET applications, depending on whether you store logs to the file system, table storage, or blob storage. The base set of data stored is the same across all three storage types - the date and time the event occurred, the process ID that produced the event, the event type (information, warning, error,) and the event message.

__File system__

Each line logged to the file system or received using streaming will be in the following format:

	{Date}  PID[{process id}] {event type/level} {message}

For example, an error event would appear similar to the following:

	2014-01-30T16:36:59  PID[3096] Error       Fatal error on the page!

Logging to the file system provides the most basic information of the three available methods, providing only the time, process id, event level, and message.

__Table storage__

When logging to table storage, additional properties are used to facilitate searching the data stored in the table as well as more granular information on the event. The following properties (columns) are used for each entity (row) stored in the table.

Property name|Value/format
---|---
PartitionKey|Date/time of the event in yyyyMMddHH format
RowKey|A GUID value that uniquely identifies this entity
Timestamp|The date and time that the event occurred
EventTickCount|The date and time that the event occurred, in Tick format (greater precision)
ApplicationName|The web app name
Level|Event level (e.g. error, warning, information)
EventId|The event ID of this event<p><p>Defaults to 0 if none specified
InstanceId|Instance of the web app that the even occurred on
Pid|Process ID
Tid|The thread ID of the thread that produced the event
Message|Event detail message

__Blob storage__

When logging to blob storage, data is stored in comma-separated values (CSV) format. Similar to table storage, additional fields are logged to provide more granular information about the event. The following properties are used for each row in the CSV:

Property name|Value/format
---|---
Date|The date and time that the event occurred
Level|Event level (e.g. error, warning, information)
ApplicationName|The web app name
InstanceId|Instance of the web app that the even occurred on
EventTickCount|The date and time that the event occurred, in Tick format (greater precision)
EventId|The event ID of this event<p><p>Defaults to 0 if none specified
Pid|Process ID
Tid|The thread ID of the thread that produced the event
Message|Event detail message

The data stored in a blob would similar to the following:

	date,level,applicationName,instanceId,eventTickCount,eventId,pid,tid,message
	2014-01-30T16:36:52,Error,mywebapp,6ee38a,635266966128818593,0,3096,9,An error occurred

> [AZURE.NOTE] The first line of the log will contain the column headers as represented in this example.

### Failed request traces

Failed request traces are stored in XML files named __fr######.xml__. To make it easier to view the logged information, an XSL stylesheet named __freb.xsl__ is provided in the same directory as the XML files. Opening one of the XML files in Internet Explorer will use the XSL stylesheet to provide a formatted display of the trace information. This will appear similar to the following:

![failed request viewed in the browser](./media/web-sites-enable-diagnostic-log/tws-failedrequestinbrowser.png)

### Detailed error logs

Detailed error logs are HTML documents that provide more detailed information on HTTP errors that have occurred. Since they are simply HTML documents, they can be viewed using a web browser.

### Web server logs

The web server logs are formatted using the [W3C extended log file format](http://msdn.microsoft.com/library/windows/desktop/aa814385.aspx). This information can be read using a text editor or parsed using utilities such as [Log Parser](http://go.microsoft.com/fwlink/?LinkId=246619).

> [AZURE.NOTE] The logs produced by Azure web apps do not support the __s-computername__, __s-ip__, or __cs-version__ fields.

##<a name="nextsteps"></a> Next steps

- [How to Monitor Web Apps](/manage/services/web-sites/how-to-monitor-websites/)
- [Troubleshooting Azure web apps in Visual Studio](web-sites-dotnet-troubleshoot-visual-studio.md)
- [Analyze web app Logs in HDInsight](http://gallery.technet.microsoft.com/scriptcenter/Analyses-Windows-Azure-web-0b27d413)

> [AZURE.NOTE] If you want to get started with Azure App Service before signing up for an Azure account, go to [Try App Service](http://go.microsoft.com/fwlink/?LinkId=523751), where you can immediately create a short-lived starter web app in App Service. No credit cards required; no commitments.

## What's changed
* For a guide to the change from Websites to App Service see: [Azure App Service and Its Impact on Existing Azure Services](http://go.microsoft.com/fwlink/?LinkId=529714)
* For a guide to the change of the old portal to the new portal see: [Reference for navigating the preview portal](http://go.microsoft.com/fwlink/?LinkId=529715)
 
<|MERGE_RESOLUTION|>--- conflicted
+++ resolved
@@ -1,283 +1,271 @@
-<properties
-	pageTitle="Enable diagnostics logging for web apps in Azure App Service"
-	description="Learn how to enable diagnostic logging and add instrumentation to your application, as well as how to access the information logged by Azure."
-	services="app-service"
-	documentationCenter=".net"
-	authors="cephalin"
-	manager="wpickett"
-	editor="jimbe"/>
-
-<tags
-	ms.service="app-service"
-<<<<<<< HEAD
-	ms.workload="web"
-	ms.tgt_pltfrm="na"
-	ms.devlang="na"
-	ms.topic="article"
-	ms.date="09/16/2015"
-=======
-	ms.workload="na"
-	ms.tgt_pltfrm="na"
-	ms.devlang="na"
-	ms.topic="article"
-	ms.date="10/20/2015"
->>>>>>> 08be3281
-	ms.author="cephalin"/>
-
-# Enable diagnostics logging for web apps in Azure App Service
-
-## Overview
-
-Azure provides built-in diagnostics to assist with debugging an [App Service web app](http://go.microsoft.com/fwlink/?LinkId=529714). In this article you'll learn how to enable diagnostic logging and add instrumentation to your application, as well as how to access the information logged by Azure.
-
-<<<<<<< HEAD
-This article uses the [Azure preview portal](http://go.microsoft.com/fwlink/?LinkId=529715), Azure PowerShell, and the Azure Command-Line Interface (Azure CLI) to work with diagnostic logs. For information on working with diagnostic logs using Visual Studio, see [Troubleshooting Azure in Visual Studio](web-sites-dotnet-troubleshoot-visual-studio.md).
-=======
-This article uses the [Azure Portal](https://portal.azure.com), Azure PowerShell, and the Azure Command-Line Interface (Azure CLI) to work with diagnostic logs. For information on working with diagnostic logs using Visual Studio, see [Troubleshooting Azure in Visual Studio](web-sites-dotnet-troubleshoot-visual-studio.md).
->>>>>>> 08be3281
-
-[AZURE.INCLUDE [app-service-web-to-api-and-mobile](../../includes/app-service-web-to-api-and-mobile.md)]
-
-## <a name="whatisdiag"></a>Web server diagnostics and application diagnostics
-
-App Service web apps provide diagnostic functionality for logging information from both the web server and the web application. These are logically separated into **web server diagnostics** and **application diagnostics**.
-
-### Web server diagnostics
-
-You can enable or disable the following kinds of logs:
-
-- **Detailed Error Logging** - Detailed error information for HTTP status codes that indicate a failure (status code 400 or greater). This may contain information that can help determine why the server returned the error code.
-- **Failed Request Tracing** - Detailed information on failed requests, including a trace of the IIS components used to process the request and the time taken in each component. This can be useful if you are attempting to increase site performance or isolate what is causing a specific HTTP error to be returned.
-- **Web Server Logging** - Information about HTTP transactions using the [W3C extended log file format](http://msdn.microsoft.com/library/windows/desktop/aa814385.aspx). This is useful when determining overall site metrics such as the number of requests handled or how many requests are from a specific IP address.
-
-### Application diagnostics
-
-Application diagnostics allows you to capture information produced by a web application. ASP.NET applications can use the [System.Diagnostics.Trace](http://msdn.microsoft.com/library/36hhw2t6.aspx) class to log information to the application diagnostics log. For example:
-
-	System.Diagnostics.Trace.TraceError("If you're seeing this, something bad happened");
-
-At runtime you can retrieve these logs to help with troubleshooting. For more information, see [Troubleshooting Azure web apps in Visual Studio](web-sites-dotnet-troubleshoot-visual-studio.md).
-
-App Service web apps also log deployment information when you publish content to a web app. This happens automatically and there are no configuration settings for deployment logging. Deployment logging allows you to determine why a deployment failed. For example, if you are using a custom deployment script, you might use deployment logging to determine why the script is failing.
-
-## <a name="enablediag"></a>How to enable diagnostics
-
-To enable diagnostics in the [Azure Portal](https://portal.azure.com), go to the blade for your web app and click **Settings > Diagnostics logs**.
-
-<!-- todo:cleanup dogfood addresses in screenshot -->
-![Logs part](./media/web-sites-enable-diagnostic-log/logspart.png)
-
-When you enable **application diagnostics** you also choose the **Level**. This setting allows you to filter the information captured to **informational**, **warning** or **error** information. Setting this to **verbose** will log all information produced by the application.
-
-> [AZURE.NOTE] Unlike changing the web.config file, enabling Application diagnostics or changing diagnostic log levels does not recycle the app domain that the application runs within.
-
-In the [classic portal](https://manage.windowsazure.com) Web app **Configure** tab, you can select **storage** or **file system** for **web server logging**. Selecting **storage** allows you to select a storage account, and then a blob container that the logs will be written to. All other logs for **site diagnostics** are written to the file system only.
-
-The [classic portal](https://manage.windowsazure.com) Web app **Configure** tab also has additional settings for application diagnostics:
-
-* **File system** - stores the application diagnostics information to the web app file system. These files can be accessed by FTP, or downloaded as a Zip archive by using the Azure PowerShell or Azure Command-Line Interface (Azure CLI).
-* **Table storage** - stores the application diagnostics information in the specified Azure Storage Account and table name.
-* **Blob storage** - stores the application diagnostics information in the specified Azure Storage Account and blob container.
-* **Retention period** - by default, logs are not automatically deleted from **blob storage**. Select **set retention** and enter the number of days to keep logs if you wish to automatically delete logs.
-
->[AZURE.NOTE] If you [regenerate your storage account's access keys](storage-create-storage-account.md#view-copy-and-regenerate-storage-access-keys), you must reset the respective logging configuration to use the updated keys. To do this:
->
-> 1. In the **Configure** tab, set the respective logging feature to **Off**. Save your setting.
-> 2. Enable logging to the storage account blob or table again. Save your setting.
-
-Any combination of file system, table storage, or blob storage can be enabled at the same time, and have individual log level configurations. For example, you may wish to log errors and warnings to blob storage as a long-term logging solution, while enabling file system logging with a level of verbose.
-
-While all three storage locations provide the same basic information for logged events, **table storage** and **blob storage** log additional information such as the instance ID, thread ID, and a more granular timestamp (tick format) than logging to **file system**.
-
-> [AZURE.NOTE] Information stored in **table storage** or **blob  storage** can only be accessed using a storage client or an application that can directly work with these storage systems. For example, Visual Studio 2013 contains a Storage Explorer that can be used to explore table or blob storage, and HDInsight can access data stored in blob storage. You can also write an application that accesses Azure Storage by using one of the [Azure SDKs](/downloads/#).
-
-> [AZURE.NOTE] Diagnostics can also be enabled from Azure PowerShell using the **Set-AzureWebsite** cmdlet. If you have not installed Azure PowerShell, or have not configured it to use your Azure Subscription, see [How to Use Azure PowerShell](/develop/nodejs/how-to-guides/powershell-cmdlets/).
-
-##<a name="download"></a> How to: Download logs
-
-Diagnostic information stored to the web app file system can be accessed directly using FTP. It can also be downloaded as a Zip archive using Azure PowerShell or the Azure Command-Line Interface.
-
-The directory structure that the logs are stored in is as follows:
-
-* **Application logs** - /LogFiles/Application/. This folder contains one or more text files containing information produced by application logging.
-
-* **Failed Request Traces** - /LogFiles/W3SVC#########/. This folder contains an XSL file and one or more XML files. Ensure that you download the XSL file into the same directory as the XML file(s) because the XSL file provides functionality for formatting and filtering the contents of the XML file(s) when viewed in Internet Explorer.
-
-* **Detailed Error Logs** - /LogFiles/DetailedErrors/. This folder contains one or more .htm files that provide extensive information for any HTTP errors that have occurred.
-
-* **Web Server Logs** - /LogFiles/http/RawLogs. This folder contains one or more text files formatted using the [W3C extended log file format](http://msdn.microsoft.com/library/windows/desktop/aa814385.aspx).
-
-* **Deployment logs** - /LogFiles/Git. This folder contains logs generated by the internal deployment processes used by Azure web apps, as well as logs for Git deployments.
-
-### FTP
-
-To access diagnostic information using FTP, visit the **Dashboard** of your web app in the [classic portal](https://manage.windowsazure.com). In the **quick glance** section, use the **FTP Diagnostic Logs** link to access the log files using FTP. The **Deployment/FTP User** entry lists the user name that should be used to access the FTP site.
-
-> [AZURE.NOTE] If the **Deployment/FTP User** entry is not set, or you have forgotten the password for this user, you can create a new user and password by using the **Reset deployment credentials** link in the **quick glance** section of the **Dashboard**.
-
-### Download with Azure PowerShell
-
-To download the log files, start a new instance of Azure PowerShell and use the following command:
-
-	Save-AzureWebSiteLog -Name webappname
-
-This will save the logs for the web app specified by the **-Name** parameter to a file named **logs.zip** in the current directory.
-
-> [AZURE.NOTE] If you have not installed Azure PowerShell, or have not configured it to use your Azure Subscription, see [How to Use Azure PowerShell](/develop/nodejs/how-to-guides/powershell-cmdlets/).
-
-### Download with Azure Command-Line Interface
-
-To download the log files using the Azure Command Line Interface, open a new command prompt, PowerShell, Bash, or Terminal session and enter the following command:
-
-	azure site log download webappname
-
-This will save the logs for the web app named 'webappname' to a file named **diagnostics.zip** in the current directory.
-
-> [AZURE.NOTE] If you have not installed the Azure Command-Line Interface (Azure CLI), or have not configured it to use your Azure Subscription, see [How to Use Azure CLI](../xplat-cli-install.md).
-
-## How to: View logs in Application Insights
-
-Visual Studio Application Insights provides tools for filtering and searching logs, and for correlating the logs with requests and other events.
-
-1. Add the Application Insights SDK to your project in Visual Studio.
- * In Solution Explorer, right click your project and choose Add Application Insights. You'll be guided through steps that include creating an Application Insights resource. [Learn more](../application-insights/app-insights-start-monitoring-app-health-usage.md)
-2. Add the Trace Listener package to your project.
- * Right click your project and choose Manage NuGet Packages. Select `Microsoft.ApplicationInsights.TraceListener` [Learn more](../application-insights/app-insights-asp-net-trace-logs.md)
-3. Upload your project and run it to generate log data.
-4. In the [Azure Portal](http://portal.azure.com/), browse to your new Application Insights resource, and open **Search**. You'll see your log data, along with request, usage and other telemetry. Some telemetry might take a few minutes to arrive: click Refresh. [Learn more](../application-insights/app-insights-diagnostic-search.md)
-
-[Learn more about performance tracking with Application Insights](../insights-perf-analytics.md)
-
-##<a name="streamlogs"></a> How to: Stream logs
-
-While developing an application, it is often useful to see logging information in near-real time. This can be accomplished by streaming logging information to your development environment using either Azure PowerShell or the Azure Command-Line Interface.
-
-> [AZURE.NOTE] Some types of logging buffer write to the log file, which can result in out of order events in the stream. For example, an application log entry that occurs when a user visits a page may be displayed in the stream before the corresponding HTTP log entry for the page request.
-
-> [AZURE.NOTE] Log streaming will also stream information written to any text file stored in the **D:\\home\\LogFiles\\** folder.
-
-### Streaming with Azure PowerShell
-
-To stream logging information, start a new of Azure PowerShell and use the following command:
-
-	Get-AzureWebSiteLog -Name webappname -Tail
-
-This will connect to the web app specified by the **-Name** parameter and begin streaming information to the PowerShell window as log events occur on the web app. Any information written to files ending in .txt, .log, or .htm that are stored in the /LogFiles directory (d:/home/logfiles) will be streamed to the local console.
-
-To filter specific events, such as errors, use the **-Message** parameter. For example:
-
-	Get-AzureWebSiteLog -Name webappname -Tail -Message Error
-
-To filter specific log types, such as HTTP, use the **-Path** parameter. For example:
-
-	Get-AzureWebSiteLog -Name webappname -Tail -Path http
-
-To see a list of available paths, use the -ListPath parameter.
-
-> [AZURE.NOTE] If you have not installed Azure PowerShell, or have not configured it to use your Azure Subscription, see [How to Use Azure PowerShell](/develop/nodejs/how-to-guides/powershell-cmdlets/).
-
-### Streaming with Azure Command-Line Interface
-
-To stream logging information, open a new command prompt, PowerShell, Bash, or Terminal session and enter the following command:
-
-	azure site log tail webappname
-
-This will connect to the web app named 'webappname' and begin streaming information to the window as log events occur on the web app. Any information written to files ending in .txt, .log, or .htm that are stored in the /LogFiles directory (d:/home/logfiles) will be streamed to the local console.
-
-To filter specific events, such as errors, use the **--Filter** parameter. For example:
-
-	azure site log tail webappname --filter Error
-
-To filter specific log types, such as HTTP, use the **--Path** parameter. For example:
-
-	azure site log tail webappname --path http
-
-> [AZURE.NOTE] If you have not installed the Azure Command-Line Interface, or have not configured it to use your Azure Subscription, see [How to Use Azure Command-Line Interface](../xplat-cli-install.md).
-
-##<a name="understandlogs"></a> How to: Understand diagnostics logs
-
-### Application diagnostics logs
-
-Application diagnostics stores information in a specific format for .NET applications, depending on whether you store logs to the file system, table storage, or blob storage. The base set of data stored is the same across all three storage types - the date and time the event occurred, the process ID that produced the event, the event type (information, warning, error,) and the event message.
-
-__File system__
-
-Each line logged to the file system or received using streaming will be in the following format:
-
-	{Date}  PID[{process id}] {event type/level} {message}
-
-For example, an error event would appear similar to the following:
-
-	2014-01-30T16:36:59  PID[3096] Error       Fatal error on the page!
-
-Logging to the file system provides the most basic information of the three available methods, providing only the time, process id, event level, and message.
-
-__Table storage__
-
-When logging to table storage, additional properties are used to facilitate searching the data stored in the table as well as more granular information on the event. The following properties (columns) are used for each entity (row) stored in the table.
-
-Property name|Value/format
----|---
-PartitionKey|Date/time of the event in yyyyMMddHH format
-RowKey|A GUID value that uniquely identifies this entity
-Timestamp|The date and time that the event occurred
-EventTickCount|The date and time that the event occurred, in Tick format (greater precision)
-ApplicationName|The web app name
-Level|Event level (e.g. error, warning, information)
-EventId|The event ID of this event<p><p>Defaults to 0 if none specified
-InstanceId|Instance of the web app that the even occurred on
-Pid|Process ID
-Tid|The thread ID of the thread that produced the event
-Message|Event detail message
-
-__Blob storage__
-
-When logging to blob storage, data is stored in comma-separated values (CSV) format. Similar to table storage, additional fields are logged to provide more granular information about the event. The following properties are used for each row in the CSV:
-
-Property name|Value/format
----|---
-Date|The date and time that the event occurred
-Level|Event level (e.g. error, warning, information)
-ApplicationName|The web app name
-InstanceId|Instance of the web app that the even occurred on
-EventTickCount|The date and time that the event occurred, in Tick format (greater precision)
-EventId|The event ID of this event<p><p>Defaults to 0 if none specified
-Pid|Process ID
-Tid|The thread ID of the thread that produced the event
-Message|Event detail message
-
-The data stored in a blob would similar to the following:
-
-	date,level,applicationName,instanceId,eventTickCount,eventId,pid,tid,message
-	2014-01-30T16:36:52,Error,mywebapp,6ee38a,635266966128818593,0,3096,9,An error occurred
-
-> [AZURE.NOTE] The first line of the log will contain the column headers as represented in this example.
-
-### Failed request traces
-
-Failed request traces are stored in XML files named __fr######.xml__. To make it easier to view the logged information, an XSL stylesheet named __freb.xsl__ is provided in the same directory as the XML files. Opening one of the XML files in Internet Explorer will use the XSL stylesheet to provide a formatted display of the trace information. This will appear similar to the following:
-
-![failed request viewed in the browser](./media/web-sites-enable-diagnostic-log/tws-failedrequestinbrowser.png)
-
-### Detailed error logs
-
-Detailed error logs are HTML documents that provide more detailed information on HTTP errors that have occurred. Since they are simply HTML documents, they can be viewed using a web browser.
-
-### Web server logs
-
-The web server logs are formatted using the [W3C extended log file format](http://msdn.microsoft.com/library/windows/desktop/aa814385.aspx). This information can be read using a text editor or parsed using utilities such as [Log Parser](http://go.microsoft.com/fwlink/?LinkId=246619).
-
-> [AZURE.NOTE] The logs produced by Azure web apps do not support the __s-computername__, __s-ip__, or __cs-version__ fields.
-
-##<a name="nextsteps"></a> Next steps
-
-- [How to Monitor Web Apps](/manage/services/web-sites/how-to-monitor-websites/)
-- [Troubleshooting Azure web apps in Visual Studio](web-sites-dotnet-troubleshoot-visual-studio.md)
-- [Analyze web app Logs in HDInsight](http://gallery.technet.microsoft.com/scriptcenter/Analyses-Windows-Azure-web-0b27d413)
-
-> [AZURE.NOTE] If you want to get started with Azure App Service before signing up for an Azure account, go to [Try App Service](http://go.microsoft.com/fwlink/?LinkId=523751), where you can immediately create a short-lived starter web app in App Service. No credit cards required; no commitments.
-
-## What's changed
-* For a guide to the change from Websites to App Service see: [Azure App Service and Its Impact on Existing Azure Services](http://go.microsoft.com/fwlink/?LinkId=529714)
-* For a guide to the change of the old portal to the new portal see: [Reference for navigating the preview portal](http://go.microsoft.com/fwlink/?LinkId=529715)
- 
+<properties
+	pageTitle="Enable diagnostics logging for web apps in Azure App Service"
+	description="Learn how to enable diagnostic logging and add instrumentation to your application, as well as how to access the information logged by Azure."
+	services="app-service"
+	documentationCenter=".net"
+	authors="cephalin"
+	manager="wpickett"
+	editor="jimbe"/>
+
+<tags
+	ms.service="app-service"
+	ms.workload="na"
+	ms.tgt_pltfrm="na"
+	ms.devlang="na"
+	ms.topic="article"
+	ms.date="10/20/2015"
+	ms.author="cephalin"/>
+
+# Enable diagnostics logging for web apps in Azure App Service
+
+## Overview
+
+Azure provides built-in diagnostics to assist with debugging an [App Service web app](http://go.microsoft.com/fwlink/?LinkId=529714). In this article you'll learn how to enable diagnostic logging and add instrumentation to your application, as well as how to access the information logged by Azure.
+
+This article uses the [Azure Portal](https://portal.azure.com), Azure PowerShell, and the Azure Command-Line Interface (Azure CLI) to work with diagnostic logs. For information on working with diagnostic logs using Visual Studio, see [Troubleshooting Azure in Visual Studio](web-sites-dotnet-troubleshoot-visual-studio.md).
+
+[AZURE.INCLUDE [app-service-web-to-api-and-mobile](../../includes/app-service-web-to-api-and-mobile.md)]
+
+## <a name="whatisdiag"></a>Web server diagnostics and application diagnostics
+
+App Service web apps provide diagnostic functionality for logging information from both the web server and the web application. These are logically separated into **web server diagnostics** and **application diagnostics**.
+
+### Web server diagnostics
+
+You can enable or disable the following kinds of logs:
+
+- **Detailed Error Logging** - Detailed error information for HTTP status codes that indicate a failure (status code 400 or greater). This may contain information that can help determine why the server returned the error code.
+- **Failed Request Tracing** - Detailed information on failed requests, including a trace of the IIS components used to process the request and the time taken in each component. This can be useful if you are attempting to increase site performance or isolate what is causing a specific HTTP error to be returned.
+- **Web Server Logging** - Information about HTTP transactions using the [W3C extended log file format](http://msdn.microsoft.com/library/windows/desktop/aa814385.aspx). This is useful when determining overall site metrics such as the number of requests handled or how many requests are from a specific IP address.
+
+### Application diagnostics
+
+Application diagnostics allows you to capture information produced by a web application. ASP.NET applications can use the [System.Diagnostics.Trace](http://msdn.microsoft.com/library/36hhw2t6.aspx) class to log information to the application diagnostics log. For example:
+
+	System.Diagnostics.Trace.TraceError("If you're seeing this, something bad happened");
+
+At runtime you can retrieve these logs to help with troubleshooting. For more information, see [Troubleshooting Azure web apps in Visual Studio](web-sites-dotnet-troubleshoot-visual-studio.md).
+
+App Service web apps also log deployment information when you publish content to a web app. This happens automatically and there are no configuration settings for deployment logging. Deployment logging allows you to determine why a deployment failed. For example, if you are using a custom deployment script, you might use deployment logging to determine why the script is failing.
+
+## <a name="enablediag"></a>How to enable diagnostics
+
+To enable diagnostics in the [Azure Portal](https://portal.azure.com), go to the blade for your web app and click **Settings > Diagnostics logs**.
+
+<!-- todo:cleanup dogfood addresses in screenshot -->
+![Logs part](./media/web-sites-enable-diagnostic-log/logspart.png)
+
+When you enable **application diagnostics** you also choose the **Level**. This setting allows you to filter the information captured to **informational**, **warning** or **error** information. Setting this to **verbose** will log all information produced by the application.
+
+> [AZURE.NOTE] Unlike changing the web.config file, enabling Application diagnostics or changing diagnostic log levels does not recycle the app domain that the application runs within.
+
+In the [classic portal](https://manage.windowsazure.com) Web app **Configure** tab, you can select **storage** or **file system** for **web server logging**. Selecting **storage** allows you to select a storage account, and then a blob container that the logs will be written to. All other logs for **site diagnostics** are written to the file system only.
+
+The [classic portal](https://manage.windowsazure.com) Web app **Configure** tab also has additional settings for application diagnostics:
+
+* **File system** - stores the application diagnostics information to the web app file system. These files can be accessed by FTP, or downloaded as a Zip archive by using the Azure PowerShell or Azure Command-Line Interface (Azure CLI).
+* **Table storage** - stores the application diagnostics information in the specified Azure Storage Account and table name.
+* **Blob storage** - stores the application diagnostics information in the specified Azure Storage Account and blob container.
+* **Retention period** - by default, logs are not automatically deleted from **blob storage**. Select **set retention** and enter the number of days to keep logs if you wish to automatically delete logs.
+
+>[AZURE.NOTE] If you [regenerate your storage account's access keys](storage-create-storage-account.md#view-copy-and-regenerate-storage-access-keys), you must reset the respective logging configuration to use the updated keys. To do this:
+>
+> 1. In the **Configure** tab, set the respective logging feature to **Off**. Save your setting.
+> 2. Enable logging to the storage account blob or table again. Save your setting.
+
+Any combination of file system, table storage, or blob storage can be enabled at the same time, and have individual log level configurations. For example, you may wish to log errors and warnings to blob storage as a long-term logging solution, while enabling file system logging with a level of verbose.
+
+While all three storage locations provide the same basic information for logged events, **table storage** and **blob storage** log additional information such as the instance ID, thread ID, and a more granular timestamp (tick format) than logging to **file system**.
+
+> [AZURE.NOTE] Information stored in **table storage** or **blob  storage** can only be accessed using a storage client or an application that can directly work with these storage systems. For example, Visual Studio 2013 contains a Storage Explorer that can be used to explore table or blob storage, and HDInsight can access data stored in blob storage. You can also write an application that accesses Azure Storage by using one of the [Azure SDKs](/downloads/#).
+
+> [AZURE.NOTE] Diagnostics can also be enabled from Azure PowerShell using the **Set-AzureWebsite** cmdlet. If you have not installed Azure PowerShell, or have not configured it to use your Azure Subscription, see [How to Use Azure PowerShell](/develop/nodejs/how-to-guides/powershell-cmdlets/).
+
+##<a name="download"></a> How to: Download logs
+
+Diagnostic information stored to the web app file system can be accessed directly using FTP. It can also be downloaded as a Zip archive using Azure PowerShell or the Azure Command-Line Interface.
+
+The directory structure that the logs are stored in is as follows:
+
+* **Application logs** - /LogFiles/Application/. This folder contains one or more text files containing information produced by application logging.
+
+* **Failed Request Traces** - /LogFiles/W3SVC#########/. This folder contains an XSL file and one or more XML files. Ensure that you download the XSL file into the same directory as the XML file(s) because the XSL file provides functionality for formatting and filtering the contents of the XML file(s) when viewed in Internet Explorer.
+
+* **Detailed Error Logs** - /LogFiles/DetailedErrors/. This folder contains one or more .htm files that provide extensive information for any HTTP errors that have occurred.
+
+* **Web Server Logs** - /LogFiles/http/RawLogs. This folder contains one or more text files formatted using the [W3C extended log file format](http://msdn.microsoft.com/library/windows/desktop/aa814385.aspx).
+
+* **Deployment logs** - /LogFiles/Git. This folder contains logs generated by the internal deployment processes used by Azure web apps, as well as logs for Git deployments.
+
+### FTP
+
+To access diagnostic information using FTP, visit the **Dashboard** of your web app in the [classic portal](https://manage.windowsazure.com). In the **quick glance** section, use the **FTP Diagnostic Logs** link to access the log files using FTP. The **Deployment/FTP User** entry lists the user name that should be used to access the FTP site.
+
+> [AZURE.NOTE] If the **Deployment/FTP User** entry is not set, or you have forgotten the password for this user, you can create a new user and password by using the **Reset deployment credentials** link in the **quick glance** section of the **Dashboard**.
+
+### Download with Azure PowerShell
+
+To download the log files, start a new instance of Azure PowerShell and use the following command:
+
+	Save-AzureWebSiteLog -Name webappname
+
+This will save the logs for the web app specified by the **-Name** parameter to a file named **logs.zip** in the current directory.
+
+> [AZURE.NOTE] If you have not installed Azure PowerShell, or have not configured it to use your Azure Subscription, see [How to Use Azure PowerShell](/develop/nodejs/how-to-guides/powershell-cmdlets/).
+
+### Download with Azure Command-Line Interface
+
+To download the log files using the Azure Command Line Interface, open a new command prompt, PowerShell, Bash, or Terminal session and enter the following command:
+
+	azure site log download webappname
+
+This will save the logs for the web app named 'webappname' to a file named **diagnostics.zip** in the current directory.
+
+> [AZURE.NOTE] If you have not installed the Azure Command-Line Interface (Azure CLI), or have not configured it to use your Azure Subscription, see [How to Use Azure CLI](../xplat-cli-install.md).
+
+## How to: View logs in Application Insights
+
+Visual Studio Application Insights provides tools for filtering and searching logs, and for correlating the logs with requests and other events.
+
+1. Add the Application Insights SDK to your project in Visual Studio.
+ * In Solution Explorer, right click your project and choose Add Application Insights. You'll be guided through steps that include creating an Application Insights resource. [Learn more](../application-insights/app-insights-start-monitoring-app-health-usage.md)
+2. Add the Trace Listener package to your project.
+ * Right click your project and choose Manage NuGet Packages. Select `Microsoft.ApplicationInsights.TraceListener` [Learn more](../application-insights/app-insights-asp-net-trace-logs.md)
+3. Upload your project and run it to generate log data.
+4. In the [Azure Portal](http://portal.azure.com/), browse to your new Application Insights resource, and open **Search**. You'll see your log data, along with request, usage and other telemetry. Some telemetry might take a few minutes to arrive: click Refresh. [Learn more](../application-insights/app-insights-diagnostic-search.md)
+
+[Learn more about performance tracking with Application Insights](../insights-perf-analytics.md)
+
+##<a name="streamlogs"></a> How to: Stream logs
+
+While developing an application, it is often useful to see logging information in near-real time. This can be accomplished by streaming logging information to your development environment using either Azure PowerShell or the Azure Command-Line Interface.
+
+> [AZURE.NOTE] Some types of logging buffer write to the log file, which can result in out of order events in the stream. For example, an application log entry that occurs when a user visits a page may be displayed in the stream before the corresponding HTTP log entry for the page request.
+
+> [AZURE.NOTE] Log streaming will also stream information written to any text file stored in the **D:\\home\\LogFiles\\** folder.
+
+### Streaming with Azure PowerShell
+
+To stream logging information, start a new of Azure PowerShell and use the following command:
+
+	Get-AzureWebSiteLog -Name webappname -Tail
+
+This will connect to the web app specified by the **-Name** parameter and begin streaming information to the PowerShell window as log events occur on the web app. Any information written to files ending in .txt, .log, or .htm that are stored in the /LogFiles directory (d:/home/logfiles) will be streamed to the local console.
+
+To filter specific events, such as errors, use the **-Message** parameter. For example:
+
+	Get-AzureWebSiteLog -Name webappname -Tail -Message Error
+
+To filter specific log types, such as HTTP, use the **-Path** parameter. For example:
+
+	Get-AzureWebSiteLog -Name webappname -Tail -Path http
+
+To see a list of available paths, use the -ListPath parameter.
+
+> [AZURE.NOTE] If you have not installed Azure PowerShell, or have not configured it to use your Azure Subscription, see [How to Use Azure PowerShell](/develop/nodejs/how-to-guides/powershell-cmdlets/).
+
+### Streaming with Azure Command-Line Interface
+
+To stream logging information, open a new command prompt, PowerShell, Bash, or Terminal session and enter the following command:
+
+	azure site log tail webappname
+
+This will connect to the web app named 'webappname' and begin streaming information to the window as log events occur on the web app. Any information written to files ending in .txt, .log, or .htm that are stored in the /LogFiles directory (d:/home/logfiles) will be streamed to the local console.
+
+To filter specific events, such as errors, use the **--Filter** parameter. For example:
+
+	azure site log tail webappname --filter Error
+
+To filter specific log types, such as HTTP, use the **--Path** parameter. For example:
+
+	azure site log tail webappname --path http
+
+> [AZURE.NOTE] If you have not installed the Azure Command-Line Interface, or have not configured it to use your Azure Subscription, see [How to Use Azure Command-Line Interface](../xplat-cli-install.md).
+
+##<a name="understandlogs"></a> How to: Understand diagnostics logs
+
+### Application diagnostics logs
+
+Application diagnostics stores information in a specific format for .NET applications, depending on whether you store logs to the file system, table storage, or blob storage. The base set of data stored is the same across all three storage types - the date and time the event occurred, the process ID that produced the event, the event type (information, warning, error,) and the event message.
+
+__File system__
+
+Each line logged to the file system or received using streaming will be in the following format:
+
+	{Date}  PID[{process id}] {event type/level} {message}
+
+For example, an error event would appear similar to the following:
+
+	2014-01-30T16:36:59  PID[3096] Error       Fatal error on the page!
+
+Logging to the file system provides the most basic information of the three available methods, providing only the time, process id, event level, and message.
+
+__Table storage__
+
+When logging to table storage, additional properties are used to facilitate searching the data stored in the table as well as more granular information on the event. The following properties (columns) are used for each entity (row) stored in the table.
+
+Property name|Value/format
+---|---
+PartitionKey|Date/time of the event in yyyyMMddHH format
+RowKey|A GUID value that uniquely identifies this entity
+Timestamp|The date and time that the event occurred
+EventTickCount|The date and time that the event occurred, in Tick format (greater precision)
+ApplicationName|The web app name
+Level|Event level (e.g. error, warning, information)
+EventId|The event ID of this event<p><p>Defaults to 0 if none specified
+InstanceId|Instance of the web app that the even occurred on
+Pid|Process ID
+Tid|The thread ID of the thread that produced the event
+Message|Event detail message
+
+__Blob storage__
+
+When logging to blob storage, data is stored in comma-separated values (CSV) format. Similar to table storage, additional fields are logged to provide more granular information about the event. The following properties are used for each row in the CSV:
+
+Property name|Value/format
+---|---
+Date|The date and time that the event occurred
+Level|Event level (e.g. error, warning, information)
+ApplicationName|The web app name
+InstanceId|Instance of the web app that the even occurred on
+EventTickCount|The date and time that the event occurred, in Tick format (greater precision)
+EventId|The event ID of this event<p><p>Defaults to 0 if none specified
+Pid|Process ID
+Tid|The thread ID of the thread that produced the event
+Message|Event detail message
+
+The data stored in a blob would similar to the following:
+
+	date,level,applicationName,instanceId,eventTickCount,eventId,pid,tid,message
+	2014-01-30T16:36:52,Error,mywebapp,6ee38a,635266966128818593,0,3096,9,An error occurred
+
+> [AZURE.NOTE] The first line of the log will contain the column headers as represented in this example.
+
+### Failed request traces
+
+Failed request traces are stored in XML files named __fr######.xml__. To make it easier to view the logged information, an XSL stylesheet named __freb.xsl__ is provided in the same directory as the XML files. Opening one of the XML files in Internet Explorer will use the XSL stylesheet to provide a formatted display of the trace information. This will appear similar to the following:
+
+![failed request viewed in the browser](./media/web-sites-enable-diagnostic-log/tws-failedrequestinbrowser.png)
+
+### Detailed error logs
+
+Detailed error logs are HTML documents that provide more detailed information on HTTP errors that have occurred. Since they are simply HTML documents, they can be viewed using a web browser.
+
+### Web server logs
+
+The web server logs are formatted using the [W3C extended log file format](http://msdn.microsoft.com/library/windows/desktop/aa814385.aspx). This information can be read using a text editor or parsed using utilities such as [Log Parser](http://go.microsoft.com/fwlink/?LinkId=246619).
+
+> [AZURE.NOTE] The logs produced by Azure web apps do not support the __s-computername__, __s-ip__, or __cs-version__ fields.
+
+##<a name="nextsteps"></a> Next steps
+
+- [How to Monitor Web Apps](/manage/services/web-sites/how-to-monitor-websites/)
+- [Troubleshooting Azure web apps in Visual Studio](web-sites-dotnet-troubleshoot-visual-studio.md)
+- [Analyze web app Logs in HDInsight](http://gallery.technet.microsoft.com/scriptcenter/Analyses-Windows-Azure-web-0b27d413)
+
+> [AZURE.NOTE] If you want to get started with Azure App Service before signing up for an Azure account, go to [Try App Service](http://go.microsoft.com/fwlink/?LinkId=523751), where you can immediately create a short-lived starter web app in App Service. No credit cards required; no commitments.
+
+## What's changed
+* For a guide to the change from Websites to App Service see: [Azure App Service and Its Impact on Existing Azure Services](http://go.microsoft.com/fwlink/?LinkId=529714)
+* For a guide to the change of the old portal to the new portal see: [Reference for navigating the preview portal](http://go.microsoft.com/fwlink/?LinkId=529715)
+ 