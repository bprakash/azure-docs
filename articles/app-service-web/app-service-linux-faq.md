---
title: Azure App Service Web App on Linux FAQ | Microsoft Docs
description: Azure App Service Web App on Linux FAQ.
keywords: azure app service, web app, faq, linux, oss
services: app-service
documentationCenter: ''
authors: ahmedelnably
manager: erikre
editor: ''

ms.assetid:
ms.service: app-service
ms.workload: na
ms.tgt_pltfrm: na
ms.devlang: na
ms.topic: article
ms.date: 05/04/2017
ms.author: aelnably;wesmc

---

# Azure App Service Web App on Linux FAQ

With the release of Web App on Linux (currently in preview), we're working on adding features and making improvements to our platform. Here are some frequently asked questions (FAQ) that our customers have been asking us over the last months.
If you have a question, comment on the article and we'll answer it as soon as possible.

## Built-in images

**Q:** I want to fork the built-in Docker containers that the platform provides. Where can I find those files?

**A:** You can find all Docker files on [GitHub](https://github.com/azure-app-service). You can find all Docker containers on [Docker Hub](https://hub.docker.com/u/appsvc/).

**Q:** What are the expected values for the Startup File section when I configure the runtime stack?

**A:** For Node.Js, you specify the PM2 configuration file or your script file. For .NET Core, specify your compiled DLL name. For Ruby, you can specify the Ruby script that you want to initialize your app with.

## Management

**Q:** What happens when I press the restart button in the Azure portal?

**A:** This is the equivalent of Docker restart.

**Q:** Can I use Secure Shell (SSH) to connect to the app container virtual machine (VM)?

<<<<<<< HEAD
**A:** Yes, you can do that through the SCM site, check the following article for more information [SSH support for Web App on Linux](./app-service-linux-ssh-support.md)
=======
**A:** Yes, you can do that through the SCM site, check the following article for more information [SSH support for App Service on Linux](app-service-linux-ssh-support.md)
>>>>>>> 15064787

## Continuous integration/deployment

**Q:** My web app still uses an old Docker container image after I've updated the image on Docker Hub. Do you support continuous integration/deployment of custom containers?

**A:** To set up continuous integration/deployment for DockerHub images by check the following article [Docker Hub Continuous Deployment with Web App on Linux](./app-service-linux-ci-cd.md). For private registries, you can refresh the container by stopping and then starting your web app. Or you can change or add a dummy application setting to force a refresh of your container.

**Q:** Do you support staging environments?
**A:** Yes.

## Language support

**Q:** Do you support uncompiled .NET Core apps?

**A:** Yes.

**Q:** Do you support Composer as a dependency manager for PHP apps?

**A:** No. You will need to deploy your PHP apps with all the dependencies. We're planning a full deployment experience in a future release.

## Custom containers

**Q:** I'm using my own custom container. My app resides in the `\home\` directory, but I can't find my files when I browse the content by using the [SCM site](https://github.com/projectkudu/kudu) or an FTP client. Where are my files?

**A:** We mount an SMB share to the `\home\` directory. This will override any content that's there.

**Q:** What is the format for private registry server url?

**A:** You need to provide the full registry url including `http://` or `https://`.

**Q:** What is the format for the image name in private registry option?

**A:** You need to add the full image name including the private registry url (eg. myacr.azurecr.io/dotnet:latest)

**Q:** I want to expose more than one port on my custom container image. Is that possible?

**A:** Currently, that isn't supported.

**Q:** Can I bring my own storage?

**A:** Currently that isn't supported.

**Q:** I can't browse my custom container's file system or running processes from the SCM site. Why is that?

**A:** The SCM site runs in a separate container. You can't check the file system or running processes of the app container.

**Q:** My custom container listens to a port other than port 80. How can I configure my app to route the requests to that port?

**A:** We have auto port detection, also you can specify an application setting called **PORT**, and give it the value of the expected port number.

**Q:** Do I need to implement HTTPS in my custom container.

**A:** No, the platform handles HTTPS termination at the shared frontends.

## Pricing and SLA

**Q:** What's the pricing while you're using the public preview?

**A:** You are charged half the number of hours that your app runs, with the normal Azure App Service pricing. This means that you get a 50 percent discount on normal Azure App Service pricing.

## Other

**Q:** What are the supported characters in application settings names?

**A:** You can only use A-Z, a-z, 0-9, and the underscore for application settings.

**Q:** Where can I request new features?

**A:** You can submit your idea at the [Web Apps feedback forum](https://aka.ms/webapps-uservoice). Add "[Linux]" to the title of your idea.

## Next steps
* [What is Web App on Linux?](app-service-linux-intro.md)
* [Creating web apps in Web App on Linux](app-service-linux-how-to-create-a-web-app.md)
* [SSH support for Web App on Linux](./app-service-linux-ssh-support.md)
* [Set up staging environments in Azure App Service](./web-sites-staged-publishing.md)
* [Docker Hub Continuous Deployment with Web App on Linux](./app-service-linux-ci-cd.md)<|MERGE_RESOLUTION|>--- conflicted
+++ resolved
@@ -42,11 +42,7 @@
 
 **Q:** Can I use Secure Shell (SSH) to connect to the app container virtual machine (VM)?
 
-<<<<<<< HEAD
 **A:** Yes, you can do that through the SCM site, check the following article for more information [SSH support for Web App on Linux](./app-service-linux-ssh-support.md)
-=======
-**A:** Yes, you can do that through the SCM site, check the following article for more information [SSH support for App Service on Linux](app-service-linux-ssh-support.md)
->>>>>>> 15064787
 
 ## Continuous integration/deployment
 
@@ -55,6 +51,7 @@
 **A:** To set up continuous integration/deployment for DockerHub images by check the following article [Docker Hub Continuous Deployment with Web App on Linux](./app-service-linux-ci-cd.md). For private registries, you can refresh the container by stopping and then starting your web app. Or you can change or add a dummy application setting to force a refresh of your container.
 
 **Q:** Do you support staging environments?
+
 **A:** Yes.
 
 ## Language support
