---
title: Restore an app in Azure
description: Learn how to restore your app from a backup.
services: app-service
documentationcenter: ''
author: cephalin
manager: erikre
editor: jimbe

ms.assetid: 4444dbf7-363c-47e2-b24a-dbd45cb08491
ms.service: app-service
ms.workload: na
ms.tgt_pltfrm: na
ms.devlang: na
ms.topic: article
ms.date: 07/06/2016
ms.author: cephalin;aelnably

---
# Restore an app in Azure
This article shows you how to restore an app in [Azure App Service](../app-service/app-service-value-prop-what-is.md)
that you have previously backed up (see [Back up your app in Azure](web-sites-backup.md)). You can restore your app
with its linked databases on-demand to a previous state, or create a new app based on one of
your original app's backup. Azure App Service supports the following databases for backup and restore:
- [SQL Database](https://azure.microsoft.com/en-us/services/sql-database/)
- [Azure Database for MySQL (Preview)](https://azure.microsoft.com/en-us/services/mysql)
- [Azure Database for PostgreSQL (Preview)](https://azure.microsoft.com/en-us/services/postgres)
- [ClearDB MySQL](https://azuremarketplace.microsoft.com/en-us/marketplace/apps/SuccessBricksInc.ClearDBMySQLDatabase?tab=Overview)
- [MySQL in-app](https://blogs.msdn.microsoft.com/appserviceteam/2017/03/06/announcing-general-availability-for-mysql-in-app)

Restoring from backups is available to apps running in **Standard** and **Premium** tier. For information about scaling
up your app, see [Scale up an app in Azure](web-sites-scale.md). **Premium** tier allows a greater number of daily
backups to be performed than **Standard** tier.

<a name="PreviousBackup"></a>

## Restore an app from an existing backup
<<<<<<< HEAD
1. On the **Settings** blade of your app in the Azure Portal, click **Backups** to display the **Backups** blade. Then click **Restore**.
=======
1. On the **Settings** blade of your app in the Azure portal, click **Backups** to display the **Backups** blade. Then click **Restore Now** in the command bar.
>>>>>>> 814ed1f4
   
    ![Choose restore now][ChooseRestoreNow]
2. In the **Restore** blade, first select the backup source.
   
    ![](./media/web-sites-restore/021ChooseSource1.png)
   
    The **App backup** option shows you all the existing backups of the current app, and you can easily select one.
    The **Storage** option lets you select any backup ZIP file from any existing Azure Storage account and container in your subscription.
    If you're trying to restore a backup of another app, use the **Storage** option.
3. Then, specify the destination for the app restore in **Restore destination**.
   
    ![](./media/web-sites-restore/022ChooseDestination1.png)
   
   > [!WARNING]
   > If you choose **Overwrite**, all existing data in your current app is erased and overwritten. Before you click **OK**,
   > make sure that it is exactly what you want to do.
   > 
   > 
   
<<<<<<< HEAD
    You can select **Existing App** to restore the app backup to another app in the same resoure group. Before you use this option, you should have already created another app in your resource group with mirroring database configuration to the one defined in the app backup. You can also Create a **New** app to restore your content to.
=======
    You can select **Existing App** to restore the app backup to another app in the same resoure group. Before you use this option,
    you should have already created another app in your resource group with mirroring configuration to the one defined
    in the app backup.

>>>>>>> 814ed1f4
4. Click **OK**.

<a name="StorageAccount"></a>

## Download or delete a backup from a storage account
1. From the main **Browse** blade of the Azure portal, select **Storage accounts**. A list of your existing storage accounts is displayed.
2. Select the storage account that contains the backup that you want to download or delete.The blade for the storage account is displayed.
3. In the storage account blade, select the container you want
   
    ![View Containers][ViewContainers]
4. Select backup file you want to download or delete.
   
    ![ViewContainers](./media/web-sites-restore/03ViewFiles.png)
5. Click **Download** or **Delete** depending on what you want to do.  

<a name="OperationLogs"></a>

## Monitor a restore operation
To see details about the success or failure of the app restore operation, navigate to the **Activity Log** blade in the Azure portal.  
 

Scroll down to find the desired restore operation and click to select it.

The details blade displays the available information related to the restore operation.

## Next Steps
You can backup and restore App Service apps using REST API (see [Use REST to back up and restore App Service apps](websites-csm-backup.md)).


<!-- IMAGES -->
[ChooseRestoreNow]: ./media/web-sites-restore/02ChooseRestoreNow1.png
[ViewContainers]: ./media/web-sites-restore/03ViewContainers.png
[StorageAccountFile]: ./media/web-sites-restore/02StorageAccountFile.png
[BrowseCloudStorage]: ./media/web-sites-restore/03BrowseCloudStorage.png
[StorageAccountFileSelected]: ./media/web-sites-restore/04StorageAccountFileSelected.png
[ChooseRestoreSettings]: ./media/web-sites-restore/05ChooseRestoreSettings.png
[ChooseDBServer]: ./media/web-sites-restore/06ChooseDBServer.png
[RestoreToNewSQLDB]: ./media/web-sites-restore/07RestoreToNewSQLDB.png
[NewSQLDBConfig]: ./media/web-sites-restore/08NewSQLDBConfig.png
[RestoredContosoWebSite]: ./media/web-sites-restore/09RestoredContosoWebSite.png
[DashboardOperationLogsLink]: ./media/web-sites-restore/10DashboardOperationLogsLink.png
[ManagementServicesOperationLogsList]: ./media/web-sites-restore/11ManagementServicesOperationLogsList.png
[DetailsButton]: ./media/web-sites-restore/12DetailsButton.png
[OperationDetails]: ./media/web-sites-restore/13OperationDetails.png<|MERGE_RESOLUTION|>--- conflicted
+++ resolved
@@ -35,11 +35,7 @@
 <a name="PreviousBackup"></a>
 
 ## Restore an app from an existing backup
-<<<<<<< HEAD
 1. On the **Settings** blade of your app in the Azure Portal, click **Backups** to display the **Backups** blade. Then click **Restore**.
-=======
-1. On the **Settings** blade of your app in the Azure portal, click **Backups** to display the **Backups** blade. Then click **Restore Now** in the command bar.
->>>>>>> 814ed1f4
    
     ![Choose restore now][ChooseRestoreNow]
 2. In the **Restore** blade, first select the backup source.
@@ -59,14 +55,8 @@
    > 
    > 
    
-<<<<<<< HEAD
     You can select **Existing App** to restore the app backup to another app in the same resoure group. Before you use this option, you should have already created another app in your resource group with mirroring database configuration to the one defined in the app backup. You can also Create a **New** app to restore your content to.
-=======
-    You can select **Existing App** to restore the app backup to another app in the same resoure group. Before you use this option,
-    you should have already created another app in your resource group with mirroring configuration to the one defined
-    in the app backup.
 
->>>>>>> 814ed1f4
 4. Click **OK**.
 
 <a name="StorageAccount"></a>
