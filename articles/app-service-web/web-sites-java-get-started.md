--- conflicted
+++ resolved
@@ -1,108 +1,95 @@
-<properties
-	pageTitle="Create a Java web app in Azure App Service | Microsoft Azure"
-	description="This tutorial shows you how to deploy a Java web app to Azure App Service."
-	services="app-service\web"
-	documentationCenter="java"
-	authors="rmcmurray"
-	manager="wpickett"
-	editor="jimbe"/>
-<tags
-	ms.service="app-service-web"
-	ms.workload="web"
-	ms.tgt_pltfrm="na"
-	ms.devlang="Java"
-	ms.topic="hero-article"
-	ms.date="08/31/2015" 
-	ms.author="robmcm"/>
+<properties
+	pageTitle="Create a Java web app in Azure App Service | Microsoft Azure"
+	description="This tutorial shows you how to deploy a Java web app to Azure App Service."
+	services="app-service\web"
+	documentationCenter="java"
+	authors="rmcmurray"
+	manager="wpickett"
+	editor="jimbe"/>
+<tags
+	ms.service="app-service-web"
+	ms.workload="web"
+	ms.tgt_pltfrm="na"
+	ms.devlang="Java"
+	ms.topic="hero-article"
+	ms.date="08/31/2015"
+	ms.author="robmcm"/>
+
+# Create a Java web app in Azure App Service
+
+This tutorial shows how to create a web app on Microsoft Azure by using Java, through either the Azure Marketplace or the configuration UI in the [Web Apps feature in Azure App Service][].
 
-# Create a Java web app in Azure App Service
+If you don't want to use either of those techniques—for example, if you want to customize your application container—see [Upload a custom Java web app to Azure](web-sites-java-custom-upload.md).
+
+> [AZURE.NOTE] To complete this tutorial, you need a Microsoft Azure account. If you don't have an account, you can [activate your MSDN subscriber benefits][] or [sign up for a free trial][].
+
+If you want to get started with Azure App Service before you sign up for an Azure account, go to [Try App Service][]. There, you can immediately create a short-lived starter web app in App Service—no credit card required, and no commitments.
 
-<<<<<<< HEAD
-This tutorial shows how to create a web app on Microsoft Azure by using Java, through either the Azure Marketplace or the configuration UI in the [Web Apps feature in Azure App Service](http://go.microsoft.com/fwlink/?LinkId=529714).
-=======
-This tutorial shows how to create a web app on Microsoft Azure using Java, using either the Azure Marketplace, or the [App Service Web Apps][] configuration UI.
->>>>>>> 7239e972
+## Create a Java web app by using the Azure Marketplace
+
+This information shows how to use the Azure Marketplace to select a Java application container, either Apache Tomcat or Jetty, for your web app.
+
+The following shows how a web app that's built via Tomcat from the Azure Marketplace would appear:
+
+<!--todo:![Web app using Apache Tomcat](./media/web-sites-java-get-started/tomcat.png)-->
+
+The following shows how a web app that's built via Jetty from the Azure Marketplace would appear:
+
+<!--todo:![Web app using Jetty](./media/web-sites-java-get-started/jetty.png)-->
+
+1. Sign in to the [Azure portal](http://go.microsoft.com/fwlink/?LinkId=529715).
+2. Click **New** in the bottom left of the page.
+3. Click the **Web + Mobile** blade.
+4. Click **Azure Marketplace** at the bottom of the **Web + Mobile** blade.
+5. Click **Web**.
+6. The top of the **Web** page contains a search text box. In this text box, type the desired Java application server, such as **Apache Tomcat** or **Jetty**.
+4. Click the desired Java application server.
+5. Click **Create**.
+6. Specify the URL name.
+6. Select a region. For example, select **West US**.
+7. Click **Create**.
+
+Within a few moments, your web app will be created. To view the web app, within the Azure portal, in the **Web Apps** blade, click the web app, and then click the URL for it.
+
+Now that you've created the web app with an app container, see the **Next steps** section for information about uploading your application to the web app.
+
+## Create a Java web app by using the Azure configuration UI
+
+This information shows how to use the Azure configuration UI to select a Java application container, either Apache Tomcat or Jetty, for your web app.
+
+1. Sign in to the Azure portal.
+2. Click **New** in the bottom left of the page.
+3. Click the **Web + Mobile** blade.
+4. Click **Azure Marketplace** at the bottom of the **Web + Mobile** blade.
+5. Click **Web**.
+6. Click **Web App**.
+7. Click **Create**.
+8. Specify the URL name.
+9. Select a region. For example, select **West US**.
+10. Click **Create**.
+11. When the web app has been created, click **All settings**.
+12. Click **Application settings**.
+13. Click the desired Java version.
+14. The options for the web container are displayed, for example, Tomcat and Jetty. Select the desired **Web container**.
+15. Click **Save**.
+
+Within a few moments, your web app will become Java-based. To confirm that it is Java-based, click its URL. Note that the page will provide text stating that the new web app is a Java-based web app.
+
+Now that you've created the web app with an app container, see the **Next steps** section for information about uploading your application to the web app.
+
+## Next steps
+
+At this point, you have a Java application server running as your Java web app on Azure. To add in your own application or webpage, see [Add an application or webpage to your Java web app](web-sites-java-add-app.md).
+
+## What's changed
 
-If you don't want to use either of those techniques—for example, if you want to customize your application container—see [Upload a custom Java web app to Azure](web-sites-java-custom-upload.md).
-
-> [AZURE.NOTE] To complete this tutorial, you need a Microsoft Azure account. If you don't have an account, you can [activate your MSDN subscriber benefits][] or [sign up for a free trial][].
-
-<<<<<<< HEAD
-If you want to get started with Azure App Service before you sign up for an Azure account, go to [Try App Service](http://go.microsoft.com/fwlink/?LinkId=523751). There, you can immediately create a short-lived starter web app in App Service—no credit card required, and no commitments.
-=======
-If you want to get started with Azure App Service before signing up for an Azure account, go to [Try App Service][], where you can immediately create a short-lived starter web app in App Service. No credit cards required; no commitments.
->>>>>>> 7239e972
-
-## Create a Java web app by using the Azure Marketplace
-
-This information shows how to use the Azure Marketplace to select a Java application container, either Apache Tomcat or Jetty, for your web app.
-
-The following shows how a web app that's built via Tomcat from the Azure Marketplace would appear:
-
-<!--todo:![Web app using Apache Tomcat](./media/web-sites-java-get-started/tomcat.png)-->
-
-The following shows how a web app that's built via Jetty from the Azure Marketplace would appear:
-
-<!--todo:![Web app using Jetty](./media/web-sites-java-get-started/jetty.png)-->
-
-1. Sign in to the [Azure portal](http://go.microsoft.com/fwlink/?LinkId=529715).
-2. Click **New** in the bottom left of the page.
-3. Click the **Web + Mobile** blade.
-4. Click **Azure Marketplace** at the bottom of the **Web + Mobile** blade.
-5. Click **Web**.
-6. The top of the **Web** page contains a search text box. In this text box, type the desired Java application server, such as **Apache Tomcat** or **Jetty**.
-4. Click the desired Java application server.
-5. Click **Create**.
-6. Specify the URL name.
-6. Select a region. For example, select **West US**.
-7. Click **Create**.
-
-Within a few moments, your web app will be created. To view the web app, within the Azure portal, in the **Web Apps** blade, click the web app, and then click the URL for it.
-
-Now that you've created the web app with an app container, see the **Next steps** section for information about uploading your application to the web app.
-
-## Create a Java web app by using the Azure configuration UI
-
-This information shows how to use the Azure configuration UI to select a Java application container, either Apache Tomcat or Jetty, for your web app.
-
-1. Sign in to the Azure portal.
-2. Click **New** in the bottom left of the page.
-3. Click the **Web + Mobile** blade.
-4. Click **Azure Marketplace** at the bottom of the **Web + Mobile** blade.
-5. Click **Web**.
-6. Click **Web App**.
-7. Click **Create**.
-8. Specify the URL name.
-9. Select a region. For example, select **West US**.
-10. Click **Create**.
-11. When the web app has been created, click **All settings**.
-12. Click **Application settings**.
-13. Click the desired Java version.
-14. The options for the web container are displayed, for example, Tomcat and Jetty. Select the desired **Web container**.
-15. Click **Save**.
-
-Within a few moments, your web app will become Java-based. To confirm that it is Java-based, click its URL. Note that the page will provide text stating that the new web app is a Java-based web app.
-
-Now that you've created the web app with an app container, see the **Next steps** section for information about uploading your application to the web app.
-
-## Next steps
-
-At this point, you have a Java application server running as your Java web app on Azure. To add in your own application or webpage, see [Add an application or webpage to your Java web app](web-sites-java-add-app.md).
-
-## What's changed
-<<<<<<< HEAD
-* For a guide to the change from Websites to App Service, see [Azure App Service and existing Azure services](http://go.microsoft.com/fwlink/?LinkId=529714).
-* For a guide to the change from the old portal to the new portal, see [Reference for navigating the Azure portal](http://go.microsoft.com/fwlink/?LinkId=529715).
-
-=======
-* For a guide to the change from Websites to App Service see: [Azure App Service and Its Impact on Existing Azure Services][]
-* For a guide to the change of the old portal to the new portal see: [Reference for navigating the preview portal][]
-
-<!-- External Links -->
-[activate your MSDN subscriber benefits]: http://go.microsoft.com/fwlink/?LinkId=623901
-[sign up for a free trial]: http://go.microsoft.com/fwlink/?LinkId=623901
-[App Service Web Apps]: http://go.microsoft.com/fwlink/?LinkId=529714
-[Try App Service]: http://go.microsoft.com/fwlink/?LinkId=523751
-[Azure App Service and Its Impact on Existing Azure Services]: http://go.microsoft.com/fwlink/?LinkId=529714
-[Reference for navigating the preview portal]: http://go.microsoft.com/fwlink/?LinkId=529715
->>>>>>> 7239e972
+* For a guide to the change from Websites to App Service, see [Azure App Service and existing Azure services][].
+* For a guide to the change from the old portal to the new portal, see [Reference for navigating the Azure portal][].
+
+<!-- External Links -->
+[activate your MSDN subscriber benefits]: http://go.microsoft.com/fwlink/?LinkId=623901
+[sign up for a free trial]: http://go.microsoft.com/fwlink/?LinkId=623901
+[Web Apps feature in Azure App Service]: http://go.microsoft.com/fwlink/?LinkId=529714
+[Try App Service]: http://go.microsoft.com/fwlink/?LinkId=523751
+[Azure App Service and existing Azure services]: http://go.microsoft.com/fwlink/?LinkId=529714
+[Reference for navigating the Azure portal]: http://go.microsoft.com/fwlink/?LinkId=529715