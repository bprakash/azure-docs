<properties 
	pageTitle="Deploy your first web app to Azure in 5 minutes" 
	description="Learn how easy it is to run web apps in App Service by deploying a sample app with only a few steps. Start doing real development in 5 minutes and see results immediately." 
	services="app-service\web"
	documentationCenter=""
	authors="cephalin" 
	manager="wpickett" 
	editor="" 
/>

<tags 
	ms.service="app-service-web" 
	ms.workload="web" 
	ms.tgt_pltfrm="na" 
	ms.devlang="na" 
	ms.topic="hero-article"
<<<<<<< HEAD
	ms.date="04/04/2016" 
=======
	ms.date="05/12/2016" 
>>>>>>> c186bb0b
	ms.author="cephalin"
/>
	
# Deploy your first web app to Azure in 5 minutes

[AZURE.INCLUDE [tabs](../../includes/app-service-web-get-started-nav-tabs.md)]

This tutorial helps you deploy your first web app to [Azure App Service](../app-service/app-service-value-prop-what-is.md). 
App Service lets you create web apps, [mobile app backends](/documentation/learning-paths/appservice-mobileapps/) 
and [API apps](../app-service-api/app-service-api-apps-why-best-platform.md).

With little action on your part, you will: 

- Deploy a sample web app (choose between ASP.NET, PHP, Node.js, Java, or Python).
- See your app running live in seconds.
- Update your web app the same way you would [push Git commits](https://git-scm.com/docs/git-push).

You'll also take a first glance at the [Azure portal](https://portal.azure.com) and survey the features available there. 

## Prerequisites

- [Install Git](http://www.git-scm.com/downloads). 
- [Install Azure CLI](../xplat-cli-install.md). 
- Get a Microsoft Azure account. If you don't have an account, you can 
[sign up for a free trial](/pricing/free-trial/?WT.mc_id=A261C142F) or 
[activate your Visual Studio subscriber benefits](/pricing/member-offers/msdn-benefits-details/?WT.mc_id=A261C142F).

>[AZURE.NOTE] See a web app in action. [Try App Service](http://go.microsoft.com/fwlink/?LinkId=523751) immediately and create a short-lived starter app—no credit 
card required, no commitments.

## Deploy a web app

Let's deploy a web app to Azure App Service. 

1. Open a new Windows command prompt, PowerShell window, Linux shell, or OS X terminal. Run `git --version` and `azure --version` to verify that Git and Azure CLI 
are installed on your machine. 

    ![Test installation of CLI tools for your first web app in Azure](./media/app-service-web-get-started/1-test-tools.png)

    If you haven't installed the tools, see [Prerequisites](#Prerequisites) for download links.

1. `CD` into a working directory and clone the sample app like so:

        git clone <github_sample_url>

    ![Clone the app sample code for your first web app in Azure](./media/app-service-web-get-started/2-clone-sample.png)

    For *&lt;github_sample_url>*, use one of the following URLs, depending on the framework you like: 

    - HTML+CSS+JS: [https://github.com/Azure-Samples/app-service-web-html-get-started.git](https://github.com/Azure-Samples/app-service-web-html-get-started.git)
    - ASP.NET: [https://github.com/Azure-Samples/app-service-web-dotnet-get-started.git](https://github.com/Azure-Samples/app-service-web-dotnet-get-started.git)
    - PHP (CodeIgniter): [https://github.com/Azure-Samples/app-service-web-php-get-started.git](https://github.com/Azure-Samples/app-service-web-php-get-started.git)
    - Node.js (Express): [https://github.com/Azure-Samples/app-service-web-nodejs-get-started.git](https://github.com/Azure-Samples/app-service-web-nodejs-get-started.git) 
    - Java: [https://github.com/Azure-Samples/app-service-web-java-get-started.git](https://github.com/Azure-Samples/app-service-web-java-get-started.git)
    - Python (Django): [https://github.com/Azure-Samples/app-service-web-python-get-started.git](https://github.com/Azure-Samples/app-service-web-python-get-started.git)

2. `CD` into the repository of your sample app. For example, 

        cd app-service-web-html-get-started

3. Log in to Azure like so:

        azure login
    
    Follow the help message to continue the login process.
    
    ![Log in to Azure to create your first web app](./media/app-service-web-get-started/3-azure-login.png)

4. Create the App Service app resource in Azure with a unique app name with the next command. When prompted, specify the number of the desired region.

        azure site create --git <app_name>
<<<<<<< HEAD
      
=======
    
    ![Create the Azure resource for your first web app in Azure](./media/app-service-web-get-started/4-create-site.png)
    
>>>>>>> c186bb0b
    >[AZURE.NOTE] If you've never set up deployment credentials for your Azure subscription, you'll be prompted to create them. These credentials, not your
    Azure account credentials, are used by App Service only for Git deployments and FTP logins. 
    
    Your app is created in Azure now. Also, your current directory is Git-initialized and connected to the new App Service app as a Git remote.
    You can browse to see the app URL (http://&lt;app_name>.azurewebsites.net) to see the beautiful default HTML page, but let's actually get your own code there now.

4. Now, deploy your sample code to the new App Service app like you would push any code with Git:

        git push azure master 

    ![Push code to your first web app in Azure](./media/app-service-web-get-started/5-push-code.png)    
    
    If you used one of the language frameworks, you will see different output than shown above. This is because `git push` not only puts code in Azure, but also triggers deployment tasks 
    in the deployment engine. If you have any package.json 
    (Node.js) or requirements.txt (Python) in your project (repository) root, or if you have a packages.config in your ASP.NET project, the deployment 
    scripts restores the required packages for you. You can also [enable the Composer extension](web-sites-php-mysql-deploy-use-git.md#composer) to automatically process composer.json files
    in your PHP app.

Congratulations, you have deployed your app to Azure App Service. 

## See your app running live

To see your app running live in Azure, run this command from any directory in your repository:

    azure site browse

## Make updates to your app

You can now use Git to push from your project (repository) root anytime to make an update to the live site. You do it the same way as when you deployed your app to Azure 
for the first time. For example, every time you want to push a new change that you've tested locally, just run the following commands from your project 
(repository) root:
    
    git add .
    git commit -m "<your_message>"
    git push azure master

## See your app on the Azure portal

Now, let's go to the Azure portal to see what you created:

1. Log in to the [Azure portal](https://portal.azure.com) with a Microsoft account that has your Azure subscription.

2. On the left bar, click **App Services**.

3. Click the app that you just created to open its page in the portal (called a [blade](../azure-portal-overview.md)). The **Settings** blade is also opened by default for your convenience.

    ![Portal view of your first web app in Azure](./media/app-service-web-get-started/portal-view.png) 

The portal blade of your App Service app surfaces a rich set of settings and tools for you to configure, monitor, and secure, and troubleshoot your app. Take a moment to 
familiarize yourself with this interface by performing some simple tasks (the number of the task corresponds to the number in the screenshot):

1. stop the app
2. restart the app
3. click the **Resource Group** link to see all the resources deployed in the resource group
4. click **Settings** > **Properties** to see other information about your app
5. click **Tools** to access useful tools for monitoring and troubleshooting  

## Next steps

- Take your Azure app to the next level. Secure it with authentication. Scale it based on demand. Set up some performance alerts. All with a few clicks. See 
[Add functionality to your first web app](app-service-web-get-started-2.md).
- Apart from Git and Azure CLI, there are other ways to deploy web apps to Azure (see [Deploy your app to Azure App Service](../app-service-web/web-sites-deploy.md)).
Find the preferred development and deployment steps for your language framework by selecting your framework at the top of the article.<|MERGE_RESOLUTION|>--- conflicted
+++ resolved
@@ -14,11 +14,7 @@
 	ms.tgt_pltfrm="na" 
 	ms.devlang="na" 
 	ms.topic="hero-article"
-<<<<<<< HEAD
-	ms.date="04/04/2016" 
-=======
 	ms.date="05/12/2016" 
->>>>>>> c186bb0b
 	ms.author="cephalin"
 />
 	
@@ -90,13 +86,9 @@
 4. Create the App Service app resource in Azure with a unique app name with the next command. When prompted, specify the number of the desired region.
 
         azure site create --git <app_name>
-<<<<<<< HEAD
-      
-=======
     
     ![Create the Azure resource for your first web app in Azure](./media/app-service-web-get-started/4-create-site.png)
     
->>>>>>> c186bb0b
     >[AZURE.NOTE] If you've never set up deployment credentials for your Azure subscription, you'll be prompted to create them. These credentials, not your
     Azure account credentials, are used by App Service only for Git deployments and FTP logins. 
     
