--- conflicted
+++ resolved
@@ -1,12 +1,6 @@
-<<<<<<< HEAD
 <properties 
-	pageTitle="Deploy your first web app to Azure in five minutes" 
+	pageTitle="Deploy your first web app to Azure in five minutes | Microsoft Azure" 
 	description="Learn how easy it is to run web apps in App Service by deploying a sample app. Start doing real development quickly and see results immediately." 
-=======
-<properties
-	pageTitle="Deploy your first web app to Azure in five minutes | Microsoft Azure"
-	description="Learn how easy it is to run web apps in App Service by deploying a sample app with only a few steps. Start doing real development in five minutes and see results immediately."
->>>>>>> ce39b7c5
 	services="app-service\web"
 	documentationCenter=""
 	authors="cephalin"
@@ -20,17 +14,10 @@
 	ms.tgt_pltfrm="na"
 	ms.devlang="na"
 	ms.topic="hero-article"
-<<<<<<< HEAD
 	ms.date="09/08/2016" 
 	ms.author="cephalin"
 />
 	
-=======
-	ms.date="05/12/2016"
-	ms.author="cephalin"
-/>
-
->>>>>>> ce39b7c5
 # Deploy your first web app to Azure in five minutes
 
 [AZURE.INCLUDE [tabs](../../includes/app-service-web-get-started-nav-tabs.md)]
@@ -39,18 +26,13 @@
 You can use App Service to create web apps, [mobile app back ends](/documentation/learning-paths/appservice-mobileapps/),
 and [API apps](../app-service-api/app-service-api-apps-why-best-platform.md).
 
-<<<<<<< HEAD
 You will: 
-=======
-With little action on your part, you will:
->>>>>>> ce39b7c5
 
 - Create a web app in Azure App Service.
 - Deploy sample code (choose between ASP.NET, PHP, Node.js, Java, or Python).
 - See your code running live in production.
 - Update your web app the same way you would [push Git commits](https://git-scm.com/docs/git-push).
 
-<<<<<<< HEAD
 ## Prerequisites
 
 - [Install Git](http://www.git-scm.com/downloads). Verify that your installation is successful by running `git --version` from a new Windows command prompt, 
@@ -75,7 +57,7 @@
 
     - **App name**: Type a unique name.
     - **Resource group**: Select **Create new** and give the resource group a name.
-    - **App Service plan/Location**: Click on it to configure, then click **Create New** to set the name, location, and 
+    - **App Service plan/Location**: Click it to configure, then click **Create New** to set the name, location, and 
     pricing tier of the App Service plan. Feel free to use the **Free** pricing tier.
 
     When you're done, your app creation blade should look like this:
@@ -101,45 +83,20 @@
 5. In the web app blade, scroll down to **Deployment options** or search for it, then click it. 
 
     ![](./media/app-service-web-get-started/deploy-web-app-deployment-options.png)
-=======
-You'll also take a first glance at the [Azure portal](https://portal.azure.com) and survey the features available there.
-
-## Prerequisites
-
-- [Install Git](http://www.git-scm.com/downloads).
-- [Install Azure CLI](../xplat-cli-install.md).
-- Get a Microsoft Azure account. If you don't have an account, you can
-[sign up for a free trial](/pricing/free-trial/?WT.mc_id=A261C142F) or
-[activate your Visual Studio subscriber benefits](/pricing/member-offers/msdn-benefits-details/?WT.mc_id=A261C142F).
-
->[AZURE.NOTE] See a web app in action. [Try App Service](http://go.microsoft.com/fwlink/?LinkId=523751) immediately and create a short-lived starter app--no credit
-card required, no commitments.
->>>>>>> ce39b7c5
 
 6. Click **Choose Source** > **Local Git Repository** > **OK**.
 
-<<<<<<< HEAD
 7. Back in the web app blade, click **Deployment credentials**.
 
 8. Set your deployment credentials and click **Save**.
-=======
-Let's deploy a web app to Azure App Service.
-
-1. Open a new Windows command prompt, PowerShell window, Linux shell, or OS X terminal. Run `git --version` and `azure --version` to verify that Git and Azure CLI
-are installed on your machine.
->>>>>>> ce39b7c5
 
 7. Back in the web app blade, scroll down to **Properties** or search for it, then click it. Next to **Git URL**, click the **Copy** button.
 
     ![](./media/app-service-web-get-started/deploy-web-app-properties.png)
 
-<<<<<<< HEAD
     You're now ready to deploy your code with Git.
 
-1. In your command-line terminal, change into a working directory and clone the sample app like this:
-=======
-1. Change to a working directory (`CD`) and clone the sample app like this:
->>>>>>> ce39b7c5
+1. In your command-line terminal, change to a working directory (`CD`) and clone the sample app like this:
 
         git clone <github_sample_url>
 
@@ -154,43 +111,15 @@
     - Java: [https://github.com/Azure-Samples/app-service-web-java-get-started.git](https://github.com/Azure-Samples/app-service-web-java-get-started.git)
     - Python (Django): [https://github.com/Azure-Samples/app-service-web-python-get-started.git](https://github.com/Azure-Samples/app-service-web-python-get-started.git)
 
-<<<<<<< HEAD
-2. Change into the repository of your sample app. For example, 
+2. Change to the repository of your sample app. For example, 
 
         cd app-service-web-html-get-started
 
-3. Hook up the Git remote for your Azure app its Git URL, which you copied from the Portal a few steps ago.
+3. Configure the Git remote for your Azure app its Git URL, which you copied from the Portal a few steps ago.
 
         git remote add azure <giturlfromportal>
 
 4. Deploy your sample code to your Azure app like you would push any code with Git:
-=======
-2. Change to the repository of your sample app. For example:
-
-        cd app-service-web-html-get-started
-
-3. Log in to Azure like this:
-
-        azure login
-
-    Follow the help message to continue the login process.
-
-    ![Log in to Azure to create your first web app](./media/app-service-web-get-started/3-azure-login.png)
-
-4. Create the App Service app resource in Azure with a unique app name by using the next command. When you're prompted, specify the number of the desired region.
-
-        azure site create --git <app_name>
-
-    ![Create the Azure resource for your first web app in Azure](./media/app-service-web-get-started/4-create-site.png)
-
-    >[AZURE.NOTE] If you've never set up deployment credentials for your Azure subscription, you'll be prompted to create them. App Service uses these credentials, not your
-    Azure account credentials, only for Git deployments and FTP logins.
-
-    Your app is created in Azure now. Also, your current directory is Git-initialized and connected to the new App Service app as a Git remote.
-    You can browse to the app URL (http://&lt;app_name>.azurewebsites.net) to see the beautiful default HTML page, but let's actually get your own code there now.
-
-4. Deploy your sample code to the new App Service app like you would push any code with Git:
->>>>>>> ce39b7c5
 
         git push azure master
 
@@ -202,67 +131,22 @@
     script restores the required packages for you. You can also [enable the Composer extension](web-sites-php-mysql-deploy-use-git.md#composer) to automatically process composer.json files
     in your PHP app.
 
-<<<<<<< HEAD
 That's it! Your code is now running live in Azure. In your browser, navigate to http://*&lt;appname>*.azurewebsites.net to see it in action. 
 
 ## Make updates to your app
 
 You can now use Git to push from your project (repository) root anytime to make an update to the live site. You do it the same way as when you deployed your code
 the first time. For example, every time you want to push a new change that you've tested locally, just run the following commands from your project 
-=======
-Congratulations, you have deployed your app to Azure App Service.
-
-## See your app running live
-
-To see your app running live in Azure, run this command from any directory in your repository:
-
-    azure site browse
-
-## Make updates to your app
-
-You can now use Git to push from your project (repository) root anytime to make an update to the live site. You do it the same way as when you deployed your app to Azure
-for the first time. For example, every time you want to push a new change that you've tested locally, run the following commands from your project
->>>>>>> ce39b7c5
 (repository) root:
 
     git add .
     git commit -m "<your_message>"
     git push azure master
 
-<<<<<<< HEAD
 ## Next steps
 
 - Try out [other ways to deploy your code to Azure](../app-service-web/web-sites-deploy.md). For example, to deploy from one of your GitHub repositories, simply select
 **GitHub** instead of **Local Git Repository** in **Deployment options**.
 - Find the preferred development and deployment steps for your language framework by selecting your framework at the top of the article.
 - Take your Azure app to the next level. Authenticate your users. Scale it based on demand. Set up some performance alerts. All with a few clicks. See 
-[Add functionality to your first web app](app-service-web-get-started-2.md).
-=======
-## See your app in the Azure portal
-
-Now, let's go to the Azure portal to see what you created:
-
-1. Sign in to the [Azure portal](https://portal.azure.com) with a Microsoft account that has your Azure subscription.
-
-2. On the left bar, click **App Services**.
-
-3. Click the app that you just created to open its page in the portal (called a [blade](../azure-portal-overview.md)). The **Settings** blade is also opened by default for your convenience.
-
-    ![Portal view of your first web app in Azure](./media/app-service-web-get-started/portal-view.png)
-
-The portal blade of your App Service app surfaces a rich set of settings and tools that help you configure, monitor, secure, and troubleshoot your app. Take a moment to
-familiarize yourself with this interface by performing some simple tasks. (The number of the task corresponds to the number in the screenshot.)
-
-1. Stop the app.
-2. Restart the app.
-3. Click the **Resource Group** link to see all the resources deployed in the resource group.
-4. Click **Settings** > **Properties** to see other information about your app.
-5. Click **Tools** to access useful tools for monitoring and troubleshooting.  
-
-## Next steps
-
-- Take your Azure app to the next level. Help secure it with authentication. Scale it based on demand. Set up some performance alerts. All with a few clicks. See
-[Add functionality to your first web app](app-service-web-get-started-2.md).
-- Apart from Git and Azure CLI, there are other ways to deploy web apps to Azure. See [Deploy your app to Azure App Service](../app-service-web/web-sites-deploy.md).
-Find the preferred development and deployment steps for your language framework by selecting your framework at the top of the article.
->>>>>>> ce39b7c5
+[Add functionality to your first web app](app-service-web-get-started-2.md).