<properties 
	pageTitle="How to use Azure Service Bus with the WebJobs SDK" 
	description="Learn how to use Azure Service Bus queues and topics with the WebJobs SDK." 
	services="app-service\web, service-bus" 
	documentationCenter=".net" 
	authors="tdykstra" 
	manager="wpickett" 
	editor="jimbe"/>

<tags 
	ms.service="app-service-web" 
	ms.workload="web" 
	ms.tgt_pltfrm="na" 
	ms.devlang="dotnet" 
	ms.topic="article" 
	ms.date="02/29/2016" 
	ms.author="tdykstra"/>

# How to use Azure Service Bus with the WebJobs SDK

## Overview

This guide provides C# code samples that show how to trigger a process when an Azure Service Bus message is received. The code samples use [WebJobs SDK](websites-dotnet-webjobs-sdk.md) version 1.x.

The guide assumes you know [how to create a WebJob project in Visual Studio with connection strings that point to your storage account](websites-dotnet-webjobs-sdk-get-started.md).

The code snippets only show functions, not the code that creates the `JobHost` object as in this example:

```
public class Program
{
   public static void Main()
   {
      JobHostConfiguration config = new JobHostConfiguration();
      config.UseServiceBus();
      JobHost host = new JobHost(config);
      host.RunAndBlock();
   }
}
```

A [complete Service Bus code example](https://github.com/Azure/azure-webjobs-sdk-samples/blob/master/BasicSamples/ServiceBus/Program.cs) is in the azure-webjobs-sdk-samples repository on GitHub.com.

## <a id="prerequisites"></a> Prerequisites

To work with Service Bus you have to install the [Microsoft.Azure.WebJobs.ServiceBus](https://www.nuget.org/packages/Microsoft.Azure.WebJobs.ServiceBus/) NuGet package in addition to the other WebJobs SDK packages. 

You also have to set the AzureWebJobsServiceBus connection string in addition to the storage connection strings.  You can do this in the `connectionStrings` section of the App.config file, as shown in the following example:

		<connectionStrings>
		    <add name="AzureWebJobsDashboard" connectionString="DefaultEndpointsProtocol=https;AccountName=[accountname];AccountKey=[accesskey]"/>
		    <add name="AzureWebJobsStorage" connectionString="DefaultEndpointsProtocol=https;AccountName=[accountname];AccountKey=[accesskey]"/>
		    <add name="AzureWebJobsServiceBus" connectionString="Endpoint=sb://[yourServiceNamespace].servicebus.windows.net/;SharedAccessKeyName=RootManageSharedAccessKey;SharedAccessKey=[yourKey]"/>
		</connectionStrings>

For a sample project that includes the Service Bus connection string setting in the App.config file, see [Service Bus example](https://github.com/Azure/azure-webjobs-sdk-samples/tree/master/BasicSamples/ServiceBus). 

The connection strings can also be set in the Azure runtime environment, which then overrides the App.config settings when the WebJob runs in Azure; for more information, see [Get Started with the WebJobs SDK](websites-dotnet-webjobs-sdk-get-started.md#configure-the-web-app-to-use-your-azure-sql-database-and-storage-account).

## <a id="trigger"></a> How to trigger a function when a Service Bus queue message is received

To write a function that the WebJobs SDK calls when a queue message is received, use the `ServiceBusTrigger` attribute. The attribute constructor takes a parameter that specifies the name of the queue to poll.

### How ServiceBusTrigger works

The SDK receives a message in `PeekLock` mode and calls `Complete` on the message if the function finishes successfully, or calls `Abandon` if the function fails. If the function runs longer than the `PeekLock` timeout, the lock is automatically renewed.

<<<<<<< HEAD
Service Bus does its own poison queue handling which cannot be controlled or configured by the WebJobs SDK. 
=======
Service Bus does its own poison queue handling, so that is neither controlled by, nor configurable in, the WebJobs SDK. 
>>>>>>> 78516942

### String queue message

The following code sample reads a queue message that contains a string and writes the string to the WebJobs SDK dashboard.

		public static void ProcessQueueMessage([ServiceBusTrigger("inputqueue")] string message, 
		    TextWriter logger)
		{
		    logger.WriteLine(message);
		}

**Note:** If you are creating the queue messages in an application that doesn't use the WebJobs SDK, make sure to set [BrokeredMessage.ContentType](http://msdn.microsoft.com/library/microsoft.servicebus.messaging.brokeredmessage.contenttype.aspx) to "text/plain".

### POCO queue message

The SDK will automatically deserialize a queue message that contains JSON for a POCO [(Plain Old CLR Object](http://en.wikipedia.org/wiki/Plain_Old_CLR_Object)) type. The following code sample reads a queue message that contains a `BlobInformation` object which has a `BlobName` property:

		public static void WriteLogPOCO([ServiceBusTrigger("inputqueue")] BlobInformation blobInfo,
		    TextWriter logger)
		{
		    logger.WriteLine("Queue message refers to blob: " + blobInfo.BlobName);
		}

For code samples showing how to use properties of the POCO to work with blobs and tables in the same function, see the [storage queues version of this article](websites-dotnet-webjobs-sdk-storage-queues-how-to.md#pocoblobs).

If your code that creates the queue message doesn't use the WebJobs SDK, use code similar to the following example:

		var client = QueueClient.CreateFromConnectionString(ConfigurationManager.ConnectionStrings["AzureWebJobsServiceBus"].ConnectionString, "blobadded");
		BlobInformation blobInformation = new BlobInformation () ;
		var message = new BrokeredMessage(blobInformation);
		client.Send(message);

### Types ServiceBusTrigger works with

Besides `string` and POCO  types, you can use the `ServiceBusTrigger` attribute with a byte array or a `BrokeredMessage` object.

## <a id="create"></a> How to create Service Bus queue messages

To write a function that creates a new queue message use the `ServiceBus` attribute and pass in the queue name to the attribute constructor. 


### Create a single queue message in a non-async function

The following code sample uses an output parameter to create a new message in the queue named "outputqueue" with the same content as the message received in the queue named "inputqueue".

		public static void CreateQueueMessage(
		    [ServiceBusTrigger("inputqueue")] string queueMessage,
		    [ServiceBus("outputqueue")] out string outputQueueMessage)
		{
		    outputQueueMessage = queueMessage;
		}

The output parameter for creating a single queue message can be any of the following types:

* `string`
* `byte[]`
* `BrokeredMessage`
* A serializable POCO type that you define. Automatically serialized as JSON.

For POCO type parameters, a queue message is always created when the function ends; if the parameter is null, the SDK creates a queue message that will return null when the message is received and deserialized. For the other types, if the parameter is null no queue message is created.

### Create multiple queue messages or in async functions

To create multiple messages, use  the `ServiceBus` attribute with `ICollector<T>` or `IAsyncCollector<T>`, as shown in the following code sample:

		public static void CreateQueueMessages(
		    [ServiceBusTrigger("inputqueue")] string queueMessage,
		    [ServiceBus("outputqueue")] ICollector<string> outputQueueMessage,
		    TextWriter logger)
		{
		    logger.WriteLine("Creating 2 messages in outputqueue");
		    outputQueueMessage.Add(queueMessage + "1");
		    outputQueueMessage.Add(queueMessage + "2");
		}

Each queue message is created immediately when the `Add` method is called.

## <a id="topics"></a>How to work with Service Bus topics

To write a function that the SDK calls when a message is received on a Service Bus topic, use the `ServiceBusTrigger` attribute with the constructor that takes topic name and subscription name, as shown in the following code sample:

		public static void WriteLog([ServiceBusTrigger("outputtopic","subscription1")] string message,
		    TextWriter logger)
		{
		    logger.WriteLine("Topic message: " + message);
		}

To create a message on a topic, use the `ServiceBus` attribute with a topic name the same way you use it with a queue name.

## Features added in release 1.1

The following features were added in release 1.1:

* Allow deep customization of message processing via `ServiceBusConfiguration.MessagingProvider`.
* `MessagingProvider` supports customization of the Service Bus `MessagingFactory` and `NamespaceManager`.
* A `MessageProcessor` strategy pattern allows you to specify a processor per queue/topic.
* Message processing concurrency is supported by default. 
* Easy customization of `OnMessageOptions` via `ServiceBusConfiguration.MessageOptions`.
* Allow [AccessRights](https://github.com/Azure/azure-webjobs-sdk-samples/blob/master/BasicSamples/ServiceBus/Functions.cs#L71) to be specified on `ServiceBusTriggerAttribute`/`ServiceBusAttribute` (for scenarios where you might not have Manage rights). 

## <a id="queues"></a>Related topics covered by the storage queues how-to article

For information about WebJobs SDK scenarios not specific to Service Bus, see [How to use Azure queue storage with the WebJobs SDK](websites-dotnet-webjobs-sdk-storage-queues-how-to.md). 

Topics covered in that article include the following:

* Async functions
* Multiple instances
* Graceful shutdown
* Use WebJobs SDK attributes in the body of a function
* Set the SDK connection strings in code
* Set values for WebJobs SDK constructor parameters in code
* Trigger a function manually
* Write logs

## <a id="nextsteps"></a> Next steps

This guide has provided code samples that show how to handle common scenarios for working with Azure Service Bus. For more information about how to use Azure WebJobs and the WebJobs SDK, see [Azure WebJobs Recommended Resources](http://go.microsoft.com/fwlink/?linkid=390226).
 
<|MERGE_RESOLUTION|>--- conflicted
+++ resolved
@@ -1,191 +1,187 @@
-<properties 
-	pageTitle="How to use Azure Service Bus with the WebJobs SDK" 
-	description="Learn how to use Azure Service Bus queues and topics with the WebJobs SDK." 
-	services="app-service\web, service-bus" 
-	documentationCenter=".net" 
-	authors="tdykstra" 
-	manager="wpickett" 
-	editor="jimbe"/>
-
-<tags 
-	ms.service="app-service-web" 
-	ms.workload="web" 
-	ms.tgt_pltfrm="na" 
-	ms.devlang="dotnet" 
-	ms.topic="article" 
-	ms.date="02/29/2016" 
-	ms.author="tdykstra"/>
-
-# How to use Azure Service Bus with the WebJobs SDK
-
-## Overview
-
-This guide provides C# code samples that show how to trigger a process when an Azure Service Bus message is received. The code samples use [WebJobs SDK](websites-dotnet-webjobs-sdk.md) version 1.x.
-
-The guide assumes you know [how to create a WebJob project in Visual Studio with connection strings that point to your storage account](websites-dotnet-webjobs-sdk-get-started.md).
-
-The code snippets only show functions, not the code that creates the `JobHost` object as in this example:
-
-```
-public class Program
-{
-   public static void Main()
-   {
-      JobHostConfiguration config = new JobHostConfiguration();
-      config.UseServiceBus();
-      JobHost host = new JobHost(config);
-      host.RunAndBlock();
-   }
-}
-```
-
-A [complete Service Bus code example](https://github.com/Azure/azure-webjobs-sdk-samples/blob/master/BasicSamples/ServiceBus/Program.cs) is in the azure-webjobs-sdk-samples repository on GitHub.com.
-
-## <a id="prerequisites"></a> Prerequisites
-
-To work with Service Bus you have to install the [Microsoft.Azure.WebJobs.ServiceBus](https://www.nuget.org/packages/Microsoft.Azure.WebJobs.ServiceBus/) NuGet package in addition to the other WebJobs SDK packages. 
-
-You also have to set the AzureWebJobsServiceBus connection string in addition to the storage connection strings.  You can do this in the `connectionStrings` section of the App.config file, as shown in the following example:
-
-		<connectionStrings>
-		    <add name="AzureWebJobsDashboard" connectionString="DefaultEndpointsProtocol=https;AccountName=[accountname];AccountKey=[accesskey]"/>
-		    <add name="AzureWebJobsStorage" connectionString="DefaultEndpointsProtocol=https;AccountName=[accountname];AccountKey=[accesskey]"/>
-		    <add name="AzureWebJobsServiceBus" connectionString="Endpoint=sb://[yourServiceNamespace].servicebus.windows.net/;SharedAccessKeyName=RootManageSharedAccessKey;SharedAccessKey=[yourKey]"/>
-		</connectionStrings>
-
-For a sample project that includes the Service Bus connection string setting in the App.config file, see [Service Bus example](https://github.com/Azure/azure-webjobs-sdk-samples/tree/master/BasicSamples/ServiceBus). 
-
-The connection strings can also be set in the Azure runtime environment, which then overrides the App.config settings when the WebJob runs in Azure; for more information, see [Get Started with the WebJobs SDK](websites-dotnet-webjobs-sdk-get-started.md#configure-the-web-app-to-use-your-azure-sql-database-and-storage-account).
-
-## <a id="trigger"></a> How to trigger a function when a Service Bus queue message is received
-
-To write a function that the WebJobs SDK calls when a queue message is received, use the `ServiceBusTrigger` attribute. The attribute constructor takes a parameter that specifies the name of the queue to poll.
-
-### How ServiceBusTrigger works
-
-The SDK receives a message in `PeekLock` mode and calls `Complete` on the message if the function finishes successfully, or calls `Abandon` if the function fails. If the function runs longer than the `PeekLock` timeout, the lock is automatically renewed.
-
-<<<<<<< HEAD
-Service Bus does its own poison queue handling which cannot be controlled or configured by the WebJobs SDK. 
-=======
-Service Bus does its own poison queue handling, so that is neither controlled by, nor configurable in, the WebJobs SDK. 
->>>>>>> 78516942
-
-### String queue message
-
-The following code sample reads a queue message that contains a string and writes the string to the WebJobs SDK dashboard.
-
-		public static void ProcessQueueMessage([ServiceBusTrigger("inputqueue")] string message, 
-		    TextWriter logger)
-		{
-		    logger.WriteLine(message);
-		}
-
-**Note:** If you are creating the queue messages in an application that doesn't use the WebJobs SDK, make sure to set [BrokeredMessage.ContentType](http://msdn.microsoft.com/library/microsoft.servicebus.messaging.brokeredmessage.contenttype.aspx) to "text/plain".
-
-### POCO queue message
-
-The SDK will automatically deserialize a queue message that contains JSON for a POCO [(Plain Old CLR Object](http://en.wikipedia.org/wiki/Plain_Old_CLR_Object)) type. The following code sample reads a queue message that contains a `BlobInformation` object which has a `BlobName` property:
-
-		public static void WriteLogPOCO([ServiceBusTrigger("inputqueue")] BlobInformation blobInfo,
-		    TextWriter logger)
-		{
-		    logger.WriteLine("Queue message refers to blob: " + blobInfo.BlobName);
-		}
-
-For code samples showing how to use properties of the POCO to work with blobs and tables in the same function, see the [storage queues version of this article](websites-dotnet-webjobs-sdk-storage-queues-how-to.md#pocoblobs).
-
-If your code that creates the queue message doesn't use the WebJobs SDK, use code similar to the following example:
-
-		var client = QueueClient.CreateFromConnectionString(ConfigurationManager.ConnectionStrings["AzureWebJobsServiceBus"].ConnectionString, "blobadded");
-		BlobInformation blobInformation = new BlobInformation () ;
-		var message = new BrokeredMessage(blobInformation);
-		client.Send(message);
-
-### Types ServiceBusTrigger works with
-
-Besides `string` and POCO  types, you can use the `ServiceBusTrigger` attribute with a byte array or a `BrokeredMessage` object.
-
-## <a id="create"></a> How to create Service Bus queue messages
-
-To write a function that creates a new queue message use the `ServiceBus` attribute and pass in the queue name to the attribute constructor. 
-
-
-### Create a single queue message in a non-async function
-
-The following code sample uses an output parameter to create a new message in the queue named "outputqueue" with the same content as the message received in the queue named "inputqueue".
-
-		public static void CreateQueueMessage(
-		    [ServiceBusTrigger("inputqueue")] string queueMessage,
-		    [ServiceBus("outputqueue")] out string outputQueueMessage)
-		{
-		    outputQueueMessage = queueMessage;
-		}
-
-The output parameter for creating a single queue message can be any of the following types:
-
-* `string`
-* `byte[]`
-* `BrokeredMessage`
-* A serializable POCO type that you define. Automatically serialized as JSON.
-
-For POCO type parameters, a queue message is always created when the function ends; if the parameter is null, the SDK creates a queue message that will return null when the message is received and deserialized. For the other types, if the parameter is null no queue message is created.
-
-### Create multiple queue messages or in async functions
-
-To create multiple messages, use  the `ServiceBus` attribute with `ICollector<T>` or `IAsyncCollector<T>`, as shown in the following code sample:
-
-		public static void CreateQueueMessages(
-		    [ServiceBusTrigger("inputqueue")] string queueMessage,
-		    [ServiceBus("outputqueue")] ICollector<string> outputQueueMessage,
-		    TextWriter logger)
-		{
-		    logger.WriteLine("Creating 2 messages in outputqueue");
-		    outputQueueMessage.Add(queueMessage + "1");
-		    outputQueueMessage.Add(queueMessage + "2");
-		}
-
-Each queue message is created immediately when the `Add` method is called.
-
-## <a id="topics"></a>How to work with Service Bus topics
-
-To write a function that the SDK calls when a message is received on a Service Bus topic, use the `ServiceBusTrigger` attribute with the constructor that takes topic name and subscription name, as shown in the following code sample:
-
-		public static void WriteLog([ServiceBusTrigger("outputtopic","subscription1")] string message,
-		    TextWriter logger)
-		{
-		    logger.WriteLine("Topic message: " + message);
-		}
-
-To create a message on a topic, use the `ServiceBus` attribute with a topic name the same way you use it with a queue name.
-
-## Features added in release 1.1
-
-The following features were added in release 1.1:
-
-* Allow deep customization of message processing via `ServiceBusConfiguration.MessagingProvider`.
-* `MessagingProvider` supports customization of the Service Bus `MessagingFactory` and `NamespaceManager`.
-* A `MessageProcessor` strategy pattern allows you to specify a processor per queue/topic.
-* Message processing concurrency is supported by default. 
-* Easy customization of `OnMessageOptions` via `ServiceBusConfiguration.MessageOptions`.
-* Allow [AccessRights](https://github.com/Azure/azure-webjobs-sdk-samples/blob/master/BasicSamples/ServiceBus/Functions.cs#L71) to be specified on `ServiceBusTriggerAttribute`/`ServiceBusAttribute` (for scenarios where you might not have Manage rights). 
-
-## <a id="queues"></a>Related topics covered by the storage queues how-to article
-
-For information about WebJobs SDK scenarios not specific to Service Bus, see [How to use Azure queue storage with the WebJobs SDK](websites-dotnet-webjobs-sdk-storage-queues-how-to.md). 
-
-Topics covered in that article include the following:
-
-* Async functions
-* Multiple instances
-* Graceful shutdown
-* Use WebJobs SDK attributes in the body of a function
-* Set the SDK connection strings in code
-* Set values for WebJobs SDK constructor parameters in code
-* Trigger a function manually
-* Write logs
-
-## <a id="nextsteps"></a> Next steps
-
-This guide has provided code samples that show how to handle common scenarios for working with Azure Service Bus. For more information about how to use Azure WebJobs and the WebJobs SDK, see [Azure WebJobs Recommended Resources](http://go.microsoft.com/fwlink/?linkid=390226).
- 
+<properties 
+	pageTitle="How to use Azure Service Bus with the WebJobs SDK" 
+	description="Learn how to use Azure Service Bus queues and topics with the WebJobs SDK." 
+	services="app-service\web, service-bus" 
+	documentationCenter=".net" 
+	authors="tdykstra" 
+	manager="wpickett" 
+	editor="jimbe"/>
+
+<tags 
+	ms.service="app-service-web" 
+	ms.workload="web" 
+	ms.tgt_pltfrm="na" 
+	ms.devlang="dotnet" 
+	ms.topic="article" 
+	ms.date="02/29/2016" 
+	ms.author="tdykstra"/>
+
+# How to use Azure Service Bus with the WebJobs SDK
+
+## Overview
+
+This guide provides C# code samples that show how to trigger a process when an Azure Service Bus message is received. The code samples use [WebJobs SDK](websites-dotnet-webjobs-sdk.md) version 1.x.
+
+The guide assumes you know [how to create a WebJob project in Visual Studio with connection strings that point to your storage account](websites-dotnet-webjobs-sdk-get-started.md).
+
+The code snippets only show functions, not the code that creates the `JobHost` object as in this example:
+
+```
+public class Program
+{
+   public static void Main()
+   {
+      JobHostConfiguration config = new JobHostConfiguration();
+      config.UseServiceBus();
+      JobHost host = new JobHost(config);
+      host.RunAndBlock();
+   }
+}
+```
+
+A [complete Service Bus code example](https://github.com/Azure/azure-webjobs-sdk-samples/blob/master/BasicSamples/ServiceBus/Program.cs) is in the azure-webjobs-sdk-samples repository on GitHub.com.
+
+## <a id="prerequisites"></a> Prerequisites
+
+To work with Service Bus you have to install the [Microsoft.Azure.WebJobs.ServiceBus](https://www.nuget.org/packages/Microsoft.Azure.WebJobs.ServiceBus/) NuGet package in addition to the other WebJobs SDK packages. 
+
+You also have to set the AzureWebJobsServiceBus connection string in addition to the storage connection strings.  You can do this in the `connectionStrings` section of the App.config file, as shown in the following example:
+
+		<connectionStrings>
+		    <add name="AzureWebJobsDashboard" connectionString="DefaultEndpointsProtocol=https;AccountName=[accountname];AccountKey=[accesskey]"/>
+		    <add name="AzureWebJobsStorage" connectionString="DefaultEndpointsProtocol=https;AccountName=[accountname];AccountKey=[accesskey]"/>
+		    <add name="AzureWebJobsServiceBus" connectionString="Endpoint=sb://[yourServiceNamespace].servicebus.windows.net/;SharedAccessKeyName=RootManageSharedAccessKey;SharedAccessKey=[yourKey]"/>
+		</connectionStrings>
+
+For a sample project that includes the Service Bus connection string setting in the App.config file, see [Service Bus example](https://github.com/Azure/azure-webjobs-sdk-samples/tree/master/BasicSamples/ServiceBus). 
+
+The connection strings can also be set in the Azure runtime environment, which then overrides the App.config settings when the WebJob runs in Azure; for more information, see [Get Started with the WebJobs SDK](websites-dotnet-webjobs-sdk-get-started.md#configure-the-web-app-to-use-your-azure-sql-database-and-storage-account).
+
+## <a id="trigger"></a> How to trigger a function when a Service Bus queue message is received
+
+To write a function that the WebJobs SDK calls when a queue message is received, use the `ServiceBusTrigger` attribute. The attribute constructor takes a parameter that specifies the name of the queue to poll.
+
+### How ServiceBusTrigger works
+
+The SDK receives a message in `PeekLock` mode and calls `Complete` on the message if the function finishes successfully, or calls `Abandon` if the function fails. If the function runs longer than the `PeekLock` timeout, the lock is automatically renewed.
+
+Service Bus does its own poison queue handling which cannot be controlled or configured by the WebJobs SDK. 
+
+### String queue message
+
+The following code sample reads a queue message that contains a string and writes the string to the WebJobs SDK dashboard.
+
+		public static void ProcessQueueMessage([ServiceBusTrigger("inputqueue")] string message, 
+		    TextWriter logger)
+		{
+		    logger.WriteLine(message);
+		}
+
+**Note:** If you are creating the queue messages in an application that doesn't use the WebJobs SDK, make sure to set [BrokeredMessage.ContentType](http://msdn.microsoft.com/library/microsoft.servicebus.messaging.brokeredmessage.contenttype.aspx) to "text/plain".
+
+### POCO queue message
+
+The SDK will automatically deserialize a queue message that contains JSON for a POCO [(Plain Old CLR Object](http://en.wikipedia.org/wiki/Plain_Old_CLR_Object)) type. The following code sample reads a queue message that contains a `BlobInformation` object which has a `BlobName` property:
+
+		public static void WriteLogPOCO([ServiceBusTrigger("inputqueue")] BlobInformation blobInfo,
+		    TextWriter logger)
+		{
+		    logger.WriteLine("Queue message refers to blob: " + blobInfo.BlobName);
+		}
+
+For code samples showing how to use properties of the POCO to work with blobs and tables in the same function, see the [storage queues version of this article](websites-dotnet-webjobs-sdk-storage-queues-how-to.md#pocoblobs).
+
+If your code that creates the queue message doesn't use the WebJobs SDK, use code similar to the following example:
+
+		var client = QueueClient.CreateFromConnectionString(ConfigurationManager.ConnectionStrings["AzureWebJobsServiceBus"].ConnectionString, "blobadded");
+		BlobInformation blobInformation = new BlobInformation () ;
+		var message = new BrokeredMessage(blobInformation);
+		client.Send(message);
+
+### Types ServiceBusTrigger works with
+
+Besides `string` and POCO  types, you can use the `ServiceBusTrigger` attribute with a byte array or a `BrokeredMessage` object.
+
+## <a id="create"></a> How to create Service Bus queue messages
+
+To write a function that creates a new queue message use the `ServiceBus` attribute and pass in the queue name to the attribute constructor. 
+
+
+### Create a single queue message in a non-async function
+
+The following code sample uses an output parameter to create a new message in the queue named "outputqueue" with the same content as the message received in the queue named "inputqueue".
+
+		public static void CreateQueueMessage(
+		    [ServiceBusTrigger("inputqueue")] string queueMessage,
+		    [ServiceBus("outputqueue")] out string outputQueueMessage)
+		{
+		    outputQueueMessage = queueMessage;
+		}
+
+The output parameter for creating a single queue message can be any of the following types:
+
+* `string`
+* `byte[]`
+* `BrokeredMessage`
+* A serializable POCO type that you define. Automatically serialized as JSON.
+
+For POCO type parameters, a queue message is always created when the function ends; if the parameter is null, the SDK creates a queue message that will return null when the message is received and deserialized. For the other types, if the parameter is null no queue message is created.
+
+### Create multiple queue messages or in async functions
+
+To create multiple messages, use  the `ServiceBus` attribute with `ICollector<T>` or `IAsyncCollector<T>`, as shown in the following code sample:
+
+		public static void CreateQueueMessages(
+		    [ServiceBusTrigger("inputqueue")] string queueMessage,
+		    [ServiceBus("outputqueue")] ICollector<string> outputQueueMessage,
+		    TextWriter logger)
+		{
+		    logger.WriteLine("Creating 2 messages in outputqueue");
+		    outputQueueMessage.Add(queueMessage + "1");
+		    outputQueueMessage.Add(queueMessage + "2");
+		}
+
+Each queue message is created immediately when the `Add` method is called.
+
+## <a id="topics"></a>How to work with Service Bus topics
+
+To write a function that the SDK calls when a message is received on a Service Bus topic, use the `ServiceBusTrigger` attribute with the constructor that takes topic name and subscription name, as shown in the following code sample:
+
+		public static void WriteLog([ServiceBusTrigger("outputtopic","subscription1")] string message,
+		    TextWriter logger)
+		{
+		    logger.WriteLine("Topic message: " + message);
+		}
+
+To create a message on a topic, use the `ServiceBus` attribute with a topic name the same way you use it with a queue name.
+
+## Features added in release 1.1
+
+The following features were added in release 1.1:
+
+* Allow deep customization of message processing via `ServiceBusConfiguration.MessagingProvider`.
+* `MessagingProvider` supports customization of the Service Bus `MessagingFactory` and `NamespaceManager`.
+* A `MessageProcessor` strategy pattern allows you to specify a processor per queue/topic.
+* Message processing concurrency is supported by default. 
+* Easy customization of `OnMessageOptions` via `ServiceBusConfiguration.MessageOptions`.
+* Allow [AccessRights](https://github.com/Azure/azure-webjobs-sdk-samples/blob/master/BasicSamples/ServiceBus/Functions.cs#L71) to be specified on `ServiceBusTriggerAttribute`/`ServiceBusAttribute` (for scenarios where you might not have Manage rights). 
+
+## <a id="queues"></a>Related topics covered by the storage queues how-to article
+
+For information about WebJobs SDK scenarios not specific to Service Bus, see [How to use Azure queue storage with the WebJobs SDK](websites-dotnet-webjobs-sdk-storage-queues-how-to.md). 
+
+Topics covered in that article include the following:
+
+* Async functions
+* Multiple instances
+* Graceful shutdown
+* Use WebJobs SDK attributes in the body of a function
+* Set the SDK connection strings in code
+* Set values for WebJobs SDK constructor parameters in code
+* Trigger a function manually
+* Write logs
+
+## <a id="nextsteps"></a> Next steps
+
+This guide has provided code samples that show how to handle common scenarios for working with Azure Service Bus. For more information about how to use Azure WebJobs and the WebJobs SDK, see [Azure WebJobs Recommended Resources](http://go.microsoft.com/fwlink/?linkid=390226).
+ 