--- conflicted
+++ resolved
@@ -1,119 +1,110 @@
-<properties 
-	pageTitle="Session state with Azure Redis cache in Azure App Service" 
-	description="Learn how to use the Azure Cache Service to support ASP.NET session state caching." 
-	services="app-service\web" 
-	documentationCenter=".net" 
-	authors="Rick-Anderson" 
-	manager="wpickett" 
-	editor="jimbe"/>
-
-<tags 
-<<<<<<< HEAD
-	ms.service="app-service" 
-	ms.workload="web" 
-	ms.tgt_pltfrm="na" 
-	ms.devlang="dotnet" 
-	ms.topic="article" 
-	ms.date="09/16/2015" 
-=======
-	ms.service="app-service-web" 
-	ms.workload="na" 
-	ms.tgt_pltfrm="na" 
-	ms.devlang="dotnet" 
-	ms.topic="article" 
-	ms.date="12/08/2015" 
->>>>>>> 08be3281
-	ms.author="riande"/>
-
-
-# Session state with Azure Redis cache in Azure App Service
-
-
-This topic explains how to use the Azure Redis Cache Service for session state.
-
-If your ASP.NET web app uses session state, you will need to configure an external session state provider (either the Redis Cache Service or a SQL Server session state provider). If you use session state, and don't use an external provider, you will be limited to one instance of your web app. The Redis Cache Service is the fastest and simplest to enable.
-
-[AZURE.INCLUDE [app-service-web-to-api-and-mobile](../../includes/app-service-web-to-api-and-mobile.md)] 
-
-##<a id="createcache"></a>Create the Cache
-Follow [these directions](../cache-dotnet-how-to-use-azure-redis-cache.md#create-cache) to create the cache.
-
-##<a id="configureproject"></a>Add the RedisSessionStateProvider NuGet package to your web app
-Install the NuGet `RedisSessionStateProvider` package.  Use the following command to install from the package manager console (**Tools** > **NuGet Package Manager** > **Package Manager Console**):
-
-  `PM> Install-Package Microsoft.Web.RedisSessionStateProvider`
-  
-To install from **Tools** > **NuGet Package Manager** > **Manage NugGet Packages for Solution**, search for `RedisSessionStateProvider`.
-
-For more information see the [NuGet RedisSessionStateProvider page](http://www.nuget.org/packages/Microsoft.Web.RedisSessionStateProvider/ ) and [Configure the cache client](../cache-dotnet-how-to-use-azure-redis-cache.md#NuGet).
-
-##<a id="configurewebconfig"></a>Modify the Web.Config File
-In addition to making assembly references for Cache, the NuGet package adds stub entries in the *web.config* file. 
-
-1. Open the *web.config* and find the the **sessionState** element.
-
-1. Enter the values for `host`, `accessKey`, `port` (the SSL port should be 6380), and set `SSL` to `true`. These values can be obtained from the [Azure Portal](http://go.microsoft.com/fwlink/?LinkId=529715) blade for your cache instance. For more information, see [Connect to the cache](../cache-dotnet-how-to-use-azure-redis-cache.md#connect-to-cache). Note that the non-SSL port is disabled by default for new caches. For more information about enabling the non-SSL port, see the [Access Ports](https://msdn.microsoft.com/library/azure/dn793612.aspx#AccessPorts) section in the [Configure a cache in Azure Redis Cache](https://msdn.microsoft.com/library/azure/dn793612.aspx) topic. The following markup shows the changes to the *web.config* file, specifically the changes to *port*, *host*, accessKey*, and *ssl*.
-
-		  <system.web>;
-		    <customErrors mode="Off" />;
-		    <authentication mode="None" />;
-		    <compilation debug="true" targetFramework="4.5" />;
-		    <httpRuntime targetFramework="4.5" />;
-		    <sessionState mode="Custom" customProvider="RedisSessionProvider">;
-		      <providers>;  
-		          <!--<add name="RedisSessionProvider" 
-		            host = "127.0.0.1" [String]
-		            port = "" [number]
-		            accessKey = "" [String]
-		            ssl = "false" [true|false]
-		            throwOnError = "true" [true|false]
-		            retryTimeoutInMilliseconds = "0" [number]
-		            databaseId = "0" [number]
-		            applicationName = "" [String]
-		          />;-->;
-		         <add name="RedisSessionProvider" 
-		              type="Microsoft.Web.Redis.RedisSessionStateProvider" 
-		              port="6380"
-		              host="movie2.redis.cache.windows.net" 
-		              accessKey="m7PNV60CrvKpLqMUxosC3dSe6kx9nQ6jP5del8TmADk=" 
-		              ssl="true" />;
-		      <!--<add name="MySessionStateStore" type="Microsoft.Web.Redis.RedisSessionStateProvider" host="127.0.0.1" accessKey="" ssl="false" />;-->;
-		      </providers>;
-		    </sessionState>;
-		  </system.web>;
-
-
-##<a id="usesessionobject"></a> Use the Session Object in Code
-The final step is to begin using the Session object in your ASP.NET code. You add objects to session state by using the **Session.Add** method. This method uses key-value pairs to store items in the session state cache.
-
-    string strValue = "yourvalue";
-	Session.Add("yourkey", strValue);
-
-The following code retrieves this value from session state.
-
-    object objValue = Session["yourkey"];
-    if (objValue != null)
-       strValue = (string)objValue;	
-
-You can also use the Redis Cache to cache objects in your web app. For more info, see [MVC movie app with Azure Redis Cache in 15 minutes](http://azure.microsoft.com/blog/2014/06/05/mvc-movie-app-with-azure-redis-cache-in-15-minutes/).
-For more details about how to use ASP.NET session state, see [ASP.NET Session State Overview][].
-
->[AZURE.NOTE] If you want to get started with Azure App Service before signing up for an Azure account, go to [Try App Service](http://go.microsoft.com/fwlink/?LinkId=523751), where you can immediately create a short-lived starter web app in App Service. No credit cards required; no commitments.
-
-## What's changed
-* For a guide to the change from Websites to App Service see: [Azure App Service and Its Impact on Existing Azure Services](http://go.microsoft.com/fwlink/?LinkId=529714)
-
-  *By [Rick Anderson](https://twitter.com/RickAndMSFT)*
-  
-  [installed the latest]: http://www.windowsazure.com/downloads/?sdk=net  
-  [ASP.NET Session State Overview]: http://msdn.microsoft.com/library/ms178581.aspx
-
-  [NewIcon]: ./media/web-sites-dotnet-session-state-caching/CacheScreenshot_NewButton.png
-  [NewCacheDialog]: ./media/web-sites-dotnet-session-state-caching/CachingScreenshot_CreateOptions.png
-  [CacheIcon]: ./media/web-sites-dotnet-session-state-caching/CachingScreenshot_CacheIcon.png
-  [NuGetDialog]: ./media/web-sites-dotnet-session-state-caching/CachingScreenshot_NuGet.png
-  [OutputConfig]: ./media/web-sites-dotnet-session-state-caching/CachingScreenshot_OC_WebConfig.png
-  [CacheConfig]: ./media/web-sites-dotnet-session-state-caching/CachingScreenshot_CacheConfig.png
-  [EndpointURL]: ./media/web-sites-dotnet-session-state-caching/CachingScreenshot_EndpointURL.png
-  [ManageKeys]: ./media/web-sites-dotnet-session-state-caching/CachingScreenshot_ManageAccessKeys.png
- 
+<properties 
+	pageTitle="Session state with Azure Redis cache in Azure App Service" 
+	description="Learn how to use the Azure Cache Service to support ASP.NET session state caching." 
+	services="app-service\web" 
+	documentationCenter=".net" 
+	authors="Rick-Anderson" 
+	manager="wpickett" 
+	editor="jimbe"/>
+
+<tags 
+	ms.service="app-service-web" 
+	ms.workload="na" 
+	ms.tgt_pltfrm="na" 
+	ms.devlang="dotnet" 
+	ms.topic="article" 
+	ms.date="12/08/2015" 
+	ms.author="riande"/>
+
+
+# Session state with Azure Redis cache in Azure App Service
+
+
+This topic explains how to use the Azure Redis Cache Service for session state.
+
+If your ASP.NET web app uses session state, you will need to configure an external session state provider (either the Redis Cache Service or a SQL Server session state provider). If you use session state, and don't use an external provider, you will be limited to one instance of your web app. The Redis Cache Service is the fastest and simplest to enable.
+
+[AZURE.INCLUDE [app-service-web-to-api-and-mobile](../../includes/app-service-web-to-api-and-mobile.md)] 
+
+##<a id="createcache"></a>Create the Cache
+Follow [these directions](../cache-dotnet-how-to-use-azure-redis-cache.md#create-cache) to create the cache.
+
+##<a id="configureproject"></a>Add the RedisSessionStateProvider NuGet package to your web app
+Install the NuGet `RedisSessionStateProvider` package.  Use the following command to install from the package manager console (**Tools** > **NuGet Package Manager** > **Package Manager Console**):
+
+  `PM> Install-Package Microsoft.Web.RedisSessionStateProvider`
+  
+To install from **Tools** > **NuGet Package Manager** > **Manage NugGet Packages for Solution**, search for `RedisSessionStateProvider`.
+
+For more information see the [NuGet RedisSessionStateProvider page](http://www.nuget.org/packages/Microsoft.Web.RedisSessionStateProvider/ ) and [Configure the cache client](../cache-dotnet-how-to-use-azure-redis-cache.md#NuGet).
+
+##<a id="configurewebconfig"></a>Modify the Web.Config File
+In addition to making assembly references for Cache, the NuGet package adds stub entries in the *web.config* file. 
+
+1. Open the *web.config* and find the the **sessionState** element.
+
+1. Enter the values for `host`, `accessKey`, `port` (the SSL port should be 6380), and set `SSL` to `true`. These values can be obtained from the [Azure Portal](http://go.microsoft.com/fwlink/?LinkId=529715) blade for your cache instance. For more information, see [Connect to the cache](../cache-dotnet-how-to-use-azure-redis-cache.md#connect-to-cache). Note that the non-SSL port is disabled by default for new caches. For more information about enabling the non-SSL port, see the [Access Ports](https://msdn.microsoft.com/library/azure/dn793612.aspx#AccessPorts) section in the [Configure a cache in Azure Redis Cache](https://msdn.microsoft.com/library/azure/dn793612.aspx) topic. The following markup shows the changes to the *web.config* file, specifically the changes to *port*, *host*, accessKey*, and *ssl*.
+
+		  <system.web>;
+		    <customErrors mode="Off" />;
+		    <authentication mode="None" />;
+		    <compilation debug="true" targetFramework="4.5" />;
+		    <httpRuntime targetFramework="4.5" />;
+		    <sessionState mode="Custom" customProvider="RedisSessionProvider">;
+		      <providers>;  
+		          <!--<add name="RedisSessionProvider" 
+		            host = "127.0.0.1" [String]
+		            port = "" [number]
+		            accessKey = "" [String]
+		            ssl = "false" [true|false]
+		            throwOnError = "true" [true|false]
+		            retryTimeoutInMilliseconds = "0" [number]
+		            databaseId = "0" [number]
+		            applicationName = "" [String]
+		          />;-->;
+		         <add name="RedisSessionProvider" 
+		              type="Microsoft.Web.Redis.RedisSessionStateProvider" 
+		              port="6380"
+		              host="movie2.redis.cache.windows.net" 
+		              accessKey="m7PNV60CrvKpLqMUxosC3dSe6kx9nQ6jP5del8TmADk=" 
+		              ssl="true" />;
+		      <!--<add name="MySessionStateStore" type="Microsoft.Web.Redis.RedisSessionStateProvider" host="127.0.0.1" accessKey="" ssl="false" />;-->;
+		      </providers>;
+		    </sessionState>;
+		  </system.web>;
+
+
+##<a id="usesessionobject"></a> Use the Session Object in Code
+The final step is to begin using the Session object in your ASP.NET code. You add objects to session state by using the **Session.Add** method. This method uses key-value pairs to store items in the session state cache.
+
+    string strValue = "yourvalue";
+	Session.Add("yourkey", strValue);
+
+The following code retrieves this value from session state.
+
+    object objValue = Session["yourkey"];
+    if (objValue != null)
+       strValue = (string)objValue;	
+
+You can also use the Redis Cache to cache objects in your web app. For more info, see [MVC movie app with Azure Redis Cache in 15 minutes](http://azure.microsoft.com/blog/2014/06/05/mvc-movie-app-with-azure-redis-cache-in-15-minutes/).
+For more details about how to use ASP.NET session state, see [ASP.NET Session State Overview][].
+
+>[AZURE.NOTE] If you want to get started with Azure App Service before signing up for an Azure account, go to [Try App Service](http://go.microsoft.com/fwlink/?LinkId=523751), where you can immediately create a short-lived starter web app in App Service. No credit cards required; no commitments.
+
+## What's changed
+* For a guide to the change from Websites to App Service see: [Azure App Service and Its Impact on Existing Azure Services](http://go.microsoft.com/fwlink/?LinkId=529714)
+
+  *By [Rick Anderson](https://twitter.com/RickAndMSFT)*
+  
+  [installed the latest]: http://www.windowsazure.com/downloads/?sdk=net  
+  [ASP.NET Session State Overview]: http://msdn.microsoft.com/library/ms178581.aspx
+
+  [NewIcon]: ./media/web-sites-dotnet-session-state-caching/CacheScreenshot_NewButton.png
+  [NewCacheDialog]: ./media/web-sites-dotnet-session-state-caching/CachingScreenshot_CreateOptions.png
+  [CacheIcon]: ./media/web-sites-dotnet-session-state-caching/CachingScreenshot_CacheIcon.png
+  [NuGetDialog]: ./media/web-sites-dotnet-session-state-caching/CachingScreenshot_NuGet.png
+  [OutputConfig]: ./media/web-sites-dotnet-session-state-caching/CachingScreenshot_OC_WebConfig.png
+  [CacheConfig]: ./media/web-sites-dotnet-session-state-caching/CachingScreenshot_CacheConfig.png
+  [EndpointURL]: ./media/web-sites-dotnet-session-state-caching/CachingScreenshot_EndpointURL.png
+  [ManageKeys]: ./media/web-sites-dotnet-session-state-caching/CachingScreenshot_ManageAccessKeys.png
+ 