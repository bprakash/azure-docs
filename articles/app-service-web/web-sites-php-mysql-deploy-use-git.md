--- conflicted
+++ resolved
@@ -1,339 +1,323 @@
-<properties
-	pageTitle="Create a PHP-MySQL web app in Azure App Service and deploy using Git"
-	description="A tutorial that demonstrates how to create a PHP web app that stores data in MySQL and use Git deployment to Azure."
-	services="app-service\web"
-	documentationCenter="php"
-	authors="rmcmurray"
-	manager="wpickett"
-	editor=""
-	tags="mysql"/>
-
-<tags
-	ms.service="app-service-web"
-	ms.workload="web"
-	ms.tgt_pltfrm="na"
-	ms.devlang="PHP"
-<<<<<<< HEAD
-	ms.topic="get-started-article"
-	ms.date="02/09/2016"
-	ms.author="robmcm"/>
-
-#Create a PHP-MySQL web app in Azure App Service and deploy using Git
-
-> [AZURE.SELECTOR]
-- [.Net](web-sites-dotnet-get-started.md)
-- [Node.js](app-service-web-nodejs-get-started.md)
-- [Java](web-sites-java-get-started.md)
-- [PHP - Git](web-sites-php-mysql-deploy-use-git.md)
-- [PHP - FTP](web-sites-php-mysql-deploy-use-ftp.md)
-- [Python](web-sites-python-ptvs-django-mysql.md)
-=======
-	ms.topic="article"
-	ms.date="08/11/2016"
-	ms.author="robmcm"/>
-
-# Create a PHP-MySQL web app in Azure App Service and deploy using Git
->>>>>>> c186bb0b
-
-This tutorial shows you how to create a PHP-MySQL web app and how to deploy it to [App Service](http://go.microsoft.com/fwlink/?LinkId=529714) using Git. You will use [PHP][install-php], the MySQL Command-Line Tool (part of [MySQL][install-mysql]), and [Git][install-git] installed on your computer. The instructions in this tutorial can be followed on any operating system, including Windows, Mac, and  Linux. Upon completing this guide, you will have a PHP/MySQL web app running in Azure.
-
-You will learn:
-
-* How to create a web app and a MySQL database using the [Azure Portal][management-portal]. Because PHP is enabled in [App Service Web Apps](http://go.microsoft.com/fwlink/?LinkId=529714) by default, nothing special is required to run your PHP code.
-* How to publish and re-publish your application to Azure using Git.
-* How to enable the Composer extension to automate Composer tasks at every `git push`.
-
-By following this tutorial, you will build a simple registration web app in PHP. The application will be hosted in Web Apps. A screenshot of the completed application is below:
-
-![Azure PHP web site][running-app]
-
-## Set up the development environment
-
-This tutorial assumes you have [PHP][install-php], the MySQL Command-Line Tool (part of [MySQL][install-mysql]), and [Git][install-git] installed on your computer.
-
-<a id="create-web-site-and-set-up-git"></a>
-## Create a web app and set up Git publishing
-
-Follow these steps to create a web app and a MySQL database:
-
-1. Login to the [Azure Portal][management-portal].
-2. Click the **New** icon.
-
-3. Click **See All** next to **Marketplace**. 
-
-4. Click **Web + Mobile**, then **Web app + MySQL**. Then, click **Create**.
-
-4. Enter a valid name for your resource group.
-
-    ![Set resource group name][resource-group]
-
-5. Enter values for your new web app.
-
-    ![Create web app][new-web-app]
-
-6. Enter values for your new database, including agreeing to the legal terms.
-
-	![Create new MySQL database][new-mysql-db]
-
-7. When the web app has been created, you will see the new web app blade.
-
-7. In **Settings** click on **Continuous Deployment**, then click on _Configure required settings_.
-
-	![Set up Git publishing][setup-publishing]
-
-8. Select **Local Git Repository** for the source.
-
-    ![Set up Git repository][setup-repository]
-
-
-9. To enable Git publishing, you must provide a user name and password. Make a note of the user name and password you create. (If you have set up a Git repository before, this step will be skipped.)
-
-	![Create publishing credentials][credentials]
-
-
-## Get remote MySQL connection information
-
-To connect to the MySQL database that is running in Web Apps, your will need the connection information. To get MySQL connection information, follow these steps:
-
-1. From your resource group, click the database:
-
-	![Select database][select-database]
-
-2. From the database **Settings**, select **Properties**.
-
-    ![Select properties][select-properties]
-
-2. Make note of the values for `Database`, `Host`, `User Id`, and `Password`.
-
-    ![Note properties][note-properties]
-
-## Build and test your app locally
-
-Now that you have created a web app, you can develop your application locally, then deploy it after testing.
-
-The Registration application is a simple PHP application that allows you to register for an event by providing your name and email address. Information about previous registrants is displayed in a table. Registration information is stored in a MySQL database. The application consists of one file (copy/paste code available below):
-
-* **index.php**: Displays a form for registration and a table containing registrant information.
-
-To build and run the application locally, follow the steps below. Note that these steps assume you have the PHP and MySQL Command-Line Tool (part of MySQL) set up on your local machine, and that you have enabled the [PDO extension for MySQL][pdo-mysql].
-
-1. Connect to the remote MySQL server, using the value for `Data Source`, `User Id`, `Password`, and `Database` that you retrieved earlier:
-
-		mysql -h{Data Source] -u[User Id] -p[Password] -D[Database]
-
-2. The MySQL command prompt will appear:
-
-		mysql>
-
-3. Paste in the following `CREATE TABLE` command to create the `registration_tbl` table in your database:
-
-		CREATE TABLE registration_tbl(id INT NOT NULL AUTO_INCREMENT, PRIMARY KEY(id), name VARCHAR(30), email VARCHAR(30), date DATE);
-
-4. In the root of your local application folder create **index.php** file.
-
-5. Open the **index.php** file in a text editor or IDE and add the following code, and complete the necessary changes marked with `//TODO:` comments.
-
-
-		<html>
-		<head>
-		<Title>Registration Form</Title>
-		<style type="text/css">
-			body { background-color: #fff; border-top: solid 10px #000;
-			    color: #333; font-size: .85em; margin: 20; padding: 20;
-			    font-family: "Segoe UI", Verdana, Helvetica, Sans-Serif;
-			}
-			h1, h2, h3,{ color: #000; margin-bottom: 0; padding-bottom: 0; }
-			h1 { font-size: 2em; }
-			h2 { font-size: 1.75em; }
-			h3 { font-size: 1.2em; }
-			table { margin-top: 0.75em; }
-			th { font-size: 1.2em; text-align: left; border: none; padding-left: 0; }
-			td { padding: 0.25em 2em 0.25em 0em; border: 0 none; }
-		</style>
-		</head>
-		<body>
-		<h1>Register here!</h1>
-		<p>Fill in your name and email address, then click <strong>Submit</strong> to register.</p>
-		<form method="post" action="index.php" enctype="multipart/form-data" >
-		      Name  <input type="text" name="name" id="name"/></br>
-		      Email <input type="text" name="email" id="email"/></br>
-		      <input type="submit" name="submit" value="Submit" />
-		</form>
-		<?php
-			// DB connection info
-			//TODO: Update the values for $host, $user, $pwd, and $db
-			//using the values you retrieved earlier from the Azure Portal.
-			$host = "value of Data Source";
-			$user = "value of User Id";
-			$pwd = "value of Password";
-			$db = "value of Database";
-			// Connect to database.
-			try {
-				$conn = new PDO( "mysql:host=$host;dbname=$db", $user, $pwd);
-				$conn->setAttribute( PDO::ATTR_ERRMODE, PDO::ERRMODE_EXCEPTION );
-			}
-			catch(Exception $e){
-				die(var_dump($e));
-			}
-			// Insert registration info
-			if(!empty($_POST)) {
-			try {
-				$name = $_POST['name'];
-				$email = $_POST['email'];
-				$date = date("Y-m-d");
-				// Insert data
-				$sql_insert = "INSERT INTO registration_tbl (name, email, date)
-						   VALUES (?,?,?)";
-				$stmt = $conn->prepare($sql_insert);
-				$stmt->bindValue(1, $name);
-				$stmt->bindValue(2, $email);
-				$stmt->bindValue(3, $date);
-				$stmt->execute();
-			}
-			catch(Exception $e) {
-				die(var_dump($e));
-			}
-			echo "<h3>Your're registered!</h3>";
-			}
-			// Retrieve data
-			$sql_select = "SELECT * FROM registration_tbl";
-			$stmt = $conn->query($sql_select);
-			$registrants = $stmt->fetchAll();
-			if(count($registrants) > 0) {
-				echo "<h2>People who are registered:</h2>";
-				echo "<table>";
-				echo "<tr><th>Name</th>";
-				echo "<th>Email</th>";
-				echo "<th>Date</th></tr>";
-				foreach($registrants as $registrant) {
-					echo "<tr><td>".$registrant['name']."</td>";
-					echo "<td>".$registrant['email']."</td>";
-					echo "<td>".$registrant['date']."</td></tr>";
-		    	}
-		 		echo "</table>";
-			} else {
-				echo "<h3>No one is currently registered.</h3>";
-			}
-		?>
-		</body>
-		</html>
-
-4.  In a terminal go to your application folder and type the following command:
-
-		php -S localhost:8000
-
-You can now browse to **http://localhost:8000/** to test the application.
-
-
-## Publish your app
-
-After you have tested your app locally, you can publish it to Web Apps using Git. You will initialize your local Git repository and publish the application.
-
-> [AZURE.NOTE]
-> These are the same steps shown in the Azure Portal at the end of the Create a web app and Set up Git Publishing section above.
-
-1. (Optional)  If you've forgotten or misplaced your Git remote repostitory URL, navigate to the web app properties on the Azure Portal.
-
-1. Open GitBash (or a terminal, if Git is in your `PATH`), change directories to the root directory of your application, and run the following commands:
-
-		git init
-		git add .
-		git commit -m "initial commit"
-		git remote add azure [URL for remote repository]
-		git push azure master
-
-	You will be prompted for the password you created earlier.
-
-	![Initial Push to Azure via Git][git-initial-push]
-
-2. Browse to **http://[site name].azurewebsites.net/index.php** to begin using the application (this information will be stored on your account dashboard):
-
-	![Azure PHP web site][running-app]
-
-After you have published your app, you can begin making changes to it and use Git to publish them.
-
-## Publish changes to your app
-
-To publish changes to your app, follow these steps:
-
-1. Make changes to your app locally.
-2. Open GitBash (or a terminal, it Git is in your `PATH`), change directories to the root directory of your app, and run the following commands:
-
-		git add .
-		git commit -m "comment describing changes"
-		git push azure master
-
-	You will be prompted for the password you created earlier.
-
-	![Pushing site changes to Azure via Git][git-change-push]
-
-3. Browse to **http://[site name].azurewebsites.net/index.php** to see your app and any changes you may have made:
-
-	![Azure PHP web site][running-app]
-
->[AZURE.NOTE] If you want to get started with Azure App Service before signing up for an Azure account, go to [Try App Service](http://go.microsoft.com/fwlink/?LinkId=523751), where you can immediately create a short-lived starter web app in App Service. No credit cards required; no commitments.
-
-<a name="composer"></a>
-## Enable Composer automation with the Composer extension
-
-By default, the git deployment process in App Service doesn't do anything with composer.json, if you have one in your PHP
-project. You can enable composer.json processing during `git push` by enabling the Composer extension.
-
-1. In your PHP web app's blade in the [Azure portal][management-portal], click **Tools** > **Extensions**.
-
-    ![Composer Extension Settings][composer-extension-settings]
-
-2. Click **Add**, then click **Composer**.
-
-    ![Composer Extension Add][composer-extension-add]
-    
-3. Click **OK** to accept legal terms. Click **OK** again to add the extension.
-
-    The **Installed extensions** blade will now show the Composer extension.  
-    ![Composer Extension View][composer-extension-view]
-    
-4. Now, perform `git add`, `git commit`, and `git push` like in the previous section. You'll now see that Composer
-is installing dependencies defined in composer.json.
-
-    ![Composer Extension Success][composer-extension-success]
-
-## Next steps
-
-For more information, see the [PHP Developer Center](/develop/php/).
-
-<!-- URL List -->
-
-[install-php]: http://www.php.net/manual/en/install.php
-[install-SQLExpress]: http://www.microsoft.com/download/details.aspx?id=29062
-[install-Drivers]: http://www.microsoft.com/download/details.aspx?id=20098
-[install-git]: http://git-scm.com/
-[install-mysql]: http://dev.mysql.com/downloads/mysql/
-[pdo-mysql]: http://www.php.net/manual/en/ref.pdo-mysql.php
-[management-portal]: https://portal.azure.com
-[sql-database-editions]: http://msdn.microsoft.com/library/windowsazure/ee621788.aspx
-
-<!-- IMG List -->
-
-[running-app]: ./media/web-sites-php-mysql-deploy-use-git/running_app_2.png
-[new-website]: ./media/web-sites-php-mysql-deploy-use-git/new_website2.png
-[custom-create]: ./media/web-sites-php-mysql-deploy-use-git/create_web_mysql.png
-[new-mysql-db]: ./media/web-sites-php-mysql-deploy-use-git/create_db.png
-[go-to-webapp]: ./media/web-sites-php-mysql-deploy-use-git/select_webapp.png
-[setup-git-publishing]: ./media/web-sites-php-mysql-deploy-use-git/setup_git_publishing.png
-[credentials]: ./media/web-sites-php-mysql-deploy-use-git/save_credentials.png
-[resource-group]: ./media/web-sites-php-mysql-deploy-use-git/set_group.png
-[new-web-app]: ./media/web-sites-php-mysql-deploy-use-git/create_wa.png
-[setup-publishing]: ./media/web-sites-php-mysql-deploy-use-git/setup_deploy.png
-[setup-repository]: ./media/web-sites-php-mysql-deploy-use-git/select_local_git.png
-[select-database]: ./media/web-sites-php-mysql-deploy-use-git/select_database.png
-[select-properties]: ./media/web-sites-php-mysql-deploy-use-git/select_properties.png
-[note-properties]: ./media/web-sites-php-mysql-deploy-use-git/note-properties.png
-
-[git-instructions]: ./media/web-sites-php-mysql-deploy-use-git/git-instructions.png
-[git-change-push]: ./media/web-sites-php-mysql-deploy-use-git/php-git-change-push.png
-[git-initial-push]: ./media/web-sites-php-mysql-deploy-use-git/php-git-initial-push.png
-
-[composer-extension-settings]: ./media/web-sites-php-mysql-deploy-use-git/composer-extension-settings.png
-[composer-extension-add]: ./media/web-sites-php-mysql-deploy-use-git/composer-extension-add.png
-[composer-extension-view]: ./media/web-sites-php-mysql-deploy-use-git/composer-extension-view.png
-[composer-extension-success]: ./media/web-sites-php-mysql-deploy-use-git/composer-extension-success.png
+<properties
+	pageTitle="Create a PHP-MySQL web app in Azure App Service and deploy using Git"
+	description="A tutorial that demonstrates how to create a PHP web app that stores data in MySQL and use Git deployment to Azure."
+	services="app-service\web"
+	documentationCenter="php"
+	authors="rmcmurray"
+	manager="wpickett"
+	editor=""
+	tags="mysql"/>
+
+<tags
+	ms.service="app-service-web"
+	ms.workload="web"
+	ms.tgt_pltfrm="na"
+	ms.devlang="PHP"
+	ms.topic="article"
+	ms.date="08/11/2016"
+	ms.author="robmcm"/>
+
+# Create a PHP-MySQL web app in Azure App Service and deploy using Git
+
+This tutorial shows you how to create a PHP-MySQL web app and how to deploy it to [App Service](http://go.microsoft.com/fwlink/?LinkId=529714) using Git. You will use [PHP][install-php], the MySQL Command-Line Tool (part of [MySQL][install-mysql]), and [Git][install-git] installed on your computer. The instructions in this tutorial can be followed on any operating system, including Windows, Mac, and  Linux. Upon completing this guide, you will have a PHP/MySQL web app running in Azure.
+
+You will learn:
+
+* How to create a web app and a MySQL database using the [Azure Portal][management-portal]. Because PHP is enabled in [App Service Web Apps](http://go.microsoft.com/fwlink/?LinkId=529714) by default, nothing special is required to run your PHP code.
+* How to publish and re-publish your application to Azure using Git.
+* How to enable the Composer extension to automate Composer tasks at every `git push`.
+
+By following this tutorial, you will build a simple registration web app in PHP. The application will be hosted in Web Apps. A screenshot of the completed application is below:
+
+![Azure PHP web site][running-app]
+
+## Set up the development environment
+
+This tutorial assumes you have [PHP][install-php], the MySQL Command-Line Tool (part of [MySQL][install-mysql]), and [Git][install-git] installed on your computer.
+
+<a id="create-web-site-and-set-up-git"></a>
+## Create a web app and set up Git publishing
+
+Follow these steps to create a web app and a MySQL database:
+
+1. Login to the [Azure Portal][management-portal].
+2. Click the **New** icon.
+
+3. Click **See All** next to **Marketplace**. 
+
+4. Click **Web + Mobile**, then **Web app + MySQL**. Then, click **Create**.
+
+4. Enter a valid name for your resource group.
+
+    ![Set resource group name][resource-group]
+
+5. Enter values for your new web app.
+
+    ![Create web app][new-web-app]
+
+6. Enter values for your new database, including agreeing to the legal terms.
+
+	![Create new MySQL database][new-mysql-db]
+
+7. When the web app has been created, you will see the new web app blade.
+
+7. In **Settings** click on **Continuous Deployment**, then click on _Configure required settings_.
+
+	![Set up Git publishing][setup-publishing]
+
+8. Select **Local Git Repository** for the source.
+
+    ![Set up Git repository][setup-repository]
+
+
+9. To enable Git publishing, you must provide a user name and password. Make a note of the user name and password you create. (If you have set up a Git repository before, this step will be skipped.)
+
+	![Create publishing credentials][credentials]
+
+
+## Get remote MySQL connection information
+
+To connect to the MySQL database that is running in Web Apps, your will need the connection information. To get MySQL connection information, follow these steps:
+
+1. From your resource group, click the database:
+
+	![Select database][select-database]
+
+2. From the database **Settings**, select **Properties**.
+
+    ![Select properties][select-properties]
+
+2. Make note of the values for `Database`, `Host`, `User Id`, and `Password`.
+
+    ![Note properties][note-properties]
+
+## Build and test your app locally
+
+Now that you have created a web app, you can develop your application locally, then deploy it after testing.
+
+The Registration application is a simple PHP application that allows you to register for an event by providing your name and email address. Information about previous registrants is displayed in a table. Registration information is stored in a MySQL database. The application consists of one file (copy/paste code available below):
+
+* **index.php**: Displays a form for registration and a table containing registrant information.
+
+To build and run the application locally, follow the steps below. Note that these steps assume you have the PHP and MySQL Command-Line Tool (part of MySQL) set up on your local machine, and that you have enabled the [PDO extension for MySQL][pdo-mysql].
+
+1. Connect to the remote MySQL server, using the value for `Data Source`, `User Id`, `Password`, and `Database` that you retrieved earlier:
+
+		mysql -h{Data Source] -u[User Id] -p[Password] -D[Database]
+
+2. The MySQL command prompt will appear:
+
+		mysql>
+
+3. Paste in the following `CREATE TABLE` command to create the `registration_tbl` table in your database:
+
+		CREATE TABLE registration_tbl(id INT NOT NULL AUTO_INCREMENT, PRIMARY KEY(id), name VARCHAR(30), email VARCHAR(30), date DATE);
+
+4. In the root of your local application folder create **index.php** file.
+
+5. Open the **index.php** file in a text editor or IDE and add the following code, and complete the necessary changes marked with `//TODO:` comments.
+
+
+		<html>
+		<head>
+		<Title>Registration Form</Title>
+		<style type="text/css">
+			body { background-color: #fff; border-top: solid 10px #000;
+			    color: #333; font-size: .85em; margin: 20; padding: 20;
+			    font-family: "Segoe UI", Verdana, Helvetica, Sans-Serif;
+			}
+			h1, h2, h3,{ color: #000; margin-bottom: 0; padding-bottom: 0; }
+			h1 { font-size: 2em; }
+			h2 { font-size: 1.75em; }
+			h3 { font-size: 1.2em; }
+			table { margin-top: 0.75em; }
+			th { font-size: 1.2em; text-align: left; border: none; padding-left: 0; }
+			td { padding: 0.25em 2em 0.25em 0em; border: 0 none; }
+		</style>
+		</head>
+		<body>
+		<h1>Register here!</h1>
+		<p>Fill in your name and email address, then click <strong>Submit</strong> to register.</p>
+		<form method="post" action="index.php" enctype="multipart/form-data" >
+		      Name  <input type="text" name="name" id="name"/></br>
+		      Email <input type="text" name="email" id="email"/></br>
+		      <input type="submit" name="submit" value="Submit" />
+		</form>
+		<?php
+			// DB connection info
+			//TODO: Update the values for $host, $user, $pwd, and $db
+			//using the values you retrieved earlier from the Azure Portal.
+			$host = "value of Data Source";
+			$user = "value of User Id";
+			$pwd = "value of Password";
+			$db = "value of Database";
+			// Connect to database.
+			try {
+				$conn = new PDO( "mysql:host=$host;dbname=$db", $user, $pwd);
+				$conn->setAttribute( PDO::ATTR_ERRMODE, PDO::ERRMODE_EXCEPTION );
+			}
+			catch(Exception $e){
+				die(var_dump($e));
+			}
+			// Insert registration info
+			if(!empty($_POST)) {
+			try {
+				$name = $_POST['name'];
+				$email = $_POST['email'];
+				$date = date("Y-m-d");
+				// Insert data
+				$sql_insert = "INSERT INTO registration_tbl (name, email, date)
+						   VALUES (?,?,?)";
+				$stmt = $conn->prepare($sql_insert);
+				$stmt->bindValue(1, $name);
+				$stmt->bindValue(2, $email);
+				$stmt->bindValue(3, $date);
+				$stmt->execute();
+			}
+			catch(Exception $e) {
+				die(var_dump($e));
+			}
+			echo "<h3>Your're registered!</h3>";
+			}
+			// Retrieve data
+			$sql_select = "SELECT * FROM registration_tbl";
+			$stmt = $conn->query($sql_select);
+			$registrants = $stmt->fetchAll();
+			if(count($registrants) > 0) {
+				echo "<h2>People who are registered:</h2>";
+				echo "<table>";
+				echo "<tr><th>Name</th>";
+				echo "<th>Email</th>";
+				echo "<th>Date</th></tr>";
+				foreach($registrants as $registrant) {
+					echo "<tr><td>".$registrant['name']."</td>";
+					echo "<td>".$registrant['email']."</td>";
+					echo "<td>".$registrant['date']."</td></tr>";
+		    	}
+		 		echo "</table>";
+			} else {
+				echo "<h3>No one is currently registered.</h3>";
+			}
+		?>
+		</body>
+		</html>
+
+4.  In a terminal go to your application folder and type the following command:
+
+		php -S localhost:8000
+
+You can now browse to **http://localhost:8000/** to test the application.
+
+
+## Publish your app
+
+After you have tested your app locally, you can publish it to Web Apps using Git. You will initialize your local Git repository and publish the application.
+
+> [AZURE.NOTE]
+> These are the same steps shown in the Azure Portal at the end of the Create a web app and Set up Git Publishing section above.
+
+1. (Optional)  If you've forgotten or misplaced your Git remote repostitory URL, navigate to the web app properties on the Azure Portal.
+
+1. Open GitBash (or a terminal, if Git is in your `PATH`), change directories to the root directory of your application, and run the following commands:
+
+		git init
+		git add .
+		git commit -m "initial commit"
+		git remote add azure [URL for remote repository]
+		git push azure master
+
+	You will be prompted for the password you created earlier.
+
+	![Initial Push to Azure via Git][git-initial-push]
+
+2. Browse to **http://[site name].azurewebsites.net/index.php** to begin using the application (this information will be stored on your account dashboard):
+
+	![Azure PHP web site][running-app]
+
+After you have published your app, you can begin making changes to it and use Git to publish them.
+
+## Publish changes to your app
+
+To publish changes to your app, follow these steps:
+
+1. Make changes to your app locally.
+2. Open GitBash (or a terminal, it Git is in your `PATH`), change directories to the root directory of your app, and run the following commands:
+
+		git add .
+		git commit -m "comment describing changes"
+		git push azure master
+
+	You will be prompted for the password you created earlier.
+
+	![Pushing site changes to Azure via Git][git-change-push]
+
+3. Browse to **http://[site name].azurewebsites.net/index.php** to see your app and any changes you may have made:
+
+	![Azure PHP web site][running-app]
+
+>[AZURE.NOTE] If you want to get started with Azure App Service before signing up for an Azure account, go to [Try App Service](http://go.microsoft.com/fwlink/?LinkId=523751), where you can immediately create a short-lived starter web app in App Service. No credit cards required; no commitments.
+
+<a name="composer"></a>
+## Enable Composer automation with the Composer extension
+
+By default, the git deployment process in App Service doesn't do anything with composer.json, if you have one in your PHP
+project. You can enable composer.json processing during `git push` by enabling the Composer extension.
+
+1. In your PHP web app's blade in the [Azure portal][management-portal], click **Tools** > **Extensions**.
+
+    ![Composer Extension Settings][composer-extension-settings]
+
+2. Click **Add**, then click **Composer**.
+
+    ![Composer Extension Add][composer-extension-add]
+    
+3. Click **OK** to accept legal terms. Click **OK** again to add the extension.
+
+    The **Installed extensions** blade will now show the Composer extension.  
+    ![Composer Extension View][composer-extension-view]
+    
+4. Now, perform `git add`, `git commit`, and `git push` like in the previous section. You'll now see that Composer
+is installing dependencies defined in composer.json.
+
+    ![Composer Extension Success][composer-extension-success]
+
+## Next steps
+
+For more information, see the [PHP Developer Center](/develop/php/).
+
+<!-- URL List -->
+
+[install-php]: http://www.php.net/manual/en/install.php
+[install-SQLExpress]: http://www.microsoft.com/download/details.aspx?id=29062
+[install-Drivers]: http://www.microsoft.com/download/details.aspx?id=20098
+[install-git]: http://git-scm.com/
+[install-mysql]: http://dev.mysql.com/downloads/mysql/
+[pdo-mysql]: http://www.php.net/manual/en/ref.pdo-mysql.php
+[management-portal]: https://portal.azure.com
+[sql-database-editions]: http://msdn.microsoft.com/library/windowsazure/ee621788.aspx
+
+<!-- IMG List -->
+
+[running-app]: ./media/web-sites-php-mysql-deploy-use-git/running_app_2.png
+[new-website]: ./media/web-sites-php-mysql-deploy-use-git/new_website2.png
+[custom-create]: ./media/web-sites-php-mysql-deploy-use-git/create_web_mysql.png
+[new-mysql-db]: ./media/web-sites-php-mysql-deploy-use-git/create_db.png
+[go-to-webapp]: ./media/web-sites-php-mysql-deploy-use-git/select_webapp.png
+[setup-git-publishing]: ./media/web-sites-php-mysql-deploy-use-git/setup_git_publishing.png
+[credentials]: ./media/web-sites-php-mysql-deploy-use-git/save_credentials.png
+[resource-group]: ./media/web-sites-php-mysql-deploy-use-git/set_group.png
+[new-web-app]: ./media/web-sites-php-mysql-deploy-use-git/create_wa.png
+[setup-publishing]: ./media/web-sites-php-mysql-deploy-use-git/setup_deploy.png
+[setup-repository]: ./media/web-sites-php-mysql-deploy-use-git/select_local_git.png
+[select-database]: ./media/web-sites-php-mysql-deploy-use-git/select_database.png
+[select-properties]: ./media/web-sites-php-mysql-deploy-use-git/select_properties.png
+[note-properties]: ./media/web-sites-php-mysql-deploy-use-git/note-properties.png
+
+[git-instructions]: ./media/web-sites-php-mysql-deploy-use-git/git-instructions.png
+[git-change-push]: ./media/web-sites-php-mysql-deploy-use-git/php-git-change-push.png
+[git-initial-push]: ./media/web-sites-php-mysql-deploy-use-git/php-git-initial-push.png
+
+[composer-extension-settings]: ./media/web-sites-php-mysql-deploy-use-git/composer-extension-settings.png
+[composer-extension-add]: ./media/web-sites-php-mysql-deploy-use-git/composer-extension-add.png
+[composer-extension-view]: ./media/web-sites-php-mysql-deploy-use-git/composer-extension-view.png
+[composer-extension-success]: ./media/web-sites-php-mysql-deploy-use-git/composer-extension-success.png