<properties
	pageTitle="Monitor Web Apps in Azure App Service"
	description="Learn how to monitor Web Apps in Azure App Service by using the Management Portal."
	services="app-service"
	documentationCenter=""
	authors="cephalin"
	manager="wpickett"
	editor="mollybos"/>

<tags
	ms.service="app-service"
<<<<<<< HEAD
	ms.workload="web"
=======
	ms.workload="na"
>>>>>>> a3835ed1
	ms.tgt_pltfrm="na"
	ms.devlang="na"
	ms.topic="article"
	ms.date="09/16/2015"
	ms.author="cephalin"/>

#<a name="howtomonitor"></a>Monitor Web Apps in Azure App Service

[App Service Web Apps](http://go.microsoft.com/fwlink/?LinkId=529714) provide monitoring functionality for Standard and Premium App Service plans via the Monitor management page. The Monitor management page provides performance statistics for a web app as described below.

[AZURE.INCLUDE [app-service-web-to-api-and-mobile](../../includes/app-service-web-to-api-and-mobile.md)]

##<a name="websitemetrics"></a>How to: Add web app metrics

1. In the [Azure portal](https://manage.windowsazure.com), from the web app's page, click the **Monitor** tab to display the **Monitor** management page. By default the chart on the **Monitor** page displays the same metrics as the chart on the **Dashboard** page.

2. To view additional metrics for the web app, click **Add Metrics** at the bottom of the page to display the **Choose Metrics** dialog box.

3. Click to select additional metrics for display on the **Monitor** page.

4. After selecting the metrics that you want to add to the **Monitor** page, click the check mark at the bottom.

5. After adding metrics to the **Monitor** page, click to enable / disable the round checkbox next to each metric to add / remove the metric from the chart at the top of the page.

6. To remove metrics from the **Monitor** page, select the metric that you want to remove and then click the **Delete Metric** icon at the bottom of the page.

##<a name="howtoreceivealerts"></a>How to: Receive alerts from web app metrics

In **Standard** web app mode, you can receive alerts based on your web app monitoring metrics. The alert feature requires that you first configure a web endpoint for monitoring, which you can do in the **Monitoring** section of the **Configure** page. You can also choose to have email sent when a metric you choose reaches a value that you specify. For more information, see [How to: Receive Alert Notifications and Manage Alert Rules in Azure](http://go.microsoft.com/fwlink/?LinkId=309356).  

##<a name="howtoviewusage"></a>How to: View usage quotas for a web app

Web apps can be configured to run in either **Shared** or **Standard** mode from the web app's **Scale** management page in the [Azure portal](https://manage.windowsazure.com). Each Azure subscription has access to a pool of resources provided for the purpose of running up to 100 web apps per region in **Shared** mode. The pool of resources available to each web app subscription for this purpose is shared by other web app in the same geo-region that are configured to run in **Shared** mode. Because these resources are shared for use by other web apps, all subscriptions are limited in their use of these resources. Limits applied to a subscription's use of these resources are expressed as usage quotas listed under the usage overview section of each web app's **Dashboard** management page.

>[AZURE.NOTE] When a web app is configured to run in **Standard** mode, it is allocated dedicated resources equivalent to the **Small** (default), **Medium** or **Large** virtual machine sizes in the table at [Virtual Machine and Cloud Service Sizes for Azure][vmsizes]. There are no limits to the resources a subscription can use for running web apps in **Standard** mode. However, the number of **Standard** mode web apps that can be created per region is 500.

### How to: View usage quotas for web apps configured for Shared mode ###
To determine the extent that a web app is impacting resource usage quotas, follow these steps:

1. Open the web app's **Dashboard** management page in the [Azure portal](https://manage.windowsazure.com).
2. Under the **usage overview** section the usage quotas for your respective [App Service](http://go.microsoft.com/fwlink/?LinkId=529714) plan are displayed, which is a subset of the following:
	-	**Data Out**, **CPU Time**, and **Memory** - when the quota is exceeded, Azure stops the web app for the remainder of the current quota interval. Azure will start the web app at the beginning of the next quota interval.
	-	**File System Storage** - when this quota is reached, file system storage remains accessible for read operations, but all write operations, including those required for normal web app activity, are blocked. Write operations will resume when you reduce file usage or move the web app to an App Service plan with a higher quota.
	-	**Linked Resources** - quotas for any linked resources of the web app, such as database or storage, are displayed here as well.

	Some quotas can be applied per web hosting plan, while others can be applied per site. For detailed information on usage quotas for each Web hosting plan, see [Websites Limits](azure-subscription-service-limits.md#websiteslimits).

##<a name="resourceusage"></a> How to: Avoid exceeding your quotas

Quotas are not a matter of performance or cost, but it's the way Azure governs resource usage in a multitenant environment by preventing tenants from overusing shared resources. Since exceeding your quotas means downtime or reduced functionality for your web app, consider the following if you want to keep your site running when quotas are about to be reached:

- Move your web app(s) to a higher-tier App Service plan to take advantage of a larger quota. For example, the only quota for **Basic** and **Standard** plans is File System Storage.
- As the number of instances of a web app is increased, so is the likelihood of exceeding shared resource quotas. If appropriate, consider scaling back additional instances of a web app when shared resource quotas are being exceeded.

##<a name="howtoconfigdiagnostics"></a>How to: Configure diagnostics and download logs for a web app

Diagnostics are enabled on the **Configure** tab for the web app in the [Azure portal](https://manage.windowsazure.com). There are two types of diagnostics: **application diagnostics** and **site diagnostics**.

#### Application Diagnostics ####

The **application diagnostics** section of the **Configure** management page controls the logging of information produced by the application, which is useful when logging events that occur within an application. For example, when an error occurs in your application, you may wish to present the user with a friendly error while writing more detailed error information to the log for later analysis.

You can enable or disable the following application diagnostics:

- **Application Logging (File System)** - Turns on logging of information produced by the application. The **Logging Level** field determines whether Error, Warning, or Information level information is logged. You may also select Verbose, which will log all information produced by the application.

	Logs produced by this setting are stored on the file system of your web app, and can be downloaded using the steps in the **Downloading log files for a web app** section below.

- **Application Logging (Table Storage)** - Turns on the logging of information produced by the application, similar to the Application Logging (File System) option. However, the log information is stored in an Azure Storage Account in a table.

	To specify the Azure Storage Account and table, choose **On**, select the **Logging Level**, and then choose **Manage Table Storage**. Specify the storage account and table to use, or create a new table.

	The log information stored in the table can be accessed using an Azure Storage client.

- **Application Logging (Blob storage)** - Turns on the logging of information produced by the application, similar to the Application Logging (Table Storage) option. However, the log information is stored in a blob in an Azure Storage Account.

	To specify the Azure Storage Account and blob, choose **On**, select the **Logging Level**, and then choose **Manage Blob Storage**. Specify the storage account, blob container, and blob name to use, or create a new container and blob.

For more information about Azure Storage Accounts, see [How to Manage Storage Accounts](/manage/services/storage/how-to-manage-a-storage-account/).

> [AZURE.NOTE] Application logging to table or blob storage is only supported for .NET applications.

Since application logging to storage requires using a storage client to view the log data, it is most useful when you plan on using a service or application that understands how to read and process the data directly from Azure Table or Blob Storage. Logging to the file system produces files that can be downloaded to your local computer using FTP or other utilities as described later in this section.

**Application diagnostics (file system)**, **Application diagnostics (table storage)**, and **Application diagnostics (blob storage)** can be enabled at the same time, and have individual log level configurations. For example, you may wish to log errors and warnings to storage as a long-term logging solution, while enabling file system logging with a level of verbose after instrumenting the application code in order to troubleshoot a problem.

Diagnostics can also be enabled from Azure PowerShell using the **Set-AzureWebsite** cmdlet. If you have not installed Azure PowerShell, or have not configured it to use your Azure Subscription, see [How to Use Azure PowerShell](/develop/nodejs/how-to-guides/powershell-cmdlets/).

> [AZURE.NOTE] Application logging relies on log information generated by your application. The method used to generate log information, as well as the format of the information is specific to the language your application is written in. For language-specific information on using application logging, see the following articles:
>
> - **.NET** - [Troubleshoot a web app in Azure App Service using Visual Studio](web-sites-dotnet-troubleshoot-visual-studio.md)
> - **Node.js** - [How to debug a Node.js application in Azure Websites](web-sites-nodejs-debug.md)
>
> Application logging to table or blob storage is only supported for .NET applications.

#### Site Diagnostics ####

The **site diagnostics** section of the **Configure** management page controls the logging performed by the web server, such as the logging of web requests, failure to serve pages, or how long it took to serve a page. You can enable or disable the following options:

- **Web Server Logging** - Turn on Web Server logging to save web app logs using the W3C extended log file format. Web server logging produces a record of all incoming requests to your web app, which contains information such as the client IP address, requested URI, HTTP status code of the response, and the user agent string of the client. You can save the logs to an Azure Storage Account or to the File System.

 To save web server logs to an Azure Storage Account, choose **Storage**, and then choose **manage storage** to specify a storage account and an Azure Blob Container where the logs will be kept. For more information about Azure Storage Accounts, see [How to Manage Storage Accounts](/manage/services/storage/how-to-manage-a-storage-account/).

   To save web server logs to the file system, choose **File System**. This enables the **Quota** box where you can set the maximum amount of disk space for the log files. The minimum size is 25MB and the maximum is 100MB. The default size is 35MB.

 By default, web server logs are never deleted. To specify a period of time after which the logs will be automatically deleted, select **Set Retention** and enter the number of days to keep the logs in the **Retention Period** box. This setting is available for both the Azure Storage and File System options.

- **Detailed Error Messages** - Turn on detailed error logging to log additional information about HTTP errors (status codes greater than 400).

- **Failed Request Tracing** - Turn on failed request tracing to capture information for failed client requests, such as a 400 series HTTP status code.  Failed request tracing produces an XML document that contains a trace of which modules the request passed through in IIS, details returned by the module, and the time the module was invoked. This information can be used to isolate which component the failure occurred in.


After enabling diagnostics for a web app, click the **Save** icon at the bottom of the **Configure** management page to apply the options that you have set.

> [AZURE.IMPORTANT] Detailed Error Messages and Failed Request Tracing place significant demands on a web app. We recommend turning off these features once you have reproduced the problem(s) that you are troubleshooting.

### Advanced configuration ###

Diagnostics can be further modified by adding key/value pairs to the **app settings** section of the **Configure** management page. The following settings can be configured from **app settings**:

**DIAGNOSTICS_TEXTTRACELOGDIRECTORY**

- The location in which application logs will be saved, relative to the web root.

- Default value: ..\\..\\LogFiles\\Application

**DIAGNOSTICS_TEXTTRACEMAXBUFFERSIZEBYTES**

- The maximum buffer size to use when capturing application logs. Information is initially written to the buffer before being flushed to file or storage. If new information is written to the buffer before it can be flushed, you may lose previously logged information. If your application produces large bursts of log information, consider increasing the size of the buffer.

- Default value: 10MB

**DIAGNOSTICS_TEXTTRACEMAXLOGFOLDERSIZEBYTES**

- The maximum size of the **Application** folder in which application diagnostics written to file are stored.

- Default value: 1MB

###Downloading log files for a web app

Log files can be downloaded using either FTP, Azure PowerShell, or the Azure CLI.

**FTP**

1. Open the web app's **Dashboard** management page in the [Azure portal](https://manage.windowsazure.com) and make note of the FTP site listed under **Diagnostics Logs** and the account listed under **Deployment User**. The FTP site is where the log files are located and the account listed under Deployment User is used to authenticate to the FTP site.
2. If you have not yet created deployment credentials, the account listed under **Deployment User** is listed as **Not set**. In this case you must create deployment credentials as described in the Reset Deployment Credentials section of the Dashboard because these credentials must be used to authenticate to the FTP site where the log files are stored. Azure does not support authenticating to this FTP site using Live ID credentials.
3. Consider using an FTP client such as [FileZilla][fzilla] to connect to the FTP site. An FTP client provides greater ease of use for specifying credentials and viewing folders on an FTP site than is typically possible with a browser.
4. Copy the log files from the FTP site to your local computer.

**Azure PowerShell**

1. From the **Start Screen** or the **Start Menu**, search for **Azure PowerShell**. Right-click the **Azure PowerShell** entry and select **Run as Administrator**.

	> [AZURE.NOTE] If **Azure PowerShell** is not installed, see [Getting Started with Azure PowerShell Cmdlets](http://msdn.microsoft.com/library/windowsazure/jj554332.aspx) for installation and configuration information.

2. From the Azure PowerShell prompt, use the following command to download the log files:

		Save-AzureWebSiteLog -Name webappname

	This will download the log files for the web app specified by **webappname** and save them to a **log.zip** file in the current directory.

	You may also view a live stream of log events by using the following command:

		Get-AzureWebSiteLog -Name webappname -Tail

	This will display log information to the Azure PowerShell prompt as they occur.

**Azure CLI**

Open a new command prompt, PowerShell, bash, or terminal session, and use the following command to download the log files:

	azure site log download webappname

This will download the log files for the web app specified by **webappname** and save them to a **log.zip** file in the current directory.

You may also view a lie stream of log events by using the following command:

	azure site log tail webappname

This will display log information to the command prompt, PowerShell, bash or terminal session that the command is ran from.

> [AZURE.NOTE] If the **azure** command is not installed, see [How to use the Azure CLI](../virtual-machines-command-line-tools.md) for installation and configuration information.

### Reading log files ###

The log files that are generated after you have enabled logging and / or tracing for a web app vary depending on the level of logging / tracing that is set on the Configure management page for the web app. Following are the location of the log files and how the log files may be analyzed:

**Log File Type: Application Logging**

- Location /LogFiles/Application/. This folder contains one or more text files containing information produced by application logging. The information logged includes the date and time, the Process ID (PID) of the application, and the value produced by the application instrumentation.

- Read Files with: A text editor or parser that understands the values produced by your application

**Log File Type: Failed Request Tracing**

- Location: /LogFiles/W3SVC#########/. This folder contains an XSL file and one or more XML files. Ensure that you download the XSL file into the same directory as the XML file(s) because the XSL file provides functionality for formatting and filtering the contents of the XML file(s) when viewed in Internet Explorer.

- Read Files with: Internet Explorer

**Log File Type: Detailed Error Logging**

- Location: /LogFiles/DetailedErrors/. The /LogFiles/DetailedErrors/ folder contains one or more .htm files that provide extensive information for any HTTP errors that have occurred.

- Read Files with: Web browser

The .htm files include the following sections:

- **Detailed Error Information:** Includes information about the error such as <em>Module</em>, <em>Handler</em>, <em>Error Code</em>, and <em>Requested URL</em>.

- **Most likely causes:** Lists several possible causes of the error.

- **Things you can try:** Lists possible solutions for resolving the problem reported by the error.

- **Links and More Information**: Provides additional summary information about the error and may also include links to other resources such as Microsoft Knowledge Base articles.

**Log File Type: Web Server Logging**

- Location: /LogFiles/http/RawLogs. The information stored in the files is formatted using the [W3C extended log format](http://go.microsoft.com/fwlink/?LinkID=90561). The s-computername, s-ip and cs-version fields are not used by Azure web apps.

- Read Files with: Log Parser. Used to parse and query IIS log files. Log Parser 2.2 is available on the Microsoft Download Center at <a href="http://go.microsoft.com/fwlink/?LinkId=246619">http://go.microsoft.com/fwlink/?LinkId=246619</a>.


##<a name="webendpointstatus"></a> How to: Monitor web endpoint status

This feature, available in **Standard** mode, lets you monitor up to 2 endpoints from up to 3 geographic locations.

Endpoint monitoring configures web tests from geo-distributed locations that test response time and uptime of web URLs. The test performs an HTTP get operation on the web URL to determine the response time and uptime from each location. Each configured location runs a test every five minutes.

Uptime is monitored using HTTP response codes, and response time is measured in milliseconds. Uptime is considered 100% when the response time is less than 30 seconds and the HTTP status code is lower than 400. Uptime is 0% when the response time is greater than 30 seconds or the HTTP status code is greater than 400.

After you configure endpoint monitoring, you can drill down into the individual endpoints to view details response time and uptime status over the monitoring interval from each of the test locations. You can also set up an alert rule when the endpoint takes too long to respond, for example.

**To configure endpoint monitoring:**

1.	Open **Web Apps**. Click the name of the web app you want to configure.
2.	Click the **Configure** tab.
3.     Go to the **Monitoring** section to enter your endpoint settings.
4.	Enter a name for the endpoint.
5.	Enter the URL for a part of your web app that you want to monitor. For example, [http://contoso.azurewebsites.net/archive](http://contoso.azurewebsites.net/archive).
6.	Select one or more geographic locations from the list.
7.	Optionally, repeat the previous steps to create a second endpoint.
8.	Click **Save**. It may take some time for the web endpoint monitoring data to be available on the **Dashboard** and **Monitor** tabs.

	To create an email rule, do the following:

9.	In the service bar at the far left, click **Management Services**.
10.	Click **Add Rule** at the bottom.
11.	In **Service Type**, select **Web App**, then select the web app for which you configured endpoint monitoring earlier. Click **Next**.
12.	In **Metric**, you can now select additional metrics for the endpoint you configured. For example: **Response Time (homepage/US: IL-Chicago)**. Select the Response Time metric and type 3 in **Threshold Value** to specify a 3-second threshold.
13.	Select **Send an email to the service administrator and co-administrators**. Click **Complete**.

	Azure will now actively monitor the endpoint and send an email alert when it takes more than 3 seconds to reply.

For more on web app endpoint monitoring, see the following videos:

- [Scott Guthrie introduces Azure Web Sites and sets up Endpoint Monitoring](/documentation/videos/websites-and-endpoint-monitoring-scottgu/)

- [Keeping Azure Web Sites up plus Endpoint Monitoring - with Stefan Schackow](/documentation/videos/azure-web-sites-endpoint-monitoring-and-staying-up/)

>[AZURE.NOTE] If you want to get started with Azure App Service before signing up for an Azure account, go to [Try App Service](http://go.microsoft.com/fwlink/?LinkId=523751), where you can immediately create a short-lived starter web app in App Service. No credit cards required; no commitments.

## What's changed
* For a guide to the change from Websites to App Service see: [Azure App Service and Its Impact on Existing Azure Services](http://go.microsoft.com/fwlink/?LinkId=529714)
* For a guide to the change of the Azure portal to the Azure preview portal see: [Reference for navigating the preview portal](http://go.microsoft.com/fwlink/?LinkId=529715)

[fzilla]:http://go.microsoft.com/fwlink/?LinkId=247914
[vmsizes]:http://go.microsoft.com/fwlink/?LinkID=309169
 
<|MERGE_RESOLUTION|>--- conflicted
+++ resolved
@@ -1,284 +1,280 @@
-<properties
-	pageTitle="Monitor Web Apps in Azure App Service"
-	description="Learn how to monitor Web Apps in Azure App Service by using the Management Portal."
-	services="app-service"
-	documentationCenter=""
-	authors="cephalin"
-	manager="wpickett"
-	editor="mollybos"/>
-
-<tags
-	ms.service="app-service"
-<<<<<<< HEAD
-	ms.workload="web"
-=======
-	ms.workload="na"
->>>>>>> a3835ed1
-	ms.tgt_pltfrm="na"
-	ms.devlang="na"
-	ms.topic="article"
-	ms.date="09/16/2015"
-	ms.author="cephalin"/>
-
-#<a name="howtomonitor"></a>Monitor Web Apps in Azure App Service
-
-[App Service Web Apps](http://go.microsoft.com/fwlink/?LinkId=529714) provide monitoring functionality for Standard and Premium App Service plans via the Monitor management page. The Monitor management page provides performance statistics for a web app as described below.
-
-[AZURE.INCLUDE [app-service-web-to-api-and-mobile](../../includes/app-service-web-to-api-and-mobile.md)]
-
-##<a name="websitemetrics"></a>How to: Add web app metrics
-
-1. In the [Azure portal](https://manage.windowsazure.com), from the web app's page, click the **Monitor** tab to display the **Monitor** management page. By default the chart on the **Monitor** page displays the same metrics as the chart on the **Dashboard** page.
-
-2. To view additional metrics for the web app, click **Add Metrics** at the bottom of the page to display the **Choose Metrics** dialog box.
-
-3. Click to select additional metrics for display on the **Monitor** page.
-
-4. After selecting the metrics that you want to add to the **Monitor** page, click the check mark at the bottom.
-
-5. After adding metrics to the **Monitor** page, click to enable / disable the round checkbox next to each metric to add / remove the metric from the chart at the top of the page.
-
-6. To remove metrics from the **Monitor** page, select the metric that you want to remove and then click the **Delete Metric** icon at the bottom of the page.
-
-##<a name="howtoreceivealerts"></a>How to: Receive alerts from web app metrics
-
-In **Standard** web app mode, you can receive alerts based on your web app monitoring metrics. The alert feature requires that you first configure a web endpoint for monitoring, which you can do in the **Monitoring** section of the **Configure** page. You can also choose to have email sent when a metric you choose reaches a value that you specify. For more information, see [How to: Receive Alert Notifications and Manage Alert Rules in Azure](http://go.microsoft.com/fwlink/?LinkId=309356).  
-
-##<a name="howtoviewusage"></a>How to: View usage quotas for a web app
-
-Web apps can be configured to run in either **Shared** or **Standard** mode from the web app's **Scale** management page in the [Azure portal](https://manage.windowsazure.com). Each Azure subscription has access to a pool of resources provided for the purpose of running up to 100 web apps per region in **Shared** mode. The pool of resources available to each web app subscription for this purpose is shared by other web app in the same geo-region that are configured to run in **Shared** mode. Because these resources are shared for use by other web apps, all subscriptions are limited in their use of these resources. Limits applied to a subscription's use of these resources are expressed as usage quotas listed under the usage overview section of each web app's **Dashboard** management page.
-
->[AZURE.NOTE] When a web app is configured to run in **Standard** mode, it is allocated dedicated resources equivalent to the **Small** (default), **Medium** or **Large** virtual machine sizes in the table at [Virtual Machine and Cloud Service Sizes for Azure][vmsizes]. There are no limits to the resources a subscription can use for running web apps in **Standard** mode. However, the number of **Standard** mode web apps that can be created per region is 500.
-
-### How to: View usage quotas for web apps configured for Shared mode ###
-To determine the extent that a web app is impacting resource usage quotas, follow these steps:
-
-1. Open the web app's **Dashboard** management page in the [Azure portal](https://manage.windowsazure.com).
-2. Under the **usage overview** section the usage quotas for your respective [App Service](http://go.microsoft.com/fwlink/?LinkId=529714) plan are displayed, which is a subset of the following:
-	-	**Data Out**, **CPU Time**, and **Memory** - when the quota is exceeded, Azure stops the web app for the remainder of the current quota interval. Azure will start the web app at the beginning of the next quota interval.
-	-	**File System Storage** - when this quota is reached, file system storage remains accessible for read operations, but all write operations, including those required for normal web app activity, are blocked. Write operations will resume when you reduce file usage or move the web app to an App Service plan with a higher quota.
-	-	**Linked Resources** - quotas for any linked resources of the web app, such as database or storage, are displayed here as well.
-
-	Some quotas can be applied per web hosting plan, while others can be applied per site. For detailed information on usage quotas for each Web hosting plan, see [Websites Limits](azure-subscription-service-limits.md#websiteslimits).
-
-##<a name="resourceusage"></a> How to: Avoid exceeding your quotas
-
-Quotas are not a matter of performance or cost, but it's the way Azure governs resource usage in a multitenant environment by preventing tenants from overusing shared resources. Since exceeding your quotas means downtime or reduced functionality for your web app, consider the following if you want to keep your site running when quotas are about to be reached:
-
-- Move your web app(s) to a higher-tier App Service plan to take advantage of a larger quota. For example, the only quota for **Basic** and **Standard** plans is File System Storage.
-- As the number of instances of a web app is increased, so is the likelihood of exceeding shared resource quotas. If appropriate, consider scaling back additional instances of a web app when shared resource quotas are being exceeded.
-
-##<a name="howtoconfigdiagnostics"></a>How to: Configure diagnostics and download logs for a web app
-
-Diagnostics are enabled on the **Configure** tab for the web app in the [Azure portal](https://manage.windowsazure.com). There are two types of diagnostics: **application diagnostics** and **site diagnostics**.
-
-#### Application Diagnostics ####
-
-The **application diagnostics** section of the **Configure** management page controls the logging of information produced by the application, which is useful when logging events that occur within an application. For example, when an error occurs in your application, you may wish to present the user with a friendly error while writing more detailed error information to the log for later analysis.
-
-You can enable or disable the following application diagnostics:
-
-- **Application Logging (File System)** - Turns on logging of information produced by the application. The **Logging Level** field determines whether Error, Warning, or Information level information is logged. You may also select Verbose, which will log all information produced by the application.
-
-	Logs produced by this setting are stored on the file system of your web app, and can be downloaded using the steps in the **Downloading log files for a web app** section below.
-
-- **Application Logging (Table Storage)** - Turns on the logging of information produced by the application, similar to the Application Logging (File System) option. However, the log information is stored in an Azure Storage Account in a table.
-
-	To specify the Azure Storage Account and table, choose **On**, select the **Logging Level**, and then choose **Manage Table Storage**. Specify the storage account and table to use, or create a new table.
-
-	The log information stored in the table can be accessed using an Azure Storage client.
-
-- **Application Logging (Blob storage)** - Turns on the logging of information produced by the application, similar to the Application Logging (Table Storage) option. However, the log information is stored in a blob in an Azure Storage Account.
-
-	To specify the Azure Storage Account and blob, choose **On**, select the **Logging Level**, and then choose **Manage Blob Storage**. Specify the storage account, blob container, and blob name to use, or create a new container and blob.
-
-For more information about Azure Storage Accounts, see [How to Manage Storage Accounts](/manage/services/storage/how-to-manage-a-storage-account/).
-
-> [AZURE.NOTE] Application logging to table or blob storage is only supported for .NET applications.
-
-Since application logging to storage requires using a storage client to view the log data, it is most useful when you plan on using a service or application that understands how to read and process the data directly from Azure Table or Blob Storage. Logging to the file system produces files that can be downloaded to your local computer using FTP or other utilities as described later in this section.
-
-**Application diagnostics (file system)**, **Application diagnostics (table storage)**, and **Application diagnostics (blob storage)** can be enabled at the same time, and have individual log level configurations. For example, you may wish to log errors and warnings to storage as a long-term logging solution, while enabling file system logging with a level of verbose after instrumenting the application code in order to troubleshoot a problem.
-
-Diagnostics can also be enabled from Azure PowerShell using the **Set-AzureWebsite** cmdlet. If you have not installed Azure PowerShell, or have not configured it to use your Azure Subscription, see [How to Use Azure PowerShell](/develop/nodejs/how-to-guides/powershell-cmdlets/).
-
-> [AZURE.NOTE] Application logging relies on log information generated by your application. The method used to generate log information, as well as the format of the information is specific to the language your application is written in. For language-specific information on using application logging, see the following articles:
->
-> - **.NET** - [Troubleshoot a web app in Azure App Service using Visual Studio](web-sites-dotnet-troubleshoot-visual-studio.md)
-> - **Node.js** - [How to debug a Node.js application in Azure Websites](web-sites-nodejs-debug.md)
->
-> Application logging to table or blob storage is only supported for .NET applications.
-
-#### Site Diagnostics ####
-
-The **site diagnostics** section of the **Configure** management page controls the logging performed by the web server, such as the logging of web requests, failure to serve pages, or how long it took to serve a page. You can enable or disable the following options:
-
-- **Web Server Logging** - Turn on Web Server logging to save web app logs using the W3C extended log file format. Web server logging produces a record of all incoming requests to your web app, which contains information such as the client IP address, requested URI, HTTP status code of the response, and the user agent string of the client. You can save the logs to an Azure Storage Account or to the File System.
-
- To save web server logs to an Azure Storage Account, choose **Storage**, and then choose **manage storage** to specify a storage account and an Azure Blob Container where the logs will be kept. For more information about Azure Storage Accounts, see [How to Manage Storage Accounts](/manage/services/storage/how-to-manage-a-storage-account/).
-
-   To save web server logs to the file system, choose **File System**. This enables the **Quota** box where you can set the maximum amount of disk space for the log files. The minimum size is 25MB and the maximum is 100MB. The default size is 35MB.
-
- By default, web server logs are never deleted. To specify a period of time after which the logs will be automatically deleted, select **Set Retention** and enter the number of days to keep the logs in the **Retention Period** box. This setting is available for both the Azure Storage and File System options.
-
-- **Detailed Error Messages** - Turn on detailed error logging to log additional information about HTTP errors (status codes greater than 400).
-
-- **Failed Request Tracing** - Turn on failed request tracing to capture information for failed client requests, such as a 400 series HTTP status code.  Failed request tracing produces an XML document that contains a trace of which modules the request passed through in IIS, details returned by the module, and the time the module was invoked. This information can be used to isolate which component the failure occurred in.
-
-
-After enabling diagnostics for a web app, click the **Save** icon at the bottom of the **Configure** management page to apply the options that you have set.
-
-> [AZURE.IMPORTANT] Detailed Error Messages and Failed Request Tracing place significant demands on a web app. We recommend turning off these features once you have reproduced the problem(s) that you are troubleshooting.
-
-### Advanced configuration ###
-
-Diagnostics can be further modified by adding key/value pairs to the **app settings** section of the **Configure** management page. The following settings can be configured from **app settings**:
-
-**DIAGNOSTICS_TEXTTRACELOGDIRECTORY**
-
-- The location in which application logs will be saved, relative to the web root.
-
-- Default value: ..\\..\\LogFiles\\Application
-
-**DIAGNOSTICS_TEXTTRACEMAXBUFFERSIZEBYTES**
-
-- The maximum buffer size to use when capturing application logs. Information is initially written to the buffer before being flushed to file or storage. If new information is written to the buffer before it can be flushed, you may lose previously logged information. If your application produces large bursts of log information, consider increasing the size of the buffer.
-
-- Default value: 10MB
-
-**DIAGNOSTICS_TEXTTRACEMAXLOGFOLDERSIZEBYTES**
-
-- The maximum size of the **Application** folder in which application diagnostics written to file are stored.
-
-- Default value: 1MB
-
-###Downloading log files for a web app
-
-Log files can be downloaded using either FTP, Azure PowerShell, or the Azure CLI.
-
-**FTP**
-
-1. Open the web app's **Dashboard** management page in the [Azure portal](https://manage.windowsazure.com) and make note of the FTP site listed under **Diagnostics Logs** and the account listed under **Deployment User**. The FTP site is where the log files are located and the account listed under Deployment User is used to authenticate to the FTP site.
-2. If you have not yet created deployment credentials, the account listed under **Deployment User** is listed as **Not set**. In this case you must create deployment credentials as described in the Reset Deployment Credentials section of the Dashboard because these credentials must be used to authenticate to the FTP site where the log files are stored. Azure does not support authenticating to this FTP site using Live ID credentials.
-3. Consider using an FTP client such as [FileZilla][fzilla] to connect to the FTP site. An FTP client provides greater ease of use for specifying credentials and viewing folders on an FTP site than is typically possible with a browser.
-4. Copy the log files from the FTP site to your local computer.
-
-**Azure PowerShell**
-
-1. From the **Start Screen** or the **Start Menu**, search for **Azure PowerShell**. Right-click the **Azure PowerShell** entry and select **Run as Administrator**.
-
-	> [AZURE.NOTE] If **Azure PowerShell** is not installed, see [Getting Started with Azure PowerShell Cmdlets](http://msdn.microsoft.com/library/windowsazure/jj554332.aspx) for installation and configuration information.
-
-2. From the Azure PowerShell prompt, use the following command to download the log files:
-
-		Save-AzureWebSiteLog -Name webappname
-
-	This will download the log files for the web app specified by **webappname** and save them to a **log.zip** file in the current directory.
-
-	You may also view a live stream of log events by using the following command:
-
-		Get-AzureWebSiteLog -Name webappname -Tail
-
-	This will display log information to the Azure PowerShell prompt as they occur.
-
-**Azure CLI**
-
-Open a new command prompt, PowerShell, bash, or terminal session, and use the following command to download the log files:
-
-	azure site log download webappname
-
-This will download the log files for the web app specified by **webappname** and save them to a **log.zip** file in the current directory.
-
-You may also view a lie stream of log events by using the following command:
-
-	azure site log tail webappname
-
-This will display log information to the command prompt, PowerShell, bash or terminal session that the command is ran from.
-
-> [AZURE.NOTE] If the **azure** command is not installed, see [How to use the Azure CLI](../virtual-machines-command-line-tools.md) for installation and configuration information.
-
-### Reading log files ###
-
-The log files that are generated after you have enabled logging and / or tracing for a web app vary depending on the level of logging / tracing that is set on the Configure management page for the web app. Following are the location of the log files and how the log files may be analyzed:
-
-**Log File Type: Application Logging**
-
-- Location /LogFiles/Application/. This folder contains one or more text files containing information produced by application logging. The information logged includes the date and time, the Process ID (PID) of the application, and the value produced by the application instrumentation.
-
-- Read Files with: A text editor or parser that understands the values produced by your application
-
-**Log File Type: Failed Request Tracing**
-
-- Location: /LogFiles/W3SVC#########/. This folder contains an XSL file and one or more XML files. Ensure that you download the XSL file into the same directory as the XML file(s) because the XSL file provides functionality for formatting and filtering the contents of the XML file(s) when viewed in Internet Explorer.
-
-- Read Files with: Internet Explorer
-
-**Log File Type: Detailed Error Logging**
-
-- Location: /LogFiles/DetailedErrors/. The /LogFiles/DetailedErrors/ folder contains one or more .htm files that provide extensive information for any HTTP errors that have occurred.
-
-- Read Files with: Web browser
-
-The .htm files include the following sections:
-
-- **Detailed Error Information:** Includes information about the error such as <em>Module</em>, <em>Handler</em>, <em>Error Code</em>, and <em>Requested URL</em>.
-
-- **Most likely causes:** Lists several possible causes of the error.
-
-- **Things you can try:** Lists possible solutions for resolving the problem reported by the error.
-
-- **Links and More Information**: Provides additional summary information about the error and may also include links to other resources such as Microsoft Knowledge Base articles.
-
-**Log File Type: Web Server Logging**
-
-- Location: /LogFiles/http/RawLogs. The information stored in the files is formatted using the [W3C extended log format](http://go.microsoft.com/fwlink/?LinkID=90561). The s-computername, s-ip and cs-version fields are not used by Azure web apps.
-
-- Read Files with: Log Parser. Used to parse and query IIS log files. Log Parser 2.2 is available on the Microsoft Download Center at <a href="http://go.microsoft.com/fwlink/?LinkId=246619">http://go.microsoft.com/fwlink/?LinkId=246619</a>.
-
-
-##<a name="webendpointstatus"></a> How to: Monitor web endpoint status
-
-This feature, available in **Standard** mode, lets you monitor up to 2 endpoints from up to 3 geographic locations.
-
-Endpoint monitoring configures web tests from geo-distributed locations that test response time and uptime of web URLs. The test performs an HTTP get operation on the web URL to determine the response time and uptime from each location. Each configured location runs a test every five minutes.
-
-Uptime is monitored using HTTP response codes, and response time is measured in milliseconds. Uptime is considered 100% when the response time is less than 30 seconds and the HTTP status code is lower than 400. Uptime is 0% when the response time is greater than 30 seconds or the HTTP status code is greater than 400.
-
-After you configure endpoint monitoring, you can drill down into the individual endpoints to view details response time and uptime status over the monitoring interval from each of the test locations. You can also set up an alert rule when the endpoint takes too long to respond, for example.
-
-**To configure endpoint monitoring:**
-
-1.	Open **Web Apps**. Click the name of the web app you want to configure.
-2.	Click the **Configure** tab.
-3.     Go to the **Monitoring** section to enter your endpoint settings.
-4.	Enter a name for the endpoint.
-5.	Enter the URL for a part of your web app that you want to monitor. For example, [http://contoso.azurewebsites.net/archive](http://contoso.azurewebsites.net/archive).
-6.	Select one or more geographic locations from the list.
-7.	Optionally, repeat the previous steps to create a second endpoint.
-8.	Click **Save**. It may take some time for the web endpoint monitoring data to be available on the **Dashboard** and **Monitor** tabs.
-
-	To create an email rule, do the following:
-
-9.	In the service bar at the far left, click **Management Services**.
-10.	Click **Add Rule** at the bottom.
-11.	In **Service Type**, select **Web App**, then select the web app for which you configured endpoint monitoring earlier. Click **Next**.
-12.	In **Metric**, you can now select additional metrics for the endpoint you configured. For example: **Response Time (homepage/US: IL-Chicago)**. Select the Response Time metric and type 3 in **Threshold Value** to specify a 3-second threshold.
-13.	Select **Send an email to the service administrator and co-administrators**. Click **Complete**.
-
-	Azure will now actively monitor the endpoint and send an email alert when it takes more than 3 seconds to reply.
-
-For more on web app endpoint monitoring, see the following videos:
-
-- [Scott Guthrie introduces Azure Web Sites and sets up Endpoint Monitoring](/documentation/videos/websites-and-endpoint-monitoring-scottgu/)
-
-- [Keeping Azure Web Sites up plus Endpoint Monitoring - with Stefan Schackow](/documentation/videos/azure-web-sites-endpoint-monitoring-and-staying-up/)
-
->[AZURE.NOTE] If you want to get started with Azure App Service before signing up for an Azure account, go to [Try App Service](http://go.microsoft.com/fwlink/?LinkId=523751), where you can immediately create a short-lived starter web app in App Service. No credit cards required; no commitments.
-
-## What's changed
-* For a guide to the change from Websites to App Service see: [Azure App Service and Its Impact on Existing Azure Services](http://go.microsoft.com/fwlink/?LinkId=529714)
-* For a guide to the change of the Azure portal to the Azure preview portal see: [Reference for navigating the preview portal](http://go.microsoft.com/fwlink/?LinkId=529715)
-
-[fzilla]:http://go.microsoft.com/fwlink/?LinkId=247914
-[vmsizes]:http://go.microsoft.com/fwlink/?LinkID=309169
- 
+<properties
+	pageTitle="Monitor Web Apps in Azure App Service"
+	description="Learn how to monitor Web Apps in Azure App Service by using the Management Portal."
+	services="app-service"
+	documentationCenter=""
+	authors="cephalin"
+	manager="wpickett"
+	editor="mollybos"/>
+
+<tags
+	ms.service="app-service"
+	ms.workload="na"
+	ms.tgt_pltfrm="na"
+	ms.devlang="na"
+	ms.topic="article"
+	ms.date="09/16/2015"
+	ms.author="cephalin"/>
+
+#<a name="howtomonitor"></a>Monitor Web Apps in Azure App Service
+
+[App Service Web Apps](http://go.microsoft.com/fwlink/?LinkId=529714) provide monitoring functionality for Standard and Premium App Service plans via the Monitor management page. The Monitor management page provides performance statistics for a web app as described below.
+
+[AZURE.INCLUDE [app-service-web-to-api-and-mobile](../../includes/app-service-web-to-api-and-mobile.md)]
+
+##<a name="websitemetrics"></a>How to: Add web app metrics
+
+1. In the [Azure portal](https://manage.windowsazure.com), from the web app's page, click the **Monitor** tab to display the **Monitor** management page. By default the chart on the **Monitor** page displays the same metrics as the chart on the **Dashboard** page.
+
+2. To view additional metrics for the web app, click **Add Metrics** at the bottom of the page to display the **Choose Metrics** dialog box.
+
+3. Click to select additional metrics for display on the **Monitor** page.
+
+4. After selecting the metrics that you want to add to the **Monitor** page, click the check mark at the bottom.
+
+5. After adding metrics to the **Monitor** page, click to enable / disable the round checkbox next to each metric to add / remove the metric from the chart at the top of the page.
+
+6. To remove metrics from the **Monitor** page, select the metric that you want to remove and then click the **Delete Metric** icon at the bottom of the page.
+
+##<a name="howtoreceivealerts"></a>How to: Receive alerts from web app metrics
+
+In **Standard** web app mode, you can receive alerts based on your web app monitoring metrics. The alert feature requires that you first configure a web endpoint for monitoring, which you can do in the **Monitoring** section of the **Configure** page. You can also choose to have email sent when a metric you choose reaches a value that you specify. For more information, see [How to: Receive Alert Notifications and Manage Alert Rules in Azure](http://go.microsoft.com/fwlink/?LinkId=309356).  
+
+##<a name="howtoviewusage"></a>How to: View usage quotas for a web app
+
+Web apps can be configured to run in either **Shared** or **Standard** mode from the web app's **Scale** management page in the [Azure portal](https://manage.windowsazure.com). Each Azure subscription has access to a pool of resources provided for the purpose of running up to 100 web apps per region in **Shared** mode. The pool of resources available to each web app subscription for this purpose is shared by other web app in the same geo-region that are configured to run in **Shared** mode. Because these resources are shared for use by other web apps, all subscriptions are limited in their use of these resources. Limits applied to a subscription's use of these resources are expressed as usage quotas listed under the usage overview section of each web app's **Dashboard** management page.
+
+>[AZURE.NOTE] When a web app is configured to run in **Standard** mode, it is allocated dedicated resources equivalent to the **Small** (default), **Medium** or **Large** virtual machine sizes in the table at [Virtual Machine and Cloud Service Sizes for Azure][vmsizes]. There are no limits to the resources a subscription can use for running web apps in **Standard** mode. However, the number of **Standard** mode web apps that can be created per region is 500.
+
+### How to: View usage quotas for web apps configured for Shared mode ###
+To determine the extent that a web app is impacting resource usage quotas, follow these steps:
+
+1. Open the web app's **Dashboard** management page in the [Azure portal](https://manage.windowsazure.com).
+2. Under the **usage overview** section the usage quotas for your respective [App Service](http://go.microsoft.com/fwlink/?LinkId=529714) plan are displayed, which is a subset of the following:
+	-	**Data Out**, **CPU Time**, and **Memory** - when the quota is exceeded, Azure stops the web app for the remainder of the current quota interval. Azure will start the web app at the beginning of the next quota interval.
+	-	**File System Storage** - when this quota is reached, file system storage remains accessible for read operations, but all write operations, including those required for normal web app activity, are blocked. Write operations will resume when you reduce file usage or move the web app to an App Service plan with a higher quota.
+	-	**Linked Resources** - quotas for any linked resources of the web app, such as database or storage, are displayed here as well.
+
+	Some quotas can be applied per web hosting plan, while others can be applied per site. For detailed information on usage quotas for each Web hosting plan, see [Websites Limits](azure-subscription-service-limits.md#websiteslimits).
+
+##<a name="resourceusage"></a> How to: Avoid exceeding your quotas
+
+Quotas are not a matter of performance or cost, but it's the way Azure governs resource usage in a multitenant environment by preventing tenants from overusing shared resources. Since exceeding your quotas means downtime or reduced functionality for your web app, consider the following if you want to keep your site running when quotas are about to be reached:
+
+- Move your web app(s) to a higher-tier App Service plan to take advantage of a larger quota. For example, the only quota for **Basic** and **Standard** plans is File System Storage.
+- As the number of instances of a web app is increased, so is the likelihood of exceeding shared resource quotas. If appropriate, consider scaling back additional instances of a web app when shared resource quotas are being exceeded.
+
+##<a name="howtoconfigdiagnostics"></a>How to: Configure diagnostics and download logs for a web app
+
+Diagnostics are enabled on the **Configure** tab for the web app in the [Azure portal](https://manage.windowsazure.com). There are two types of diagnostics: **application diagnostics** and **site diagnostics**.
+
+#### Application Diagnostics ####
+
+The **application diagnostics** section of the **Configure** management page controls the logging of information produced by the application, which is useful when logging events that occur within an application. For example, when an error occurs in your application, you may wish to present the user with a friendly error while writing more detailed error information to the log for later analysis.
+
+You can enable or disable the following application diagnostics:
+
+- **Application Logging (File System)** - Turns on logging of information produced by the application. The **Logging Level** field determines whether Error, Warning, or Information level information is logged. You may also select Verbose, which will log all information produced by the application.
+
+	Logs produced by this setting are stored on the file system of your web app, and can be downloaded using the steps in the **Downloading log files for a web app** section below.
+
+- **Application Logging (Table Storage)** - Turns on the logging of information produced by the application, similar to the Application Logging (File System) option. However, the log information is stored in an Azure Storage Account in a table.
+
+	To specify the Azure Storage Account and table, choose **On**, select the **Logging Level**, and then choose **Manage Table Storage**. Specify the storage account and table to use, or create a new table.
+
+	The log information stored in the table can be accessed using an Azure Storage client.
+
+- **Application Logging (Blob storage)** - Turns on the logging of information produced by the application, similar to the Application Logging (Table Storage) option. However, the log information is stored in a blob in an Azure Storage Account.
+
+	To specify the Azure Storage Account and blob, choose **On**, select the **Logging Level**, and then choose **Manage Blob Storage**. Specify the storage account, blob container, and blob name to use, or create a new container and blob.
+
+For more information about Azure Storage Accounts, see [How to Manage Storage Accounts](/manage/services/storage/how-to-manage-a-storage-account/).
+
+> [AZURE.NOTE] Application logging to table or blob storage is only supported for .NET applications.
+
+Since application logging to storage requires using a storage client to view the log data, it is most useful when you plan on using a service or application that understands how to read and process the data directly from Azure Table or Blob Storage. Logging to the file system produces files that can be downloaded to your local computer using FTP or other utilities as described later in this section.
+
+**Application diagnostics (file system)**, **Application diagnostics (table storage)**, and **Application diagnostics (blob storage)** can be enabled at the same time, and have individual log level configurations. For example, you may wish to log errors and warnings to storage as a long-term logging solution, while enabling file system logging with a level of verbose after instrumenting the application code in order to troubleshoot a problem.
+
+Diagnostics can also be enabled from Azure PowerShell using the **Set-AzureWebsite** cmdlet. If you have not installed Azure PowerShell, or have not configured it to use your Azure Subscription, see [How to Use Azure PowerShell](/develop/nodejs/how-to-guides/powershell-cmdlets/).
+
+> [AZURE.NOTE] Application logging relies on log information generated by your application. The method used to generate log information, as well as the format of the information is specific to the language your application is written in. For language-specific information on using application logging, see the following articles:
+>
+> - **.NET** - [Troubleshoot a web app in Azure App Service using Visual Studio](web-sites-dotnet-troubleshoot-visual-studio.md)
+> - **Node.js** - [How to debug a Node.js application in Azure Websites](web-sites-nodejs-debug.md)
+>
+> Application logging to table or blob storage is only supported for .NET applications.
+
+#### Site Diagnostics ####
+
+The **site diagnostics** section of the **Configure** management page controls the logging performed by the web server, such as the logging of web requests, failure to serve pages, or how long it took to serve a page. You can enable or disable the following options:
+
+- **Web Server Logging** - Turn on Web Server logging to save web app logs using the W3C extended log file format. Web server logging produces a record of all incoming requests to your web app, which contains information such as the client IP address, requested URI, HTTP status code of the response, and the user agent string of the client. You can save the logs to an Azure Storage Account or to the File System.
+
+ To save web server logs to an Azure Storage Account, choose **Storage**, and then choose **manage storage** to specify a storage account and an Azure Blob Container where the logs will be kept. For more information about Azure Storage Accounts, see [How to Manage Storage Accounts](/manage/services/storage/how-to-manage-a-storage-account/).
+
+   To save web server logs to the file system, choose **File System**. This enables the **Quota** box where you can set the maximum amount of disk space for the log files. The minimum size is 25MB and the maximum is 100MB. The default size is 35MB.
+
+ By default, web server logs are never deleted. To specify a period of time after which the logs will be automatically deleted, select **Set Retention** and enter the number of days to keep the logs in the **Retention Period** box. This setting is available for both the Azure Storage and File System options.
+
+- **Detailed Error Messages** - Turn on detailed error logging to log additional information about HTTP errors (status codes greater than 400).
+
+- **Failed Request Tracing** - Turn on failed request tracing to capture information for failed client requests, such as a 400 series HTTP status code.  Failed request tracing produces an XML document that contains a trace of which modules the request passed through in IIS, details returned by the module, and the time the module was invoked. This information can be used to isolate which component the failure occurred in.
+
+
+After enabling diagnostics for a web app, click the **Save** icon at the bottom of the **Configure** management page to apply the options that you have set.
+
+> [AZURE.IMPORTANT] Detailed Error Messages and Failed Request Tracing place significant demands on a web app. We recommend turning off these features once you have reproduced the problem(s) that you are troubleshooting.
+
+### Advanced configuration ###
+
+Diagnostics can be further modified by adding key/value pairs to the **app settings** section of the **Configure** management page. The following settings can be configured from **app settings**:
+
+**DIAGNOSTICS_TEXTTRACELOGDIRECTORY**
+
+- The location in which application logs will be saved, relative to the web root.
+
+- Default value: ..\\..\\LogFiles\\Application
+
+**DIAGNOSTICS_TEXTTRACEMAXBUFFERSIZEBYTES**
+
+- The maximum buffer size to use when capturing application logs. Information is initially written to the buffer before being flushed to file or storage. If new information is written to the buffer before it can be flushed, you may lose previously logged information. If your application produces large bursts of log information, consider increasing the size of the buffer.
+
+- Default value: 10MB
+
+**DIAGNOSTICS_TEXTTRACEMAXLOGFOLDERSIZEBYTES**
+
+- The maximum size of the **Application** folder in which application diagnostics written to file are stored.
+
+- Default value: 1MB
+
+###Downloading log files for a web app
+
+Log files can be downloaded using either FTP, Azure PowerShell, or the Azure CLI.
+
+**FTP**
+
+1. Open the web app's **Dashboard** management page in the [Azure portal](https://manage.windowsazure.com) and make note of the FTP site listed under **Diagnostics Logs** and the account listed under **Deployment User**. The FTP site is where the log files are located and the account listed under Deployment User is used to authenticate to the FTP site.
+2. If you have not yet created deployment credentials, the account listed under **Deployment User** is listed as **Not set**. In this case you must create deployment credentials as described in the Reset Deployment Credentials section of the Dashboard because these credentials must be used to authenticate to the FTP site where the log files are stored. Azure does not support authenticating to this FTP site using Live ID credentials.
+3. Consider using an FTP client such as [FileZilla][fzilla] to connect to the FTP site. An FTP client provides greater ease of use for specifying credentials and viewing folders on an FTP site than is typically possible with a browser.
+4. Copy the log files from the FTP site to your local computer.
+
+**Azure PowerShell**
+
+1. From the **Start Screen** or the **Start Menu**, search for **Azure PowerShell**. Right-click the **Azure PowerShell** entry and select **Run as Administrator**.
+
+	> [AZURE.NOTE] If **Azure PowerShell** is not installed, see [Getting Started with Azure PowerShell Cmdlets](http://msdn.microsoft.com/library/windowsazure/jj554332.aspx) for installation and configuration information.
+
+2. From the Azure PowerShell prompt, use the following command to download the log files:
+
+		Save-AzureWebSiteLog -Name webappname
+
+	This will download the log files for the web app specified by **webappname** and save them to a **log.zip** file in the current directory.
+
+	You may also view a live stream of log events by using the following command:
+
+		Get-AzureWebSiteLog -Name webappname -Tail
+
+	This will display log information to the Azure PowerShell prompt as they occur.
+
+**Azure CLI**
+
+Open a new command prompt, PowerShell, bash, or terminal session, and use the following command to download the log files:
+
+	azure site log download webappname
+
+This will download the log files for the web app specified by **webappname** and save them to a **log.zip** file in the current directory.
+
+You may also view a lie stream of log events by using the following command:
+
+	azure site log tail webappname
+
+This will display log information to the command prompt, PowerShell, bash or terminal session that the command is ran from.
+
+> [AZURE.NOTE] If the **azure** command is not installed, see [How to use the Azure CLI](../virtual-machines-command-line-tools.md) for installation and configuration information.
+
+### Reading log files ###
+
+The log files that are generated after you have enabled logging and / or tracing for a web app vary depending on the level of logging / tracing that is set on the Configure management page for the web app. Following are the location of the log files and how the log files may be analyzed:
+
+**Log File Type: Application Logging**
+
+- Location /LogFiles/Application/. This folder contains one or more text files containing information produced by application logging. The information logged includes the date and time, the Process ID (PID) of the application, and the value produced by the application instrumentation.
+
+- Read Files with: A text editor or parser that understands the values produced by your application
+
+**Log File Type: Failed Request Tracing**
+
+- Location: /LogFiles/W3SVC#########/. This folder contains an XSL file and one or more XML files. Ensure that you download the XSL file into the same directory as the XML file(s) because the XSL file provides functionality for formatting and filtering the contents of the XML file(s) when viewed in Internet Explorer.
+
+- Read Files with: Internet Explorer
+
+**Log File Type: Detailed Error Logging**
+
+- Location: /LogFiles/DetailedErrors/. The /LogFiles/DetailedErrors/ folder contains one or more .htm files that provide extensive information for any HTTP errors that have occurred.
+
+- Read Files with: Web browser
+
+The .htm files include the following sections:
+
+- **Detailed Error Information:** Includes information about the error such as <em>Module</em>, <em>Handler</em>, <em>Error Code</em>, and <em>Requested URL</em>.
+
+- **Most likely causes:** Lists several possible causes of the error.
+
+- **Things you can try:** Lists possible solutions for resolving the problem reported by the error.
+
+- **Links and More Information**: Provides additional summary information about the error and may also include links to other resources such as Microsoft Knowledge Base articles.
+
+**Log File Type: Web Server Logging**
+
+- Location: /LogFiles/http/RawLogs. The information stored in the files is formatted using the [W3C extended log format](http://go.microsoft.com/fwlink/?LinkID=90561). The s-computername, s-ip and cs-version fields are not used by Azure web apps.
+
+- Read Files with: Log Parser. Used to parse and query IIS log files. Log Parser 2.2 is available on the Microsoft Download Center at <a href="http://go.microsoft.com/fwlink/?LinkId=246619">http://go.microsoft.com/fwlink/?LinkId=246619</a>.
+
+
+##<a name="webendpointstatus"></a> How to: Monitor web endpoint status
+
+This feature, available in **Standard** mode, lets you monitor up to 2 endpoints from up to 3 geographic locations.
+
+Endpoint monitoring configures web tests from geo-distributed locations that test response time and uptime of web URLs. The test performs an HTTP get operation on the web URL to determine the response time and uptime from each location. Each configured location runs a test every five minutes.
+
+Uptime is monitored using HTTP response codes, and response time is measured in milliseconds. Uptime is considered 100% when the response time is less than 30 seconds and the HTTP status code is lower than 400. Uptime is 0% when the response time is greater than 30 seconds or the HTTP status code is greater than 400.
+
+After you configure endpoint monitoring, you can drill down into the individual endpoints to view details response time and uptime status over the monitoring interval from each of the test locations. You can also set up an alert rule when the endpoint takes too long to respond, for example.
+
+**To configure endpoint monitoring:**
+
+1.	Open **Web Apps**. Click the name of the web app you want to configure.
+2.	Click the **Configure** tab.
+3.     Go to the **Monitoring** section to enter your endpoint settings.
+4.	Enter a name for the endpoint.
+5.	Enter the URL for a part of your web app that you want to monitor. For example, [http://contoso.azurewebsites.net/archive](http://contoso.azurewebsites.net/archive).
+6.	Select one or more geographic locations from the list.
+7.	Optionally, repeat the previous steps to create a second endpoint.
+8.	Click **Save**. It may take some time for the web endpoint monitoring data to be available on the **Dashboard** and **Monitor** tabs.
+
+	To create an email rule, do the following:
+
+9.	In the service bar at the far left, click **Management Services**.
+10.	Click **Add Rule** at the bottom.
+11.	In **Service Type**, select **Web App**, then select the web app for which you configured endpoint monitoring earlier. Click **Next**.
+12.	In **Metric**, you can now select additional metrics for the endpoint you configured. For example: **Response Time (homepage/US: IL-Chicago)**. Select the Response Time metric and type 3 in **Threshold Value** to specify a 3-second threshold.
+13.	Select **Send an email to the service administrator and co-administrators**. Click **Complete**.
+
+	Azure will now actively monitor the endpoint and send an email alert when it takes more than 3 seconds to reply.
+
+For more on web app endpoint monitoring, see the following videos:
+
+- [Scott Guthrie introduces Azure Web Sites and sets up Endpoint Monitoring](/documentation/videos/websites-and-endpoint-monitoring-scottgu/)
+
+- [Keeping Azure Web Sites up plus Endpoint Monitoring - with Stefan Schackow](/documentation/videos/azure-web-sites-endpoint-monitoring-and-staying-up/)
+
+>[AZURE.NOTE] If you want to get started with Azure App Service before signing up for an Azure account, go to [Try App Service](http://go.microsoft.com/fwlink/?LinkId=523751), where you can immediately create a short-lived starter web app in App Service. No credit cards required; no commitments.
+
+## What's changed
+* For a guide to the change from Websites to App Service see: [Azure App Service and Its Impact on Existing Azure Services](http://go.microsoft.com/fwlink/?LinkId=529714)
+* For a guide to the change of the Azure portal to the Azure preview portal see: [Reference for navigating the preview portal](http://go.microsoft.com/fwlink/?LinkId=529715)
+
+[fzilla]:http://go.microsoft.com/fwlink/?LinkId=247914
+[vmsizes]:http://go.microsoft.com/fwlink/?LinkID=309169
+ 