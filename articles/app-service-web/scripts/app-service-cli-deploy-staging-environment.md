---
title: Azure CLI Script Sample - Create a web app and deploy code to a staging environment | Microsoft Docs
description: Azure CLI Script Sample - Create a web app and deploy code to a staging environment
services: app-service\web
documentationcenter: 
author: cephalin
manager: erikre
editor: 
tags: azure-service-management

ms.assetid: 2b995dcd-e471-4355-9fda-00babcdb156e
ms.service: app-service-web
ms.workload: web
ms.devlang: azurecli
ms.tgt_pltfrm: na
<<<<<<< HEAD
ms.topic: article
=======
ms.topic: sample
>>>>>>> a42dbad0
ms.date: 03/20/2017
ms.author: cephalin
---

# Create a web app and deploy code to a staging environment

This sample script creates a web app in App Service with an additional deployment slot called "staging", and then deploys a sample app to the "staging" slot.

[!INCLUDE [sample-cli-install](../../../includes/sample-cli-install.md)]

## Sample script

[!code-azurecli-interactive[main](../../../cli_scripts/app-service/deploy-deployment-slot/deploy-deployment-slot.sh "Create a web app and deploy code to a staging environment")]

[!INCLUDE [cli-script-clean-up](../../../includes/cli-script-clean-up.md)]

## Script explanation

This script uses the following commands. Each command in the table links to command specific documentation.

| Command | Notes |
|---|---|
| [az group create](https://docs.microsoft.com/cli/azure/group#create) | Creates a resource group in which all resources are stored. |
| [az appservice plan create](https://docs.microsoft.com/cli/azure/appservice/plan#create) | Creates an App Service plan. |
| [az appservice web create](https://docs.microsoft.com/cli/azure/appservice/web#delete) | Creates an Azure web app. |
| [az appservice web deployment slot create](https://docs.microsoft.com/cli/azure/appservice/web/deployment/slot#create) | Create a deployment slot. |
| [az appservice web source-control config](https://docs.microsoft.com/cli/azure/appservice/web/source-control#config) | Associates an Azure web app with a Git or Mercurial repository. |
| [az appservice web browse](https://docs.microsoft.com/cli/azure/appservice/web#browse) | Open an Azure web app in a browser. |
| [az appservice web deployment slot swap](https://docs.microsoft.com/cli/azure/appservice/web/deployment/slot#swap) | Swap a specified deployment slot into production. |

## Next steps

For more information on the Azure CLI, see [Azure CLI documentation](https://docs.microsoft.com/cli/azure/overview).

Additional App Service CLI script samples can be found in the [Azure App Service documentation](../app-service-cli-samples.md).<|MERGE_RESOLUTION|>--- conflicted
+++ resolved
@@ -13,11 +13,7 @@
 ms.workload: web
 ms.devlang: azurecli
 ms.tgt_pltfrm: na
-<<<<<<< HEAD
-ms.topic: article
-=======
 ms.topic: sample
->>>>>>> a42dbad0
 ms.date: 03/20/2017
 ms.author: cephalin
 ---
