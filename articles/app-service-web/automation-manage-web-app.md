<properties
	pageTitle="Manage Azure Web App using Azure Automation"
	description="Learn about how the Azure Automation service can be used to manage Azure Web App."
	services="app-service\web, automation"
	documentationCenter=""
	authors="csand-msft"
	manager="eamono"
	editor=""/>

<tags
	ms.service="app-service-web"
	ms.workload="web"
	ms.tgt_pltfrm="na"
	ms.devlang="na"
	ms.topic="article"
	ms.date="04/18/2016"
	ms.author="csand"/>



#Managing Azure Web App using Azure Automation

This guide will introduce you to the Azure Automation service, and how it can be used to simplify management of Azure Web App.

## What is Azure Automation?

[Azure Automation](https://azure.microsoft.com/services/automation/) is an Azure service for simplifying cloud management through process automation. Using Azure Automation, manual, repeated, long-running, and error-prone tasks can be automated to increase reliability, efficiency, and time to value for your organization.

Azure Automation provides a highly-reliable, highly-available workflow execution engine that scales to meet your needs. In Azure Automation, processes can be kicked off manually, by 3rd-party systems, or at scheduled intervals so that tasks happen exactly when needed.

Reduce operational overhead and free up IT and DevOps staff to focus on work that adds business value by moving your cloud management tasks to be run automatically by Azure Automation.


## How can Azure Automation help manage Azure Web App?

Web App can be managed in Azure Automation by using the PowerShell cmdlets that are available in the [Azure PowerShell modules](https://azure.microsoft.com/documentation/articles/powershell-install-configure/). You can [install these Web App PowerShell cmdlets in Azure Automation](https://azure.microsoft.com/blog/announcing-azure-resource-manager-support-azure-automation-runbooks/), so that you can perform all of your Web App management tasks within the service. You can also pair these cmdlets in Azure Automation with the cmdlets for other Azure services to automate complex tasks across Azure services and 3rd party systems.

Here are some examples of managing App Services with Automation:
* [Scripts for managing Web Apps](https://azure.microsoft.com/documentation/scripts/)

## Next Steps

Now that you've learned the basics of Azure Automation and how it can be used to manage Azure Web App, follow these links to learn more about Azure Automation.

<<<<<<< HEAD
* See the Azure Automation [Getting Started Tutorial](../automation/automation-intro.md)
=======
* See the Azure Automation [Getting Started Tutorial](https://azure.microsoft.com/documentation/learning-paths/automation/)
 
>>>>>>> ac716d22
<|MERGE_RESOLUTION|>--- conflicted
+++ resolved
@@ -42,9 +42,5 @@
 
 Now that you've learned the basics of Azure Automation and how it can be used to manage Azure Web App, follow these links to learn more about Azure Automation.
 
-<<<<<<< HEAD
-* See the Azure Automation [Getting Started Tutorial](../automation/automation-intro.md)
-=======
 * See the Azure Automation [Getting Started Tutorial](https://azure.microsoft.com/documentation/learning-paths/automation/)
- 
->>>>>>> ac716d22
+ 