--- conflicted
+++ resolved
@@ -1,7 +1,3 @@
-<<<<<<< HEAD
-
-=======
->>>>>>> f1ea3417
 ---
 title: Azure SDK for .NET 2.7 and .NET 2.7.1 Release Notes
 description: Azure SDK for .NET 2.7 and .NET 2.7.1 Release Notes
