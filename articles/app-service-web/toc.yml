--- conflicted
+++ resolved
@@ -27,21 +27,10 @@
     href: app-service-web-tutorial-dotnet-sqldatabase.md
   - name: 1 - Node.js with MongoDB
     href: app-service-web-tutorial-nodejs-mongodb-app.md
-<<<<<<< HEAD
-#  - name: 1- PHP with MySQL
-#    href: app-service-web-tutorial-php-mysql-app.md
-  - name: 1 - WordPress with MySQL
-    href: app-service-web-create-web-app-from-marketplace.md
-  - name: 1 - Java with MySQL
-    href: app-service-web-tutorial-java-mysql.md
-=======
   - name: 1 - PHP with MySQL
     href: app-service-web-tutorial-php-mysql.md 
   - name: 1 - WordPress with MySQL
     href: app-service-web-create-web-app-from-marketplace.md
-#  - name: 1 - Java with MySQL
-#    href: app-service-web-tutorial-java-mysql.md
->>>>>>> 8cc97272
   - name: 1 - Python with PostgreSQL
     href: app-service-web-tutorial-docker-python-postgresql-app.md
   - name: 2 - Map Custom Domain
