<properties 
	pageTitle="Access on-premises resources using hybrid connections in Azure App Service" 
	description="Create a connection between a web app in Azure App Service and an on-premises resource that uses a static TCP port" 
	services="app-service" 
	documentationCenter="" 
	authors="cephalin" 
	manager="wpickett" 
	editor="mollybos"/>

<tags 
	ms.service="app-service" 
	ms.workload="na" 
	ms.tgt_pltfrm="na" 
	ms.devlang="na" 
	ms.topic="article" 
	ms.date="02/03/2016" 
	ms.author="cephalin"/>

#Access on-premises resources using hybrid connections in Azure App Service

You can connect an Azure App Service app to any on-premises resource that uses a static TCP port, such as SQL Server, MySQL, HTTP Web APIs, and most custom Web Services. This article shows you how to create a hybrid connection between App Service and an on-premises SQL Server database.

> [AZURE.NOTE] The Web Apps portion of the Hybrid Connections feature is available only in the [Azure Portal](https://portal.azure.com). To create a connection in BizTalk Services, see [Hybrid Connections](http://go.microsoft.com/fwlink/p/?LinkID=397274). 
> 
> This content also applies to Mobile Apps in App Service. 

## Prerequisites
- An Azure subscription. For a free subscription, see [Azure Free Trial](https://azure.microsoft.com/pricing/free-trial/). If you want to get started with Azure App Service before signing up for an Azure account, go to [Try App Service](http://go.microsoft.com/fwlink/?LinkId=523751), where you can immediately create a short-lived starter web app in App Service. No credit cards required; no commitments.

- To use an on-premises SQL Server or SQL Server Express database with a hybrid connection, TCP/IP needs to be enabled on a static port. Using a default instance on SQL Server is recommended because it uses static port 1433. For information on installing and configuring SQL Server Express for use with hybrid connections, see [Connect to an on-premises SQL Server from an Azure web site using Hybrid Connections](http://go.microsoft.com/fwlink/?LinkID=397979).

- The computer on which you install the on-premises Hybrid Connection Manager agent described later in this article:

	- Must be able to connect to Azure over port 5671
	- Must be able to reach the *hostname*:*portnumber* of your on-premises resource. 

> [AZURE.NOTE] The steps in this article assume that you are using the browser from the computer that will host the on-premises hybrid connection agent.


## Create a web app in the Azure Portal ##

> [AZURE.NOTE] If you have already created a web app or Mobile App backend in the Azure Portal that you want to use for this tutorial, you can skip ahead to [Create a Hybrid Connection and a BizTalk Service](#CreateHC) and start from there.

1. In the upper left corner of the [Azure Portal](https://portal.azure.com), click **New** > **Web + Mobile** > **Web App**.
	
	![New web app][NewWebsite]
	
2. On the **Web app** blade, provide a URL and click **Create**. 
	
	![Website name][WebsiteCreationBlade]
	
3. After a few moments, the web app is created and its web app blade appears. The blade is a vertically scrollable dashboard that lets you manage your site.
	
	![Website running][WebSiteRunningBlade]
	
4. To verify the site is live, you can click the **Browse** icon to display the default page.
	
	![Click browse to see your web app][Browse]
	
	![Default web app page][DefaultWebSitePage]
	
Next, you will create a hybrid connection and a BizTalk service for the web app.

<a name="CreateHC"></a>
## Create a Hybrid Connection and a BizTalk Service ##

1. In your web app blade click on **All settings** > **Networking** > **Configure your hybrid connection endpoints**.
	
	![Hybrid connections][CreateHCHCIcon]
	
2. On the Hybrid connections blade, click **Add**.
	
	<!-- ![Add a hybrid connnection][CreateHCAddHC]
-->
	
3. The **Add a hybrid connection** blade opens.  Since this is your first hybrid connection, the **New hybrid connection** option is preselected, and the **Create hybrid connection** blade opens for you.
	
	![Create a hybrid connection][TwinCreateHCBlades]
	
	On the **Create hybrid connection blade**:
	- For **Name**, provide a name for the connection.
	- For **Hostname**, enter the name of the on-premises computer that hosts your resource.
	- For **Port**, enter the port number that your on-premises resource uses (1433 for a SQL Server default instance).
	- Click **Biz Talk Service**


4. The **Create BizTalk Service** blade opens. Enter a name for the BizTalk service, and then click **OK**.
	
	![Create BizTalk service][CreateHCCreateBTS]
	
	The **Create BizTalk Service** blade closes and you are returned to the **Create hybrid connection** blade.
	
5. On the Create hybrid connection blade, click **OK**. 
	
	![Click OK][CreateBTScomplete]
	
6. When the process completes, the notifications area in the Portal informs you that the connection has been successfully created.
	<!--- TODO

    Everything fails at this step. I can't create a BizTalk service in the dogfood portal. I switch to the classic portal
	(full portal) and created the BizTalk service but it doesn't seem to let you connnect them - When you finish the
	Create hybrid conn step, you get the following error
	Failed to create hybrid connection RelecIoudHC. The 
	resource type could not be found in the namespace 
	'Microsoft.BizTaIkServices for api version 2014-06-01'.
	
	The error indicates it couldn't find the type, not the instance.
	![Success notification][CreateHCSuccessNotification]
	-->
7. On the web app's blade, the **Hybrid connections** icon now shows that 1 hybrid connection has been created.
	
	![One hybrid connection created][CreateHCOneConnectionCreated]
	
At this point, you have completed an important part of the cloud hybrid connection infrastructure. Next, you will create a corresponding on-premises piece.

<a name="InstallHCM"></a>
## Install the on-premises Hybrid Connection Manager to complete the connection ##

1. On the web app's blade, click **All settings** > **Networking** > **Configure your hybrid connection endpoints**. 
	
	![Hybrid connections icon][HCIcon]
	
2. On the **Hybrid connections** blade, the **Status** column for the recently added endpoint shows **Not connected**. Click the connection to configure it.
	
	![Not connected][NotConnected]
	
	The Hybrid connection blade opens.
	
	![NotConnectedBlade][NotConnectedBlade]
	
3. On the blade, click **Listener Setup**.
	
	![Click Listener Setup][ClickListenerSetup]
	
4. The **Hybrid connection properties** blade opens. Under **On-premises Hybrid Connection Manager**, choose **Click here to install**.
	
	![Click here to install][ClickToInstallHCM]
	
5. In the Application Run security warning dialog, choose **Run** to continue.
	
	![Choose Run to continue][ApplicationRunWarning]
	
6.	In the **User Account Control** dialog, choose **Yes**.
	
	![Choose Yes][UAC]
	
7. The Hybrid Connection Manager is downloaded and installed for you. 
	
	![Installing][HCMInstalling]
	
8. When the install completes, click **Close**.
	
	![Click Close][HCMInstallComplete]
	
	On the **Hybrid connections** blade, the **Status** column now shows **Connected**. 
	
	![Connected Status][HCStatusConnected]

Now that the hybrid connection infrastructure is complete, you can create a hybrid application that uses it. 

>[AZURE.NOTE]The following sections apply to hybrid connections used by Mobile Apps.

## Configure the Mobile App backend project to connect to the SQL Server database

In App Service, a Mobile Apps .NET backend project is just an ASP.NET web app with an additional Mobile Apps SDK installed and initialized. To use your web app as a Mobile Apps backend, you must [download and initialize the Mobile Apps .NET backend SDK](../app-service-mobile/app-service-mobile-dotnet-backend-how-to-use-server-sdk.md#install-sdk).  

For Mobile Apps, you also need to define a connection string for the on-premises database and modify the backend to use this connection. 

1. In Solution Explorer in Visual Studio, open the Web.config file for your Mobile App .NET backend, locate the **connectionStrings** section, add a new SqlClient entry like the following, which points to the on-premises SQL Server database:

	    <add name="OnPremisesDBConnection"
         connectionString="Data Source=OnPremisesServer,1433;
         Initial Catalog=OnPremisesDB;
         User ID=HybridConnectionLogin;
         Password=<**secure_password**>;
         MultipleActiveResultSets=True"
         providerName="System.Data.SqlClient" />

	Remember to replace `<**secure_password**>` in this string with the password you created for  *HybridConnectionLogin*.

3. Click **Save** in Visual Studio to save the Web.config file.

	> [AZURE.NOTE]This connection setting is used when running on the local computer. When running in Azure, this setting is overriden by the connection setting defined in the portal.

4. Expand the **Models** folder and open the data model file, which ends in *Context.cs*.

6. Modify the **DbContext** instance constructor to pass the value `OnPremisesDBConnection` to the base **DbContext** constructor, similar to the following snippet:

        public class hybridService1Context : DbContext
        {
            public hybridService1Context()
                : base("OnPremisesDBConnection")
            {
            }
        }

	The service will now use the new connection to the SQL Server database.

## Update Azure to use the on-premises connection string

Next, you need to add an app setting for this new connection string so that it can be used from Azure.  

1. Back in the [Azure portal](https://portal.azure.com) in the web app backend code for your Mobile App, click **All settings**, then **Application settings**.

3. In the **Web app settings** blade, scroll down to **Connection strings** and add an new **SQL Server** connection string named `OnPremisesDBConnection` with a value like `Server=OnPremisesServer,1433;Database=OnPremisesDB;User ID=HybridConnectionsLogin;Password=<**secure_password**>`.

	Replace `<**secure_password**>` with the secure password for your on-premises database.

	![Connection string for on-premises database](./media/web-sites-hybrid-connection-get-started/set-sql-server-database-connection.png)

2. Press **Save** to save the hybrid connection and connection string you just created.

At this point you can republish the server project and test the new connection with your existing Mobile Apps clients. Data will be read from and written to the on-premises database using the hybrid connection.

<a name="NextSteps"></a>
## Next Steps ##

- For information on creating an ASP.NET web application that uses a hybrid connection, see [Connect to an on-premises SQL Server from an Azure web site using Hybrid Connections](http://go.microsoft.com/fwlink/?LinkID=397979). 

<<<<<<< HEAD
=======
- For information on using a hybrid connection with a mobile service, see [Connect to an on-premises SQL Server from an Azure mobile service using Hybrid Connections](../mobile/services/mobile-services-dotnet-backend-hybrid-connections-get-started.md).
>>>>>>> 6a84e9df

### Additional Resources

[Hybrid Connections overview](http://go.microsoft.com/fwlink/p/?LinkID=397274)

[Josh Twist introduces hybrid connections (Channel 9 video)](http://channel9.msdn.com/Shows/Azure-Friday/Josh-Twist-introduces-hybrid-connections)

[Hybrid Connections web site](https://azure.microsoft.com/services/biztalk-services/)

[BizTalk Services: Dashboard, Monitor, Scale, Configure, and Hybrid Connection tabs](../biztalk-dashboard-monitor-scale-tabs/)

[Building a Real-World Hybrid Cloud with Seamless Application Portability (Channel 9 video)](http://channel9.msdn.com/events/TechEd/NorthAmerica/2014/DCIM-B323#fbid=)

[Connect to an on-premises SQL Server from Azure Mobile Services using Hybrid Connections (Channel 9 video)](http://channel9.msdn.com/Series/Windows-Azure-Mobile-Services/Connect-to-an-on-premises-SQL-Server-from-Azure-Mobile-Services-using-Hybrid-Connections)

## What's changed
* For a guide to the change from Websites to App Service see: [Azure App Service and Its Impact on Existing Azure Services](http://go.microsoft.com/fwlink/?LinkId=529714)

<!-- IMAGES -->
[New]:./media/web-sites-hybrid-connection-get-started/B01New.png
[NewWebsite]:./media/web-sites-hybrid-connection-get-started/B02NewWebsite.png
[WebsiteCreationBlade]:./media/web-sites-hybrid-connection-get-started/B03WebsiteCreationBlade.png
[WebSiteRunningBlade]:./media/web-sites-hybrid-connection-get-started/B04WebSiteRunningBlade.png
[Browse]:./media/web-sites-hybrid-connection-get-started/B05Browse.png
[DefaultWebSitePage]:./media/web-sites-hybrid-connection-get-started/B06DefaultWebSitePage.png
[CreateHCHCIcon]:./media/web-sites-hybrid-connection-get-started/C01CreateHCHCIcon.png
[CreateHCAddHC]:./media/web-sites-hybrid-connection-get-started/C02CreateHCAddHC.png
[TwinCreateHCBlades]:./media/web-sites-hybrid-connection-get-started/C03TwinCreateHCBlades.png
[CreateHCCreateBTS]:./media/web-sites-hybrid-connection-get-started/C04CreateHCCreateBTS.png
[CreateBTScomplete]:./media/web-sites-hybrid-connection-get-started/C05CreateBTScomplete.png
[CreateHCSuccessNotification]:./media/web-sites-hybrid-connection-get-started/C06CreateHCSuccessNotification.png
[CreateHCOneConnectionCreated]:./media/web-sites-hybrid-connection-get-started/C07CreateHCOneConnectionCreated.png
[HCIcon]:./media/web-sites-hybrid-connection-get-started/D01HCIcon.png
[NotConnected]:./media/web-sites-hybrid-connection-get-started/D02NotConnected.png
[NotConnectedBlade]:./media/web-sites-hybrid-connection-get-started/D03NotConnectedBlade.png
[ClickListenerSetup]:./media/web-sites-hybrid-connection-get-started/D04ClickListenerSetup.png
[ClickToInstallHCM]:./media/web-sites-hybrid-connection-get-started/D05ClickToInstallHCM.png
[ApplicationRunWarning]:./media/web-sites-hybrid-connection-get-started/D06ApplicationRunWarning.png
[UAC]:./media/web-sites-hybrid-connection-get-started/D07UAC.png
[HCMInstalling]:./media/web-sites-hybrid-connection-get-started/D08HCMInstalling.png
[HCMInstallComplete]:./media/web-sites-hybrid-connection-get-started/D09HCMInstallComplete.png
[HCStatusConnected]:./media/web-sites-hybrid-connection-get-started/D10HCStatusConnected.png
 <|MERGE_RESOLUTION|>--- conflicted
+++ resolved
@@ -1,266 +1,261 @@
-<properties 
-	pageTitle="Access on-premises resources using hybrid connections in Azure App Service" 
-	description="Create a connection between a web app in Azure App Service and an on-premises resource that uses a static TCP port" 
-	services="app-service" 
-	documentationCenter="" 
-	authors="cephalin" 
-	manager="wpickett" 
-	editor="mollybos"/>
-
-<tags 
-	ms.service="app-service" 
-	ms.workload="na" 
-	ms.tgt_pltfrm="na" 
-	ms.devlang="na" 
-	ms.topic="article" 
-	ms.date="02/03/2016" 
-	ms.author="cephalin"/>
-
-#Access on-premises resources using hybrid connections in Azure App Service
-
-You can connect an Azure App Service app to any on-premises resource that uses a static TCP port, such as SQL Server, MySQL, HTTP Web APIs, and most custom Web Services. This article shows you how to create a hybrid connection between App Service and an on-premises SQL Server database.
-
-> [AZURE.NOTE] The Web Apps portion of the Hybrid Connections feature is available only in the [Azure Portal](https://portal.azure.com). To create a connection in BizTalk Services, see [Hybrid Connections](http://go.microsoft.com/fwlink/p/?LinkID=397274). 
-> 
-> This content also applies to Mobile Apps in App Service. 
-
-## Prerequisites
-- An Azure subscription. For a free subscription, see [Azure Free Trial](https://azure.microsoft.com/pricing/free-trial/). If you want to get started with Azure App Service before signing up for an Azure account, go to [Try App Service](http://go.microsoft.com/fwlink/?LinkId=523751), where you can immediately create a short-lived starter web app in App Service. No credit cards required; no commitments.
-
-- To use an on-premises SQL Server or SQL Server Express database with a hybrid connection, TCP/IP needs to be enabled on a static port. Using a default instance on SQL Server is recommended because it uses static port 1433. For information on installing and configuring SQL Server Express for use with hybrid connections, see [Connect to an on-premises SQL Server from an Azure web site using Hybrid Connections](http://go.microsoft.com/fwlink/?LinkID=397979).
-
-- The computer on which you install the on-premises Hybrid Connection Manager agent described later in this article:
-
-	- Must be able to connect to Azure over port 5671
-	- Must be able to reach the *hostname*:*portnumber* of your on-premises resource. 
-
-> [AZURE.NOTE] The steps in this article assume that you are using the browser from the computer that will host the on-premises hybrid connection agent.
-
-
-## Create a web app in the Azure Portal ##
-
-> [AZURE.NOTE] If you have already created a web app or Mobile App backend in the Azure Portal that you want to use for this tutorial, you can skip ahead to [Create a Hybrid Connection and a BizTalk Service](#CreateHC) and start from there.
-
-1. In the upper left corner of the [Azure Portal](https://portal.azure.com), click **New** > **Web + Mobile** > **Web App**.
-	
-	![New web app][NewWebsite]
-	
-2. On the **Web app** blade, provide a URL and click **Create**. 
-	
-	![Website name][WebsiteCreationBlade]
-	
-3. After a few moments, the web app is created and its web app blade appears. The blade is a vertically scrollable dashboard that lets you manage your site.
-	
-	![Website running][WebSiteRunningBlade]
-	
-4. To verify the site is live, you can click the **Browse** icon to display the default page.
-	
-	![Click browse to see your web app][Browse]
-	
-	![Default web app page][DefaultWebSitePage]
-	
-Next, you will create a hybrid connection and a BizTalk service for the web app.
-
-<a name="CreateHC"></a>
-## Create a Hybrid Connection and a BizTalk Service ##
-
-1. In your web app blade click on **All settings** > **Networking** > **Configure your hybrid connection endpoints**.
-	
-	![Hybrid connections][CreateHCHCIcon]
-	
-2. On the Hybrid connections blade, click **Add**.
-	
-	<!-- ![Add a hybrid connnection][CreateHCAddHC]
--->
-	
-3. The **Add a hybrid connection** blade opens.  Since this is your first hybrid connection, the **New hybrid connection** option is preselected, and the **Create hybrid connection** blade opens for you.
-	
-	![Create a hybrid connection][TwinCreateHCBlades]
-	
-	On the **Create hybrid connection blade**:
-	- For **Name**, provide a name for the connection.
-	- For **Hostname**, enter the name of the on-premises computer that hosts your resource.
-	- For **Port**, enter the port number that your on-premises resource uses (1433 for a SQL Server default instance).
-	- Click **Biz Talk Service**
-
-
-4. The **Create BizTalk Service** blade opens. Enter a name for the BizTalk service, and then click **OK**.
-	
-	![Create BizTalk service][CreateHCCreateBTS]
-	
-	The **Create BizTalk Service** blade closes and you are returned to the **Create hybrid connection** blade.
-	
-5. On the Create hybrid connection blade, click **OK**. 
-	
-	![Click OK][CreateBTScomplete]
-	
-6. When the process completes, the notifications area in the Portal informs you that the connection has been successfully created.
-	<!--- TODO
-
-    Everything fails at this step. I can't create a BizTalk service in the dogfood portal. I switch to the classic portal
-	(full portal) and created the BizTalk service but it doesn't seem to let you connnect them - When you finish the
-	Create hybrid conn step, you get the following error
-	Failed to create hybrid connection RelecIoudHC. The 
-	resource type could not be found in the namespace 
-	'Microsoft.BizTaIkServices for api version 2014-06-01'.
-	
-	The error indicates it couldn't find the type, not the instance.
-	![Success notification][CreateHCSuccessNotification]
-	-->
-7. On the web app's blade, the **Hybrid connections** icon now shows that 1 hybrid connection has been created.
-	
-	![One hybrid connection created][CreateHCOneConnectionCreated]
-	
-At this point, you have completed an important part of the cloud hybrid connection infrastructure. Next, you will create a corresponding on-premises piece.
-
-<a name="InstallHCM"></a>
-## Install the on-premises Hybrid Connection Manager to complete the connection ##
-
-1. On the web app's blade, click **All settings** > **Networking** > **Configure your hybrid connection endpoints**. 
-	
-	![Hybrid connections icon][HCIcon]
-	
-2. On the **Hybrid connections** blade, the **Status** column for the recently added endpoint shows **Not connected**. Click the connection to configure it.
-	
-	![Not connected][NotConnected]
-	
-	The Hybrid connection blade opens.
-	
-	![NotConnectedBlade][NotConnectedBlade]
-	
-3. On the blade, click **Listener Setup**.
-	
-	![Click Listener Setup][ClickListenerSetup]
-	
-4. The **Hybrid connection properties** blade opens. Under **On-premises Hybrid Connection Manager**, choose **Click here to install**.
-	
-	![Click here to install][ClickToInstallHCM]
-	
-5. In the Application Run security warning dialog, choose **Run** to continue.
-	
-	![Choose Run to continue][ApplicationRunWarning]
-	
-6.	In the **User Account Control** dialog, choose **Yes**.
-	
-	![Choose Yes][UAC]
-	
-7. The Hybrid Connection Manager is downloaded and installed for you. 
-	
-	![Installing][HCMInstalling]
-	
-8. When the install completes, click **Close**.
-	
-	![Click Close][HCMInstallComplete]
-	
-	On the **Hybrid connections** blade, the **Status** column now shows **Connected**. 
-	
-	![Connected Status][HCStatusConnected]
-
-Now that the hybrid connection infrastructure is complete, you can create a hybrid application that uses it. 
-
->[AZURE.NOTE]The following sections apply to hybrid connections used by Mobile Apps.
-
-## Configure the Mobile App backend project to connect to the SQL Server database
-
-In App Service, a Mobile Apps .NET backend project is just an ASP.NET web app with an additional Mobile Apps SDK installed and initialized. To use your web app as a Mobile Apps backend, you must [download and initialize the Mobile Apps .NET backend SDK](../app-service-mobile/app-service-mobile-dotnet-backend-how-to-use-server-sdk.md#install-sdk).  
-
-For Mobile Apps, you also need to define a connection string for the on-premises database and modify the backend to use this connection. 
-
-1. In Solution Explorer in Visual Studio, open the Web.config file for your Mobile App .NET backend, locate the **connectionStrings** section, add a new SqlClient entry like the following, which points to the on-premises SQL Server database:
-
-	    <add name="OnPremisesDBConnection"
-         connectionString="Data Source=OnPremisesServer,1433;
-         Initial Catalog=OnPremisesDB;
-         User ID=HybridConnectionLogin;
-         Password=<**secure_password**>;
-         MultipleActiveResultSets=True"
-         providerName="System.Data.SqlClient" />
-
-	Remember to replace `<**secure_password**>` in this string with the password you created for  *HybridConnectionLogin*.
-
-3. Click **Save** in Visual Studio to save the Web.config file.
-
-	> [AZURE.NOTE]This connection setting is used when running on the local computer. When running in Azure, this setting is overriden by the connection setting defined in the portal.
-
-4. Expand the **Models** folder and open the data model file, which ends in *Context.cs*.
-
-6. Modify the **DbContext** instance constructor to pass the value `OnPremisesDBConnection` to the base **DbContext** constructor, similar to the following snippet:
-
-        public class hybridService1Context : DbContext
-        {
-            public hybridService1Context()
-                : base("OnPremisesDBConnection")
-            {
-            }
-        }
-
-	The service will now use the new connection to the SQL Server database.
-
-## Update Azure to use the on-premises connection string
-
-Next, you need to add an app setting for this new connection string so that it can be used from Azure.  
-
-1. Back in the [Azure portal](https://portal.azure.com) in the web app backend code for your Mobile App, click **All settings**, then **Application settings**.
-
-3. In the **Web app settings** blade, scroll down to **Connection strings** and add an new **SQL Server** connection string named `OnPremisesDBConnection` with a value like `Server=OnPremisesServer,1433;Database=OnPremisesDB;User ID=HybridConnectionsLogin;Password=<**secure_password**>`.
-
-	Replace `<**secure_password**>` with the secure password for your on-premises database.
-
-	![Connection string for on-premises database](./media/web-sites-hybrid-connection-get-started/set-sql-server-database-connection.png)
-
-2. Press **Save** to save the hybrid connection and connection string you just created.
-
-At this point you can republish the server project and test the new connection with your existing Mobile Apps clients. Data will be read from and written to the on-premises database using the hybrid connection.
-
-<a name="NextSteps"></a>
-## Next Steps ##
-
+<properties 
+	pageTitle="Access on-premises resources using hybrid connections in Azure App Service" 
+	description="Create a connection between a web app in Azure App Service and an on-premises resource that uses a static TCP port" 
+	services="app-service" 
+	documentationCenter="" 
+	authors="cephalin" 
+	manager="wpickett" 
+	editor="mollybos"/>
+
+<tags 
+	ms.service="app-service" 
+	ms.workload="na" 
+	ms.tgt_pltfrm="na" 
+	ms.devlang="na" 
+	ms.topic="article" 
+	ms.date="02/03/2016" 
+	ms.author="cephalin"/>
+
+#Access on-premises resources using hybrid connections in Azure App Service
+
+You can connect an Azure App Service app to any on-premises resource that uses a static TCP port, such as SQL Server, MySQL, HTTP Web APIs, and most custom Web Services. This article shows you how to create a hybrid connection between App Service and an on-premises SQL Server database.
+
+> [AZURE.NOTE] The Web Apps portion of the Hybrid Connections feature is available only in the [Azure Portal](https://portal.azure.com). To create a connection in BizTalk Services, see [Hybrid Connections](http://go.microsoft.com/fwlink/p/?LinkID=397274). 
+> 
+> This content also applies to Mobile Apps in App Service. 
+
+## Prerequisites
+- An Azure subscription. For a free subscription, see [Azure Free Trial](https://azure.microsoft.com/pricing/free-trial/). If you want to get started with Azure App Service before signing up for an Azure account, go to [Try App Service](http://go.microsoft.com/fwlink/?LinkId=523751), where you can immediately create a short-lived starter web app in App Service. No credit cards required; no commitments.
+
+- To use an on-premises SQL Server or SQL Server Express database with a hybrid connection, TCP/IP needs to be enabled on a static port. Using a default instance on SQL Server is recommended because it uses static port 1433. For information on installing and configuring SQL Server Express for use with hybrid connections, see [Connect to an on-premises SQL Server from an Azure web site using Hybrid Connections](http://go.microsoft.com/fwlink/?LinkID=397979).
+
+- The computer on which you install the on-premises Hybrid Connection Manager agent described later in this article:
+
+	- Must be able to connect to Azure over port 5671
+	- Must be able to reach the *hostname*:*portnumber* of your on-premises resource. 
+
+> [AZURE.NOTE] The steps in this article assume that you are using the browser from the computer that will host the on-premises hybrid connection agent.
+
+
+## Create a web app in the Azure Portal ##
+
+> [AZURE.NOTE] If you have already created a web app or Mobile App backend in the Azure Portal that you want to use for this tutorial, you can skip ahead to [Create a Hybrid Connection and a BizTalk Service](#CreateHC) and start from there.
+
+1. In the upper left corner of the [Azure Portal](https://portal.azure.com), click **New** > **Web + Mobile** > **Web App**.
+	
+	![New web app][NewWebsite]
+	
+2. On the **Web app** blade, provide a URL and click **Create**. 
+	
+	![Website name][WebsiteCreationBlade]
+	
+3. After a few moments, the web app is created and its web app blade appears. The blade is a vertically scrollable dashboard that lets you manage your site.
+	
+	![Website running][WebSiteRunningBlade]
+	
+4. To verify the site is live, you can click the **Browse** icon to display the default page.
+	
+	![Click browse to see your web app][Browse]
+	
+	![Default web app page][DefaultWebSitePage]
+	
+Next, you will create a hybrid connection and a BizTalk service for the web app.
+
+<a name="CreateHC"></a>
+## Create a Hybrid Connection and a BizTalk Service ##
+
+1. In your web app blade click on **All settings** > **Networking** > **Configure your hybrid connection endpoints**.
+	
+	![Hybrid connections][CreateHCHCIcon]
+	
+2. On the Hybrid connections blade, click **Add**.
+	
+	<!-- ![Add a hybrid connnection][CreateHCAddHC]
+-->
+	
+3. The **Add a hybrid connection** blade opens.  Since this is your first hybrid connection, the **New hybrid connection** option is preselected, and the **Create hybrid connection** blade opens for you.
+	
+	![Create a hybrid connection][TwinCreateHCBlades]
+	
+	On the **Create hybrid connection blade**:
+	- For **Name**, provide a name for the connection.
+	- For **Hostname**, enter the name of the on-premises computer that hosts your resource.
+	- For **Port**, enter the port number that your on-premises resource uses (1433 for a SQL Server default instance).
+	- Click **Biz Talk Service**
+
+
+4. The **Create BizTalk Service** blade opens. Enter a name for the BizTalk service, and then click **OK**.
+	
+	![Create BizTalk service][CreateHCCreateBTS]
+	
+	The **Create BizTalk Service** blade closes and you are returned to the **Create hybrid connection** blade.
+	
+5. On the Create hybrid connection blade, click **OK**. 
+	
+	![Click OK][CreateBTScomplete]
+	
+6. When the process completes, the notifications area in the Portal informs you that the connection has been successfully created.
+	<!--- TODO
+
+    Everything fails at this step. I can't create a BizTalk service in the dogfood portal. I switch to the classic portal
+	(full portal) and created the BizTalk service but it doesn't seem to let you connnect them - When you finish the
+	Create hybrid conn step, you get the following error
+	Failed to create hybrid connection RelecIoudHC. The 
+	resource type could not be found in the namespace 
+	'Microsoft.BizTaIkServices for api version 2014-06-01'.
+	
+	The error indicates it couldn't find the type, not the instance.
+	![Success notification][CreateHCSuccessNotification]
+	-->
+7. On the web app's blade, the **Hybrid connections** icon now shows that 1 hybrid connection has been created.
+	
+	![One hybrid connection created][CreateHCOneConnectionCreated]
+	
+At this point, you have completed an important part of the cloud hybrid connection infrastructure. Next, you will create a corresponding on-premises piece.
+
+<a name="InstallHCM"></a>
+## Install the on-premises Hybrid Connection Manager to complete the connection ##
+
+1. On the web app's blade, click **All settings** > **Networking** > **Configure your hybrid connection endpoints**. 
+	
+	![Hybrid connections icon][HCIcon]
+	
+2. On the **Hybrid connections** blade, the **Status** column for the recently added endpoint shows **Not connected**. Click the connection to configure it.
+	
+	![Not connected][NotConnected]
+	
+	The Hybrid connection blade opens.
+	
+	![NotConnectedBlade][NotConnectedBlade]
+	
+3. On the blade, click **Listener Setup**.
+	
+	![Click Listener Setup][ClickListenerSetup]
+	
+4. The **Hybrid connection properties** blade opens. Under **On-premises Hybrid Connection Manager**, choose **Click here to install**.
+	
+	![Click here to install][ClickToInstallHCM]
+	
+5. In the Application Run security warning dialog, choose **Run** to continue.
+	
+	![Choose Run to continue][ApplicationRunWarning]
+	
+6.	In the **User Account Control** dialog, choose **Yes**.
+	
+	![Choose Yes][UAC]
+	
+7. The Hybrid Connection Manager is downloaded and installed for you. 
+	
+	![Installing][HCMInstalling]
+	
+8. When the install completes, click **Close**.
+	
+	![Click Close][HCMInstallComplete]
+	
+	On the **Hybrid connections** blade, the **Status** column now shows **Connected**. 
+	
+	![Connected Status][HCStatusConnected]
+
+Now that the hybrid connection infrastructure is complete, you can create a hybrid application that uses it. 
+
+>[AZURE.NOTE]The following sections apply to hybrid connections used by Mobile Apps.
+
+## Configure the Mobile App backend project to connect to the SQL Server database
+
+In App Service, a Mobile Apps .NET backend project is just an ASP.NET web app with an additional Mobile Apps SDK installed and initialized. To use your web app as a Mobile Apps backend, you must [download and initialize the Mobile Apps .NET backend SDK](../app-service-mobile/app-service-mobile-dotnet-backend-how-to-use-server-sdk.md#install-sdk).  
+
+For Mobile Apps, you also need to define a connection string for the on-premises database and modify the backend to use this connection. 
+
+1. In Solution Explorer in Visual Studio, open the Web.config file for your Mobile App .NET backend, locate the **connectionStrings** section, add a new SqlClient entry like the following, which points to the on-premises SQL Server database:
+
+	    <add name="OnPremisesDBConnection"
+         connectionString="Data Source=OnPremisesServer,1433;
+         Initial Catalog=OnPremisesDB;
+         User ID=HybridConnectionLogin;
+         Password=<**secure_password**>;
+         MultipleActiveResultSets=True"
+         providerName="System.Data.SqlClient" />
+
+	Remember to replace `<**secure_password**>` in this string with the password you created for  *HybridConnectionLogin*.
+
+3. Click **Save** in Visual Studio to save the Web.config file.
+
+	> [AZURE.NOTE]This connection setting is used when running on the local computer. When running in Azure, this setting is overriden by the connection setting defined in the portal.
+
+4. Expand the **Models** folder and open the data model file, which ends in *Context.cs*.
+
+6. Modify the **DbContext** instance constructor to pass the value `OnPremisesDBConnection` to the base **DbContext** constructor, similar to the following snippet:
+
+        public class hybridService1Context : DbContext
+        {
+            public hybridService1Context()
+                : base("OnPremisesDBConnection")
+            {
+            }
+        }
+
+	The service will now use the new connection to the SQL Server database.
+
+## Update Azure to use the on-premises connection string
+
+Next, you need to add an app setting for this new connection string so that it can be used from Azure.  
+
+1. Back in the [Azure portal](https://portal.azure.com) in the web app backend code for your Mobile App, click **All settings**, then **Application settings**.
+
+3. In the **Web app settings** blade, scroll down to **Connection strings** and add an new **SQL Server** connection string named `OnPremisesDBConnection` with a value like `Server=OnPremisesServer,1433;Database=OnPremisesDB;User ID=HybridConnectionsLogin;Password=<**secure_password**>`.
+
+	Replace `<**secure_password**>` with the secure password for your on-premises database.
+
+	![Connection string for on-premises database](./media/web-sites-hybrid-connection-get-started/set-sql-server-database-connection.png)
+
+2. Press **Save** to save the hybrid connection and connection string you just created.
+
+At this point you can republish the server project and test the new connection with your existing Mobile Apps clients. Data will be read from and written to the on-premises database using the hybrid connection.
+
+<a name="NextSteps"></a>
+## Next Steps ##
+
 - For information on creating an ASP.NET web application that uses a hybrid connection, see [Connect to an on-premises SQL Server from an Azure web site using Hybrid Connections](http://go.microsoft.com/fwlink/?LinkID=397979). 
-
-<<<<<<< HEAD
-=======
-- For information on using a hybrid connection with a mobile service, see [Connect to an on-premises SQL Server from an Azure mobile service using Hybrid Connections](../mobile/services/mobile-services-dotnet-backend-hybrid-connections-get-started.md).
->>>>>>> 6a84e9df
-
-### Additional Resources
-
-[Hybrid Connections overview](http://go.microsoft.com/fwlink/p/?LinkID=397274)
-
-[Josh Twist introduces hybrid connections (Channel 9 video)](http://channel9.msdn.com/Shows/Azure-Friday/Josh-Twist-introduces-hybrid-connections)
-
-[Hybrid Connections web site](https://azure.microsoft.com/services/biztalk-services/)
-
-[BizTalk Services: Dashboard, Monitor, Scale, Configure, and Hybrid Connection tabs](../biztalk-dashboard-monitor-scale-tabs/)
-
-[Building a Real-World Hybrid Cloud with Seamless Application Portability (Channel 9 video)](http://channel9.msdn.com/events/TechEd/NorthAmerica/2014/DCIM-B323#fbid=)
-
-[Connect to an on-premises SQL Server from Azure Mobile Services using Hybrid Connections (Channel 9 video)](http://channel9.msdn.com/Series/Windows-Azure-Mobile-Services/Connect-to-an-on-premises-SQL-Server-from-Azure-Mobile-Services-using-Hybrid-Connections)
-
-## What's changed
-* For a guide to the change from Websites to App Service see: [Azure App Service and Its Impact on Existing Azure Services](http://go.microsoft.com/fwlink/?LinkId=529714)
-
-<!-- IMAGES -->
-[New]:./media/web-sites-hybrid-connection-get-started/B01New.png
-[NewWebsite]:./media/web-sites-hybrid-connection-get-started/B02NewWebsite.png
-[WebsiteCreationBlade]:./media/web-sites-hybrid-connection-get-started/B03WebsiteCreationBlade.png
-[WebSiteRunningBlade]:./media/web-sites-hybrid-connection-get-started/B04WebSiteRunningBlade.png
-[Browse]:./media/web-sites-hybrid-connection-get-started/B05Browse.png
-[DefaultWebSitePage]:./media/web-sites-hybrid-connection-get-started/B06DefaultWebSitePage.png
-[CreateHCHCIcon]:./media/web-sites-hybrid-connection-get-started/C01CreateHCHCIcon.png
-[CreateHCAddHC]:./media/web-sites-hybrid-connection-get-started/C02CreateHCAddHC.png
-[TwinCreateHCBlades]:./media/web-sites-hybrid-connection-get-started/C03TwinCreateHCBlades.png
-[CreateHCCreateBTS]:./media/web-sites-hybrid-connection-get-started/C04CreateHCCreateBTS.png
-[CreateBTScomplete]:./media/web-sites-hybrid-connection-get-started/C05CreateBTScomplete.png
-[CreateHCSuccessNotification]:./media/web-sites-hybrid-connection-get-started/C06CreateHCSuccessNotification.png
-[CreateHCOneConnectionCreated]:./media/web-sites-hybrid-connection-get-started/C07CreateHCOneConnectionCreated.png
-[HCIcon]:./media/web-sites-hybrid-connection-get-started/D01HCIcon.png
-[NotConnected]:./media/web-sites-hybrid-connection-get-started/D02NotConnected.png
-[NotConnectedBlade]:./media/web-sites-hybrid-connection-get-started/D03NotConnectedBlade.png
-[ClickListenerSetup]:./media/web-sites-hybrid-connection-get-started/D04ClickListenerSetup.png
-[ClickToInstallHCM]:./media/web-sites-hybrid-connection-get-started/D05ClickToInstallHCM.png
-[ApplicationRunWarning]:./media/web-sites-hybrid-connection-get-started/D06ApplicationRunWarning.png
-[UAC]:./media/web-sites-hybrid-connection-get-started/D07UAC.png
-[HCMInstalling]:./media/web-sites-hybrid-connection-get-started/D08HCMInstalling.png
-[HCMInstallComplete]:./media/web-sites-hybrid-connection-get-started/D09HCMInstallComplete.png
-[HCStatusConnected]:./media/web-sites-hybrid-connection-get-started/D10HCStatusConnected.png
+
+### Additional Resources
+
+[Hybrid Connections overview](http://go.microsoft.com/fwlink/p/?LinkID=397274)
+
+[Josh Twist introduces hybrid connections (Channel 9 video)](http://channel9.msdn.com/Shows/Azure-Friday/Josh-Twist-introduces-hybrid-connections)
+
+[Hybrid Connections web site](https://azure.microsoft.com/services/biztalk-services/)
+
+[BizTalk Services: Dashboard, Monitor, Scale, Configure, and Hybrid Connection tabs](../biztalk-dashboard-monitor-scale-tabs/)
+
+[Building a Real-World Hybrid Cloud with Seamless Application Portability (Channel 9 video)](http://channel9.msdn.com/events/TechEd/NorthAmerica/2014/DCIM-B323#fbid=)
+
+[Connect to an on-premises SQL Server from Azure Mobile Services using Hybrid Connections (Channel 9 video)](http://channel9.msdn.com/Series/Windows-Azure-Mobile-Services/Connect-to-an-on-premises-SQL-Server-from-Azure-Mobile-Services-using-Hybrid-Connections)
+
+## What's changed
+* For a guide to the change from Websites to App Service see: [Azure App Service and Its Impact on Existing Azure Services](http://go.microsoft.com/fwlink/?LinkId=529714)
+
+<!-- IMAGES -->
+[New]:./media/web-sites-hybrid-connection-get-started/B01New.png
+[NewWebsite]:./media/web-sites-hybrid-connection-get-started/B02NewWebsite.png
+[WebsiteCreationBlade]:./media/web-sites-hybrid-connection-get-started/B03WebsiteCreationBlade.png
+[WebSiteRunningBlade]:./media/web-sites-hybrid-connection-get-started/B04WebSiteRunningBlade.png
+[Browse]:./media/web-sites-hybrid-connection-get-started/B05Browse.png
+[DefaultWebSitePage]:./media/web-sites-hybrid-connection-get-started/B06DefaultWebSitePage.png
+[CreateHCHCIcon]:./media/web-sites-hybrid-connection-get-started/C01CreateHCHCIcon.png
+[CreateHCAddHC]:./media/web-sites-hybrid-connection-get-started/C02CreateHCAddHC.png
+[TwinCreateHCBlades]:./media/web-sites-hybrid-connection-get-started/C03TwinCreateHCBlades.png
+[CreateHCCreateBTS]:./media/web-sites-hybrid-connection-get-started/C04CreateHCCreateBTS.png
+[CreateBTScomplete]:./media/web-sites-hybrid-connection-get-started/C05CreateBTScomplete.png
+[CreateHCSuccessNotification]:./media/web-sites-hybrid-connection-get-started/C06CreateHCSuccessNotification.png
+[CreateHCOneConnectionCreated]:./media/web-sites-hybrid-connection-get-started/C07CreateHCOneConnectionCreated.png
+[HCIcon]:./media/web-sites-hybrid-connection-get-started/D01HCIcon.png
+[NotConnected]:./media/web-sites-hybrid-connection-get-started/D02NotConnected.png
+[NotConnectedBlade]:./media/web-sites-hybrid-connection-get-started/D03NotConnectedBlade.png
+[ClickListenerSetup]:./media/web-sites-hybrid-connection-get-started/D04ClickListenerSetup.png
+[ClickToInstallHCM]:./media/web-sites-hybrid-connection-get-started/D05ClickToInstallHCM.png
+[ApplicationRunWarning]:./media/web-sites-hybrid-connection-get-started/D06ApplicationRunWarning.png
+[UAC]:./media/web-sites-hybrid-connection-get-started/D07UAC.png
+[HCMInstalling]:./media/web-sites-hybrid-connection-get-started/D08HCMInstalling.png
+[HCMInstallComplete]:./media/web-sites-hybrid-connection-get-started/D09HCMInstallComplete.png
+[HCStatusConnected]:./media/web-sites-hybrid-connection-get-started/D10HCStatusConnected.png
  