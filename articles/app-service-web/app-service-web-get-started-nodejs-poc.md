--- conflicted
+++ resolved
@@ -19,13 +19,9 @@
 
 # Create a Node.js Application on Web App with the Azure CLI 2.0
 
-<<<<<<< HEAD
 The Azure CLI 2.0 is used to create and manage Azure resources from the command line or in scripts. This guide details using the Azure CLI to deploy a Node.js Application on Web App.
 
 If needed, install the Azure CLI using the instruction found in the Azure CLI installation guide, and then run az login to create a connection with Azure.
-=======
-This quickstart shows you how to create a Web App application that displays a short message.
->>>>>>> 54b6b845
 
 ## Before you begin
 
@@ -39,13 +35,7 @@
 
 ## Download the Hello World app
 
-<<<<<<< HEAD
 Clone the Hello World sample app repository to your local machine.
-=======
-We've created a simple Hello World app for Node.js so you can quickly get a feel for deploying an app to Web App. Follow these steps from a command line to download the Hello World to your local machine.
-
-Download the sample app and navigate into the app directory:
->>>>>>> 54b6b845
 
 ```cli
 git clone https://github.com/Azure-Samples/nodejs-docs-hello-world
