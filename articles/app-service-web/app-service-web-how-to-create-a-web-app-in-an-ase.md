--- conflicted
+++ resolved
@@ -1,122 +1,118 @@
-<properties
-	pageTitle="Create a web app in an App Service Environment"
-	description="Learn how to create web apps and app service plans in an App Service Environment"
-	services="app-service"
-	documentationCenter=""
-	authors="ccompy"
-	manager="stefsch"
-	editor=""/>
-
-<tags
-	ms.service="app-service"
-	ms.workload="web"
-	ms.tgt_pltfrm="na"
-	ms.devlang="na"
-	ms.topic="article" 
-<<<<<<< HEAD
-	ms.date="04/04/2016"
-=======
-	ms.date="07/12/2016"
->>>>>>> c186bb0b
-	ms.author="ccompy"/>
-
-# Create a web app in an App Service Environment
-
-## Overview
-
-This tutorial shows how to create web apps and App Service plans in an [App Service Environment](app-service-app-service-environment-intro.md) (ASE). 
-
-> [AZURE.NOTE] If you want to learn how to create a web app but don't need to do it in an App Service Environment, see [Create a .NET web app](web-sites-dotnet-get-started.md) or one of the related tutorials for other languages and frameworks.
-
-## Prerequisites
-
-This tutorial assumes you have created an App Service Environment. If you haven't done that yet, see [Create an App Service Environment](app-service-web-how-to-create-an-app-service-environment.md). 
-
-## Create a web app
-
-1. In the [Azure Portal](https://portal.azure.com/), click **New > Web + Mobile > Web App**. 
-
-	![][1]
-
-2. Select your subscription.  
-
-	If you have multiple subscriptions be aware that to create an app in your App Service Environment, you need to use the same subscription that you used when creating the environment. 
-
-3. Select or create a resource group.
-
-	*Resource groups* enable you to manage related Azure resources as a unit and are useful when establishing *role-based access control* (RBAC) rules for your apps. For more information, see [Managing your Azure resources][ResourceGroups]. 
-
-4. Select or create an App Service plan.
-
-	*App Service plans* are managed sets of web apps.  Normally when you select pricing, the price charged is applied to the App Service plan rather than to the individual apps. In an ASE you pay for the compute instances allocated to the ASE rather than what you have listed with your ASP.  To scale up the number of instances of a web app you scale up the instances of your App Service plan and it affects all of the web apps in that plan.  Some features such as site slots or VNET Integration also have quantity restrictions within the plan.  For more information, see [Azure App Service plans overview](../app-service/azure-web-sites-web-hosting-plans-in-depth-overview.md)
-
-	You can identify the App Service plans in your ASE by looking at the location that is noted under the plan name.  
-
-	![][5]
-
-	If you want to use an App Service plan that already exists in your App Service Environment, select that plan. If you want to create a new App Service plan, see the following section of this tutorial, [Create an App Service plan in an App Service Environment](#createplan).
-
-5. Enter the name for your web app, and then click **Create**. 
-
-	If your ASE uses an External VIP the URL of an app in an ASE is:
-	[*sitename*].[*name of your App Service Environment*].p.azurewebsites.net
-	instead of
-	[*sitename*].azurewebsites.net
-	
-	If your ASE uses an Internal VIP then the URL of an app in that ASE is:
-	[*sitename*].[*subdomain specified during ASE creation*]   
-	After you select your ASP during ASE creation you will see the subdomain update below **Name**
-
-## <a name="createplan"></a> Create an App Service plan
-
-When you create an App Service plan in an App Service Environment, your worker choices are different as there are no shared workers in an ASE.  The workers you have to use are the ones that have been allocated to the ASE by the admin.  This means that to create a new plan, you need to have more workers allocated to your ASE worker pool than the total number of instances across all of your plans already in that worker pool.  If you don't have enough workers in your ASE worker pool to create your plan, you need to work with your ASE admin to get them added.
-
-Another difference with App Service plans hosted by an App Service Environment is the lack of pricing selection.  When you have an App Service Environment you are paying for compute resources used by the system and do not have added charges for the plans in that environment.  Normally when you create an App Service plan you select a pricing plan which determines your billing.  An App Service Environment is essentially a private location where you can create content.  You pay for the environment and not to host your content.
-
-The following instructions show how to create an App Service plan while you are creating a web app as explained in the previous section of the tutorial.
-
-1. Click **Create New** in the plan selection UI and provide a name for your plan just as you normally would outside of an ASE.
-
-2. Select the ASE that you want to use from your location picker.
-
-	Because an App Service Environment is essentially a private deployment location, it shows under Location. 
-
-	![][2]
-
-	After selection of an ASE in the location picker, the App Service plan creation UI updates.  The location now shows the name of the ASE system and the region it is in, and the pricing plan picker is replaced with a worker pool picker.  
-
-	![][3]
-
-### Selecting a worker pool
-
-Normally in Azure App Service and outside of an App Service Environment, there are 3 compute sizes that are available with the selection of a dedicated price plan.  In a similar fashion, for an ASE you can define up to 3 pools of workers and specify the compute size that is used for that worker pool.  What that means for tenants of the ASE is that instead of selecting a pricing plan with compute size for your App Service plan, you select what is called a *worker pool*.  
-
-The worker pool selection UI shows the compute size used for that worker pool below the name.  The quantity available refers to how many compute instances are available for use in that pool.  The total pool may actually have more instances than this number but this value refers to simply how many are not in use.  If you need to adjust your App Service Environment to add more compute resources see [Configuring your App Service Environment](app-service-web-configure-an-app-service-environment.md).
-
-![][4]
-
-In this example you see only two worker pools available. That is because the ASE administrator only allocated hosts into those two worker pools.  The third would show up when there are VMs allocated into it.  
-
-## After web app creation
-
-There are a few considerations for running web apps and managing App Service plans in an ASE that need to be taken into account.  
-
-As noted earlier, the owner of the ASE is responsible for the size of the system and as a result they are also responsible for ensuring that there is sufficient capacity to host the desired App Service plans. If there are no available workers, you will not be able to create your App Service plan.  This is also true to scaling up your web app.  If you need more instances then you would have to get your App Service Environment admin to add more workers.
-
-After creating your web app and App Service plan it is a good idea to scale it up.  In an ASE you always need to have at least 2 instances of your App Service plan to provide fault tolerance for your apps.  Scaling an App Service plan in an ASE is the same as normal through the App Service plan UI.  For more information about scaling, [How to scale a web app in an App Service Environment](app-service-web-scale-a-web-app-in-an-app-service-environment.md)
-
-<!--Image references-->
-[1]: ./media/app-service-web-how-to-create-a-web-app-in-an-ase/createaspnewwebapp.png
-[2]: ./media/app-service-web-how-to-create-a-web-app-in-an-ase/createasplocation.png
-[3]: ./media/app-service-web-how-to-create-a-web-app-in-an-ase/createaspselected.png
-[4]: ./media/app-service-web-how-to-create-a-web-app-in-an-ase/createaspworkerpool.png
-[5]: ./media/app-service-web-how-to-create-a-web-app-in-an-ase/selectaspinase.png
-
-<!--Links-->
-[WhatisASE]: http://azure.microsoft.com/documentation/articles/app-service-app-service-environment-intro/
-[Appserviceplans]: http://azure.microsoft.com/documentation/articles/azure-web-sites-web-hosting-plans-in-depth-overview/
-[HowtoCreateASE]: http://azure.microsoft.com/documentation/articles/app-service-web-how-to-create-an-app-service-environment/
-[HowtoScale]: http://azure.microsoft.com/documentation/articles/app-service-web-scale-a-web-app-in-an-app-service-environment
-[HowtoConfigureASE]: http://azure.microsoft.com/documentation/articles/app-service-web-configure-an-app-service-environment
-[ResourceGroups]: http://azure.microsoft.com/documentation/articles/resource-group-portal/
-[AzurePowershell]: http://azure.microsoft.com/documentation/articles/powershell-install-configure/
+<properties
+	pageTitle="Create a web app in an App Service Environment"
+	description="Learn how to create web apps and app service plans in an App Service Environment"
+	services="app-service"
+	documentationCenter=""
+	authors="ccompy"
+	manager="stefsch"
+	editor=""/>
+
+<tags
+	ms.service="app-service"
+	ms.workload="web"
+	ms.tgt_pltfrm="na"
+	ms.devlang="na"
+	ms.topic="article" 
+	ms.date="07/12/2016"
+	ms.author="ccompy"/>
+
+# Create a web app in an App Service Environment
+
+## Overview
+
+This tutorial shows how to create web apps and App Service plans in an [App Service Environment](app-service-app-service-environment-intro.md) (ASE). 
+
+> [AZURE.NOTE] If you want to learn how to create a web app but don't need to do it in an App Service Environment, see [Create a .NET web app](web-sites-dotnet-get-started.md) or one of the related tutorials for other languages and frameworks.
+
+## Prerequisites
+
+This tutorial assumes you have created an App Service Environment. If you haven't done that yet, see [Create an App Service Environment](app-service-web-how-to-create-an-app-service-environment.md). 
+
+## Create a web app
+
+1. In the [Azure Portal](https://portal.azure.com/), click **New > Web + Mobile > Web App**. 
+
+	![][1]
+
+2. Select your subscription.  
+
+	If you have multiple subscriptions be aware that to create an app in your App Service Environment, you need to use the same subscription that you used when creating the environment. 
+
+3. Select or create a resource group.
+
+	*Resource groups* enable you to manage related Azure resources as a unit and are useful when establishing *role-based access control* (RBAC) rules for your apps. For more information, see [Managing your Azure resources][ResourceGroups]. 
+
+4. Select or create an App Service plan.
+
+	*App Service plans* are managed sets of web apps.  Normally when you select pricing, the price charged is applied to the App Service plan rather than to the individual apps. In an ASE you pay for the compute instances allocated to the ASE rather than what you have listed with your ASP.  To scale up the number of instances of a web app you scale up the instances of your App Service plan and it affects all of the web apps in that plan.  Some features such as site slots or VNET Integration also have quantity restrictions within the plan.  For more information, see [Azure App Service plans overview](../app-service/azure-web-sites-web-hosting-plans-in-depth-overview.md)
+
+	You can identify the App Service plans in your ASE by looking at the location that is noted under the plan name.  
+
+	![][5]
+
+	If you want to use an App Service plan that already exists in your App Service Environment, select that plan. If you want to create a new App Service plan, see the following section of this tutorial, [Create an App Service plan in an App Service Environment](#createplan).
+
+5. Enter the name for your web app, and then click **Create**. 
+
+	If your ASE uses an External VIP the URL of an app in an ASE is:
+	[*sitename*].[*name of your App Service Environment*].p.azurewebsites.net
+	instead of
+	[*sitename*].azurewebsites.net
+	
+	If your ASE uses an Internal VIP then the URL of an app in that ASE is:
+	[*sitename*].[*subdomain specified during ASE creation*]   
+	After you select your ASP during ASE creation you will see the subdomain update below **Name**
+
+## <a name="createplan"></a> Create an App Service plan
+
+When you create an App Service plan in an App Service Environment, your worker choices are different as there are no shared workers in an ASE.  The workers you have to use are the ones that have been allocated to the ASE by the admin.  This means that to create a new plan, you need to have more workers allocated to your ASE worker pool than the total number of instances across all of your plans already in that worker pool.  If you don't have enough workers in your ASE worker pool to create your plan, you need to work with your ASE admin to get them added.
+
+Another difference with App Service plans hosted by an App Service Environment is the lack of pricing selection.  When you have an App Service Environment you are paying for compute resources used by the system and do not have added charges for the plans in that environment.  Normally when you create an App Service plan you select a pricing plan which determines your billing.  An App Service Environment is essentially a private location where you can create content.  You pay for the environment and not to host your content.
+
+The following instructions show how to create an App Service plan while you are creating a web app as explained in the previous section of the tutorial.
+
+1. Click **Create New** in the plan selection UI and provide a name for your plan just as you normally would outside of an ASE.
+
+2. Select the ASE that you want to use from your location picker.
+
+	Because an App Service Environment is essentially a private deployment location, it shows under Location. 
+
+	![][2]
+
+	After selection of an ASE in the location picker, the App Service plan creation UI updates.  The location now shows the name of the ASE system and the region it is in, and the pricing plan picker is replaced with a worker pool picker.  
+
+	![][3]
+
+### Selecting a worker pool
+
+Normally in Azure App Service and outside of an App Service Environment, there are 3 compute sizes that are available with the selection of a dedicated price plan.  In a similar fashion, for an ASE you can define up to 3 pools of workers and specify the compute size that is used for that worker pool.  What that means for tenants of the ASE is that instead of selecting a pricing plan with compute size for your App Service plan, you select what is called a *worker pool*.  
+
+The worker pool selection UI shows the compute size used for that worker pool below the name.  The quantity available refers to how many compute instances are available for use in that pool.  The total pool may actually have more instances than this number but this value refers to simply how many are not in use.  If you need to adjust your App Service Environment to add more compute resources see [Configuring your App Service Environment](app-service-web-configure-an-app-service-environment.md).
+
+![][4]
+
+In this example you see only two worker pools available. That is because the ASE administrator only allocated hosts into those two worker pools.  The third would show up when there are VMs allocated into it.  
+
+## After web app creation
+
+There are a few considerations for running web apps and managing App Service plans in an ASE that need to be taken into account.  
+
+As noted earlier, the owner of the ASE is responsible for the size of the system and as a result they are also responsible for ensuring that there is sufficient capacity to host the desired App Service plans. If there are no available workers, you will not be able to create your App Service plan.  This is also true to scaling up your web app.  If you need more instances then you would have to get your App Service Environment admin to add more workers.
+
+After creating your web app and App Service plan it is a good idea to scale it up.  In an ASE you always need to have at least 2 instances of your App Service plan to provide fault tolerance for your apps.  Scaling an App Service plan in an ASE is the same as normal through the App Service plan UI.  For more information about scaling, [How to scale a web app in an App Service Environment](app-service-web-scale-a-web-app-in-an-app-service-environment.md)
+
+<!--Image references-->
+[1]: ./media/app-service-web-how-to-create-a-web-app-in-an-ase/createaspnewwebapp.png
+[2]: ./media/app-service-web-how-to-create-a-web-app-in-an-ase/createasplocation.png
+[3]: ./media/app-service-web-how-to-create-a-web-app-in-an-ase/createaspselected.png
+[4]: ./media/app-service-web-how-to-create-a-web-app-in-an-ase/createaspworkerpool.png
+[5]: ./media/app-service-web-how-to-create-a-web-app-in-an-ase/selectaspinase.png
+
+<!--Links-->
+[WhatisASE]: http://azure.microsoft.com/documentation/articles/app-service-app-service-environment-intro/
+[Appserviceplans]: http://azure.microsoft.com/documentation/articles/azure-web-sites-web-hosting-plans-in-depth-overview/
+[HowtoCreateASE]: http://azure.microsoft.com/documentation/articles/app-service-web-how-to-create-an-app-service-environment/
+[HowtoScale]: http://azure.microsoft.com/documentation/articles/app-service-web-scale-a-web-app-in-an-app-service-environment
+[HowtoConfigureASE]: http://azure.microsoft.com/documentation/articles/app-service-web-configure-an-app-service-environment
+[ResourceGroups]: http://azure.microsoft.com/documentation/articles/resource-group-portal/
+[AzurePowershell]: http://azure.microsoft.com/documentation/articles/powershell-install-configure/