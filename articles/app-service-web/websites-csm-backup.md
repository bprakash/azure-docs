<properties
	pageTitle="Use REST to back up and restore App Service apps"
	description="Learn how to use RESTful API calls to back up and restore an app in Azure App Service"
	services="app-service"
	documentationCenter=""
	authors="nking92"
	manager="edlauare"
    editor="" />

<tags
	ms.service="app-service"
	ms.workload="na"
	ms.tgt_pltfrm="na"
	ms.devlang="na"
	ms.topic="article"
<<<<<<< HEAD
	ms.date="02/22/2016"
=======
	ms.date="02/23/2016"
>>>>>>> e2eaa7fe
	ms.author="nicking"/>

# Use REST to back up and restore App Service apps
[App Service apps](https://azure.microsoft.com/services/app-service/web/) can be backed up as blobs in Azure storage. The backup can also contain the app’s databases. If the app is ever accidentally deleted, or if the app needs to be reverted to a previous version, it can be restored from any previous backup. Backups can be done at any time on demand, or backups can be scheduled at suitable intervals.

This article will explain how to backup and restore an app with RESTful API requests. If you would like to create and manage app backups graphically through the Azure portal, see [Back up a web app in Azure App Service](web-sites-backup.md)

<a name="gettingstarted"></a>
## Getting Started
To send REST requests, you will need to know your app’s **name**, **resource group**, and **subscription id**. This information can be found by clicking on your app in the **App Service** blade of the [Azure portal](https://portal.azure.com). For the examples in this article, we will be configuring the website `backuprestoreapiexamples.azurewebsites.net`. It is stored in the Default-Web-WestUS resource group and is running on a subscription with the ID 00001111-2222-3333-4444-555566667777.

![Sample Website Information][SampleWebsiteInformation]

<a name="backup-restore-rest-api"></a>
## Backup and restore REST API
We will now cover several examples of how to use the REST API to backup and restore an app. Each example will include a URL and HTTP request body. The sample URL will contain placeholders wrapped in curly braces, such as {subscriptionId}. You should replace these with the corresponding information for your app. For reference, here is an explanation of each placeholder that appears in the example URLs.

* subscriptionId – ID of the Azure subscription containing the app
* resourceGroupName – Name of the resource group containing the app
* sitename – Name of the app
* backupId – ID of the app backup

For the complete documentation of the API, including several optional parameters that can be included in the HTTP request, see the [Azure Resource Explorer](https://resources.azure.com/).

<a name="backup-on-demand"></a>
## Backup an app on demand
To back up an app immediately, send a **POST** request to `https://management.azure.com/subscriptions/{subscriptionId}/resourceGroups/{resourceGroupName}/providers/Microsoft.Web/sites/{sitename}/backup/`.

Here is what the URL looks like using our example website. `https://management.azure.com/subscriptions/00001111-2222-3333-4444-555566667777/resourceGroups/Default-Web-WestUS/providers/Microsoft.Web/sites/backuprestoreapiexamples/backup/`

You must supply a JSON object in the body of your request to specify which storage account to use to store the backup. The JSON object must have a property named **storageAccountUrl**, which holds a [SAS URL](../storage/storage-dotnet-shared-access-signature-part-1.md) granting write access to the Azure Storage container that will hold the backup blob. If you want to back up your databases, you must also supply a list containing the names, types, and connection strings of the databases to be backed up.

```
{
    "properties":
    {
        "storageAccountUrl": “https://account.blob.core.windows.net/backups?sv=2015-02-21&sr=c&sig=DzlkBl7h32C8qCv%2BifdBRxE63r4iv0kZ9L7E0qP16sY%3D&se=2016-09-15T22%3A46%3A54Z&sp=rwdl”,
        “databases”: [
            {
                “databaseType”: “SqlAzure”,
                “name”: “MyDatabase1”,
                "connectionString": "<your database connection string>"
            }
        ]
    }
}
```

A backup of the app will begin immediately when the request is received. The backup process may take a long time to complete. The HTTP response will contain an ID that you can use in another request to see the status of the backup. Here is an example of the body of the HTTP response to our backup request.

```
{
    "id": "/subscriptions/00001111-2222-3333-4444-555566667777/resourceGroups/Default-Web-WestUS/providers/Microsoft.Web/sites/backuprestoreapiexamples",
    "name": " backuprestoreapiexamples ",
    "type": "Microsoft.Web/sites",
    "location": "WestUS",
    "properties":    {
        "id": 1,
        "storageAccountUrl": “https://account.blob.core.windows.net/backups?sv=2015-02-21&sr=c&sig=DzlkBl7h32C8qCv%2BifdBRxE63r4iv0kZ9L7E0qP16sY%3D&se=2016-09-15T22%3A46%3A54Z&sp=rwdl”,
        "blobName": “backup_201509291825.zip”,
        "name": "backup_201509291825",
        "status": 4,
        "sizeInBytes": 0,
        "created": "2015-09-29T18:25:26.3992707Z",
        "log": null,
        "databases": [
            {
                "databaseType": "SqlAzure",
                "name": "MyDatabase1",
                "connectionString": "<your database connection string>"
            }
        ],
        "scheduled": false,
        "correlationId": "ea730f4d-dd06-4f7f-a090-9aa09k662h36",
    }
}
```

>[AZURE.NOTE] Error messages can be found in the log property of the HTTP response.

<a name="schedule-automatic-backups"></a>
## Schedule automatic backups
In addition to backing up an app on demand, you can also schedule a backup to happen automatically.

### Set up a new automatic backup schedule
To set up a backup schedule, send a **PUT** request to `https://management.azure.com/subscriptions/{subscriptionId}/resourceGroups/{resourceGroupName}/providers/Microsoft.Web/sites/{name}/config/backup`.

Here is what the URL looks like for our example website. `https://management.azure.com/subscriptions/00001111-2222-3333-4444-555566667777/resourceGroups/Default-Web-WestUS/providers/Microsoft.Web/sites/backuprestoreapiexamples/config/backup`

The request body must have a JSON object that specifies the backup configuration. Here is an example with all of the required parameters.

```
{
    "location": "WestUS",
    "properties": // Represents an app restore request
    {
        "backupSchedule": { // Required for automatically scheduled backups
            "frequencyInterval": "7",
            "frequencyUnit": "Day",
            "keepAtLeastOneBackup": "True",
            "retentionPeriodInDays": "10",
        },
        "enabled": "True", // Must be set to true to enable automatic backups
        "name": “mysitebackup”,
        "storageAccountUrl": "https://account.blob.core.windows.net/backups?sv=2015-02-21&sr=c&sig=DzlkBl7h32C8qCv%2BifdBRxE63r4iv0kZ9L7E0qP16sY%3D&se=2016-09-15T22%3A46%3A54Z&sp=rwdl"
    }
}
```

This example configures the app to be automatically backed up every 7 days. The parameters **frequencyInterval** and **frequencyUnit** together determine how often the backups will happen. Valid values for **frequencyUnit** are **hour** and **day**. For example, to back up an app every 12 hours, set frequencyInterval to 12 and frequencyUnit to hour.

Old backups will automatically be removed from the storage account. You can control how old the backups can be by setting the **retentionPeriodInDays** parameter. If you want to always have at least one backup saved, regardless of how old it is, set **keepAtLeastOneBackup** to true.

### Get the automatic backup schedule
To get an app’s backup configuration, send a **POST** request to the URL ` https://management.azure.com/subscriptions/{subscriptionId}/resourceGroups/{resourceGroupName}/providers/Microsoft.Web/sites/{name}/config/backup/list`.

The URL for our example site is `https://management.azure.com/subscriptions/00001111-2222-3333-4444-555566667777/resourceGroups/Default-Web-WestUS/providers/Microsoft.Web/sites/backuprestoreapiexamples/config/backup/list`.

<a name="get-backup-status"></a>
## Get the status of a backup
Depending on how large the app is, a backup may take a while to complete. Backups might also fail, time out, or partially succeed. To see the status of all of an app’s backups, send a **GET** request to the URL `https://management.azure.com/subscriptions/{subscriptionId}/resourceGroups/{resourceGroupName}/providers/Microsoft.Web/sites/{name}/backups`.

To see the status of a specific backup, send a GET request to the URL `https://management.azure.com/subscriptions/{subscriptionId}/resourceGroups/{resourceGroupName}/providers/Microsoft.Web/sites/{name}/backups/{backupId}`.

Here is what the URL looks like for our example website. `https://management.azure.com/subscriptions/00001111-2222-3333-4444-555566667777/resourceGroups/Default-Web-WestUS/providers/Microsoft.Web/sites/backuprestoreapiexamples/backups/1`

The response body will contain a JSON object similar to this example.

```
{
    "properties":  {
        "id": 1,
        "storageAccountUrl": "https://account.blob.core.windows.net/backups?sv=2015-02-21&sr=c&sig=DzlkBl7h32C8qCv%2BifdBRxE63r4iv0kZ9L7E0qP16sY%3D&se=2016-09-15T22%3A46%3A54Z&sp=rwdl",
        "blobName": "backup_201509291734.zip",
        "name": "backup_201509291734",
        "status": 2,
        "sizeInBytes": 151973,
        "created": "2015-09-29T17:34:57.2091605",
        "scheduled": false,
        "lastRestoreTimeStamp": null,
        "finishedTimeStamp": "2015-09-29T17:35:11.3293602",
        "correlationId": "2379fc13-418a-4b9c-920d-d06e73c5028d",
        "websiteSizeInBytes": 209920
    }
}
```

The status of a backup is an enumerated type. Here is every possible state.

* 0 – InProgress: The backup has been started but has not yet completed.
* 1 – Failed: The backup was unsuccessful.
* 2 – Succeeded: The backup completed successfully.
* 3 – TimedOut: The backup did not finish in time and was cancelled.
* 4 – Created: The backup request is queued but has not been started.
* 5 – Skipped: The backup did not proceed due to a schedule triggering too many backups.
* 6 – PartiallySucceeded: The backup succeeded, but some files were not backed up because they could not be read. This usually happens because an exclusive lock was placed on the files.
* 7 – DeleteInProgress: The backup has been requested to be deleted, but has not yet been deleted.
* 8 – DeleteFailed: The backup could not be deleted. This might happen because the SAS URL that was used to create the backup has expired.
* 9 – Deleted: The backup was deleted successfully.

<a name="restore-app"></a>
## Restore an app from a backup
If your app has been deleted, or if you want to revert your app to a previous version, you can restore the app from a backup. To invoke a restore, send a **POST** request to the URL `https://management.azure.com/subscriptions/{subscriptionId}/resourceGroups/{resourceGroupName}/providers/Microsoft.Web/sites/{name}/backups/{id}/restore`.

Here is what the URL looks like for our example website. `https://management.azure.com/subscriptions/00001111-2222-3333-4444-555566667777/resourceGroups/Default-Web-WestUS/providers/Microsoft.Web/sites/backuprestoreapiexamples/backups/1/restore`

In the request body, send a JSON object that contains the properties for the restore operation. Here is an example containing all required properties:

```
{
    "location": "WestUS",
    "properties":
    {
        "blobName": "backup_201509280431.zip",
        "databases": [ // Not required unless you’re restoring databases
            {
                “databaseType”: “SqlAzure”,
                “name”: “MyDatabase1”
        }],
        "overwrite": "true",
        "storageAccountUrl": "https://account.blob.core.windows.net/backups?sv=2015-02-21&sr=c&sig=DzlkBl7h32C8qCv%2BifdBRxE63r4iv0kZ9L7E0qP16sY%3D&se=2016-09-15T22%3A46%3A54Z&sp=rwdl" // SAS URL to storage container containing your website backup
    }
}
```

### Restore to a new app
Sometimes you might want to create a new app when you restore a backup, instead of overwriting an already existing app. To do this, change the request URL to point to the new app you want to create, and change the **overwrite** property in the JSON to **false**.

<a name="delete-app-backup"></a>
## Delete an app backup
If you would like to delete a backup, send a **DELETE** request to the URL `https://management.azure.com/subscriptions/{subscriptionId}/resourceGroups/{resourceGroupName}/providers/Microsoft.Web/sites/{name}/backups/{backupId}`.

Here is what the URL looks like for our example website. `https://management.azure.com/subscriptions/00001111-2222-3333-4444-555566667777/resourceGroups/Default-Web-WestUS/providers/Microsoft.Web/sites/backuprestoreapiexamples/backups/1`

<a name="manage-sas-url"></a>
## Manage a backup’s SAS URL
Azure App Service will attempt to delete your backup from Azure Storage using the SAS URL that was provided when the backup was created. If this SAS URL is no longer valid, the backup cannot be deleted through the REST API. However, you can update the SAS URL associated with a backup by sending a **POST** request to the URL `https://management.azure.com/subscriptions/{subscriptionId}/resourceGroups/{resourceGroupName}/providers/Microsoft.Web/sites/{name}/backups/{id}/list`.

Here is what the URL looks like for our example website. `https://management.azure.com/subscriptions/00001111-2222-3333-4444-555566667777/resourceGroups/Default-Web-WestUS/providers/Microsoft.Web/sites/backuprestoreapiexamples/backups/1/list`

In the request body, send a JSON object that contains the new SAS URL. Here is an example.

```
{
    "properties":
    {
        "storageAccountUrl": "https://account.blob.core.windows.net/backups?sv=2015-02-21&sr=c&sig=DzlkBl7h32C8qCv%2BifdBRxE63r4iv0kZ9L7E0qP16sY%3D&se=2016-09-15T22%3A46%3A54Z&sp=rwdl"
    }
}
```

>[AZURE.NOTE] For security reasons, the SAS URL associated with a backup is not returned when sending a GET request for a specific backup. If you want to view the SAS URL associated with a backup, send a POST request to the same URL above, and just include an empty JSON object in the request body. The response from the sever will contain all of that backup’s information, including its SAS URL.

<!-- IMAGES -->
[SampleWebsiteInformation]: ./media/websites-csm-backup/01siteconfig.png<|MERGE_RESOLUTION|>--- conflicted
+++ resolved
@@ -13,11 +13,7 @@
 	ms.tgt_pltfrm="na"
 	ms.devlang="na"
 	ms.topic="article"
-<<<<<<< HEAD
-	ms.date="02/22/2016"
-=======
 	ms.date="02/23/2016"
->>>>>>> e2eaa7fe
 	ms.author="nicking"/>
 
 # Use REST to back up and restore App Service apps
