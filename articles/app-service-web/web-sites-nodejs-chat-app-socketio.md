--- conflicted
+++ resolved
@@ -1,300 +1,296 @@
-<properties
-	pageTitle="Create a Node.js chat application with Socket.IO in Azure App Service"
-	description="A tutorial that demonstrates using socket.io in a node.js web app hosted on Azure."
-	services="app-service\web"
-	documentationCenter="nodejs"
-	authors="rmcmurray"
-	manager="wpickett"
-	editor=""/>
-
-<tags
-	ms.service="app-service-web"
-	ms.workload="web"
-	ms.tgt_pltfrm="na"
-	ms.devlang="nodejs"
-	ms.topic="article"
-	ms.date="04/29/2016"
-	ms.author="robmcm"/>
-
-# Create a Node.js chat application with Socket.IO in Azure App Service
-
-Socket.IO provides real-time communication between your node.js server and clients using WebSockets. It also supports fallback to other transports (such as long polling) that work with older browsers. This tutorial will walk you through hosting a Socket.IO based chat application as an Azure web app, and show you how to scale the application using [Azure Redis Cache]. For more information on Socket.IO, see <http://socket.io/>.
-
-> [AZURE.NOTE] The procedures in this task apply to [App Service Web Apps]; for Cloud Services, see [Build a Node.js Chat Application with Socket.IO on an Azure Cloud Service].
-
-## Download the chat example
-
-For this project, we will use the chat example from the [Socket.IO
-GitHub repository]. Perform the following steps to download the example
-and add it to the project you previously created.
-
-1.  Download a [ZIP or GZ archived release] of the Socket.IO project (version 1.3.5 was used for this document)
-
-1.  Extract the archive and copy the **examples\\chat**
-    directory to a new location. For example,
-    **\\node\\chat**.
-
-## Modify app.js and install modules
-
-1.  Rename the **index.js** file to **app.js**. This allows Azure to detect that this is a Node.js application.
-
-1.  Open the **app.js** file in a text editor. Change the line containing `var io = require('../..')(server);` as shown below:
-
-		var express = require('express');
-		var app = express();
-		var server = require('http').createServer(app);
-		// var io = require('../..')(server);
-        // New:
-		var io = require('socket.io')(server);
-		var port = process.env.PORT || 3000;
-
-1. Open the **package.json** file and add a reference to socket.io under `dependencies`, as shown below:
-
-        "dependencies": {
-		  "express": "3.4.8",
-		  "socket.io": "1.3.5"
-		}
-
-1. From the command-line, change to the **\\node\\chat** directory and use npm to install the modules required by this application:
-
-        npm install
-
-    This will install the modules into a subfolder named **node_modules**.
-
-## Create an Azure Web App
-
-Follow these steps to create an Azure web app, enable Git publishing, and then enable WebSocket support for the web app.
-
-> [AZURE.NOTE] To complete this tutorial, you need an Azure account. If you don't have an account, you can create a free trial account in just a couple of minutes. For details, see <a href="http://www.windowsazure.com/pricing/free-trial/?WT.mc_id=A7171371E" target="_blank">Azure Free Trial</a>.
-
-<<<<<<< HEAD
-1. Install the Azure Command-Line Interface (Azure CLI) and connect to your Azure subscription. See [Install and Configure the Azure CLI](../xplat-cli-install.md).
-=======
-1. Install the Azure Command-Line Interface (Azure CLI) and connect to your Azure subscription. See [Install and Configure the Azure CLI].
->>>>>>> 218cef22
-
-1. If this is your first time setting up a repository in Azure, you need to create login credentials. From the Azure CLI, enter the following command:
-
-		azure site deployment user set [username] [password]
-
-1. Change to the **\\node\chat** directory and use the following command to create a new Azure web app and a local Git repository. This command also creates a Git remote named 'azure'.
-
-		azure site create mysitename --git
-
-	You must replace 'mysitename' with a unique name for your web app.
-
-1. Commit the existing files to the local repository by using the following commands:
-
-		git add .
-		git commit -m "Initial commit"
-
-1. Push the files to the Azure Web Apps repository with the following command:
-
-		git push azure master
-
-	When prompted, enter your credentials from step 2. You will receive status messages as modules are imported on the server. Once this process has completed, the application will be hosted on your Azure web app.
-
- 	> [AZURE.NOTE] During module installation, you may notice errors that 'The imported project ... was not found'. These can safely be ignored.
-
-1. Socket.IO uses WebSockets, which are not enabled by default on Azure. To enable web sockets, use the following command:
-
-		azure site set -w
-
-	If prompted, enter the name of the web app.
-
-	>[AZURE.NOTE]
-	>The 'azure site set -w' command will work only with version 0.7.4 or higher of the Azure Command-Line Interface. You can also enable WebSocket support using the [Azure Portal](https://portal.azure.com).
-	>
-	>To enable WebSockets using the Azure Portal, click the web app from the Web Apps blade, click **All settings** > **Application settings**. Under **Web Sockets**, click **On**. Then click **Save**.
-
-1. To view the web app on Azure, use the following command to launch your web browser and navigate to the hosted web app:
-
-		azure site browse
-
-Your app is now running on Azure, and can relay chat messages between different clients using Socket.IO.
-
-## Scale out
-
-Socket.IO applications can be scaled out by using an __adapter__ to distribute messages and events between multiple application instances. While there are several adapters available, the [socket.io-redis] adapter can be easily used with the Azure Redis Cache feature.
-
-> [AZURE.NOTE] An additional requirement for scaling out a Socket.IO solution is support for sticky sessions. Sticky sessions are enabled by default for Azure Web Apps through Azure Request Routing. For more information, see [Instance Affinity in Azure Web Sites].
-
-### Create a Redis cache
-
-Perform the steps in [Create a cache in Azure Redis Cache] to create a new cache.
-
-> [AZURE.NOTE] Save the __Host name__ and __Primary key__ for your cache, as these will be needed in the next steps.
-
-### Add the redis and socket.io-redis modules
-
-1. From a command-line, change to the __\\node\\chat__ directory and use the following command.
-
-		npm install socket.io-redis@0.1.4 redis@0.12.1 --save
-
-	> [AZURE.NOTE] The versions specified in this command are the versions used when testing this article.
-
-1. Modify the __app.js__ file to add the following lines immediately after `var io = require('socket.io')(server);`
-
-		var pub = require('redis').createClient(6379,'redishostname', {auth_pass: 'rediskey', return_buffers: true});
-		var sub = require('redis').createClient(6379,'redishostname', {auth_pass: 'rediskey', return_buffers: true});
-
-		var redis = require('socket.io-redis');
-		io.adapter(redis({pubClient: pub, subClient: sub}));
-
-	Replace __redishostname__ and __rediskey__ with the host name and key for your Redis cache.
-
-	This will create a publish and subscribe client to the Redis cache created previously. The clients are then used with the adapter to configure Socket.IO to use the Redis cache for passing messages and events between instances of your application
-
-	> [AZURE.NOTE] While the __socket.io-redis__ adapter can communicate directly to Redis, the current version does not support the authentication required by Azure Redis cache. So the initial connection is created using the __redis__ module, then the client is passed to the __socket.io-redis__ adapter.
-	>
-	> While Azure Redis Cache supports secure connections using port 6380, the modules used in this example do not support secure connections as of 7/14/2014. The above code uses the default, unsecure port of 6379.
-
-1. Save the modified __app.js__
-
-### Commit changes and redeploy
-
-From the command-line in the __\\node\\chat__ directory, use the following commands to commit changes and redeploy the application.
-
-	git add .
-	git commit -m "implementing scale out"
-	git push azure master
-
-Once the changes have been pushed to the server, you can scale your site across multiple instances by using the following command.
-
-	azure site scale instances --instances #
-
-Where __#__ is the number of instances to create.
-
-You can connect to your web app from multiple browsers or computers to verify that messages are correctly sent to all clients.
-
-## Troubleshooting
-
-### Connection limits
-
-Azure Web Apps is available in multiple SKUs, which determine the resources available to your site. This includes the number of allowed WebSocket connections. For more information, see the [Web Apps Pricing page].
-
-### Messages aren't being sent using WebSockets
-
-If client browsers keep falling back to long polling instead of using WebSockets, it may be because of one of the following.
-
-* **Try limiting the transport to just WebSockets**
-
-	In order for Socket.IO to use WebSockets as the messaging transport, both the server and client must support WebSockets. If one or the other does not, Socket.IO will negotiate another transport, such as long polling. The default list of transports used by Socket.IO is ` websocket, htmlfile, xhr-polling, jsonp-polling`. You can force it to only use WebSockets by adding the following code to the **app.js** file, after the line containing `, nicknames = {};`.
-
-		io.configure(function() {
-		  io.set('transports', ['websocket']);
-		});
-
-	> [AZURE.NOTE] Note that older browsers that do not support WebSockets will not be able to connect to the site while the above code is active, as it restricts communication to WebSockets only.
-
-* **Use SSL**
-
-	WebSockets relies on some lesser used HTTP headers, such as the **Upgrade** header. Some intermediate network devices, such as web proxies, may remove these headers. To avoid this problem, you can establish the WebSocket connection over SSL.
-
-	An easy way to accomplish this is to configure Socket.IO to `match origin protocol`. This instructs Socket.IO to secure WebSockets communication the same as the originating HTTP/HTTPS request for the web page. If a browser uses an HTTPS URL to visit your website, subsequent WebSocket communications through Socket.IO will be secured over SSL.
-
-	To modify this example to enable this configuration, add the following code to the **app.js** file after the line containing `, nicknames = {};`.
-
-		io.configure(function() {
-		  io.set('match origin protocol', true);
-		});
-
-* **Verify web.config settings**
-
-	Azure web apps that host Node.js applications use the **web.config** file to route incoming requests to the Node.js application. For WebSockets to function correctly with Node.js applications, the **web.config** must contain the following entry.
-
-		<webSocket enabled="false"/>
-
-	This disables the IIS WebSockets module, which includes its own implementation of WebSockets and conflicts with Node.js specific WebSocket modules such as Socket.IO. If this line is not present, or is set to `true`, this may be the reason that the WebSocket transport is not working for your application.
-
-	Normally, Node.js applications do not include a **web.config** file, so Azure Websites will automatically generate one for Node.js applications when they are deployed. Since this file is automatically generated on the server, you must use the FTP or FTPS URL for your website to view this file. You can find the FTP and FTPS URLs for your site in the classic portal by selecting your web app, and then the **Dashboard** link. The URLs are displayed in the **quick glance** section.
-
-	> [AZURE.NOTE] The **web.config** file is only generated by Azure Websites if your application does not provide one. If you provide a **web.config** file in the root of your application project, it will be used by Azure Web Apps.
-
-	If the entry is not present, or is set to a value of `true`, then you should create a **web.config** in the root of your Node.js application and specify a value of `false`.  For reference, the below is a default **web.config** for an application that uses **app.js** as the entry point.
-
-		<?xml version="1.0" encoding="utf-8"?>
-		<!--
-		     This configuration file is required if iisnode is used to run node processes behind
-		     IIS or IIS Express.  For more information, visit:
-
-		     https://github.com/tjanczuk/iisnode/blob/master/src/samples/configuration/web.config
-		-->
-
-		<configuration>
-		  <system.webServer>
-		    <!-- Visit http://blogs.msdn.com/b/windowsazure/archive/2013/11/14/introduction-to-websockets-on-windows-azure-web-sites.aspx for more information on WebSocket support -->
-		    <webSocket enabled="false" />
-		    <handlers>
-		      <!-- Indicates that the server.js file is a node.js web app to be handled by the iisnode module -->
-		      <add name="iisnode" path="app.js" verb="*" modules="iisnode"/>
-		    </handlers>
-		    <rewrite>
-		      <rules>
-		        <!-- Do not interfere with requests for node-inspector debugging -->
-		        <rule name="NodeInspector" patternSyntax="ECMAScript" stopProcessing="true">
-		          <match url="^app.js\/debug[\/]?" />
-		        </rule>
-
-		        <!-- First we consider whether the incoming URL matches a physical file in the /public folder -->
-		        <rule name="StaticContent">
-		          <action type="Rewrite" url="public{REQUEST_URI}"/>
-		        </rule>
-
-		        <!-- All other URLs are mapped to the node.js web app entry point -->
-		        <rule name="DynamicContent">
-		          <conditions>
-		            <add input="{REQUEST_FILENAME}" matchType="IsFile" negate="True"/>
-		          </conditions>
-		          <action type="Rewrite" url="app.js"/>
-		        </rule>
-		      </rules>
-		    </rewrite>
-		    <!--
-		      You can control how Node is hosted within IIS using the following options:
-		        * watchedFiles: semi-colon separated list of files that will be watched for changes to restart the server
-		        * node_env: will be propagated to node as NODE_ENV environment variable
-		        * debuggingEnabled - controls whether the built-in debugger is enabled
-
-		      See https://github.com/tjanczuk/iisnode/blob/master/src/samples/configuration/web.config for a full list of options
-		    -->
-		    <!--<iisnode watchedFiles="web.config;*.js"/>-->
-		  </system.webServer>
-		</configuration>
-
-	If your application uses an entry point other than **app.js**, you must replace all occurrences of **app.js** with the correct entry point. For example, replacing **app.js** with **server.js**.
-
->[AZURE.NOTE] If you want to get started with Azure App Service before signing up for an Azure account, go to [Try App Service], where you can immediately create a short-lived starter web app in App Service. No credit cards required; no commitments.
-
-## Next steps
-
-In this tutorial you learned how to create a chat application hosted in an Azure web app. You can also host this application as an Azure Cloud Service. For steps on how to accomplish this, see [Build a Node.js Chat Application with Socket.IO on an Azure Cloud Service].
-
-For more information, see also the [Node.js Developer Center].
-
-## What's changed
-
-* For a guide to the change from Websites to App Service see: [Azure App Service and Its Impact on Existing Azure Services].
-
-<!-- URL List -->
-
-[Azure Redis Cache]: /documentation/services/redis-cache/
-[App Service Web Apps]: http://go.microsoft.com/fwlink/?LinkId=529714
-[Web Apps Pricing page]: http://go.microsoft.com/fwlink/?LinkId=511643
-[Build a Node.js Chat Application with Socket.IO on an Azure Cloud Service]: ../cloud-services/cloud-services-nodejs-chat-app-socketio.md
-[Install and Configure the Azure CLI]: ../xplat-cli-install.md
-[Azure App Service and Its Impact on Existing Azure Services]: http://go.microsoft.com/fwlink/?LinkId=529714
-[Node.js Developer Center]: /develop/nodejs/
-[Try App Service]: http://go.microsoft.com/fwlink/?LinkId=523751
-[Instance Affinity in Azure Web Sites]: https://azure.microsoft.com/blog/2013/11/18/disabling-arrs-instance-affinity-in-windows-azure-web-sites/
-[Create a cache in Azure Redis Cache]: ../redis-cache/cache-dotnet-how-to-use-azure-redis-cache.md
-
-[socket.io-redis]: https://github.com/socketio/socket.io-redis
-[Socket.IO GitHub repository]: https://github.com/socketio/socket.io
-[ZIP or GZ archived release]: https://github.com/socketio/socket.io/releases
-
-<!-- IMG List -->
-
-[chat-example-view]: ./media/web-sites-nodejs-chat-app-socketio/socketio-2.png
-[npm-output]: ./media/web-sites-nodejs-chat-app-socketio/socketio-7.png
-[completed-app]: ./media/web-sites-nodejs-chat-app-socketio/websitesocketcomplete.png
+<properties
+	pageTitle="Create a Node.js chat application with Socket.IO in Azure App Service"
+	description="A tutorial that demonstrates using socket.io in a node.js web app hosted on Azure."
+	services="app-service\web"
+	documentationCenter="nodejs"
+	authors="rmcmurray"
+	manager="wpickett"
+	editor=""/>
+
+<tags
+	ms.service="app-service-web"
+	ms.workload="web"
+	ms.tgt_pltfrm="na"
+	ms.devlang="nodejs"
+	ms.topic="article"
+	ms.date="04/29/2016"
+	ms.author="robmcm"/>
+
+# Create a Node.js chat application with Socket.IO in Azure App Service
+
+Socket.IO provides real-time communication between your node.js server and clients using WebSockets. It also supports fallback to other transports (such as long polling) that work with older browsers. This tutorial will walk you through hosting a Socket.IO based chat application as an Azure web app, and show you how to scale the application using [Azure Redis Cache]. For more information on Socket.IO, see <http://socket.io/>.
+
+> [AZURE.NOTE] The procedures in this task apply to [App Service Web Apps]; for Cloud Services, see [Build a Node.js Chat Application with Socket.IO on an Azure Cloud Service].
+
+## Download the chat example
+
+For this project, we will use the chat example from the [Socket.IO
+GitHub repository]. Perform the following steps to download the example
+and add it to the project you previously created.
+
+1.  Download a [ZIP or GZ archived release] of the Socket.IO project (version 1.3.5 was used for this document)
+
+1.  Extract the archive and copy the **examples\\chat**
+    directory to a new location. For example,
+    **\\node\\chat**.
+
+## Modify app.js and install modules
+
+1.  Rename the **index.js** file to **app.js**. This allows Azure to detect that this is a Node.js application.
+
+1.  Open the **app.js** file in a text editor. Change the line containing `var io = require('../..')(server);` as shown below:
+
+		var express = require('express');
+		var app = express();
+		var server = require('http').createServer(app);
+		// var io = require('../..')(server);
+        // New:
+		var io = require('socket.io')(server);
+		var port = process.env.PORT || 3000;
+
+1. Open the **package.json** file and add a reference to socket.io under `dependencies`, as shown below:
+
+        "dependencies": {
+		  "express": "3.4.8",
+		  "socket.io": "1.3.5"
+		}
+
+1. From the command-line, change to the **\\node\\chat** directory and use npm to install the modules required by this application:
+
+        npm install
+
+    This will install the modules into a subfolder named **node_modules**.
+
+## Create an Azure Web App
+
+Follow these steps to create an Azure web app, enable Git publishing, and then enable WebSocket support for the web app.
+
+> [AZURE.NOTE] To complete this tutorial, you need an Azure account. If you don't have an account, you can create a free trial account in just a couple of minutes. For details, see <a href="http://www.windowsazure.com/pricing/free-trial/?WT.mc_id=A7171371E" target="_blank">Azure Free Trial</a>.
+
+1. Install the Azure Command-Line Interface (Azure CLI) and connect to your Azure subscription. See [Install and Configure the Azure CLI](../xplat-cli-install.md).
+
+1. If this is your first time setting up a repository in Azure, you need to create login credentials. From the Azure CLI, enter the following command:
+
+		azure site deployment user set [username] [password]
+
+1. Change to the **\\node\chat** directory and use the following command to create a new Azure web app and a local Git repository. This command also creates a Git remote named 'azure'.
+
+		azure site create mysitename --git
+
+	You must replace 'mysitename' with a unique name for your web app.
+
+1. Commit the existing files to the local repository by using the following commands:
+
+		git add .
+		git commit -m "Initial commit"
+
+1. Push the files to the Azure Web Apps repository with the following command:
+
+		git push azure master
+
+	When prompted, enter your credentials from step 2. You will receive status messages as modules are imported on the server. Once this process has completed, the application will be hosted on your Azure web app.
+
+ 	> [AZURE.NOTE] During module installation, you may notice errors that 'The imported project ... was not found'. These can safely be ignored.
+
+1. Socket.IO uses WebSockets, which are not enabled by default on Azure. To enable web sockets, use the following command:
+
+		azure site set -w
+
+	If prompted, enter the name of the web app.
+
+	>[AZURE.NOTE]
+	>The 'azure site set -w' command will work only with version 0.7.4 or higher of the Azure Command-Line Interface. You can also enable WebSocket support using the [Azure Portal](https://portal.azure.com).
+	>
+	>To enable WebSockets using the Azure Portal, click the web app from the Web Apps blade, click **All settings** > **Application settings**. Under **Web Sockets**, click **On**. Then click **Save**.
+
+1. To view the web app on Azure, use the following command to launch your web browser and navigate to the hosted web app:
+
+		azure site browse
+
+Your app is now running on Azure, and can relay chat messages between different clients using Socket.IO.
+
+## Scale out
+
+Socket.IO applications can be scaled out by using an __adapter__ to distribute messages and events between multiple application instances. While there are several adapters available, the [socket.io-redis] adapter can be easily used with the Azure Redis Cache feature.
+
+> [AZURE.NOTE] An additional requirement for scaling out a Socket.IO solution is support for sticky sessions. Sticky sessions are enabled by default for Azure Web Apps through Azure Request Routing. For more information, see [Instance Affinity in Azure Web Sites].
+
+### Create a Redis cache
+
+Perform the steps in [Create a cache in Azure Redis Cache] to create a new cache.
+
+> [AZURE.NOTE] Save the __Host name__ and __Primary key__ for your cache, as these will be needed in the next steps.
+
+### Add the redis and socket.io-redis modules
+
+1. From a command-line, change to the __\\node\\chat__ directory and use the following command.
+
+		npm install socket.io-redis@0.1.4 redis@0.12.1 --save
+
+	> [AZURE.NOTE] The versions specified in this command are the versions used when testing this article.
+
+1. Modify the __app.js__ file to add the following lines immediately after `var io = require('socket.io')(server);`
+
+		var pub = require('redis').createClient(6379,'redishostname', {auth_pass: 'rediskey', return_buffers: true});
+		var sub = require('redis').createClient(6379,'redishostname', {auth_pass: 'rediskey', return_buffers: true});
+
+		var redis = require('socket.io-redis');
+		io.adapter(redis({pubClient: pub, subClient: sub}));
+
+	Replace __redishostname__ and __rediskey__ with the host name and key for your Redis cache.
+
+	This will create a publish and subscribe client to the Redis cache created previously. The clients are then used with the adapter to configure Socket.IO to use the Redis cache for passing messages and events between instances of your application
+
+	> [AZURE.NOTE] While the __socket.io-redis__ adapter can communicate directly to Redis, the current version does not support the authentication required by Azure Redis cache. So the initial connection is created using the __redis__ module, then the client is passed to the __socket.io-redis__ adapter.
+	>
+	> While Azure Redis Cache supports secure connections using port 6380, the modules used in this example do not support secure connections as of 7/14/2014. The above code uses the default, unsecure port of 6379.
+
+1. Save the modified __app.js__
+
+### Commit changes and redeploy
+
+From the command-line in the __\\node\\chat__ directory, use the following commands to commit changes and redeploy the application.
+
+	git add .
+	git commit -m "implementing scale out"
+	git push azure master
+
+Once the changes have been pushed to the server, you can scale your site across multiple instances by using the following command.
+
+	azure site scale instances --instances #
+
+Where __#__ is the number of instances to create.
+
+You can connect to your web app from multiple browsers or computers to verify that messages are correctly sent to all clients.
+
+## Troubleshooting
+
+### Connection limits
+
+Azure Web Apps is available in multiple SKUs, which determine the resources available to your site. This includes the number of allowed WebSocket connections. For more information, see the [Web Apps Pricing page].
+
+### Messages aren't being sent using WebSockets
+
+If client browsers keep falling back to long polling instead of using WebSockets, it may be because of one of the following.
+
+* **Try limiting the transport to just WebSockets**
+
+	In order for Socket.IO to use WebSockets as the messaging transport, both the server and client must support WebSockets. If one or the other does not, Socket.IO will negotiate another transport, such as long polling. The default list of transports used by Socket.IO is ` websocket, htmlfile, xhr-polling, jsonp-polling`. You can force it to only use WebSockets by adding the following code to the **app.js** file, after the line containing `, nicknames = {};`.
+
+		io.configure(function() {
+		  io.set('transports', ['websocket']);
+		});
+
+	> [AZURE.NOTE] Note that older browsers that do not support WebSockets will not be able to connect to the site while the above code is active, as it restricts communication to WebSockets only.
+
+* **Use SSL**
+
+	WebSockets relies on some lesser used HTTP headers, such as the **Upgrade** header. Some intermediate network devices, such as web proxies, may remove these headers. To avoid this problem, you can establish the WebSocket connection over SSL.
+
+	An easy way to accomplish this is to configure Socket.IO to `match origin protocol`. This instructs Socket.IO to secure WebSockets communication the same as the originating HTTP/HTTPS request for the web page. If a browser uses an HTTPS URL to visit your website, subsequent WebSocket communications through Socket.IO will be secured over SSL.
+
+	To modify this example to enable this configuration, add the following code to the **app.js** file after the line containing `, nicknames = {};`.
+
+		io.configure(function() {
+		  io.set('match origin protocol', true);
+		});
+
+* **Verify web.config settings**
+
+	Azure web apps that host Node.js applications use the **web.config** file to route incoming requests to the Node.js application. For WebSockets to function correctly with Node.js applications, the **web.config** must contain the following entry.
+
+		<webSocket enabled="false"/>
+
+	This disables the IIS WebSockets module, which includes its own implementation of WebSockets and conflicts with Node.js specific WebSocket modules such as Socket.IO. If this line is not present, or is set to `true`, this may be the reason that the WebSocket transport is not working for your application.
+
+	Normally, Node.js applications do not include a **web.config** file, so Azure Websites will automatically generate one for Node.js applications when they are deployed. Since this file is automatically generated on the server, you must use the FTP or FTPS URL for your website to view this file. You can find the FTP and FTPS URLs for your site in the classic portal by selecting your web app, and then the **Dashboard** link. The URLs are displayed in the **quick glance** section.
+
+	> [AZURE.NOTE] The **web.config** file is only generated by Azure Websites if your application does not provide one. If you provide a **web.config** file in the root of your application project, it will be used by Azure Web Apps.
+
+	If the entry is not present, or is set to a value of `true`, then you should create a **web.config** in the root of your Node.js application and specify a value of `false`.  For reference, the below is a default **web.config** for an application that uses **app.js** as the entry point.
+
+		<?xml version="1.0" encoding="utf-8"?>
+		<!--
+		     This configuration file is required if iisnode is used to run node processes behind
+		     IIS or IIS Express.  For more information, visit:
+
+		     https://github.com/tjanczuk/iisnode/blob/master/src/samples/configuration/web.config
+		-->
+
+		<configuration>
+		  <system.webServer>
+		    <!-- Visit http://blogs.msdn.com/b/windowsazure/archive/2013/11/14/introduction-to-websockets-on-windows-azure-web-sites.aspx for more information on WebSocket support -->
+		    <webSocket enabled="false" />
+		    <handlers>
+		      <!-- Indicates that the server.js file is a node.js web app to be handled by the iisnode module -->
+		      <add name="iisnode" path="app.js" verb="*" modules="iisnode"/>
+		    </handlers>
+		    <rewrite>
+		      <rules>
+		        <!-- Do not interfere with requests for node-inspector debugging -->
+		        <rule name="NodeInspector" patternSyntax="ECMAScript" stopProcessing="true">
+		          <match url="^app.js\/debug[\/]?" />
+		        </rule>
+
+		        <!-- First we consider whether the incoming URL matches a physical file in the /public folder -->
+		        <rule name="StaticContent">
+		          <action type="Rewrite" url="public{REQUEST_URI}"/>
+		        </rule>
+
+		        <!-- All other URLs are mapped to the node.js web app entry point -->
+		        <rule name="DynamicContent">
+		          <conditions>
+		            <add input="{REQUEST_FILENAME}" matchType="IsFile" negate="True"/>
+		          </conditions>
+		          <action type="Rewrite" url="app.js"/>
+		        </rule>
+		      </rules>
+		    </rewrite>
+		    <!--
+		      You can control how Node is hosted within IIS using the following options:
+		        * watchedFiles: semi-colon separated list of files that will be watched for changes to restart the server
+		        * node_env: will be propagated to node as NODE_ENV environment variable
+		        * debuggingEnabled - controls whether the built-in debugger is enabled
+
+		      See https://github.com/tjanczuk/iisnode/blob/master/src/samples/configuration/web.config for a full list of options
+		    -->
+		    <!--<iisnode watchedFiles="web.config;*.js"/>-->
+		  </system.webServer>
+		</configuration>
+
+	If your application uses an entry point other than **app.js**, you must replace all occurrences of **app.js** with the correct entry point. For example, replacing **app.js** with **server.js**.
+
+>[AZURE.NOTE] If you want to get started with Azure App Service before signing up for an Azure account, go to [Try App Service], where you can immediately create a short-lived starter web app in App Service. No credit cards required; no commitments.
+
+## Next steps
+
+In this tutorial you learned how to create a chat application hosted in an Azure web app. You can also host this application as an Azure Cloud Service. For steps on how to accomplish this, see [Build a Node.js Chat Application with Socket.IO on an Azure Cloud Service].
+
+For more information, see also the [Node.js Developer Center].
+
+## What's changed
+
+* For a guide to the change from Websites to App Service see: [Azure App Service and Its Impact on Existing Azure Services].
+
+<!-- URL List -->
+
+[Azure Redis Cache]: /documentation/services/redis-cache/
+[App Service Web Apps]: http://go.microsoft.com/fwlink/?LinkId=529714
+[Web Apps Pricing page]: http://go.microsoft.com/fwlink/?LinkId=511643
+[Build a Node.js Chat Application with Socket.IO on an Azure Cloud Service]: ../cloud-services/cloud-services-nodejs-chat-app-socketio.md
+[Install and Configure the Azure CLI]: ../xplat-cli-install.md
+[Azure App Service and Its Impact on Existing Azure Services]: http://go.microsoft.com/fwlink/?LinkId=529714
+[Node.js Developer Center]: /develop/nodejs/
+[Try App Service]: http://go.microsoft.com/fwlink/?LinkId=523751
+[Instance Affinity in Azure Web Sites]: https://azure.microsoft.com/blog/2013/11/18/disabling-arrs-instance-affinity-in-windows-azure-web-sites/
+[Create a cache in Azure Redis Cache]: ../redis-cache/cache-dotnet-how-to-use-azure-redis-cache.md
+
+[socket.io-redis]: https://github.com/socketio/socket.io-redis
+[Socket.IO GitHub repository]: https://github.com/socketio/socket.io
+[ZIP or GZ archived release]: https://github.com/socketio/socket.io/releases
+
+<!-- IMG List -->
+
+[chat-example-view]: ./media/web-sites-nodejs-chat-app-socketio/socketio-2.png
+[npm-output]: ./media/web-sites-nodejs-chat-app-socketio/socketio-7.png
+[completed-app]: ./media/web-sites-nodejs-chat-app-socketio/websitesocketcomplete.png