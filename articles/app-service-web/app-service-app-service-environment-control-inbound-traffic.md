<properties 
	pageTitle="How To Control Inbound Traffic to an App Service Environment" 
	description="Learn about how to configure network security rules to control inbound traffic to an App Service Environment." 
	services="app-service" 
	documentationCenter="" 
	authors="ccompy" 
	manager="wpickett" 
	editor=""/>

<tags 
	ms.service="app-service" 
	ms.workload="na" 
	ms.tgt_pltfrm="na" 
	ms.devlang="na" 
	ms.topic="article" 
<<<<<<< HEAD
	ms.date="04/06/2016" 
=======
	ms.date="07/19/2016" 
>>>>>>> c186bb0b
	ms.author="stefsch"/>	

# How To Control Inbound Traffic to an App Service Environment

## Overview ##
<<<<<<< HEAD
An App Service Environment is always created in a subnet of a regional classic "v1" [virtual network][virtualnetwork].  A new regional classic "v1" virtual network and new subnet can be defined at the time an App Service Environment is created.  Alternatively, an App Service Environment can be created in a pre-existing regional classic "v1" virtual network and pre-existing subnet.  Currently only virtual networks with an RFC1918 address space (i.e. private addresses) are supported.  For more details on creating an App Service Environment see [How To Create an App Service Environment][HowToCreateAnAppServiceEnvironment].

**Note:**  An App Service Environment cannot be created in a "v2" ARM-managed virtual network.
=======
An App Service Environment can be created in **either** an Azure Resource Manager virtual network, **or** a classic deployment model [virtual network][virtualnetwork].  A new virtual network and new subnet can be defined at the time an App Service Environment is created.  Alternatively, an App Service Environment can be created in a pre-existing virtual network and pre-existing subnet.  With a recent change made in June 2016, ASEs can now be deployed into virtual networks that use either public address ranges, or RFC1918 address spaces (i.e. private addresses).  For more details on creating an App Service Environment see [How To Create an App Service Environment][HowToCreateAnAppServiceEnvironment].
>>>>>>> c186bb0b

An App Service Environment must always be created within a subnet because a subnet provides a network boundary which can be used to lock down inbound traffic behind upstream devices and services such that HTTP and HTTPS traffic is only accepted from specific upstream IP addresses.

Inbound and outbound network traffic on a subnet is controlled using a [network security group][NetworkSecurityGroups]. Currently only network security groups created in the classic deployment model are supported for App Service Environment. Controlling inbound traffic requires creating network security rules in a network security group, and then assigning the network security group the subnet containing the App Service Environment.

Once a network security group is assigned to a subnet, inbound traffic to apps in the App Service Environment is allowed/blocked based on the allow and deny rules defined in the network security group.

[AZURE.INCLUDE [app-service-web-to-api-and-mobile](../../includes/app-service-web-to-api-and-mobile.md)] 

## Network Ports Used in an App Service Environment ##
Before locking down inbound network traffic with a network security group, it is important to know the set of required and optional network ports used by an App Service Environment.  Accidentally closing off traffic to some ports can result in loss of functionality in an App Service Environment.

The following is a list of ports used by an App Service Environment:

- 454:  **Required port** used by Azure infrastructure for managing and maintaining App Service Environments via SSL.  Do not block traffic to this port.  This port is always bound to the public VIP of an ASE.
- 455:  **Required port** used by Azure infrastructure for managing and maintaining App Service Environments via SSL.  Do not block traffic to this port.  This port is always bound to the public VIP of an ASE.
- 80:  Default port for inbound HTTP traffic to apps running in App Service Plans in an App Service Environment.  On an ILB-enabled ASE, this port is bound to the ILB address of the ASE.
- 443: Default port for inbound SSL traffic to apps running in App Service Plans in an App Service Environment.  On an ILB-enabled ASE, this port is bound to the ILB address of the ASE.
- 21:  Control channel for FTP.  This port can be safely blocked if FTP is not being used.  On an ILB-enabled ASE, this port can be bound to the ILB address for an ASE.
- 10001-10020: Data channels for FTP.  As with the control channel, these ports can be safely blocked if FTP is not being used.  On an ILB-enabled ASE, this port can be bound to the ASE's ILB address.
- 4016: Used for remote debugging with Visual Studio 2012.  This port can be safely blocked if the feature is not being used.  On an ILB-enabled ASE, this port is bound to the ILB address of the ASE.
- 4018: Used for remote debugging with Visual Studio 2013.  This port can be safely blocked if the feature is not being used.  On an ILB-enabled ASE, this port is bound to the ILB address of the ASE.
- 4020: Used for remote debugging with Visual Studio 2015.  This port can be safely blocked if the feature is not being used.  On an ILB-enabled ASE, this port is bound to the ILB address of the ASE.

## Outbound Connectivity and DNS Requirements ##
For an App Service Environment to function properly, it requires outbound access to various endpoints. A full list of the external endpoints used by an ASE is in the "Required Network Connectivity" section of the [Network Configuration for ExpressRoute](app-service-app-service-environment-network-configuration-expressroute.md#required-network-connectivity) article.

<<<<<<< HEAD
-  Outbound network connectivity to Azure Storage endpoints worldwide.  This includes endpoints located in the same region as the App Service Environment, as well as storage endpoints located in **other** Azure regions.  Azure Storage endpoints resolve under the following DNS domains: *table.core.windows.net*, *blob.core.windows.net*, *queue.core.windows.net* and *file.core.windows.net*.  
-  Outbound network connectivity to Sql DB endpoints located in the same region as the App Service Environment.  Sql DB endpoints resolve under the following domain:  *database.windows.net*.
-  Outbound network connectivity to the Azure management plane endpoints (both ASM and ARM endpoints).  This includes outbound connectivity to both *management.core.windows.net* and *management.azure.com*. 
-  Outbound network connectivity to *ocsp.msocsp.com*, *mscrl.microsoft.com* and *crl.microsoft.com*.  This is needed to support SSL functionality.
-  The DNS configuration for the virtual network must be capable of resolving all of the endpoints and domains mentioned in the earlier points.  If these endpoints cannot be resolved, App Service Environment creation attempts will fail, and existing App Service Environments will be marked as unhealthy.
-  If a custom DNS server exists on the other end of a VPN gateway, the DNS server must be reachable from the subnet containing the App Service Environment. 
-  The outbound network path cannot travel through internal corporate proxies, nor can it be force tunneled to on-premises.  Doing so changes the effective NAT address of outbound network traffic from the App Service Environment.  Changing the NAT address of an App Service Environment's outbound network traffic will cause connectivity failures to many of the endpoints listed above.  This results in failed App Service Environment creation attempts, as well as previously healthy App Service Environments being marked as unhealthy.  
-  Inbound network access to required ports for App Service Environments must be allowed as described in this [article](app-service-app-service-environment-control-inbound-traffic.md).
=======
App Service Environments require a valid DNS infrastructure configured for the virtual network.  If for any reason the DNS configuration is changed after an App Service Environment has been created, developers can force an App Service Environment to pick up the new DNS configuration.  Triggering a rolling environment reboot using the "Restart" icon located at the top of the App Service Environment management blade in the [Azure portal][NewPortal] will cause the environment to pick up the new DNS configuration.
>>>>>>> c186bb0b

It is also recommended that any custom DNS servers on the vnet be setup ahead of time prior to creating an App Service Environment.  If a virtual network's DNS configuration is changed while an App Service Environment is being created, that will result in the App Service Environment creation process failing.  In a similar vein, if a custom DNS server exists on the other end of a VPN gateway, and the DNS server is unreachable or unavailable, the App Service Environment creation process will also fail.

## Creating a Network Security Group ##
For full details on how network security groups work see the following [information][NetworkSecurityGroups].  The details below touch on highlights of network security groups, with a focus on configuring and applying a network security group to a subnet that contains an App Service Environment.

**Note:** Network security groups can be configured graphically using the [Azure Portal](https://portal.azure.com) or through Azure PowerShell.

Network security groups are first created as a standalone entity associated with a subscription. Since network security groups are created in an Azure region, ensure that the network security group is created in the same region as the App Service Environment.

The following demonstrates creating a network security group:

    New-AzureNetworkSecurityGroup -Name "testNSGexample" -Location "South Central US" -Label "Example network security group for an app service environment"

Once a network security group is created, one or more network security rules are added to it.  Since the set of rules may change over time, it is recommended to space out the numbering scheme used for rule priorities to make it easy to insert additional rules over time.

The example below shows a rule that explicitly grants access to the management ports needed by the Azure infrastructure to manage and maintain an App Service Environment.  Note that all management traffic flows over SSL and is secured by client certificates, so even though the ports are opened they are inaccessible by any entity other than Azure management infrastructure.


    Get-AzureNetworkSecurityGroup -Name "testNSGexample" | Set-AzureNetworkSecurityRule -Name "ALLOW AzureMngmt" -Type Inbound -Priority 100 -Action Allow -SourceAddressPrefix 'INTERNET'  -SourcePortRange '*' -DestinationAddressPrefix '*' -DestinationPortRange '454-455' -Protocol TCP
    

When locking down access to port 80 and 443 to "hide" an App Service Environment behind upstream devices or services, you will need to know the upstream IP address.  For example, if you are using a web application firewall (WAF), the WAF will have its own IP address (or addresses) which it uses when proxying traffic to a downstream App Service Environment.  You will need to use this IP address in the *SourceAddressPrefix* parameter of a network security rule.

In the example below, inbound traffic from a specific upstream IP address is explicitly allowed.  The address *1.2.3.4* is used as a placeholder for the IP address of an upstream WAF.  Change the value to match the address used by your upstream device or service.

    Get-AzureNetworkSecurityGroup -Name "testNSGexample" | Set-AzureNetworkSecurityRule -Name "RESTRICT HTTP" -Type Inbound -Priority 200 -Action Allow -SourceAddressPrefix '1.2.3.4/32'  -SourcePortRange '*' -DestinationAddressPrefix '*' -DestinationPortRange '80' -Protocol TCP
    Get-AzureNetworkSecurityGroup -Name "testNSGexample" | Set-AzureNetworkSecurityRule -Name "RESTRICT HTTPS" -Type Inbound -Priority 300 -Action Allow -SourceAddressPrefix '1.2.3.4/32'  -SourcePortRange '*' -DestinationAddressPrefix '*' -DestinationPortRange '443' -Protocol TCP
    
If FTP support is desired, the following rules can be used as a template to grant access to the FTP control port and data channel ports.  Since FTP is a stateful protocol, you may not be able to route FTP traffic through a traditional HTTP/HTTPS firewall or proxy device.  In this case you will need to set the *SourceAddressPrefix* to a different value - for example the IP address range of developer or deployment machines on which FTP clients are running. 

    Get-AzureNetworkSecurityGroup -Name "testNSGexample" | Set-AzureNetworkSecurityRule -Name "RESTRICT FTPCtrl" -Type Inbound -Priority 400 -Action Allow -SourceAddressPrefix '1.2.3.4/32'  -SourcePortRange '*' -DestinationAddressPrefix '*' -DestinationPortRange '21' -Protocol TCP
    Get-AzureNetworkSecurityGroup -Name "testNSGexample" | Set-AzureNetworkSecurityRule -Name "RESTRICT FTPDataRange" -Type Inbound -Priority 500 -Action Allow -SourceAddressPrefix '1.2.3.4/32'  -SourcePortRange '*' -DestinationAddressPrefix '*' -DestinationPortRange '10001-10020' -Protocol TCP

(**Note:**  the data channel port range may change during the preview period.)

If remote debugging with Visual Studio is used, the following rules demonstrate how to grant access.  There is a separate rule for each supported version of Visual Studio since each version uses a different port for remote debugging.  As with FTP access, remote debugging traffic may not flow properly through a traditional WAF or proxy device.  The *SourceAddressPrefix* can instead be set to the IP address range of developer machines running Visual Studio.

    Get-AzureNetworkSecurityGroup -Name "testNSGexample" | Set-AzureNetworkSecurityRule -Name "RESTRICT RemoteDebuggingVS2012" -Type Inbound -Priority 600 -Action Allow -SourceAddressPrefix '1.2.3.4/32'  -SourcePortRange '*' -DestinationAddressPrefix '*' -DestinationPortRange '4016' -Protocol TCP
    Get-AzureNetworkSecurityGroup -Name "testNSGexample" | Set-AzureNetworkSecurityRule -Name "RESTRICT RemoteDebuggingVS2013" -Type Inbound -Priority 700 -Action Allow -SourceAddressPrefix '1.2.3.4/32'  -SourcePortRange '*' -DestinationAddressPrefix '*' -DestinationPortRange '4018' -Protocol TCP
    Get-AzureNetworkSecurityGroup -Name "testNSGexample" | Set-AzureNetworkSecurityRule -Name "RESTRICT RemoteDebuggingVS2015" -Type Inbound -Priority 800 -Action Allow -SourceAddressPrefix '1.2.3.4/32'  -SourcePortRange '*' -DestinationAddressPrefix '*' -DestinationPortRange '4020' -Protocol TCP

## Assigning a Network Security Group to a Subnet ##
A network security group has a default security rule which denies access to all external traffic.  The result from combining the network security rules described above, and the default security rule blocking inbound traffic, is that only traffic from source address ranges associated with an *Allow* action will be able to send traffic to apps running in an App Service Environment.

After a network security group is populated with security rules, it needs to be assigned to the subnet containing the App Service Environment.  The assignment command references both the name of the virtual network where the App Service Environment resides, as well as the name of the subnet where the App Service Environment was created.  

The example below shows a network security group being assigned to a subnet and virtual network:


    Get-AzureNetworkSecurityGroup -Name "testNSGexample" | Set-AzureNetworkSecurityGroupToSubnet -VirtualNetworkName 'testVNet' -SubnetName 'Subnet-test'

Once the network security group assignment succeeds (the assignment is a long-running operations and can take a few minutes to complete), only inbound traffic matching *Allow* rules will successfully reach apps in the App Service Environment.

For completeness the following example shows how to remove and thus dis-associate the network security group from the subnet:


    Get-AzureNetworkSecurityGroup -Name "testNSGexample" | Remove-AzureNetworkSecurityGroupFromSubnet -VirtualNetworkName 'testVNet' -SubnetName 'Subnet-test'

## Special Considerations for Explicit IP-SSL ##
If an app is configured with an explicit IP-SSL address (applicable to ASEs that only have a public VIP), instead of using the default IP address of the App Service Environment, both HTTP and HTTPS traffic flows into the subnet over a different set of ports other than ports 80 and 443.

The individual pair of ports used by each IP-SSL address can be found in the portal user interface from the App Service Environment's details UX blade.  Select "All settings" --> "IP addresses".  The "IP addresses" blade shows a table of all explicitly configured IP-SSL addresses for the App Service Environment, along with the special port pair that is used to route HTTP and HTTPS traffic associated with each IP-SSL address.  It is this port pair that needs to be used for the DestinationPortRange parameters when configuring rules in a network security group.

When an app on an ASE is configured to use IP-SSL, external customers will not see and do not need to worry about the special port pair mapping.  Traffic to the apps will flow normally to the configured IP-SSL address.  The translation to the special port pair automatically happens internally during the final leg of routing traffic into the subnet containing the ASE. 

## Getting started

To get started with App Service Environments, see [Introduction to App Service Environment][IntroToAppServiceEnvironment]

All articles and How-To's for App Service Environments are available in the [README for Application Service Environments](../app-service/app-service-app-service-environments-readme.md).

For details around apps securely connecting to backend resource from an App Service Environment, see [Securely connecting to Backend resources from an App Service Environment][SecurelyConnecttoBackend]

For more information about the Azure App Service platform, see [Azure App Service][AzureAppService].

[AZURE.INCLUDE [app-service-web-whats-changed](../../includes/app-service-web-whats-changed.md)]

[AZURE.INCLUDE [app-service-web-try-app-service](../../includes/app-service-web-try-app-service.md)]

<!-- LINKS -->
[virtualnetwork]: https://azure.microsoft.com/documentation/articles/virtual-networks-faq/
[HowToCreateAnAppServiceEnvironment]: http://azure.microsoft.com/documentation/articles/app-service-web-how-to-create-an-app-service-environment/
[NetworkSecurityGroups]: https://azure.microsoft.com/documentation/articles/virtual-networks-nsg/
[AzureAppService]: http://azure.microsoft.com/documentation/articles/app-service-value-prop-what-is/
[IntroToAppServiceEnvironment]:  http://azure.microsoft.com/documentation/articles/app-service-app-service-environment-intro/
[SecurelyConnecttoBackend]:  http://azure.microsoft.com/documentation/articles/app-service-app-service-environment-securely-connecting-to-backend-resources/
[NewPortal]:  https://portal.azure.com  

<!-- IMAGES -->
 
<|MERGE_RESOLUTION|>--- conflicted
+++ resolved
@@ -1,162 +1,141 @@
-<properties 
-	pageTitle="How To Control Inbound Traffic to an App Service Environment" 
-	description="Learn about how to configure network security rules to control inbound traffic to an App Service Environment." 
-	services="app-service" 
-	documentationCenter="" 
-	authors="ccompy" 
-	manager="wpickett" 
-	editor=""/>
-
-<tags 
-	ms.service="app-service" 
-	ms.workload="na" 
-	ms.tgt_pltfrm="na" 
-	ms.devlang="na" 
-	ms.topic="article" 
-<<<<<<< HEAD
-	ms.date="04/06/2016" 
-=======
-	ms.date="07/19/2016" 
->>>>>>> c186bb0b
-	ms.author="stefsch"/>	
-
-# How To Control Inbound Traffic to an App Service Environment
-
-## Overview ##
-<<<<<<< HEAD
-An App Service Environment is always created in a subnet of a regional classic "v1" [virtual network][virtualnetwork].  A new regional classic "v1" virtual network and new subnet can be defined at the time an App Service Environment is created.  Alternatively, an App Service Environment can be created in a pre-existing regional classic "v1" virtual network and pre-existing subnet.  Currently only virtual networks with an RFC1918 address space (i.e. private addresses) are supported.  For more details on creating an App Service Environment see [How To Create an App Service Environment][HowToCreateAnAppServiceEnvironment].
-
-**Note:**  An App Service Environment cannot be created in a "v2" ARM-managed virtual network.
-=======
-An App Service Environment can be created in **either** an Azure Resource Manager virtual network, **or** a classic deployment model [virtual network][virtualnetwork].  A new virtual network and new subnet can be defined at the time an App Service Environment is created.  Alternatively, an App Service Environment can be created in a pre-existing virtual network and pre-existing subnet.  With a recent change made in June 2016, ASEs can now be deployed into virtual networks that use either public address ranges, or RFC1918 address spaces (i.e. private addresses).  For more details on creating an App Service Environment see [How To Create an App Service Environment][HowToCreateAnAppServiceEnvironment].
->>>>>>> c186bb0b
-
-An App Service Environment must always be created within a subnet because a subnet provides a network boundary which can be used to lock down inbound traffic behind upstream devices and services such that HTTP and HTTPS traffic is only accepted from specific upstream IP addresses.
-
-Inbound and outbound network traffic on a subnet is controlled using a [network security group][NetworkSecurityGroups]. Currently only network security groups created in the classic deployment model are supported for App Service Environment. Controlling inbound traffic requires creating network security rules in a network security group, and then assigning the network security group the subnet containing the App Service Environment.
-
-Once a network security group is assigned to a subnet, inbound traffic to apps in the App Service Environment is allowed/blocked based on the allow and deny rules defined in the network security group.
-
-[AZURE.INCLUDE [app-service-web-to-api-and-mobile](../../includes/app-service-web-to-api-and-mobile.md)] 
-
-## Network Ports Used in an App Service Environment ##
-Before locking down inbound network traffic with a network security group, it is important to know the set of required and optional network ports used by an App Service Environment.  Accidentally closing off traffic to some ports can result in loss of functionality in an App Service Environment.
-
-The following is a list of ports used by an App Service Environment:
-
-- 454:  **Required port** used by Azure infrastructure for managing and maintaining App Service Environments via SSL.  Do not block traffic to this port.  This port is always bound to the public VIP of an ASE.
-- 455:  **Required port** used by Azure infrastructure for managing and maintaining App Service Environments via SSL.  Do not block traffic to this port.  This port is always bound to the public VIP of an ASE.
-- 80:  Default port for inbound HTTP traffic to apps running in App Service Plans in an App Service Environment.  On an ILB-enabled ASE, this port is bound to the ILB address of the ASE.
-- 443: Default port for inbound SSL traffic to apps running in App Service Plans in an App Service Environment.  On an ILB-enabled ASE, this port is bound to the ILB address of the ASE.
-- 21:  Control channel for FTP.  This port can be safely blocked if FTP is not being used.  On an ILB-enabled ASE, this port can be bound to the ILB address for an ASE.
-- 10001-10020: Data channels for FTP.  As with the control channel, these ports can be safely blocked if FTP is not being used.  On an ILB-enabled ASE, this port can be bound to the ASE's ILB address.
-- 4016: Used for remote debugging with Visual Studio 2012.  This port can be safely blocked if the feature is not being used.  On an ILB-enabled ASE, this port is bound to the ILB address of the ASE.
-- 4018: Used for remote debugging with Visual Studio 2013.  This port can be safely blocked if the feature is not being used.  On an ILB-enabled ASE, this port is bound to the ILB address of the ASE.
-- 4020: Used for remote debugging with Visual Studio 2015.  This port can be safely blocked if the feature is not being used.  On an ILB-enabled ASE, this port is bound to the ILB address of the ASE.
-
-## Outbound Connectivity and DNS Requirements ##
-For an App Service Environment to function properly, it requires outbound access to various endpoints. A full list of the external endpoints used by an ASE is in the "Required Network Connectivity" section of the [Network Configuration for ExpressRoute](app-service-app-service-environment-network-configuration-expressroute.md#required-network-connectivity) article.
-
-<<<<<<< HEAD
--  Outbound network connectivity to Azure Storage endpoints worldwide.  This includes endpoints located in the same region as the App Service Environment, as well as storage endpoints located in **other** Azure regions.  Azure Storage endpoints resolve under the following DNS domains: *table.core.windows.net*, *blob.core.windows.net*, *queue.core.windows.net* and *file.core.windows.net*.  
--  Outbound network connectivity to Sql DB endpoints located in the same region as the App Service Environment.  Sql DB endpoints resolve under the following domain:  *database.windows.net*.
--  Outbound network connectivity to the Azure management plane endpoints (both ASM and ARM endpoints).  This includes outbound connectivity to both *management.core.windows.net* and *management.azure.com*. 
--  Outbound network connectivity to *ocsp.msocsp.com*, *mscrl.microsoft.com* and *crl.microsoft.com*.  This is needed to support SSL functionality.
--  The DNS configuration for the virtual network must be capable of resolving all of the endpoints and domains mentioned in the earlier points.  If these endpoints cannot be resolved, App Service Environment creation attempts will fail, and existing App Service Environments will be marked as unhealthy.
--  If a custom DNS server exists on the other end of a VPN gateway, the DNS server must be reachable from the subnet containing the App Service Environment. 
--  The outbound network path cannot travel through internal corporate proxies, nor can it be force tunneled to on-premises.  Doing so changes the effective NAT address of outbound network traffic from the App Service Environment.  Changing the NAT address of an App Service Environment's outbound network traffic will cause connectivity failures to many of the endpoints listed above.  This results in failed App Service Environment creation attempts, as well as previously healthy App Service Environments being marked as unhealthy.  
--  Inbound network access to required ports for App Service Environments must be allowed as described in this [article](app-service-app-service-environment-control-inbound-traffic.md).
-=======
-App Service Environments require a valid DNS infrastructure configured for the virtual network.  If for any reason the DNS configuration is changed after an App Service Environment has been created, developers can force an App Service Environment to pick up the new DNS configuration.  Triggering a rolling environment reboot using the "Restart" icon located at the top of the App Service Environment management blade in the [Azure portal][NewPortal] will cause the environment to pick up the new DNS configuration.
->>>>>>> c186bb0b
-
-It is also recommended that any custom DNS servers on the vnet be setup ahead of time prior to creating an App Service Environment.  If a virtual network's DNS configuration is changed while an App Service Environment is being created, that will result in the App Service Environment creation process failing.  In a similar vein, if a custom DNS server exists on the other end of a VPN gateway, and the DNS server is unreachable or unavailable, the App Service Environment creation process will also fail.
-
-## Creating a Network Security Group ##
-For full details on how network security groups work see the following [information][NetworkSecurityGroups].  The details below touch on highlights of network security groups, with a focus on configuring and applying a network security group to a subnet that contains an App Service Environment.
-
-**Note:** Network security groups can be configured graphically using the [Azure Portal](https://portal.azure.com) or through Azure PowerShell.
-
-Network security groups are first created as a standalone entity associated with a subscription. Since network security groups are created in an Azure region, ensure that the network security group is created in the same region as the App Service Environment.
-
-The following demonstrates creating a network security group:
-
-    New-AzureNetworkSecurityGroup -Name "testNSGexample" -Location "South Central US" -Label "Example network security group for an app service environment"
-
-Once a network security group is created, one or more network security rules are added to it.  Since the set of rules may change over time, it is recommended to space out the numbering scheme used for rule priorities to make it easy to insert additional rules over time.
-
-The example below shows a rule that explicitly grants access to the management ports needed by the Azure infrastructure to manage and maintain an App Service Environment.  Note that all management traffic flows over SSL and is secured by client certificates, so even though the ports are opened they are inaccessible by any entity other than Azure management infrastructure.
-
-
-    Get-AzureNetworkSecurityGroup -Name "testNSGexample" | Set-AzureNetworkSecurityRule -Name "ALLOW AzureMngmt" -Type Inbound -Priority 100 -Action Allow -SourceAddressPrefix 'INTERNET'  -SourcePortRange '*' -DestinationAddressPrefix '*' -DestinationPortRange '454-455' -Protocol TCP
-    
-
-When locking down access to port 80 and 443 to "hide" an App Service Environment behind upstream devices or services, you will need to know the upstream IP address.  For example, if you are using a web application firewall (WAF), the WAF will have its own IP address (or addresses) which it uses when proxying traffic to a downstream App Service Environment.  You will need to use this IP address in the *SourceAddressPrefix* parameter of a network security rule.
-
-In the example below, inbound traffic from a specific upstream IP address is explicitly allowed.  The address *1.2.3.4* is used as a placeholder for the IP address of an upstream WAF.  Change the value to match the address used by your upstream device or service.
-
-    Get-AzureNetworkSecurityGroup -Name "testNSGexample" | Set-AzureNetworkSecurityRule -Name "RESTRICT HTTP" -Type Inbound -Priority 200 -Action Allow -SourceAddressPrefix '1.2.3.4/32'  -SourcePortRange '*' -DestinationAddressPrefix '*' -DestinationPortRange '80' -Protocol TCP
-    Get-AzureNetworkSecurityGroup -Name "testNSGexample" | Set-AzureNetworkSecurityRule -Name "RESTRICT HTTPS" -Type Inbound -Priority 300 -Action Allow -SourceAddressPrefix '1.2.3.4/32'  -SourcePortRange '*' -DestinationAddressPrefix '*' -DestinationPortRange '443' -Protocol TCP
-    
-If FTP support is desired, the following rules can be used as a template to grant access to the FTP control port and data channel ports.  Since FTP is a stateful protocol, you may not be able to route FTP traffic through a traditional HTTP/HTTPS firewall or proxy device.  In this case you will need to set the *SourceAddressPrefix* to a different value - for example the IP address range of developer or deployment machines on which FTP clients are running. 
-
-    Get-AzureNetworkSecurityGroup -Name "testNSGexample" | Set-AzureNetworkSecurityRule -Name "RESTRICT FTPCtrl" -Type Inbound -Priority 400 -Action Allow -SourceAddressPrefix '1.2.3.4/32'  -SourcePortRange '*' -DestinationAddressPrefix '*' -DestinationPortRange '21' -Protocol TCP
-    Get-AzureNetworkSecurityGroup -Name "testNSGexample" | Set-AzureNetworkSecurityRule -Name "RESTRICT FTPDataRange" -Type Inbound -Priority 500 -Action Allow -SourceAddressPrefix '1.2.3.4/32'  -SourcePortRange '*' -DestinationAddressPrefix '*' -DestinationPortRange '10001-10020' -Protocol TCP
-
-(**Note:**  the data channel port range may change during the preview period.)
-
-If remote debugging with Visual Studio is used, the following rules demonstrate how to grant access.  There is a separate rule for each supported version of Visual Studio since each version uses a different port for remote debugging.  As with FTP access, remote debugging traffic may not flow properly through a traditional WAF or proxy device.  The *SourceAddressPrefix* can instead be set to the IP address range of developer machines running Visual Studio.
-
-    Get-AzureNetworkSecurityGroup -Name "testNSGexample" | Set-AzureNetworkSecurityRule -Name "RESTRICT RemoteDebuggingVS2012" -Type Inbound -Priority 600 -Action Allow -SourceAddressPrefix '1.2.3.4/32'  -SourcePortRange '*' -DestinationAddressPrefix '*' -DestinationPortRange '4016' -Protocol TCP
-    Get-AzureNetworkSecurityGroup -Name "testNSGexample" | Set-AzureNetworkSecurityRule -Name "RESTRICT RemoteDebuggingVS2013" -Type Inbound -Priority 700 -Action Allow -SourceAddressPrefix '1.2.3.4/32'  -SourcePortRange '*' -DestinationAddressPrefix '*' -DestinationPortRange '4018' -Protocol TCP
-    Get-AzureNetworkSecurityGroup -Name "testNSGexample" | Set-AzureNetworkSecurityRule -Name "RESTRICT RemoteDebuggingVS2015" -Type Inbound -Priority 800 -Action Allow -SourceAddressPrefix '1.2.3.4/32'  -SourcePortRange '*' -DestinationAddressPrefix '*' -DestinationPortRange '4020' -Protocol TCP
-
-## Assigning a Network Security Group to a Subnet ##
-A network security group has a default security rule which denies access to all external traffic.  The result from combining the network security rules described above, and the default security rule blocking inbound traffic, is that only traffic from source address ranges associated with an *Allow* action will be able to send traffic to apps running in an App Service Environment.
-
-After a network security group is populated with security rules, it needs to be assigned to the subnet containing the App Service Environment.  The assignment command references both the name of the virtual network where the App Service Environment resides, as well as the name of the subnet where the App Service Environment was created.  
-
-The example below shows a network security group being assigned to a subnet and virtual network:
-
-
-    Get-AzureNetworkSecurityGroup -Name "testNSGexample" | Set-AzureNetworkSecurityGroupToSubnet -VirtualNetworkName 'testVNet' -SubnetName 'Subnet-test'
-
-Once the network security group assignment succeeds (the assignment is a long-running operations and can take a few minutes to complete), only inbound traffic matching *Allow* rules will successfully reach apps in the App Service Environment.
-
-For completeness the following example shows how to remove and thus dis-associate the network security group from the subnet:
-
-
-    Get-AzureNetworkSecurityGroup -Name "testNSGexample" | Remove-AzureNetworkSecurityGroupFromSubnet -VirtualNetworkName 'testVNet' -SubnetName 'Subnet-test'
-
-## Special Considerations for Explicit IP-SSL ##
-If an app is configured with an explicit IP-SSL address (applicable to ASEs that only have a public VIP), instead of using the default IP address of the App Service Environment, both HTTP and HTTPS traffic flows into the subnet over a different set of ports other than ports 80 and 443.
-
-The individual pair of ports used by each IP-SSL address can be found in the portal user interface from the App Service Environment's details UX blade.  Select "All settings" --> "IP addresses".  The "IP addresses" blade shows a table of all explicitly configured IP-SSL addresses for the App Service Environment, along with the special port pair that is used to route HTTP and HTTPS traffic associated with each IP-SSL address.  It is this port pair that needs to be used for the DestinationPortRange parameters when configuring rules in a network security group.
-
-When an app on an ASE is configured to use IP-SSL, external customers will not see and do not need to worry about the special port pair mapping.  Traffic to the apps will flow normally to the configured IP-SSL address.  The translation to the special port pair automatically happens internally during the final leg of routing traffic into the subnet containing the ASE. 
-
-## Getting started
-
-To get started with App Service Environments, see [Introduction to App Service Environment][IntroToAppServiceEnvironment]
-
-All articles and How-To's for App Service Environments are available in the [README for Application Service Environments](../app-service/app-service-app-service-environments-readme.md).
-
-For details around apps securely connecting to backend resource from an App Service Environment, see [Securely connecting to Backend resources from an App Service Environment][SecurelyConnecttoBackend]
-
-For more information about the Azure App Service platform, see [Azure App Service][AzureAppService].
-
-[AZURE.INCLUDE [app-service-web-whats-changed](../../includes/app-service-web-whats-changed.md)]
-
-[AZURE.INCLUDE [app-service-web-try-app-service](../../includes/app-service-web-try-app-service.md)]
-
-<!-- LINKS -->
-[virtualnetwork]: https://azure.microsoft.com/documentation/articles/virtual-networks-faq/
-[HowToCreateAnAppServiceEnvironment]: http://azure.microsoft.com/documentation/articles/app-service-web-how-to-create-an-app-service-environment/
-[NetworkSecurityGroups]: https://azure.microsoft.com/documentation/articles/virtual-networks-nsg/
-[AzureAppService]: http://azure.microsoft.com/documentation/articles/app-service-value-prop-what-is/
-[IntroToAppServiceEnvironment]:  http://azure.microsoft.com/documentation/articles/app-service-app-service-environment-intro/
-[SecurelyConnecttoBackend]:  http://azure.microsoft.com/documentation/articles/app-service-app-service-environment-securely-connecting-to-backend-resources/
-[NewPortal]:  https://portal.azure.com  
-
-<!-- IMAGES -->
- 
+<properties 
+	pageTitle="How To Control Inbound Traffic to an App Service Environment" 
+	description="Learn about how to configure network security rules to control inbound traffic to an App Service Environment." 
+	services="app-service" 
+	documentationCenter="" 
+	authors="ccompy" 
+	manager="wpickett" 
+	editor=""/>
+
+<tags 
+	ms.service="app-service" 
+	ms.workload="na" 
+	ms.tgt_pltfrm="na" 
+	ms.devlang="na" 
+	ms.topic="article" 
+	ms.date="07/19/2016" 
+	ms.author="stefsch"/>	
+
+# How To Control Inbound Traffic to an App Service Environment
+
+## Overview ##
+An App Service Environment can be created in **either** an Azure Resource Manager virtual network, **or** a classic deployment model [virtual network][virtualnetwork].  A new virtual network and new subnet can be defined at the time an App Service Environment is created.  Alternatively, an App Service Environment can be created in a pre-existing virtual network and pre-existing subnet.  With a recent change made in June 2016, ASEs can now be deployed into virtual networks that use either public address ranges, or RFC1918 address spaces (i.e. private addresses).  For more details on creating an App Service Environment see [How To Create an App Service Environment][HowToCreateAnAppServiceEnvironment].
+
+An App Service Environment must always be created within a subnet because a subnet provides a network boundary which can be used to lock down inbound traffic behind upstream devices and services such that HTTP and HTTPS traffic is only accepted from specific upstream IP addresses.
+
+Inbound and outbound network traffic on a subnet is controlled using a [network security group][NetworkSecurityGroups]. Currently only network security groups created in the classic deployment model are supported for App Service Environment. Controlling inbound traffic requires creating network security rules in a network security group, and then assigning the network security group the subnet containing the App Service Environment.
+
+Once a network security group is assigned to a subnet, inbound traffic to apps in the App Service Environment is allowed/blocked based on the allow and deny rules defined in the network security group.
+
+[AZURE.INCLUDE [app-service-web-to-api-and-mobile](../../includes/app-service-web-to-api-and-mobile.md)] 
+
+## Network Ports Used in an App Service Environment ##
+Before locking down inbound network traffic with a network security group, it is important to know the set of required and optional network ports used by an App Service Environment.  Accidentally closing off traffic to some ports can result in loss of functionality in an App Service Environment.
+
+The following is a list of ports used by an App Service Environment:
+
+- 454:  **Required port** used by Azure infrastructure for managing and maintaining App Service Environments via SSL.  Do not block traffic to this port.  This port is always bound to the public VIP of an ASE.
+- 455:  **Required port** used by Azure infrastructure for managing and maintaining App Service Environments via SSL.  Do not block traffic to this port.  This port is always bound to the public VIP of an ASE.
+- 80:  Default port for inbound HTTP traffic to apps running in App Service Plans in an App Service Environment.  On an ILB-enabled ASE, this port is bound to the ILB address of the ASE.
+- 443: Default port for inbound SSL traffic to apps running in App Service Plans in an App Service Environment.  On an ILB-enabled ASE, this port is bound to the ILB address of the ASE.
+- 21:  Control channel for FTP.  This port can be safely blocked if FTP is not being used.  On an ILB-enabled ASE, this port can be bound to the ILB address for an ASE.
+- 10001-10020: Data channels for FTP.  As with the control channel, these ports can be safely blocked if FTP is not being used.  On an ILB-enabled ASE, this port can be bound to the ASE's ILB address.
+- 4016: Used for remote debugging with Visual Studio 2012.  This port can be safely blocked if the feature is not being used.  On an ILB-enabled ASE, this port is bound to the ILB address of the ASE.
+- 4018: Used for remote debugging with Visual Studio 2013.  This port can be safely blocked if the feature is not being used.  On an ILB-enabled ASE, this port is bound to the ILB address of the ASE.
+- 4020: Used for remote debugging with Visual Studio 2015.  This port can be safely blocked if the feature is not being used.  On an ILB-enabled ASE, this port is bound to the ILB address of the ASE.
+
+## Outbound Connectivity and DNS Requirements ##
+For an App Service Environment to function properly, it requires outbound access to various endpoints. A full list of the external endpoints used by an ASE is in the "Required Network Connectivity" section of the [Network Configuration for ExpressRoute](app-service-app-service-environment-network-configuration-expressroute.md#required-network-connectivity) article.
+
+App Service Environments require a valid DNS infrastructure configured for the virtual network.  If for any reason the DNS configuration is changed after an App Service Environment has been created, developers can force an App Service Environment to pick up the new DNS configuration.  Triggering a rolling environment reboot using the "Restart" icon located at the top of the App Service Environment management blade in the [Azure portal][NewPortal] will cause the environment to pick up the new DNS configuration.
+
+It is also recommended that any custom DNS servers on the vnet be setup ahead of time prior to creating an App Service Environment.  If a virtual network's DNS configuration is changed while an App Service Environment is being created, that will result in the App Service Environment creation process failing.  In a similar vein, if a custom DNS server exists on the other end of a VPN gateway, and the DNS server is unreachable or unavailable, the App Service Environment creation process will also fail.
+
+## Creating a Network Security Group ##
+For full details on how network security groups work see the following [information][NetworkSecurityGroups].  The details below touch on highlights of network security groups, with a focus on configuring and applying a network security group to a subnet that contains an App Service Environment.
+
+**Note:** Network security groups can be configured graphically using the [Azure Portal](https://portal.azure.com) or through Azure PowerShell.
+
+Network security groups are first created as a standalone entity associated with a subscription. Since network security groups are created in an Azure region, ensure that the network security group is created in the same region as the App Service Environment.
+
+The following demonstrates creating a network security group:
+
+    New-AzureNetworkSecurityGroup -Name "testNSGexample" -Location "South Central US" -Label "Example network security group for an app service environment"
+
+Once a network security group is created, one or more network security rules are added to it.  Since the set of rules may change over time, it is recommended to space out the numbering scheme used for rule priorities to make it easy to insert additional rules over time.
+
+The example below shows a rule that explicitly grants access to the management ports needed by the Azure infrastructure to manage and maintain an App Service Environment.  Note that all management traffic flows over SSL and is secured by client certificates, so even though the ports are opened they are inaccessible by any entity other than Azure management infrastructure.
+
+
+    Get-AzureNetworkSecurityGroup -Name "testNSGexample" | Set-AzureNetworkSecurityRule -Name "ALLOW AzureMngmt" -Type Inbound -Priority 100 -Action Allow -SourceAddressPrefix 'INTERNET'  -SourcePortRange '*' -DestinationAddressPrefix '*' -DestinationPortRange '454-455' -Protocol TCP
+    
+
+When locking down access to port 80 and 443 to "hide" an App Service Environment behind upstream devices or services, you will need to know the upstream IP address.  For example, if you are using a web application firewall (WAF), the WAF will have its own IP address (or addresses) which it uses when proxying traffic to a downstream App Service Environment.  You will need to use this IP address in the *SourceAddressPrefix* parameter of a network security rule.
+
+In the example below, inbound traffic from a specific upstream IP address is explicitly allowed.  The address *1.2.3.4* is used as a placeholder for the IP address of an upstream WAF.  Change the value to match the address used by your upstream device or service.
+
+    Get-AzureNetworkSecurityGroup -Name "testNSGexample" | Set-AzureNetworkSecurityRule -Name "RESTRICT HTTP" -Type Inbound -Priority 200 -Action Allow -SourceAddressPrefix '1.2.3.4/32'  -SourcePortRange '*' -DestinationAddressPrefix '*' -DestinationPortRange '80' -Protocol TCP
+    Get-AzureNetworkSecurityGroup -Name "testNSGexample" | Set-AzureNetworkSecurityRule -Name "RESTRICT HTTPS" -Type Inbound -Priority 300 -Action Allow -SourceAddressPrefix '1.2.3.4/32'  -SourcePortRange '*' -DestinationAddressPrefix '*' -DestinationPortRange '443' -Protocol TCP
+    
+If FTP support is desired, the following rules can be used as a template to grant access to the FTP control port and data channel ports.  Since FTP is a stateful protocol, you may not be able to route FTP traffic through a traditional HTTP/HTTPS firewall or proxy device.  In this case you will need to set the *SourceAddressPrefix* to a different value - for example the IP address range of developer or deployment machines on which FTP clients are running. 
+
+    Get-AzureNetworkSecurityGroup -Name "testNSGexample" | Set-AzureNetworkSecurityRule -Name "RESTRICT FTPCtrl" -Type Inbound -Priority 400 -Action Allow -SourceAddressPrefix '1.2.3.4/32'  -SourcePortRange '*' -DestinationAddressPrefix '*' -DestinationPortRange '21' -Protocol TCP
+    Get-AzureNetworkSecurityGroup -Name "testNSGexample" | Set-AzureNetworkSecurityRule -Name "RESTRICT FTPDataRange" -Type Inbound -Priority 500 -Action Allow -SourceAddressPrefix '1.2.3.4/32'  -SourcePortRange '*' -DestinationAddressPrefix '*' -DestinationPortRange '10001-10020' -Protocol TCP
+
+(**Note:**  the data channel port range may change during the preview period.)
+
+If remote debugging with Visual Studio is used, the following rules demonstrate how to grant access.  There is a separate rule for each supported version of Visual Studio since each version uses a different port for remote debugging.  As with FTP access, remote debugging traffic may not flow properly through a traditional WAF or proxy device.  The *SourceAddressPrefix* can instead be set to the IP address range of developer machines running Visual Studio.
+
+    Get-AzureNetworkSecurityGroup -Name "testNSGexample" | Set-AzureNetworkSecurityRule -Name "RESTRICT RemoteDebuggingVS2012" -Type Inbound -Priority 600 -Action Allow -SourceAddressPrefix '1.2.3.4/32'  -SourcePortRange '*' -DestinationAddressPrefix '*' -DestinationPortRange '4016' -Protocol TCP
+    Get-AzureNetworkSecurityGroup -Name "testNSGexample" | Set-AzureNetworkSecurityRule -Name "RESTRICT RemoteDebuggingVS2013" -Type Inbound -Priority 700 -Action Allow -SourceAddressPrefix '1.2.3.4/32'  -SourcePortRange '*' -DestinationAddressPrefix '*' -DestinationPortRange '4018' -Protocol TCP
+    Get-AzureNetworkSecurityGroup -Name "testNSGexample" | Set-AzureNetworkSecurityRule -Name "RESTRICT RemoteDebuggingVS2015" -Type Inbound -Priority 800 -Action Allow -SourceAddressPrefix '1.2.3.4/32'  -SourcePortRange '*' -DestinationAddressPrefix '*' -DestinationPortRange '4020' -Protocol TCP
+
+## Assigning a Network Security Group to a Subnet ##
+A network security group has a default security rule which denies access to all external traffic.  The result from combining the network security rules described above, and the default security rule blocking inbound traffic, is that only traffic from source address ranges associated with an *Allow* action will be able to send traffic to apps running in an App Service Environment.
+
+After a network security group is populated with security rules, it needs to be assigned to the subnet containing the App Service Environment.  The assignment command references both the name of the virtual network where the App Service Environment resides, as well as the name of the subnet where the App Service Environment was created.  
+
+The example below shows a network security group being assigned to a subnet and virtual network:
+
+
+    Get-AzureNetworkSecurityGroup -Name "testNSGexample" | Set-AzureNetworkSecurityGroupToSubnet -VirtualNetworkName 'testVNet' -SubnetName 'Subnet-test'
+
+Once the network security group assignment succeeds (the assignment is a long-running operations and can take a few minutes to complete), only inbound traffic matching *Allow* rules will successfully reach apps in the App Service Environment.
+
+For completeness the following example shows how to remove and thus dis-associate the network security group from the subnet:
+
+
+    Get-AzureNetworkSecurityGroup -Name "testNSGexample" | Remove-AzureNetworkSecurityGroupFromSubnet -VirtualNetworkName 'testVNet' -SubnetName 'Subnet-test'
+
+## Special Considerations for Explicit IP-SSL ##
+If an app is configured with an explicit IP-SSL address (applicable to ASEs that only have a public VIP), instead of using the default IP address of the App Service Environment, both HTTP and HTTPS traffic flows into the subnet over a different set of ports other than ports 80 and 443.
+
+The individual pair of ports used by each IP-SSL address can be found in the portal user interface from the App Service Environment's details UX blade.  Select "All settings" --> "IP addresses".  The "IP addresses" blade shows a table of all explicitly configured IP-SSL addresses for the App Service Environment, along with the special port pair that is used to route HTTP and HTTPS traffic associated with each IP-SSL address.  It is this port pair that needs to be used for the DestinationPortRange parameters when configuring rules in a network security group.
+
+When an app on an ASE is configured to use IP-SSL, external customers will not see and do not need to worry about the special port pair mapping.  Traffic to the apps will flow normally to the configured IP-SSL address.  The translation to the special port pair automatically happens internally during the final leg of routing traffic into the subnet containing the ASE. 
+
+## Getting started
+
+To get started with App Service Environments, see [Introduction to App Service Environment][IntroToAppServiceEnvironment]
+
+All articles and How-To's for App Service Environments are available in the [README for Application Service Environments](../app-service/app-service-app-service-environments-readme.md).
+
+For details around apps securely connecting to backend resource from an App Service Environment, see [Securely connecting to Backend resources from an App Service Environment][SecurelyConnecttoBackend]
+
+For more information about the Azure App Service platform, see [Azure App Service][AzureAppService].
+
+[AZURE.INCLUDE [app-service-web-whats-changed](../../includes/app-service-web-whats-changed.md)]
+
+[AZURE.INCLUDE [app-service-web-try-app-service](../../includes/app-service-web-try-app-service.md)]
+
+<!-- LINKS -->
+[virtualnetwork]: https://azure.microsoft.com/documentation/articles/virtual-networks-faq/
+[HowToCreateAnAppServiceEnvironment]: http://azure.microsoft.com/documentation/articles/app-service-web-how-to-create-an-app-service-environment/
+[NetworkSecurityGroups]: https://azure.microsoft.com/documentation/articles/virtual-networks-nsg/
+[AzureAppService]: http://azure.microsoft.com/documentation/articles/app-service-value-prop-what-is/
+[IntroToAppServiceEnvironment]:  http://azure.microsoft.com/documentation/articles/app-service-app-service-environment-intro/
+[SecurelyConnecttoBackend]:  http://azure.microsoft.com/documentation/articles/app-service-app-service-environment-securely-connecting-to-backend-resources/
+[NewPortal]:  https://portal.azure.com  
+
+<!-- IMAGES -->
+ 