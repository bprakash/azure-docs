--- conflicted
+++ resolved
@@ -1,19 +1,11 @@
-<<<<<<< HEAD
 <properties linkid="manage-services-how-to-create-a-storage-account" urlDisplayName="How to create" pageTitle="How to create a storage account | Azure" metaKeywords="" description="Learn how to create a storage account in the Azure management portal." metaCanonical="" services="storage" documentationCenter="" title="How To Create a Storage Account" authors="tysonn" solutions="" manager="paulettm" editor="cgronlun" />
-=======
-<properties linkid="manage-services-how-to-create-a-storage-account" urlDisplayName="How to create" pageTitle="How to create a storage account | Microsoft Azure" metaKeywords="" description="Learn how to create a storage account in the Azure management portal." metaCanonical="" services="storage" documentationCenter="" title="How To Create a Storage Account" authors="tamram" solutions="" manager="mbaldwin" editor="cgronlun" />
->>>>>>> a071f10b
 
 
 
 
 <h1><a id="createstorageaccount"></a>How To Create a Storage Account</h1>
 
-<<<<<<< HEAD
-To store files and data in the Blob, Table, and Queue services in Azure, you must create a storage account in the geographic region where you want to store the data. A storage account can contain up to 200 TB of data if it was created on or after June 8th, 2012. Storage accounts created before June 8th, 2012, can store 100 TB of blob, table, and queue data. You can create up to twenty storage accounts for each Azure subscription. See [Azure Storage Scalability and Performance Targets](http://msdn.microsoft.com/en-us/library/dn249410.aspx) for more information.
-=======
-To store files and data in the Blob, Table, and Queue services in Windows Azure, you must create a storage account in the geographic region where you want to store the data. A storage account can contain up to 200 TB of data, and you can create up to twenty storage accounts for each Windows Azure subscription. See [Windows Azure Storage Scalability and Performance Targets](http://msdn.microsoft.com/en-us/library/dn249410.aspx) for more information.
->>>>>>> a071f10b
+To store files and data in the Blob, Table, and Queue services in Azure, you must create a storage account in the geographic region where you want to store the data. A storage account can contain up to 200 TB of data, and you can create up to twenty storage accounts for each Azure subscription. See [Azure Storage Scalability and Performance Targets](http://msdn.microsoft.com/en-us/library/dn249410.aspx) for more information.
 
 This topic describes how to create a storage account in the Azure Management Portal.
 
@@ -50,15 +42,11 @@
 
 	If you want to be able to read data from the secondary location, you can select **Read-Access Geo-Redundant** replication. This option provides geo-redundant replication and enables read-only access to the replicated data in the secondary location. Read-access geo-redundant replication allows you to access your data from either the primary or the secondary location, in the event that one location becomes unavailable.
 
-<<<<<<< HEAD
 	A third replication option, **Read Access Geo-Redundant**, is currently in preview. This option enables read-only access to the replicated data in the secondary location. Read-access geo-redundant replication allows you to access your data from either the primary or the secondary location, in the event that one location becomes unavailable.
 
 	> [WACOM.NOTE]
         > In order to use read-access geo-redundant replication while it is in preview, you must manually request that the feature be enabled for your subscription. Visit the <a href="https://account.windowsazure.com/PreviewFeatures">Azure Preview Features</a> page to request read-access geo-redundant replication for your subscription. For more details about read-access geo-redundant replication, see the <a href="http://blogs.msdn.com/b/windowsazurestorage/archive/2013/12/04/introducing-read-access-geo-replicated-storage-ra-grs-for-windows-azure-storage.aspx">Azure Storage Team Blog</a>.
 	> If read-access geo-redundant replication is not enabled as a preview feature on your subscription, the option to select it for your storage account will be disabled.
-=======
- 	If you don't want to use geo-redundant replication, or if your organization's policies won't allow its use, set **Replication** to **Locally Redundant**. Locally redundant storage is offered at a discount. Be aware that if you turn off geo-redundant replication, and you later decide to turn it on again, you will incur a one-time charge to replicate your existing data to the secondary location.
->>>>>>> a071f10b
 
 	For pricing information for storage account replication, see [Storage Pricing Details](http://www.windowsazure.com/en-us/pricing/details/storage/).
 
