--- conflicted
+++ resolved
@@ -1,532 +1,475 @@
-<properties 
-	pageTitle="Get started with the DocumentDB .NET SDK | Azure" 
-	description="Learn how to create and configure an Azure DocumentDB account, create databases, create collections, and store JSON documents within your NoSQL document database account." 
-	services="documentdb" 
-	documentationCenter=".net" 
-	authors="AndrewHoh" 
-	manager="jhubbard" 
-	editor="monicar"/>
-
-<tags 
-	ms.service="documentdb" 
-	ms.workload="data-services" 
-	ms.tgt_pltfrm="na" 
-	ms.devlang="dotnet" 
-	ms.topic="hero-article" 
-<<<<<<< HEAD
-	ms.date="04/08/2015" 
-=======
-	ms.date="04/29/2015" 
->>>>>>> 8e917651
-	ms.author="anhoh"/>
-
-#Get started with the DocumentDB .NET SDK  
-
-This tutorial shows you how to get started using [Microsoft Azure DocumentDB](https://azure.microsoft.com/services/documentdb/) and the [DocumentDB .NET SDK](https://www.nuget.org/packages/Microsoft.Azure.DocumentDB/). You'll build a console application that creates and queries DocumentDB resources, and writes the output to the console window. 
-
-DocumentDB is a NoSQL document database service, which has a [number of APIs and SDKs available](https://msdn.microsoft.com/library/dn781482.aspx). The code in this article is written in C# and uses the DocumentDB .NET SDK, which is packaged and distributed as a NuGet package. 
-
-The following scenarios are covered in this article:
-
-- Creating and connecting to a DocumentDB account
-- Adding DocumentDB to your Visual Studio solution
-- Creating databases
-- Creating collections
-- Creating JSON documents
-- Querying resources 
-- Deleting databases 
-
-Don't have time to complete the tutorial and just want to get the working solution? No worries. The complete solution is available on [GitHub](https://github.com/Azure/azure-documentdb-net/tree/master/tutorials/get-started). See [Get the complete solution](#GetSolution) for quick instructions.
-
-<<<<<<< HEAD
-## <a name="Prequisites"></a>Prerequisites
-=======
-## Prerequisites
->>>>>>> 8e917651
-
-Before following the instructions in this article, you should ensure that you have the following:
-
-- An active Azure account. If you don't have an account, you can create a free trial account in just a couple of minutes. For details, see [Azure Free Trial](http://azure.microsoft.com/pricing/free-trial/).
-- [Visual Studio 2013](http://www.visualstudio.com/) Update 4 or higher.
-
-<<<<<<< HEAD
-##<a id="CreateAccount"></a>Step 1: Create a DocumentDB account
-=======
-## Step 1: Create a DocumentDB account
->>>>>>> 8e917651
-
-Lets get started by creating a DocumentDB account. If you already have an account, you can skip to [Setup your Visual Studio Solution](#SetupVS).
-
-[AZURE.INCLUDE [documentdb-create-dbaccount](../includes/documentdb-create-dbaccount.md)]
-
-<<<<<<< HEAD
-##<a id="SetupVS"></a>Step 2: Setup your Visual Studio Solution
-=======
-##<a id="SetupVS"></a> Step 2: Setup your Visual Studio Solution
->>>>>>> 8e917651
-
-1. Open **Visual Studio** on your computer.
-2. Select **New** from the **File** menu, and choose **Project**.
-3. In the **New Project Dialog**, select **Templates** / **Visual C#** / **Console Application**, name your project, and then click **Add**.
-4. In the **Solution Explorer**, right click on your new console application, which is under your Visual Studio solution.
-5. Then without leaving the menu, click on **Manage NuGet Packages...**
-6. On the left most panel of the **Manage NuGet Packages** window, click **Online** / **nuget.org**.
-7. In the **Search Online** input box, search for **DocumentDB Client Library**.
-8. Within the results, find **Microsoft Azure DocumentDB Client Library** and click **Install**.
-
-Great! You are now ready to start working with DocumentDB.
-
-<<<<<<< HEAD
-##<a id="Connect"></a>Step 3: Connect to a DocumentDB account
-=======
-##<a id="Connect"></a> Step 3: Connect to a DocumentDB account
->>>>>>> 8e917651
-
-We'll start by creating a new instance of the [DocumentClient](https://msdn.microsoft.com/library/microsoft.azure.documents.client.documentclient.aspx) class in order to establish a connection to our DocumentDB account.   We'll need the following references at the beginning of our C# application:  
-
-    using Microsoft.Azure.Documents;
-    using Microsoft.Azure.Documents.Client;
-    using Microsoft.Azure.Documents.Linq;
-    using Newtonsoft.Json;
- 
-Next, a **DocumentClient** can be instantiated using the DocumentDB account endpoint and either the primary or secondary access key associated with the account. Add these properties to your class.
-
-    private static string EndpointUrl = "<your endpoint URI>";
-    private static string AuthorizationKey = "<your key>";
-
-Let's now create a new asynchronous task called **GetStartedDemo** in your class. Within this new task, create and set up your **DocumentClient**.
-
-	private static async Task GetStartedDemo()
-    {
-		// Create a new instance of the DocumentClient.
-    	var client = new DocumentClient(new Uri(EndpointUrl), AuthorizationKey); 
-	}
-
-Call your asynchronous task from your Main method similar to the code below.
-
-	public static void Main(string[] args)
-    {
-		try
-    	{
-        	GetStartedDemo().Wait();
-		}
-		catch (Exception e)
-		{
-			Exception baseException = e.GetBaseException();
-			Console.WriteLine("Error: {0}, Message: {1}", e.Message, baseException.Message);
-		}
-	}
-
-> [AZURE.WARNING] Never store credentials in source code. To keep this sample simple, the credentials are shown in the source code. See [Azure Web Sites: How Application Strings and Connection Strings Work](https://azure.microsoft.com/blog/2013/07/17/windows-azure-web-sites-how-application-strings-and-connection-strings-work/) for information on how to store credentials in a production environment. Take a look at our sample application on [GitHub](https://github.com/Azure/azure-documentdb-net/blob/master/tutorials/get-started/src/Program.cs) for an example on storing credentials outside of the source code.
-
-The values for EndpointUrl and AuthorizationKey are the URI and PRIMARY KEY for your DocumentDB account, which can be obtained from the [Keys](https://portal.azure.com) blade for your DocumentDB account. 
-
-![Screen shot of the Azure Preview portal, showing a DocumentDB account, with the ACTIVE hub highlighted, the KEYS button highlighted on the DocumentDB account blade, and the URI, PRIMARY KEY and SECONDARY KEY values highlighted on the Keys blade][keys]
- 
-These keys grant administrative access to your DocumentDB account and the resources in it. DocumentDB also supports the use of resource keys that allow clients to read, write, and delete resources in the DocumentDB account according to the permissions you've granted, without the need for an account key. For more information about resource keys, see [Permissions](documentdb-resources.md#permissions) and [View, copy, and regenerate access keys](documentdb-manage-account.md#keys).
-
-Now that you know how to connect to a DocumentDB account and create an instance of the **DocumentClient** class, let's take a look at working with DocumentDB resources.  
-
-<<<<<<< HEAD
-##<a id="CreateDB"></a>Step 4: Create a database
-=======
-## Step 4: Create a database
->>>>>>> 8e917651
-A [database](documentdb-resources.md#databases) can be created by using the [CreateDatabaseAsync](https://msdn.microsoft.com/library/microsoft.azure.documents.client.documentclient.createdatabaseasync.aspx) method of the **DocumentClient** class. A database is the logical container of document storage partitioned across collections. Create your new database in your **GetStartedDemo** method after your **DocumentClient** creation.
-
-	// Create a database.
-	Database database = await client.CreateDatabaseAsync(
-		new Database
-		    {
-			    Id = "FamilyRegistry"
-		    });
-
-##<a id="CreateColl"></a>Step 5: Create a collection  
-
-> [AZURE.WARNING] **CreateDocumentCollectionAsync** will create a new S1 collection, which has pricing implications. For more details, please visit our [pricing page](https://azure.microsoft.com/pricing/details/documentdb/).
-
-A [collection](documentdb-resources.md#collections) can be created by using the [CreateDocumentCollectionAsync](https://msdn.microsoft.com/library/microsoft.azure.documents.client.documentclient.createdocumentcollectionasync.aspx) method of the **DocumentClient** class. A collection is a container of JSON documents and associated JavaScript application logic. The newly created collection will be mapped to a [S1 performance level](documentdb-performance-levels.md). The database created in the previous step has a number of properties, one of which is the [CollectionsLink](https://msdn.microsoft.com/library/microsoft.azure.documents.database.collectionslink.aspx) property.  With that information, we can now create a collection after our database creation.
-
-  	// Create a document collection.
-  	DocumentCollection documentCollection = await client.CreateDocumentCollectionAsync(database.CollectionsLink,
-  		new DocumentCollection
-  		    {
-  			    Id = "FamilyCollection"
-  		    });
-    
-##<a id="CreateDoc"></a>Step 6: Create documents
-A [document](documentdb-resources.md#documents) can be created by using the [CreateDocumentAsync](https://msdn.microsoft.com/library/microsoft.azure.documents.client.documentclient.createdocumentasync.aspx) method of the **DocumentClient** class. Documents are user defined (arbitrary) JSON content. The collection created in the previous step has a number of properties, one of which is the [DocumentsLink](https://msdn.microsoft.com/library/microsoft.azure.documents.documentcollection.documentslink.aspx) property.  With that information, we can now insert one or more documents. 
-
-First, we need to create a **Parent**, **Child**, **Pet**, **Address** and **Family** class. Create these classes by adding the following internal sub-classes. 
-
-    internal sealed class Parent
-    {
-        public string FamilyName { get; set; }
-        public string FirstName { get; set; }
-    }
-
-    internal sealed class Child
-    {
-        public string FamilyName { get; set; }
-        public string FirstName { get; set; }
-        public string Gender { get; set; }
-        public int Grade { get; set; }
-        public Pet[] Pets { get; set; }
-    }
-
-    internal sealed class Pet
-    {
-        public string GivenName { get; set; }
-    }
-
-    internal sealed class Address
-    {
-        public string State { get; set; }
-        public string County { get; set; }
-        public string City { get; set; }
-    }
-
-    internal sealed class Family
-    {
-        [JsonProperty(PropertyName = "id")]
-        public string Id { get; set; }
-        public string LastName { get; set; }
-        public Parent[] Parents { get; set; }
-        public Child[] Children { get; set; }
-        public Address Address { get; set; }
-        public bool IsRegistered { get; set; }
-    }
-
-Next, create your documents within your **GetStartedDemo** async method.
-
-    // Create the Andersen family document.
-	Family AndersenFamily = new Family
-    {
-        Id = "AndersenFamily",
-        LastName = "Andersen",
-        Parents =  new Parent[] {
-            new Parent { FirstName = "Thomas" },
-            new Parent { FirstName = "Mary Kay"}
-        },
-        Children = new Child[] {
-            new Child { 
-                FirstName = "Henriette Thaulow", 
-                Gender = "female", 
-                Grade = 5, 
-                Pets = new Pet[] {
-                    new Pet { GivenName = "Fluffy" } 
-                }
-            } 
-        },
-        Address = new Address { State = "WA", County = "King", City = "Seattle" },
-        IsRegistered = true
-    };
-
-    await client.CreateDocumentAsync(documentCollection.DocumentsLink, AndersenFamily);
-    
-    // Create the WakeField family document.
-    Family WakefieldFamily = new Family
-    {
-        Id = "WakefieldFamily",
-        Parents = new Parent[] {
-            new Parent { FamilyName= "Wakefield", FirstName= "Robin" },
-            new Parent { FamilyName= "Miller", FirstName= "Ben" }
-        },
-        Children = new Child[] {
-            new Child {
-                FamilyName= "Merriam", 
-                FirstName= "Jesse", 
-                Gender= "female", 
-                Grade= 8,
-                Pets= new Pet[] {
-                    new Pet { GivenName= "Goofy" },
-                    new Pet { GivenName= "Shadow" }
-                }
-            },
-            new Child {
-                FamilyName= "Miller", 
-                FirstName= "Lisa", 
-                Gender= "female", 
-                Grade= 1
-            }
-        },
-        Address = new Address { State = "NY", County = "Manhattan", City = "NY" },
-        IsRegistered = false
-    };
-
-    await client.CreateDocumentAsync(documentCollection.DocumentsLink, WakefieldFamily);
- 
-<<<<<<< HEAD
-=======
-You have now created the following database, collection, and documents in your DocumentDB account.
-
-![Diagram illustrating the hierarchical relationship between the account, the database, the collection, and the documents](./media/documentdb-get-started/account-database.png)
->>>>>>> 8e917651
-
-##<a id="Query"></a>Step 7: Query DocumentDB resources
-
-DocumentDB supports rich [queries](documentdb-sql-query.md) against JSON documents stored in each collection.  The following sample code shows various queries - using both DocumentDB SQL syntax as well as LINQ - that we can run against the documents we inserted in the previous step. Add these queries to your **GetStartedDemo** async method.
-
-<<<<<<< HEAD
-> [AZURE.NOTE] The FROM keyword within a query is optional; DocumentDB queries are already scoped to a single collection. Therefore, *FROM Familes f* can be swapped with *FROM root r* and DocumentDB will infer that *Familes* and *root* both reference the current collection.
-
-=======
->>>>>>> 8e917651
-    // Query the documents using DocumentDB SQL for the Andersen family.
-    var families = client.CreateDocumentQuery(documentCollection.DocumentsLink,
-        "SELECT * " +
-        "FROM Families f " +
-        "WHERE f.id = \"AndersenFamily\"");
-
-    foreach (var family in families)
-    {
-        Console.WriteLine("\tRead {0} from SQL", family);
-    }
-
-    // Query the documents using LINQ for the Andersen family.
-    families =
-        from f in client.CreateDocumentQuery(documentCollection.DocumentsLink)
-        where f.Id == "AndersenFamily"
-        select f;
-
-    foreach (var family in families)
-    {
-        Console.WriteLine("\tRead {0} from LINQ", family);
-    }
-
-    // Query the documents using LINQ lambdas for the Andersen family.
-    families = client.CreateDocumentQuery(documentCollection.DocumentsLink)
-        .Where(f => f.Id == "AndersenFamily")
-        .Select(f => f);
-
-    foreach (var family in families)
-    {
-        Console.WriteLine("\tRead {0} from LINQ query", family);
-    }
-
-    // Query the documents using DocumentSQL with one join.
-    var items = client.CreateDocumentQuery<dynamic>(documentCollection.DocumentsLink,
-        "SELECT f.id, c.FirstName AS child " +
-        "FROM Families f " +
-        "JOIN c IN f.Children");
-
-    foreach (var item in items.ToList())
-    {
-        Console.WriteLine(item);
-    }
-
-    // Query the documents using LINQ with one join.
-    items = client.CreateDocumentQuery<Family>(documentCollection.DocumentsLink)
-        .SelectMany(family => family.Children
-            .Select(children => new
-            {
-                family = family.Id,
-                child = children.FirstName
-            }));
-
-    foreach (var item in items.ToList())
-    {
-        Console.WriteLine(item);
-    }
-
-<<<<<<< HEAD
-=======
-The following diagram illustrates how the DocumentDB SQL query syntax is called against the collection you created, and the same logic applies to the LINQ query as well.
-
-![Diagram illustrating the scope and meaning of the query](./media/documentdb-get-started/collection-documents.png)
-
-The [FROM](documentdb-sql-query.md/#from-clause) keyword is optional in the query because DocumentDB queries are already scoped to a single collection. Therefore, "FROM Families f" can be swapped with "FROM root r", or any other variable name you choose. DocumentDB will infer that Families, root,or the variable name you chose, reference the current collection by default. 
-
->>>>>>> 8e917651
-##<a id="DeleteDatabase"></a>Step 8: Delete the database
-
-Deleting the created database will remove the database and all children resources (collections, documents, etc.). You can delete the database and the document client by adding the following code snippet to the end of your **GetStartedDemo** async method.
-
-    // Clean up/delete the database
-    await client.DeleteDatabaseAsync(database.SelfLink);
-	client.Dispose();
-
-##<a id="Run"></a>Step 9: Run your application!
-
-You are now ready to run your application. At the end of your **Main** method, add the following line of code, which will let you read the console output before the application finishes running.
-
-	Console.ReadLine();
-
-Now hit F5 in Visual Studio to build the application in debug mode. 
-
-You should now see the output of your get started app. The output will show the results of the queries we added and should match the example text below. 
-
-	Read {
-	  "id": "AndersenFamily",
-	  "LastName": "Andersen",
-	  "Parents": [
-		{
-		  "FamilyName": null,
-		  "FirstName": "Thomas"
-		},
-    	{
-		  "FamilyName": null,
-		  "FirstName": "Mary Kay"
-		}
-	  ],
-	  "Children": [
-		{
-		  "FamilyName": null,
-		  "FirstName": "Henriette Thaulow",
-		  "Gender": "female",
-		  "Grade": 5,
-		  "Pets": [
-			{
-			  "GivenName": "Fluffy"
-			}
-		  ]
-		}
-	  ],
-	  "Address": {
-		"State": "WA",
-		"County": "King",
-		"City": "Seattle"
-	  },
-	  "IsRegistered": true,
-	  "_rid": "ybVlALUoqAEBAAAAAAAAAA==",
-	  "_ts": 1428372205,
-	  "_self": "dbs/ybVlAA==/colls/ybVlALUoqAE=/docs/ybVlALUoqAEBAAAAAAAAAA==/",
-	  "_etag": "\"0000400c-0000-0000-0000-55233aed0000\"",
-	  "_attachments": "attachments/"
-	} from SQL
-	Read {
-	  "id": "AndersenFamily",
-	  "LastName": "Andersen",
-	  "Parents": [
-		{
-		  "FamilyName": null,
-		  "FirstName": "Thomas"
-		},
-		{
-		  "FamilyName": null,
-		  "FirstName": "Mary Kay"
-		}
-	  ],
-	  "Children": [
-		{
-		  "FamilyName": null,
-		  "FirstName": "Henriette Thaulow",
-		  "Gender": "female",
-		  "Grade": 5,
-		  "Pets": [
-			{
-			  "GivenName": "Fluffy"
-			}
-		  ]
-		}
-	  ],
-	  "Address": {
-		"State": "WA",
-		"County": "King",
-		"City": "Seattle"
-	  },
-	  "IsRegistered": true,
-	  "_rid": "ybVlALUoqAEBAAAAAAAAAA==",
-	  "_ts": 1428372205,
-	  "_self": "dbs/ybVlAA==/colls/ybVlALUoqAE=/docs/ybVlALUoqAEBAAAAAAAAAA==/",
-	  "_etag": "\"0000400c-0000-0000-0000-55233aed0000\"",
-	  "_attachments": "attachments/"
-	} from LINQ
-	Read {
-	  "id": "AndersenFamily",
-	  "LastName": "Andersen",
-	  "Parents": [
-		{
-		  "FamilyName": null,
-		  "FirstName": "Thomas"
-		},
-		{
-		  "FamilyName": null,
-		  "FirstName": "Mary Kay"
-		}
-	  ],
-	  "Children": [
-		{
-		  "FamilyName": null,
-		  "FirstName": "Henriette Thaulow",
-		  "Gender": "female",
-		  "Grade": 5,
-		  "Pets": [
-			{
-			  "GivenName": "Fluffy"
-			}
-		  ]
-		}
-	  ],
-	  "Address": {
-		"State": "WA",
-		"County": "King",
-		"City": "Seattle"
-	  },
-	  "IsRegistered": true,
-	  "_rid": "ybVlALUoqAEBAAAAAAAAAA==",
-	  "_ts": 1428372205,
-	  "_self": "dbs/ybVlAA==/colls/ybVlALUoqAE=/docs/ybVlALUoqAEBAAAAAAAAAA==/",
-	  "_etag": "\"0000400c-0000-0000-0000-55233aed0000\"",
-	  "_attachments": "attachments/"
-	} from LINQ query
-	{
-	  "id": "AndersenFamily",
- 	  "child": "Henriette Thaulow"
-	}
-	{
-	  "id": "WakefieldFamily",
-	  "child": "Jesse"
-	}
-	{
-	  "id": "WakefieldFamily",
-	  "child": "Lisa"
-	}
-	{ family = AndersenFamily, child = Henriette Thaulow }
-	{ family = WakefieldFamily, child = Jesse }
-	{ family = WakefieldFamily, child = Lisa }
-
-
-> [AZURE.NOTE] If you run the application multiple times without removing the database, you might run into the issue of creating a new database with an id already in use. To avoid this, you can check to see if a database, collection, or document with the same id already exists. For a reference on how this can be achieved, visit our [GitHub page](https://github.com/Azure/azure-documentdb-net/tree/master/tutorials/get-started).
-	
-<<<<<<< HEAD
-##<a id="GetSolution"></a>Get the complete solution
-=======
-##<a id="GetSolution"></a> Get the complete solution
->>>>>>> 8e917651
-To build the GetStarted solution that contains all the samples in this article, you will need the following:
-
--   [DocumentDB account][documentdb-create-account].
--   The [GetStarted](https://github.com/Azure/azure-documentdb-net/tree/master/tutorials/get-started) solution available on GitHub. 
-
-To restore the references to the DocumentDB .NET SDK in Visual Studio 2013, right-click the **GetStarted** solution in Solution Explorer, and then click **Enable NuGet Package Restore**. Next, in the App.config file, update the EndpointUrl and AuthorizationKey values as described in [Connect to a DocumentDB account](#Connect). 
-
-<<<<<<< HEAD
-##<a id="NextSteps"></a>Next steps
-=======
-## Next steps
->>>>>>> 8e917651
--   Want a more complex ASP.NET MVC sample? See [Build a web application with ASP.NET MVC using DocumentDB](documentdb-dotnet-application.md).
--	Learn how to [monitor a DocumentDB account](documentdb-monitor-accounts.md).
--	Run queries against our sample dataset in the [Query Playground](https://www.documentdb.com/sql/demo).
--	Learn more about the programming model in the Development section of the [DocumentDB documentation page](../../services/documentdb/).
-
-<<<<<<< HEAD
-
-[Connect to a DocumentDB Account]: #Connect
-[Create a database]: #CreateDB
-[Create a collection]: #CreateColl
-[Create documents]: #CreateDoc
-[Query DocumentDB Resources]: #Query
-[Next steps]: #NextSteps
-=======
->>>>>>> 8e917651
-[doc-landing-page]: ../../services/documentdb/
-[documentdb-create-account]: documentdb-create-account.md
-[documentdb-manage]: documentdb-manage.md
-
-<<<<<<< HEAD
-[keys]: ../includes/media/documentdb-keys/keys.png
-=======
-[keys]: ../includes/media/documentdb-keys/keys.png
->>>>>>> 8e917651
+<properties 
+	pageTitle="Get started with the DocumentDB .NET SDK | Azure" 
+	description="Learn how to create and configure an Azure DocumentDB account, create databases, create collections, and store JSON documents within your NoSQL document database account." 
+	services="documentdb" 
+	documentationCenter=".net" 
+	authors="AndrewHoh" 
+	manager="jhubbard" 
+	editor="monicar"/>
+
+<tags 
+	ms.service="documentdb" 
+	ms.workload="data-services" 
+	ms.tgt_pltfrm="na" 
+	ms.devlang="dotnet" 
+	ms.topic="hero-article" 
+	ms.date="04/29/2015" 
+	ms.author="anhoh"/>
+
+#Get started with the DocumentDB .NET SDK  
+
+This tutorial shows you how to get started using [Microsoft Azure DocumentDB](https://azure.microsoft.com/services/documentdb/) and the [DocumentDB .NET SDK](https://www.nuget.org/packages/Microsoft.Azure.DocumentDB/). You'll build a console application that creates and queries DocumentDB resources, and writes the output to the console window. 
+
+DocumentDB is a NoSQL document database service, which has a [number of APIs and SDKs available](https://msdn.microsoft.com/library/dn781482.aspx). The code in this article is written in C# and uses the DocumentDB .NET SDK, which is packaged and distributed as a NuGet package. 
+
+The following scenarios are covered in this article:
+
+- Creating and connecting to a DocumentDB account
+- Adding DocumentDB to your Visual Studio solution
+- Creating databases
+- Creating collections
+- Creating JSON documents
+- Querying resources 
+- Deleting databases 
+
+Don't have time to complete the tutorial and just want to get the working solution? No worries. The complete solution is available on [GitHub](https://github.com/Azure/azure-documentdb-net/tree/master/tutorials/get-started). See [Get the complete solution](#GetSolution) for quick instructions.
+
+## Prerequisites
+
+Before following the instructions in this article, you should ensure that you have the following:
+
+- An active Azure account. If you don't have an account, you can create a free trial account in just a couple of minutes. For details, see [Azure Free Trial](http://azure.microsoft.com/pricing/free-trial/).
+- [Visual Studio 2013](http://www.visualstudio.com/) Update 4 or higher.
+
+## Step 1: Create a DocumentDB account
+
+Lets get started by creating a DocumentDB account. If you already have an account, you can skip to [Setup your Visual Studio Solution](#SetupVS).
+
+[AZURE.INCLUDE [documentdb-create-dbaccount](../includes/documentdb-create-dbaccount.md)]
+
+##<a id="SetupVS"></a> Step 2: Setup your Visual Studio Solution
+
+1. Open **Visual Studio** on your computer.
+2. Select **New** from the **File** menu, and choose **Project**.
+3. In the **New Project Dialog**, select **Templates** / **Visual C#** / **Console Application**, name your project, and then click **Add**.
+4. In the **Solution Explorer**, right click on your new console application, which is under your Visual Studio solution.
+5. Then without leaving the menu, click on **Manage NuGet Packages...**
+6. On the left most panel of the **Manage NuGet Packages** window, click **Online** / **nuget.org**.
+7. In the **Search Online** input box, search for **DocumentDB Client Library**.
+8. Within the results, find **Microsoft Azure DocumentDB Client Library** and click **Install**.
+
+Great! You are now ready to start working with DocumentDB.
+
+##<a id="Connect"></a> Step 3: Connect to a DocumentDB account
+
+We'll start by creating a new instance of the [DocumentClient](https://msdn.microsoft.com/library/microsoft.azure.documents.client.documentclient.aspx) class in order to establish a connection to our DocumentDB account.   We'll need the following references at the beginning of our C# application:  
+
+    using Microsoft.Azure.Documents;
+    using Microsoft.Azure.Documents.Client;
+    using Microsoft.Azure.Documents.Linq;
+    using Newtonsoft.Json;
+ 
+Next, a **DocumentClient** can be instantiated using the DocumentDB account endpoint and either the primary or secondary access key associated with the account. Add these properties to your class.
+
+    private static string EndpointUrl = "<your endpoint URI>";
+    private static string AuthorizationKey = "<your key>";
+
+Let's now create a new asynchronous task called **GetStartedDemo** in your class. Within this new task, create and set up your **DocumentClient**.
+
+	private static async Task GetStartedDemo()
+    {
+		// Create a new instance of the DocumentClient.
+    	var client = new DocumentClient(new Uri(EndpointUrl), AuthorizationKey); 
+	}
+
+Call your asynchronous task from your Main method similar to the code below.
+
+	public static void Main(string[] args)
+    {
+		try
+    	{
+        	GetStartedDemo().Wait();
+		}
+		catch (Exception e)
+		{
+			Exception baseException = e.GetBaseException();
+			Console.WriteLine("Error: {0}, Message: {1}", e.Message, baseException.Message);
+		}
+	}
+
+> [AZURE.WARNING] Never store credentials in source code. To keep this sample simple, the credentials are shown in the source code. See [Azure Web Sites: How Application Strings and Connection Strings Work](https://azure.microsoft.com/blog/2013/07/17/windows-azure-web-sites-how-application-strings-and-connection-strings-work/) for information on how to store credentials in a production environment. Take a look at our sample application on [GitHub](https://github.com/Azure/azure-documentdb-net/blob/master/tutorials/get-started/src/Program.cs) for an example on storing credentials outside of the source code.
+
+The values for EndpointUrl and AuthorizationKey are the URI and PRIMARY KEY for your DocumentDB account, which can be obtained from the [Keys](https://portal.azure.com) blade for your DocumentDB account. 
+
+![Screen shot of the Azure Preview portal, showing a DocumentDB account, with the ACTIVE hub highlighted, the KEYS button highlighted on the DocumentDB account blade, and the URI, PRIMARY KEY and SECONDARY KEY values highlighted on the Keys blade][keys]
+ 
+These keys grant administrative access to your DocumentDB account and the resources in it. DocumentDB also supports the use of resource keys that allow clients to read, write, and delete resources in the DocumentDB account according to the permissions you've granted, without the need for an account key. For more information about resource keys, see [Permissions](documentdb-resources.md#permissions) and [View, copy, and regenerate access keys](documentdb-manage-account.md#keys).
+
+Now that you know how to connect to a DocumentDB account and create an instance of the **DocumentClient** class, let's take a look at working with DocumentDB resources.  
+
+## Step 4: Create a database
+A [database](documentdb-resources.md#databases) can be created by using the [CreateDatabaseAsync](https://msdn.microsoft.com/library/microsoft.azure.documents.client.documentclient.createdatabaseasync.aspx) method of the **DocumentClient** class. A database is the logical container of document storage partitioned across collections. Create your new database in your **GetStartedDemo** method after your **DocumentClient** creation.
+
+	// Create a database.
+	Database database = await client.CreateDatabaseAsync(
+		new Database
+		    {
+			    Id = "FamilyRegistry"
+		    });
+
+##<a id="CreateColl"></a>Step 5: Create a collection  
+
+> [AZURE.WARNING] **CreateDocumentCollectionAsync** will create a new S1 collection, which has pricing implications. For more details, please visit our [pricing page](https://azure.microsoft.com/pricing/details/documentdb/).
+
+A [collection](documentdb-resources.md#collections) can be created by using the [CreateDocumentCollectionAsync](https://msdn.microsoft.com/library/microsoft.azure.documents.client.documentclient.createdocumentcollectionasync.aspx) method of the **DocumentClient** class. A collection is a container of JSON documents and associated JavaScript application logic. The newly created collection will be mapped to a [S1 performance level](documentdb-performance-levels.md). The database created in the previous step has a number of properties, one of which is the [CollectionsLink](https://msdn.microsoft.com/library/microsoft.azure.documents.database.collectionslink.aspx) property.  With that information, we can now create a collection after our database creation.
+
+  	// Create a document collection.
+  	DocumentCollection documentCollection = await client.CreateDocumentCollectionAsync(database.CollectionsLink,
+  		new DocumentCollection
+  		    {
+  			    Id = "FamilyCollection"
+  		    });
+    
+##<a id="CreateDoc"></a>Step 6: Create documents
+A [document](documentdb-resources.md#documents) can be created by using the [CreateDocumentAsync](https://msdn.microsoft.com/library/microsoft.azure.documents.client.documentclient.createdocumentasync.aspx) method of the **DocumentClient** class. Documents are user defined (arbitrary) JSON content. The collection created in the previous step has a number of properties, one of which is the [DocumentsLink](https://msdn.microsoft.com/library/microsoft.azure.documents.documentcollection.documentslink.aspx) property.  With that information, we can now insert one or more documents. 
+
+First, we need to create a **Parent**, **Child**, **Pet**, **Address** and **Family** class. Create these classes by adding the following internal sub-classes. 
+
+    internal sealed class Parent
+    {
+        public string FamilyName { get; set; }
+        public string FirstName { get; set; }
+    }
+
+    internal sealed class Child
+    {
+        public string FamilyName { get; set; }
+        public string FirstName { get; set; }
+        public string Gender { get; set; }
+        public int Grade { get; set; }
+        public Pet[] Pets { get; set; }
+    }
+
+    internal sealed class Pet
+    {
+        public string GivenName { get; set; }
+    }
+
+    internal sealed class Address
+    {
+        public string State { get; set; }
+        public string County { get; set; }
+        public string City { get; set; }
+    }
+
+    internal sealed class Family
+    {
+        [JsonProperty(PropertyName = "id")]
+        public string Id { get; set; }
+        public string LastName { get; set; }
+        public Parent[] Parents { get; set; }
+        public Child[] Children { get; set; }
+        public Address Address { get; set; }
+        public bool IsRegistered { get; set; }
+    }
+
+Next, create your documents within your **GetStartedDemo** async method.
+
+    // Create the Andersen family document.
+	Family AndersenFamily = new Family
+    {
+        Id = "AndersenFamily",
+        LastName = "Andersen",
+        Parents =  new Parent[] {
+            new Parent { FirstName = "Thomas" },
+            new Parent { FirstName = "Mary Kay"}
+        },
+        Children = new Child[] {
+            new Child { 
+                FirstName = "Henriette Thaulow", 
+                Gender = "female", 
+                Grade = 5, 
+                Pets = new Pet[] {
+                    new Pet { GivenName = "Fluffy" } 
+                }
+            } 
+        },
+        Address = new Address { State = "WA", County = "King", City = "Seattle" },
+        IsRegistered = true
+    };
+
+    await client.CreateDocumentAsync(documentCollection.DocumentsLink, AndersenFamily);
+    
+    // Create the WakeField family document.
+    Family WakefieldFamily = new Family
+    {
+        Id = "WakefieldFamily",
+        Parents = new Parent[] {
+            new Parent { FamilyName= "Wakefield", FirstName= "Robin" },
+            new Parent { FamilyName= "Miller", FirstName= "Ben" }
+        },
+        Children = new Child[] {
+            new Child {
+                FamilyName= "Merriam", 
+                FirstName= "Jesse", 
+                Gender= "female", 
+                Grade= 8,
+                Pets= new Pet[] {
+                    new Pet { GivenName= "Goofy" },
+                    new Pet { GivenName= "Shadow" }
+                }
+            },
+            new Child {
+                FamilyName= "Miller", 
+                FirstName= "Lisa", 
+                Gender= "female", 
+                Grade= 1
+            }
+        },
+        Address = new Address { State = "NY", County = "Manhattan", City = "NY" },
+        IsRegistered = false
+    };
+
+    await client.CreateDocumentAsync(documentCollection.DocumentsLink, WakefieldFamily);
+ 
+You have now created the following database, collection, and documents in your DocumentDB account.
+
+![Diagram illustrating the hierarchical relationship between the account, the database, the collection, and the documents](./media/documentdb-get-started/account-database.png)
+
+##<a id="Query"></a>Step 7: Query DocumentDB resources
+
+DocumentDB supports rich [queries](documentdb-sql-query.md) against JSON documents stored in each collection.  The following sample code shows various queries - using both DocumentDB SQL syntax as well as LINQ - that we can run against the documents we inserted in the previous step. Add these queries to your **GetStartedDemo** async method.
+
+    // Query the documents using DocumentDB SQL for the Andersen family.
+    var families = client.CreateDocumentQuery(documentCollection.DocumentsLink,
+        "SELECT * " +
+        "FROM Families f " +
+        "WHERE f.id = \"AndersenFamily\"");
+
+    foreach (var family in families)
+    {
+        Console.WriteLine("\tRead {0} from SQL", family);
+    }
+
+    // Query the documents using LINQ for the Andersen family.
+    families =
+        from f in client.CreateDocumentQuery(documentCollection.DocumentsLink)
+        where f.Id == "AndersenFamily"
+        select f;
+
+    foreach (var family in families)
+    {
+        Console.WriteLine("\tRead {0} from LINQ", family);
+    }
+
+    // Query the documents using LINQ lambdas for the Andersen family.
+    families = client.CreateDocumentQuery(documentCollection.DocumentsLink)
+        .Where(f => f.Id == "AndersenFamily")
+        .Select(f => f);
+
+    foreach (var family in families)
+    {
+        Console.WriteLine("\tRead {0} from LINQ query", family);
+    }
+
+    // Query the documents using DocumentSQL with one join.
+    var items = client.CreateDocumentQuery<dynamic>(documentCollection.DocumentsLink,
+        "SELECT f.id, c.FirstName AS child " +
+        "FROM Families f " +
+        "JOIN c IN f.Children");
+
+    foreach (var item in items.ToList())
+    {
+        Console.WriteLine(item);
+    }
+
+    // Query the documents using LINQ with one join.
+    items = client.CreateDocumentQuery<Family>(documentCollection.DocumentsLink)
+        .SelectMany(family => family.Children
+            .Select(children => new
+            {
+                family = family.Id,
+                child = children.FirstName
+            }));
+
+    foreach (var item in items.ToList())
+    {
+        Console.WriteLine(item);
+    }
+
+The following diagram illustrates how the DocumentDB SQL query syntax is called against the collection you created, and the same logic applies to the LINQ query as well.
+
+![Diagram illustrating the scope and meaning of the query](./media/documentdb-get-started/collection-documents.png)
+
+The [FROM](documentdb-sql-query.md/#from-clause) keyword is optional in the query because DocumentDB queries are already scoped to a single collection. Therefore, "FROM Families f" can be swapped with "FROM root r", or any other variable name you choose. DocumentDB will infer that Families, root,or the variable name you chose, reference the current collection by default. 
+
+##<a id="DeleteDatabase"></a>Step 8: Delete the database
+
+Deleting the created database will remove the database and all children resources (collections, documents, etc.). You can delete the database and the document client by adding the following code snippet to the end of your **GetStartedDemo** async method.
+
+    // Clean up/delete the database
+    await client.DeleteDatabaseAsync(database.SelfLink);
+	client.Dispose();
+
+##<a id="Run"></a>Step 9: Run your application!
+
+You are now ready to run your application. At the end of your **Main** method, add the following line of code, which will let you read the console output before the application finishes running.
+
+	Console.ReadLine();
+
+Now hit F5 in Visual Studio to build the application in debug mode. 
+
+You should now see the output of your get started app. The output will show the results of the queries we added and should match the example text below. 
+
+	Read {
+	  "id": "AndersenFamily",
+	  "LastName": "Andersen",
+	  "Parents": [
+		{
+		  "FamilyName": null,
+		  "FirstName": "Thomas"
+		},
+    	{
+		  "FamilyName": null,
+		  "FirstName": "Mary Kay"
+		}
+	  ],
+	  "Children": [
+		{
+		  "FamilyName": null,
+		  "FirstName": "Henriette Thaulow",
+		  "Gender": "female",
+		  "Grade": 5,
+		  "Pets": [
+			{
+			  "GivenName": "Fluffy"
+			}
+		  ]
+		}
+	  ],
+	  "Address": {
+		"State": "WA",
+		"County": "King",
+		"City": "Seattle"
+	  },
+	  "IsRegistered": true,
+	  "_rid": "ybVlALUoqAEBAAAAAAAAAA==",
+	  "_ts": 1428372205,
+	  "_self": "dbs/ybVlAA==/colls/ybVlALUoqAE=/docs/ybVlALUoqAEBAAAAAAAAAA==/",
+	  "_etag": "\"0000400c-0000-0000-0000-55233aed0000\"",
+	  "_attachments": "attachments/"
+	} from SQL
+	Read {
+	  "id": "AndersenFamily",
+	  "LastName": "Andersen",
+	  "Parents": [
+		{
+		  "FamilyName": null,
+		  "FirstName": "Thomas"
+		},
+		{
+		  "FamilyName": null,
+		  "FirstName": "Mary Kay"
+		}
+	  ],
+	  "Children": [
+		{
+		  "FamilyName": null,
+		  "FirstName": "Henriette Thaulow",
+		  "Gender": "female",
+		  "Grade": 5,
+		  "Pets": [
+			{
+			  "GivenName": "Fluffy"
+			}
+		  ]
+		}
+	  ],
+	  "Address": {
+		"State": "WA",
+		"County": "King",
+		"City": "Seattle"
+	  },
+	  "IsRegistered": true,
+	  "_rid": "ybVlALUoqAEBAAAAAAAAAA==",
+	  "_ts": 1428372205,
+	  "_self": "dbs/ybVlAA==/colls/ybVlALUoqAE=/docs/ybVlALUoqAEBAAAAAAAAAA==/",
+	  "_etag": "\"0000400c-0000-0000-0000-55233aed0000\"",
+	  "_attachments": "attachments/"
+	} from LINQ
+	Read {
+	  "id": "AndersenFamily",
+	  "LastName": "Andersen",
+	  "Parents": [
+		{
+		  "FamilyName": null,
+		  "FirstName": "Thomas"
+		},
+		{
+		  "FamilyName": null,
+		  "FirstName": "Mary Kay"
+		}
+	  ],
+	  "Children": [
+		{
+		  "FamilyName": null,
+		  "FirstName": "Henriette Thaulow",
+		  "Gender": "female",
+		  "Grade": 5,
+		  "Pets": [
+			{
+			  "GivenName": "Fluffy"
+			}
+		  ]
+		}
+	  ],
+	  "Address": {
+		"State": "WA",
+		"County": "King",
+		"City": "Seattle"
+	  },
+	  "IsRegistered": true,
+	  "_rid": "ybVlALUoqAEBAAAAAAAAAA==",
+	  "_ts": 1428372205,
+	  "_self": "dbs/ybVlAA==/colls/ybVlALUoqAE=/docs/ybVlALUoqAEBAAAAAAAAAA==/",
+	  "_etag": "\"0000400c-0000-0000-0000-55233aed0000\"",
+	  "_attachments": "attachments/"
+	} from LINQ query
+	{
+	  "id": "AndersenFamily",
+ 	  "child": "Henriette Thaulow"
+	}
+	{
+	  "id": "WakefieldFamily",
+	  "child": "Jesse"
+	}
+	{
+	  "id": "WakefieldFamily",
+	  "child": "Lisa"
+	}
+	{ family = AndersenFamily, child = Henriette Thaulow }
+	{ family = WakefieldFamily, child = Jesse }
+	{ family = WakefieldFamily, child = Lisa }
+
+
+> [AZURE.NOTE] If you run the application multiple times without removing the database, you might run into the issue of creating a new database with an id already in use. To avoid this, you can check to see if a database, collection, or document with the same id already exists. For a reference on how this can be achieved, visit our [GitHub page](https://github.com/Azure/azure-documentdb-net/tree/master/tutorials/get-started).
+	
+##<a id="GetSolution"></a> Get the complete solution
+To build the GetStarted solution that contains all the samples in this article, you will need the following:
+
+-   [DocumentDB account][documentdb-create-account].
+-   The [GetStarted](https://github.com/Azure/azure-documentdb-net/tree/master/tutorials/get-started) solution available on GitHub. 
+
+To restore the references to the DocumentDB .NET SDK in Visual Studio 2013, right-click the **GetStarted** solution in Solution Explorer, and then click **Enable NuGet Package Restore**. Next, in the App.config file, update the EndpointUrl and AuthorizationKey values as described in [Connect to a DocumentDB account](#Connect). 
+
+## Next steps
+-   Want a more complex ASP.NET MVC sample? See [Build a web application with ASP.NET MVC using DocumentDB](documentdb-dotnet-application.md).
+-	Learn how to [monitor a DocumentDB account](documentdb-monitor-accounts.md).
+-	Run queries against our sample dataset in the [Query Playground](https://www.documentdb.com/sql/demo).
+-	Learn more about the programming model in the Development section of the [DocumentDB documentation page](../../services/documentdb/).
+
+[doc-landing-page]: ../../services/documentdb/
+[documentdb-create-account]: documentdb-create-account.md
+[documentdb-manage]: documentdb-manage.md
+
+[keys]: ../includes/media/documentdb-keys/keys.png