<properties 
	pageTitle="Create a digital marketing campaign on Azure App Service Web Apps" 
	description="This guide provides a technical overview of how to use Azure App Service Web Apps to create digital marketing campaigns. This includes deployment, social media integration, scaling strategies, and monitoring." 
	editor="jimbe" 
	manager="wpickett" 
	authors="cephalin" 
	services="app-service\web" 
	documentationCenter=""/>

<tags 
	ms.service="app-service-web" 
	ms.workload="web" 
	ms.tgt_pltfrm="na" 
	ms.devlang="na" 
	ms.topic="article" 
	ms.date="04/08/2015" 
	ms.author="cephalin"/>

# Create a digital marketing campaign on Azure App Service Web Apps
[Azure App Service](http://go.microsoft.com/fwlink/?LinkId=529714) Web Apps is a great choice for digital marketing campaigns. Digital marketing campaigns are typically short-lived and are meant to drive short-term marketing goals. There are two main scenarios to consider. In the first scenario, a third-party marketing firm creates and manages the campaign for their customer for the duration of the promotion. A second scenario involves the marketing firm creating and then transferring ownership of the digital marketing campaign resources to their customer. The customer then runs and manages the digital marketing campaign on their own. is a good match for both scenarios. 

>[AZURE.NOTE] If you want to get started with Azure App Service before signing up for an Azure account, go to [Try App Service](http://go.microsoft.com/fwlink/?LinkId=523751), where you can immediately create a short-lived starter web app in App Service. No credit cards required; no commitments.

Below is an example of a global, multi-channel digital marketing campaign using App Service Web Apps. It demonstrates what you can do simply by composing App Service Web Apps together with other services with minimal technical investments. **Click on an element in the topography to read more about it.** 

<object type="image/svg+xml" data="https://sidneyhcontent.blob.core.windows.net/documentation/digital-marketing-notitle.svg" width="100%" height="100%"></object>

> [AZURE.NOTE]
> This guide presents some of the most common areas and tasks that are aligned with running a digital marketing campaign in Azure App Service Web Apps. However, there are other common solutions that you can implement in App Service Web Apps. To review these solutions, see the other guides on [Global Web Presence](web-sites-global-web-presence-solution-overview.md) and [Business Applications](web-sites-business-application-solution-overview.md).

## Create from scratch or bring existing assets

Quickly create new web apps from a popular CMS in the gallery or bring your existing web assets to App Service Web Apps from a variety of languages and frameworks.

The Azure Marketplace provides templates from the popular website content management systems (CMS), such as [Orchard], [Umbraco], [Drupal], and [WordPress]. You can create a web app using your favorite CMS flavor. You can choose from various database backends to meet your needs, including [Azure SQL Database] and [MySQL].

Your existing web assets can run on Web Apps, whether they are .NET, PHP, Java, Node.js, or Python. You can move them to Web Apps using your familiar [FTP] tools. If you frequently create digital marketing campaigns, it is possible that you have existing web assets in a source control management system. You can deploy to Web Apps directly from popular source control options, such as [Visual Studio], [Visual Studio Online], and [Git] (local, GitHub, BitBucket, DropBox, Mercurial, etc.).

## Stay agile

Stay agile by continuously publishing directly from your existing source control and run A/B tests in App Service Web Apps. 

During the planning, prototyping, and early development of a web app, you and your customer can look at real working versions of the campaign app before it goes live by [deploying to a staging slot] of your web app. By integrating source control with App Service Web Apps, you can [continuously publish] to a staging slot, and swap it into production with no downtime when it is ready. 

Also, when planning changes to a live web app, you can easily [run A/B tests] on the proposed updates using the Test in Production feature in and analyze real user behavior to help you make informed decisions on app design.


## Go social

Your digital marketing campaign in App Service Web Apps can integrate with social media by authenticating with popular providers like Facebook and Twitter. For an example of this approach with an ASP.NET application, see [Create an ASP.NET MVC app with auth and SQL DB and deploy to Azure App Service]. 

Furthermore, each social media site typically provides information on other ways to integrate with it from .NET and many other frameworks.

## Use rich media and reach all devices

Enrich your digital marketing campaign with other Azure services, such as:

-  Upload and stream videos globally with [Azure Media Services]
-  Send emails to users with [SendGrid service in Azure Marketplace]
-  Establish presence on Windows, iOS, and Android devices with [Mobile Services]
-  Send push notification to millions of devices with [Notification Hub]

## Go global

Go global by serving regional sites with Azure Traffic Manager and delivering content lightning fast with Azure CDN.

To serve global customers in their respective regions, use [Azure Traffic Manager] to route site visitors to a regional site that provides the best performance. Alternatively, you can spread the site load evenly across multiple copies of your web app hosted in multiple regions.

Deliver your static content lightning fast to users globally by [integrating your web app with Azure CDN]. Azure CDN caches static content in the [CDN node] closest to the user, which minimizes latency and connections to your web app.

## Optimize

Optimize your web app by scaling automatically with Autoscale, caching with Azure Redis Cache, running background tasks with WebJobs, and maintaining high availability with Azure Traffic Manager.

<<<<<<< HEAD
The ability of App Service Web Apps to [scale up and out] is perfect for unpredictable workloads, which is the case with digital marketing campaigns. Scale out your web app manually through the [Azure Portal](http://go.microsoft.com/fwlink/?LinkId=529715), programmatically through the [Service Management API] or [PowerShell scripting], or automatically through the Autoscale feature. In the **Standard** tier, Autoscale enables you to scale out a web app automatically based on CPU utilization. This feature helps you maximize agility and minimize cost at the same time by scaling out the web app only when needed based on user activity. For best practices, see [Troy Hunt]'s [10 things I learned about rapidly scaling web apps with Azure].
=======
The ability of App Service Web Apps to [scale up and out] is perfect for unpredictable workloads, which is the case with digital marketing campaigns. Scale out your web app manually through the [Azure preview portal](http://go.microsoft.com/fwlink/?LinkId=529715), programmatically through the [Service Management API] or [PowerShell scripting], or automatically through the Autoscale feature. In the **Standard** tier, Autoscale enables you to scale out a web app automatically based on CPU utilization. This feature helps you maximize agility and minimize cost at the same time by scaling out the web app only when needed based on user activity. For best practices, see [Troy Hunt]'s [10 things I learned about rapidly scaling web apps with Azure].
>>>>>>> 8e917651

Make your web app more responsive with the [Azure Redis Cache]. Use it to cache data from backend databases and other things such as the [ASP.NET session state] and [output cache].

Maintain high availability of your web app using [Azure Traffic Manager]. Using the **Failover** method, Traffic Manager automatically routes traffic to a secondary site if there is a problem on the primary site.

## Monitor and analyze

Stay up-to-date on your web app's performance with Azure or third-party tools. Receive alerts on critical web app events. Gain user insight easily with Application Insight or with web log analytics from HDInsight. 

<<<<<<< HEAD
Get a [quick glance] of the web app's current performance metrics and resource quotas in the web app's blade in the [Azure Portal](http://go.microsoft.com/fwlink/?LinkId=529715). For a 360° view of your application across availability, performance and usage, use [Azure Application Insights] to give you fast & powerful troubleshooting, diagnostics and usage insights. Or, use a third-party tool like [New Relic] to provide advanced monitoring data for your web apps.
=======
Get a [quick glance] of the web app's current performance metrics and resource quotas in the web app's blade in the [Azure preview portal](http://go.microsoft.com/fwlink/?LinkId=529715). For a 360° view of your application across availability, performance and usage, use [Azure Application Insights] to give you fast & powerful troubleshooting, diagnostics and usage insights. Or, use a third-party tool like [New Relic] to provide advanced monitoring data for your web apps.
>>>>>>> 8e917651

In the **Standard** tier, monitor app responsiveness receive email notifications whenever your web app becomes unresponsive. For more information, see [How to: Receive Alert Notifications and Manage Alert Rules in Azure].

## More Resources

- [App Service Web Apps Documentation](/services/app-service/web/)
- [Learning Map for Azure App Service Web Apps](websites-learning-map.md)
- [Azure Web Blog](/blog/topics/web/)

<<<<<<< HEAD
## What's changed
* For a guide to the change from Websites to App Service see: [Azure App Service and Its Impact on Existing Azure Services](http://go.microsoft.com/fwlink/?LinkId=529714)
* For a guide to the change of the old portal to the new portal see: [Reference for navigating the preview portal](http://go.microsoft.com/fwlink/?LinkId=529715)
=======
[AZURE.INCLUDE [app-service-web-whats-changed](../includes/app-service-web-whats-changed.md)]
>>>>>>> 8e917651

[Azure App Service]: /services/app-service/web/

[Orchard]:web-sites-dotnet-orchard-cms-gallery.md
[Umbraco]:web-sites-gallery-umbraco.md
[Drupal]:web-sites-php-migrate-drupal.md
[WordPress]:web-sites-php-web-site-gallery.md
  
[MySQL]:web-sites-php-mysql-deploy-use-git.md
[Azure SQL Database]:web-sites-dotnet-deploy-aspnet-mvc-app-membership-oauth-sql-database.md
[FTP]:web-sites-deploy.md#ftp
[Visual Studio]:web-sites-dotnet-get-started.md
[Visual Studio Online]:cloud-services-continuous-delivery-use-vso.md
[Git]:web-sites-publish-source-control.md

[deploying to a staging slot]:web-sites-staged-publishing.md 
[continuously publish]:http://rickrainey.com/2014/01/21/continuous-deployment-github-with-azure-web-sites-and-staged-publishing/
[run A/B tests]:http://blogs.msdn.com/b/tomholl/archive/2014/11/10/a-b-testing-with-azure-websites.aspx

[Create an ASP.NET MVC app with auth and SQL DB and deploy to Azure App Service]:web-sites-dotnet-deploy-aspnet-mvc-app-membership-oauth-sql-database.md

[Azure Media Services]:http://blogs.technet.com/b/cbernier/archive/2013/09/03/windows-azure-media-services-and-web-sites.aspx
[SendGrid service in Azure Marketplace]:sendgrid-dotnet-how-to-send-email.md
[Mobile Services]:mobile-services-dotnet-backend-windows-store-dotnet-push-notifications-app-users.md
[Notification Hub]:mobile-services-dotnet-backend-windows-store-dotnet-push-notifications-app-users.md

[Azure Traffic Manager]:http://www.hanselman.com/blog/CloudPowerHowToScaleAzureWebsitesGloballyWithTrafficManager.aspx
[integrating your web app with Azure CDN]:cdn-websites-with-cdn.md 
[CDN node]:https://msdn.microsoft.com/library/azure/gg680302.aspx

[scale up and out]:/manage/services/web-sites/how-to-scale-websites/
[Azure Management Portal]:http://manage.windowsazure.com/
[Service Management API]:http://msdn.microsoft.com/library/windowsazure/ee460799.aspx
[PowerShell scripting]:http://msdn.microsoft.com/library/windowsazure/jj152841.aspx
[Troy Hunt]:https://twitter.com/troyhunt
[10 things I learned about rapidly scaling web apps with Azure]:http://www.troyhunt.com/2014/09/10-things-i-learned-about-rapidly.html
[Azure Redis Cache]:/blog/2014/06/05/mvc-movie-app-with-azure-redis-cache-in-15-minutes/
[ASP.NET session state]:https://msdn.microsoft.com/library/azure/dn690522.aspx
[output cache]:https://msdn.microsoft.com/library/azure/dn798898.aspx

[quick glance]:/manage/services/web-sites/how-to-monitor-websites/
[Azure Application Insights]:http://blogs.msdn.com/b/visualstudioalm/archive/2015/01/07/application-insights-and-azure-websites.aspx
[New Relic]:/develop/net/how-to-guides/new-relic/
[How to: Receive Alert Notifications and Manage Alert Rules in Azure]:http://msdn.microsoft.com/library/windowsazure/dn306638.aspx

  
  [gitstaging]:http://www.bradygaster.com/post/multiple-environments-with-windows-azure-web-sites  
<|MERGE_RESOLUTION|>--- conflicted
+++ resolved
@@ -1,156 +1,142 @@
-<properties 
-	pageTitle="Create a digital marketing campaign on Azure App Service Web Apps" 
-	description="This guide provides a technical overview of how to use Azure App Service Web Apps to create digital marketing campaigns. This includes deployment, social media integration, scaling strategies, and monitoring." 
-	editor="jimbe" 
-	manager="wpickett" 
-	authors="cephalin" 
-	services="app-service\web" 
-	documentationCenter=""/>
-
-<tags 
-	ms.service="app-service-web" 
-	ms.workload="web" 
-	ms.tgt_pltfrm="na" 
-	ms.devlang="na" 
-	ms.topic="article" 
-	ms.date="04/08/2015" 
-	ms.author="cephalin"/>
-
-# Create a digital marketing campaign on Azure App Service Web Apps
-[Azure App Service](http://go.microsoft.com/fwlink/?LinkId=529714) Web Apps is a great choice for digital marketing campaigns. Digital marketing campaigns are typically short-lived and are meant to drive short-term marketing goals. There are two main scenarios to consider. In the first scenario, a third-party marketing firm creates and manages the campaign for their customer for the duration of the promotion. A second scenario involves the marketing firm creating and then transferring ownership of the digital marketing campaign resources to their customer. The customer then runs and manages the digital marketing campaign on their own. is a good match for both scenarios. 
-
->[AZURE.NOTE] If you want to get started with Azure App Service before signing up for an Azure account, go to [Try App Service](http://go.microsoft.com/fwlink/?LinkId=523751), where you can immediately create a short-lived starter web app in App Service. No credit cards required; no commitments.
-
-Below is an example of a global, multi-channel digital marketing campaign using App Service Web Apps. It demonstrates what you can do simply by composing App Service Web Apps together with other services with minimal technical investments. **Click on an element in the topography to read more about it.** 
-
-<object type="image/svg+xml" data="https://sidneyhcontent.blob.core.windows.net/documentation/digital-marketing-notitle.svg" width="100%" height="100%"></object>
-
-> [AZURE.NOTE]
-> This guide presents some of the most common areas and tasks that are aligned with running a digital marketing campaign in Azure App Service Web Apps. However, there are other common solutions that you can implement in App Service Web Apps. To review these solutions, see the other guides on [Global Web Presence](web-sites-global-web-presence-solution-overview.md) and [Business Applications](web-sites-business-application-solution-overview.md).
-
-## Create from scratch or bring existing assets
-
-Quickly create new web apps from a popular CMS in the gallery or bring your existing web assets to App Service Web Apps from a variety of languages and frameworks.
-
-The Azure Marketplace provides templates from the popular website content management systems (CMS), such as [Orchard], [Umbraco], [Drupal], and [WordPress]. You can create a web app using your favorite CMS flavor. You can choose from various database backends to meet your needs, including [Azure SQL Database] and [MySQL].
-
-Your existing web assets can run on Web Apps, whether they are .NET, PHP, Java, Node.js, or Python. You can move them to Web Apps using your familiar [FTP] tools. If you frequently create digital marketing campaigns, it is possible that you have existing web assets in a source control management system. You can deploy to Web Apps directly from popular source control options, such as [Visual Studio], [Visual Studio Online], and [Git] (local, GitHub, BitBucket, DropBox, Mercurial, etc.).
-
-## Stay agile
-
-Stay agile by continuously publishing directly from your existing source control and run A/B tests in App Service Web Apps. 
-
-During the planning, prototyping, and early development of a web app, you and your customer can look at real working versions of the campaign app before it goes live by [deploying to a staging slot] of your web app. By integrating source control with App Service Web Apps, you can [continuously publish] to a staging slot, and swap it into production with no downtime when it is ready. 
-
-Also, when planning changes to a live web app, you can easily [run A/B tests] on the proposed updates using the Test in Production feature in and analyze real user behavior to help you make informed decisions on app design.
-
-
-## Go social
-
-Your digital marketing campaign in App Service Web Apps can integrate with social media by authenticating with popular providers like Facebook and Twitter. For an example of this approach with an ASP.NET application, see [Create an ASP.NET MVC app with auth and SQL DB and deploy to Azure App Service]. 
-
-Furthermore, each social media site typically provides information on other ways to integrate with it from .NET and many other frameworks.
-
-## Use rich media and reach all devices
-
-Enrich your digital marketing campaign with other Azure services, such as:
-
--  Upload and stream videos globally with [Azure Media Services]
--  Send emails to users with [SendGrid service in Azure Marketplace]
--  Establish presence on Windows, iOS, and Android devices with [Mobile Services]
--  Send push notification to millions of devices with [Notification Hub]
-
-## Go global
-
-Go global by serving regional sites with Azure Traffic Manager and delivering content lightning fast with Azure CDN.
-
-To serve global customers in their respective regions, use [Azure Traffic Manager] to route site visitors to a regional site that provides the best performance. Alternatively, you can spread the site load evenly across multiple copies of your web app hosted in multiple regions.
-
-Deliver your static content lightning fast to users globally by [integrating your web app with Azure CDN]. Azure CDN caches static content in the [CDN node] closest to the user, which minimizes latency and connections to your web app.
-
-## Optimize
-
-Optimize your web app by scaling automatically with Autoscale, caching with Azure Redis Cache, running background tasks with WebJobs, and maintaining high availability with Azure Traffic Manager.
-
-<<<<<<< HEAD
-The ability of App Service Web Apps to [scale up and out] is perfect for unpredictable workloads, which is the case with digital marketing campaigns. Scale out your web app manually through the [Azure Portal](http://go.microsoft.com/fwlink/?LinkId=529715), programmatically through the [Service Management API] or [PowerShell scripting], or automatically through the Autoscale feature. In the **Standard** tier, Autoscale enables you to scale out a web app automatically based on CPU utilization. This feature helps you maximize agility and minimize cost at the same time by scaling out the web app only when needed based on user activity. For best practices, see [Troy Hunt]'s [10 things I learned about rapidly scaling web apps with Azure].
-=======
-The ability of App Service Web Apps to [scale up and out] is perfect for unpredictable workloads, which is the case with digital marketing campaigns. Scale out your web app manually through the [Azure preview portal](http://go.microsoft.com/fwlink/?LinkId=529715), programmatically through the [Service Management API] or [PowerShell scripting], or automatically through the Autoscale feature. In the **Standard** tier, Autoscale enables you to scale out a web app automatically based on CPU utilization. This feature helps you maximize agility and minimize cost at the same time by scaling out the web app only when needed based on user activity. For best practices, see [Troy Hunt]'s [10 things I learned about rapidly scaling web apps with Azure].
->>>>>>> 8e917651
-
-Make your web app more responsive with the [Azure Redis Cache]. Use it to cache data from backend databases and other things such as the [ASP.NET session state] and [output cache].
-
-Maintain high availability of your web app using [Azure Traffic Manager]. Using the **Failover** method, Traffic Manager automatically routes traffic to a secondary site if there is a problem on the primary site.
-
-## Monitor and analyze
-
-Stay up-to-date on your web app's performance with Azure or third-party tools. Receive alerts on critical web app events. Gain user insight easily with Application Insight or with web log analytics from HDInsight. 
-
-<<<<<<< HEAD
-Get a [quick glance] of the web app's current performance metrics and resource quotas in the web app's blade in the [Azure Portal](http://go.microsoft.com/fwlink/?LinkId=529715). For a 360° view of your application across availability, performance and usage, use [Azure Application Insights] to give you fast & powerful troubleshooting, diagnostics and usage insights. Or, use a third-party tool like [New Relic] to provide advanced monitoring data for your web apps.
-=======
-Get a [quick glance] of the web app's current performance metrics and resource quotas in the web app's blade in the [Azure preview portal](http://go.microsoft.com/fwlink/?LinkId=529715). For a 360° view of your application across availability, performance and usage, use [Azure Application Insights] to give you fast & powerful troubleshooting, diagnostics and usage insights. Or, use a third-party tool like [New Relic] to provide advanced monitoring data for your web apps.
->>>>>>> 8e917651
-
-In the **Standard** tier, monitor app responsiveness receive email notifications whenever your web app becomes unresponsive. For more information, see [How to: Receive Alert Notifications and Manage Alert Rules in Azure].
-
-## More Resources
-
-- [App Service Web Apps Documentation](/services/app-service/web/)
-- [Learning Map for Azure App Service Web Apps](websites-learning-map.md)
-- [Azure Web Blog](/blog/topics/web/)
-
-<<<<<<< HEAD
-## What's changed
-* For a guide to the change from Websites to App Service see: [Azure App Service and Its Impact on Existing Azure Services](http://go.microsoft.com/fwlink/?LinkId=529714)
-* For a guide to the change of the old portal to the new portal see: [Reference for navigating the preview portal](http://go.microsoft.com/fwlink/?LinkId=529715)
-=======
-[AZURE.INCLUDE [app-service-web-whats-changed](../includes/app-service-web-whats-changed.md)]
->>>>>>> 8e917651
-
-[Azure App Service]: /services/app-service/web/
-
-[Orchard]:web-sites-dotnet-orchard-cms-gallery.md
-[Umbraco]:web-sites-gallery-umbraco.md
-[Drupal]:web-sites-php-migrate-drupal.md
-[WordPress]:web-sites-php-web-site-gallery.md
-  
-[MySQL]:web-sites-php-mysql-deploy-use-git.md
-[Azure SQL Database]:web-sites-dotnet-deploy-aspnet-mvc-app-membership-oauth-sql-database.md
-[FTP]:web-sites-deploy.md#ftp
-[Visual Studio]:web-sites-dotnet-get-started.md
-[Visual Studio Online]:cloud-services-continuous-delivery-use-vso.md
-[Git]:web-sites-publish-source-control.md
-
-[deploying to a staging slot]:web-sites-staged-publishing.md 
-[continuously publish]:http://rickrainey.com/2014/01/21/continuous-deployment-github-with-azure-web-sites-and-staged-publishing/
-[run A/B tests]:http://blogs.msdn.com/b/tomholl/archive/2014/11/10/a-b-testing-with-azure-websites.aspx
-
-[Create an ASP.NET MVC app with auth and SQL DB and deploy to Azure App Service]:web-sites-dotnet-deploy-aspnet-mvc-app-membership-oauth-sql-database.md
-
-[Azure Media Services]:http://blogs.technet.com/b/cbernier/archive/2013/09/03/windows-azure-media-services-and-web-sites.aspx
-[SendGrid service in Azure Marketplace]:sendgrid-dotnet-how-to-send-email.md
-[Mobile Services]:mobile-services-dotnet-backend-windows-store-dotnet-push-notifications-app-users.md
-[Notification Hub]:mobile-services-dotnet-backend-windows-store-dotnet-push-notifications-app-users.md
-
-[Azure Traffic Manager]:http://www.hanselman.com/blog/CloudPowerHowToScaleAzureWebsitesGloballyWithTrafficManager.aspx
-[integrating your web app with Azure CDN]:cdn-websites-with-cdn.md 
-[CDN node]:https://msdn.microsoft.com/library/azure/gg680302.aspx
-
-[scale up and out]:/manage/services/web-sites/how-to-scale-websites/
-[Azure Management Portal]:http://manage.windowsazure.com/
-[Service Management API]:http://msdn.microsoft.com/library/windowsazure/ee460799.aspx
-[PowerShell scripting]:http://msdn.microsoft.com/library/windowsazure/jj152841.aspx
-[Troy Hunt]:https://twitter.com/troyhunt
-[10 things I learned about rapidly scaling web apps with Azure]:http://www.troyhunt.com/2014/09/10-things-i-learned-about-rapidly.html
-[Azure Redis Cache]:/blog/2014/06/05/mvc-movie-app-with-azure-redis-cache-in-15-minutes/
-[ASP.NET session state]:https://msdn.microsoft.com/library/azure/dn690522.aspx
-[output cache]:https://msdn.microsoft.com/library/azure/dn798898.aspx
-
-[quick glance]:/manage/services/web-sites/how-to-monitor-websites/
-[Azure Application Insights]:http://blogs.msdn.com/b/visualstudioalm/archive/2015/01/07/application-insights-and-azure-websites.aspx
-[New Relic]:/develop/net/how-to-guides/new-relic/
-[How to: Receive Alert Notifications and Manage Alert Rules in Azure]:http://msdn.microsoft.com/library/windowsazure/dn306638.aspx
-
-  
-  [gitstaging]:http://www.bradygaster.com/post/multiple-environments-with-windows-azure-web-sites  
+<properties 
+	pageTitle="Create a digital marketing campaign on Azure App Service Web Apps" 
+	description="This guide provides a technical overview of how to use Azure App Service Web Apps to create digital marketing campaigns. This includes deployment, social media integration, scaling strategies, and monitoring." 
+	editor="jimbe" 
+	manager="wpickett" 
+	authors="cephalin" 
+	services="app-service\web" 
+	documentationCenter=""/>
+
+<tags 
+	ms.service="app-service-web" 
+	ms.workload="web" 
+	ms.tgt_pltfrm="na" 
+	ms.devlang="na" 
+	ms.topic="article" 
+	ms.date="04/08/2015" 
+	ms.author="cephalin"/>
+
+# Create a digital marketing campaign on Azure App Service Web Apps
+[Azure App Service](http://go.microsoft.com/fwlink/?LinkId=529714) Web Apps is a great choice for digital marketing campaigns. Digital marketing campaigns are typically short-lived and are meant to drive short-term marketing goals. There are two main scenarios to consider. In the first scenario, a third-party marketing firm creates and manages the campaign for their customer for the duration of the promotion. A second scenario involves the marketing firm creating and then transferring ownership of the digital marketing campaign resources to their customer. The customer then runs and manages the digital marketing campaign on their own. is a good match for both scenarios. 
+
+>[AZURE.NOTE] If you want to get started with Azure App Service before signing up for an Azure account, go to [Try App Service](http://go.microsoft.com/fwlink/?LinkId=523751), where you can immediately create a short-lived starter web app in App Service. No credit cards required; no commitments.
+
+Below is an example of a global, multi-channel digital marketing campaign using App Service Web Apps. It demonstrates what you can do simply by composing App Service Web Apps together with other services with minimal technical investments. **Click on an element in the topography to read more about it.** 
+
+<object type="image/svg+xml" data="https://sidneyhcontent.blob.core.windows.net/documentation/digital-marketing-notitle.svg" width="100%" height="100%"></object>
+
+> [AZURE.NOTE]
+> This guide presents some of the most common areas and tasks that are aligned with running a digital marketing campaign in Azure App Service Web Apps. However, there are other common solutions that you can implement in App Service Web Apps. To review these solutions, see the other guides on [Global Web Presence](web-sites-global-web-presence-solution-overview.md) and [Business Applications](web-sites-business-application-solution-overview.md).
+
+## Create from scratch or bring existing assets
+
+Quickly create new web apps from a popular CMS in the gallery or bring your existing web assets to App Service Web Apps from a variety of languages and frameworks.
+
+The Azure Marketplace provides templates from the popular website content management systems (CMS), such as [Orchard], [Umbraco], [Drupal], and [WordPress]. You can create a web app using your favorite CMS flavor. You can choose from various database backends to meet your needs, including [Azure SQL Database] and [MySQL].
+
+Your existing web assets can run on Web Apps, whether they are .NET, PHP, Java, Node.js, or Python. You can move them to Web Apps using your familiar [FTP] tools. If you frequently create digital marketing campaigns, it is possible that you have existing web assets in a source control management system. You can deploy to Web Apps directly from popular source control options, such as [Visual Studio], [Visual Studio Online], and [Git] (local, GitHub, BitBucket, DropBox, Mercurial, etc.).
+
+## Stay agile
+
+Stay agile by continuously publishing directly from your existing source control and run A/B tests in App Service Web Apps. 
+
+During the planning, prototyping, and early development of a web app, you and your customer can look at real working versions of the campaign app before it goes live by [deploying to a staging slot] of your web app. By integrating source control with App Service Web Apps, you can [continuously publish] to a staging slot, and swap it into production with no downtime when it is ready. 
+
+Also, when planning changes to a live web app, you can easily [run A/B tests] on the proposed updates using the Test in Production feature in and analyze real user behavior to help you make informed decisions on app design.
+
+
+## Go social
+
+Your digital marketing campaign in App Service Web Apps can integrate with social media by authenticating with popular providers like Facebook and Twitter. For an example of this approach with an ASP.NET application, see [Create an ASP.NET MVC app with auth and SQL DB and deploy to Azure App Service]. 
+
+Furthermore, each social media site typically provides information on other ways to integrate with it from .NET and many other frameworks.
+
+## Use rich media and reach all devices
+
+Enrich your digital marketing campaign with other Azure services, such as:
+
+-  Upload and stream videos globally with [Azure Media Services]
+-  Send emails to users with [SendGrid service in Azure Marketplace]
+-  Establish presence on Windows, iOS, and Android devices with [Mobile Services]
+-  Send push notification to millions of devices with [Notification Hub]
+
+## Go global
+
+Go global by serving regional sites with Azure Traffic Manager and delivering content lightning fast with Azure CDN.
+
+To serve global customers in their respective regions, use [Azure Traffic Manager] to route site visitors to a regional site that provides the best performance. Alternatively, you can spread the site load evenly across multiple copies of your web app hosted in multiple regions.
+
+Deliver your static content lightning fast to users globally by [integrating your web app with Azure CDN]. Azure CDN caches static content in the [CDN node] closest to the user, which minimizes latency and connections to your web app.
+
+## Optimize
+
+Optimize your web app by scaling automatically with Autoscale, caching with Azure Redis Cache, running background tasks with WebJobs, and maintaining high availability with Azure Traffic Manager.
+
+The ability of App Service Web Apps to [scale up and out] is perfect for unpredictable workloads, which is the case with digital marketing campaigns. Scale out your web app manually through the [Azure preview portal](http://go.microsoft.com/fwlink/?LinkId=529715), programmatically through the [Service Management API] or [PowerShell scripting], or automatically through the Autoscale feature. In the **Standard** tier, Autoscale enables you to scale out a web app automatically based on CPU utilization. This feature helps you maximize agility and minimize cost at the same time by scaling out the web app only when needed based on user activity. For best practices, see [Troy Hunt]'s [10 things I learned about rapidly scaling web apps with Azure].
+
+Make your web app more responsive with the [Azure Redis Cache]. Use it to cache data from backend databases and other things such as the [ASP.NET session state] and [output cache].
+
+Maintain high availability of your web app using [Azure Traffic Manager]. Using the **Failover** method, Traffic Manager automatically routes traffic to a secondary site if there is a problem on the primary site.
+
+## Monitor and analyze
+
+Stay up-to-date on your web app's performance with Azure or third-party tools. Receive alerts on critical web app events. Gain user insight easily with Application Insight or with web log analytics from HDInsight. 
+
+Get a [quick glance] of the web app's current performance metrics and resource quotas in the web app's blade in the [Azure preview portal](http://go.microsoft.com/fwlink/?LinkId=529715). For a 360° view of your application across availability, performance and usage, use [Azure Application Insights] to give you fast & powerful troubleshooting, diagnostics and usage insights. Or, use a third-party tool like [New Relic] to provide advanced monitoring data for your web apps.
+
+In the **Standard** tier, monitor app responsiveness receive email notifications whenever your web app becomes unresponsive. For more information, see [How to: Receive Alert Notifications and Manage Alert Rules in Azure].
+
+## More Resources
+
+- [App Service Web Apps Documentation](/services/app-service/web/)
+- [Learning Map for Azure App Service Web Apps](websites-learning-map.md)
+- [Azure Web Blog](/blog/topics/web/)
+
+[AZURE.INCLUDE [app-service-web-whats-changed](../includes/app-service-web-whats-changed.md)]
+
+[Azure App Service]: /services/app-service/web/
+
+[Orchard]:web-sites-dotnet-orchard-cms-gallery.md
+[Umbraco]:web-sites-gallery-umbraco.md
+[Drupal]:web-sites-php-migrate-drupal.md
+[WordPress]:web-sites-php-web-site-gallery.md
+  
+[MySQL]:web-sites-php-mysql-deploy-use-git.md
+[Azure SQL Database]:web-sites-dotnet-deploy-aspnet-mvc-app-membership-oauth-sql-database.md
+[FTP]:web-sites-deploy.md#ftp
+[Visual Studio]:web-sites-dotnet-get-started.md
+[Visual Studio Online]:cloud-services-continuous-delivery-use-vso.md
+[Git]:web-sites-publish-source-control.md
+
+[deploying to a staging slot]:web-sites-staged-publishing.md 
+[continuously publish]:http://rickrainey.com/2014/01/21/continuous-deployment-github-with-azure-web-sites-and-staged-publishing/
+[run A/B tests]:http://blogs.msdn.com/b/tomholl/archive/2014/11/10/a-b-testing-with-azure-websites.aspx
+
+[Create an ASP.NET MVC app with auth and SQL DB and deploy to Azure App Service]:web-sites-dotnet-deploy-aspnet-mvc-app-membership-oauth-sql-database.md
+
+[Azure Media Services]:http://blogs.technet.com/b/cbernier/archive/2013/09/03/windows-azure-media-services-and-web-sites.aspx
+[SendGrid service in Azure Marketplace]:sendgrid-dotnet-how-to-send-email.md
+[Mobile Services]:mobile-services-dotnet-backend-windows-store-dotnet-push-notifications-app-users.md
+[Notification Hub]:mobile-services-dotnet-backend-windows-store-dotnet-push-notifications-app-users.md
+
+[Azure Traffic Manager]:http://www.hanselman.com/blog/CloudPowerHowToScaleAzureWebsitesGloballyWithTrafficManager.aspx
+[integrating your web app with Azure CDN]:cdn-websites-with-cdn.md 
+[CDN node]:https://msdn.microsoft.com/library/azure/gg680302.aspx
+
+[scale up and out]:/manage/services/web-sites/how-to-scale-websites/
+[Azure Management Portal]:http://manage.windowsazure.com/
+[Service Management API]:http://msdn.microsoft.com/library/windowsazure/ee460799.aspx
+[PowerShell scripting]:http://msdn.microsoft.com/library/windowsazure/jj152841.aspx
+[Troy Hunt]:https://twitter.com/troyhunt
+[10 things I learned about rapidly scaling web apps with Azure]:http://www.troyhunt.com/2014/09/10-things-i-learned-about-rapidly.html
+[Azure Redis Cache]:/blog/2014/06/05/mvc-movie-app-with-azure-redis-cache-in-15-minutes/
+[ASP.NET session state]:https://msdn.microsoft.com/library/azure/dn690522.aspx
+[output cache]:https://msdn.microsoft.com/library/azure/dn798898.aspx
+
+[quick glance]:/manage/services/web-sites/how-to-monitor-websites/
+[Azure Application Insights]:http://blogs.msdn.com/b/visualstudioalm/archive/2015/01/07/application-insights-and-azure-websites.aspx
+[New Relic]:/develop/net/how-to-guides/new-relic/
+[How to: Receive Alert Notifications and Manage Alert Rules in Azure]:http://msdn.microsoft.com/library/windowsazure/dn306638.aspx
+
+  
+  [gitstaging]:http://www.bradygaster.com/post/multiple-environments-with-windows-azure-web-sites  