--- conflicted
+++ resolved
@@ -5,219 +5,198 @@
 	documentationCenter=""
 	authors="spelluru"
 	manager="jhubbard"
-	editor=""/>
-
+	editor=""/>
+
 <tags
 	ms.service="sql-database"
 	ms.workload="data-management"
 	ms.tgt_pltfrm="na"
 	ms.devlang="na"
 	ms.topic="article"
-<<<<<<< HEAD
-	ms.date="3/2/2015"
-=======
 	ms.date="03/02/2015"
->>>>>>> 7ecb9679
-	ms.author="spelluru"/>
-
-
-#Getting Started with Azure SQL Data Sync (Preview)
-In this tutorial, you learn the fundamentals of Azure SQL Data Sync using the Azure (Preview) portal.
-
-
-This tutorial assumes minimal prior experience with SQL Server and Azure SQL Database. In this tutorial, you create a hybrid (SQL Server and SQL Database instances) sync group fully configured and synchronizing on the schedule you set.
-
-
-## Step 1: Connect to the Azure SQL Database
-
-1. Sign in to the [Management Portal](http://manage.windowsazure.com).
-
-2. Click **SQL DATABASES** in the left pane.
-
-3. Click **SYNC** at the bottom of the page. When you click SYNC, a list appears showing the things you can add - **New Sync Group** and **New Sync Agent**.
-
-4. To launch the New SQL Data Sync Agent wizard, click **New Sync Agent**.
-
-5. If you haven't added an agent before, **click download it here**.
-
-	![Image1](./media/sql-database-get-started-data-sync/SQLDatabaseScreen-Figure1.PNG)
-
-
-## Step 2: Add a Client Agent
-This step is required only if you are going to have an on-premises SQL Server database included in your sync group. You can skip to Step 4: Create a sync group if your sync group has only SQL Database instances.
-
-<a id="InstallRequiredSoftware"></a>
-### Step 2a: Install the required software
-Be sure that you have the following installed on the computer you install the Client Agent.
-
-- **.NET Framework 4.0**
-
- You can install .NET Framework 4.0 from [here](http://go.microsoft.com/fwlink/?linkid=205836).
-
-- **Microsoft SQL Server 2008 R2 SP1 System CLR Types (x86)**
-
- You can install the Microsoft SQL Server 2008 R2 SP1 System CLR Types (x86) from [here](http://www.microsoft.com/download/en/details.aspx?id=26728)
-
-- **Microsoft SQL Server 2008 R2 SP1 Shared Management Objects (x86)**
-
- You can install the Microsoft SQL Server 2008 R2 SP1 Shared Management Objects (x86) from [here](http://www.microsoft.com/download/en/details.aspx?id=26728)
-
-
-
-<a id="InstallClient"></a>
-### Step 2b: Install a new Client Agent
-<<<<<<< HEAD
-=======
-<h3><a id="InstallClient"></a>Step 2b: Install a new Client Agent</h3>
-
-
-Follow the instruction at [Install a Client Agent (SQL Data Sync)](http://msdn.microsoft.com/library/jj823137.aspx) to install the agent.
-
-
-=======
-
-Follow the instruction at [Install a Client Agent (SQL Data Sync)](http://msdn.microsoft.com/library/jj823137.aspx) to install the agent.
-
-
->>>>>>> 7ecb9679
-
-<a id="RegisterSSDb"></a>
-### Step 2c: Finish the New SQL Data Sync Agent wizard
-
-<<<<<<< HEAD
-=======
-<h3><a id="RegisterSSDb"></a>Step 2c: Finish the New SQL Data Sync Agent wizard</h3>
+	ms.author="spelluru"/>
+
+
+#Getting Started with Azure SQL Data Sync (Preview)
+In this tutorial, you learn the fundamentals of Azure SQL Data Sync using the Azure (Preview) portal.
+
+
+This tutorial assumes minimal prior experience with SQL Server and Azure SQL Database. In this tutorial, you create a hybrid (SQL Server and SQL Database instances) sync group fully configured and synchronizing on the schedule you set.
+
+
+## Step 1: Connect to the Azure SQL Database
+
+1. Sign in to the [Management Portal](http://manage.windowsazure.com).
+
+2. Click **SQL DATABASES** in the left pane.
+
+3. Click **SYNC** at the bottom of the page. When you click SYNC, a list appears showing the things you can add - **New Sync Group** and **New Sync Agent**.
+
+4. To launch the New SQL Data Sync Agent wizard, click **New Sync Agent**.
+
+5. If you haven't added an agent before, **click download it here**.
+
+	![Image1](./media/sql-database-get-started-data-sync/SQLDatabaseScreen-Figure1.PNG)
+
+
+## Step 2: Add a Client Agent
+This step is required only if you are going to have an on-premises SQL Server database included in your sync group. You can skip to Step 4: Create a sync group if your sync group has only SQL Database instances.
+
+<a id="InstallRequiredSoftware"></a>
+### Step 2a: Install the required software
+Be sure that you have the following installed on the computer you install the Client Agent.
+
+- **.NET Framework 4.0**
+
+ You can install .NET Framework 4.0 from [here](http://go.microsoft.com/fwlink/?linkid=205836).
+
+- **Microsoft SQL Server 2008 R2 SP1 System CLR Types (x86)**
+
+ You can install the Microsoft SQL Server 2008 R2 SP1 System CLR Types (x86) from [here](http://www.microsoft.com/download/en/details.aspx?id=26728)
+
+- **Microsoft SQL Server 2008 R2 SP1 Shared Management Objects (x86)**
+
+ You can install the Microsoft SQL Server 2008 R2 SP1 Shared Management Objects (x86) from [here](http://www.microsoft.com/download/en/details.aspx?id=26728)
+
+
+
+<a id="InstallClient"></a>
+### Step 2b: Install a new Client Agent
+
+Follow the instruction at [Install a Client Agent (SQL Data Sync)](http://msdn.microsoft.com/library/jj823137.aspx) to install the agent.
+
+
+
+<a id="RegisterSSDb"></a>
+### Step 2c: Finish the New SQL Data Sync Agent wizard
 
 1. 	Return to the New SQL Data Sync Agent wizard.
-=======
-1. 	Return to the New SQL Data Sync Agent wizard.
->>>>>>> 7ecb9679
-2.	Give the agent a meaningful name.
-3.	From the dropdown, select the **REGION** (data center) to host this agent.
-4.	From the dropdown, select the **SUBSCRIPTION** to host this agent.
-5.	Click the right-arrow.
-
-
-
-## Step 3: Register a SQL Server database with the Client Agent
-
-After the Client Agent is installed, register every on-premises SQL Server database that you intend to include in a sync group with the agent.
-To register a database with the agent, follow the instructions at [Register a SQL Server Database with a Client Agent](http://msdn.microsoft.com/library/jj823138.aspx).
-
-
-
-## Step 4: Create a sync group
-
-
-<a id="StartNewSGWizard"></a>
-### Step 4a: Start the New Sync Group wizard
-
-1.	Return to the [Management Portal](http://manage.windowsazure.com).
-2.	Click **SQL DATABASES**.
-3.	Click **ADD SYNC** at the bottom of the page then select New Sync Group from the drawer.
-
-	![Image2](./media/sql-database-get-started-data-sync/NewSyncGroup-Figure2.png)
-
-
-
-<a id=""></a>
-### Step 4b: Enter the basic settings
-
-
-1.	Enter a meaningful name for the sync group.
-2.	From the dropdown, select the **REGION** (Data Center) to host this sync group.
-3. Click the right-arrow.
-
-	![Image3](./media/sql-database-get-started-data-sync/NewSyncGroupName-Figure3.PNG)
-
-
-<a id="DefineHubDB"></a>### Step 4c: Define the sync hub
-
-1. From the dropdown, select the SQL Database instance to serve as the sync group hub.
-2. Enter the credentials for this SQL Database instance - **HUB USERNAME** and **HUB PASSWORD**.
-3. Wait for SQL Data Sync to confirm the USERNAME and PASSWORD. A green check mark appears to the right of the PASSWORD when the credentials are confirmed.
-4. From the dropdown, select the **CONFLICT RESOLUTION** policy.
-
- **Hub Wins** - any change written to the hub database is written to the reference databases, overwriting changes in the same reference database record. Functionally, this means that the first change written to the hub is propagated to the other databases.
-
-
- **Client Wins** - changes written to the hub are overwritten by changes in reference databases. Functionally, this means that the last change written to the hub is the one kept and propagated to the other databases.
-
-5.	Click the right-arrow.
-
-	![Image4](./media/sql-database-get-started-data-sync/NewSyncGroupHub-Figure4.PNG)
-
-<a id="AddRefDB"></a>
-### Step 4d: Add a reference database
-
-
-Repeat this step for each additional database you want to add to the sync group.
-
-1. From the dropdown, select the database to add.
-
-	Databases in the dropdown include both SQL Server databases that have been registered with the agent and SQL Database instances.
-2.	Enter credentials for this database - **USERNAME** and **PASSWORD**.
-3.	From the dropdown, select the **SYNC DIRECTION** for this database.
-
-	**Bi-directional** - changes in the reference database are written to the hub database, and changes to the hub database are written to the reference database.
-
-	**Sync from the Hub** - The database receives updates from the Hub. It does not send changes to the Hub.
-
-	**Sync to the Hub** - The database sends updates to the Hub. Changes in the Hub are not written to this database.
-
-4.	To finish creating the sync group, click the check mark in the lower right of the wizard. Wait for the SQL Data Sync to confirm the credentials. A green check indicates that the credentials are confirmed.
-
-5.	Click the check mark a second time. This returns you to the **SYNC** page under SQL Databases. This sync group is now listed with your other sync groups and agents.
-
-	![Image5](./media/sql-database-get-started-data-sync/NewSyncGroupReference-Figure5.PNG)
-
-
-## Step 5: Define the data to sync
-
-Azure SQL Data Sync allows you to select tables and columns to synchronize. If you also want to filter a column so that only rows with specific values (such as, Age>=65) are synchronized, use the SQL Data Sync portal at Azure and the documentation at Select the Tables, Columns, and Rows to Synchronize to define the data to sync.
-
-1.	Return to the [Management Portal](http://manage.windowsazure.com).
-2.	Click **SQL DATABASES**.
-3.	Click the **SYNC** tab.
-4.	Click the name of this sync group.
-5.	Click the **SYNC RULES** tab.
-6.	Select the database you want to provide the sync group schema.
-7.	Click the right-arrow.
-8.	Click **REFRESH SCHEMA**.
-9.	For each table in the database, select the columns to include in the synchronizations.
-	- Columns with unsupported data types cannot be selected.
-	- If no columns in a table are selected, the table is not included in the sync group.
-	- To select/unselect all the tables, click SELECT at the bottom of the screen.
-10.	Click **SAVE**, then wait for the sync group to finish provisioning.
-11.	To return to the Data Sync landing page, click the back-arrow in the upper left of the screen (above the sync group's name).
-
-	![Image6](./media/sql-database-get-started-data-sync/NewSyncGroupSyncRules-Figure6.PNG)
-
-## Step 6: Configure your sync group
-
-You can always synchronize a sync group by clicking SYNC at the bottom of the Data Sync landing page.
-If you want a sync group to synchronize on a schedule, you configure the sync group.
-
-1.	Return to the [Management Portal](http://manage.windowsazure.com).
-2.	Click **SQL DATABASES**.
-3.	Click the **SYNC** tab.
-4.	Click the name of this sync group.
-5.	Click the **CONFIGURE** tab.
-6.	**AUTOMATIC SYNC**
-	- To configure the sync group to sync on a set frequency, click **ON**. You can still sync on demand by clicking SYNC.
-	- Click **OFF** to configure the sync group to sync only when you click SYNC.
-7.	**SYNC FREQUENCY**
-	- If AUTOMATIC SYNC is ON, set the synchronization frequency. The frequency must be between 5 Minutes and 1 Month.
-8.	Click **SAVE**.
-
-![Image7](./media/sql-database-get-started-data-sync/NewSyncGroupConfigure-Figure7.PNG)
-
-Congratulations. You have created a sync group that includes both a SQL Database instance and a SQL Server database.
-
-## Next Steps
-For additional information on SQL Database and SQL Data Sync see:
-
-* [Sign up for the Premium Offer for SQL Database] (sign-up-for-sql-database-premium.md)
-* [SQL Data Sync (WA Portal)](http://msdn.microsoft.com/library/windowsazure/jj856263.aspx)
-* [Getting Started with Azure SQL Database](getting-started-w-sql-databases.md)
-* [SQL Server Database Lifecycle ](http://go.microsoft.com/fwlink/?LinkId=275193)
+2.	Give the agent a meaningful name.
+3.	From the dropdown, select the **REGION** (data center) to host this agent.
+4.	From the dropdown, select the **SUBSCRIPTION** to host this agent.
+5.	Click the right-arrow.
+
+
+
+## Step 3: Register a SQL Server database with the Client Agent
+
+After the Client Agent is installed, register every on-premises SQL Server database that you intend to include in a sync group with the agent.
+To register a database with the agent, follow the instructions at [Register a SQL Server Database with a Client Agent](http://msdn.microsoft.com/library/jj823138.aspx).
+
+
+
+## Step 4: Create a sync group
+
+
+<a id="StartNewSGWizard"></a>
+### Step 4a: Start the New Sync Group wizard
+
+1.	Return to the [Management Portal](http://manage.windowsazure.com).
+2.	Click **SQL DATABASES**.
+3.	Click **ADD SYNC** at the bottom of the page then select New Sync Group from the drawer.
+
+	![Image2](./media/sql-database-get-started-data-sync/NewSyncGroup-Figure2.png)
+
+
+
+<a id=""></a>
+### Step 4b: Enter the basic settings
+
+
+1.	Enter a meaningful name for the sync group.
+2.	From the dropdown, select the **REGION** (Data Center) to host this sync group.
+3. Click the right-arrow.
+
+	![Image3](./media/sql-database-get-started-data-sync/NewSyncGroupName-Figure3.PNG)
+
+
+<a id="DefineHubDB"></a>### Step 4c: Define the sync hub
+
+1. From the dropdown, select the SQL Database instance to serve as the sync group hub.
+2. Enter the credentials for this SQL Database instance - **HUB USERNAME** and **HUB PASSWORD**.
+3. Wait for SQL Data Sync to confirm the USERNAME and PASSWORD. A green check mark appears to the right of the PASSWORD when the credentials are confirmed.
+4. From the dropdown, select the **CONFLICT RESOLUTION** policy.
+
+ **Hub Wins** - any change written to the hub database is written to the reference databases, overwriting changes in the same reference database record. Functionally, this means that the first change written to the hub is propagated to the other databases.
+
+
+ **Client Wins** - changes written to the hub are overwritten by changes in reference databases. Functionally, this means that the last change written to the hub is the one kept and propagated to the other databases.
+
+5.	Click the right-arrow.
+
+	![Image4](./media/sql-database-get-started-data-sync/NewSyncGroupHub-Figure4.PNG)
+
+<a id="AddRefDB"></a>
+### Step 4d: Add a reference database
+
+
+Repeat this step for each additional database you want to add to the sync group.
+
+1. From the dropdown, select the database to add.
+
+	Databases in the dropdown include both SQL Server databases that have been registered with the agent and SQL Database instances.
+2.	Enter credentials for this database - **USERNAME** and **PASSWORD**.
+3.	From the dropdown, select the **SYNC DIRECTION** for this database.
+
+	**Bi-directional** - changes in the reference database are written to the hub database, and changes to the hub database are written to the reference database.
+
+	**Sync from the Hub** - The database receives updates from the Hub. It does not send changes to the Hub.
+
+	**Sync to the Hub** - The database sends updates to the Hub. Changes in the Hub are not written to this database.
+
+4.	To finish creating the sync group, click the check mark in the lower right of the wizard. Wait for the SQL Data Sync to confirm the credentials. A green check indicates that the credentials are confirmed.
+
+5.	Click the check mark a second time. This returns you to the **SYNC** page under SQL Databases. This sync group is now listed with your other sync groups and agents.
+
+	![Image5](./media/sql-database-get-started-data-sync/NewSyncGroupReference-Figure5.PNG)
+
+
+## Step 5: Define the data to sync
+
+Azure SQL Data Sync allows you to select tables and columns to synchronize. If you also want to filter a column so that only rows with specific values (such as, Age>=65) are synchronized, use the SQL Data Sync portal at Azure and the documentation at Select the Tables, Columns, and Rows to Synchronize to define the data to sync.
+
+1.	Return to the [Management Portal](http://manage.windowsazure.com).
+2.	Click **SQL DATABASES**.
+3.	Click the **SYNC** tab.
+4.	Click the name of this sync group.
+5.	Click the **SYNC RULES** tab.
+6.	Select the database you want to provide the sync group schema.
+7.	Click the right-arrow.
+8.	Click **REFRESH SCHEMA**.
+9.	For each table in the database, select the columns to include in the synchronizations.
+	- Columns with unsupported data types cannot be selected.
+	- If no columns in a table are selected, the table is not included in the sync group.
+	- To select/unselect all the tables, click SELECT at the bottom of the screen.
+10.	Click **SAVE**, then wait for the sync group to finish provisioning.
+11.	To return to the Data Sync landing page, click the back-arrow in the upper left of the screen (above the sync group's name).
+
+	![Image6](./media/sql-database-get-started-data-sync/NewSyncGroupSyncRules-Figure6.PNG)
+
+## Step 6: Configure your sync group
+
+You can always synchronize a sync group by clicking SYNC at the bottom of the Data Sync landing page.
+If you want a sync group to synchronize on a schedule, you configure the sync group.
+
+1.	Return to the [Management Portal](http://manage.windowsazure.com).
+2.	Click **SQL DATABASES**.
+3.	Click the **SYNC** tab.
+4.	Click the name of this sync group.
+5.	Click the **CONFIGURE** tab.
+6.	**AUTOMATIC SYNC**
+	- To configure the sync group to sync on a set frequency, click **ON**. You can still sync on demand by clicking SYNC.
+	- Click **OFF** to configure the sync group to sync only when you click SYNC.
+7.	**SYNC FREQUENCY**
+	- If AUTOMATIC SYNC is ON, set the synchronization frequency. The frequency must be between 5 Minutes and 1 Month.
+8.	Click **SAVE**.
+
+![Image7](./media/sql-database-get-started-data-sync/NewSyncGroupConfigure-Figure7.PNG)
+
+Congratulations. You have created a sync group that includes both a SQL Database instance and a SQL Server database.
+
+## Next Steps
+For additional information on SQL Database and SQL Data Sync see:
+
+* [Sign up for the Premium Offer for SQL Database] (sign-up-for-sql-database-premium.md)
+* [SQL Data Sync (WA Portal)](http://msdn.microsoft.com/library/windowsazure/jj856263.aspx)
+* [Getting Started with Azure SQL Database](getting-started-w-sql-databases.md)
+* [SQL Server Database Lifecycle ](http://go.microsoft.com/fwlink/?LinkId=275193)