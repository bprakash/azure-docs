--- conflicted
+++ resolved
@@ -1,4 +1,3 @@
-<<<<<<< HEAD
 <properties 
 	pageTitle="Authenticate and Authorize Line-of-Business Apps in Azure Websites" 
 	description="Learn the different authentication and authorization options for line-of-business applications that are deployed to Azure Websites" 
@@ -32,54 +31,6 @@
 In many scenarios, you want to customize the authentication and authorization behavior of the application, such as a login and logout page, custom authorization logic, mult-tenant application behavior, and so on. In these cases, it may be better to configure authentication and authorization manually for greater flexibility of its features. Below are two main options  
 
 -	[Azure AD](../web-sites-dotnet-lob-application-azure-ad/) - You can implement authentication and authorization for your website with Azure AD. Using Azure AD as the identity provider has the following characteristics:
-	-	Supports popular authentication protocols, such as [OAuth 2.0](http://oauth.net/2/), [OpenID Connect](http://openid.net/connect/), and [SAML 2.0](http://en.wikipedia.org/wiki/SAML_2.0). For the complete list of supported protocols, see [Azure Active Directory Authentication Protocols](http://msdn.microsoft.com/en-us/library/azure/dn151124.aspx).
-	-	Can use an Azure-only identity provider without any on-premise infrastructure.
-	-	Can also configure directory sync with an on-premise AD (managed on-premise).
-	-	Azure AD with directory sync from your on-premise AD domain enables a smooth SSO experience to your website when AD users access from the intranet and the internet. From the intranet, AD users can automatically access the website through Integrated Authentication. From the internet, AD users can log into the website using their Windows credentials.
-	-	Provides SSO to [all applications supported by Azure AD](http://azure.microsoft.com/en-us/marketplace/active-directory/), including Azure, Office 365, Dynamics CRM Online, Windows InTune, and thousands of non-Microsoft cloud applications. 
-	-	Azure AD delegates management of [relying party](http://en.wikipedia.org/wiki/Relying_party) applications to non-administrator roles, while application access to sensitive directory data must still be configured by global administrators.
-	-	Sends a general-purpose set of claim types for all relying party applications. For the list of claim types, see [Supported Token and Claim Types](http://msdn.microsoft.com/en-us/library/azure/dn195587.aspx). Claims are not customizable.
-	-	[Azure AD Graph API](http://msdn.microsoft.com/en-us/library/azure/hh974476.aspx) enables application access to directory data in Azure AD.
--	[On-premise secure token service (STS), such as AD FS](../web-sites-dotnet-lob-application-adfs/) - You can implement authentication and authorization for your website with an on-premise STS like AD FS. Using on-premise AD FS has the following characteristics:
-	-	AD FS topology must be deployed on-premise, with cost and management overhead.
-	-	Best when company policy demands that AD data be stored on-premise.
-	-	Only AD FS administrators can configure [relying party trusts and claim rules](http://technet.microsoft.com/en-us/library/dd807108.aspx).
-	-	Can manage [claims](http://technet.microsoft.com/en-us/library/ee913571.aspx) on a per-application basis.
-	-	Must have a separate solution for accessing on-premise AD data through the corporate firewall.
-=======
-<properties 
-	pageTitle="Authenticate and Authorize Line-of-Business Apps in Azure Websites" 
-	description="Learn the different authentication and authorization options for line-of-business applications that are deployed to Azure Websites" 
-	services="web-sites" 
-	documentationCenter="" 
-	authors="cephalin" 
-	manager="wpickett" 
-	editor=""/>
-
-<tags 
-	ms.service="web-sites" 
-	ms.devlang="na" 
-	ms.topic="article" 
-	ms.tgt_pltfrm="na" 
-	ms.workload="web" 
-	ms.date="02/12/2015" 
-	ms.author="cephalin"/>
-
-# Authenticate and Authorize Users in Line-of-Business Applications in Azure Websites #
-
-[Azure Websites](/services/websites/) enables enterprise line-of-business application scenarios by supporting single sign-on (SSO) of users whether they access the application from your on-premises environment or the public internet. It can be integrated with [Azure Active Directory](/services/active-directory/) (AAD) or on-premises secure token service (STS), such as Active Directory Federation Services (AD FS), to authenticate your internal Active Directory (AD) users and authorize them properly.
-
-## Zero-friction authentication and authorization ##
-
-With a few clicks of the button, you can enable authentication and authorization for your website. The checkbox style configuration in every Azure website provides the basic access control of your LOB website. It does so by enforcing HTTPS and authentication to an Azure AD tenant of your choice before granting users access to all website content. For more information, see [Azure Websites Authentication / Authorization](http://azure.microsoft.com/blog/2014/11/13/azure-websites-authentication-authorization/).
-
->[AZURE.NOTE] This feature is currently in preview.
-
-## Manually implement authentication and authorization ##
-
-In many scenarios, you want to customize the authentication and authorization behavior of the application, such as a login and logout page, custom authorization logic, mult-tenant application behavior, and so on. In these cases, it may be better to configure authentication and authorization manually for greater flexibility of its features. Below are two main options  
-
--	[Azure AD](../web-sites-dotnet-lob-application-azure-ad/) - You can implement authentication and authorization for your website with Azure AD. Using Azure AD as the identity provider has the following characteristics:
 	-	Supports popular authentication protocols, such as [OAuth 2.0](http://oauth.net/2/), [OpenID Connect](http://openid.net/connect/), and [SAML 2.0](http://en.wikipedia.org/wiki/SAML_2.0). For the complete list of supported protocols, see [Azure Active Directory Authentication Protocols](http://msdn.microsoft.com/library/azure/dn151124.aspx).
 	-	Can use an Azure-only identity provider without any on-premise infrastructure.
 	-	Can also configure directory sync with an on-premise AD (managed on-premise).
@@ -93,5 +44,4 @@
 	-	Best when company policy demands that AD data be stored on-premise.
 	-	Only AD FS administrators can configure [relying party trusts and claim rules](http://technet.microsoft.com/library/dd807108.aspx).
 	-	Can manage [claims](http://technet.microsoft.com/library/ee913571.aspx) on a per-application basis.
-	-	Must have a separate solution for accessing on-premise AD data through the corporate firewall.
->>>>>>> a71c289e
+	-	Must have a separate solution for accessing on-premise AD data through the corporate firewall.