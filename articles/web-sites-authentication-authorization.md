<properties 
<<<<<<< HEAD
	pageTitle="Authenticate and uuthorize line-of-business apps in Azure App Service Web Apps" 
	description="Learn the different authentication and authorization options for line-of-business applications that are deployed to Azure App Service Web Apps" 
=======
	pageTitle="Authenticate and Authorize Line-of-Business Apps in Azure Websites" 
	description="Learn the different authentication and authorization options for line-of-business applications that are deployed to Azure Websites" 
>>>>>>> 61a11b2b
	services="app-service\web" 
	documentationCenter="" 
	authors="cephalin" 
	manager="wpickett" 
	editor="jimbe"/>

<tags 
	ms.service="app-service-web" 
	ms.devlang="na" 
	ms.topic="article" 
	ms.tgt_pltfrm="na" 
	ms.workload="web" 
	ms.date="03/24/2015" 
	ms.author="cephalin"/>

# Authenticate and authorize users in line-of-business applications in Azure App Service Web Apps #

[Azure Web Apps](http://go.microsoft.com/fwlink/?LinkId=529714) enables enterprise line-of-business application scenarios by supporting single sign-on (SSO) of users whether they access the application from your on-premises environment or the public internet. It can be integrated with [Azure Active Directory](http://azure.microsoft.com/services/active-directory/) (AAD) or on-premises secure token service (STS), such as Active Directory Federation Services (AD FS), to authenticate your internal Active Directory (AD) users and authorize them properly.

## Zero-friction authentication and authorization ##

With a few clicks of the button, you can enable authentication and authorization for your web app. The checkbox style configuration in every Azure web app provides the basic access control of your line-of-business web app. It does so by enforcing HTTPS and authentication to an Azure AD tenant of your choice before granting users access to all web app content. For more information, see [Web Apps Authentication / Authorization](http://azure.microsoft.com/blog/2014/11/13/azure-websites-authentication-authorization/).

>[AZURE.NOTE] This feature is currently in preview.

## Manually implement authentication and authorization ##

In many scenarios, you want to customize the authentication and authorization behavior of the application, such as a login and logout page, custom authorization logic, mult-tenant application behavior, and so on. In these cases, it may be better to configure authentication and authorization manually for greater flexibility of its features. Below are two main options  

-	[Azure AD](../web-sites-dotnet-lob-application-azure-ad/) - You can implement authentication and authorization for your web app with Azure AD. Using Azure AD as the identity provider has the following characteristics:
	-	Supports popular authentication protocols, such as [OAuth 2.0](http://oauth.net/2/), [OpenID Connect](http://openid.net/connect/), and [SAML 2.0](http://en.wikipedia.org/wiki/SAML_2.0). For the complete list of supported protocols, see [Azure Active Directory Authentication Protocols](http://msdn.microsoft.com/library/azure/dn151124.aspx).
	-	Can use an Azure-only identity provider without any on-premise infrastructure.
	-	Can also configure directory sync with an on-premise AD (managed on-premise).
	-	Azure AD with directory sync from your on-premise AD domain enables a smooth SSO experience to your web app when AD users access from the intranet and the internet. From the intranet, AD users can automatically access the web app through Integrated Authentication. From the internet, AD users can log into the web app using their Windows credentials.
	-	Provides SSO to [all applications supported by Azure AD](/marketplace/active-directory/), including Azure, Office 365, Dynamics CRM Online, Windows InTune, and thousands of non-Microsoft cloud applications. 
	-	Azure AD delegates management of [relying party](http://en.wikipedia.org/wiki/Relying_party) applications to non-administrator roles, while application access to sensitive directory data must still be configured by global administrators.
	-	Sends a general-purpose set of claim types for all relying party applications. For the list of claim types, see [Supported Token and Claim Types](http://msdn.microsoft.com/library/azure/dn195587.aspx). Claims are not customizable.
	-	[Azure AD Graph API](http://msdn.microsoft.com/library/azure/hh974476.aspx) enables application access to directory data in Azure AD.
-	[On-premise secure token service (STS), such as AD FS](../web-sites-dotnet-lob-application-adfs/) - You can implement authentication and authorization for your web app with an on-premise STS like AD FS. Using on-premise AD FS has the following characteristics:
	-	AD FS topology must be deployed on-premise, with cost and management overhead.
	-	Best when company policy demands that AD data be stored on-premise.
	-	Only AD FS administrators can configure [relying party trusts and claim rules](http://technet.microsoft.com/library/dd807108.aspx).
	-	Can manage [claims](http://technet.microsoft.com/library/ee913571.aspx) on a per-application basis.
	-	Must have a separate solution for accessing on-premise AD data through the corporate firewall.

## What's changed
* For a guide to the change from Websites to App Service see: [Azure App Service and Its Impact on Existing Azure Services](http://go.microsoft.com/fwlink/?LinkId=529714)
* For a guide to the change of the old portal to the new portal see: [Reference for navigating the preview portal](http://go.microsoft.com/fwlink/?LinkId=529715)<|MERGE_RESOLUTION|>--- conflicted
+++ resolved
@@ -1,11 +1,6 @@
 <properties 
-<<<<<<< HEAD
-	pageTitle="Authenticate and uuthorize line-of-business apps in Azure App Service Web Apps" 
+	pageTitle="Authenticate and authorize line-of-business apps in Azure App Service Web Apps" 
 	description="Learn the different authentication and authorization options for line-of-business applications that are deployed to Azure App Service Web Apps" 
-=======
-	pageTitle="Authenticate and Authorize Line-of-Business Apps in Azure Websites" 
-	description="Learn the different authentication and authorization options for line-of-business applications that are deployed to Azure Websites" 
->>>>>>> 61a11b2b
 	services="app-service\web" 
 	documentationCenter="" 
 	authors="cephalin" 
