--- conflicted
+++ resolved
@@ -1,18 +1,9 @@
-<<<<<<< HEAD
-<properties 
-	pageTitle="SQL Server IaaS Agent Extension | Microsoft Azure" 
-	description="This topic uses resources created with the classic deployment model, and describes the SQL Server agent extension, which enables a VM running SQL Server on Azure to use automation features." 
-	services="virtual-machines" 
-	documentationCenter="" 
-	authors="jeffgoll" 
-=======
 <properties
 	pageTitle="SQL Server IaaS Agent Extension | Microsoft Azure"
 	description="This topic uses resources created with the classic deployment model, and describes the SQL Server agent extension, which enables a VM running SQL Server on Azure to use automation features."
 	services="virtual-machines"
 	documentationCenter=""
 	authors="jeffgoll"
->>>>>>> 08be3281
 	manager="jeffreyg"
    editor="monicar"    
    tags="azure-service-management"/>
@@ -28,18 +19,11 @@
 
 # SQL Server IaaS Agent Extension
 
-<<<<<<< HEAD
-This extension enables SQL Server in Azure Virtual Machines to use certain services, listed in this article, which can only be used with this extension installed. This extension is automatically installed for SQL Server Gallery Images in the Azure Preview Portal. It can be installed on any SQL Server VM in Azure which has the Azure VM Guest Agent installed.
-
-[AZURE.INCLUDE [learn-about-deployment-models](../../includes/learn-about-deployment-models-include.md)] This article covers using a resource with the classic deployment model. 
- 
-=======
 This extension enables SQL Server in Azure Virtual Machines to use certain services, listed in this article, which can only be used with this extension installed. This extension is automatically installed for SQL Server Gallery Images in the Azure portal. It can be installed on any SQL Server VM in Azure which has the Azure VM Guest Agent installed.
 
 [AZURE.INCLUDE [learn-about-deployment-models](../../includes/learn-about-deployment-models-classic-include.md)] Resource Manager model.
 
 
->>>>>>> 08be3281
 ## Prerequisites
 Requirements for using Powershell cmdlets:
 
