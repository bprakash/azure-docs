<properties
	pageTitle="Create and upload a Linux VHD | Microsoft Azure"
	description="Create and upload an Azure virtual hard disk (VHD) with the classic deployment model that contains the Linux operating system."
	services="virtual-machines"
	documentationCenter=""
	authors="dsk-2015"
	manager="timlt"
	editor="tysonn"
	tags="azure-service-management"/>

<tags
	ms.service="virtual-machines"
	ms.workload="infrastructure-services"
	ms.tgt_pltfrm="vm-linux"
	ms.devlang="na"
	ms.topic="article"
	ms.date="01/22/2016"
	ms.author="dkshir"/>

# Creating and Uploading a Virtual Hard Disk that Contains the Linux Operating System

[AZURE.INCLUDE [learn-about-deployment-models](../../includes/learn-about-deployment-models-classic-include.md)] Resource Manager model.


This article shows you how to create and upload a virtual hard disk (VHD) so you can use it as your own image to create virtual machines in Azure. You'll learn how to prepare the operating system so you can use it to create multiple virtual machines based on that image.

[AZURE.INCLUDE [free-trial-note](../../includes/free-trial-note.md)]

<<<<<<< HEAD
An Azure virtual machine runs the operating system based on the image you choose during creation. These images are stored in VHD format, in .vhd files in a storage account. For details, see [Disks in Azure](virtual-machines-linux-about-disks-vhds.md) and [Images in Azure](virtual-machines-images.md).
=======
An Azure virtual machine runs the operating system based on the image you choose during creation. These images are stored in VHD format, in .vhd files in a storage account. For details, see [Disks in Azure](virtual-machines-disks-vhds.md) and [Images in Azure](virtual-machines-linux-classic-about-images.md).
>>>>>>> 7eeab41f

When you create the virtual machine, you can customize some of the operating system settings so they're appropriate for the application you want to run. For instructions, see [How to Create a Custom Virtual Machine](virtual-machines-windows-classic-createportal.md).

**Important**: The Azure platform SLA applies to virtual machines running the Linux OS only when one of the endorsed distributions is used with the configuration details as specified under 'Supported Versions' in [Linux on Azure-Endorsed Distributions](virtual-machines-linux-endorsed-distros.md). All Linux distributions in the Azure image gallery are endorsed distributions with the required configuration.


## Prerequisites
This article assumes that you have the following items:

- **A management certificate** - You have created a management certificate for the subscription for which you want to upload a VHD, and exported the certificate to a .cer file. For more information about creating certificates, see [Certificates overview for Azure](../cloud-services/cloud-services-certs-create.md).

- **Linux operating system installed in a .vhd file**  - You have installed a supported Linux operating system to a virtual hard disk. Multiple tools exist to create .vhd files, for example you can use a virtualization solution such as Hyper-V to create the .vhd file and install the operating system. For instructions, see [Install the Hyper-V Role and Configure a Virtual Machine](http://technet.microsoft.com/library/hh846766.aspx).

	**Important**: The newer VHDX format is not supported in Azure. You can convert the disk to VHD format using Hyper-V Manager or the convert-vhd cmdlet.

	For a list of endorsed distributions, see [Linux on Azure-Endorsed Distributions](virtual-machines-linux-endorsed-distros.md). For a general list of Linux distributions, see [Information for Non-Endorsed Distributions](virtual-machines-linux-create-upload-generic.md).


- **Azure Command-line Interface** - if you are using a Linux operating system to create your image, you use the [Azure Command-Line Interface](virtual-machines-command-line-tools.md) to upload the VHD.

- **Azure Powershell tools** - the `Add-AzureVhd` cmdlet can also be used to upload the VHD. See [Azure Downloads](https://azure.microsoft.com/downloads/) to download the Azure Powershell cmdlets. For reference information, see [Add-AzureVhd](https://msdn.microsoft.com/library/azure/dn495173.aspx).

<a id="prepimage"> </a>
## Step 1: Prepare the image to be uploaded

Azure supports a variety of Linux distributions (see [Endorsed Distributions](virtual-machines-linux-endorsed-distros.md)). The following articles will guide you through how to prepare the various Linux distributions that are supported on Azure:

- **[CentOS-based Distributions](virtual-machines-linux-create-upload-vhd-centos.md)**
- **[Debian Linux](virtual-machines-linux-debian-create-upload-vhd.md)**
- **[Oracle Linux](virtual-machines-linux-oracle-create-upload-vhd.md)**
- **[Red Hat Enterprise Linux](virtual-machines-linux-redhat-create-upload-vhd.md)**
- **[SLES & openSUSE](../virtual-machines-linux-create-upload-vhd-suse)**
- **[Ubuntu](virtual-machines-linux-create-upload-vhd-ubuntu.md)**
- **[Other - Non-Endorsed Distributions](virtual-machines-linux-create-upload-vhd-generic.md)**

Also see the **[Linux Installation Notes](virtual-machines-linux-create-upload-generic.md#linuxinstall)** for more tips on preparing Linux images for Azure.

After following the steps in the guides above you should have a VHD file that is ready to upload to Azure.

<a id="connect"> </a>
## Step 2: Prepare the connection to Azure

Before you can upload a .vhd file, you need to establish a secure connection between your computer and your subscription in Azure.


### If using Azure CLI

The latest Azure CLI defaults into Resource Manager deployment model, so make sure you are in the classic deployment model by using this command:

		azure config mode asm  

Next, use any of the following login methods to connect to your Azure subscription.

Use Azure AD method to login:

1. Open an Azure CLI window

2. Type:

	`azure login`

	When prompted, type your username and password.

**OR**, use a PublishSettings file instead:

1. Open an Azure CLI window

2. Type:

	`azure account download`

	This command opens a browser window and automatically downloads a .publishsettings file that contains information and a certificate for your Azure subscription.

3. Save the .publishsettings file

4. Type:

	`azure account import <PathToFile>`

	Where `<PathToFile>` is the full path to the .publishsettings file.

	For more information, read [Connect to Azure from Azure CLI](../xplat-cli-connect.md).


### If using Azure PowerShell

Use Azure AD method to login:

1. Open an Azure PowerShell window.

2. Type:

	`Add-AzureAccount`

	When prompted, enter your organizational user id and password.

**OR**, use the PublishSettings files instead:

1. Open an Azure PowerShell window.

2. Type:

	`Get-AzurePublishSettingsFile`

	This command opens a browser window and automatically downloads a .publishsettings file that contains information and a certificate for your Azure subscription.

3. Save the .publishsettings file.

4. Type:

	`Import-AzurePublishSettingsFile <PathToFile>`

	Where `<PathToFile>` is the full path to the .publishsettings file.

	For more information, see [How to install and configure Azure PowerShell](powershell-install-configure.md)

> [AZURE.NOTE] We recommend you use the newer Azure Active Directory method to login to your Azure subscription, either from the Azure CLI or the Azure PowerShell.

<a id="upload"> </a>
## Step 3: Upload the image to Azure

You will need a storage account to upload your VHD file to. You can either pick an existing one or create a new one. To create a storage account please refer to [Create a Storage Account](../storage/storage-create-storage-account.md).

When you upload the .vhd file, you can place the .vhd file anywhere within your blob storage. In the following command examples, **BlobStorageURL** is the URL for the storage account you plan to use, **YourImagesFolder** is the container within blob storage where you want to store your images. **VHDName** is the label that appears in the [Azure portal](http://portal.azure.com) or the [Azure classic portal](http://manage.windowsazure.com) to identify the virtual hard disk. **PathToVHDFile** is the full path and name of the .vhd file on your machine.


### If using Azure CLI

Use the Azure CLI to upload the image, by using the following command:

		azure vm image create <ImageName> --blob-url <BlobStorageURL>/<YourImagesFolder>/<VHDName> --os Linux <PathToVHDFile>

For more information, see [Azure CLI reference for Azure Service Management](virtual-machines-command-line-tools.md).


### If using PowerShell

From the Azure PowerShell window you used in the previous step, type:

		Add-AzureVhd -Destination <BlobStorageURL>/<YourImagesFolder>/<VHDName> -LocalFilePath <PathToVHDFile>

For more information, see [Add-AzureVhd](https://msdn.microsoft.com/library/azure/dn495173.aspx).


[Step 1: Prepare the image to be uploaded]: #prepimage
[Step 2: Prepare the connection to Azure]: #connect
[Step 3: Upload the image to Azure]: #upload
<|MERGE_RESOLUTION|>--- conflicted
+++ resolved
@@ -1,180 +1,177 @@
-<properties
-	pageTitle="Create and upload a Linux VHD | Microsoft Azure"
-	description="Create and upload an Azure virtual hard disk (VHD) with the classic deployment model that contains the Linux operating system."
-	services="virtual-machines"
-	documentationCenter=""
-	authors="dsk-2015"
-	manager="timlt"
-	editor="tysonn"
-	tags="azure-service-management"/>
+<properties
+	pageTitle="Create and upload a Linux VHD | Microsoft Azure"
+	description="Create and upload an Azure virtual hard disk (VHD) with the classic deployment model that contains the Linux operating system."
+	services="virtual-machines"
+	documentationCenter=""
+	authors="dsk-2015"
+	manager="timlt"
+	editor="tysonn"
+	tags="azure-service-management"/>
+
+<tags
+	ms.service="virtual-machines"
+	ms.workload="infrastructure-services"
+	ms.tgt_pltfrm="vm-linux"
+	ms.devlang="na"
+	ms.topic="article"
+	ms.date="01/22/2016"
+	ms.author="dkshir"/>
+
+# Creating and Uploading a Virtual Hard Disk that Contains the Linux Operating System
+
+[AZURE.INCLUDE [learn-about-deployment-models](../../includes/learn-about-deployment-models-classic-include.md)] Resource Manager model.
+
+
+This article shows you how to create and upload a virtual hard disk (VHD) so you can use it as your own image to create virtual machines in Azure. You'll learn how to prepare the operating system so you can use it to create multiple virtual machines based on that image.
+
+[AZURE.INCLUDE [free-trial-note](../../includes/free-trial-note.md)]
+
+An Azure virtual machine runs the operating system based on the image you choose during creation. These images are stored in VHD format, in .vhd files in a storage account. For details, see [Disks in Azure](virtual-machines-linux-about-disks-vhds.md) and [Images in Azure](virtual-machines-linux-classic-about-images.md).
 
-<tags
-	ms.service="virtual-machines"
-	ms.workload="infrastructure-services"
-	ms.tgt_pltfrm="vm-linux"
-	ms.devlang="na"
-	ms.topic="article"
-	ms.date="01/22/2016"
-	ms.author="dkshir"/>
-
-# Creating and Uploading a Virtual Hard Disk that Contains the Linux Operating System
-
-[AZURE.INCLUDE [learn-about-deployment-models](../../includes/learn-about-deployment-models-classic-include.md)] Resource Manager model.
-
-
-This article shows you how to create and upload a virtual hard disk (VHD) so you can use it as your own image to create virtual machines in Azure. You'll learn how to prepare the operating system so you can use it to create multiple virtual machines based on that image.
-
-[AZURE.INCLUDE [free-trial-note](../../includes/free-trial-note.md)]
-
-<<<<<<< HEAD
-An Azure virtual machine runs the operating system based on the image you choose during creation. These images are stored in VHD format, in .vhd files in a storage account. For details, see [Disks in Azure](virtual-machines-linux-about-disks-vhds.md) and [Images in Azure](virtual-machines-images.md).
-=======
-An Azure virtual machine runs the operating system based on the image you choose during creation. These images are stored in VHD format, in .vhd files in a storage account. For details, see [Disks in Azure](virtual-machines-disks-vhds.md) and [Images in Azure](virtual-machines-linux-classic-about-images.md).
->>>>>>> 7eeab41f
-
-When you create the virtual machine, you can customize some of the operating system settings so they're appropriate for the application you want to run. For instructions, see [How to Create a Custom Virtual Machine](virtual-machines-windows-classic-createportal.md).
-
-**Important**: The Azure platform SLA applies to virtual machines running the Linux OS only when one of the endorsed distributions is used with the configuration details as specified under 'Supported Versions' in [Linux on Azure-Endorsed Distributions](virtual-machines-linux-endorsed-distros.md). All Linux distributions in the Azure image gallery are endorsed distributions with the required configuration.
-
-
-## Prerequisites
-This article assumes that you have the following items:
-
-- **A management certificate** - You have created a management certificate for the subscription for which you want to upload a VHD, and exported the certificate to a .cer file. For more information about creating certificates, see [Certificates overview for Azure](../cloud-services/cloud-services-certs-create.md).
-
-- **Linux operating system installed in a .vhd file**  - You have installed a supported Linux operating system to a virtual hard disk. Multiple tools exist to create .vhd files, for example you can use a virtualization solution such as Hyper-V to create the .vhd file and install the operating system. For instructions, see [Install the Hyper-V Role and Configure a Virtual Machine](http://technet.microsoft.com/library/hh846766.aspx).
-
-	**Important**: The newer VHDX format is not supported in Azure. You can convert the disk to VHD format using Hyper-V Manager or the convert-vhd cmdlet.
-
-	For a list of endorsed distributions, see [Linux on Azure-Endorsed Distributions](virtual-machines-linux-endorsed-distros.md). For a general list of Linux distributions, see [Information for Non-Endorsed Distributions](virtual-machines-linux-create-upload-generic.md).
-
-
-- **Azure Command-line Interface** - if you are using a Linux operating system to create your image, you use the [Azure Command-Line Interface](virtual-machines-command-line-tools.md) to upload the VHD.
-
-- **Azure Powershell tools** - the `Add-AzureVhd` cmdlet can also be used to upload the VHD. See [Azure Downloads](https://azure.microsoft.com/downloads/) to download the Azure Powershell cmdlets. For reference information, see [Add-AzureVhd](https://msdn.microsoft.com/library/azure/dn495173.aspx).
-
-<a id="prepimage"> </a>
-## Step 1: Prepare the image to be uploaded
-
-Azure supports a variety of Linux distributions (see [Endorsed Distributions](virtual-machines-linux-endorsed-distros.md)). The following articles will guide you through how to prepare the various Linux distributions that are supported on Azure:
-
-- **[CentOS-based Distributions](virtual-machines-linux-create-upload-vhd-centos.md)**
-- **[Debian Linux](virtual-machines-linux-debian-create-upload-vhd.md)**
-- **[Oracle Linux](virtual-machines-linux-oracle-create-upload-vhd.md)**
-- **[Red Hat Enterprise Linux](virtual-machines-linux-redhat-create-upload-vhd.md)**
-- **[SLES & openSUSE](../virtual-machines-linux-create-upload-vhd-suse)**
-- **[Ubuntu](virtual-machines-linux-create-upload-vhd-ubuntu.md)**
-- **[Other - Non-Endorsed Distributions](virtual-machines-linux-create-upload-vhd-generic.md)**
-
-Also see the **[Linux Installation Notes](virtual-machines-linux-create-upload-generic.md#linuxinstall)** for more tips on preparing Linux images for Azure.
-
-After following the steps in the guides above you should have a VHD file that is ready to upload to Azure.
-
-<a id="connect"> </a>
-## Step 2: Prepare the connection to Azure
-
-Before you can upload a .vhd file, you need to establish a secure connection between your computer and your subscription in Azure.
-
-
-### If using Azure CLI
-
-The latest Azure CLI defaults into Resource Manager deployment model, so make sure you are in the classic deployment model by using this command:
-
-		azure config mode asm  
-
-Next, use any of the following login methods to connect to your Azure subscription.
-
-Use Azure AD method to login:
-
-1. Open an Azure CLI window
-
-2. Type:
-
-	`azure login`
-
-	When prompted, type your username and password.
-
-**OR**, use a PublishSettings file instead:
-
-1. Open an Azure CLI window
-
-2. Type:
-
-	`azure account download`
-
-	This command opens a browser window and automatically downloads a .publishsettings file that contains information and a certificate for your Azure subscription.
-
-3. Save the .publishsettings file
-
-4. Type:
-
-	`azure account import <PathToFile>`
-
-	Where `<PathToFile>` is the full path to the .publishsettings file.
-
-	For more information, read [Connect to Azure from Azure CLI](../xplat-cli-connect.md).
-
-
-### If using Azure PowerShell
-
-Use Azure AD method to login:
-
-1. Open an Azure PowerShell window.
-
-2. Type:
-
-	`Add-AzureAccount`
-
-	When prompted, enter your organizational user id and password.
-
-**OR**, use the PublishSettings files instead:
-
-1. Open an Azure PowerShell window.
-
-2. Type:
-
-	`Get-AzurePublishSettingsFile`
-
-	This command opens a browser window and automatically downloads a .publishsettings file that contains information and a certificate for your Azure subscription.
-
-3. Save the .publishsettings file.
-
-4. Type:
-
-	`Import-AzurePublishSettingsFile <PathToFile>`
-
-	Where `<PathToFile>` is the full path to the .publishsettings file.
-
-	For more information, see [How to install and configure Azure PowerShell](powershell-install-configure.md)
-
-> [AZURE.NOTE] We recommend you use the newer Azure Active Directory method to login to your Azure subscription, either from the Azure CLI or the Azure PowerShell.
-
-<a id="upload"> </a>
-## Step 3: Upload the image to Azure
-
-You will need a storage account to upload your VHD file to. You can either pick an existing one or create a new one. To create a storage account please refer to [Create a Storage Account](../storage/storage-create-storage-account.md).
-
-When you upload the .vhd file, you can place the .vhd file anywhere within your blob storage. In the following command examples, **BlobStorageURL** is the URL for the storage account you plan to use, **YourImagesFolder** is the container within blob storage where you want to store your images. **VHDName** is the label that appears in the [Azure portal](http://portal.azure.com) or the [Azure classic portal](http://manage.windowsazure.com) to identify the virtual hard disk. **PathToVHDFile** is the full path and name of the .vhd file on your machine.
-
-
-### If using Azure CLI
-
-Use the Azure CLI to upload the image, by using the following command:
-
-		azure vm image create <ImageName> --blob-url <BlobStorageURL>/<YourImagesFolder>/<VHDName> --os Linux <PathToVHDFile>
-
-For more information, see [Azure CLI reference for Azure Service Management](virtual-machines-command-line-tools.md).
-
-
-### If using PowerShell
-
-From the Azure PowerShell window you used in the previous step, type:
-
-		Add-AzureVhd -Destination <BlobStorageURL>/<YourImagesFolder>/<VHDName> -LocalFilePath <PathToVHDFile>
-
-For more information, see [Add-AzureVhd](https://msdn.microsoft.com/library/azure/dn495173.aspx).
-
-
-[Step 1: Prepare the image to be uploaded]: #prepimage
-[Step 2: Prepare the connection to Azure]: #connect
-[Step 3: Upload the image to Azure]: #upload
+
+When you create the virtual machine, you can customize some of the operating system settings so they're appropriate for the application you want to run. For instructions, see [How to Create a Custom Virtual Machine](virtual-machines-windows-classic-createportal.md).
+
+**Important**: The Azure platform SLA applies to virtual machines running the Linux OS only when one of the endorsed distributions is used with the configuration details as specified under 'Supported Versions' in [Linux on Azure-Endorsed Distributions](virtual-machines-linux-endorsed-distros.md). All Linux distributions in the Azure image gallery are endorsed distributions with the required configuration.
+
+
+## Prerequisites
+This article assumes that you have the following items:
+
+- **A management certificate** - You have created a management certificate for the subscription for which you want to upload a VHD, and exported the certificate to a .cer file. For more information about creating certificates, see [Certificates overview for Azure](../cloud-services/cloud-services-certs-create.md).
+
+- **Linux operating system installed in a .vhd file**  - You have installed a supported Linux operating system to a virtual hard disk. Multiple tools exist to create .vhd files, for example you can use a virtualization solution such as Hyper-V to create the .vhd file and install the operating system. For instructions, see [Install the Hyper-V Role and Configure a Virtual Machine](http://technet.microsoft.com/library/hh846766.aspx).
+
+	**Important**: The newer VHDX format is not supported in Azure. You can convert the disk to VHD format using Hyper-V Manager or the convert-vhd cmdlet.
+
+	For a list of endorsed distributions, see [Linux on Azure-Endorsed Distributions](virtual-machines-linux-endorsed-distros.md). For a general list of Linux distributions, see [Information for Non-Endorsed Distributions](virtual-machines-linux-create-upload-generic.md).
+
+
+- **Azure Command-line Interface** - if you are using a Linux operating system to create your image, you use the [Azure Command-Line Interface](virtual-machines-command-line-tools.md) to upload the VHD.
+
+- **Azure Powershell tools** - the `Add-AzureVhd` cmdlet can also be used to upload the VHD. See [Azure Downloads](https://azure.microsoft.com/downloads/) to download the Azure Powershell cmdlets. For reference information, see [Add-AzureVhd](https://msdn.microsoft.com/library/azure/dn495173.aspx).
+
+<a id="prepimage"> </a>
+## Step 1: Prepare the image to be uploaded
+
+Azure supports a variety of Linux distributions (see [Endorsed Distributions](virtual-machines-linux-endorsed-distros.md)). The following articles will guide you through how to prepare the various Linux distributions that are supported on Azure:
+
+- **[CentOS-based Distributions](virtual-machines-linux-create-upload-vhd-centos.md)**
+- **[Debian Linux](virtual-machines-linux-debian-create-upload-vhd.md)**
+- **[Oracle Linux](virtual-machines-linux-oracle-create-upload-vhd.md)**
+- **[Red Hat Enterprise Linux](virtual-machines-linux-redhat-create-upload-vhd.md)**
+- **[SLES & openSUSE](../virtual-machines-linux-create-upload-vhd-suse)**
+- **[Ubuntu](virtual-machines-linux-create-upload-vhd-ubuntu.md)**
+- **[Other - Non-Endorsed Distributions](virtual-machines-linux-create-upload-vhd-generic.md)**
+
+Also see the **[Linux Installation Notes](virtual-machines-linux-create-upload-generic.md#linuxinstall)** for more tips on preparing Linux images for Azure.
+
+After following the steps in the guides above you should have a VHD file that is ready to upload to Azure.
+
+<a id="connect"> </a>
+## Step 2: Prepare the connection to Azure
+
+Before you can upload a .vhd file, you need to establish a secure connection between your computer and your subscription in Azure.
+
+
+### If using Azure CLI
+
+The latest Azure CLI defaults into Resource Manager deployment model, so make sure you are in the classic deployment model by using this command:
+
+		azure config mode asm  
+
+Next, use any of the following login methods to connect to your Azure subscription.
+
+Use Azure AD method to login:
+
+1. Open an Azure CLI window
+
+2. Type:
+
+	`azure login`
+
+	When prompted, type your username and password.
+
+**OR**, use a PublishSettings file instead:
+
+1. Open an Azure CLI window
+
+2. Type:
+
+	`azure account download`
+
+	This command opens a browser window and automatically downloads a .publishsettings file that contains information and a certificate for your Azure subscription.
+
+3. Save the .publishsettings file
+
+4. Type:
+
+	`azure account import <PathToFile>`
+
+	Where `<PathToFile>` is the full path to the .publishsettings file.
+
+	For more information, read [Connect to Azure from Azure CLI](../xplat-cli-connect.md).
+
+
+### If using Azure PowerShell
+
+Use Azure AD method to login:
+
+1. Open an Azure PowerShell window.
+
+2. Type:
+
+	`Add-AzureAccount`
+
+	When prompted, enter your organizational user id and password.
+
+**OR**, use the PublishSettings files instead:
+
+1. Open an Azure PowerShell window.
+
+2. Type:
+
+	`Get-AzurePublishSettingsFile`
+
+	This command opens a browser window and automatically downloads a .publishsettings file that contains information and a certificate for your Azure subscription.
+
+3. Save the .publishsettings file.
+
+4. Type:
+
+	`Import-AzurePublishSettingsFile <PathToFile>`
+
+	Where `<PathToFile>` is the full path to the .publishsettings file.
+
+	For more information, see [How to install and configure Azure PowerShell](powershell-install-configure.md)
+
+> [AZURE.NOTE] We recommend you use the newer Azure Active Directory method to login to your Azure subscription, either from the Azure CLI or the Azure PowerShell.
+
+<a id="upload"> </a>
+## Step 3: Upload the image to Azure
+
+You will need a storage account to upload your VHD file to. You can either pick an existing one or create a new one. To create a storage account please refer to [Create a Storage Account](../storage/storage-create-storage-account.md).
+
+When you upload the .vhd file, you can place the .vhd file anywhere within your blob storage. In the following command examples, **BlobStorageURL** is the URL for the storage account you plan to use, **YourImagesFolder** is the container within blob storage where you want to store your images. **VHDName** is the label that appears in the [Azure portal](http://portal.azure.com) or the [Azure classic portal](http://manage.windowsazure.com) to identify the virtual hard disk. **PathToVHDFile** is the full path and name of the .vhd file on your machine.
+
+
+### If using Azure CLI
+
+Use the Azure CLI to upload the image, by using the following command:
+
+		azure vm image create <ImageName> --blob-url <BlobStorageURL>/<YourImagesFolder>/<VHDName> --os Linux <PathToVHDFile>
+
+For more information, see [Azure CLI reference for Azure Service Management](virtual-machines-command-line-tools.md).
+
+
+### If using PowerShell
+
+From the Azure PowerShell window you used in the previous step, type:
+
+		Add-AzureVhd -Destination <BlobStorageURL>/<YourImagesFolder>/<VHDName> -LocalFilePath <PathToVHDFile>
+
+For more information, see [Add-AzureVhd](https://msdn.microsoft.com/library/azure/dn495173.aspx).
+
+
+[Step 1: Prepare the image to be uploaded]: #prepimage
+[Step 2: Prepare the connection to Azure]: #connect
+[Step 3: Upload the image to Azure]: #upload