<properties
	pageTitle="SharePoint Server 2010 on Azure VMs | Microsoft Azure"
	description="Learn the value of SharePoint on Azure virtual machines, the step-by-step process, and the supported scenarios for using SharePoint 2010."
	services="virtual-machines"
	documentationCenter=""
	authors="JoeDavies-MSFT"
	manager="timlt"
	editor=""
	tags="azure-service-management"/>

<tags
	ms.service="virtual-machines"
	ms.workload="infrastructure-services"
	ms.tgt_pltfrm="vm-windows-sharepoint"
	ms.devlang="na"
	ms.topic="article"
	ms.date="07/09/2015"
	ms.author="josephd"/>


# SharePoint 2010 deployment on Azure virtual machines

Microsoft SharePoint Server 2010 provides rich deployment flexibility, which can help organizations determine the appropriate deployment scenarios to align with their business needs and objectives. Hosted and managed in Microsoft Azure, the Azure Virtual Machines offering provides complete, reliable, and available infrastructure to support various on-demand application and database workloads, such as Microsoft SQL Server and SharePoint deployments.

While Azure virtual machines support multiple workloads, this article focuses on SharePoint deployments. Azure virtual machines enable organizations to create and manage their SharePoint infrastructure by quickly provisioning and accessing nearly any host universally. It allows full control and management over processors, RAM, CPU ranges, and other resources of SharePoint virtual machines.

Azure virtual machines mitigate the need for hardware, so organizations can turn attention from handling high, upfront cost and complexity to building and managing infrastructure at scale. This means that they can innovate, experiment, and iterate in hours, as opposed to days and weeks with traditional deployments.

> [AZURE.NOTE] For information about deploying SharePoint 2013 in Azure, see [Planning for SharePoint 2013 on Azure infrastructure services](https://msdn.microsoft.com/library/dn275958.aspx) and [SharePoint farms hosted in Azure infrastructure services](virtual-machines-sharepoint-infrastructure-services.md).

## SharePoint on Azure virtual machines

SharePoint 2010 flexibly supports most of the workloads in an Azure virtual machines deployment. Azure virtual machines are an optimal fit for FIS (SharePoint Server for Internet sites) and development scenarios. Core SharePoint workloads are also supported. If an organization wants to manage and control its own SharePoint 2010 implementation while capitalizing on options for virtualization in a cloud infrastructure, Azure virtual machines are ideal for deployment.

The Azure Virtual Machines offering is hosted and managed in the cloud. It provides deployment flexibility and reduces cost by mitigating capital expenditures due to hardware procurement. With increased infrastructure agility, organizations can deploy SharePoint Server in hours, as opposed to days or weeks. Azure virtual machines also enable organizations to deploy SharePoint workloads in the cloud using a "pay-as-you-go" model. As SharePoint workloads grow, an organization can rapidly expand the infrastructure. Then, when computing needs decline, it can return the resources that are no longer needed, thereby paying only for what is used.

### Shift in IT focus

Many organizations contract out the common components of their IT infrastructure and management, such as hardware, operating systems, security, data storage, and backup, while maintaining control of mission-critical applications, such as SharePoint Server. By delegating all non-mission-critical service layers of their IT platforms to a virtual provider, organizations can shift their IT focus to core, mission-critical SharePoint services and deliver business value with SharePoint projects, instead of spending more time on setting up infrastructure.

### Faster deployment

Supporting and deploying a large SharePoint infrastructure can hamper IT's ability to move rapidly to support business requirements. The time that is required to build, test, and prepare SharePoint servers and farms and deploy them into a production environment can take weeks or even months, depending on the processes and constraints of the organization. Azure virtual machines allow organizations to quickly deploy their SharePoint workloads without capital expenditures for hardware. In this way, organizations can capitalize on infrastructure agility to deploy in hours instead of days or weeks.

### Scalability

Without the need to deploy, test, and prepare physical SharePoint servers and farms, organizations can expand and contract compute capacity on demand, at a moment's notice. As SharePoint workload requirements grow, an organization can rapidly expand its cloud infrastructure. Likewise, when computing needs decrease, the organization can diminish resources, paying only for what it uses. The Azure virtual machines reduce upfront expenses and long-term commitments, enabling organizations to build and manage SharePoint infrastructures at scale. Again, this means that these organizations can innovate, experiment, and iterate in hours, as opposed to days and weeks using traditional deployments.

### Metered usage

Azure virtual machines provide computing power, memory, and storage for SharePoint scenarios, whose prices are typically based on resource consumption. Organizations pay only for what they use, and the service provides all capacity needed for running the SharePoint infrastructure. For more information about pricing and billing, go to [Azure pricing details](http://azure.microsoft.com/pricing/). Note that there are nominal charges for storage and data transfers from Azure to an on-premises network. However, Azure does not charge for uploading data.

### Flexibility

Azure virtual machines provide developers with the flexibility to pick their desired language or runtime environment, with official support for .NET, Node.js, Java, and PHP. Developers also can choose their tools, with support for Microsoft Visual Studio, WebMatrix, Eclipse, and text editors. Further, Microsoft delivers a low-cost, low-risk path to the cloud and offers cost-effective, easy provisioning and deployment for cloud reporting needs while providing access to business intelligence (BI) across devices and locations. Finally, with the Azure offering, users not only can move VHDs to the cloud, but also can copy a VHD back down and run it locally or through another cloud provider, as long as they have the appropriate license.

## Provisioning process

The image library in Azure provides the list of available preconfigured virtual machines. Users can publish SharePoint Server, SQL Server, Windows Server, and other ISO/VHDs to the image library. To simplify the creation of virtual machines, base images are created and published to the library. Authorized users can use these images to generate the desired virtual machine. For more information, go to [Create a virtual machine running Windows in the Azure preview portal](virtual-machines-windows-tutorial.md). Figure 1 shows the basic steps for creating a virtual machine using the Azure portal.

<<<<<<< HEAD
![azure-sharepoint-wp-2](./media/virtual-machines-deploy-sharepoint-2010/azure-sharepoint-wp-2.png)

**Figure 1: Overview of steps for creating a VM**
=======
**Figure 1: Overview of steps for creating a virtual machine**

![azure-sharepoint-wp-2](./media/virtual-machines-deploy-sharepoint-2010/azure-sharepoint-wp-2.png)

On the Azure portal, users also can upload an image on which the SysPrep tool has already been run. For more information, go to [Create and upload a Windows Server VHD to Azure](virtual-machines-create-upload-vhd-windows-server.md). Figure 2 shows the basic steps for uploading an image to create a virtual machine.
>>>>>>> 26abc4e6

Users also can upload a sysprepped image on the Azure Management Portal. For more information, go to [Create and upload a Windows Server VHD to Azure](virtual-machines-create-upload-vhd-windows-server.md). Figure 2 shows the basic steps for uploading an image to create a VM.

![azure-sharepoint-wp-3](./media/virtual-machines-deploy-sharepoint-2010/azure-sharepoint-wp-3.png)

<<<<<<< HEAD
**Figure 2: Overview of steps for uploading an image**

## Deploying SharePoint 2010 on Azure 
=======
## Deploying SharePoint 2010 on Azure
>>>>>>> 26abc4e6

You can deploy SharePoint 2010 on Azure by following these steps:

1. Sign in to the [Azure Management Portal](http://manage.windowsazure.com/) through your Azure subscription account. If you do not have an Azure account, [sign up for a free trial of Azure](http://azure.microsoft.com/pricing/free-trial/).
2. To create a virtual machine with the base operating system, on the Azure portal, click **New > Compute > Virtual Machine > From Gallery**.
3. The **Choose an image** dialog box appears. Click the **Windows Server 2008 R2 SP1** platform image, and then click the right arrow.
4. The **Virtual machine configuration** dialog box appears. Provide the following information:
	- Enter a **Virtual Machine Name**.
	- Select the appropriate size. For a production environment (SharePoint application server and database), we recommend to use A3 (4 Core, 7 gigabyte (GB) memory) or larger.
	- In **New User Name**, type a local administrator account name.
	- In **New Password**, type a strong password.
	- In **Confirm**, retype the password, and then click the right arrow.
5. The second **Virtual machine configuration** dialog box appears. Provide the following information:
	- In **Cloud Service**, select **Create a new cloud service**, in which case you must also provide a cloud service DNS name, or select an existing cloud service.
	- In **Region/Affinity Group/Virtual Network**, select the region where the virtual image will be hosted.
	- In the **Storage account**, click **Use an automatically generated storage account** or select an existing storage account name. Only one storage account per region is automatically created. All other virtual machines created with this setting are located in this Storage account. You are limited to 20 Storage accounts. For more information, go to [Create a Storage account in Azure](virtual-machines-create-upload-vhd-windows-server.md#step-2-create-a-storage-account-in-azure).
	- In **Availability Set**, select **(none)**, and then click the right arrow.
6. In the third **Virtual machine configuration** dialog box, click the checkmark to create the virtual machine.

To connect to the virtual machine, see [How to sign in to a virtual machine running Windows Server](virtual-machines-log-on-windows-server.md).

Build the SQL Server virtual machine using any of the following options:

- Create a SQL Server 2012 virtual machine by following steps 1 to 7 above, except in step 3, use the SQL Server 2012 image instead of the Windows Server 2008 R2 SP1 image. For more information, go to [Provisioning a SQL Server virtual machine on Azure](virtual-machines-provision-sql-server.md).
	- When you click this option, the provisioning process keeps a copy of SQL Server 2012 setup files in the C:\SQLServer_11.0_Full directory path so that you can customize the installation. For example, you can convert the evaluation installation of SQL Server 2012 to a licensed version by using your license key.

- Use the SQL Server System Preparation (SysPrep) tool to install SQL Server on the virtual machine with the base operating system (as shown above in steps 1 to 7). For more information, go to [Install SQL Server 2012 using SysPrep](http://msdn.microsoft.com/library/ee210664.aspx).

- Use the command prompt to install SQL Server. For more information, go to [Install SQL Server 2012 from the command prompt](http://msdn.microsoft.com/library/ms144259.aspx#SysPrep).

- Use supported SQL Server media and your license key to install SQL Server on the virtual machine with the base operating system (as shown above in steps 1 to 7).

Build the SharePoint farm using the following steps:

Step 1. Configure the Azure subscription using script files.

Step 2. Provision SharePoint servers by creating another virtual machine with base operating system (as shown above in steps 1 to 6). To build a SharePoint server on this virtual machine, choose one of the following options:

- Provision using the SharePoint GUI:
	- To create and provision a SharePoint farm, go to [Create a Microsoft SharePoint server farm](http://technet.microsoft.com/library/ee805948.aspx#CreateConfigure).
	- To add a web or application server to the farm, go to [Add a web or application server to the farm](http://technet.microsoft.com/library/cc261752.aspx).
	- To add a database server to an existing farm, go to [Add a database server to an existing farm](http://technet.microsoft.com/library/cc262781).
	- To use SQL Server 2012 for your SharePoint farm, you must download and install Service Pack 1 for SharePoint Server 2010 after installing the application and choosing not to configure the server. For more information, go to [Service Pack 1 for SharePoint Server 2010](http://www.microsoft.com/download/details.aspx?id=26623).
	- To take advantage of SQL Server BI features, we recommend to install SharePoint Server as a server farm instead of a standalone server. For more information, go to [Install SQL Server 2012 business intelligence features](http://technet.microsoft.com/library/hh231681.aspx).

- Provision using Windows PowerShell: You can use the Psconfig command-line tool as an alternative interface to perform several operations that control how SharePoint 2010 products are provisioned. For more information, go to [Psconfig command-line reference](http://technet.microsoft.com/library/cc263093.aspx).

Step 3. Configure SharePoint. After each SharePoint virtual machine is in the ready state, configure SharePoint Server on each server by using one of the following options:

- Configure SharePoint from the GUI.
- Configure SharePoint using Windows PowerShell. For more information, go to [Install SharePoint Server 2010 by using Windows PowerShell](http://technet.microsoft.com/library/cc262839.aspx).
- You also can use the CodePlex Project's AutoSPInstaller, which consists of Windows PowerShell scripts, an XML input file, and a standard Microsoft Windows batch file. AutoSPInstaller provides a framework for a SharePoint 2010 installation script based on Windows PowerShell. For more information, go to [CodePlex: AutoSPInstaller](http://autospinstaller.codeplex.com/).

Step 4. After the script is finished, connect to the virtual machine using the Virtual Machine Dashboard.

To verify the SharePoint configuration, sign in to the SharePoint Server, and then use Central Administration.

> [AZURE.NOTE] Be sure to configure security on the Azure portal endpoint and set an inbound port on the virtual machine's Windows Firewall. Then, confirm that you can start a remote Windows PowerShell session to one of the SharePoint application servers by opening a Windows PowerShell session with administrator credentials.

### Creating and uploading a virtual hard disk

You also can create your own images and upload them to Azure as a VHD file. For information, see [Create and upload a Windows Server VHD to Azure](virtual-machines-create-upload-vhd-windows-server.md).

## Usage scenarios

This section discusses some leading customer scenarios for SharePoint deployments using Azure virtual machines.

### Scenario 1: Simple SharePoint development and test environment

Organizations are looking for more agile ways to create SharePoint applications and set up SharePoint environments for onshore/offshore development and testing. Fundamentally, they want to shorten the time required to set up SharePoint application development projects, and decrease cost by increasing the use of their test environments. For example, an organization might want to perform on-demand load testing on SharePoint Server and execute user acceptance testing (UAT) with more concurrent users in different geographic locations. Similarly, integrating onshore/offshore teams is an increasingly important business need for many of today's organizations.

This scenario explains how organizations can use preconfigured SharePoint farms for development and test workloads. A SharePoint deployment topology looks and feels exactly as it would in an on-premises virtualized deployment. Existing IT skills translate 1:1 to an Azure virtual machines deployment, with the major benefit being an almost complete cost shift from capital expenditures to operational expenditures. No upfront physical server purchase is required. Organizations can eliminate the capital cost for server hardware and achieve flexibility by greatly reducing the provisioning time required to create, set up, or extend a SharePoint farm for a testing and development environment. IT can dynamically add and remove capacity to support the changing needs of testing and development. Plus, IT can focus more on delivering business value with SharePoint projects and less on managing infrastructure.

To fully utilize load-testing computers, organizations can configure SharePoint virtualized development and test computers on Azure with operating system support for Windows Sever 2008 R2. This enables development teams to create and test applications and easily migrate to on-premises or cloud production environments without code changes. The same frameworks and toolsets can be used on-premises and in the cloud, allowing distributed team access to the same environment. Users also can access on-premises data and applications by establishing a direct VPN connection.

Figure 3 shows a SharePoint development and testing environment on an Azure virtual machine. To build this deployment, start by using the same on-premises SharePoint development and testing environment used to develop applications. Then, upload and deploy the applications to the Azure virtual machine for testing and development. If your organization decides to move the application back on-premises, it can do so without having to modify the application.

<<<<<<< HEAD
=======
**Figure 3: SharePoint development and testing environment on Azure virtual machines**

>>>>>>> 26abc4e6
![azure-sharepoint-wp-11](./media/virtual-machines-deploy-sharepoint-2010/azure-sharepoint-wp-11.png)

**Figure 3: SharePoint development and testing environment in Azure Virtual Machines**

To implement a SharePoint development and testing environment on Azure, follow these steps:

1. Provision: First, provision a VPN connection between on-premises and Azure using Azure Virtual Network. (Because Active Directory is not used here, a VPN tunnel is needed.) For more information, go to [Virtual Network overview](http://msdn.microsoft.com/library/jj156007.aspx). Then, use the Azure portal to provision a new virtual machine using a stock image from the image library.
	- You can upload the on-premises SharePoint development and testing virtual machines to your Azure storage account and reference those virtual machines through the image library for building the required environment.
	- You can use the SQL Server 2012 image instead of the Windows Server 2008 R2 SP1 image. For more information, go to [Provision a SQL Server virtual machine on Azure](virtual-machines-provision-sql-server.md).

2. Install: Install SharePoint Server, Visual Studio, and SQL Server on the virtual machines using a Remote Desktop connection.
	- Use the SharePoint 2010 Easy Setup Script to build a SharePoint developer machine. For more information, go to [SharePoint 2010 Easy Setup Script](http://www.microsoft.com/download/details.aspx?id=23415). Use Windows PowerShell. For more information, go to [Install SharePoint Server 2010 by using Windows PowerShell](http://technet.microsoft.com/library/cc262839.aspx). Use the CodePlex Project's AutoSPInstaller. For more information, go to [CodePlex: AutoSPInstaller](http://autospinstaller.codeplex.com/).
	- Install Visual Studio. For more information, go to [Visual Studio installation](http://msdn.microsoft.com/library/e2h7fzkw.aspx).
	- Install SQL Server. For more information, go to [Install SQL Server using SysPrep](http://msdn.microsoft.com/library/ee210664.aspx).
3. Develop deployment packages and scripts for applications and databases: If you plan to use an available virtual machine from the image library, the desired on-premises applications and databases can be deployed on Azure virtual machines:
	- Create deployment packages for the existing on-premises applications and databases using SQL Server Data Tools and Visual Studio.
	- Use these packages to deploy the applications and databases on Azure virtual machines.
4. Deploy SharePoint applications and databases:
	- Configure security on the Azure portal endpoint and set an inbound port in the virtual machine's Windows Firewall.
	- Deploy SharePoint applications and databases to Azure virtual machines using the deployment packages and scripts created in step 3.
- Test deployed applications and databases.
5. Manage virtual machines:
	- Monitor the virtual machines using the Azure portal.
	- Monitor the applications using Visual Studio and SQL Server Management Studio.
	- You also can monitor and manage the virtual machines using on-premises management software, like Microsoft System Center Operations Manager.

### Scenario 2: Public-facing SharePoint farm with customization

Organizations want to create an Internet presence that is hosted in the cloud and is easily scalable based on need and demand. They also want to create partner extranet websites for collaboration and implement an easy process for distributed authoring and approval of website content. Finally, to handle increasing loads, these organizations want to provide capacity on demand to their websites.

In this scenario, SharePoint Server is used as the basis for hosting a public-facing website. It enables organizations to rapidly deploy, customize, and host their business websites on a secure, scalable cloud infrastructure. With SharePoint public-facing websites on Azure, organizations can scale as traffic grows and pay only for what they use. Common tools, similar to those used on-premises, can be used for content authoring, workflow, and approval with SharePoint on Azure.

Further, using Azure Virtual Machines, organizations can easily configure staging and production environments running on virtual machines. SharePoint public-facing virtual machines created in Azure can be backed up to virtual storage. In addition, for disaster recovery purposes, the Continuous Geo-Replication feature allows organizations to automatically back up virtual machines located in one datacenter to another datacenter miles away.

Virtual machines in the Azure infrastructure are validated and supported for working with other Microsoft products, such as SQL Server and SharePoint Server. Azure and SharePoint Server are better together: Both are thoroughly integrated, supported, and tested together to provide an optimal experience. They both have a single point of support for the SharePoint application and the Azure infrastructure.

In this scenario, more front-end web servers for SharePoint Server must be added to support extra traffic. These servers require enhanced security and Active Directory Domain Services domain controllers to support user authentication and authorization. Figure 4 shows the layout for this scenario.

![azure-sharepoint-wp-12](./media/virtual-machines-deploy-sharepoint-2010/azure-sharepoint-wp-12.png)

**Figure 4: Public-facing SharePoint farm with customization**

To implement a public-facing SharePoint farm on Azure, follow these steps:

1. Deploy Active Directory: The fundamental requirements for deploying Active Directory on Azure virtual machines are similar but not identical to deploying it on virtual machines (and, to some extent, physical machines) on-premises. For more information about the differences, guidelines, and other considerations, go to [Guidelines for deploying Active Directory on Azure Virtual Machines](http://msdn.microsoft.com/library/jj156090). To deploy Active Directory in Azure:
	- Define and create a virtual network where the virtual machines can be assigned to specific subnets.
	- Use the Azure portal to create and deploy the domain controller on a new virtual machine on Azure. You also can refer to the Windows PowerShell script to deploy a stand-alone domain in the cloud using Azure Virtual Machines and Azure Virtual Network. For more information about creating a new Active Directory forest on a virtual machine on Azure Virtual Network, go to [Install a new Active Directory forest in Azure](active-directory-new-forest-virtual-machine.md).
2. Provision a virtual machine: Use the Azure portal to provision a new virtual machine from a stock image in the image library.
3. Deploy a SharePoint farm.
	- Use the Azure portal to configure the load balancing. Configure the virtual machine endpoints, select the option to load balance traffic on an existing endpoint, and then specify the name of the load-balanced virtual machine.
	- Add another front-end web virtual machine to the existing SharePoint farm for extra traffic.
3. Manage virtual machines:
	- Monitor the virtual machines using the Azure portal.
	- Monitor the SharePoint farm using Central Administration.

### Scenario 3: Scaled-out farm for additional BI services

Business intelligence (BI) is essential to gaining key insights and making rapid, sound decisions. As organizations transition from an on-premises approach, they do not want to make changes to the BI environment while deploying existing BI applications to the cloud. They want to host reports from SQL Server Analysis Services (SSAS) or SQL Server Reporting Services (SSRS) in a highly durable and available environment, while keeping full control of the BI application - all without spending much time and budget on maintenance.

This scenario describes how organizations can use Azure virtual machines to host mission-critical BI applications. Organizations can deploy SharePoint farms in Azure virtual machines and scale out the application server virtual machine's BI components, like SSRS or Excel Services. By scaling resource-intensive components in the cloud, they can better and more easily support specialized workloads. Note that SQL Server in Azure virtual machines performs well, as it is easy to scale SQL Server instances, ranging from small to extra-large installations. This provides elasticity, enabling organizations to dynamically provision (expand) or de-provision (shrink) BI instances based on immediate workload requirements.

Migrating existing BI applications to Azure provides better scaling. With the power of SQL Server Analysis Services (SSAS), SQL Server Reporting Service (SSRS), and SharePoint Server, organizations can create powerful BI and reporting applications and dashboards that scale up or down. These applications and dashboards also can be more securely integrated with on-premises data and applications. Azure ensures datacenter compliance with support for ISO 27001. For more information, go to the [Azure trust center](http://azure.microsoft.com/support/trust-center/compliance/).

To scale out the deployment of BI components, a new application server with services such as PowerPivot, Power View, Excel Services, or PerformancePoint services must be installed. Or, SQL Server BI instances like SSAS or SSRS must be added to the existing farm to support additional query processing. The server can be added as a new Azure virtual machine with SharePoint 2010 Server or SQL Server installed. Then, the BI components can be installed, deployed, and configured on that server (Figure 5).

![azure-sharepoint-wp-13](./media/virtual-machines-deploy-sharepoint-2010/azure-sharepoint-wp-13.png)

**Figure 5: Scaled-out SharePoint farm for additional BI services**

To scale out a BI environment on Azure, follow these steps:

1. Provision:
	- Provision a VPN connection between on-premises and Azure using Azure Virtual Network. For more information, go to [Virtual Network Overview](http://msdn.microsoft.com/library/jj156007.aspx).
	- Use the Azure portal to provision a new virtual machine from a stock image in the image library. You can upload SharePoint Server or SQL Server BI workload images to the image library and any authorized user can pick those BI component virtual machines to build the scaled-out environment.
2. Install:
	- If your organization does not have prebuilt images of SharePoint Server or SQL Server BI components, install SharePoint Server and SQL Server on the virtual machines using a Remote Desktop connection.
	- For more information about installing SharePoint, go to [Install SharePoint Server 2010 by using Windows PowerShell](http://technet.microsoft.com/library/cc262839.aspx) or [CodePlex: AutoSPInstaller](http://autospinstaller.codeplex.com/).
	- For more information about installing SQL Server, go to [Install SQL Server using SysPrep](http://msdn.microsoft.com/library/ee210664.aspx).
3. Add the BI virtual machine:
	- Configure security on the Azure portal endpoint and set an inbound port in the virtual machine's Windows Firewall.
	- Add the newly created BI virtual machine to the existing SharePoint or SQL Server farm.
4. Manage virtual machines:
	- Monitor the virtual machines using the Azure portal.
	- Monitor the SharePoint farm using Central Administration.
	- Monitor and manage the virtual machines using on-premises management software like Microsoft System Center - Operations Manager.

### Scenario 4: Completely customized SharePoint-based website

Increasingly, organizations want to create fully customized SharePoint websites in the cloud. They need a highly durable and available environment that offers full control to maintain complex applications running in the cloud, but they do not want to spend a large amount of time and budget.

In this scenario, an organization can deploy its entire SharePoint farm in the cloud and dynamically scale all components to get additional capacity, or it can extend its on-premises deployment to the cloud to increase capacity and improve performance, when needed. The scenario focuses on organizations that want the full SharePoint experience for application development and enterprise content management. The more complex sites also can include enhanced reporting, Power View, PerformancePoint, PowerPivot, in-depth charts, and most other SharePoint site capabilities for end-to-end, full functionality.

Organizations can use Azure virtual machines to host customized applications and associated components on a cost-effective and highly secure cloud infrastructure. They also can use on-premises Microsoft System Center as a common management tool for on-premises and cloud applications.

To implement a completely customized SharePoint website on Azure, an organization must deploy an Active Directory domain in the cloud and provision new virtual machines into this domain. Then, a virtual machine running SQL Server 2012 must be created and configured as part of a SharePoint farm. Finally, the SharePoint farm must be created, load balanced, and connected to Active Directory and SQL Server (Figure 6).

![azure-sharepoint-wp-14](./media/virtual-machines-deploy-sharepoint-2010/azure-sharepoint-wp-14.png)

<<<<<<< HEAD
**Figure 6: Completely customized SharePoint-based website**

The following steps show how to create a customized SharePoint farm environment from prebuilt images available in the image library. Note, however, that you also can upload SharePoint farm VMs to the image library, and authorized users can choose those VMs to build the required SharePoint farm on Azure.
=======
The following steps show how to create a customized SharePoint farm environment from prebuilt images available in the image library. Note, however, that you also can upload SharePoint farm virtual machines to the image library, and authorized users can choose those virtual machines to build the required SharePoint farm on Azure.
>>>>>>> 26abc4e6

1. Deploy Active Directory: The fundamental requirements for deploying Active Directory on Azure virtual machines are similar but not identical to deploying it on virtual machines (and, to some extent, physical machines) on-premises. For more information about the differences, guidelines, and other considerations, go to [Guidelines for deploying Active Directory on Azure virtual machines](http://msdn.microsoft.com/library/jj156090). To deploy Active Directory in Azure:
	- Define and create a virtual network where the virtual machines can be assigned to specific subnets.
	- Use the Azure Portal to create and deploy the domain controller on a new virtual machine on Azure.
	- For more information about creating a new Active Directory forest on a virtual machine on Azure Virtual Network, go to [Install a new Active Directory forest in Azure](active-directory-new-forest-virtual-machine).
2. Deploy SQL Server:
	- Use the Azure portal to provision a new virtual machine from a stock image in the image library.
	- Configure SQL Server on the virtual machine. For more information, go to [Install SQL Server using SysPrep](http://msdn.microsoft.com/library/ee210664.aspx).
	- Join the virtual machine to the newly created Active Directory domain.
3. Deploy a multi-server SharePoint farm:
	- Create a virtual network. For more information, go to [Virtual Network overview](http://msdn.microsoft.com/library/jj156007.aspx).
	- When deploying the SharePoint virtual machines, you need subnets provided for SharePoint Server so that the DNS addresses in the local Active Directory box are available during provisioning.
	- Use the Azure portal to create a virtual machine.
	- Install SharePoint Server on this virtual machine and generate a reusable image. For more information about installing SharePoint Server, go to [Install and configure SharePoint Server 2010 by using Windows PowerShell](http://technet.microsoft.com/library/cc262839.aspx) or [CodePlex: AutoSPInstaller](http://autospinstaller.codeplex.com/).
	- Configure the SharePoint virtual machine to create and connect to the SharePoint farm using the [Join-SharePointFarm](http://technet.microsoft.com/library/ff607979.aspx) command.
	- Use the Azure portal to configure the load balancing: Configure the virtual machine endpoints, select the option to load balance traffic on an existing endpoint, and then specify the name of the load-balanced virtual machine.
4. Manage the SharePoint farm through System Center:
	- Use the Operations Manager agent and new Azure Integration Pack to connect your on-premises System Center to Azure virtual machines.
	- Use on-premises App Controller and Orchestrator for management functions.

## Summary

Azure virtual machines provide a full continuum of SharePoint deployments. It is fully supported and tested to provide an optimal experience with other Microsoft applications. As such, organizations can easily set up and deploy SharePoint Server within Azure, either to provision infrastructure for a new SharePoint deployment or to expand an existing one. As business workloads grow, organizations can rapidly expand their SharePoint infrastructure. Likewise, if workload needs decline, organizations can contract resources on demand, paying only for what they use. Azure virtual machines deliver an exceptional infrastructure for a wide range of business requirements, as shown in the four SharePoint-based scenarios discussed in this article.

Successful deployment of SharePoint Server on Azure virtual machines requires solid planning, especially considering the range of critical farm architecture and deployment options. The insights and best practices outlined in this article can help to guide decisions for implementing an informed SharePoint deployment.

## Additional resources

[SharePoint on Azure virtual machines](http://msdn.microsoft.com/library/dn275955.aspx)

[SharePoint farms hosted in Azure infrastructure services](virtual-machines-sharepoint-infrastructure-services.md)

[Azure infrastructure services workload: Intranet SharePoint farm](virtual-machines-workload-intranet-sharepoint-farm)

[Azure infrastructure services implementation guidelines](virtual-machines-infrastructure-services-implementation-guidelines.md)<|MERGE_RESOLUTION|>--- conflicted
+++ resolved
@@ -58,29 +58,15 @@
 
 The image library in Azure provides the list of available preconfigured virtual machines. Users can publish SharePoint Server, SQL Server, Windows Server, and other ISO/VHDs to the image library. To simplify the creation of virtual machines, base images are created and published to the library. Authorized users can use these images to generate the desired virtual machine. For more information, go to [Create a virtual machine running Windows in the Azure preview portal](virtual-machines-windows-tutorial.md). Figure 1 shows the basic steps for creating a virtual machine using the Azure portal.
 
-<<<<<<< HEAD
-![azure-sharepoint-wp-2](./media/virtual-machines-deploy-sharepoint-2010/azure-sharepoint-wp-2.png)
-
-**Figure 1: Overview of steps for creating a VM**
-=======
 **Figure 1: Overview of steps for creating a virtual machine**
 
-![azure-sharepoint-wp-2](./media/virtual-machines-deploy-sharepoint-2010/azure-sharepoint-wp-2.png)
+Users also can upload a sysprepped image on the Azure Management Portal. For more information, go to [Create and upload a Windows Server VHD to Azure](virtual-machines-create-upload-vhd-windows-server.md). Figure 2 shows the basic steps for uploading an image to create a VM.
 
 On the Azure portal, users also can upload an image on which the SysPrep tool has already been run. For more information, go to [Create and upload a Windows Server VHD to Azure](virtual-machines-create-upload-vhd-windows-server.md). Figure 2 shows the basic steps for uploading an image to create a virtual machine.
->>>>>>> 26abc4e6
-
-Users also can upload a sysprepped image on the Azure Management Portal. For more information, go to [Create and upload a Windows Server VHD to Azure](virtual-machines-create-upload-vhd-windows-server.md). Figure 2 shows the basic steps for uploading an image to create a VM.
-
-![azure-sharepoint-wp-3](./media/virtual-machines-deploy-sharepoint-2010/azure-sharepoint-wp-3.png)
-
-<<<<<<< HEAD
+
 **Figure 2: Overview of steps for uploading an image**
 
 ## Deploying SharePoint 2010 on Azure 
-=======
-## Deploying SharePoint 2010 on Azure
->>>>>>> 26abc4e6
 
 You can deploy SharePoint 2010 on Azure by following these steps:
 
@@ -158,14 +144,7 @@
 
 Figure 3 shows a SharePoint development and testing environment on an Azure virtual machine. To build this deployment, start by using the same on-premises SharePoint development and testing environment used to develop applications. Then, upload and deploy the applications to the Azure virtual machine for testing and development. If your organization decides to move the application back on-premises, it can do so without having to modify the application.
 
-<<<<<<< HEAD
-=======
 **Figure 3: SharePoint development and testing environment on Azure virtual machines**
-
->>>>>>> 26abc4e6
-![azure-sharepoint-wp-11](./media/virtual-machines-deploy-sharepoint-2010/azure-sharepoint-wp-11.png)
-
-**Figure 3: SharePoint development and testing environment in Azure Virtual Machines**
 
 To implement a SharePoint development and testing environment on Azure, follow these steps:
 
@@ -237,7 +216,7 @@
 1. Provision:
 	- Provision a VPN connection between on-premises and Azure using Azure Virtual Network. For more information, go to [Virtual Network Overview](http://msdn.microsoft.com/library/jj156007.aspx).
 	- Use the Azure portal to provision a new virtual machine from a stock image in the image library. You can upload SharePoint Server or SQL Server BI workload images to the image library and any authorized user can pick those BI component virtual machines to build the scaled-out environment.
-2. Install:
+2. Install: 
 	- If your organization does not have prebuilt images of SharePoint Server or SQL Server BI components, install SharePoint Server and SQL Server on the virtual machines using a Remote Desktop connection.
 	- For more information about installing SharePoint, go to [Install SharePoint Server 2010 by using Windows PowerShell](http://technet.microsoft.com/library/cc262839.aspx) or [CodePlex: AutoSPInstaller](http://autospinstaller.codeplex.com/).
 	- For more information about installing SQL Server, go to [Install SQL Server using SysPrep](http://msdn.microsoft.com/library/ee210664.aspx).
@@ -261,13 +240,9 @@
 
 ![azure-sharepoint-wp-14](./media/virtual-machines-deploy-sharepoint-2010/azure-sharepoint-wp-14.png)
 
-<<<<<<< HEAD
 **Figure 6: Completely customized SharePoint-based website**
 
-The following steps show how to create a customized SharePoint farm environment from prebuilt images available in the image library. Note, however, that you also can upload SharePoint farm VMs to the image library, and authorized users can choose those VMs to build the required SharePoint farm on Azure.
-=======
 The following steps show how to create a customized SharePoint farm environment from prebuilt images available in the image library. Note, however, that you also can upload SharePoint farm virtual machines to the image library, and authorized users can choose those virtual machines to build the required SharePoint farm on Azure.
->>>>>>> 26abc4e6
 
 1. Deploy Active Directory: The fundamental requirements for deploying Active Directory on Azure virtual machines are similar but not identical to deploying it on virtual machines (and, to some extent, physical machines) on-premises. For more information about the differences, guidelines, and other considerations, go to [Guidelines for deploying Active Directory on Azure virtual machines](http://msdn.microsoft.com/library/jj156090). To deploy Active Directory in Azure:
 	- Define and create a virtual network where the virtual machines can be assigned to specific subnets.
