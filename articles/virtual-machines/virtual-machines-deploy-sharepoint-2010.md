--- conflicted
+++ resolved
@@ -148,15 +148,9 @@
 
 To implement a SharePoint development and testing environment on Azure, follow these steps:
 
-<<<<<<< HEAD
-1. Provision: First, provision a VPN connection between on-premises and Azure using Azure Virtual Network. (Because Active Directory is not being used here, a VPN tunnel is needed.) For more information, go to [Virtual Network Overview](../virtual-network/virtual-networks-overview.md). Then, use the Management Portal to provision a new VM using a stock image from the image library.
-	- You can upload the on-premises SharePoint development and testing VMs to your Azure storage account and reference those VMs through the image library for building the required environment.
-	- You can use the SQL Server 2012 image instead of the Windows Server 2008 R2 SP1 image. For more information, go to [Provisioning a SQL Server Virtual Machine on Azure](virtual-machines-provision-sql-server.md).
-=======
-1. Provision: First, provision a VPN connection between on-premises and Azure using Azure Virtual Network. (Because Active Directory is not used here, a VPN tunnel is needed.) For more information, go to [Virtual Network overview](http://msdn.microsoft.com/library/jj156007.aspx). Then, use the Azure portal to provision a new virtual machine using a stock image from the image library.
+1. Provision: First, provision a VPN connection between on-premises and Azure using Azure Virtual Network. (Because Active Directory is not used here, a VPN tunnel is needed.) For more information, go to [Virtual Network overview](../virtual-network/virtual-networks-overview.md). Then, use the Azure portal to provision a new virtual machine using a stock image from the image library.
 	- You can upload the on-premises SharePoint development and testing virtual machines to your Azure storage account and reference those virtual machines through the image library for building the required environment.
 	- You can use the SQL Server 2012 image instead of the Windows Server 2008 R2 SP1 image. For more information, go to [Provision a SQL Server virtual machine on Azure](virtual-machines-provision-sql-server.md).
->>>>>>> 910ebfdc
 
 2. Install: Install SharePoint Server, Visual Studio, and SQL Server on the virtual machines using a Remote Desktop connection.
 	- Use the SharePoint 2010 Easy Setup Script to build a SharePoint developer machine. For more information, go to [SharePoint 2010 Easy Setup Script](http://www.microsoft.com/download/details.aspx?id=23415). Use Windows PowerShell. For more information, go to [Install SharePoint Server 2010 by using Windows PowerShell](http://technet.microsoft.com/library/cc262839.aspx). Use the CodePlex Project's AutoSPInstaller. For more information, go to [CodePlex: AutoSPInstaller](http://autospinstaller.codeplex.com/).
@@ -220,13 +214,8 @@
 To scale out a BI environment on Azure, follow these steps:
 
 1. Provision:
-<<<<<<< HEAD
-	- Provision a VPN connection between on premises and Azure using Azure Virtual Network. For more information, go to [Virtual Network Overview](../virtual-network/virtual-networks-overview.md).
-	- Use the Management Portal to provision a new VM from a stock image in the image library. You can upload SharePoint Server or SQL Server BI workload images to the image library and any authorized user can pick those BI component VMs to build the scaled-out environment.
-=======
 	- Provision a VPN connection between on-premises and Azure using Azure Virtual Network. For more information, go to [Virtual Network Overview](http://msdn.microsoft.com/library/jj156007.aspx).
 	- Use the Azure portal to provision a new virtual machine from a stock image in the image library. You can upload SharePoint Server or SQL Server BI workload images to the image library and any authorized user can pick those BI component virtual machines to build the scaled-out environment.
->>>>>>> 910ebfdc
 2. Install: 
 	- If your organization does not have prebuilt images of SharePoint Server or SQL Server BI components, install SharePoint Server and SQL Server on the virtual machines using a Remote Desktop connection.
 	- For more information about installing SharePoint, go to [Install SharePoint Server 2010 by using Windows PowerShell](http://technet.microsoft.com/library/cc262839.aspx) or [CodePlex: AutoSPInstaller](http://autospinstaller.codeplex.com/).
@@ -264,21 +253,12 @@
 	- Configure SQL Server on the virtual machine. For more information, go to [Install SQL Server using SysPrep](http://msdn.microsoft.com/library/ee210664.aspx).
 	- Join the virtual machine to the newly created Active Directory domain.
 3. Deploy a multi-server SharePoint farm:
-<<<<<<< HEAD
-	- Create a virtual network. For more information, go to [Virtual Network Overview](../virtual-network/virtual-networks-overview.md).
-	- When deploying the SharePoint VMs, you need subnets provided for SharePoint Server so that the DNS addresses in the local Active Directory box are available during provisioning.
-	- Use the Management Portal to create a VM.
-	- Install SharePoint Server on this VM and generate a reusable image. For more information about installing SharePoint Server, go to [Install and Configure SharePoint Server 2010 by Using Windows PowerShell](http://technet.microsoft.com/library/cc262839.aspx) or [CodePlex: AutoSPInstaller](http://autospinstaller.codeplex.com/).
-	- Configure the SharePoint VM to create and connect to the SharePoint farm using the [Join-SharePointFarm](http://technet.microsoft.com/library/ff607979.aspx) command.
-	- Use the Management Portal to configure the load balancing: Configure the VM endpoints, select the option to load balance traffic on an existing endpoint, and then specify the name of the load-balanced VM.
-=======
 	- Create a virtual network. For more information, go to [Virtual Network overview](http://msdn.microsoft.com/library/jj156007.aspx).
 	- When deploying the SharePoint virtual machines, you need subnets provided for SharePoint Server so that the DNS addresses in the local Active Directory box are available during provisioning.
 	- Use the Azure portal to create a virtual machine.
 	- Install SharePoint Server on this virtual machine and generate a reusable image. For more information about installing SharePoint Server, go to [Install and configure SharePoint Server 2010 by using Windows PowerShell](http://technet.microsoft.com/library/cc262839.aspx) or [CodePlex: AutoSPInstaller](http://autospinstaller.codeplex.com/).
 	- Configure the SharePoint virtual machine to create and connect to the SharePoint farm using the [Join-SharePointFarm](http://technet.microsoft.com/library/ff607979.aspx) command.
 	- Use the Azure portal to configure the load balancing: Configure the virtual machine endpoints, select the option to load balance traffic on an existing endpoint, and then specify the name of the load-balanced virtual machine.
->>>>>>> 910ebfdc
 4. Manage the SharePoint farm through System Center:
 	- Use the Operations Manager agent and new Azure Integration Pack to connect your on-premises System Center to Azure virtual machines.
 	- Use on-premises App Controller and Orchestrator for management functions.
