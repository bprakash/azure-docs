--- conflicted
+++ resolved
@@ -20,12 +20,8 @@
 
 # SharePoint 2010 deployment on Azure virtual machines
 
-<<<<<<< HEAD
-[AZURE.INCLUDE [learn-about-deployment-models](../../includes/learn-about-deployment-models-include.md)] This article covers creating resources with the classic deployment model. 
-=======
 [AZURE.INCLUDE [learn-about-deployment-models](../../includes/learn-about-deployment-models-classic-include.md)] Resource Manager model.
 
->>>>>>> 08be3281
 
 Microsoft SharePoint Server 2010 provides rich deployment flexibility, which can help organizations determine the appropriate deployment scenarios to align with their business needs and objectives. Hosted and managed in Microsoft Azure, the Azure Virtual Machines offering provides complete, reliable, and available infrastructure to support various on-demand application and database workloads, such as Microsoft SQL Server and SharePoint deployments.
 
@@ -67,15 +63,11 @@
 
 ![azure-sharepoint-wp-13](./media/virtual-machines-deploy-sharepoint-2010/azure-sharepoint-wp-2.png)
 
-![azure-sharepoint-wp-13](./media/virtual-machines-deploy-sharepoint-2010/azure-sharepoint-wp-2.png)
-
 **Figure 1: Overview of steps for creating a virtual machine**
 
 Users also can upload a sysprepped image on the Azure Management Portal. For more information, go to [Create and upload a Windows Server VHD to Azure](virtual-machines-create-upload-vhd-windows-server.md). Figure 2 shows the basic steps for uploading an image to create a VM.
 
 On the Azure classic portal, users also can upload an image on which the SysPrep tool has already been run. For more information, go to [Create and upload a Windows Server VHD to Azure](virtual-machines-create-upload-vhd-windows-server.md). Figure 2 shows the basic steps for uploading an image to create a virtual machine.
-
-![azure-sharepoint-wp-13](./media/virtual-machines-deploy-sharepoint-2010/azure-sharepoint-wp-3.png)
 
 ![azure-sharepoint-wp-13](./media/virtual-machines-deploy-sharepoint-2010/azure-sharepoint-wp-3.png)
 
