---
title: Different ways to create a Linux VM in Azure | Microsoft Azure
description: Learn the different ways to create a Linux virtual machine on Azure, including links to tools and tutorials for each method.
services: virtual-machines-linux
documentationcenter: ''
author: iainfoulds
manager: timlt
editor: ''
tags: azure-resource-manager

ms.assetid: f38f8a44-6c88-4490-a84a-46388212d24c
ms.service: virtual-machines-linux
ms.devlang: na
ms.topic: get-started-article
ms.tgt_pltfrm: vm-linux
ms.workload: infrastructure-services
ms.date: 01/03/2016
ms.author: iainfou

---
# Different ways to create a Linux VM including the Azure CLI 2.0 (Preview)
You have the flexibility in Azure to create a Linux virtual machine (VM) using tools and workflows comfortable to you. This article summarizes these differences and examples for creating your Linux VMs.

## Azure CLI
You can create VMs in Azure using one of the following CLI versions:

- [Azure CLI 1.0](virtual-machines-linux-creation-choices-nodejs.md) – our CLI for the classic and resource management deployment models
- Azure CLI 2.0 (Preview) - our next generation CLI for the resource management deployment model (this article)

The [Azure CLI 2.0 (Preview)](/cli/azure/install-az-cli2) is available across platforms via an npm package, distro-provided packages, or Docker container. Install the most appropriate build for your environment and log in to an Azure account using [az login](/cli/azure/#login)

The following examples use the Azure CLI 2.0 (Preview). Read each article for more details on the commands shown. You can also find examples on Linux creation choices using the [Azure CLI 1.0](virtual-machines-linux-creation-choices-nodejs.md).

* [Create a Linux VM using the Azure CLI 2.0 (Preview)](virtual-machines-linux-quick-create-cli.md?toc=%2fazure%2fvirtual-machines%2flinux%2ftoc.json)
  
  * This example uses [az group create](/cli/azure/group#create) to create a resource group named `myResourceGroup`: 
    
    ```azurecli
    az group create --name myResourceGroup --location westus
    ```

<<<<<<< HEAD
  * This example uses [az vm create](/cli/azure/vm#create) to create a VM named `myVM` using the latest Debian image with Azure Managed Disks and a public key named `id_rsa.pub`:
=======
  * This example uses [az vm create](/cli/azure/vm#create) to create a VM named `myVM` using the latest Debian image with a public key named `id_rsa.pub`:
>>>>>>> 9ce312a2

    ```azurecli
    az vm create \
    --image credativ:Debian:8:latest \
    --admin-username ops \
    --ssh-key-value ~/.ssh/id_rsa.pub \
    --public-ip-address-dns-name myPublicDNS \
    --resource-group myResourceGroup \
    --location westus \
    --name myVM
    ```

    * If you wish to use unmanaged disks, add the `--use-unmanaged-disks` flag to the above command. A storage account is created for you. For more information, see [insert link to new Azure Managed Disks overview doc](insert link).

* [Create a secured Linux VM using an Azure template](virtual-machines-linux-create-ssh-secured-vm-from-template.md?toc=%2fazure%2fvirtual-machines%2flinux%2ftoc.json)
  
  * The following example uses [az group deployment create](/cli/azure/group/deployment#create) to create a VM using a template stored on GitHub:
    
    ```azurecli
    az group deployment create --resource-group myResourceGroup \ 
      --template-uri https://raw.githubusercontent.com/Azure/azure-quickstart-templates/master/101-vm-sshkey/azuredeploy.json \
      --parameters @myparameters.json
    ```
    
* [Create a complete Linux environment using the Azure CLI](virtual-machines-linux-create-cli-complete.md?toc=%2fazure%2fvirtual-machines%2flinux%2ftoc.json)
  
  * Includes creating a load balancer and multiple VMs in an availability set.

* [Add a disk to a Linux VM](virtual-machines-linux-add-disk.md?toc=%2fazure%2fvirtual-machines%2flinux%2ftoc.json)
  
<<<<<<< HEAD
  * The following example uses [az vm disk attach-new](/cli/azure/vm/disk#attach-new) to add a 5Gb unmanaged disk named `myDataDisk.vhd` to an existing VM named `myVM`:
=======
  * The following example uses [az vm disk attach-new](/cli/azure/vm/disk#attach-new) to add a 5Gb disk named `myDataDisk.vhd` to an existing VM named `myVM`:
>>>>>>> 9ce312a2
    
    ```azurecli
    az vm disk attach-new --resource-group myResourceGroup --vm-name myVM \
      --disk-size 5 --vhd https://mystorageaccount.blob.core.windows.net/vhds/myDataDisk.vhd
    ```

## Azure portal
The [Azure portal](https://portal.azure.com) allows you to quickly create a VM since there is nothing to install on your system. Use the Azure portal to create the VM:

* [Create a Linux VM using the Azure portal](virtual-machines-linux-quick-create-portal.md?toc=%2fazure%2fvirtual-machines%2flinux%2ftoc.json) 
* [Attach a disk using the Azure portal](virtual-machines-linux-attach-disk-portal.md?toc=%2fazure%2fvirtual-machines%2flinux%2ftoc.json)

## Operating system and image choices
When creating a VM, you choose an image based on the operating system you want to run. Azure and its partners offer many images, some of which include applications and tools pre-installed. Or, upload one of your own images (see [the following section](#use-your-own-image)).

### Azure images
Use the [az vm image](/cli/azure/vm/image) commands to see what's available by publisher, distro release, and builds.

List available publishers:

```azurecli
az vm image list-publishers --location WestUS
```

List available products (offers) for a given publisher:

```azurecli
az vm image list-offers --publisher-name Canonical --location WestUS
```

List available SKUs (distro releases) of a given offer:

```azurecli
az vm image list-skus --publisher-name Canonical --offer UbuntuServer --location WestUS
```

List all available images for a given release:

```azurecli
az vm image list --publisher Canonical --offer UbuntuServer --sku 16.04.0-LTS --location WestUS
```

For more examples on browsing and using available images, see [Navigate and select Azure virtual machine images with the Azure CLI](virtual-machines-linux-cli-ps-findimage.md?toc=%2fazure%2fvirtual-machines%2flinux%2ftoc.json).

The **az vm create** command has aliases you can use to quickly access the more common distros and their latest releases. Using aliases is often quicker than specifying the publisher, offer, SKU, and version each time you create a VM:

| Alias | Publisher | Offer | SKU | Version |
|:--- |:--- |:--- |:--- |:--- |
| CentOS |OpenLogic |Centos |7.2 |latest |
| CoreOS |CoreOS |CoreOS |Stable |latest |
| Debian |credativ |Debian |8 |latest |
| openSUSE |SUSE |openSUSE |13.2 |latest |
| RHEL |Redhat |RHEL |7.2 |latest |
| SLES |SLES |SLES |12-SP1 |latest |
| UbuntuLTS |Canonical |UbuntuServer |14.04.4-LTS |latest |

### Use your own image
If you require specific customizations, you can use an image based on an existing Azure VM by *capturing* that VM. You can also upload an image created on-premises. For more information on supported distros and how to use your own images, see the following articles:

* [Azure endorsed distributions](virtual-machines-linux-endorsed-distros.md?toc=%2fazure%2fvirtual-machines%2flinux%2ftoc.json)
* [Information for non-endorsed distributions](virtual-machines-linux-create-upload-generic.md?toc=%2fazure%2fvirtual-machines%2flinux%2ftoc.json)
* [How to capture a Linux virtual machine as a Resource Manager template](virtual-machines-linux-capture-image.md?toc=%2fazure%2fvirtual-machines%2flinux%2ftoc.json).
  
<<<<<<< HEAD
  * Quick-start **az vm** example commands to capture an existing VM using unmanaged disks:
=======
  * Quick-start **az vm** example commands to capture an existing VM:
>>>>>>> 9ce312a2
    
    ```azurecli
    az vm deallocate --resource-group myResourceGroup --name myVM
    az vm generalize --resource-group myResourceGroup --name myVM
    az vm capture --resource-group myResourceGroup --name myVM --vhd-name-prefix myCapturedVM
    ```

## Next steps
* Create a Linux VM from the [portal](virtual-machines-linux-quick-create-portal.md?toc=%2fazure%2fvirtual-machines%2flinux%2ftoc.json), with the [CLI](virtual-machines-linux-quick-create-cli.md?toc=%2fazure%2fvirtual-machines%2flinux%2ftoc.json), or using an [Azure Resource Manager template](virtual-machines-linux-cli-deploy-templates.md?toc=%2fazure%2fvirtual-machines%2flinux%2ftoc.json).
* After creating a Linux VM, [add a data disk](virtual-machines-linux-add-disk.md?toc=%2fazure%2fvirtual-machines%2flinux%2ftoc.json).
* Quick steps to [reset a password or SSH keys and manage users](virtual-machines-linux-using-vmaccess-extension.md?toc=%2fazure%2fvirtual-machines%2flinux%2ftoc.json)<|MERGE_RESOLUTION|>--- conflicted
+++ resolved
@@ -38,12 +38,8 @@
     ```azurecli
     az group create --name myResourceGroup --location westus
     ```
-
-<<<<<<< HEAD
+    
   * This example uses [az vm create](/cli/azure/vm#create) to create a VM named `myVM` using the latest Debian image with Azure Managed Disks and a public key named `id_rsa.pub`:
-=======
-  * This example uses [az vm create](/cli/azure/vm#create) to create a VM named `myVM` using the latest Debian image with a public key named `id_rsa.pub`:
->>>>>>> 9ce312a2
 
     ```azurecli
     az vm create \
@@ -74,12 +70,8 @@
 
 * [Add a disk to a Linux VM](virtual-machines-linux-add-disk.md?toc=%2fazure%2fvirtual-machines%2flinux%2ftoc.json)
   
-<<<<<<< HEAD
   * The following example uses [az vm disk attach-new](/cli/azure/vm/disk#attach-new) to add a 5Gb unmanaged disk named `myDataDisk.vhd` to an existing VM named `myVM`:
-=======
-  * The following example uses [az vm disk attach-new](/cli/azure/vm/disk#attach-new) to add a 5Gb disk named `myDataDisk.vhd` to an existing VM named `myVM`:
->>>>>>> 9ce312a2
-    
+  
     ```azurecli
     az vm disk attach-new --resource-group myResourceGroup --vm-name myVM \
       --disk-size 5 --vhd https://mystorageaccount.blob.core.windows.net/vhds/myDataDisk.vhd
@@ -142,11 +134,7 @@
 * [Information for non-endorsed distributions](virtual-machines-linux-create-upload-generic.md?toc=%2fazure%2fvirtual-machines%2flinux%2ftoc.json)
 * [How to capture a Linux virtual machine as a Resource Manager template](virtual-machines-linux-capture-image.md?toc=%2fazure%2fvirtual-machines%2flinux%2ftoc.json).
   
-<<<<<<< HEAD
   * Quick-start **az vm** example commands to capture an existing VM using unmanaged disks:
-=======
-  * Quick-start **az vm** example commands to capture an existing VM:
->>>>>>> 9ce312a2
     
     ```azurecli
     az vm deallocate --resource-group myResourceGroup --name myVM
