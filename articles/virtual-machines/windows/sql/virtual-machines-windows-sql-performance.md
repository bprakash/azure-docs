--- conflicted
+++ resolved
@@ -33,11 +33,7 @@
 
 | Area | Optimizations |
 | --- | --- |
-<<<<<<< HEAD
-| [VM size](#vm-size-guidance) |DS3 or higher for SQL Enterprise edition.<br/><br/>DS2 or higher for SQL Standard and Web editions. |
-=======
 | [VM size](#vm-size-guidance) |[DS3](../../virtual-machines-windows-sizes-memory.md) or higher for SQL Enterprise edition.<br/><br/>[DS2](../../virtual-machines-windows-sizes-memory.md) or higher for SQL Standard and Web editions. |
->>>>>>> 72f257ae
 | [Storage](#storage-guidance) |Use [Premium Storage](../../../storage/storage-premium-storage.md). Standard storage is only recommended for dev/test.<br/><br/>Keep the [storage account](../../../storage/storage-create-storage-account.md) and SQL Server VM in the same region.<br/><br/>Disable Azure [geo-redundant storage](../../../storage/storage-redundancy.md) (geo-replication) on the storage account. |
 | [Disks](#disks-guidance) |Use a minimum of 2 [P30 disks](../../../storage/storage-premium-storage.md#premium-storage-scalability-and-performance-targets) (1 for log files; 1 for data files and TempDB).<br/><br/>Avoid using operating system or temporary disks for database storage or logging.<br/><br/>Enable read caching on the disk(s) hosting the data files and TempDB.<br/><br/>Do not enable caching on disk(s) hosting the log file.<br/><br/>Important: Stop the SQL Server service when changing the cache settings for an Azure VM disk.<br/><br/>Stripe multiple Azure data disks to get increased IO throughput.<br/><br/>Format with documented allocation sizes. |
 | [I/O](#io-guidance) |Enable database page compression.<br/><br/>Enable instant file initialization for data files.<br/><br/>Limit or disable autogrow on the database.<br/><br/>Disable autoshrink on the database.<br/><br/>Move all databases to data disks, including system databases.<br/><br/>Move SQL Server error log and trace file directories to data disks.<br/><br/>Setup default backup and database file locations.<br/><br/>Enable locked pages.<br/><br/>Apply SQL Server performance fixes. |
