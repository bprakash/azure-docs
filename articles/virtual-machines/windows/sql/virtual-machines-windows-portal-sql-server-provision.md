---
title: Provision a SQL Server Virtual Machine | Microsoft Docs
description: Create and connect to a SQL Server virtual machine in Azure using the Portal. This tutorial uses the Resource Manager mode.
services: virtual-machines-windows
documentationcenter: na
author: rothja
editor: ''
manager: jhubbard
tags: azure-resource-manager

ms.assetid: 1aff691f-a40a-4de2-b6a0-def1384e086e
ms.service: virtual-machines-sql
ms.devlang: na
ms.topic: hero-article
ms.tgt_pltfrm: vm-windows-sql-server

ms.workload: infrastructure-services
ms.date: 02/28/2017
ms.author: jroth

---
# Provision a SQL Server virtual machine in the Azure Portal
> [!div class="op_single_selector"]
> * [Portal](virtual-machines-windows-portal-sql-server-provision.md)
> * [PowerShell](virtual-machines-windows-ps-sql-create.md)
> 
> 

This end-to-end tutorial shows you how to use the Azure Portal to provision a virtual machine running SQL Server.

The Azure virtual machine (VM) gallery includes several images that contain Microsoft SQL Server. With a few clicks, you can select one of the SQL VM images from the gallery and provision it in your Azure environment.

In this tutorial, you will:

* [Select a SQL VM image from the gallery](#select-a-sql-vm-image-from-the-gallery)
* [Configure and create the VM](#configure-the-vm)
* [Open the VM with Remote Desktop](#open-the-vm-with-remote-desktop)
* [Connect to SQL Server remotely](#connect-to-sql-server-remotely)

## Select a SQL VM image from the gallery
1. Log in to the [Azure portal](https://portal.azure.com) using your account.
   
   > [!NOTE]
   > If you do not have an Azure account, visit [Azure free trial](https://azure.microsoft.com/pricing/free-trial/).
   > 
   > 
2. On the Azure portal, click **New**. The portal opens the **New** blade. The SQL Server VM resources are in the **Compute** group of the Marketplace.
3. In the **New** blade, click **Compute** and then click **See all**.
4. In the **Filter** text box type SQL Server, and press the ENTER key.

   ![Azure Virtual Machines Blade](./media/virtual-machines-windows-portal-sql-server-provision/azure-compute-blade2.png)

5. Review the available SQL Server images. Each image identifies a SQL Server version and an operating system. 
6. Select the image for SQL Server 2016 SP1 Developer on Windows Server 2016.

   > [!TIP]
   > The Developer edition is used in this tutorial because it is a full-featured edition of SQL Server that is free for development testing purposes. You pay only for the cost of running the VM.
   
   > [!NOTE]
<<<<<<< HEAD
   > SQL VM images include the licensing costs for SQL Server in the per-minute pricing of the VM you create. SQL Server Developer is free-licensed for development/testing (not production). SQL Express is free-licensed for lightweight workloads (less than 1GB of memory, less than 10GB of storage). 
   > You can easily reuse existing licenses in Azure VM using one of the SQL Server BYOL images (prefixed with "{BYOL}"). For more information, see  [Get started with SQL Server on Azure Virtual Machines](virtual-machines-windows-sql-server-iaas-overview.md).
=======
   > SQL VM images include the licensing costs for SQL Server into the per-minute pricing of the VM you create (except for the Developer and Express editions). SQL Server Developer is free for development/testing (not production) and SQL Express is free for lightweight workloads (less than 1GB memory, less than 10 GB storage). 
   > There is another option to bring-your-own-license (BYOL) and pay only for the VM. Those image names are prefixed with {BYOL}. For more information on this option, see  [Get started with SQL Server on Azure Virtual Machines](virtual-machines-windows-sql-server-iaas-overview.md).
>>>>>>> c05ed513
   > 
   > 
7. Under **Select a deployment model**, verify that **Resource Manager** is selected. Resource Manager is the recommended deployment model for new virtual machines. Click **Create**.
   
    ![Create SQL VM with Resource Manager](./media/virtual-machines-windows-portal-sql-server-provision/azure-compute-sql-deployment-model.png)

## Configure the VM
There are five blades for configuring a SQL Server virtual machine.

| Step | Description |
| --- | --- |
| **Basics** |[Configure basic settings](#1-configure-basic-settings) |
| **Size** |[Choose virtual machine size](#2-choose-virtual-machine-size) |
| **Settings** |[Configure optional features](#3-configure-optional-features) |
| **SQL Server settings** |[Configure SQL server settings](#4-configure-sql-server-settings) |
| **Summary** |[Review the summary](#5-review-the-summary) |

## 1. Configure basic settings
On the **Basics** blade, provide the following information:

* Enter a unique virtual machine **Name**.
* Specify a **User name** for the local administrator account on the VM. This account is also added to the SQL Server **sysadmin** fixed server role.
* Provide a strong **Password**.
* If you have multiple subscriptions, verify that the subscription is correct for the new VM.
* In the **Resource group** box, type a name for a new resource group. Alternatively, to use an existing resource group click **Use existing**. A resource group is a collection of related resources in Azure (virtual machines, storage accounts, virtual networks, etc.).
  
  > [!NOTE]
  > Using a new resource group is helpful if you are just testing or learning about SQL Server deployments in Azure. After you finish with your test, delete the resource group to automatically delete the VM and all resources associated with that resource group. For more information about resource groups, see [Azure Resource Manager Overview](../../../azure-resource-manager/resource-group-overview.md).
  > 
  > 
* Select a **Location** for this deployment.
* Click **OK** to save the settings.
  
    ![SQL Basics Blade](./media/virtual-machines-windows-portal-sql-server-provision/azure-sql-basic.png)

## 2. Choose virtual machine size
On the **Size** step, choose a virtual machine size in the **Choose a size** blade. The blade initially displays recommended machine sizes based on the image you selected. It also estimates the monthly cost to run the VM.

![SQL VM Size Options](./media/virtual-machines-windows-portal-sql-server-provision/azure-sql-vm-choose-a-size.png)

For production workloads, we recommend selecting a virtual machine size that supports [Premium Storage](../../../storage/storage-premium-storage.md). If you do not require that level of performance, use the **View all** button, which shows all machine size options. For example, you might use a smaller machine size for a development or test environment.

> [!NOTE]
> For more information about virtual machine sizes see, [Sizes for virtual machines](../../virtual-machines-windows-sizes.md?toc=%2fazure%2fvirtual-machines%2fwindows%2ftoc.json). For considerations about SQL Server VM sizes, see [Performance best practices for SQL Server in Azure Virtual Machines](virtual-machines-windows-sql-performance.md).
> 
> 

Choose your machine size, and then click **Select**.

## 3. Configure optional features
On the **Settings** blade, configure Azure storage, networking, and monitoring for the virtual machine.

* Under **Storage**, specify a **Disk type** of either Standard or Premium (SSD). Premium storage is recommended for production workloads.

> [!NOTE]
> If you select Premium (SSD) for a machine size that does not support Premium Storage, your machine size changes automatically.  
> 
> 

* Under **Storage account**, you can accept the automatically provisioned storage account name. You can also click on **Storage account** to choose an existing account and configure the storage account type. By default, Azure creates a new storage account with locally redundant storage. For more information about storage options, see [Azure Storage replication](../../../storage/storage-redundancy.md).
* Under **Network**, you can accept the automatically populated values. You can also click on each feature to manually configure the **Virtual network**, **Subnet**, **Public IP address**, and **Network Security Group**. For the purposes of this tutorial, keep the default values.
* Azure enables **Monitoring** by default with the same storage account designated for the VM. You can change these settings here.
* Under **Availability set**, specify an availability set. For the purposes of this tutorial, you can select **none**. If you plan to set up SQL AlwaysOn Availability Groups, configure the availability to avoid recreating the virtual machine.  For more information, see [Manage the Availability of Virtual Machines](../../virtual-machines-windows-manage-availability.md?toc=%2fazure%2fvirtual-machines%2fwindows%2ftoc.json).

When you are done configuring these settings, click **OK**.

## 4. Configure SQL server settings
On the **SQL Server settings** blade, configure specific settings and optimizations for SQL Server. The settings that you can configure for SQL Server include the following.

| Setting |
| --- |
| [Connectivity](#connectivity) |
| [Authentication](#authentication) |
| [Storage configuration](#storage-configuration) |
| [Automated Patching](#automated-patching) |
| [Automated Backup](#automated-backup) |
| [Azure Key Vault Integration](#azure-key-vault-integration) |
| [R Services](#r-services) |

### Connectivity
Under **SQL connectivity**, specify the type of access you want to the SQL Server instance on this VM. For the purposes of this tutorial, select **Public (internet)** to allow connections to SQL Server from machines or services on the internet. With this option selected, Azure automatically configures the firewall and the network security group to allow traffic on port 1433.  

![SQL Connectivity Options](./media/virtual-machines-windows-portal-sql-server-provision/azure-sql-arm-connectivity-alt.png)

To connect to SQL Server via the internet, you also must enable SQL Server Authentication, which is described in the next section.

> [!NOTE]
> It is possible to add more restrictions for the network communications to your SQL Server VM. You can do this by editing the Network Security Group after the VM is created. For more information, see [What is a Network Security Group (NSG)?](../../../virtual-network/virtual-networks-nsg.md)
> 
> 

If you would prefer to not enable connections to the Database Engine via the internet, choose one of the following options:

* **Local (inside VM only)** to allow connections to SQL Server only from within the VM.
* **Private (within Virtual Network)** to allow connections to SQL Server from machines or services in the same virtual network.

> [!NOTE]
> The virtual machine image for SQL Server Express edition does not automatically enable the TCP/IP protocol. This is true even for the Public and  Private connectivity options. For Express edition, you must use SQL Server Configuration Manager to [manually enable the TCP/IP protocol](#configure-sql-server-to-listen-on-the-tcp-protocol) after creating the VM.
> 
> 

In general, improve security by choosing the most restrictive connectivity that your scenario allows. But all the options are securable through Network Security Group rules and SQL/Windows Authentication.

**Port** defaults to 1433. You can specify a different port number.
For more information, see [Connect to a SQL Server Virtual Machine (Resource Manager) | Microsoft Azure](virtual-machines-windows-sql-connect.md).

### Authentication
If you require SQL Server Authentication, click **Enable** under **SQL authentication**.

![SQL Server Authentication](./media/virtual-machines-windows-portal-sql-server-provision/azure-sql-arm-authentication.png)

> [!NOTE]
> If you plan to access SQL Server over the internet (i.e. the Public connectivity option), you must enable SQL authentication here. Public access to the SQL Server requires the use of SQL Authentication.
> 
> 

If you enable SQL Server Authentication, specify a **Login name** and **Password**. This user name is configured as a SQL Server Authentication login and member of the **sysadmin** fixed server role. See [Choose an Authentication Mode](http://msdn.microsoft.com/library/ms144284.aspx) for more information about Authentication Modes.

If you do not enable SQL Server Authentication, then you can use the local Administrator account on the VM to connect to the SQL Server instance.

### Storage configuration
Click **Storage configuration** to specify the storage requirements.

![SQL Storage Configuration](./media/virtual-machines-windows-portal-sql-server-provision/azure-sql-arm-storage.png)

> [!NOTE]
> If you select Standard storage, this option is not available. Automatic storage optimization is available only for Premium Storage.
> 
> 

You can specify requirements as input/output operations per second (IOPs), throughput in MB/s, and total storage size. Configure these values by using the sliding scales. The portal automatically calculates the number of disks based on these requirements.

By default, Azure optimizes the storage for 5000 IOPs, 200 MBs, and 1 TB of storage space. You can change these storage settings based on workload. Under **Storage optimized for**, select one of the following options:

* **General** is the default setting and supports most workloads.
* **Transactional** processing optimizes the storage for traditional database OLTP workloads.
* **Data warehousing** optimizes the storage for analytic and reporting workloads.

> [!NOTE]
> The upper limits on the sliders vary depending on your selected virtual machine size.
> 
> 

### Automated patching
**Automated patching** is enabled by default. Automated patching allows Azure to automatically patch SQL Server and the operating system. Specify a day of the week, time, and duration for a maintenance window. Azure performs patching in this maintenance window. The maintenance window schedule uses the VM locale for time. If you do not want Azure to automatically patch SQL Server and the operating system, click **Disable**.  

![SQL Automated Patching](./media/virtual-machines-windows-portal-sql-server-provision/azure-sql-arm-patching.png)

For more information, see [Automated Patching for SQL Server in Azure Virtual Machines](virtual-machines-windows-sql-automated-patching.md).

### Automated backup
Enable automatic database backups for all databases under **Automated backup**. Automated backup is disabled by default.

When you enable SQL automated backup, you can configure the following:

* Retention period (days) for backups
* Storage account to use for backups
* Encryption option and password for backups
* Backup system databases
* Configure backup schedule

To encrypt the backup, click **Enable**. Then specify the **Password**. Azure creates a certificate to encrypt the backups and uses the specified password to protect that certificate.

![SQL Automated Backup](./media/virtual-machines-windows-portal-sql-server-provision/azure-sql-arm-autobackup2.png)

 For more information, see [Automated Backup for SQL Server in Azure Virtual Machines](virtual-machines-windows-sql-automated-backup.md).

### Azure Key Vault integration
To store security secrets in Azure for encryption, click **Azure key vault integration** and click **Enable**.

![SQL Azure Key Vault Integration](./media/virtual-machines-windows-portal-sql-server-provision/azure-sql-arm-akv.png)

The following table lists the parameters required to configure Azure Key Vault Integration.

| PARAMETER | DESCRIPTION | EXAMPLE |
| --- | --- | --- |
| **Key Vault URL** |The location of the key vault. |https://contosokeyvault.vault.azure.net/ |
| **Principal name** |Azure Active Directory service principal name. This name is also referred to as the Client ID. |fde2b411-33d5-4e11-af04eb07b669ccf2 |
| **Principal secret** |Azure Active Directory service principal secret. This secret is also referred to as the Client Secret. |9VTJSQwzlFepD8XODnzy8n2V01Jd8dAjwm/azF1XDKM= |
| **Credential name** |**Credential name**: AKV Integration creates a credential within SQL Server, allowing the VM to have access to the key vault. Choose a name for this credential. |mycred1 |

For more information, see [Configure Azure Key Vault Integration for SQL Server on Azure VMs](virtual-machines-windows-ps-sql-keyvault.md).

When you are finished configuring SQL Server settings, click **OK**.

### R services
You have the option to enable [SQL Server R Services](https://msdn.microsoft.com/library/mt604845.aspx). This enables you to use advanced analytics with SQL Server 2016. Click **Enable** on the **SQL Server Settings** blade.

![Enable SQL Server R Services](./media/virtual-machines-windows-portal-sql-server-provision/azure-vm-sql-server-r-services.png)


## 5. Review the summary
On the **Summary** blade, review the summary and click **OK** to create SQL Server, resource group, and resources specified for this VM.

You can monitor the deployment from the azure portal. The **Notifications** button at the top of the screen shows basic status of the deployment.

> [!NOTE]
> To provide you with an idea on deployment times, I deployed a SQL VM to the East US region with default settings. This test deployment took a total of 26 minutes to complete. But you might experience a faster or slower deployment time based on your region and selected settings.
> 
> 

## Open the VM with Remote Desktop
Use the following steps to connect to the virtual machine with Remote Desktop:

1. After the Azure VM is built, the icon for the VM appears on your Azure dashboard. You can also find it by browsing your existing virtual machines. Click on your new SQL virtual machine. A **Virtual machine** blade displays your virtual machine details.
2. At the top of the **Virtual machine** blade, click **Connect**.
3. The browser downloads an RDP file for the VM. Open the RDP file.
    ![Remote Desktop to SQL VM](./media/virtual-machines-windows-portal-sql-server-provision/azure-sql-vm-remote-desktop.png)
4. The Remote Desktop Connection notifies you that the publisher of this remote connection cannot be identified. Click **Connect** to continue.
5. In the **Windows Security** dialog, click **Use another account**.
6. For **User name** type **\<user name>**, where <user name> is the user name that you specified when you configured the VM. You have to add an initial backslash before the name.
7. Type the **Password** that you previously configured for this VM, and then click **OK** to connect.
8. If another **Remote Desktop Connection** dialog asks you whether to connect, click **Yes**.

After you connect to the SQL Server virtual machine, you can launch SQL Server Management Studio and connect with Windows Authentication using your local administrator credentials. If you enabled SQL Server Authentication, you can also connect with SQL Authentication using the SQL login and password you configured during provisioning.

Access to the machine enables you to directly change machine and SQL Server settings based on your requirements. For example, you could configure the firewall settings or change SQL Server configuration settings.

## Connect to SQL Server remotely
In this tutorial, we selected **Public** access for the virtual machine and **SQL Server Authentication**. These settings automatically configured the virtual machine to allow SQL Server connections from any client over the internet (assuming they have the correct SQL login).

> [!NOTE]
> If you did not select Public during provisioning, then extra steps are required to access your SQL Server instance over the internet. For more information, see  [Connect to a SQL Server Virtual Machine](virtual-machines-windows-sql-connect.md).
> 
> 

The following sections show how to connect to your SQL Server instance on your VM from a different computer over the internet.

> [!INCLUDE [Connect to SQL Server in a VM Resource Manager](../../../../includes/virtual-machines-sql-server-connection-steps-resource-manager.md)]
> 
> 

## Next Steps
For other information about using SQL Server in Azure, see [SQL Server on Azure Virtual Machines](virtual-machines-windows-sql-server-iaas-overview.md) and the [Frequently Asked Questions](virtual-machines-windows-sql-server-iaas-faq.md).

For a video overview of SQL Server on Azure Virtual Machines, watch [Azure VM is the best platform for SQL Server 2016](https://channel9.msdn.com/Events/DataDriven/SQLServer2016/Azure-VM-is-the-best-platform-for-SQL-Server-2016).

[Explore the Learning Path](https://azure.microsoft.com/documentation/learning-paths/sql-azure-vm/) for SQL Server on Azure virtual machines.
<|MERGE_RESOLUTION|>--- conflicted
+++ resolved
@@ -57,13 +57,8 @@
    > The Developer edition is used in this tutorial because it is a full-featured edition of SQL Server that is free for development testing purposes. You pay only for the cost of running the VM.
    
    > [!NOTE]
-<<<<<<< HEAD
-   > SQL VM images include the licensing costs for SQL Server in the per-minute pricing of the VM you create. SQL Server Developer is free-licensed for development/testing (not production). SQL Express is free-licensed for lightweight workloads (less than 1GB of memory, less than 10GB of storage). 
-   > You can easily reuse existing licenses in Azure VM using one of the SQL Server BYOL images (prefixed with "{BYOL}"). For more information, see  [Get started with SQL Server on Azure Virtual Machines](virtual-machines-windows-sql-server-iaas-overview.md).
-=======
    > SQL VM images include the licensing costs for SQL Server into the per-minute pricing of the VM you create (except for the Developer and Express editions). SQL Server Developer is free for development/testing (not production) and SQL Express is free for lightweight workloads (less than 1GB memory, less than 10 GB storage). 
    > There is another option to bring-your-own-license (BYOL) and pay only for the VM. Those image names are prefixed with {BYOL}. For more information on this option, see  [Get started with SQL Server on Azure Virtual Machines](virtual-machines-windows-sql-server-iaas-overview.md).
->>>>>>> c05ed513
    > 
    > 
 7. Under **Select a deployment model**, verify that **Resource Manager** is selected. Resource Manager is the recommended deployment model for new virtual machines. Click **Create**.
