---
title: Provision a SQL Server Virtual Machine | Microsoft Docs
description: Create and connect to a SQL Server virtual machine in Azure using the portal. This tutorial uses the Resource Manager mode.
services: virtual-machines-windows
documentationcenter: na
author: rothja
manager: jhubbard
tags: azure-resource-manager
ms.assetid: 1aff691f-a40a-4de2-b6a0-def1384e086e
ms.service: virtual-machines-sql
ms.devlang: na
ms.topic: hero-article
ms.tgt_pltfrm: vm-windows-sql-server
ms.workload: infrastructure-services
ms.date: 08/14/2017
ms.author: jroth
---
# Provision a SQL Server virtual machine in the Azure portal
> [!div class="op_single_selector"]
> * [Portal](virtual-machines-windows-portal-sql-server-provision.md)
> * [PowerShell](virtual-machines-windows-ps-sql-create.md)
> 
> 

This end-to-end tutorial shows you how to use the Azure portal to provision a virtual machine running SQL Server.

The Azure virtual machine (VM) gallery includes several images that contain Microsoft SQL Server. With a few clicks, you can select one of the SQL VM images from the gallery and provision it in your Azure environment.

In this tutorial, you will:

* [Select a SQL VM image from the gallery](#select-a-sql-vm-image-from-the-gallery)
* [Configure and create the VM](#configure-the-vm)
* [Open the VM with Remote Desktop](#open-the-vm-with-remote-desktop)
* [Connect to SQL Server remotely](#connect-to-sql-server-remotely)

## Select a SQL VM image from the gallery

1. Log in to the [Azure portal](https://portal.azure.com) using your account.

   > [!NOTE]
   > If you do not have an Azure account, visit [Azure free trial](https://azure.microsoft.com/pricing/free-trial/).

2. On the Azure portal, click **New**. The portal opens the **New** window.

3. In the **New** window, click **Compute** and then click **See all**.

   ![New Compute window](./media/virtual-machines-windows-portal-sql-server-provision/azure-new-compute-blade.png)

4. In the search field, type **SQL Server**, and press ENTER.

5. Then click the **Filter** icon and select **Microsoft** for the publisher. Click **Done** on the filter window to filter the results to Microsoft published SQL Server images.

   ![Azure Virtual Machines window](./media/virtual-machines-windows-portal-sql-server-provision/azure-compute-blade2.png)

5. Review the available SQL Server images. Each image identifies a SQL Server version and an operating system.

6. Select the image named **Free License: SQL Server 2016 SP1 Developer on Windows Server 2016**.

   > [!TIP]
   > The Developer edition is used in this tutorial because it is a full-featured edition of SQL Server that is free for development testing purposes. You pay only for the cost of running the VM. However, you are free to choose any of the images to use in this tutorial.

   > [!TIP]
   > SQL VM images include the licensing costs for SQL Server into the per-minute pricing of the VM you create (except for the Developer and Express editions). SQL Server Developer is free for development/testing (not production) and SQL Express is free for lightweight workloads (less than 1GB memory, less than 10 GB storage). There is another option to bring-your-own-license (BYOL) and pay only for the VM. Those image names are prefixed with {BYOL}. 
   >
   > For more information on these options, see [Pricing guidance for SQL Server Azure VMs](virtual-machines-windows-sql-server-pricing-guidance.md).

7. Under **Select a deployment model**, verify that **Resource Manager** is selected. Resource Manager is the recommended deployment model for new virtual machines. 

8. Click **Create**.

    ![Create SQL VM with Resource Manager](./media/virtual-machines-windows-portal-sql-server-provision/azure-compute-sql-deployment-model.png)

## Configure the VM
There are five windows for configuring a SQL Server virtual machine.

| Step | Description |
| --- | --- |
| **Basics** |[Configure basic settings](#1-configure-basic-settings) |
| **Size** |[Choose virtual machine size](#2-choose-virtual-machine-size) |
| **Settings** |[Configure optional features](#3-configure-optional-features) |
| **SQL Server settings** |[Configure SQL server settings](#4-configure-sql-server-settings) |
| **Summary** |[Review the summary](#5-review-the-summary) |

## 1. Configure basic settings

On the **Basics** window, provide the following information:

* Enter a unique virtual machine **Name**.

* Select **SSD** for VM disk type for optimal performance.

* Specify a **User name** for the local administrator account on the VM. This account is also added to the SQL Server **sysadmin** fixed server role.

* Provide a strong **Password**.

* If you have multiple subscriptions, verify that the subscription is correct for the new VM.

* In the **Resource group** box, type a name for a new resource group. Alternatively, to use an existing resource group click **Use existing**. A resource group is a collection of related resources in Azure (virtual machines, storage accounts, virtual networks, etc.).

  > [!NOTE]
  > Using a new resource group is helpful if you are just testing or learning about SQL Server deployments in Azure. After you finish with your test, delete the resource group to automatically delete the VM and all resources associated with that resource group. For more information about resource groups, see [Azure Resource Manager Overview](../../../azure-resource-manager/resource-group-overview.md).

* Select a **Location** for the Azure region that will host this deployment.

* Click **OK** to save the settings.

    ![SQL Basics window](./media/virtual-machines-windows-portal-sql-server-provision/azure-sql-basic.png)

## 2. Choose virtual machine size

On the **Size** step, choose a virtual machine size in the **Choose a size** window. The window initially displays recommended machine sizes based on the image you selected.

> [!IMPORTANT]
> The estimated monthly cost displayed on the **Choose a size** window does not include SQL Server licensing costs. This is the cost of the VM alone. For the Express and Developer editions of SQL Server, this is the total estimated cost. For other editions, see the [Windows Virtual Machines pricing page](https://azure.microsoft.com/pricing/details/virtual-machines/windows/) and select your target edition of SQL Server. Also see the [Pricing guidance for SQL Server Azure VMs](virtual-machines-windows-sql-server-pricing-guidance.md).

![SQL VM Size Options](./media/virtual-machines-windows-portal-sql-server-provision/azure-sql-vm-choose-a-size.png)

<<<<<<< HEAD
For production workloads, we recommend selecting a virtual machine size that supports [Premium Storage](../../../storage/common/storage-premium-storage.md). If you do not require that level of performance, use the **View all** button, which shows all machine size options. For example, you might use a smaller machine size for a development or test environment.
=======
For production workloads, see the recommended machine sizes and configuration in [Performance best practices for SQL Server in Azure Virtual Machines](virtual-machines-windows-sql-performance.md). If you need a machine size that is not listed, click the **View all** button.
>>>>>>> 0bd93838

> [!NOTE]
> For more information about virtual machine sizes see, [Sizes for virtual machines](../sizes.md?toc=%2fazure%2fvirtual-machines%2fwindows%2ftoc.json).

Choose your machine size, and then click **Select**.

## 3. Configure optional features

On the **Settings** window, configure Azure storage, networking, and monitoring for the virtual machine.

* Under **Storage**, select **Yes** under use **Managed Disks**.

   > [!NOTE]
   > Microsoft recommends Managed Disks for SQL Server. Managed Disks handles storage behind the scenes. In addition, when virtual machines with Managed Disks are in the same availability set, Azure distributes the storage resources to provide appropriate redundancy. For additional information, see [Azure Managed Disks Overview](../../../storage/storage-managed-disks-overview.md). For specifics about managed disks in an availability set, see [Use managed disks for VMs in availability set](../manage-availability.md).

<<<<<<< HEAD
* Under **Storage account**, you can accept the automatically provisioned storage account name. You can also click on **Storage account** to choose an existing account and configure the storage account type. By default, Azure creates a new storage account with locally redundant storage. For more information about storage options, see [Azure Storage replication](../../../storage/common/storage-redundancy.md).
=======
>>>>>>> 0bd93838
* Under **Network**, you can accept the automatically populated values. You can also click on each feature to manually configure the **Virtual network**, **Subnet**, **Public IP address**, and **Network Security Group**. For the purposes of this tutorial, keep the default values.

* Azure enables **Monitoring** by default with the same storage account designated for the VM. You can change these settings here.

* Under **Availability set**, you can leave the default of **none** for this tutorial. If you plan to set up SQL AlwaysOn Availability Groups, configure the availability to avoid recreating the virtual machine.  For more information, see [Manage the Availability of Virtual Machines](../manage-availability.md?toc=%2fazure%2fvirtual-machines%2fwindows%2ftoc.json).

When you are done configuring these settings, click **OK**.

## 4. Configure SQL server settings
On the **SQL Server settings** window, configure specific settings and optimizations for SQL Server. The settings that you can configure for SQL Server include the following.

| Setting |
| --- |
| [Connectivity](#connectivity) |
| [Authentication](#authentication) |
| [Storage configuration](#storage-configuration) |
| [Automated Patching](#automated-patching) |
| [Automated Backup](#automated-backup) |
| [Azure Key Vault Integration](#azure-key-vault-integration) |
| [R Services](#r-services) |

### Connectivity

Under **SQL connectivity**, specify the type of access you want to the SQL Server instance on this VM. For the purposes of this tutorial, select **Public (internet)** to allow connections to SQL Server from machines or services on the internet. With this option selected, Azure automatically configures the firewall and the network security group to allow traffic on port 1433.

![SQL Connectivity Options](./media/virtual-machines-windows-portal-sql-server-provision/azure-sql-arm-connectivity-alt.png)

> [!TIP]
> By default, SQL Server listens on a well-known port, **1433**. For increased security, change the port in the previous dialog to listen on a non-default port, such as 1401. If you do this, you must connect using that port from any client tools, such as SSMS.

To connect to SQL Server via the internet, you also must enable SQL Server Authentication, which is described in the next section.

If you would prefer to not enable connections to the Database Engine via the internet, choose one of the following options:

* **Local (inside VM only)** to allow connections to SQL Server only from within the VM.
* **Private (within Virtual Network)** to allow connections to SQL Server from machines or services in the same virtual network.

In general, improve security by choosing the most restrictive connectivity that your scenario allows. But all the options are securable through Network Security Group rules and SQL/Windows Authentication. You can edit Network Security Group after the VM is created. For more information, see [Security Considerations for SQL Server in Azure Virtual Machines](virtual-machines-windows-sql-security.md).

> [!NOTE]
> The virtual machine image for SQL Server Express edition does not automatically enable the TCP/IP protocol. This is true even for the Public and  Private connectivity options. For Express edition, you must use SQL Server Configuration Manager to [manually enable the TCP/IP protocol](#configure-sql-server-to-listen-on-the-tcp-protocol) after creating the VM.

### Authentication

If you require SQL Server Authentication, click **Enable** under **SQL authentication**.

![SQL Server Authentication](./media/virtual-machines-windows-portal-sql-server-provision/azure-sql-arm-authentication.png)

> [!NOTE]
> If you plan to access SQL Server over the internet (i.e. the Public connectivity option), you must enable SQL authentication here. Public access to the SQL Server requires the use of SQL Authentication.
> 
> 

If you enable SQL Server Authentication, specify a **Login name** and **Password**. This user name is configured as a SQL Server Authentication login and member of the **sysadmin** fixed server role. See [Choose an Authentication Mode](https://docs.microsoft.com/sql/relational-databases/security/choose-an-authentication-mode) for more information about Authentication Modes.

If you do not enable SQL Server Authentication, then you can use the local Administrator account on the VM to connect to the SQL Server instance.

### Storage configuration

Click **Storage configuration** to specify the storage requirements.

![SQL Storage Configuration](./media/virtual-machines-windows-portal-sql-server-provision/azure-sql-arm-storage.png)

> [!NOTE]
> If you manually configured your VM to use standard storage, this option is not available. Automatic storage optimization is available only for Premium Storage.

> [!TIP]
> The number of stops and the upper limits of each slider is dependent on the size of VM you selected. A larger and more powerful VM is able to scale up more.

You can specify requirements as input/output operations per second (IOPs), throughput in MB/s, and total storage size. Configure these values by using the sliding scales. You can change these storage settings based on workload. The portal automatically calculates the number of disks to attach and configure based on these requirements.

Under **Storage optimized for**, select one of the following options:

* **General** is the default setting and supports most workloads.
* **Transactional** processing optimizes the storage for traditional database OLTP workloads.
* **Data warehousing** optimizes the storage for analytic and reporting workloads.

### Automated patching

**Automated patching** is enabled by default. Automated patching allows Azure to automatically patch SQL Server and the operating system. Specify a day of the week, time, and duration for a maintenance window. Azure performs patching in this maintenance window. The maintenance window schedule uses the VM locale for time. If you do not want Azure to automatically patch SQL Server and the operating system, click **Disable**.  

![SQL Automated Patching](./media/virtual-machines-windows-portal-sql-server-provision/azure-sql-arm-patching.png)

For more information, see [Automated Patching for SQL Server in Azure Virtual Machines](virtual-machines-windows-sql-automated-patching.md).

### Automated backup

Enable automatic database backups for all databases under **Automated backup**. Automated backup is disabled by default.

When you enable SQL automated backup, you can configure the following:

* Retention period (days) for backups
* Storage account to use for backups
* Encryption option and password for backups
* Backup system databases
* Configure backup schedule

To encrypt the backup, click **Enable**. Then specify the **Password**. Azure creates a certificate to encrypt the backups and uses the specified password to protect that certificate.

![SQL Automated Backup](./media/virtual-machines-windows-portal-sql-server-provision/azure-sql-arm-autobackup2.png)

 For more information, see [Automated Backup for SQL Server in Azure Virtual Machines](virtual-machines-windows-sql-automated-backup.md).

### Azure Key Vault integration

To store security secrets in Azure for encryption, click **Azure key vault integration** and click **Enable**.

![SQL Azure Key Vault Integration](./media/virtual-machines-windows-portal-sql-server-provision/azure-sql-arm-akv.png)

The following table lists the parameters required to configure Azure Key Vault Integration.

| PARAMETER | DESCRIPTION | EXAMPLE |
| --- | --- | --- |
| **Key Vault URL** |The location of the key vault. |https://contosokeyvault.vault.azure.net/ |
| **Principal name** |Azure Active Directory service principal name. This name is also referred to as the Client ID. |fde2b411-33d5-4e11-af04eb07b669ccf2 |
| **Principal secret** |Azure Active Directory service principal secret. This secret is also referred to as the Client Secret. |9VTJSQwzlFepD8XODnzy8n2V01Jd8dAjwm/azF1XDKM= |
| **Credential name** |**Credential name**: AKV Integration creates a credential within SQL Server, allowing the VM to have access to the key vault. Choose a name for this credential. |mycred1 |

For more information, see [Configure Azure Key Vault Integration for SQL Server on Azure VMs](virtual-machines-windows-ps-sql-keyvault.md).

### R services

You have the option to enable [SQL Server R Services](https://msdn.microsoft.com/library/mt604845.aspx). This enables you to use advanced analytics with SQL Server 2016. Click **Enable** on the **SQL Server Settings** window.

> [!NOTE]
> For SQL Server 2016 Developer Edition, this option is incorrectly disabled by the portal. For Developer edition, you must enable R Services manually after creating your VM.

![Enable SQL Server R Services](./media/virtual-machines-windows-portal-sql-server-provision/azure-vm-sql-server-r-services.png)

When you are finished configuring SQL Server settings, click **OK**.

## 5. Review the summary

On the **Summary** window, review the summary and click **Purchase** to create SQL Server, resource group, and resources specified for this VM.

You can monitor the deployment from the Azure portal. The **Notifications** button at the top of the screen shows basic status of the deployment.

> [!NOTE]
> To provide you with an idea on deployment times, I deployed a SQL VM to the East US region with default settings. This test deployment took a total of 26 minutes to complete. But you might experience a faster or slower deployment time based on your region and selected settings.

## Open the VM with Remote Desktop

Use the following steps to connect to the SQL Server virtual machine with Remote Desktop:

> [!INCLUDE [Connect to SQL Server VM with remote desktop](../../../../includes/virtual-machines-sql-server-remote-desktop-connect.md)]

After you connect to the SQL Server virtual machine, you can launch SQL Server Management Studio and connect with Windows Authentication using your local administrator credentials. If you enabled SQL Server Authentication, you can also connect with SQL Authentication using the SQL login and password you configured during provisioning.

Access to the machine enables you to directly change machine and SQL Server settings based on your requirements. For example, you could configure the firewall settings or change SQL Server configuration settings.

## Enable TCP/IP for Developer and Express editions

When provisioning a new SQL Server VM, Azure does not automatically enable the TCP/IP protocol for SQL Server Developer and Express editions. The steps below explain how to manually enable TCP/IP so that you can connect remotely by IP address.

The following steps use **SQL Server Configuration Manager** to enable the TCP/IP protocol for SQL Server Developer and Express editions.

> [!INCLUDE [Connect to SQL Server VM with remote desktop](../../../../includes/virtual-machines-sql-server-connection-tcp-protocol.md)]

## Connect to SQL Server remotely

In this tutorial, we selected **Public** access for the virtual machine and **SQL Server Authentication**. These settings automatically configured the virtual machine to allow SQL Server connections from any client over the internet (assuming they have the correct SQL login).

> [!NOTE]
> If you did not select Public during provisioning, then you can change your SQL connectivity settings through the portal after provisioning. For more information, see  [Change your SQL connectivity settings](virtual-machines-windows-sql-connect.md#change).

The following sections show how to connect to your SQL Server instance on your VM from a different computer over the internet.

> [!INCLUDE [Connect to SQL Server in a VM Resource Manager](../../../../includes/virtual-machines-sql-server-connection-steps-resource-manager.md)]

## Next Steps

For other information about using SQL Server in Azure, see [SQL Server on Azure Virtual Machines](virtual-machines-windows-sql-server-iaas-overview.md) and the [Frequently Asked Questions](virtual-machines-windows-sql-server-iaas-faq.md).<|MERGE_RESOLUTION|>--- conflicted
+++ resolved
@@ -115,11 +115,7 @@
 
 ![SQL VM Size Options](./media/virtual-machines-windows-portal-sql-server-provision/azure-sql-vm-choose-a-size.png)
 
-<<<<<<< HEAD
-For production workloads, we recommend selecting a virtual machine size that supports [Premium Storage](../../../storage/common/storage-premium-storage.md). If you do not require that level of performance, use the **View all** button, which shows all machine size options. For example, you might use a smaller machine size for a development or test environment.
-=======
 For production workloads, see the recommended machine sizes and configuration in [Performance best practices for SQL Server in Azure Virtual Machines](virtual-machines-windows-sql-performance.md). If you need a machine size that is not listed, click the **View all** button.
->>>>>>> 0bd93838
 
 > [!NOTE]
 > For more information about virtual machine sizes see, [Sizes for virtual machines](../sizes.md?toc=%2fazure%2fvirtual-machines%2fwindows%2ftoc.json).
@@ -135,10 +131,6 @@
    > [!NOTE]
    > Microsoft recommends Managed Disks for SQL Server. Managed Disks handles storage behind the scenes. In addition, when virtual machines with Managed Disks are in the same availability set, Azure distributes the storage resources to provide appropriate redundancy. For additional information, see [Azure Managed Disks Overview](../../../storage/storage-managed-disks-overview.md). For specifics about managed disks in an availability set, see [Use managed disks for VMs in availability set](../manage-availability.md).
 
-<<<<<<< HEAD
-* Under **Storage account**, you can accept the automatically provisioned storage account name. You can also click on **Storage account** to choose an existing account and configure the storage account type. By default, Azure creates a new storage account with locally redundant storage. For more information about storage options, see [Azure Storage replication](../../../storage/common/storage-redundancy.md).
-=======
->>>>>>> 0bd93838
 * Under **Network**, you can accept the automatically populated values. You can also click on each feature to manually configure the **Virtual network**, **Subnet**, **Public IP address**, and **Network Security Group**. For the purposes of this tutorial, keep the default values.
 
 * Azure enables **Monitoring** by default with the same storage account designated for the VM. You can change these settings here.
