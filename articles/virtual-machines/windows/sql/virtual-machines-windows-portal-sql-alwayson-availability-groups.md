---
title: Set up high availability for Azure Resource Manager VMs | Microsoft Docs
description: This tutorial shows you how to create an Always On availability group with Azure virtual machines in Azure Resource Manager mode.
services: virtual-machines-windows
documentationcenter: na
author: MikeRayMSFT
manager: jhubbard
editor: ''
tags: azure-resource-manager

ms.assetid: 64e85527-d5c8-40d9-bbe2-13045d25fc68
ms.service: virtual-machines-sql
ms.devlang: na
ms.topic: article
ms.tgt_pltfrm: vm-windows-sql-server
ms.workload: iaas-sql-server
ms.date: 03/17/2017
ms.author: mikeray

---
# Configure Always On availability groups in Azure Virtual Machines automatically: Resource Manager

This tutorial shows you how to create a SQL Server availability group that uses Azure Resource Manager virtual machines. The tutorial uses Azure blades to configure a template. You can review the default settings, type required settings, and update the blades in the portal as you walk through this tutorial.

The complete tutorial creates a SQL Server availability group on Azure Virtual Machines that include the following elements:

* A virtual network that has multiple subnets, including a frontend and a backend subnet
* Two domain controllers that have an Active Directory domain
* Two virtual machines that run SQL Server and are deployed to the backend subnet and joined to the Active Directory domain
* A three-node failover cluster with the Node Majority quorum model
* An availability group that has two synchronous-commit replicas of an availability database

The following illustration represents the complete solution.

![Test lab architecture for availability groups in Azure](./media/virtual-machines-windows-portal-sql-alwayson-availability-groups/0-EndstateSample.png)

All resources in this solution belong to a single resource group.

Before you start this tutorial, confirm the following:

* You already have an Azure account. If you don't have one, [sign up for a trial account](http://azure.microsoft.com/pricing/free-trial/).
* You already know how to use the GUI to provision a SQL Server virtual machine from the virtual machine gallery. For more information, see [Provisioning a SQL Server virtual machine on Azure](virtual-machines-windows-portal-sql-server-provision.md).
* You already have a solid understanding of availability groups. For more information, see [Always On availability groups (SQL Server)](http://msdn.microsoft.com/library/hh510230.aspx).

> [!NOTE]
> If you are interested in using availability groups with SharePoint, also see [Configure SQL Server 2012 Always On availability groups for SharePoint 2013](http://technet.microsoft.com/library/jj715261.aspx).
>
>

In this tutorial, use the Azure portal to:

* Choose the Always On template from the portal.
* Review the template settings and update a few configuration settings for your environment.
* Monitor Azure as it creates the entire environment.
* Connect to a domain controller and then to a server that runs SQL Server.

[!INCLUDE [availability-group-template](../../../../includes/virtual-machines-windows-portal-sql-alwayson-ag-template.md)]

## Provision the cluster from the gallery
Azure provides a gallery image for the entire solution. To locate the template:

1. Sign in to the Azure portal by using your account.
2. In the Azure portal, click **+New** to open the **New** blade.
3. On the **New** blade, search for **AlwaysOn**.
   ![Find AlwaysOn Template](./media/virtual-machines-windows-portal-sql-alwayson-availability-groups/16-findalwayson.png)
4. In the search results, locate **SQL Server AlwaysOn Cluster**.
   ![AlwaysOn Template](./media/virtual-machines-windows-portal-sql-alwayson-availability-groups/17-alwaysontemplate.png)
5. On **Select a deployment model**, choose **Resource Manager**.

### Basics
Click **Basics** and configure the following settings:

* **Administrator user name** is a user account that has domain administrator permissions and is a member of the SQL Server sysadmin fixed server role on both instances of SQL Server. For this tutorial, use **DomainAdmin**.
* **Password** is the password for the domain administrator account. Use a complex password. Confirm the password.
* **Subscription** is the subscription that Azure bills to run all deployed resources for the availability group. If your account has multiple subscriptions, you can specify a different subscription.
* **Resource group** is the name for the group to which all Azure resources that are created by this template belong. For this tutorial, use **SQL-HA-RG**. For more information, see [Azure Resource Manager overview](../../../azure-resource-manager/resource-group-overview.md#resource-groups).
* **Location** is the Azure region where the tutorial creates the resources. Choose an Azure region.

The following screenshot is a completed **Basics** blade:

![Basics](./media/virtual-machines-windows-portal-sql-alwayson-availability-groups/1-basics.png)

Click **OK**.

### Domain and network settings
This Azure gallery template creates a domain and domain controllers. It also creates a network and two subnets. The template cannot create servers in an existing domain or virtual network. The next step configures the domain and network settings.

On the **Domain and network settings** blade, review the preset values for the domain and network settings:

* **Forest root domain name** is the domain name for the Active Directory domain that hosts the cluster. For the tutorial, use **contoso.com**.
* **Virtual Network name** is the network name for the Azure virtual network. For the tutorial, use **autohaVNET**.
* **Domain Controller subnet name** is the name of a portion of the virtual network that hosts the domain controller. Use **subnet-1**. This subnet uses address prefix **10.0.0.0/24**.
* **SQL Server subnet name** is the name of a portion of the virtual network that hosts the servers that run SQL Server and the file share witness. Use **subnet-2**. This subnet uses address prefix **10.0.1.0/26**.

To learn more about virtual networks in Azure, see [Virtual network overview](../../../virtual-network/virtual-networks-overview.md).  

The **Domain and network settings** should look like the following screenshot:

![Domain and network settings](./media/virtual-machines-windows-portal-sql-alwayson-availability-groups/2-domain.png)

If necessary, you can change these values. For this tutorial, use the preset values.

Review the settings, and then click **OK**.

### Availability group settings
On **Availability group settings**, review the preset values for the availability group and the listener.

* **Availability group name** is the clustered resource name for the availability group. For this tutorial, use **Contoso-ag**.
* **Availability group listener name** is used by the cluster and the internal load balancer. Clients that connect to SQL Server can use this name to connect to the appropriate replica of the database. For this tutorial, use **Contoso-listener**.
* **Availability group listener port** specifies the TCP port of the SQL Server listener. For this tutorial, use the default port, **1433**.

If necessary, you can change these values. For this tutorial, use the preset values.  

![availability group settings](./media/virtual-machines-windows-portal-sql-alwayson-availability-groups/3-availabilitygroup.png)

Click **OK**.

### Virtual machine size, storage settings
On **VM size, storage settings**, choose a SQL Server virtual machine size, and review the other settings.

<<<<<<< HEAD
* **SQL Server virtual machine size** is the Azure virtual machine size for both SQL Servers. Choose a virtual machine size appropriate for your workload. If you are building this environment for the tutorial use **DS2**. For production workloads, choose a virtual machine size that can support the workload. Many production workloads require **DS4** or larger. The template builds two virtual machines of this size and installs SQL Server on each one. For more information, see [Sizes for virtual machines](../sizes.md?toc=%2fazure%2fvirtual-machines%2fwindows%2ftoc.json).
=======
* **SQL Server virtual machine size** is the size for both virtual machines that run SQL Server. Choose an appropriate virtual machine size for your workload. If you are building this environment for the tutorial, use **DS2**. For production workloads, choose a virtual machine size that can support the workload. Many production workloads require **DS4** or larger. The template builds two virtual machines of this size and installs SQL Server on each one. For more information, see [Sizes for virtual machines](../sizes.md?toc=%2fazure%2fvirtual-machines%2fwindows%2ftoc.json).
>>>>>>> a42dbad0

> [!NOTE]
> Azure installs the Enterprise Edition of SQL Server. The cost depends on the edition and the virtual machine size. For detailed information about current costs, see [virtual machines pricing](http://azure.microsoft.com/pricing/details/virtual-machines/#Sql).
>
>

* **Domain controller virtual machine size** is the virtual machine size for the domain controllers. For this tutorial use **D2**.
* **File Share Witness virtual machine size** is the virtual machine size for the file share witness. For this tutorial, use **A1**.
* **SQL Storage account** is the name of the storage account that holds the SQL Server data and operating system disks. For this tutorial, use **alwaysonsql01**.
* **DC Storage account** is the name of the storage account for the domain controllers. For this tutorial, use **alwaysondc01**.
* **SQL Server data disk size** in TB is the size of the SQL Server data disk in TB. Specify a number from 1 through 4. For this tutorial, use **1**.
* **Storage optimization** sets specific storage configuration settings for the SQL Server virtual machines based on the workload type. All SQL Server virtual machines in this scenario use premium storage with Azure disk host cache set to read-only. In addition, you can optimize SQL Server settings for the workload by choosing one of these three settings:

  * **General workload** sets no specific configuration settings.
  * **Transactional processing** sets trace flag 1117 and 1118.
  * **Data warehousing** sets trace flag 1117 and 610.

For this tutorial, use **General workload**.

![VM size storage settings](./media/virtual-machines-windows-portal-sql-alwayson-availability-groups/4-vm.png)

Review the settings, and then click **OK**.

#### A note about storage
Additional optimizations depend on the size of the SQL Server data disks. For each terabyte of data disk, Azure adds an additional 1 TB premium storage. When a server requires 2 TB or more, the template creates a storage pool on each SQL Server virtual machine. A storage pool is a form of storage virtualization where multiple discs are configured to provide higher capacity, resiliency, and performance.  The template then creates a storage space on the storage pool and presents a single data disk to the operating system. The template designates this disk as the data disk for SQL Server. The template tunes the storage pool for SQL Server by using the following settings:

* Stripe size is the interleave setting for the virtual disk. Transactional workloads use 64 KB. Data warehousing workloads use 256 KB.
* Resiliency is simple (no resiliency).

> [!NOTE]
> Azure premium storage is locally redundant and keeps three copies of the data within a single region, so additional resiliency at the storage pool is not required.
>
>

* Column count equals the number of disks in the storage pool.

For additional information about storage space and storage pools, see:

* [Storage Spaces Overview](http://technet.microsoft.com/library/hh831739.aspx)
* [Windows Server Backup and Storage Pools](http://technet.microsoft.com/library/dn390929.aspx)

For more information about SQL Server configuration best practices, see
[Performance best practices for SQL Server in Azure virtual machines](virtual-machines-windows-sql-performance.md).

### SQL Server settings
On **SQL Server settings**, review and modify the SQL Server virtual machine name prefix, SQL Server version, SQL Server service account and password, and the SQL auto-patching maintenance schedule.

* **SQL Server Name Prefix** is used to create a name for each SQL Server virtual machine. For this tutorial, use **sqlserver**. The template names the SQL Server virtual machines *sqlserver-0* and *sqlserver-1*.
* **SQL Server version** is the version of SQL Server. For this tutorial use **SQL Server 2014**. You can also choose **SQL Server 2012** or **SQL Server 2016**.
* **SQL Server service account user name** is the domain account name for the SQL Server service. For this tutorial, use **sqlservice**.
* **Password** is the password for the SQL Server service account.  Use a complex password. Confirm the password.
* **SQL Auto Patching maintenance schedule** identifies the day of the week that Azure automatically patches the SQL Servers. For this tutorial, type **Sunday**.
* **SQL Auto Patching maintenance start hour** is the time of day for the Azure region when automatic patching begins.

> [!NOTE]
> The patching window for each virtual machine is staggered by one hour. Only one virtual machine is patched at a time to prevent disruption of services.
>
>

![SQL Server settings](./media/virtual-machines-windows-portal-sql-alwayson-availability-groups/5-sql.png)

Review the settings, and then click **OK**.

### Summary
On the summary page, Azure validates the settings. You can also download the template. Review the summary. Click **OK**.

### Buy
This final blade contains **terms of use**, and **privacy policy**. Review this information. When you are ready for Azure to start to create the virtual machines and all the other required resources for the availability group, click **Create**.

The Azure portal creates the resource group and all the resources.

## Monitor deployment
Monitor the deployment progress from the Azure portal. An icon that represents the deployment is automatically pinned to the Azure portal dashboard.

![Azure Dashboard](./media/virtual-machines-windows-portal-sql-alwayson-availability-groups/11-deploydashboard.png)

## Connect to SQL Server
The new instances of SQL Server are running on virtual machines that have internet-connected IP addresses. You can remote desktop (RDP) directly to each SQL Server virtual machine.

To RDP to a SQL Server, follow these steps:

1. From the Azure portal dashboard, verify that the deployment has succeeded.
2. Click **Resources**.
3. In the **Resources** blade, click **sqlserver-0**, which is the computer name of one of the virtual machines that's running SQL Server.
4. On the blade for **sqlserver-0**, click **Connect**. Your browser asks if you want to open or save the remote connection object. Click **Open**.
5. **Remote desktop connection** might warn you that the publisher of this remote connection can’t be identified. Click **Connect**.
6. Windows security prompts you to enter your credentials to connect to the IP address of the primary domain controller. Click **Use another account**. For **User name**, type **contoso\DomainAdmin**. You configured this account when you set the administrator user name in the template. Use the complex password that you chose when you configured the template.
7. **Remote desktop** might warn you that the remote computer could not be authenticated due to problems with its security certificate. It shows you the security certificate name. If you followed the tutorial, the name is **sqlserver-0.contoso.com**. Click **Yes**.

You are now connected with RDP to the SQL Server virtual machine. You can open SQL Server Management Studio, connect to the default instance of SQL Server, and verify that the availability group is configured.<|MERGE_RESOLUTION|>--- conflicted
+++ resolved
@@ -118,11 +118,7 @@
 ### Virtual machine size, storage settings
 On **VM size, storage settings**, choose a SQL Server virtual machine size, and review the other settings.
 
-<<<<<<< HEAD
-* **SQL Server virtual machine size** is the Azure virtual machine size for both SQL Servers. Choose a virtual machine size appropriate for your workload. If you are building this environment for the tutorial use **DS2**. For production workloads, choose a virtual machine size that can support the workload. Many production workloads require **DS4** or larger. The template builds two virtual machines of this size and installs SQL Server on each one. For more information, see [Sizes for virtual machines](../sizes.md?toc=%2fazure%2fvirtual-machines%2fwindows%2ftoc.json).
-=======
 * **SQL Server virtual machine size** is the size for both virtual machines that run SQL Server. Choose an appropriate virtual machine size for your workload. If you are building this environment for the tutorial, use **DS2**. For production workloads, choose a virtual machine size that can support the workload. Many production workloads require **DS4** or larger. The template builds two virtual machines of this size and installs SQL Server on each one. For more information, see [Sizes for virtual machines](../sizes.md?toc=%2fazure%2fvirtual-machines%2fwindows%2ftoc.json).
->>>>>>> a42dbad0
 
 > [!NOTE]
 > Azure installs the Enterprise Edition of SQL Server. The cost depends on the edition and the virtual machine size. For detailed information about current costs, see [virtual machines pricing](http://azure.microsoft.com/pricing/details/virtual-machines/#Sql).
