---
title: Use Windows client images in Azure | Microsoft Docs
description: How to use Visual Studio subscription benefits to deploy Windows 7, Windows 8, or Windows 10 in Azure for dev/test scenarios
services: virtual-machines-windows
documentationcenter: ''
author: iainfoulds
manager: jeconnoc
editor: ''

ms.assetid: 91c3880a-cede-44f1-ae25-f8f9f5b6eaa4
ms.service: virtual-machines-windows
ms.devlang: na
ms.topic: article
ms.tgt_pltfrm: vm-windows
ms.workload: infrastructure-services
<<<<<<< HEAD
ms.date: 12/12/2017
ms.author: xujing
=======
ms.date: 12/15/2017
ms.author: iainfou
>>>>>>> 9766e846

---
# Use Windows client in Azure for dev/test scenarios
You can use Windows 7, Windows 8, or Windows 10 Enterprise (x64) in Azure for dev/test scenarios provided you have an appropriate Visual Studio (formerly MSDN) subscription. This article outlines the eligibility requirements for running Windows 7, Windows 8.1, Windows 10 Enterprise in Azure and use of the following Azure Gallery images.

![Image details from the Azure portal](./media/client-images/windows-client-msdn-images.png) 

> [!NOTE]
> For Windows 10 Pro and Windows 10 Pro N image in Azure Gallery, please refer to [How to deploy Windows 10 on Azure with Multitenant Hosting Rights](windows-desktop-multitenant-hosting-deployment.md)
>![Pro Image details from the Azure portal](./media/client-images/windows-client-pro-images.png) 
>

## Subscription eligibility
Active Visual Studio subscribers (people who have acquired a Visual Studio subscription license) can use Windows client for development and testing purposes. Windows client can be used on your own hardware and Azure virtual machines running in any type of Azure subscription. Windows client may not be deployed to or used on Azure for normal production use, or used by people who are not active Visual Studio subscribers.

For your convenience, certain Windows 10 images are available from the Azure Gallery within [eligible dev/test offers](#eligible-offers). Visual Studio subscribers within any type of offer can also [adequately prepare and create](prepare-for-upload-vhd-image.md) a 64-bit Windows 7, Windows 8, or Windows 10 image and then [upload to Azure](upload-generalized-managed.md). The use remains limited to dev/test by active Visual Studio subscribers.

## Eligible offers
The following table details the offer IDs that are eligible to deploy Windows 10 through the Azure Gallery. The Windows 10 images are only visible to the following offers. Visual Studio subscribers who need to run Windows client in a different offer type require you to [adequately prepare and create](prepare-for-upload-vhd-image.md) a 64-bit Windows 7, Windows 8, or Windows 10 image and [then upload to Azure](upload-generalized-managed.md).

| Offer Name | Offer Number | Available client images |
|:--- |:---:|:---:|
| [Pay-As-You-Go Dev/Test](https://azure.microsoft.com/offers/ms-azr-0023p/) |0023P |Windows 10 |
| [Visual Studio Enterprise (MPN) subscribers](https://azure.microsoft.com/offers/ms-azr-0029p/) |0029P |Windows 10 |
| [Visual Studio Professional subscribers](https://azure.microsoft.com/offers/ms-azr-0059p/) |0059P |Windows 10 |
| [Visual Studio Test Professional subscribers](https://azure.microsoft.com/offers/ms-azr-0060p/) |0060P |Windows 10 |
| [Visual Studio Premium with MSDN (benefit)](https://azure.microsoft.com/offers/ms-azr-0061p/) |0061P |Windows 10 |
| [Visual Studio Enterprise subscribers](https://azure.microsoft.com/offers/ms-azr-0063p/) |0063P |Windows 10 |
| [Visual Studio Enterprise (BizSpark) subscribers](https://azure.microsoft.com/offers/ms-azr-0064p/) |0064P |Windows 10 |
| [Enterprise Dev/Test](https://azure.microsoft.com/ofers/ms-azr-0148p/) |0148P |Windows 10 |

## Check your Azure subscription
If you do not know your offer ID, you can obtain it through the Azure portal in one of these two ways:  

- On the *Subscriptions* window:

  ![Offer ID details from the Azure portal](./media/client-images/offer-id-azure-portal.png) 

- Or, click **Billing** and then click your subscription ID. The offer ID appears in the *Billing* window.

You can also view the offer ID from the ['Subscriptions' tab](http://account.windowsazure.com/Subscriptions) of the Azure Account portal:

![Offer ID details from the Azure Account portal](./media/client-images/offer-id-azure-account-portal.png) 

## Next steps
You can now deploy your VMs using [PowerShell](quick-create-powershell.md), [Resource Manager templates](ps-template.md), or [Visual Studio](../../vs-azure-tools-resource-groups-deployment-projects-create-deploy.md).

<|MERGE_RESOLUTION|>--- conflicted
+++ resolved
@@ -1,69 +1,64 @@
----
-title: Use Windows client images in Azure | Microsoft Docs
-description: How to use Visual Studio subscription benefits to deploy Windows 7, Windows 8, or Windows 10 in Azure for dev/test scenarios
-services: virtual-machines-windows
-documentationcenter: ''
-author: iainfoulds
-manager: jeconnoc
-editor: ''
-
-ms.assetid: 91c3880a-cede-44f1-ae25-f8f9f5b6eaa4
-ms.service: virtual-machines-windows
-ms.devlang: na
-ms.topic: article
-ms.tgt_pltfrm: vm-windows
-ms.workload: infrastructure-services
-<<<<<<< HEAD
-ms.date: 12/12/2017
-ms.author: xujing
-=======
-ms.date: 12/15/2017
-ms.author: iainfou
->>>>>>> 9766e846
-
----
-# Use Windows client in Azure for dev/test scenarios
-You can use Windows 7, Windows 8, or Windows 10 Enterprise (x64) in Azure for dev/test scenarios provided you have an appropriate Visual Studio (formerly MSDN) subscription. This article outlines the eligibility requirements for running Windows 7, Windows 8.1, Windows 10 Enterprise in Azure and use of the following Azure Gallery images.
-
-![Image details from the Azure portal](./media/client-images/windows-client-msdn-images.png) 
-
-> [!NOTE]
-> For Windows 10 Pro and Windows 10 Pro N image in Azure Gallery, please refer to [How to deploy Windows 10 on Azure with Multitenant Hosting Rights](windows-desktop-multitenant-hosting-deployment.md)
->![Pro Image details from the Azure portal](./media/client-images/windows-client-pro-images.png) 
->
-
-## Subscription eligibility
-Active Visual Studio subscribers (people who have acquired a Visual Studio subscription license) can use Windows client for development and testing purposes. Windows client can be used on your own hardware and Azure virtual machines running in any type of Azure subscription. Windows client may not be deployed to or used on Azure for normal production use, or used by people who are not active Visual Studio subscribers.
-
-For your convenience, certain Windows 10 images are available from the Azure Gallery within [eligible dev/test offers](#eligible-offers). Visual Studio subscribers within any type of offer can also [adequately prepare and create](prepare-for-upload-vhd-image.md) a 64-bit Windows 7, Windows 8, or Windows 10 image and then [upload to Azure](upload-generalized-managed.md). The use remains limited to dev/test by active Visual Studio subscribers.
-
-## Eligible offers
-The following table details the offer IDs that are eligible to deploy Windows 10 through the Azure Gallery. The Windows 10 images are only visible to the following offers. Visual Studio subscribers who need to run Windows client in a different offer type require you to [adequately prepare and create](prepare-for-upload-vhd-image.md) a 64-bit Windows 7, Windows 8, or Windows 10 image and [then upload to Azure](upload-generalized-managed.md).
-
-| Offer Name | Offer Number | Available client images |
-|:--- |:---:|:---:|
-| [Pay-As-You-Go Dev/Test](https://azure.microsoft.com/offers/ms-azr-0023p/) |0023P |Windows 10 |
-| [Visual Studio Enterprise (MPN) subscribers](https://azure.microsoft.com/offers/ms-azr-0029p/) |0029P |Windows 10 |
-| [Visual Studio Professional subscribers](https://azure.microsoft.com/offers/ms-azr-0059p/) |0059P |Windows 10 |
-| [Visual Studio Test Professional subscribers](https://azure.microsoft.com/offers/ms-azr-0060p/) |0060P |Windows 10 |
-| [Visual Studio Premium with MSDN (benefit)](https://azure.microsoft.com/offers/ms-azr-0061p/) |0061P |Windows 10 |
-| [Visual Studio Enterprise subscribers](https://azure.microsoft.com/offers/ms-azr-0063p/) |0063P |Windows 10 |
-| [Visual Studio Enterprise (BizSpark) subscribers](https://azure.microsoft.com/offers/ms-azr-0064p/) |0064P |Windows 10 |
-| [Enterprise Dev/Test](https://azure.microsoft.com/ofers/ms-azr-0148p/) |0148P |Windows 10 |
-
-## Check your Azure subscription
-If you do not know your offer ID, you can obtain it through the Azure portal in one of these two ways:  
-
-- On the *Subscriptions* window:
-
-  ![Offer ID details from the Azure portal](./media/client-images/offer-id-azure-portal.png) 
-
-- Or, click **Billing** and then click your subscription ID. The offer ID appears in the *Billing* window.
-
-You can also view the offer ID from the ['Subscriptions' tab](http://account.windowsazure.com/Subscriptions) of the Azure Account portal:
-
-![Offer ID details from the Azure Account portal](./media/client-images/offer-id-azure-account-portal.png) 
-
-## Next steps
-You can now deploy your VMs using [PowerShell](quick-create-powershell.md), [Resource Manager templates](ps-template.md), or [Visual Studio](../../vs-azure-tools-resource-groups-deployment-projects-create-deploy.md).
-
+---
+title: Use Windows client images in Azure | Microsoft Docs
+description: How to use Visual Studio subscription benefits to deploy Windows 7, Windows 8, or Windows 10 in Azure for dev/test scenarios
+services: virtual-machines-windows
+documentationcenter: ''
+author: iainfoulds
+manager: jeconnoc
+editor: ''
+
+ms.assetid: 91c3880a-cede-44f1-ae25-f8f9f5b6eaa4
+ms.service: virtual-machines-windows
+ms.devlang: na
+ms.topic: article
+ms.tgt_pltfrm: vm-windows
+ms.workload: infrastructure-services
+ms.date: 12/15/2017
+ms.author: iainfou
+
+---
+# Use Windows client in Azure for dev/test scenarios
+You can use Windows 7, Windows 8, or Windows 10 Enterprise (x64) in Azure for dev/test scenarios provided you have an appropriate Visual Studio (formerly MSDN) subscription. This article outlines the eligibility requirements for running Windows 7, Windows 8.1, Windows 10 Enterprise in Azure and use of the following Azure Gallery images.
+
+![Image details from the Azure portal](./media/client-images/windows-client-msdn-images.png) 
+
+> [!NOTE]
+> For Windows 10 Pro and Windows 10 Pro N image in Azure Gallery, please refer to [How to deploy Windows 10 on Azure with Multitenant Hosting Rights](windows-desktop-multitenant-hosting-deployment.md)
+>![Pro Image details from the Azure portal](./media/client-images/windows-client-pro-images.png) 
+>
+
+## Subscription eligibility
+Active Visual Studio subscribers (people who have acquired a Visual Studio subscription license) can use Windows client for development and testing purposes. Windows client can be used on your own hardware and Azure virtual machines running in any type of Azure subscription. Windows client may not be deployed to or used on Azure for normal production use, or used by people who are not active Visual Studio subscribers.
+
+For your convenience, certain Windows 10 images are available from the Azure Gallery within [eligible dev/test offers](#eligible-offers). Visual Studio subscribers within any type of offer can also [adequately prepare and create](prepare-for-upload-vhd-image.md) a 64-bit Windows 7, Windows 8, or Windows 10 image and then [upload to Azure](upload-generalized-managed.md). The use remains limited to dev/test by active Visual Studio subscribers.
+
+## Eligible offers
+The following table details the offer IDs that are eligible to deploy Windows 10 through the Azure Gallery. The Windows 10 images are only visible to the following offers. Visual Studio subscribers who need to run Windows client in a different offer type require you to [adequately prepare and create](prepare-for-upload-vhd-image.md) a 64-bit Windows 7, Windows 8, or Windows 10 image and [then upload to Azure](upload-generalized-managed.md).
+
+| Offer Name | Offer Number | Available client images |
+|:--- |:---:|:---:|
+| [Pay-As-You-Go Dev/Test](https://azure.microsoft.com/offers/ms-azr-0023p/) |0023P |Windows 10 |
+| [Visual Studio Enterprise (MPN) subscribers](https://azure.microsoft.com/offers/ms-azr-0029p/) |0029P |Windows 10 |
+| [Visual Studio Professional subscribers](https://azure.microsoft.com/offers/ms-azr-0059p/) |0059P |Windows 10 |
+| [Visual Studio Test Professional subscribers](https://azure.microsoft.com/offers/ms-azr-0060p/) |0060P |Windows 10 |
+| [Visual Studio Premium with MSDN (benefit)](https://azure.microsoft.com/offers/ms-azr-0061p/) |0061P |Windows 10 |
+| [Visual Studio Enterprise subscribers](https://azure.microsoft.com/offers/ms-azr-0063p/) |0063P |Windows 10 |
+| [Visual Studio Enterprise (BizSpark) subscribers](https://azure.microsoft.com/offers/ms-azr-0064p/) |0064P |Windows 10 |
+| [Enterprise Dev/Test](https://azure.microsoft.com/ofers/ms-azr-0148p/) |0148P |Windows 10 |
+
+## Check your Azure subscription
+If you do not know your offer ID, you can obtain it through the Azure portal in one of these two ways:  
+
+- On the *Subscriptions* window:
+
+  ![Offer ID details from the Azure portal](./media/client-images/offer-id-azure-portal.png) 
+
+- Or, click **Billing** and then click your subscription ID. The offer ID appears in the *Billing* window.
+
+You can also view the offer ID from the ['Subscriptions' tab](http://account.windowsazure.com/Subscriptions) of the Azure Account portal:
+
+![Offer ID details from the Azure Account portal](./media/client-images/offer-id-azure-account-portal.png) 
+
+## Next steps
+You can now deploy your VMs using [PowerShell](quick-create-powershell.md), [Resource Manager templates](ps-template.md), or [Visual Studio](../../vs-azure-tools-resource-groups-deployment-projects-create-deploy.md).
+