---
title: Virtual networks and Windows virtual machines in Azure | Microsoft Docs
description: Learn about networking as it relates to the basics of creating Windows virtual machines in Azure.
services: virtual-machines-windows
documentationcenter: ''
author: davidmu1
manager: timlt
editor: tysonn
tags: azure-resource-manager

ms.assetid: 5493e9f7-7d45-4e98-be9a-657a53708746
ms.service: virtual-machines-windows
ms.workload: infrastructure-services
ms.tgt_pltfrm: vm-windows
ms.devlang: na
ms.topic: article
ms.date: 07/17/2017
ms.author: davidmu

---

# Virtual networks and Windows virtual machines in Azure 

<<<<<<< HEAD
[!INCLUDE [virtual-machines-common-network-overview](../../../includes/virtual-machines-common-network-overview.md)]
=======
When you create an Azure virtual machine (VM), you must create a [virtual network](../../virtual-network/virtual-networks-overview.md) (VNet) or use an existing VNet. You also need to decide how your VMs are intended to be accessed on the VNet. It is important to [plan before creating resources](../../virtual-network/virtual-network-vnet-plan-design-arm.md) and make sure that you understand the [limits of networking resources](../../azure-subscription-service-limits.md#networking-limits).

In the following figure, VMs are represented as web servers and database servers. Each set of VMs are assigned to separate subnets in the VNet.

![Azure virtual network](./media/network-overview/vnetoverview.png)

You can either create a VNet before you create a VM or you can create the VNet when creating a VM. You must either create a VNet yourself or one is created for you when you create a VM.

You create these resources to support communication with a VM:

- Network interfaces
- IP addresses
- Virtual network and subnets

In addition to those basic resources, you should also consider these optional resources:

- Network security groups
- Load balancers 

## Network interfaces

A [network interface (NIC)](../../virtual-network/virtual-network-network-interface.md) is the interconnection between a VM and a virtual network (VNet). A VM must have at least one NIC, but can have more than one, depending on the size of the VM you create. Learn about how many NICs each VM size supports in [Sizes for virtual machines in Azure](sizes.md). 

If you want to create a VM with more than one NIC, you must create the VM with at least two.  After creation you can add additional NICs up to the number supported by the VM size, but you cannot add additional NICs to a VM only created with one, regardless of how many NICs the VM size supports. 

If the VM is added to an availability set, all VMs within the availability set must have one or multiple NICs. VMs with more than one NIC aren’t required to have the same number of NICs, but they must all have at least two.

Each NIC attached to a VM must exist in the same location and subscription as the VM. Each NIC must be connected to a VNet that exists in the same Azure location and subscription as the NIC. After a NIC is created, you can change the subnet it's connected to, but you cannot change the VNet it's connected to.  Each NIC attached to a VM is assigned a MAC address that doesn’t change until the VM is deleted.

This table lists the methods that you can use to create a network interface.

| Method | Description |
| ------ | ----------- |
| Azure portal | When you create a VM in the Azure portal, a network interface is automatically created for you (you cannot use a NIC you create separately). The portal creates a VM with only one NIC. If you want to create a VM with more than one NIC, you must create it with a different method. |
| [Azure PowerShell](../../virtual-network/virtual-network-deploy-multinic-arm-ps.md) | Use [New-AzureRmNetworkInterface](/powershell/module/azurerm.network/new-azurermnetworkinterface) with the **-PublicIpAddressId** parameter to provide the identifer of the public IP address that you previously created. |
| [Azure CLI](../../virtual-network/virtual-network-deploy-multinic-arm-cli.md) | To provide the identifer of the public IP address that you previously created, use [az network nic create](https://docs.microsoft.com/cli/azure/network/nic#az_network_nic_create) with the **--public-ip-address** parameter. |
| [Template](../../virtual-network/virtual-network-deploy-multinic-arm-template.md) | Use [Network Interface in a Virtual Network with Public IP Address](https://github.com/Azure/azure-quickstart-templates/tree/master/101-nic-publicip-dns-vnet) as a guide for deploying a network interface using a template. |

## IP addresses 

You can assign these types of [IP addresses](../../virtual-network/virtual-network-ip-addresses-overview-arm.md) to a NIC in Azure:

- **Public IP addresses** - Used to communicate inbound and outbound (without network address translation (NAT)) with the Internet and other Azure resources not connected to a VNet. Assigning a public IP address to a NIC is optional. Public IP addresses have a nominal charge and there's a maximum number that can be used per subscription.
- **Private IP addresses** - Used for communication within a VNet, your on-premises network, and the Internet (with NAT). You must assign at least one private IP address to a VM. To learn more about NAT in Azure, read [Understanding outbound connections in Azure](../../load-balancer/load-balancer-outbound-connections.md).

You can assign public IP addresses to VMs or internet-facing load balancers. You can assign private IP addresses to VMs and internal load balancers. You assign IP addresses to a VM using a network interface.

There are two methods in which an IP address is allocated to a resource - dynamic or static. The default allocation method is dynamic, where an IP address is not allocated when it's created. Instead, the IP address is allocated when you create a VM or start a stopped VM. The IP address is released when you stop or delete the VM. 

To ensure the IP address for the VM remains the same, you can set the allocation method explicitly to static. In this case, an IP address is assigned immediately. It is released only when you delete the VM or change its allocation method to dynamic.
	
This table lists the methods that you can use to create an IP address.

| Method | Description |
| ------ | ----------- |
| [Azure portal](../../virtual-network/virtual-network-deploy-static-pip-arm-portal.md) | By default, public IP addresses are dynamic and the address associated to them may change when the VM is stopped or deleted. To guarantee that the VM always uses the same public IP address, create a static public IP address. By default, the portal assigns a dynamic private IP address to a NIC when creating a VM. You can change this to static after the VM is created.|
| [Azure PowerShell](../../virtual-network/virtual-network-deploy-static-pip-arm-ps.md) | You use [New-AzureRmPublicIpAddress](/powershell/module/azurerm.network/new-azurermpublicipaddress) with the **-AllocationMethod** parameter as Dynamic or Static. |
| [Azure CLI](../../virtual-network/virtual-network-deploy-static-pip-arm-cli.md) | You use [az network public-ip create](https://docs.microsoft.com/cli/azure/network/public-ip#az_network_public_ip_create) with the **--allocation-method** parameter as Dynamic or Static. |
| [Template](../../virtual-network/virtual-network-deploy-static-pip-arm-template.md) | Use [Network Interface in a Virtual Network with Public IP Address](https://github.com/Azure/azure-quickstart-templates/tree/master/101-nic-publicip-dns-vnet) as a guide for deploying a public IP address using a template. |

After you create a public IP address, you can associate it with a VM by assigning it to a NIC.

## Virtual network and subnets

A subnet is a range of IP addresses in the VNet. You can divide a VNet into multiple subnets for organization and security. Each NIC in a VM is connected to one subnet in one VNet. NICs connected to subnets (same or different) within a VNet can communicate with each other without any extra configuration.

When you set up a VNet, you specify the topology, including the available address spaces and subnets. If the VNet is to be connected to other VNets or on-premises networks, you must select address ranges that don't overlap. The IP addresses are private and can't be accessed from the Internet, which was true only for the non-routeable IP addresses such as 10.0.0.0/8, 172.16.0.0/12, or 192.168.0.0/16. Now, Azure treats any address range as part of the private VNet IP address space that is only reachable within the VNet, within interconnected VNets, and from your on-premises location. 

If you work within an organization in which someone else is responsible for the internal networks, you should talk to that person before selecting your address space. Make sure there is no overlap and let them know the space you want to use so they don’t try to use the same range of IP addresses. 

By default, there is no security boundary between subnets, so VMs in each of these subnets can talk to one another. However, you can set up Network Security Groups (NSGs), which allow you to control the traffic flow to and from subnets and to and from VMs. 

This table lists the methods that you can use to create a VNet and subnets.	

| Method | Description |
| ------ | ----------- |
| [Azure portal](../../virtual-network/virtual-networks-create-vnet-arm-pportal.md) | If you let Azure create a VNet when you create a VM, the name is a combination of the resource group name that contains the VNet and **-vnet**. The address space is 10.0.0.0/24, the required subnet name is **default**, and the subnet address range is 10.0.0.0/24. |
| [Azure PowerShell](../../virtual-network/virtual-networks-create-vnet-arm-ps.md) | You use [New-AzureRmVirtualNetworkSubnetConfig](https://docs.microsoft.com/powershell/resourcemanager/AzureRM.Network/v1.0.13/New-AzureRmVirtualNetworkSubnetConfig) and [New-AzureRmVirtualNetwork](https://docs.microsoft.com/powershell/resourcemanager/AzureRM.Network/v1.0.13/New-AzureRmVirtualNetwork) to create a subnet and a VNet. You can also use [Add-AzureRmVirtualNetworkSubnetConfig](/powershell/module/azurerm.network/add-azurermvirtualnetworksubnetconfig) to add a subnet to an existing VNet. |
| [Azure CLI](../../virtual-network/virtual-networks-create-vnet-arm-cli.md) | The subnet and the VNet are created at the same time. Provide a **--subnet-name** parameter to [az network vnet create](https://docs.microsoft.com/cli/azure/network/vnet#az_network_vnet_create) with the subnet name. |
| [Template](../../virtual-network/virtual-networks-create-vnet-arm-template-click.md) | The easiest way to create a VNet and subnets is to download an existing template, such as [Virtual Network with two Subnets](https://github.com/Azure/azure-quickstart-templates/tree/master/101-vnet-two-subnets), and modify it for your needs. |

## Network security groups

A [network security group (NSG)](../../virtual-network/virtual-networks-nsg.md) contains a list of Access Control List (ACL) rules that allow or deny network traffic to subnets, NICs, or both. NSGs can be associated with either subnets or individual NICs connected to a subnet. When an NSG is associated with a subnet, the ACL rules apply to all the VMs in that subnet. In addition, traffic to an individual NIC can be restricted by associating an NSG directly to a NIC.

NSGs contain two sets of rules: inbound and outbound. The priority for a rule must be unique within each set. Each rule has properties of protocol, source and destination port ranges, address prefixes, direction of traffic, priority, and access type. 

All NSGs contain a set of default rules. The default rules cannot be deleted, but because they are assigned the lowest priority, they can be overridden by the rules that you create. 

When you associate an NSG to a NIC, the network access rules in the NSG are applied only to that NIC. If an NSG is applied to a single NIC on a multi-NIC VM, it does not affect traffic to the other NICs. You can associate different NSGs to a NIC (or VM, depending on the deployment model) and the subnet that a NIC or VM is bound to. Priority is given based on the direction of traffic.

Be sure to [plan](../../virtual-network/virtual-networks-nsg.md#planning) your NSGs when you plan your VMs and VNet.

This table lists the methods that you can use to create a network security group.

| Method | Description |
| ------ | ----------- |
| [Azure portal](../../virtual-network/virtual-networks-create-nsg-arm-pportal.md) | When you create a VM in the Azure portal, an NSG is automatically created and associated to the NIC the portal creates. The name of the NSG is a combination of the name of the VM and **-nsg**. This NSG contains one inbound rule with a priority of 1000, service set to RDP, the protocol set to TCP, port set to 3389, and action set to Allow. If you want to allow any other inbound traffic to the VM, you must add additional rules to the NSG. |
| [Azure PowerShell](../../virtual-network/virtual-networks-create-nsg-arm-ps.md) | Use [New-AzureRmNetworkSecurityRuleConfig](https://docs.microsoft.com/powershell/resourcemanager/AzureRM.Network/v1.0.13/New-AzureRmNetworkSecurityRuleConfig) and provide the required rule information. Use [New-AzureRmNetworkSecurityGroup](https://docs.microsoft.com/powershell/resourcemanager/AzureRM.Network/v1.0.13/New-AzureRmNetworkSecurityGroup) to create the NSG. Use [Set-AzureRmVirtualNetworkSubnetConfig](https://docs.microsoft.com/powershell/resourcemanager/AzureRM.Network/v1.0.13/Set-AzureRmVirtualNetworkSubnetConfig) to configure the NSG for the subnet. Use [Set-AzureRmVirtualNetwork](/powershell/module/azurerm.network/set-azurermvirtualnetwork) to add the NSG to the VNet. |
| [Azure CLI](../../virtual-network/virtual-networks-create-nsg-arm-cli.md) | Use [az network nsg create](https://docs.microsoft.com/cli/azure/network/nsg#az_network_nsg_create) to initially create the NSG. Use [az network nsg rule create](https://docs.microsoft.com/cli/azure/network/nsg/rule#az_network_nsg_rule_create) to add rules to the NSG. Use [az network vnet subnet update](https://docs.microsoft.com/en-us/cli/azure/network/vnet/subnet#az_network_vnet_subnet_update) to add the NSG to the subnet. |
| [Template](../../virtual-network/virtual-networks-create-nsg-arm-template.md) | Use [Create a Network Security Group](https://github.com/Azure/azure-quickstart-templates/tree/master/101-security-group-create) as a guide for deploying a network security group using a template. |

## Load balancers

[Azure Load Balancer](../../load-balancer/load-balancer-overview.md) delivers high availability and network performance to your applications. A load balancer can be configured to [balance incoming Internet traffic](../../load-balancer/load-balancer-internet-overview.md) to VMs or [balance traffic between VMs in a VNet](../../load-balancer/load-balancer-internal-overview.md). A load balancer can also balance traffic between on-premises computers and VMs in a cross-premises network, or forward external traffic to a specific VM.

The load balancer maps incoming and outgoing traffic between the public IP address and port on the load balancer and the private IP address and port of the VM.

When you create a load balancer, you must also consider these configuration elements:

- **Front-end IP configuration** – A load balancer can include one or more front-end IP addresses, otherwise known as virtual IPs (VIPs). These IP addresses serve as ingress for the traffic.
- **Back-end address pool** – IP addresses that are associated with the NIC to which load is distributed.
- **NAT rules** - Defines how inbound traffic flows through the front-end IP and distributed to the back-end IP.
- **Load balancer rules** - Maps a given front-end IP and port combination to a set of back-end IP addresses and port combination. A single load balancer can have multiple load balancing rules. Each rule is a combination of a front-end IP and port and back-end IP and port associated with VMs.
- **[Probes](../../load-balancer/load-balancer-custom-probe-overview.md)** - Monitors the health of VMs. When a probe fails to respond, the load balancer stops sending new connections to the unhealthy VM. The existing connections are not affected, and new connections are sent to healthy VMs.

This table lists the methods that you can use to create an internet-facing load balancer.

| Method | Description |
| ------ | ----------- |
| Azure portal | You can't currently create an internet-facing load balancer using the Azure portal. |
| [Azure PowerShell](../../load-balancer/load-balancer-get-started-internet-arm-ps.md) | To provide the identifer of the public IP address that you previously created, use [New-AzureRmLoadBalancerFrontendIpConfig](https://docs.microsoft.com/powershell/resourcemanager/AzureRM.Network/v1.0.13/New-AzureRmLoadBalancerFrontendIpConfig) with the **-PublicIpAddress** parameter. Use [New-AzureRmLoadBalancerBackendAddressPoolConfig](https://docs.microsoft.com/powershell/resourcemanager/AzureRM.Network/v1.0.13/New-AzureRmLoadBalancerBackendAddressPoolConfig) to create the configuration of the back-end address pool. Use [New-AzureRmLoadBalancerInboundNatRuleConfig](https://docs.microsoft.com/powershell/resourcemanager/AzureRM.Network/v1.0.13/New-AzureRmLoadBalancerInboundNatRuleConfig) to create inbound NAT rules associated with the front-end IP configuration that you created. Use [New-AzureRmLoadBalancerProbeConfig](https://docs.microsoft.com/powershell/resourcemanager/AzureRM.Network/v1.0.13/New-AzureRmLoadBalancerProbeConfig) to create the probes that you need. Use [New-AzureRmLoadBalancerRuleConfig](https://docs.microsoft.com/powershell/resourcemanager/AzureRM.Network/v1.0.13/New-AzureRmLoadBalancerRuleConfig) to create the load balancer configuration. Use [New-AzureRmLoadBalancer](/powershell/module/azurerm.network/new-azurermloadbalancer) to create the load balancer.|
| [Azure CLI](../../load-balancer/load-balancer-get-started-internet-arm-cli.md) | Use [az network lb create](https://docs.microsoft.com/cli/azure/network/lb#az_network_lb_create) to create the initial load balancer configuration. Use [az network lb frontend-ip create](https://docs.microsoft.com/cli/azure/network/lb/frontend-ip#az_network_lb_frontend_ip_create) to add the public IP address that you previously created. Use [az network lb address-pool create](https://docs.microsoft.com/cli/azure/network/lb/address-pool#az_network_lb_address_pool_create) to add the configuration of the back-end address pool. Use [az network lb inbound-nat-rule create](https://docs.microsoft.com/cli/azure/network/lb/inbound-nat-rule#az_network_lb_inbound_nat_rule_create) to add NAT rules. Use [az network lb rule create](https://docs.microsoft.com/cli/azure/network/lb/rule#az_network_lb_rule_create) to add the load balancer rules. Use [az network lb probe create](https://docs.microsoft.com/cli/azure/network/lb/probe#az_network_lb_probe_create) to add the probes. |
| [Template](../../load-balancer/load-balancer-get-started-internet-arm-template.md) | Use [2 VMs in a Load Balancer and configure NAT rules on the LB](https://github.com/Azure/azure-quickstart-templates/tree/master/201-2-vms-loadbalancer-natrules) as a guide for deploying a load balancer using a template. |
	
This table lists the methods that you can use to create an internal load balancer.

| Method | Description |
| ------ | ----------- |
| Azure portal | You can't currently create an internal load balancer using the Azure portal. |
| [Azure PowerShell](../../load-balancer/load-balancer-get-started-ilb-arm-ps.md) | To provide a private IP address in the network subnet, use [New-AzureRmLoadBalancerFrontendIpConfig](https://docs.microsoft.com/powershell/resourcemanager/AzureRM.Network/v1.0.13/New-AzureRmLoadBalancerFrontendIpConfig) with the **-PrivateIpAddress** parameter. Use [New-AzureRmLoadBalancerBackendAddressPoolConfig](https://docs.microsoft.com/powershell/resourcemanager/AzureRM.Network/v1.0.13/New-AzureRmLoadBalancerBackendAddressPoolConfig) to create the configuration of the back-end address pool. Use [New-AzureRmLoadBalancerInboundNatRuleConfig](https://docs.microsoft.com/powershell/resourcemanager/AzureRM.Network/v1.0.13/New-AzureRmLoadBalancerInboundNatRuleConfig) to create inbound NAT rules associated with the front-end IP configuration that you created. Use [New-AzureRmLoadBalancerProbeConfig](https://docs.microsoft.com/powershell/resourcemanager/AzureRM.Network/v1.0.13/New-AzureRmLoadBalancerProbeConfig) to create the probes that you need. Use [New-AzureRmLoadBalancerRuleConfig](https://docs.microsoft.com/powershell/resourcemanager/AzureRM.Network/v1.0.13/New-AzureRmLoadBalancerRuleConfig) to create the load balancer configuration. Use [New-AzureRmLoadBalancer](/powershell/module/azurerm.network/new-azurermloadbalancer) to create the load balancer.|
| [Azure CLI](../../load-balancer/load-balancer-get-started-ilb-arm-cli.md) | Use the [az network lb create](https://docs.microsoft.com/cli/azure/network/lb#az_network_lb_create) command to create the initial load balancer configuration. To define the private IP address, use [az network lb frontend-ip create](https://docs.microsoft.com/cli/azure/network/lb/frontend-ip#az_network_lb_frontend_ip_create) with the **--private-ip-address** parameter. Use [az network lb address-pool create](https://docs.microsoft.com/cli/azure/network/lb/address-pool#az_network_lb_address_pool_create) to add the configuration of the back-end address pool. Use [az network lb inbound-nat-rule create](https://docs.microsoft.com/cli/azure/network/lb/inbound-nat-rule#az_network_lb_inbound_nat_rule_create) to add NAT rules. Use [az network lb rule create](https://docs.microsoft.com/cli/azure/network/lb/rule#az_network_lb_rule_create) to add the load balancer rules. Use [az network lb probe create](https://docs.microsoft.com/cli/azure/network/lb/probe#az_network_lb_probe_create) to add the probes.|
| [Template](../../load-balancer/load-balancer-get-started-ilb-arm-template.md) | Use [2 VMs in a Load Balancer and configure NAT rules on the LB](https://github.com/Azure/azure-quickstart-templates/tree/master/201-2-vms-internal-load-balancer) as a guide for deploying a load balancer using a template. |

## VMs

VMs can be created in the same VNet and they can connect to each other using private IP addresses. They can connect even if they are in different subnets without the need to configure a gateway or use public IP addresses. To put VMs into a VNet, you create the VNet and then as you create each VM, you assign it to the VNet and subnet. VMs acquire their network settings during deployment or startup.  

VMs are assigned an IP address when they are deployed. If you deploy multiple VMs into a VNet or subnet, they are assigned IP addresses as they boot up. A dynamic IP address (DIP) is the internal IP address associated with a VM. You can allocate a static DIP to a VM. If you allocate a static DIP, you should consider using a specific subnet to avoid accidentally reusing a static DIP for another VM.  

If you create a VM and later want to migrate it into a VNet, it is not a simple configuration change. You must redeploy the VM into the VNet. The easiest way to redeploy is to delete the VM, but not any disks attached to it, and then re-create the VM using the original disks in the VNet. 

This table lists the methods that you can use to create a VM in a VNet.

| Method | Description |
| ------ | ----------- |
| [Azure portal](../virtual-machines-windows-hero-tutorial.md) | Uses the default network settings that were previously mentioned to create a VM with a single NIC. To create a VM with multiple NICs, you must use a different method. |
| [Azure PowerShell](../virtual-machines-windows-ps-create.md) | Includes the use of [Add-AzureRmVMNetworkInterface](/powershell/module/azurerm.compute/add-azurermvmnetworkinterface) to add the NIC that you previously created to the VM configuration. |
| [Template](ps-template.md) | Use [Very simple deployment of a Windows VM](https://github.com/Azure/azure-quickstart-templates/tree/master/101-vm-simple-windows) as a guide for deploying a VM using a template. |

## Next steps

- Learn how to configure [user-defined routes and IP forwarding](../../virtual-network/virtual-networks-udr-overview.md). 
- Learn how to configure [VNet to VNet connections](../../vpn-gateway/vpn-gateway-vnet-vnet-rm-ps.md).
- Learn how to [Troubleshoot routes](../../virtual-network/virtual-network-routes-troubleshoot-portal.md).

>>>>>>> c37e88a4
<|MERGE_RESOLUTION|>--- conflicted
+++ resolved
@@ -1,183 +1,24 @@
----
-title: Virtual networks and Windows virtual machines in Azure | Microsoft Docs
-description: Learn about networking as it relates to the basics of creating Windows virtual machines in Azure.
-services: virtual-machines-windows
-documentationcenter: ''
-author: davidmu1
-manager: timlt
-editor: tysonn
-tags: azure-resource-manager
-
-ms.assetid: 5493e9f7-7d45-4e98-be9a-657a53708746
-ms.service: virtual-machines-windows
-ms.workload: infrastructure-services
-ms.tgt_pltfrm: vm-windows
-ms.devlang: na
-ms.topic: article
-ms.date: 07/17/2017
-ms.author: davidmu
-
----
-
-# Virtual networks and Windows virtual machines in Azure 
-
-<<<<<<< HEAD
-[!INCLUDE [virtual-machines-common-network-overview](../../../includes/virtual-machines-common-network-overview.md)]
-=======
-When you create an Azure virtual machine (VM), you must create a [virtual network](../../virtual-network/virtual-networks-overview.md) (VNet) or use an existing VNet. You also need to decide how your VMs are intended to be accessed on the VNet. It is important to [plan before creating resources](../../virtual-network/virtual-network-vnet-plan-design-arm.md) and make sure that you understand the [limits of networking resources](../../azure-subscription-service-limits.md#networking-limits).
-
-In the following figure, VMs are represented as web servers and database servers. Each set of VMs are assigned to separate subnets in the VNet.
-
-![Azure virtual network](./media/network-overview/vnetoverview.png)
-
-You can either create a VNet before you create a VM or you can create the VNet when creating a VM. You must either create a VNet yourself or one is created for you when you create a VM.
-
-You create these resources to support communication with a VM:
-
-- Network interfaces
-- IP addresses
-- Virtual network and subnets
-
-In addition to those basic resources, you should also consider these optional resources:
-
-- Network security groups
-- Load balancers 
-
-## Network interfaces
-
-A [network interface (NIC)](../../virtual-network/virtual-network-network-interface.md) is the interconnection between a VM and a virtual network (VNet). A VM must have at least one NIC, but can have more than one, depending on the size of the VM you create. Learn about how many NICs each VM size supports in [Sizes for virtual machines in Azure](sizes.md). 
-
-If you want to create a VM with more than one NIC, you must create the VM with at least two.  After creation you can add additional NICs up to the number supported by the VM size, but you cannot add additional NICs to a VM only created with one, regardless of how many NICs the VM size supports. 
-
-If the VM is added to an availability set, all VMs within the availability set must have one or multiple NICs. VMs with more than one NIC aren’t required to have the same number of NICs, but they must all have at least two.
-
-Each NIC attached to a VM must exist in the same location and subscription as the VM. Each NIC must be connected to a VNet that exists in the same Azure location and subscription as the NIC. After a NIC is created, you can change the subnet it's connected to, but you cannot change the VNet it's connected to.  Each NIC attached to a VM is assigned a MAC address that doesn’t change until the VM is deleted.
-
-This table lists the methods that you can use to create a network interface.
-
-| Method | Description |
-| ------ | ----------- |
-| Azure portal | When you create a VM in the Azure portal, a network interface is automatically created for you (you cannot use a NIC you create separately). The portal creates a VM with only one NIC. If you want to create a VM with more than one NIC, you must create it with a different method. |
-| [Azure PowerShell](../../virtual-network/virtual-network-deploy-multinic-arm-ps.md) | Use [New-AzureRmNetworkInterface](/powershell/module/azurerm.network/new-azurermnetworkinterface) with the **-PublicIpAddressId** parameter to provide the identifer of the public IP address that you previously created. |
-| [Azure CLI](../../virtual-network/virtual-network-deploy-multinic-arm-cli.md) | To provide the identifer of the public IP address that you previously created, use [az network nic create](https://docs.microsoft.com/cli/azure/network/nic#az_network_nic_create) with the **--public-ip-address** parameter. |
-| [Template](../../virtual-network/virtual-network-deploy-multinic-arm-template.md) | Use [Network Interface in a Virtual Network with Public IP Address](https://github.com/Azure/azure-quickstart-templates/tree/master/101-nic-publicip-dns-vnet) as a guide for deploying a network interface using a template. |
-
-## IP addresses 
-
-You can assign these types of [IP addresses](../../virtual-network/virtual-network-ip-addresses-overview-arm.md) to a NIC in Azure:
-
-- **Public IP addresses** - Used to communicate inbound and outbound (without network address translation (NAT)) with the Internet and other Azure resources not connected to a VNet. Assigning a public IP address to a NIC is optional. Public IP addresses have a nominal charge and there's a maximum number that can be used per subscription.
-- **Private IP addresses** - Used for communication within a VNet, your on-premises network, and the Internet (with NAT). You must assign at least one private IP address to a VM. To learn more about NAT in Azure, read [Understanding outbound connections in Azure](../../load-balancer/load-balancer-outbound-connections.md).
-
-You can assign public IP addresses to VMs or internet-facing load balancers. You can assign private IP addresses to VMs and internal load balancers. You assign IP addresses to a VM using a network interface.
-
-There are two methods in which an IP address is allocated to a resource - dynamic or static. The default allocation method is dynamic, where an IP address is not allocated when it's created. Instead, the IP address is allocated when you create a VM or start a stopped VM. The IP address is released when you stop or delete the VM. 
-
-To ensure the IP address for the VM remains the same, you can set the allocation method explicitly to static. In this case, an IP address is assigned immediately. It is released only when you delete the VM or change its allocation method to dynamic.
-	
-This table lists the methods that you can use to create an IP address.
-
-| Method | Description |
-| ------ | ----------- |
-| [Azure portal](../../virtual-network/virtual-network-deploy-static-pip-arm-portal.md) | By default, public IP addresses are dynamic and the address associated to them may change when the VM is stopped or deleted. To guarantee that the VM always uses the same public IP address, create a static public IP address. By default, the portal assigns a dynamic private IP address to a NIC when creating a VM. You can change this to static after the VM is created.|
-| [Azure PowerShell](../../virtual-network/virtual-network-deploy-static-pip-arm-ps.md) | You use [New-AzureRmPublicIpAddress](/powershell/module/azurerm.network/new-azurermpublicipaddress) with the **-AllocationMethod** parameter as Dynamic or Static. |
-| [Azure CLI](../../virtual-network/virtual-network-deploy-static-pip-arm-cli.md) | You use [az network public-ip create](https://docs.microsoft.com/cli/azure/network/public-ip#az_network_public_ip_create) with the **--allocation-method** parameter as Dynamic or Static. |
-| [Template](../../virtual-network/virtual-network-deploy-static-pip-arm-template.md) | Use [Network Interface in a Virtual Network with Public IP Address](https://github.com/Azure/azure-quickstart-templates/tree/master/101-nic-publicip-dns-vnet) as a guide for deploying a public IP address using a template. |
-
-After you create a public IP address, you can associate it with a VM by assigning it to a NIC.
-
-## Virtual network and subnets
-
-A subnet is a range of IP addresses in the VNet. You can divide a VNet into multiple subnets for organization and security. Each NIC in a VM is connected to one subnet in one VNet. NICs connected to subnets (same or different) within a VNet can communicate with each other without any extra configuration.
-
-When you set up a VNet, you specify the topology, including the available address spaces and subnets. If the VNet is to be connected to other VNets or on-premises networks, you must select address ranges that don't overlap. The IP addresses are private and can't be accessed from the Internet, which was true only for the non-routeable IP addresses such as 10.0.0.0/8, 172.16.0.0/12, or 192.168.0.0/16. Now, Azure treats any address range as part of the private VNet IP address space that is only reachable within the VNet, within interconnected VNets, and from your on-premises location. 
-
-If you work within an organization in which someone else is responsible for the internal networks, you should talk to that person before selecting your address space. Make sure there is no overlap and let them know the space you want to use so they don’t try to use the same range of IP addresses. 
-
-By default, there is no security boundary between subnets, so VMs in each of these subnets can talk to one another. However, you can set up Network Security Groups (NSGs), which allow you to control the traffic flow to and from subnets and to and from VMs. 
-
-This table lists the methods that you can use to create a VNet and subnets.	
-
-| Method | Description |
-| ------ | ----------- |
-| [Azure portal](../../virtual-network/virtual-networks-create-vnet-arm-pportal.md) | If you let Azure create a VNet when you create a VM, the name is a combination of the resource group name that contains the VNet and **-vnet**. The address space is 10.0.0.0/24, the required subnet name is **default**, and the subnet address range is 10.0.0.0/24. |
-| [Azure PowerShell](../../virtual-network/virtual-networks-create-vnet-arm-ps.md) | You use [New-AzureRmVirtualNetworkSubnetConfig](https://docs.microsoft.com/powershell/resourcemanager/AzureRM.Network/v1.0.13/New-AzureRmVirtualNetworkSubnetConfig) and [New-AzureRmVirtualNetwork](https://docs.microsoft.com/powershell/resourcemanager/AzureRM.Network/v1.0.13/New-AzureRmVirtualNetwork) to create a subnet and a VNet. You can also use [Add-AzureRmVirtualNetworkSubnetConfig](/powershell/module/azurerm.network/add-azurermvirtualnetworksubnetconfig) to add a subnet to an existing VNet. |
-| [Azure CLI](../../virtual-network/virtual-networks-create-vnet-arm-cli.md) | The subnet and the VNet are created at the same time. Provide a **--subnet-name** parameter to [az network vnet create](https://docs.microsoft.com/cli/azure/network/vnet#az_network_vnet_create) with the subnet name. |
-| [Template](../../virtual-network/virtual-networks-create-vnet-arm-template-click.md) | The easiest way to create a VNet and subnets is to download an existing template, such as [Virtual Network with two Subnets](https://github.com/Azure/azure-quickstart-templates/tree/master/101-vnet-two-subnets), and modify it for your needs. |
-
-## Network security groups
-
-A [network security group (NSG)](../../virtual-network/virtual-networks-nsg.md) contains a list of Access Control List (ACL) rules that allow or deny network traffic to subnets, NICs, or both. NSGs can be associated with either subnets or individual NICs connected to a subnet. When an NSG is associated with a subnet, the ACL rules apply to all the VMs in that subnet. In addition, traffic to an individual NIC can be restricted by associating an NSG directly to a NIC.
-
-NSGs contain two sets of rules: inbound and outbound. The priority for a rule must be unique within each set. Each rule has properties of protocol, source and destination port ranges, address prefixes, direction of traffic, priority, and access type. 
-
-All NSGs contain a set of default rules. The default rules cannot be deleted, but because they are assigned the lowest priority, they can be overridden by the rules that you create. 
-
-When you associate an NSG to a NIC, the network access rules in the NSG are applied only to that NIC. If an NSG is applied to a single NIC on a multi-NIC VM, it does not affect traffic to the other NICs. You can associate different NSGs to a NIC (or VM, depending on the deployment model) and the subnet that a NIC or VM is bound to. Priority is given based on the direction of traffic.
-
-Be sure to [plan](../../virtual-network/virtual-networks-nsg.md#planning) your NSGs when you plan your VMs and VNet.
-
-This table lists the methods that you can use to create a network security group.
-
-| Method | Description |
-| ------ | ----------- |
-| [Azure portal](../../virtual-network/virtual-networks-create-nsg-arm-pportal.md) | When you create a VM in the Azure portal, an NSG is automatically created and associated to the NIC the portal creates. The name of the NSG is a combination of the name of the VM and **-nsg**. This NSG contains one inbound rule with a priority of 1000, service set to RDP, the protocol set to TCP, port set to 3389, and action set to Allow. If you want to allow any other inbound traffic to the VM, you must add additional rules to the NSG. |
-| [Azure PowerShell](../../virtual-network/virtual-networks-create-nsg-arm-ps.md) | Use [New-AzureRmNetworkSecurityRuleConfig](https://docs.microsoft.com/powershell/resourcemanager/AzureRM.Network/v1.0.13/New-AzureRmNetworkSecurityRuleConfig) and provide the required rule information. Use [New-AzureRmNetworkSecurityGroup](https://docs.microsoft.com/powershell/resourcemanager/AzureRM.Network/v1.0.13/New-AzureRmNetworkSecurityGroup) to create the NSG. Use [Set-AzureRmVirtualNetworkSubnetConfig](https://docs.microsoft.com/powershell/resourcemanager/AzureRM.Network/v1.0.13/Set-AzureRmVirtualNetworkSubnetConfig) to configure the NSG for the subnet. Use [Set-AzureRmVirtualNetwork](/powershell/module/azurerm.network/set-azurermvirtualnetwork) to add the NSG to the VNet. |
-| [Azure CLI](../../virtual-network/virtual-networks-create-nsg-arm-cli.md) | Use [az network nsg create](https://docs.microsoft.com/cli/azure/network/nsg#az_network_nsg_create) to initially create the NSG. Use [az network nsg rule create](https://docs.microsoft.com/cli/azure/network/nsg/rule#az_network_nsg_rule_create) to add rules to the NSG. Use [az network vnet subnet update](https://docs.microsoft.com/en-us/cli/azure/network/vnet/subnet#az_network_vnet_subnet_update) to add the NSG to the subnet. |
-| [Template](../../virtual-network/virtual-networks-create-nsg-arm-template.md) | Use [Create a Network Security Group](https://github.com/Azure/azure-quickstart-templates/tree/master/101-security-group-create) as a guide for deploying a network security group using a template. |
-
-## Load balancers
-
-[Azure Load Balancer](../../load-balancer/load-balancer-overview.md) delivers high availability and network performance to your applications. A load balancer can be configured to [balance incoming Internet traffic](../../load-balancer/load-balancer-internet-overview.md) to VMs or [balance traffic between VMs in a VNet](../../load-balancer/load-balancer-internal-overview.md). A load balancer can also balance traffic between on-premises computers and VMs in a cross-premises network, or forward external traffic to a specific VM.
-
-The load balancer maps incoming and outgoing traffic between the public IP address and port on the load balancer and the private IP address and port of the VM.
-
-When you create a load balancer, you must also consider these configuration elements:
-
-- **Front-end IP configuration** – A load balancer can include one or more front-end IP addresses, otherwise known as virtual IPs (VIPs). These IP addresses serve as ingress for the traffic.
-- **Back-end address pool** – IP addresses that are associated with the NIC to which load is distributed.
-- **NAT rules** - Defines how inbound traffic flows through the front-end IP and distributed to the back-end IP.
-- **Load balancer rules** - Maps a given front-end IP and port combination to a set of back-end IP addresses and port combination. A single load balancer can have multiple load balancing rules. Each rule is a combination of a front-end IP and port and back-end IP and port associated with VMs.
-- **[Probes](../../load-balancer/load-balancer-custom-probe-overview.md)** - Monitors the health of VMs. When a probe fails to respond, the load balancer stops sending new connections to the unhealthy VM. The existing connections are not affected, and new connections are sent to healthy VMs.
-
-This table lists the methods that you can use to create an internet-facing load balancer.
-
-| Method | Description |
-| ------ | ----------- |
-| Azure portal | You can't currently create an internet-facing load balancer using the Azure portal. |
-| [Azure PowerShell](../../load-balancer/load-balancer-get-started-internet-arm-ps.md) | To provide the identifer of the public IP address that you previously created, use [New-AzureRmLoadBalancerFrontendIpConfig](https://docs.microsoft.com/powershell/resourcemanager/AzureRM.Network/v1.0.13/New-AzureRmLoadBalancerFrontendIpConfig) with the **-PublicIpAddress** parameter. Use [New-AzureRmLoadBalancerBackendAddressPoolConfig](https://docs.microsoft.com/powershell/resourcemanager/AzureRM.Network/v1.0.13/New-AzureRmLoadBalancerBackendAddressPoolConfig) to create the configuration of the back-end address pool. Use [New-AzureRmLoadBalancerInboundNatRuleConfig](https://docs.microsoft.com/powershell/resourcemanager/AzureRM.Network/v1.0.13/New-AzureRmLoadBalancerInboundNatRuleConfig) to create inbound NAT rules associated with the front-end IP configuration that you created. Use [New-AzureRmLoadBalancerProbeConfig](https://docs.microsoft.com/powershell/resourcemanager/AzureRM.Network/v1.0.13/New-AzureRmLoadBalancerProbeConfig) to create the probes that you need. Use [New-AzureRmLoadBalancerRuleConfig](https://docs.microsoft.com/powershell/resourcemanager/AzureRM.Network/v1.0.13/New-AzureRmLoadBalancerRuleConfig) to create the load balancer configuration. Use [New-AzureRmLoadBalancer](/powershell/module/azurerm.network/new-azurermloadbalancer) to create the load balancer.|
-| [Azure CLI](../../load-balancer/load-balancer-get-started-internet-arm-cli.md) | Use [az network lb create](https://docs.microsoft.com/cli/azure/network/lb#az_network_lb_create) to create the initial load balancer configuration. Use [az network lb frontend-ip create](https://docs.microsoft.com/cli/azure/network/lb/frontend-ip#az_network_lb_frontend_ip_create) to add the public IP address that you previously created. Use [az network lb address-pool create](https://docs.microsoft.com/cli/azure/network/lb/address-pool#az_network_lb_address_pool_create) to add the configuration of the back-end address pool. Use [az network lb inbound-nat-rule create](https://docs.microsoft.com/cli/azure/network/lb/inbound-nat-rule#az_network_lb_inbound_nat_rule_create) to add NAT rules. Use [az network lb rule create](https://docs.microsoft.com/cli/azure/network/lb/rule#az_network_lb_rule_create) to add the load balancer rules. Use [az network lb probe create](https://docs.microsoft.com/cli/azure/network/lb/probe#az_network_lb_probe_create) to add the probes. |
-| [Template](../../load-balancer/load-balancer-get-started-internet-arm-template.md) | Use [2 VMs in a Load Balancer and configure NAT rules on the LB](https://github.com/Azure/azure-quickstart-templates/tree/master/201-2-vms-loadbalancer-natrules) as a guide for deploying a load balancer using a template. |
-	
-This table lists the methods that you can use to create an internal load balancer.
-
-| Method | Description |
-| ------ | ----------- |
-| Azure portal | You can't currently create an internal load balancer using the Azure portal. |
-| [Azure PowerShell](../../load-balancer/load-balancer-get-started-ilb-arm-ps.md) | To provide a private IP address in the network subnet, use [New-AzureRmLoadBalancerFrontendIpConfig](https://docs.microsoft.com/powershell/resourcemanager/AzureRM.Network/v1.0.13/New-AzureRmLoadBalancerFrontendIpConfig) with the **-PrivateIpAddress** parameter. Use [New-AzureRmLoadBalancerBackendAddressPoolConfig](https://docs.microsoft.com/powershell/resourcemanager/AzureRM.Network/v1.0.13/New-AzureRmLoadBalancerBackendAddressPoolConfig) to create the configuration of the back-end address pool. Use [New-AzureRmLoadBalancerInboundNatRuleConfig](https://docs.microsoft.com/powershell/resourcemanager/AzureRM.Network/v1.0.13/New-AzureRmLoadBalancerInboundNatRuleConfig) to create inbound NAT rules associated with the front-end IP configuration that you created. Use [New-AzureRmLoadBalancerProbeConfig](https://docs.microsoft.com/powershell/resourcemanager/AzureRM.Network/v1.0.13/New-AzureRmLoadBalancerProbeConfig) to create the probes that you need. Use [New-AzureRmLoadBalancerRuleConfig](https://docs.microsoft.com/powershell/resourcemanager/AzureRM.Network/v1.0.13/New-AzureRmLoadBalancerRuleConfig) to create the load balancer configuration. Use [New-AzureRmLoadBalancer](/powershell/module/azurerm.network/new-azurermloadbalancer) to create the load balancer.|
-| [Azure CLI](../../load-balancer/load-balancer-get-started-ilb-arm-cli.md) | Use the [az network lb create](https://docs.microsoft.com/cli/azure/network/lb#az_network_lb_create) command to create the initial load balancer configuration. To define the private IP address, use [az network lb frontend-ip create](https://docs.microsoft.com/cli/azure/network/lb/frontend-ip#az_network_lb_frontend_ip_create) with the **--private-ip-address** parameter. Use [az network lb address-pool create](https://docs.microsoft.com/cli/azure/network/lb/address-pool#az_network_lb_address_pool_create) to add the configuration of the back-end address pool. Use [az network lb inbound-nat-rule create](https://docs.microsoft.com/cli/azure/network/lb/inbound-nat-rule#az_network_lb_inbound_nat_rule_create) to add NAT rules. Use [az network lb rule create](https://docs.microsoft.com/cli/azure/network/lb/rule#az_network_lb_rule_create) to add the load balancer rules. Use [az network lb probe create](https://docs.microsoft.com/cli/azure/network/lb/probe#az_network_lb_probe_create) to add the probes.|
-| [Template](../../load-balancer/load-balancer-get-started-ilb-arm-template.md) | Use [2 VMs in a Load Balancer and configure NAT rules on the LB](https://github.com/Azure/azure-quickstart-templates/tree/master/201-2-vms-internal-load-balancer) as a guide for deploying a load balancer using a template. |
-
-## VMs
-
-VMs can be created in the same VNet and they can connect to each other using private IP addresses. They can connect even if they are in different subnets without the need to configure a gateway or use public IP addresses. To put VMs into a VNet, you create the VNet and then as you create each VM, you assign it to the VNet and subnet. VMs acquire their network settings during deployment or startup.  
-
-VMs are assigned an IP address when they are deployed. If you deploy multiple VMs into a VNet or subnet, they are assigned IP addresses as they boot up. A dynamic IP address (DIP) is the internal IP address associated with a VM. You can allocate a static DIP to a VM. If you allocate a static DIP, you should consider using a specific subnet to avoid accidentally reusing a static DIP for another VM.  
-
-If you create a VM and later want to migrate it into a VNet, it is not a simple configuration change. You must redeploy the VM into the VNet. The easiest way to redeploy is to delete the VM, but not any disks attached to it, and then re-create the VM using the original disks in the VNet. 
-
-This table lists the methods that you can use to create a VM in a VNet.
-
-| Method | Description |
-| ------ | ----------- |
-| [Azure portal](../virtual-machines-windows-hero-tutorial.md) | Uses the default network settings that were previously mentioned to create a VM with a single NIC. To create a VM with multiple NICs, you must use a different method. |
-| [Azure PowerShell](../virtual-machines-windows-ps-create.md) | Includes the use of [Add-AzureRmVMNetworkInterface](/powershell/module/azurerm.compute/add-azurermvmnetworkinterface) to add the NIC that you previously created to the VM configuration. |
-| [Template](ps-template.md) | Use [Very simple deployment of a Windows VM](https://github.com/Azure/azure-quickstart-templates/tree/master/101-vm-simple-windows) as a guide for deploying a VM using a template. |
-
-## Next steps
-
-- Learn how to configure [user-defined routes and IP forwarding](../../virtual-network/virtual-networks-udr-overview.md). 
-- Learn how to configure [VNet to VNet connections](../../vpn-gateway/vpn-gateway-vnet-vnet-rm-ps.md).
-- Learn how to [Troubleshoot routes](../../virtual-network/virtual-network-routes-troubleshoot-portal.md).
-
->>>>>>> c37e88a4
+---
+title: Virtual networks and Windows virtual machines in Azure | Microsoft Docs
+description: Learn about networking as it relates to the basics of creating Windows virtual machines in Azure.
+services: virtual-machines-windows
+documentationcenter: ''
+author: davidmu1
+manager: timlt
+editor: tysonn
+tags: azure-resource-manager
+
+ms.assetid: 5493e9f7-7d45-4e98-be9a-657a53708746
+ms.service: virtual-machines-windows
+ms.workload: infrastructure-services
+ms.tgt_pltfrm: vm-windows
+ms.devlang: na
+ms.topic: article
+ms.date: 07/17/2017
+ms.author: davidmu
+
+---
+
+# Virtual networks and Windows virtual machines in Azure 
+
+[!INCLUDE [virtual-machines-common-network-overview](../../../includes/virtual-machines-common-network-overview.md)]