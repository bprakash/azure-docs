--- conflicted
+++ resolved
@@ -17,106 +17,4 @@
 ms.author: aungoo
 
 ---
-<<<<<<< HEAD
-# Back up Azure unmanaged VM disks with incremental snapshots
-## Overview
-Azure Storage provides the capability to take snapshots of blobs. Snapshots capture the blob state at that point in time. In this article, we will describe a scenario of how you can maintain backups of virtual machine disks using snapshots. You can use this methodology when you choose not to use Azure Backup and Recovery Service, and wish to create a custom backup strategy for your virtual machine disks.
-
-Azure virtual machine disks are stored as page blobs in Azure Storage. Since we are talking about backup strategy for virtual machine disks in this article, we will be referring to snapshots in the context of page blobs. To learn more about snapshots, refer to [Creating a Snapshot of a Blob](https://msdn.microsoft.com/library/azure/hh488361.aspx).
-
-## What is a snapshot?
-A blob snapshot is a read-only version of a blob that is captured at a point in time. Once a snapshot has been created, it can be read, copied, or deleted, but not modified. Snapshots provide a way to back up a blob as it appears at a moment in time. Until REST version 2015-04-05 you had the ability to copy full snapshots. With the REST version 2015-07-08 and above, you can also copy incremental snapshots.
-
-## Full snapshot copy
-Snapshots can be copied to another storage account as a blob to keep backups of the base blob. You can also copy a snapshot over its base blob, which is like restoring the blob to an earlier version. When a snapshot is copied from one storage account to another, it will occupy the same space as the base page blob. Therefore, copying whole snapshots from one storage account to another will be slow and will also consume lot of space in the target storage account.
-
-> [!NOTE]
-> If you copy the base blob to another destination, the snapshots of the blob are not copied along with it. Similarly, if you overwrite a base blob with a copy, snapshots associated with the base blob are not affected and stay intact under base blob name.
-> 
-> 
-
-### Back up disks using snapshots
-As a backup strategy for your virtual machine disks, you can take periodic snapshots of the disk or page blob, and copy them to another storage account using tools like [Copy Blob](https://msdn.microsoft.com/library/azure/dd894037.aspx) operation or [AzCopy](../../storage/storage-use-azcopy.md). You can copy a snapshot to a destination page blob with a different name. The resulting destination page blob is a writeable page blob and not a snapshot. Later in this article we will describe steps to take backups of virtual machine disks using snapshots.
-
-### Restore disks using snapshots
-When it is time to restore your disk to a previous stable version captured in one of the backup snapshots, you can copy a snapshot over the base page blob. After the snapshot is promoted to the base page blob, the snapshot remains, but its source is overwritten with a copy that can be both read and written. Later in this article we will describe steps to restore a previous version of your disk from its snapshot.
-
-### Implementing full snapshot copy
-You can implement a full snapshot copy by doing the following,
-
-* First, take a snapshot of the base blob using the [Snapshot Blob](https://msdn.microsoft.com/library/azure/ee691971.aspx) operation.
-* Then, copy the snapshot to a target storage account using [Copy Blob](https://msdn.microsoft.com/library/azure/dd894037.aspx).
-* Repeat this process to maintain backup copies of your base blob.
-
-## Incremental snapshot copy
-The new feature in [GetPageRanges](https://msdn.microsoft.com/library/azure/ee691973.aspx) API provides a much better way to back up the snapshots of your page blobs or disks. The API returns the list of changes between the base blob and the snapshots. This reduces the amount of storage space used on the backup account. The API supports page blobs on Premium Storage as well as Standard Storage. Using this API, you can now build faster and efficient backup solutions for Azure VMs. This will be available with the REST version 2015-07-08 and higher.
-
-Incremental Snapshot Copy allows you to copy from one storage account to another the difference between,
-
-* Base blob and its Snapshot OR
-* Any two snapshots of the base blob
-
-Provided the following conditions are met,
-
-* The blob was created on Jan-1-2016 or later.
-* The blob was not overwritten with [PutPage](https://msdn.microsoft.com/library/azure/ee691975.aspx) or [Copy Blob](https://msdn.microsoft.com/library/azure/dd894037.aspx) between two snapshots.
-
-**Note**: This feature is available for Premium and Standard Azure Page Blobs.
-
-When you have a custom backup strategy that uses snapshots, copying the snapshots from one storage account to another can be very slow and consumes a lot of storage space. Instead of copying the entire snapshot to a backup storage account, you can write the difference between consecutive snapshots to a backup page blob. This way, the time to copy and space to store backups is substantially reduced.
-
-### Implementing Incremental Snapshot Copy
-You can implement incremental snapshot copy by doing the following,
-
-* Take a snapshot of the base blob using [Snapshot Blob](https://msdn.microsoft.com/library/azure/ee691971.aspx).
-* Copy the snapshot to the target backup storage account using [Copy Blob](https://msdn.microsoft.com/library/azure/dd894037.aspx). This will be the backup page blob. Take a snapshot of this backup page blob and store in backup account.
-* Take another snapshot of the base blob using Snapshot Blob.
-* Get the difference between first and second snapshots of base blob using  [GetPageRanges](https://msdn.microsoft.com/library/azure/ee691973.aspx). Use the new parameter **prevsnapshot** to specify the DateTime value of the snapshot you want to get the difference with. When this parameter is present, the REST response will include only the pages that were changed between target snapshot and previous snapshot including clear pages.
-* Use [PutPage](https://msdn.microsoft.com/library/azure/ee691975.aspx) to apply these changes to the backup page blob.
-* Finally, take a snapshot of the backup page blob and store it in the backup storage account.
-
-In the next section, we will describe in more detail how you can maintain backups of disks using Incremental Snapshot Copy
-
-## Scenario
-In this section we will describe a scenario that involves a custom backup strategy for virtual machine disks using snapshots.
-
-Consider a DS-series Azure VM with a premium storage P30 disk attached. The P30 disk called *mypremiumdisk* is stored in a premium storage account called *mypremiumaccount*. A standard storage account called *mybackupstdaccount* will be used for storing the backup of *mypremiumdisk*. We would like to keep a snapshot of *mypremiumdisk* every 12 hours.
-
-To learn about creating storage account and disks, refer to [About Azure storage accounts](../../storage/common/storage-create-storage-account.md).
-
-To learn about backing up Azure VMs, refer to [Plan Azure VM backups](../../backup/backup-azure-vms-introduction.md).
-
-## Steps to maintain backups of a disk using incremental snapshots
-The steps described below will take snapshots of *mypremiumdisk* and maintain the backups in *mybackupstdaccount*. The backup will be a standard page blob called *mybackupstdpageblob*. The backup page blob will always reflect the same state as the last snapshot of *mypremiumdisk*.
-
-1. First, create the backup page blob for your premium storage disk. To do this, take a snapshot of *mypremiumdisk* called *mypremiumdisk_ss1*.
-2. Copy this snapshot to mybackupstdaccount as a page blob called *mybackupstdpageblob*.
-3. Take a snapshot of *mybackupstdpageblob* called *mybackupstdpageblob_ss1*, using [Snapshot Blob](https://msdn.microsoft.com/library/azure/ee691971.aspx) and store it in *mybackupstdaccount*.
-4. During the backup window, create another snapshot of *mypremiumdisk*, say *mypremiumdisk_ss2*, and store it in *mypremiumaccount*.
-5. Get the incremental changes between the two snapshots, *mypremiumdisk_ss2* and *mypremiumdisk_ss1*, using [GetPageRanges](https://msdn.microsoft.com/library/azure/ee691973.aspx) on *mypremiumdisk_ss2* with **prevsnapshot** parameter set to the timestamp of *mypremiumdisk_ss1*. Write these incremental changes to the backup page blob *mybackupstdpageblob* in *mybackupstdaccount*. If there are deleted ranges in the incremental changes, they must be cleared from the backup page blob. Use [PutPage](https://msdn.microsoft.com/library/azure/ee691975.aspx) to write incremental changes to the backup page blob.
-6. Take a snapshot of the backup page blob *mybackupstdpageblob*, called *mybackupstdpageblob_ss2*. Delete the previous snapshot *mypremiumdisk_ss1* from premium storage account.
-7. Repeat steps 4-6 every backup window. In this way, you can maintain backups of *mypremiumdisk* in a standard storage account.
-
-![Back up disk using incremental snapshots](./media/incremental-snapshots/storage-incremental-snapshots-1.png)
-
-## Steps to restore a disk from snapshots
-The steps described below will restore premium disk, *mypremiumdisk* to an earlier snapshot from the backup storage account *mybackupstdaccount*.
-
-1. Identify the point in time you wish to restore the premium disk to. Let's say that is snapshot *mybackupstdpageblob_ss2*, which is stored in the backup storage account *mybackupstdaccount*.
-2. In mybackupstdaccount, promote the snapshot *mybackupstdpageblob_ss2* as the new backup base page blob *mybackupstdpageblobrestored*.
-3. Take a snapshot of this restored backup page blob, called *mybackupstdpageblobrestored_ss1*.
-4. Copy the restored page blob *mybackupstdpageblobrestored* from *mybackupstdaccount* to *mypremiumaccount* as the new premium disk *mypremiumdiskrestored*.
-5. Take a snapshot of *mypremiumdiskrestored*, called *mypremiumdiskrestored_ss1* for making future incremental backups.
-6. Point the DS series VM to the restored disk *mypremiumdiskrestored* and detach the old *mypremiumdisk* from the VM.
-7. Begin the Backup process described in previous section for the restored disk *mypremiumdiskrestored*, using the *mybackupstdpageblobrestored* as the backup page blob.
-
-![Restore disk from snapshots](./media/incremental-snapshots/storage-incremental-snapshots-2.png)
-
-## Next Steps
-Learn more about creating snapshots of a blob and planning your VM backup infrastructure using the links below.
-
-* [Creating a Snapshot of a Blob](https://msdn.microsoft.com/library/azure/hh488361.aspx)
-* [Plan your VM Backup Infrastructure](../../backup/backup-azure-vms-introduction.md)
-=======
-[!INCLUDE [virtual-machines-incremental-snapshots](../../../includes/virtual-machines-incremental-snapshots.md)]
->>>>>>> f7967451
+[!INCLUDE [virtual-machines-incremental-snapshots](../../../includes/virtual-machines-incremental-snapshots.md)]