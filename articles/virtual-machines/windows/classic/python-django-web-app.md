---
title: Django web app on a Windows Server Azure VM | Microsoft Docs
description: Learn how to host a Django-based website in Azure using a Windows Server 2012 R2 Datacenter VM with the classic deployment model.
services: virtual-machines-windows
documentationcenter: python
author: huguesv
manager: wpickett
editor: ''
tags: azure-service-management

ms.assetid: e36484d1-afbf-47f5-b755-5e65397dc1c3
ms.service: virtual-machines-windows
ms.workload: web
ms.tgt_pltfrm: vm-windows
ms.devlang: python
ms.topic: article
ms.date: 05/31/2017
ms.author: huvalo

---
# Django Hello World web app on a Windows Server VM
<<<<<<< HEAD
> [!div class="op_single_selector"]
> * [Windows](python-django-web-app.md)
> * [Mac/Linux](../../linux/python-django-web-app.md)
> 
> 

<br>

> [!IMPORTANT] 
> Azure has two different deployment models for creating and working with resources: [Azure Resource Manager and the classic deployment model](../../../resource-manager-deployment-model.md). This article describes the classic deployment model. We recommend that most new deployments use the Resource Manager model. For a Resource Manager template that you can use to deploy Django, see [Deploy a Django app](https://azure.microsoft.com/documentation/templates/django-app/).
=======

> [!IMPORTANT] 
> Azure has two different deployment models for creating and working with resources: [Azure Resource Manager and the classic deployment model](../../../resource-manager-deployment-model.md). This article describes the classic deployment model. We recommend that most new deployments use the Resource Manager model.
>>>>>>> 7e950a10

This tutorial shows you how to host a Django-based website in Windows Server in Azure Virtual Machines. In the tutorial, we assume no prior experience with Azure. When you finish the tutorial, you can have a Django-based application up and running in the cloud.

Learn how to:

* Set up an Azure virtual machine to host Django. Although this tutorial explains how to do this for **Windows Server**, you can do the same for a Linux VM hosted in Azure.
* Create a new Django application in Windows.

The tutorial shows you how to build a basic Hello World web
application. The application is hosted in an Azure virtual machine.

The following screenshot shows the completed application:

![A browser window displays the hello world page in Azure][1]

[!INCLUDE [create-account-and-vms-note](../../../../includes/create-account-and-vms-note.md)]

## Create and set up an Azure virtual machine to host Django

1. To create an Azure virtual machine with the Windows Server 2012 R2 Datacenter distribution, see [Create a virtual machine running Windows in the Azure portal](tutorial.md).
2. Set Azure to direct port 80 traffic from the web to port 80 on the virtual machine:
   
   1. In the Azure portal, go to the dashboard and select your newly created virtual machine.
   2. Click **Endpoints**, and then click **Add**.

     ![Add an endpoint](./media/python-django-web-app/django-helloworld-add-endpoint-new-portal.png)

   3. On the **Add endpoint** page, for **Name**, enter **HTTP**. Set the public and private TCP ports to **80**.

     ![Enter name and set public and private ports](./media/python-django-web-app/django-helloworld-add-endpoint-set-ports-new-portal.png)

   4. Click **OK**.
     
3. In the dashboard, select your VM. To use Remote Desktop Protocol (RDP) to remotely sign in to the newly created Azure virtual machine, click **Connect**.  

> [!IMPORTANT] 
> The following instructions assume that you signed in to the virtual machine correctly. They also assume that you are issuing commands in the virtual machine and not on your local computer.

## <a id="setup"> </a>Install Python, Django, and WFastCGI
> [!NOTE]
> To download by using Internet Explorer, you might have to configure Internet Explorer **Enhanced Security Configuration** settings. To do this, click **Start** > **Administrative Tools** > **Server Manager** > **Local Server**. Click **IE Enhanced Security Configuration**, and then select **Off**.

1. Install the latest versions of Python 2.7 or Python 3.4 from [python.org][python.org].
2. Install the wfastcgi and django packages using pip.
   
    For Python 2.7, use the following command:
   
        c:\python27\scripts\pip install wfastcgi
        c:\python27\scripts\pip install django
   
    For Python 3.4, use the following command:
   
        c:\python34\scripts\pip install wfastcgi
        c:\python34\scripts\pip install django

## Install IIS with FastCGI
* Install Internet Information Services (IIS) with FastCGI support. This might take several minutes to execute.
   
        start /wait %windir%\System32\PkgMgr.exe /iu:IIS-WebServerRole;IIS-WebServer;IIS-CommonHttpFeatures;IIS-StaticContent;IIS-DefaultDocument;IIS-DirectoryBrowsing;IIS-HttpErrors;IIS-HealthAndDiagnostics;IIS-HttpLogging;IIS-LoggingLibraries;IIS-RequestMonitor;IIS-Security;IIS-RequestFiltering;IIS-HttpCompressionStatic;IIS-WebServerManagementTools;IIS-ManagementConsole;WAS-WindowsActivationService;WAS-ProcessModel;WAS-NetFxEnvironment;WAS-ConfigurationAPI;IIS-CGI

## Create a new Django application
1. In C:\inetpub\wwwroot, to create a new Django project, enter the following command:
   
   For Python 2.7, use the following command:
   
       C:\Python27\Scripts\django-admin.exe startproject helloworld
   
   For Python 3.4, use the following command:
   
       C:\Python34\Scripts\django-admin.exe startproject helloworld
   
   ![The result of the New-AzureService command](./media/python-django-web-app/django-helloworld-cmd-new-azure-service.png)
2. The `django-admin` command generates a basic structure for Django-based websites:
   
   * `helloworld\manage.py` helps you start hosting and stop hosting your Django-based website.
   * `helloworld\helloworld\settings.py` has Django settings for your application.
   * `helloworld\helloworld\urls.py` has the mapping code between each URL and its view.
3. In the C:\inetpub\wwwroot\helloworld\helloworld directory, create a new file named views.py. This file has the view that renders the "hello world" page. In your code editor, enter the following commands:
   
       from django.http import HttpResponse
       def home(request):
           html = "<html><body>Hello World!</body></html>"
           return HttpResponse(html)
4. Replace the contents of the urls.py file with the following commands:
   
       from django.conf.urls import patterns, url
       urlpatterns = patterns('',
           url(r'^$', 'helloworld.views.home', name='home'),
       )

## Set up IIS
1. In the global applicationhost.config file, unlock the handlers section.  This allows your web.config file to use the Python handler. Add this command:
   
        %windir%\system32\inetsrv\appcmd unlock config -section:system.webServer/handlers
2. Activate WFastCGI. This adds an application to the global applicationhost.config file, which refers to your Python interpreter executable and the wfastcgi.py script.
   
    In Python 2.7:
   
        C:\python27\scripts\wfastcgi-enable
   
    In Python 3.4:
   
        C:\python34\scripts\wfastcgi-enable
3. In C:\inetpub\wwwroot\helloworld, create a web.config file. The value of the `scriptProcessor` attribute should match the output from the preceding step. For more information about the wfastcgi setting, see [pypi wfastcgi][wfastcgi].
   
   In  Python 2.7:
   
        <configuration>
          <appSettings>
            <add key="WSGI_HANDLER" value="django.core.handlers.wsgi.WSGIHandler()" />
            <add key="PYTHONPATH" value="C:\inetpub\wwwroot\helloworld" />
            <add key="DJANGO_SETTINGS_MODULE" value="helloworld.settings" />
          </appSettings>
          <system.webServer>
            <handlers>
                <add name="Python FastCGI" path="*" verb="*" modules="FastCgiModule" scriptProcessor="C:\Python27\python.exe|C:\Python27\Lib\site-packages\wfastcgi.pyc" resourceType="Unspecified" />
            </handlers>
          </system.webServer>
        </configuration>
   
   In  Python 3.4:
   
        <configuration>
          <appSettings>
            <add key="WSGI_HANDLER" value="django.core.handlers.wsgi.WSGIHandler()" />
            <add key="PYTHONPATH" value="C:\inetpub\wwwroot\helloworld" />
            <add key="DJANGO_SETTINGS_MODULE" value="helloworld.settings" />
          </appSettings>
          <system.webServer>
            <handlers>
                <add name="Python FastCGI" path="*" verb="*" modules="FastCgiModule" scriptProcessor="C:\Python34\python.exe|C:\Python34\Lib\site-packages\wfastcgi.py" resourceType="Unspecified" />
            </handlers>
          </system.webServer>
        </configuration>
4. Update the location of the IIS default website to point to the Django project folder:
   
        %windir%\system32\inetsrv\appcmd set vdir "Default Web Site/" -physicalPath:"C:\inetpub\wwwroot\helloworld"
5. Load the webpage in your browser.

![A browser window displays the hello world page on Azure][1]

## Shut down your Azure virtual machine
When you're done with this tutorial, we recommend that you shut down or remove the Azure VM you created for the tutorial. This frees up resources for other tutorials, and you can avoid incurring Azure usage charges.

[1]: ./media/python-django-web-app/django-helloworld-browser-azure.png

[port80]: ./media/python-django-web-app/django-helloworld-port80.png

[Web Platform Installer]: http://www.microsoft.com/web/downloads/platform.aspx
[python.org]: https://www.python.org/downloads/
[wfastcgi]: https://pypi.python.org/pypi/wfastcgi<|MERGE_RESOLUTION|>--- conflicted
+++ resolved
@@ -19,22 +19,9 @@
 
 ---
 # Django Hello World web app on a Windows Server VM
-<<<<<<< HEAD
-> [!div class="op_single_selector"]
-> * [Windows](python-django-web-app.md)
-> * [Mac/Linux](../../linux/python-django-web-app.md)
-> 
-> 
-
-<br>
-
-> [!IMPORTANT] 
-> Azure has two different deployment models for creating and working with resources: [Azure Resource Manager and the classic deployment model](../../../resource-manager-deployment-model.md). This article describes the classic deployment model. We recommend that most new deployments use the Resource Manager model. For a Resource Manager template that you can use to deploy Django, see [Deploy a Django app](https://azure.microsoft.com/documentation/templates/django-app/).
-=======
 
 > [!IMPORTANT] 
 > Azure has two different deployment models for creating and working with resources: [Azure Resource Manager and the classic deployment model](../../../resource-manager-deployment-model.md). This article describes the classic deployment model. We recommend that most new deployments use the Resource Manager model.
->>>>>>> 7e950a10
 
 This tutorial shows you how to host a Django-based website in Windows Server in Azure Virtual Machines. In the tutorial, we assume no prior experience with Azure. When you finish the tutorial, you can have a Django-based application up and running in the cloud.
 
