--- conflicted
+++ resolved
@@ -51,11 +51,7 @@
 Stop-AzureRmVM -ResourceGroupName myResourceGroupImages -Name myVM -Force
 ```
 
-<<<<<<< HEAD
 Set the status of the virtual machine to `-Generalized` using [Set-AzureRmVm](/powershell/module/azurerm.compute/set-azurermvm). 
-=======
-Set the status of the virtual machine to **Generalized** using [Set-AzureRmVm](/powershell/module/azurerm.compute/set-azurermvm) so the Azure platform knows the VM has been generalized. You can only create an image from a generalized VM.
->>>>>>> 4ec79095
    
 ```powershell
 Set-AzureRmVM -ResourceGroupName myResourceGroupImages -Name myVM -Generalized
