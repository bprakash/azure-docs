---
title: Azure Security Center and Windows virtual machines in Azure | Microsoft Docs
description: Learn about security for your Azure virtual machine with Azure Security Center.
services: virtual-machines-windows
documentationcenter: virtual-machines
author: neilpeterson
manager: timlt
editor: tysonn
tags: azure-service-management

ms.assetid: 
ms.service: virtual-machines-windows
ms.devlang: na
ms.topic: article
ms.tgt_pltfrm: vm-windows
ms.workload: infrastructure
ms.date: 05/01/2017
ms.author: nepeters
---
# Monitor virtual machine security by using Azure Security Center

<<<<<<< HEAD
Azure Security Center can help you gain visibility into your Azure resource security practices. It offers integrated security monitoring, which can detect threats that otherwise might go unnoticed. This tutorial describes how to use Security Center with Azure Virtual Machines resources.   
=======
Azure security center helps you gain visibility into the configuration of Azure resource as related to security practices. It also provides integrated security monitoring, which can detect threats that may otherwise go unnoticed. In this tutorial you learn about Azure Security Center and how to:
 
> [!div class="checklist"]
> * Configure data collection
> * Configure security policies
> * View and fix configuration health issues
> * Review detected threats  
>>>>>>> c38e510b

## Security Center overview

Security Center identifies potential virtual machine (VM) configuration issues and targeted security threats. These might include VMs that are missing network security groups, unencrypted disks, and brute-force Remote Desktop Protocol (RDP) attacks. The information is shown on the Security Center dashboard in easy-to-read graphs.

To access the Security Center dashboard, in the Azure portal, on the menu, select  **Security Center**. On the dashboard, you can see the security health of your Azure environment, find a count of current recommendations, and view the current state of threat alerts. You can expand each high-level chart to see more detail.

![Security Center dashboard](./media/tutorial-azure-security/asc-dash.png)

Security Center goes beyond data discovery to provide recommendations for issues that it detects. For example, if a VM was deployed without an attached network security group, Security Center displays a recommendation, with remediation steps you can take. You get automated remediation without leaving the context of Security Center.  

![Recommendations](./media/tutorial-azure-security/recommendations.png)

## Configure data collection

Before you can get visibility into VM security configurations, you need to set up Security Center data collection. This involves turning on data collection and creating an Azure storage account to hold collected data. 

1. On the Security Center dashboard, click **Security Policy**, and then select your subscription. 
2. For **Data collection**, select **On**.
3. To create a storage account, select **Choose a storage account**. Then, select **OK**.
4. On the **Security Policy** blade, select **Save**. 

The Security Center data collection agent is then installed on all VMs, and data collection begins. 

## Set up a security policy

You use a security policy to define the items for which Security Center collects data and makes recommendations. By default, Azure resources are evaluated against all policy items. You can disable individual policy items globally, for all Azure resources, or for a resource group. With this approach, you can apply different security policies to different sets of Azure resources. For in-depth information about Security Center security policies, see [Set security policies in Azure Security Center](../../security-center/security-center-policies.md). 

To set up a security policy for all Azure resources:

1. On the Security Center dashboard, select **Security Policy**, and then select your subscription.
2. Select **Prevention policy**.
3. Turn on or turn off policy items that you want to apply to all Azure resources.
4. When you're finished selecting your settings, select **OK**.
5. On the **Security Policy** blade, select **Save**. 

To set up a policy for a specific resource group:

1. On the Security Center dashboard, select **Security Policy**, and then select a resource group.
2. Select **Prevention policy**.
3. Turn on or turn off policy items that you want to apply to the resource group.
4. Under **Inheritance**, select **Unique**.
5. When you're finished selecting your settings, select **OK**.
6. On the **Security Policy** blade, select **Save**.  

You also can turn off data collection for a specific resource group on this page.

In the following example, a unique policy has been created for a resource group named *myResoureGroup*. In this policy, disk encryption and web application firewall recommendations have been turned off.

![Unique policy](./media/tutorial-azure-security/unique-policy.png)

## View VM configuration health

After you've turned on data collection and set a security policy, Security Center begins to provide alerts and recommendations. As VMs are deployed, the data collection agent is installed. Security Center is then populated with data for the new VMs. For in-depth information about VM configuration health, see [Protect your VMs in Security Center](../../security-center/security-center-virtual-machine-recommendations.md). 

As data is collected, the resource health for each VM and related Azure resource is aggregated and shown in an easy-to-read chart. 

To view resource health:

1.  On the Security Center dashboard, under **Resource security health**, select **Compute**. 
2.  On the **Compute** blade, select **Virtual machines**. This view provides a summary of the configuration status for all VMs.

![Compute health](./media/tutorial-azure-security/compute-health.png)

To see all recommendations for a VM, select the VM. Recommendations are covered in more detail in the next section of this tutorial.

## Remediate configuration issues

After Security Center begins to populate with configuration data, recommendations are made based on the security policy you set up. For instance, if a VM was set up without an associated network security group, a recommendation is made to create one. 

To see a list of all recommendations: 

1. On the Security Center dashboard, select **Recommendations**.
2. Select a specific recommendation. A blade shows a list of all resources for which the recommendation applies.
3. To apply a recommendation, select a specific resource. 
4. Follow the instructions for remediation steps. 

In many cases, Security Center provides actionable steps you can take to address the recommendation without leaving Security Center. In the following example, Security Center detected a network security group that had an unrestricted inbound rule. From this recommendation, you can select the **Edit inbound rules** button. The UI that is needed to modify the rule appears. 

![Recommendations](./media/tutorial-azure-security/remediation.png)

As recommendations are remediated, they are marked as resolved. 

## View detected threats

In addition to resource configuration recommendations, Security Center displays threat detection alerts. The security alert feature aggregates data collected from each VM, Azure networking logs, and connected partner solutions to detect security threats against Azure resources. For in-depth information about Security Center threat detection capabilities, see [Azure Security Center detection capabilities](../../security-center/security-center-detection-capabilities.md).

The security alerts feature requires the Security Center pricing tier to be increased from *Free** to *Standard**. A 30-day **free trial** is available when you move to this higher pricing tier. 

To change the pricing tier:  

1. On the Security Center dashboard, click **Security Policy**, and then select your subscription.
2. Select **Pricing tier**.
3. Select the new tier, and then select **Select**.
4. On the **Security Policy** blade, select **Save**. 

After you've changed the pricing tier, the security alerts graph begins to populate as security threats are detected.

![Security alerts](./media/tutorial-azure-security/security-alerts.png)

Select an alert to view information. For example, you can see a description of the threat, the detection time, threat attempts, and recommended remediation. In the following example, an RDP brute force attack was detected, with 294 failed RDP attempts. A recommended resolution is provided.

<<<<<<< HEAD
![RDP attack](./media/tutorial-azure-security/rdp-attack.png)
=======
![RDP Attack](./media/tutorial-azure-security/rdp-attack.png)

## Next steps
In this tutorial, you configured and reviewed VMs with Azure Security Center. You learned how to:

> [!div class="checklist"]
> * Configure data collection
> * Configure security policies
> * View and fix configuration health issues
> * Review detected threats
>>>>>>> c38e510b
<|MERGE_RESOLUTION|>--- conflicted
+++ resolved
@@ -19,17 +19,13 @@
 ---
 # Monitor virtual machine security by using Azure Security Center
 
-<<<<<<< HEAD
-Azure Security Center can help you gain visibility into your Azure resource security practices. It offers integrated security monitoring, which can detect threats that otherwise might go unnoticed. This tutorial describes how to use Security Center with Azure Virtual Machines resources.   
-=======
-Azure security center helps you gain visibility into the configuration of Azure resource as related to security practices. It also provides integrated security monitoring, which can detect threats that may otherwise go unnoticed. In this tutorial you learn about Azure Security Center and how to:
+Azure Security Center can help you gain visibility into your Azure resource security practices. It offers integrated security monitoring, which can detect threats that otherwise might go unnoticed. In this tutorial, you learn about Azure Security Center, and how to:
  
 > [!div class="checklist"]
 > * Configure data collection
 > * Configure security policies
 > * View and fix configuration health issues
 > * Review detected threats  
->>>>>>> c38e510b
 
 ## Security Center overview
 
@@ -130,12 +126,9 @@
 
 ![Security alerts](./media/tutorial-azure-security/security-alerts.png)
 
-Select an alert to view information. For example, you can see a description of the threat, the detection time, threat attempts, and recommended remediation. In the following example, an RDP brute force attack was detected, with 294 failed RDP attempts. A recommended resolution is provided.
+Select an alert to view information. For example, you can see a description of the threat, the detection time, threat attempts, and recommended remediation. In the following example, an RDP brute-force attack was detected, with 294 failed RDP attempts. A recommended resolution is provided.
 
-<<<<<<< HEAD
 ![RDP attack](./media/tutorial-azure-security/rdp-attack.png)
-=======
-![RDP Attack](./media/tutorial-azure-security/rdp-attack.png)
 
 ## Next steps
 In this tutorial, you configured and reviewed VMs with Azure Security Center. You learned how to:
@@ -144,5 +137,4 @@
 > * Configure data collection
 > * Configure security policies
 > * View and fix configuration health issues
-> * Review detected threats
->>>>>>> c38e510b
+> * Review detected threats