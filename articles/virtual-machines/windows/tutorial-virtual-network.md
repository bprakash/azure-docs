--- conflicted
+++ resolved
@@ -20,11 +20,7 @@
 
 # Manage Azure Virtual Networks and Windows Virtual Machines with Azure PowerShell
 
-<<<<<<< HEAD
 Azure virtual machines use Azure networking for internal and external network communication. In this tutorial, you learn about creating multiple virtual machines (VMs) in an virtual network (VNet) and configure network connectivity between them. When completed, a 'front-end' VM will be accessible from the internet on port 80 for HTTP connections. A 'back-end' VM with a SQL Server database will be isolated and only accessible from the front-end VM on port 1433.
-=======
-In this tutorial, you learn about creating multiple virtual machines (VMs) in an virtual network (VNet) and configure network connectivity between them. When completed, a 'front-end' VM is accessible from the internet on port 80 for HTTP connections. A 'back-end' VM with a SQL Server database is isolated and only accessible from the front-end VM on port 1433.
->>>>>>> b311fb0d
 
 This tutorial requires the Azure PowerShell module version 3.6 or later. Run ` Get-Module -ListAvailable AzureRM` to find the version. If you need to upgrade, see [Install Azure PowerShell module](/powershell/azure/install-azurerm-ps).
 
