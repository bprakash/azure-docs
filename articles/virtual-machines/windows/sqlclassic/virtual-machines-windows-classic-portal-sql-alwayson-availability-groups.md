---
title: Configure Always On availability group in Azure VM (Classic) | Microsoft Docs
description: Create an Always On Availability Group with Azure Virtual Machines. This tutorial primarily uses the user interface and tools rather than scripting.
services: virtual-machines-windows
documentationcenter: na
author: MikeRayMSFT
manager: jhubbard
editor: ''
tags: azure-service-management

ms.assetid: 8d48a3d2-79f8-4ab0-9327-2f30ee0b2ff1
ms.service: virtual-machines-sql
ms.devlang: na
ms.topic: article
ms.tgt_pltfrm: vm-windows-sql-server
ms.workload: iaas-sql-server
ms.date: 03/17/2017
ms.author: mikeray

---
# Configure Always On availability group in Azure Virtual Machines (Classic)
> [!div class="op_single_selector"]
> * [Classic: UI](../classic/portal-sql-alwayson-availability-groups.md)
> * [Classic: PowerShell](../classic/ps-sql-alwayson-availability-groups.md)
<br/>

Before you begin, consider that you can now complete this task in Azure resource manager model. We recommend Azure resource manager model for new deployments. See [SQL Server Always On availability groups on Azure virtual machines](../sql/virtual-machines-windows-portal-sql-availability-group-overview.md).

> [!IMPORTANT] 
> Microsoft recommends that most new deployments use the Resource Manager model. Azure has two different deployment models to create and work with resources: [Resource Manager and classic](../../../azure-resource-manager/resource-manager-deployment-model.md). This article explains how to use the classic deployment model. 

<<<<<<< HEAD
To complete this task with the Azure Resource Manager model, see [SQL Server Always On availability groups on Azure virtual machines](../sql/virtual-machines-windows-portal-sql-availability-group-overview.md).

This end-to-end tutorial shows you how to implement availability groups by using SQL Server Always On running on Azure Virtual Machines.
=======
This end-to-end tutorial shows you how to implement Availability Groups using SQL Server Always On running on Azure virtual machines.
>>>>>>> a6b27ba9

At the end of the tutorial, your SQL Server Always On solution in Azure will consist of the following elements:

* A virtual network that contains multiple subnets and includes a frontend and a backend subnet
* A domain controller with an Active Directory (AD) domain
* Two virtual machines that run SQL Server and are deployed to the backend subnet and joined to the AD domain
* A three-node failover cluster with the Node Majority quorum model
* An availability group that has two synchronous-commit replicas of an availability database

The following illustration is a graphical representation of the solution.

![Test lab architecture for availability groups in Azure](./media/virtual-machines-windows-classic-portal-sql-alwayson-availability-groups/IC791912.png)

Note that this is one possible configuration. For example, you can minimize the number of virtual machines for a two-replica availability group. This configuration saves on compute hours in Azure by using the domain controller as the quorum file share witness in a two-node cluster. This method reduces the virtual machine count by one from the illustrated configuration.

This tutorial assumes the following:

* You already have an Azure account.
* You already know how to use the GUI in the virtual machine gallery to provision a classic virtual machine that runs SQL Server.
* You already have a solid understanding of Always On availability groups. For more information, see [Always On Availability Groups (SQL Server)](https://msdn.microsoft.com/library/hh510230.aspx).

> [!NOTE]
> If you are interested in using Always On availability groups with SharePoint, also see [Configure SQL Server 2012 Always On Availability Groups for SharePoint 2013](https://technet.microsoft.com/library/jj715261.aspx).
> 
> 

## Create the virtual network and domain controller server
You begin with a new Azure trial account. After you set up your account, you should be on the home screen of the Azure classic portal.

1. Click the **New** button at the left corner of the bottom of the page, as shown in the following screenshot.
   
    ![Click New in the portal](./media/virtual-machines-windows-classic-portal-sql-alwayson-availability-groups/IC665511.gif)
2. Click **Network Services** > **Virtual Network** > **Custom Create**, as shown in the following screenshot.
   
    ![Create Virtual Network](./media/virtual-machines-windows-classic-portal-sql-alwayson-availability-groups/IC665512.gif)
3. In the **CREATE A VIRTUAL NETWORK** dialog box, create a new virtual network by stepping through the pages and using the settings in the following table. 
   
   | Page | Settings |
   | --- | --- |
   | Virtual Network Details |**NAME = ContosoNET**<br/>**REGION = West US** |
   | DNS Servers and VPN Connectivity |None |
   | Virtual Network Address Spaces |Settings are shown in the following screenshot: ![Create Virtual Network](./media/virtual-machines-windows-classic-portal-sql-alwayson-availability-groups/IC784620.png) |
4. Create the virtual machine that you will use as the domain controller (DC). Click **New** > **Compute** > **Virtual Machine** > **From Gallery**, as shown in the following screenshot.
   
    ![Create a virtual machine](./media/virtual-machines-windows-classic-portal-sql-alwayson-availability-groups/IC784621.png)
5. In the **CREATE A VIRTUAL MACHINE** dialog box, configure a new virtual machine by stepping through the pages and using the settings in the following table. 
   
   | Page | Settings |
   | --- | --- |
   | Select the virtual machine operating system |Windows Server 2012 R2 Datacenter |
   | Virtual machine configuration |**VERSION RELEASE DATE** = (latest)<br/>**VIRTUAL MACHINE NAME** = ContosoDC<br/>**TIER** = STANDARD<br/>**SIZE** = A2 (2 cores)<br/>**NEW USER NAME** = AzureAdmin<br/>**NEW PASSWORD** = Contoso!000<br/>**CONFIRM** = Contoso!000 |
   | Virtual machine configuration |**CLOUD SERVICE** = Create a new cloud service<br/>**CLOUD SERVICE DNS NAME** = A unique cloud service name<br/>**DNS NAME** = A unique name (ex: ContosoDC123)<br/>**REGION/AFFINITY GROUP/VIRTUAL NETWORK** = ContosoNET<br/>**VIRTUAL NETWORK SUBNETS** = Back(10.10.2.0/24)<br/>**STORAGE ACCOUNT** = Use an automatically generated storage account<br/>**AVAILABILITY SET** = (None) |
   | Virtual machine options |Use defaults |

After you configure the new virtual machine, wait for the virtual machine to be provsioned. This process takes some time to finish. If you click the **Virtual Machine** tab in the Azure classic portal, you can see ContosoDC cycling states from **Starting (Provisioning)** to **Stopped**, **Starting**, **Running (Provisioning)**, and finally **Running**.

The DC server is now successfully provisioned. Next, you will configure the Active Directory domain on this DC server.

## Configure the domain controller
In the following steps, you configure the ContosoDC machine as a domain controller for corp.contoso.com.

1. In the portal, select the **ContosoDC** machine. On the **Dashboard** tab, click **Connect** to open a remote desktop (RDP) file for remote desktop access.
   
    ![Connect to Vritual Machine](./media/virtual-machines-windows-classic-portal-sql-alwayson-availability-groups/IC784622.png)
2. Sign in with your configured administrator account (**\AzureAdmin**) and password (**Contoso!000**).
3. By default, the **Server Manager** dashboard should be displayed.
4. Click the **Add roles and features** link on the dashboard.
   
    ![Server Explorer Add Roles](./media/virtual-machines-windows-classic-portal-sql-alwayson-availability-groups/IC784623.png)
5. Click **Next** until you get to the **Server Roles** section.
6. Select the **Active Directory Domain Services** and **DNS Server** roles. When prompted, add more features that these roles require.
   
   > [!NOTE]
   > You will get a validation warning that there is no static IP address. If you are testing the configuration, click **Continue**. For production scenarios [use PowerShell to set the static IP address of the domain controller machine](../../../virtual-network/virtual-networks-reserved-private-ip.md).
   > 
   > 
   
    ![Add Roles Dialog](./media/virtual-machines-windows-classic-portal-sql-alwayson-availability-groups/IC784624.png)
7. Click **Next** until you reach the **Confirmation** section. Select the **Restart the destination server automatically if required** check box.
8. Click **Install**.
9. After the features are installed, return to the **Server Manager** dashboard.
10. Select the new **AD DS** option on the left pane.
11. Click the **More** link on the yellow warning bar.
    
     ![AD DS dialog box on DNS server virtual machine](./media/virtual-machines-windows-classic-portal-sql-alwayson-availability-groups/IC784625.png)
12. In the **Action** column of the **All Server Task Details** dialog box, click **Promote this server to a domain controller**.
13. In the **Active Directory Domain Services Configuration Wizard**, use the following values:
    
    | Page | Setting |
    | --- | --- |
    | Deployment Configuration |**Add a new forest** = Selected<br/>**Root domain name** = corp.contoso.com |
    | Domain Controller Options |**Password** = Contoso!000<br/>**Confirm Password** = Contoso!000 |
14. Click **Next** to go through the other pages in the wizard. On the **Prerequisites Check** page, verify that you see the following message: **All prerequisite checks passed successfully**. Note that you should review all applicable warning messages, but it is possible to continue with the install.
15. Click **Install**. The **ContosoDC** virtual machine will automatically reboot.

## Configure domain accounts
The next steps configure the Active Directory (AD) accounts for later use.

1. Sign back in to the **ContosoDC** machine.
2. In **Server Manager**, click **Tools** > **Active Directory Administrative Center**.
   
    ![Active Directory Administrative Center](./media/virtual-machines-windows-classic-portal-sql-alwayson-availability-groups/IC784626.png)
3. In the **Active Directory Administrative Center**, select **corp (local)** in the left pane.
4. On the right **Tasks** pane, click **New** > **User**. Use the following settings:
   
   | Setting | Value |
   | --- | --- |
   | **First Name** |Install |
   | **User SamAccountName** |Install |
   | **Password** |Contoso!000 |
   | **Confirm password** |Contoso!000 |
   | **Other password options** |Selected |
   | **Password never expires** |Checked |
5. Click **OK** to create the **Install** user. This account will be used to configure the failover cluster and the availability group.
6. Create two additional users, **CORP\SQLSvc1** and **CORP\SQLSvc2**, with the same steps. These accounts will be used for the SQL Server instances. Next, you need to give **CORP\Install** the necessary permissions to configure Windows failover clustering.
7. In the **Active Directory Administrative Center**, click **corp (local)** in the left pane. In the **Tasks** pane, click **Properties**.
   
    ![CORP user properties](./media/virtual-machines-windows-classic-portal-sql-alwayson-availability-groups/IC784627.png)
8. Select **Extensions**, and then click the **Advanced** button on the **Security** tab.
9. In the **Advanced Security Settings for corp** dialog box, click **Add**.
10. Click **Select a principal**, search for **CORP\Install**, and then click **OK**.
11. Select the **Read all properties** and **Create Computer objects** permissions.
    
     ![Corp user permissions](./media/virtual-machines-windows-classic-portal-sql-alwayson-availability-groups/IC784628.png)
12. Click **OK**, and then click **OK** again. Close the corp properties window.

Now that you configured Active Directory and the user objects, you will create three SQL Server virtual machines and join them to this domain.

## Create the SQL Server virtual machines
Create three virtual machines. One is for a cluster node and two are for SQL Server. To create each of the virtual machines, go back to the Azure classic portal, click **New** > **Compute** > **Virtual Machine** > **From Gallery**. Then, use the templates in the following table to help you create the virtual machines.

| Page | VM1 | VM2 | VM3 |
| --- | --- | --- | --- |
| Select the virtual machine operating system |**Windows Server 2012 R2 Datacenter** |**SQL Server 2014 RTM Enterprise** |**SQL Server 2014 RTM Enterprise** |
| Virtual machine configuration |**VERSION RELEASE DATE** = (latest)<br/>**VIRTUAL MACHINE NAME** = ContosoWSFCNode<br/>**TIER** = STANDARD<br/>**SIZE** = A2 (2 cores)<br/>**NEW USER NAME** = AzureAdmin<br/>**NEW PASSWORD** = Contoso!000<br/>**CONFIRM** = Contoso!000 |**VERSION RELEASE DATE** = (latest)<br/>**VIRTUAL MACHINE NAME** = ContosoSQL1<br/>**TIER** = STANDARD<br/>**SIZE** = A3 (4 cores)<br/>**NEW USER NAME** = AzureAdmin<br/>**NEW PASSWORD** = Contoso!000<br/>**CONFIRM** = Contoso!000 |**VERSION RELEASE DATE** = (latest)<br/>**VIRTUAL MACHINE NAME** = ContosoSQL2<br/>**TIER** = STANDARD<br/>**SIZE** = A3 (4 cores)<br/>**NEW USER NAME** = AzureAdmin<br/>**NEW PASSWORD** = Contoso!000<br/>**CONFIRM** = Contoso!000 |
| Virtual machine configuration |**CLOUD SERVICE** = Previously Created Unique Cloud Service DNS Name (ex: ContosoDC123)<br/>**REGION/AFFINITY GROUP/VIRTUAL NETWORK** = ContosoNET<br/>**VIRTUAL NETWORK SUBNETS** = Back(10.10.2.0/24)<br/>**STORAGE ACCOUNT** = Use an automatically generated storage account<br/>**AVAILABILITY SET** = Create an availability set<br/>**AVAILABILITY SET NAME** = SQLHADR |**CLOUD SERVICE** = Previously Created Unique Cloud Service DNS Name (ex: ContosoDC123)<br/>**REGION/AFFINITY GROUP/VIRTUAL NETWORK** = ContosoNET<br/>**VIRTUAL NETWORK SUBNETS** = Back(10.10.2.0/24)<br/>**STORAGE ACCOUNT** = Use an automatically generated storage account<br/>**AVAILABILITY SET** = SQLHADR (You can also configure the availability set after the machine has been created. All three machines should be assigned to the SQLHADR availability set.) |**CLOUD SERVICE** = Previously Created Unique Cloud Service DNS Name (ex: ContosoDC123)<br/>**REGION/AFFINITY GROUP/VIRTUAL NETWORK** = ContosoNET<br/>**VIRTUAL NETWORK SUBNETS** = Back(10.10.2.0/24)<br/>**STORAGE ACCOUNT** = Use an automatically generated storage account<br/>**AVAILABILITY SET** = SQLHADR (You can also configure the availability set after the machine has been created. All three machines should be assigned to the SQLHADR availability set.) |
| Virtual machine options |Use defaults |Use defaults |Use defaults |

<br/>

> [!NOTE]
> The previous configuration suggests STANDARD tier virtual machines, because BASIC tier machines do not support load-balanced endpoints. You need load-balanced endpoints later to create an availability group listener. Also, the machine sizes that are suggested here are meant for testing availability groups in Azure Virtual Machines. For the best performance on production workloads, see the recommendations for SQL Server machine sizes and configuration in [Performance best practices for SQL Server in Azure Virtual Machines](../sql/virtual-machines-windows-sql-performance.md).
> 
> 

After the three virtual machines are fully provisioned, you need to join them to the **corp.contoso.com** domain and grant CORP\Install administrative rights to the machines. To do this, use the following steps for each of the three virtual machines.

1. First, change the preferred DNS server address. Download each virtual machine's RDP file to your local directory by selecting the virtual machine in the list and clicking the **Connect** button. To select a virtual machine, click anywhere but the first cell in the row, as shown in the following screenshot.
   
    ![Download the RDP file](./media/virtual-machines-windows-classic-portal-sql-alwayson-availability-groups/IC664953.jpg)
2. Open the RDP file that you downloaded, and sign in to the virtual machine by using your configured administrator account (**BUILTIN\AzureAdmin**) and password (**Contoso!000**).
3. After you sign in, you should see the **Server Manager** dashboard. Click **Local Server** in the left pane.
4. Click the **IPv4 address assigned by DHCP, IPv6 enabled** link.
5. In the **Network Connections** dialog box, click the network icon.
   
    ![Change the virtual machine preferred DNS server](./media/virtual-machines-windows-classic-portal-sql-alwayson-availability-groups/IC784629.png)
6. On the command bar, click **Change the settings of this connection**. (Depending on the size of your window, you might have to click the double right arrow to see this command).
7. Select **Internet Protocol Version 4 (TCP/IPv4)**, and then click **Properties**.
8. Select **Use the following DNS server addresses** and then specify **10.10.2.4** in **Preferred DNS server**.
9. The **10.10.2.4** address is the address that's assigned to a virtual machine in the 10.10.2.0/24 subnet in an Azure virtual network. That virtual machine is **ContosoDC**. To verify **ContosoDC**'s IP address, use **nslookup contosodc** in the command prompt window, as shown in the following screenshot.
   
    ![Use NSLOOKUP to find IP address for domain controller](./media/virtual-machines-windows-classic-portal-sql-alwayson-availability-groups/IC664954.jpg)
10. Click **OK** > **Close** to commit the changes. You can now join the virtual machine to **corp.contoso.com**.
11. Back in the **Local Server** window, click the **WORKGROUP** link.
12. In the **Computer Name** section, click **Change**.
13. Select the **Domain** check box, type **corp.contoso.com** in the text box, and then click **OK**.
14. In the **Windows Security** dialog box, specify the credentials for the default domain administrator account (**CORP\AzureAdmin**) and the password (**Contoso!000**).
15. When you see the "Welcome to the corp.contoso.com domain" message, click **OK**.
16. Click **Close** > **Restart Now** in the dialog box.

### Add the Corp\Install user as an administrator on each virtual machine:
1. Wait until the virtual machine restarts, and then open the RDP file again to sign in to the virtual machine by using the **BUILTIN\AzureAdmin** account.
2. In **Server Manager** click **Tools** > **Computer Management**.
   
    ![Computer Management](./media/virtual-machines-windows-classic-portal-sql-alwayson-availability-groups/IC784630.png)
3. In the **Computer Management** dialog box, expand **Local Users and Groups**, and then click **Groups**.
4. Double-click the **Administrators** group.
5. In the **Administrators Properties** dialog box, click the **Add** button.
6. Enter the user **CORP\Install**, and then click **OK**. When prompted for credentials, use the **AzureAdmin** account with the **Contoso!000** password.
7. Click **OK** to close the **Administrator Properties** dialog box.

### Add the **Failover Clustering** feature to each virtual machine
1. In the **Server Manager** dashboard, click **Add roles and features**.
2. In the **Add Roles and Features Wizard**, click **Next** until you get to the **Features** page.
3. Select **Failover Clustering**. When prompted, add other dependent features.
   
    ![Add Failover Clustering Feature to virtual machine](./media/virtual-machines-windows-classic-portal-sql-alwayson-availability-groups/IC784631.png)
4. Click **Next**, and then click **Install** on the **Confirmation** page.
5. When the **Failover Clustering** feature installation is finished, click **Close**.
6. Sign out of the virtual machine.
7. Repeat the steps in this section for all three servers: **ContosoWSFCNode**, **ContosoSQL1**, and **ContosoSQL2**.

The SQL Server virtual machines are now provisioned and running, but each has the default options for SQL Server.

## Create the failover cluster
In this section, you create the failover cluster that will host the availability group that you will create later. By now, you should have done the following to each of the three virtual machines that you will use in the failover cluster:

* Fully provisioned the virtual machine in Azure
* Joined the virtual machine to the domain
* Added **CORP\Install** to the local Administrators group
* Added the failover clustering feature

All these are prerequisites on each virtual machine before you can join it to the failover cluster.

Also, note that the Azure virtual network does not behave in the same way as an on-premises network. You need to create the cluster in the following order:

1. Create a single-node cluster on one node (**ContosoSQL1**).
2. Modify the cluster IP address to an unused IP address (**10.10.2.101**).
3. Bring the cluster name online.
4. Add the other nodes (**ContosoSQL2** and **ContosoWSFCNode**).

Us the following steps to complete the tasks that fully configure the cluster.

1. Open the RDP file for **ContosoSQL1**, and sign in by using the domain account **CORP\Install**.
2. In the **Server Manager** dashboard, click **Tools** > **Failover Cluster Manager**.
3. In the left pane, right-click **Failover Cluster Manager**, and then click **Create a Cluster**, as shown in the following screenshot.
   
    ![Create cluster](./media/virtual-machines-windows-classic-portal-sql-alwayson-availability-groups/IC784632.png)
4. In the Create Cluster Wizard, create a one-node cluster by stepping through the pages and using the settings in the following table:
   
   | Page | Settings |
   | --- | --- |
   | Before You Begin |Use defaults |
   | Select Servers |Type **ContosoSQL1** in **Enter server name** and click **Add** |
   | Validation Warning |Select **No. I do not require support from Microsoft for this cluster, and therefore do not want to run the validation tests. When I click Next, continue creating the cluster**. |
   | Access Point for Administering the Cluster |Type **Cluster1** in **Cluster Name** |
   | Confirmation |Use defaults unless you are using Storage Spaces. See the warning following this table. |
   
   > [!WARNING]
   > If you are using [Storage Spaces](https://technet.microsoft.com/library/hh831739), which groups multiple disks into storage pools, you must clear the **Add all eligible storage to the cluster** check box on the **Confirmation** page. If you do not clear this option, the virtual disks will be detached during the clustering process. As a result, they will also not appear in Disk Manager or Explorer until the storage spaces are removed from the cluster and reattached by using PowerShell.
   > 
   > 
5. In the left pane, expand **Failover Cluster Manager**, and then click **Cluster1.corp.contoso.com**.
6. In the center pane, scroll down to the **Cluster Core Resources** section, and expand the **Name: Clutser1** details. You should see both the **Name** and the **IP Address** resources in the **Failed** state. The IP address resource cannot be brought online because the cluster is assigned the same IP address as the machine itself, which is a duplicate address.
7. Right-click the failed **IP Address** resource, and then click **Properties**.
   
    ![Cluster properties](./media/virtual-machines-windows-classic-portal-sql-alwayson-availability-groups/IC784633.png)
8. Select **Static IP Address**, specify **10.10.2.101** in the **Address** text box, and then click **OK**.
9. In the **Cluster Core Resources** section, right-click **Name: Cluster1**, and then click **Bring Online**. Wait until both resources are online. When the cluster name resource comes online, the DC server is updated with a new AD computer account. This AD account will be used to run the availability group clustered service later.
10. Add the remaining nodes to the cluster. In the browser tree, right-click **Cluster1.corp.contoso.com**, and then click **Add Node**, as shown in the following screenshot.
    
     ![Add node to the cluster](./media/virtual-machines-windows-classic-portal-sql-alwayson-availability-groups/IC784634.png)
11. In the **Add Node Wizard**, click **Next** on the **Select Servers** page, add **ContosoSQL2** and **ContosoWSFCNode** to the list by typing the server name in **Enter server name** and then clicking **Add**. When you are done, click **Next**.
12. On the **Validation Warning** page, click **No**, although in a production scenario, you should perform the validation tests. Then, click **Next**.
13. On the **Confirmation** page, click **Next** to add the nodes.
    
    > [!WARNING]
    > If you are using [Storage Spaces](https://technet.microsoft.com/library/hh831739), which groups multiple disks into storage pools, you must clear the **Add all eligible storage to the cluster** check box. If you do not clear this option, the virtual disks will be detached during the clustering process. As a result, they will also not appear in Disk Manager or Explorer until the storage spaces are removed from cluster and reattached using PowerShell.
    > 
    > 
14. After the nodes are added to the cluster, click **Finish**. Failover Cluster Manager should now show that your cluster has three nodes and list them in the **Nodes** container.
15. Sign out of the remote desktop session.

## Prepare the SQL Server instances for availability groups
In this section, you will do the following on both **ContosoSQL1** and **contosoSQL2**:

* Add a login for **NT AUTHORITY\System** with necessary permissions set to the default SQL Server instance.
* Add **CORP\Install** as a sysadmin role to the default SQL Server instance.
* Open the firewall for remote access of SQL Server.
* Enable the Always On availability groups feature.
* Change the SQL Server service account to **CORP\SQLSvc1** and **CORP\SQLSvc2**, respectively.

These actions can be performed in any order. Nevertheless, the following steps will walk through them in order. Follow the steps for both **ContosoSQL1** and **ContosoSQL2**:

1. If you have not signed out of the remote desktop session for the virtual machine, do so now.
2. Open the RDP files for **ContosoSQL1** and **ContosoSQL2**, and sign in as **BUILTIN\AzureAdmin**.
3. Add **NT AUTHORITY\System** to the SQL Server logins with necessary permissions. Open **SQL Server Management Studio**.
4. Click **Connect** to connect to the default SQL Server instance.
5. In **Object Explorer**, expand **Security**, and then expand **Logins**.
6. Right-click the **NT AUTHORITY\System** login, and then click **Properties**.
7. On the **Securables** page, for the local server, select **Grant** for the following permissions, and then click **OK**.
   
   * Alter any availability group
   * Connect SQL
   * View server state
8. Add **CORP\Install** as a **sysadmin** role to the default SQL Server instance. In **Object Explorer**, right-click **Logins**, and then click **New Login**.
9. Type **CORP\Install** in **Login name**.
10. On the **Server Roles** page, select **sysadmin**, and then click **OK**. After you create the login, you can see it by expanding **Logins** in **Object Explorer**.
11. To create a firewall rule for SQL Server, on the **Start** screen, open **Windows Firewall with Advanced Security**.
12. In the left pane, select **Inbound Rules**. In the right pane, click **New Rule**.
13. On the **Rule Type** page, click **Program** > **Next**.
14. On the **Program** page, select **This program path**, type **%ProgramFiles%\Microsoft SQL Server\MSSQL12.MSSQLSERVER\MSSQL\Binn\sqlservr.exe** in the text box, and then click **Next**. If you are following these directions but using SQL Server 2012, the SQL Server directory is **MSSQL11.MSSQLSERVER**.
15. On the **Action** page, keep **Allow the connection** selected, and then click **Next**.
16. On the **Profile** page, accept the default settings, and then click **Next**.
17. On the **Name** page, specify a rule name, such as **SQL Server (Program Rule)**, in the **Name** text box, then click **Finish**.
18. To enable the **Always On Availability Groups** feature, on the **Start** screen, open **SQL Server Configuration Manager**.
19. In the browser tree, click **SQL Server Services**, right-click the **SQL Server (MSSQLSERVER)** service, and then click **Properties**.
20. Click the **Always On High Availability** tab, select **Enable Always On Availability Groups**, as shown in the following screenshot, and then click **Apply**. Click **OK** in the dialog box, and do not close the **Properties** dialog box yet. You will restart the SQL Server service after you change the service account.
    
     ![Enable Always On Availability Groups](./media/virtual-machines-windows-classic-portal-sql-alwayson-availability-groups/IC665520.gif)
21. To change the SQL Server service account, click the **Log On** tab, type **CORP\SQLSvc1** (for **ContosoSQL1**) or **CORP\SQLSvc2** (for **ContosoSQL2**) in **Account Name**, fill in and confirm the password, and then click **OK**.
22. In the dialog box that opens, click **Yes** to restart the SQL Server service. After the SQL Server service restarts, changes that you made in the **Properties** dialog box are effective.
23. Sign out of the virtual machines.

## Create the availability group
You are now ready to configure an availability group. Below is an outline of what you will do:

* Create a new database (**MyDB1**) on **ContosoSQL1**.
* Take both a full backup and a transaction log backup of the database.
* Restore the full and log backups to **ContosoSQL2** with the **NORECOVERY** option.
* Create the availability group (**AG1**) with synchronous commit, automatic failover, and readable secondary replicas.

### Create the MyDB1 database on ContosoSQL1
1. If you have not already signed out of the remote desktop sessions for **ContosoSQL1** and **ContosoSQL2**, do so now.
2. Open the RDP file for **ContosoSQL1**, and sign in as **CORP\Install**.
3. In **File Explorer**, under **C:\\**, create a directory named **backup**. You will use this directory to back up and restore your database.
4. Right-click the new directory, point to **Share with**, and then click **Specific people**, as shown in the following screenshot.
   
    ![Create a backup folder](./media/virtual-machines-windows-classic-portal-sql-alwayson-availability-groups/IC665521.gif)
5. Add **CORP\SQLSvc1**, and then give it the **Read/Write** permission. Add **CORP\SQLSvc2**, and then give it the **Read** permission, as shown in the following screenshot, and then click **Share**. After the file-sharing process is finished, click **Done**.
   
    ![Grant permissions for backup folder](./media/virtual-machines-windows-classic-portal-sql-alwayson-availability-groups/IC665522.gif)
6. To create the database, from the **Start** menu, open **SQL Server Management Studio**, and then click **Connect** to connect to the default SQL Server instance.
7. In **Object Explorer**, right-click **Databases**, and then click **New Database**.
8. In **Database name**, type **MyDB1**, and then click **OK**.

### Make a full backup of MyDB1 and restore it on ContosoSQL2
1. To make a full backup of the database, in **Object Explorer**, expand **Databases**, right-click **MyDB1**, point to **Tasks**, and then click **Back Up**.
2. In the **Source** section, keep **Backup type** set to **Full**. In the **Destination** section, click **Remove** to remove the default file path for the backup file.
3. In the **Destination** section, click **Add**.
4. In the **File name** text box, type **\\ContosoSQL1\backup\MyDB1.bak**, click **OK**, and then click **OK** again to back up the database. When the backup operation finishes, click **OK** again to close the dialog box.
5. To make a transaction log backup of the database, in **Object Explorer**, expand **Databases**, right-click **MyDB1**, point to **Tasks**, and then click **Back Up**.
6. In **Backup type**, select **Transaction Log**. Keep the **Destination** file path set to the one you specified earlier, and then click **OK**. After the backup operation finishes, click **OK** again.
7. To restore the full and transaction log backups on **ContosoSQL2**, open the RDP file for **ContosoSQL2**, and sign in as **CORP\Install**. Leave the remote desktop session for **ContosoSQL1** open.
8. From the **Start** menu, open **SQL Server Management Studio**, and then click **Connect** to connect to the default SQL Server instance.
9. In **Object Explorer**, right-click **Databases**, and then click **Restore Database**.
10. In the **Source** section, select **Device**, and click the ellipsis **…** button.
11. In **Select backup devices**, click **Add**.
12. In **Backup file location**, type **\\ContosoSQL1\backup**, click **Refresh**, select **MyDB1.bak**, click **OK**, and then click **OK** again. You should now see the full backup and the log backup in the **Backup sets to restore** pane.
13. Go to the **Options** page, select **RESTORE WITH NORECOVERY** in **Recovery state**, and then click **OK** to restore the database. After the restore operation finishes, click **OK**.

### Create the availability group
1. Go back to the remote desktop session for **ContosoSQL1**. In **Object Explorer** in SQL Server Management Studio, right-click **Always On High Availability**, and then click **New Availability Group Wizard**, as shown in the following screenshot.
   
    ![Start New Availability Group Wizard](./media/virtual-machines-windows-classic-portal-sql-alwayson-availability-groups/IC665523.gif)
2. On the **Introduction** page, click **Next**. On the **Specify Availability Group Name** page, type **AG1** in **Availability group name**, then click **Next** again.
   
    ![New Availability Group Wizard, Specify availability group name](./media/virtual-machines-windows-classic-portal-sql-alwayson-availability-groups/IC665524.gif)
3. On the **Select Databases** page, select **MyDB1**, and then click **Next**. The database meets the prerequisites for an availability group because you have taken at least one full backup on the intended primary replica.
   
    ![New Availabilty Group Wizard, Select databases](./media/virtual-machines-windows-classic-portal-sql-alwayson-availability-groups/IC665525.gif)
4. on the **Specify Replicas** page, click **Add Replica**.
   
    ![New Availabilty Group Wizard, Specify replicas](./media/virtual-machines-windows-classic-portal-sql-alwayson-availability-groups/IC665526.gif)
5. In the **Connect to Server** dialog box, type **ContosoSQL2** in **Server name**, and then click **Connect**.
   
    ![New Availabilty Group Wizard, Connect to server](./media/virtual-machines-windows-classic-portal-sql-alwayson-availability-groups/IC665527.gif)
6. Back on the **Specify Replicas** page, you should now see **ContosoSQL2** listed in **Available Replicas**. Configure the replicas as shown in the following screenshot. When you are finished, click **Next**.
   
    ![New Availabilty Group Wizard, Specify replicas (Complete)](./media/virtual-machines-windows-classic-portal-sql-alwayson-availability-groups/IC665528.gif)
7. On the **Select Initial Data Synchronization** page, select **Join only**, and then click **Next**. You already performed data synchronization manually when you made the full and transaction backups on **ContosoSQL1** and restored them on **ContosoSQL2**. You can choose not to perform the backup and restore operations on your database and instead select **Full** to let the New Availability Group Wizard perform data synchronization for you. However, we do not recommend this option for very large databases that are found in some enterprises.
   
    ![New Availabilty Group Wizard, Select initial data synchronization](./media/virtual-machines-windows-classic-portal-sql-alwayson-availability-groups/IC665529.gif)
8. On the **Validation** page, click **Next**. This page should look similar to the following screenshot. There is a warning for the listener configuration because you have not configured an availability group listener. You can ignore this warning, because this tutorial does not configure a listener. To configure the listener after you complete this tutorial, see [Configure an ILB listener for Always On Availability Groups in Azure](../classic/ps-sql-int-listener.md).
   
    ![New Availabilty Group Wizard, Validation](./media/virtual-machines-windows-classic-portal-sql-alwayson-availability-groups/IC665530.gif)
9. On the **Summary** page, click **Finish**, and then wait while the wizard configures the new availability group. On the **Progress** page, you can click **More details** to view the detailed progress. After the wizard finishes, inspect the **Results** page to verify that the availability group is successfully created, as shown in the following screenshot, and then click **Close** to exit the wizard.
   
    ![New Availabilty Group Wizard, Results](./media/virtual-machines-windows-classic-portal-sql-alwayson-availability-groups/IC665531.gif)
10. In **Object Explorer**, expand **Always On High Availability**, and then expand **Availability Groups**. You should now see the new availability group in this container. Right-click **AG1 (Primary)**, and then click **Show Dashboard**.
    
     ![Show Availability Group Dashboard](./media/virtual-machines-windows-classic-portal-sql-alwayson-availability-groups/IC665532.gif)
11. Your **Always On Dashboard** should look similar to the one in the following screenshot. You can see the replicas, the failover mode of each replica, and the synchronization state.
    
     ![Availability Group Dashboard](./media/virtual-machines-windows-classic-portal-sql-alwayson-availability-groups/IC665533.gif)
12. Return to **Server Manager**, click **Tools**, and then open **Failover Cluster Manager**.
13. Expand **Cluster1.corp.contoso.com**, and then expand **Services and applications**. Select **Roles** and note that the **AG1** availability group role has been created. Note that AG1 does not have an IP address by which database clients can connect to the availability group, because you did not configure a listener. You can connect directly to the primary node for read-write operations and the secondary node for read-only queries.
    
     ![AG in Failover Cluster Manager](./media/virtual-machines-windows-classic-portal-sql-alwayson-availability-groups/IC665534.gif)

> [!WARNING]
> Do not try to fail over the availability group from the Failover Cluster Manager. All failover operations should be performed from within **Always On Dashboard** in SQL Server Management Studio. For more information, see [Restrictions on Using The Failover Cluster Manager with Availability Groups](https://msdn.microsoft.com/library/ff929171.aspx).
> 
> 

## Next Steps
You have now successfully implemented SQL Server Always On by creating an availability group in Azure. To configure a listener for this availability group, see [Configure an ILB listener for Always On availability groups in Azure](../classic/ps-sql-int-listener.md).

For other information about using SQL Server in Azure, see [SQL Server on Azure Virtual Machines](../sql/virtual-machines-windows-sql-server-iaas-overview.md).
<|MERGE_RESOLUTION|>--- conflicted
+++ resolved
@@ -29,13 +29,9 @@
 > [!IMPORTANT] 
 > Microsoft recommends that most new deployments use the Resource Manager model. Azure has two different deployment models to create and work with resources: [Resource Manager and classic](../../../azure-resource-manager/resource-manager-deployment-model.md). This article explains how to use the classic deployment model. 
 
-<<<<<<< HEAD
 To complete this task with the Azure Resource Manager model, see [SQL Server Always On availability groups on Azure virtual machines](../sql/virtual-machines-windows-portal-sql-availability-group-overview.md).
 
 This end-to-end tutorial shows you how to implement availability groups by using SQL Server Always On running on Azure Virtual Machines.
-=======
-This end-to-end tutorial shows you how to implement Availability Groups using SQL Server Always On running on Azure virtual machines.
->>>>>>> a6b27ba9
 
 At the end of the tutorial, your SQL Server Always On solution in Azure will consist of the following elements:
 
