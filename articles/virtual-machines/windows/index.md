--- conflicted
+++ resolved
@@ -1,18 +1,10 @@
 ---
 layout: LandingPage
-<<<<<<< HEAD
-description: Learn how to create Windows virtual machines. Documentation helps you plan, deploy, and manage a virtual machine computing environment in the cloud. 
-=======
 description: Learn how to create Windows virtual machines. Documentation helps you plan, deploy, and manage a virtual machine computing environment in the cloud.
->>>>>>> 3e05bcd3
 ---
 # Windows Virtual Machines Documentation
 
-<<<<<<< HEAD
-Learn how to create Windows virtual machines. Tutorials, API references, and other documentation help you plan, deploy, and manage a virtual machine computing environment in the cloud. 
-=======
 Learn how to create Windows virtual machines. Tutorials, API references, and other documentation help you plan, deploy, and manage a virtual machine computing environment in the cloud.
->>>>>>> 3e05bcd3
 
 <ul class="panelContent cardsFTitle">
     <li>
