--- conflicted
+++ resolved
@@ -1,102 +1,94 @@
----
-title: Migrate Azure VMs to Managed Disks | Microsoft Docs
-description: Migrate Azure virtual machines created using unmanaged disks in storage accounts to use Managed Disks.
-services: virtual-machines-windows
-documentationcenter: ''
-author: cynthn
-manager: timlt
-editor: ''
-tags: azure-resource-manager
-
-ms.assetid:
-ms.service: virtual-machines-windows
-ms.workload: infrastructure-services
-ms.tgt_pltfrm: vm-windows
-ms.devlang: na
-ms.topic: article
-ms.date: 02/07/2017
-ms.author: cynthn
-
----
-
-# Migrate Azure VMs to Managed Disks in Azure
-
-Azure Managed Disks simplifies your storage management by removing the need to separately manage storage accounts.  You can also migrate your existing Azure VMs to Managed Disks to benefit from better reliability of VMs in an Availability Set. It ensures that the disks of different VMs in an Availability Set will be sufficiently isolated from each other to avoid single point of failures. It automatically places disks of different VMs in an Availability Set in different Storage scale units (stamps) which limits the impact of single Storage scale unit failures caused due to hardware and software failures.
-Based on your needs, you can choose from two types of storage options:
-
-- [Premium Managed Disks](../../storage/storage-premium-storage.md) are Solid State Drive (SSD) based storage media which delivers highperformance, low-latency disk support for virtual machines running I/O-intensive workloads. You can take advantage of the speed and performance of these disks by migrating to Premium Managed Disks.
-
-- [Standard Managed Disks](../../storage/storage-standard-storage.md) use Hard Disk Drive (HDD) based storage media and are best suited for Dev/Test and other infrequent access workloads that are less sensitive to performance variability.
-
-You can migrate to Managed Disks in following scenarios:
-
-| Migrate...                                            | Documentation link                                                                                                                                                                                                                                                                  |
-|----------------------------------------------------|-------------------------------------------------------------------------------------------------------------------------------------------------------------------------------------------------------------------------------------------------------------------------------------|
-<<<<<<< HEAD
-| Convert stand alone VMs and VMs in an availability set to managed disks   | [Convert VMs to use managed disks](convert-unmanaged-to-managed-disks.md) |
-| A single VM from classic to Resource Manager on managed disks     | [Migrate a single VM](migrate-single-classic-to-resource-manager.md)  | 
-| All the VMs in a vNet from classic to Resource Manager on managed disks     | [Migrate IaaS resources from classic to Resource Manager](migration-classic-resource-manager-ps.md) and then [Convert a VM from unmanaged disks to managed disks](convert-unmanaged-to-managed-disks.md) | 
-=======
-| VMs in an availability set that use unmanaged disks to managed disks   | [Convert VMs in an availability set to use managed disks](convert-unmanaged-to-managed-disks.md#convert-vms-in-an-availability-set-to-managed-disks)                                                                        |
-| Premium unmanaged disks to Premium managed disks   | [Convert existing Azure VMs to managed disks of the same storage type](convert-unmanaged-to-managed-disks.md)                                                                         |
-| Standard unmanaged disks to Standard managed disks | [Convert existing Azure VMs to managed disks of the same storage type](convert-unmanaged-to-managed-disks.md)                                                                         |
-| Standard unmanaged disks to Premium managed disks  | [Migrate existing Azure VMs using Standard Unmanaged Disks to Premium Managed Disks](convert-unmanaged-to-managed-disks.md#convert-vms-using-standard-managed-disks-to-premium-managed-disks)                            |
-| A single VM from classic to Resource Manager on managed disks     | [Migrate a single VM](migrate-single-classic-to-resource-manager.md)  |
-| All the VMs in a vNet from classic to Resource Manager on managed disks     | [Migrate IaaS resources from classic to Resource Manager](migration-classic-resource-manager-ps.md) and then [Convert a VM from unmanaged disks to managed disks](convert-unmanaged-to-managed-disks.md) |
->>>>>>> 3257bf05
-
-
-
-
-
-## Plan for the conversion to Managed Disks
-
-This section helps you to make the best decision on VM and disk types.
-
-
-## Location
-
-Pick a location where Azure Managed Disks are available. If you are moving to Premium Managed Disks, also ensure that Premium storage is available in the region where you are planning to move to. See [Azure Services by Region](https://azure.microsoft.com/regions/#services) for up-to-date information on available locations.
-
-## VM sizes
-
-If you are migrating to Premium Managed Disks, you have to update the size of the VM to Premium Storage capable size available in the region where VM is located. Review the VM sizes that are Premium Storage capable. The Azure VM size specifications are listed in [Sizes for virtual machines](sizes.md).
-Review the performance characteristics of virtual machines that work with Premium Storage and choose the most appropriate VM size that best suits your workload. Make sure that there is sufficient bandwidth available on your VM to drive the disk traffic.
-
-## Disk sizes
-
-**Premium Managed Disks**
-
-There are three types of Premium Managed disks that can be used with your VM and each has specific IOPs and throughput limits. Take into consideration these limits when choosing the Premium disk type for your VM based on the needs of your application in terms of capacity, performance, scalability, and peak loads.
-
-| Premium Disks Type  | P10               | P20               | P30               |
-|---------------------|-------------------|-------------------|-------------------|
-| Disk size           | 128 GB            | 512 GB            | 1024 GB (1 TB)    |
-| IOPS per disk       | 500               | 2300              | 5000              |
-| Throughput per disk | 100 MB per second | 150 MB per second | 200 MB per second |
-
-**Standard Managed Disks**
-
-There are five types of Standard Managed disks that can be used with your VM. Each of them have different capacity but have same IOPS and throughput limits. Choose the type of Standard Managed disks based on the capacity needs of your application.
-
-| Standard Disk Type  | S4               | S6               | S10              | S20              | S30              |
-|---------------------|------------------|------------------|------------------|------------------|------------------|
-| Disk size           | 30 GB            | 64 GB            | 128 GB           | 512 GB           | 1024 GB (1 TB)   |
-| IOPS per disk       | 500              | 500              | 500              | 500              | 500              |
-| Throughput per disk | 60 MB per second | 60 MB per second | 60 MB per second | 60 MB per second | 60 MB per second |
-
-## Disk caching policy
-
-**Premium Managed Disks**
-
-By default, disk caching policy is *Read-Only* for all the Premium data disks, and *Read-Write* for the Premium operating system disk attached to the VM. This configuration setting is recommended to achieve the optimal performance for your application’s IOs. For write-heavy or write-only data disks (such as SQL Server log files), disable disk caching so that you can achieve better application performance.
-
-## Pricing
-
-Review the [pricing for Managed Disks](https://azure.microsoft.com/en-us/pricing/details/managed-disks/). Pricing of Premium Managed Disks is same as the Premium Unmanaged Disks. But pricing for Standard Managed Disks is different than Standard Unmanaged Disks.
-
-
-
-## Next steps
-
-- Learn more about [Managed Disks](../../storage/storage-managed-disks-overview.md)
+---
+title: Migrate Azure VMs to Managed Disks | Microsoft Docs
+description: Migrate Azure virtual machines created using unmanaged disks in storage accounts to use Managed Disks.
+services: virtual-machines-windows
+documentationcenter: ''
+author: cynthn
+manager: timlt
+editor: ''
+tags: azure-resource-manager
+
+ms.assetid:
+ms.service: virtual-machines-windows
+ms.workload: infrastructure-services
+ms.tgt_pltfrm: vm-windows
+ms.devlang: na
+ms.topic: article
+ms.date: 02/07/2017
+ms.author: cynthn
+
+---
+
+# Migrate Azure VMs to Managed Disks in Azure
+
+Azure Managed Disks simplifies your storage management by removing the need to separately manage storage accounts.  You can also migrate your existing Azure VMs to Managed Disks to benefit from better reliability of VMs in an Availability Set. It ensures that the disks of different VMs in an Availability Set will be sufficiently isolated from each other to avoid single point of failures. It automatically places disks of different VMs in an Availability Set in different Storage scale units (stamps) which limits the impact of single Storage scale unit failures caused due to hardware and software failures.
+Based on your needs, you can choose from two types of storage options:
+
+- [Premium Managed Disks](../../storage/storage-premium-storage.md) are Solid State Drive (SSD) based storage media which delivers highperformance, low-latency disk support for virtual machines running I/O-intensive workloads. You can take advantage of the speed and performance of these disks by migrating to Premium Managed Disks.
+
+- [Standard Managed Disks](../../storage/storage-standard-storage.md) use Hard Disk Drive (HDD) based storage media and are best suited for Dev/Test and other infrequent access workloads that are less sensitive to performance variability.
+
+You can migrate to Managed Disks in following scenarios:
+
+| Migrate...                                            | Documentation link                                                                                                                                                                                                                                                                  |
+|----------------------------------------------------|-------------------------------------------------------------------------------------------------------------------------------------------------------------------------------------------------------------------------------------------------------------------------------------|
+| Convert stand alone VMs and VMs in an availability set to managed disks   | [Convert VMs to use managed disks](convert-unmanaged-to-managed-disks.md) |
+| A single VM from classic to Resource Manager on managed disks     | [Migrate a single VM](migrate-single-classic-to-resource-manager.md)  | 
+| All the VMs in a vNet from classic to Resource Manager on managed disks     | [Migrate IaaS resources from classic to Resource Manager](migration-classic-resource-manager-ps.md) and then [Convert a VM from unmanaged disks to managed disks](convert-unmanaged-to-managed-disks.md) | 
+
+
+
+
+
+
+## Plan for the conversion to Managed Disks
+
+This section helps you to make the best decision on VM and disk types.
+
+
+## Location
+
+Pick a location where Azure Managed Disks are available. If you are moving to Premium Managed Disks, also ensure that Premium storage is available in the region where you are planning to move to. See [Azure Services by Region](https://azure.microsoft.com/regions/#services) for up-to-date information on available locations.
+
+## VM sizes
+
+If you are migrating to Premium Managed Disks, you have to update the size of the VM to Premium Storage capable size available in the region where VM is located. Review the VM sizes that are Premium Storage capable. The Azure VM size specifications are listed in [Sizes for virtual machines](sizes.md).
+Review the performance characteristics of virtual machines that work with Premium Storage and choose the most appropriate VM size that best suits your workload. Make sure that there is sufficient bandwidth available on your VM to drive the disk traffic.
+
+## Disk sizes
+
+**Premium Managed Disks**
+
+There are three types of Premium Managed disks that can be used with your VM and each has specific IOPs and throughput limits. Take into consideration these limits when choosing the Premium disk type for your VM based on the needs of your application in terms of capacity, performance, scalability, and peak loads.
+
+| Premium Disks Type  | P10               | P20               | P30               |
+|---------------------|-------------------|-------------------|-------------------|
+| Disk size           | 128 GB            | 512 GB            | 1024 GB (1 TB)    |
+| IOPS per disk       | 500               | 2300              | 5000              |
+| Throughput per disk | 100 MB per second | 150 MB per second | 200 MB per second |
+
+**Standard Managed Disks**
+
+There are five types of Standard Managed disks that can be used with your VM. Each of them have different capacity but have same IOPS and throughput limits. Choose the type of Standard Managed disks based on the capacity needs of your application.
+
+| Standard Disk Type  | S4               | S6               | S10              | S20              | S30              |
+|---------------------|------------------|------------------|------------------|------------------|------------------|
+| Disk size           | 30 GB            | 64 GB            | 128 GB           | 512 GB           | 1024 GB (1 TB)   |
+| IOPS per disk       | 500              | 500              | 500              | 500              | 500              |
+| Throughput per disk | 60 MB per second | 60 MB per second | 60 MB per second | 60 MB per second | 60 MB per second |
+
+## Disk caching policy
+
+**Premium Managed Disks**
+
+By default, disk caching policy is *Read-Only* for all the Premium data disks, and *Read-Write* for the Premium operating system disk attached to the VM. This configuration setting is recommended to achieve the optimal performance for your application’s IOs. For write-heavy or write-only data disks (such as SQL Server log files), disable disk caching so that you can achieve better application performance.
+
+## Pricing
+
+Review the [pricing for Managed Disks](https://azure.microsoft.com/en-us/pricing/details/managed-disks/). Pricing of Premium Managed Disks is same as the Premium Unmanaged Disks. But pricing for Standard Managed Disks is different than Standard Unmanaged Disks.
+
+
+
+## Next steps
+
+- Learn more about [Managed Disks](../../storage/storage-managed-disks-overview.md)