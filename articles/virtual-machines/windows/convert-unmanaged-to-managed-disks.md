--- conflicted
+++ resolved
@@ -1,225 +1,107 @@
----
-title: Convert a Windows virtual machine from unmanaged disks to managed disks - Azure Managed Disks | Microsoft Docs
-description: How to convert a Windows VM from unmanaged disks to managed disks by using PowerShell in the Resource Manager deployment model
-services: virtual-machines-windows
-documentationcenter: ''
-author: cynthn
-manager: timlt
-editor: ''
-tags: azure-resource-manager
-
-ms.assetid: 
-ms.service: virtual-machines-windows
-ms.workload: infrastructure-services
-ms.tgt_pltfrm: vm-windows
-ms.devlang: na
-ms.topic: article
-ms.date: 06/23/2017
-ms.author: cynthn
----
-<<<<<<< HEAD
-
-# Convert a Windows virtual machine from unmanaged disks to managed disks
-
-If you have existing Windows virtual machines (VMs) that use unmanaged disks, you can convert the VMs to use managed disks through the [Azure Managed Disks](../../storage/storage-managed-disks-overview.md) service. This process converts both the OS disk and any attached data disks.
-
-This article shows you how to convert VMs by using Azure PowerShell. If you need to install or upgrade it, see [Install and configure Azure PowerShell](/powershell/azure/install-azurerm-ps.md).
-
-## Before you begin
-=======
-
-# Convert a Windows virtual machine from unmanaged disks to managed disks
->>>>>>> 7e950a10
-
-If you have existing Windows virtual machines (VMs) that use unmanaged disks, you can convert the VMs to use managed disks through the [Azure Managed Disks](../../storage/storage-managed-disks-overview.md) service. This process converts both the OS disk and any attached data disks.
-
-<<<<<<< HEAD
-* Review [Plan for the migration to Managed Disks](on-prem-to-azure.md#plan-for-the-migration-to-managed-disks).
-
-[!INCLUDE [virtual-machines-common-convert-disks-considerations](../../../includes/virtual-machines-common-convert-disks-considerations.md)]
-
-
-
-
-## Convert single-instance VMs
-This section covers how to convert single-instance Azure VMs from unmanaged disks to managed disks. (If your VMs are in an availability set, see the next section.) 
-
-1. Deallocate the VM by using the [Stop-AzureRmVM](/powershell/module/azurerm.compute/stop-azurermvm) cmdlet. The following example deallocates the VM named `myVM` in the resource group named `myResourceGroup`: 
-
-  ```powershell
-  $rgName = "myResourceGroup"
-  $vmName = "myVM"
-  Stop-AzureRmVM -ResourceGroupName $rgName -Name $vmName -Force
-  ```
-
-2. Convert the VM to managed disks by using the [ConvertTo-AzureRmVMManagedDisk](/powershell/module/azurerm.compute/convertto-azurermvmmanageddisk) cmdlet. The following process converts the previous VM, including the OS disk and any data disks:
-
-  ```powershell
-  ConvertTo-AzureRmVMManagedDisk -ResourceGroupName $rgName -VMName $vmName
-  ```
-
-3. Start the VM after the conversion to managed disks by using [Start-AzureRmVM](/powershell/module/azurerm.compute/start-azurermvm). The following example restarts the previous VM:
-
-  ```powershell
-  Start-AzureRmVM -ResourceGroupName $rgName -Name $vmName
-  ```
-
-
-## Convert VMs in an availability set
-
-If the VMs that you want to convert to managed disks are in an availability set, you first need to convert the availability set to a managed availability set.
-
-1. Convert the availability set by using the [Update-AzureRmAvailabilitySet](/powershell/module/azurerm.compute/update-azurermavailabilityset) cmdlet. The following example updates the availability set named `myAvailabilitySet` in the resource group named `myResourceGroup`:
-
-  ```powershell
-  $rgName = 'myResourceGroup'
-  $avSetName = 'myAvailabilitySet'
-
-  $avSet = Get-AzureRmAvailabilitySet -ResourceGroupName $rgName -Name $avSetName
-  Update-AzureRmAvailabilitySet -AvailabilitySet $avSet -Sku Aligned 
-  ```
-
-  If the region where your availability set is located has only 2 managed fault domains but the number of unmanaged fault domains is 3, this command shows an error similar to "The specified fault domain count 3 must fall in the range 1 to 2." To resolve the error, update the fault domain to 2 and update `Sku` to `Aligned` as follows:
-
-  ```powershell
-  $avSet.PlatformFaultDomainCount = 2
-  Update-AzureRmAvailabilitySet -AvailabilitySet $avSet -Sku Aligned
-  ```
-
-2. Deallocate and convert the VMs in the availability set. The following script deallocates each VM by using the [Stop-AzureRmVM](/powershell/module/azurerm.compute/stop-azurermvm) cmdlet, converts it by using [ConvertTo-AzureRmVMManagedDisk](/powershell/module/azurerm.compute/convertto-azurermvmmanageddisk), and restarts it by using [Start-AzureRmVM](/powershell/module/azurerm.compute/start-azurermvm):
-
-  ```powershell
-  $avSet = Get-AzureRmAvailabilitySet -ResourceGroupName $rgName -Name $avSetName
-
-  foreach($vmInfo in $avSet.VirtualMachinesReferences)
-  {
-     $vm = Get-AzureRmVM -ResourceGroupName $rgName | Where-Object {$_.Id -eq $vmInfo.id}
-     Stop-AzureRmVM -ResourceGroupName $rgName -Name $vm.Name -Force
-     ConvertTo-AzureRmVMManagedDisk -ResourceGroupName $rgName -VMName $vm.Name
-     Start-AzureRmVM -ResourceGroupName $rgName -Name $vmName
-  }
-  ```
-
-
-## Convert standard managed disks to premium
-After you've converted your VM to managed disks, you can switch between the storage types. You can also have a mixture of disks that use standard and premium storage. 
-
-In the following example, we show how to switch from standard to premium storage. To use premium managed disks, your VM must use a [VM size](sizes.md) that supports premium storage. This example also switches to a size that supports premium storage.
-
-```powershell
-$rgName = 'myResourceGroup'
-$vmName = 'YourVM'
-$size = 'Standard_DS2_v2'
-$vm = Get-AzureRmVM -Name $vmName -resourceGroupName $rgName
-
-# Stop and deallocate the VM before changing the size
-Stop-AzureRmVM -ResourceGroupName $rgName -Name $vmName -Force
-
-# Change the VM size to a size that supports premium storage
-$vm.HardwareProfile.VmSize = $size
-Update-AzureRmVM -VM $vm -ResourceGroupName $rgName
-
-# Get all disks in the resource group of the VM
-$vmDisks = Get-AzureRmDisk -ResourceGroupName $rgName 
-
-# For disks that belong to the selected VM, convert to premium storage
-foreach ($disk in $vmDisks)
-{
-	if ($disk.OwnerId -eq $vm.Id)
-	{
-		$diskUpdateConfig = New-AzureRmDiskUpdateConfig –AccountType PremiumLRS
-		Update-AzureRmDisk -DiskUpdate $diskUpdateConfig -ResourceGroupName $rgName `
-		-DiskName $disk.Name
-	}
-}
-
-Start-AzureRmVM -ResourceGroupName $rgName -Name $vmName
-```
-=======
-This article shows you how to convert VMs by using Azure PowerShell. If you need to install or upgrade it, see [Install and configure Azure PowerShell](/powershell/azure/install-azurerm-ps.md).
-
-## Before you begin
-
-
-* Review [Plan for the migration to Managed Disks](on-prem-to-azure.md#plan-for-the-migration-to-managed-disks).
-
-[!INCLUDE [virtual-machines-common-convert-disks-considerations](../../../includes/virtual-machines-common-convert-disks-considerations.md)]
-
-
-
-
-## Convert single-instance VMs
-This section covers how to convert single-instance Azure VMs from unmanaged disks to managed disks. (If your VMs are in an availability set, see the next section.) 
-
-1. Deallocate the VM by using the [Stop-AzureRmVM](/powershell/module/azurerm.compute/stop-azurermvm) cmdlet. The following example deallocates the VM named `myVM` in the resource group named `myResourceGroup`: 
-
-  ```powershell
-  $rgName = "myResourceGroup"
-  $vmName = "myVM"
-  Stop-AzureRmVM -ResourceGroupName $rgName -Name $vmName -Force
-  ```
-
-2. Convert the VM to managed disks by using the [ConvertTo-AzureRmVMManagedDisk](/powershell/module/azurerm.compute/convertto-azurermvmmanageddisk) cmdlet. The following process converts the previous VM, including the OS disk and any data disks:
-
-  ```powershell
-  ConvertTo-AzureRmVMManagedDisk -ResourceGroupName $rgName -VMName $vmName
-  ```
-
-3. Start the VM after the conversion to managed disks by using [Start-AzureRmVM](/powershell/module/azurerm.compute/start-azurermvm). The following example restarts the previous VM:
-
-  ```powershell
-  Start-AzureRmVM -ResourceGroupName $rgName -Name $vmName
-  ```
-
-
-## Convert VMs in an availability set
-
-If the VMs that you want to convert to managed disks are in an availability set, you first need to convert the availability set to a managed availability set.
-
-1. Convert the availability set by using the [Update-AzureRmAvailabilitySet](/powershell/module/azurerm.compute/update-azurermavailabilityset) cmdlet. The following example updates the availability set named `myAvailabilitySet` in the resource group named `myResourceGroup`:
-
-  ```powershell
-  $rgName = 'myResourceGroup'
-  $avSetName = 'myAvailabilitySet'
-
-  $avSet = Get-AzureRmAvailabilitySet -ResourceGroupName $rgName -Name $avSetName
-  Update-AzureRmAvailabilitySet -AvailabilitySet $avSet -Sku Aligned 
-  ```
-
-  If the region where your availability set is located has only 2 managed fault domains but the number of unmanaged fault domains is 3, this command shows an error similar to "The specified fault domain count 3 must fall in the range 1 to 2." To resolve the error, update the fault domain to 2 and update `Sku` to `Aligned` as follows:
-
-  ```powershell
-  $avSet.PlatformFaultDomainCount = 2
-  Update-AzureRmAvailabilitySet -AvailabilitySet $avSet -Sku Aligned
-  ```
-
-2. Deallocate and convert the VMs in the availability set. The following script deallocates each VM by using the [Stop-AzureRmVM](/powershell/module/azurerm.compute/stop-azurermvm) cmdlet, converts it by using [ConvertTo-AzureRmVMManagedDisk](/powershell/module/azurerm.compute/convertto-azurermvmmanageddisk), and restarts it by using [Start-AzureRmVM](/powershell/module/azurerm.compute/start-azurermvm):
-
-  ```powershell
-  $avSet = Get-AzureRmAvailabilitySet -ResourceGroupName $rgName -Name $avSetName
-
-  foreach($vmInfo in $avSet.VirtualMachinesReferences)
-  {
-     $vm = Get-AzureRmVM -ResourceGroupName $rgName | Where-Object {$_.Id -eq $vmInfo.id}
-     Stop-AzureRmVM -ResourceGroupName $rgName -Name $vm.Name -Force
-     ConvertTo-AzureRmVMManagedDisk -ResourceGroupName $rgName -VMName $vm.Name
-     Start-AzureRmVM -ResourceGroupName $rgName -Name $vmName
-  }
-  ```
-
->>>>>>> 7e950a10
-
-## Troubleshooting
-
-If there is an error during conversion, or if a VM is in a failed state because of issues in a previous conversion, run the `ConvertTo-AzureRmVMManagedDisk` cmdlet again. A simple retry usually unblocks the situation.
-
-
-## Next steps
-
-<<<<<<< HEAD
-=======
-[Convert standard managed disks to premium](convert-disk-storage.md)
-
->>>>>>> 7e950a10
-Take a read-only copy of a VM by using [snapshots](snapshot-copy-managed-disk.md).
-
+---
+title: Convert a Windows virtual machine from unmanaged disks to managed disks - Azure Managed Disks | Microsoft Docs
+description: How to convert a Windows VM from unmanaged disks to managed disks by using PowerShell in the Resource Manager deployment model
+services: virtual-machines-windows
+documentationcenter: ''
+author: cynthn
+manager: timlt
+editor: ''
+tags: azure-resource-manager
+
+ms.assetid: 
+ms.service: virtual-machines-windows
+ms.workload: infrastructure-services
+ms.tgt_pltfrm: vm-windows
+ms.devlang: na
+ms.topic: article
+ms.date: 06/23/2017
+ms.author: cynthn
+---
+
+# Convert a Windows virtual machine from unmanaged disks to managed disks
+
+If you have existing Windows virtual machines (VMs) that use unmanaged disks, you can convert the VMs to use managed disks through the [Azure Managed Disks](../../storage/storage-managed-disks-overview.md) service. This process converts both the OS disk and any attached data disks.
+
+This article shows you how to convert VMs by using Azure PowerShell. If you need to install or upgrade it, see [Install and configure Azure PowerShell](/powershell/azure/install-azurerm-ps.md).
+
+## Before you begin
+
+
+* Review [Plan for the migration to Managed Disks](on-prem-to-azure.md#plan-for-the-migration-to-managed-disks).
+
+[!INCLUDE [virtual-machines-common-convert-disks-considerations](../../../includes/virtual-machines-common-convert-disks-considerations.md)]
+
+
+
+
+## Convert single-instance VMs
+This section covers how to convert single-instance Azure VMs from unmanaged disks to managed disks. (If your VMs are in an availability set, see the next section.) 
+
+1. Deallocate the VM by using the [Stop-AzureRmVM](/powershell/module/azurerm.compute/stop-azurermvm) cmdlet. The following example deallocates the VM named `myVM` in the resource group named `myResourceGroup`: 
+
+  ```powershell
+  $rgName = "myResourceGroup"
+  $vmName = "myVM"
+  Stop-AzureRmVM -ResourceGroupName $rgName -Name $vmName -Force
+  ```
+
+2. Convert the VM to managed disks by using the [ConvertTo-AzureRmVMManagedDisk](/powershell/module/azurerm.compute/convertto-azurermvmmanageddisk) cmdlet. The following process converts the previous VM, including the OS disk and any data disks:
+
+  ```powershell
+  ConvertTo-AzureRmVMManagedDisk -ResourceGroupName $rgName -VMName $vmName
+  ```
+
+3. Start the VM after the conversion to managed disks by using [Start-AzureRmVM](/powershell/module/azurerm.compute/start-azurermvm). The following example restarts the previous VM:
+
+  ```powershell
+  Start-AzureRmVM -ResourceGroupName $rgName -Name $vmName
+  ```
+
+
+## Convert VMs in an availability set
+
+If the VMs that you want to convert to managed disks are in an availability set, you first need to convert the availability set to a managed availability set.
+
+1. Convert the availability set by using the [Update-AzureRmAvailabilitySet](/powershell/module/azurerm.compute/update-azurermavailabilityset) cmdlet. The following example updates the availability set named `myAvailabilitySet` in the resource group named `myResourceGroup`:
+
+  ```powershell
+  $rgName = 'myResourceGroup'
+  $avSetName = 'myAvailabilitySet'
+
+  $avSet = Get-AzureRmAvailabilitySet -ResourceGroupName $rgName -Name $avSetName
+  Update-AzureRmAvailabilitySet -AvailabilitySet $avSet -Sku Aligned 
+  ```
+
+  If the region where your availability set is located has only 2 managed fault domains but the number of unmanaged fault domains is 3, this command shows an error similar to "The specified fault domain count 3 must fall in the range 1 to 2." To resolve the error, update the fault domain to 2 and update `Sku` to `Aligned` as follows:
+
+  ```powershell
+  $avSet.PlatformFaultDomainCount = 2
+  Update-AzureRmAvailabilitySet -AvailabilitySet $avSet -Sku Aligned
+  ```
+
+2. Deallocate and convert the VMs in the availability set. The following script deallocates each VM by using the [Stop-AzureRmVM](/powershell/module/azurerm.compute/stop-azurermvm) cmdlet, converts it by using [ConvertTo-AzureRmVMManagedDisk](/powershell/module/azurerm.compute/convertto-azurermvmmanageddisk), and restarts it by using [Start-AzureRmVM](/powershell/module/azurerm.compute/start-azurermvm):
+
+  ```powershell
+  $avSet = Get-AzureRmAvailabilitySet -ResourceGroupName $rgName -Name $avSetName
+
+  foreach($vmInfo in $avSet.VirtualMachinesReferences)
+  {
+     $vm = Get-AzureRmVM -ResourceGroupName $rgName | Where-Object {$_.Id -eq $vmInfo.id}
+     Stop-AzureRmVM -ResourceGroupName $rgName -Name $vm.Name -Force
+     ConvertTo-AzureRmVMManagedDisk -ResourceGroupName $rgName -VMName $vm.Name
+     Start-AzureRmVM -ResourceGroupName $rgName -Name $vmName
+  }
+  ```
+
+
+## Troubleshooting
+
+If there is an error during conversion, or if a VM is in a failed state because of issues in a previous conversion, run the `ConvertTo-AzureRmVMManagedDisk` cmdlet again. A simple retry usually unblocks the situation.
+
+
+## Next steps
+
+[Convert standard managed disks to premium](convert-disk-storage.md)
+
+Take a read-only copy of a VM by using [snapshots](snapshot-copy-managed-disk.md).
+