--- conflicted
+++ resolved
@@ -74,16 +74,6 @@
     href: ../virtual-machines-disaster-recovery-guidance.md?toc=%2fazure%2fvirtual-machines%2fwindows%2ftoc.json
   - name: Planned maintenance
     href: planned-maintenance.md
-    items:
-<<<<<<< HEAD
-    - name: Schedule
-      href: planned-maintenance-schedule.md
-=======
-    - name: Preserving maintenance
-      href: preserving-maintenance.md
-    - name: Restarting maintenance
-      href: impactful-maintenance.md
->>>>>>> e9f9f3a2
   - name: VM sizes
     href: sizes.md
     items:
