--- conflicted
+++ resolved
@@ -115,19 +115,6 @@
       href: csharp-template.md
     - name: Use Python
       href: python.md
-<<<<<<< HEAD
-    - name: Create VM with Terraform
-      items:
-      - name: Install and configure
-        href: ../terraform-install-configure.md
-      - name: Create basic infrastructure
-        href: ../terraform-create-complete-vm.md
-    - name: Create VM running popular application frameworks
-      href: app-frameworks.md
-    - name: Move a VM between subscriptions
-      href: move-vm.md
-  - name: Configure VMs
-=======
     - name: Use a template
       href: ps-template.md
     - name: Connect to a VM
@@ -147,7 +134,6 @@
     - name: Create a Key Vault
       href: key-vault-setup.md
   - name: Manage VMs
->>>>>>> dd239b52
     items:
     - name: Common PowerShell tasks
       href: ps-common-ref.md
