- name: Windows VMs Documentation
  href: index.yml
- name: Overview
  items:
  - name: About Virtual Machines
    href: overview.md
- name: Quickstarts
  expanded: true
  items:
  - name: Create VM - Portal
    href: quick-create-portal.md
  - name: Create VM - PowerShell
    href: quick-create-powershell.md
  - name: Create VM - Azure CLI
    href: quick-create-cli.md
- name: Tutorials
  items:
  - name: 1 - Create / manage a VM
    href: tutorial-manage-vm.md
  - name: 2 - Create / manage disks
    href: tutorial-manage-data-disk.md
  - name: 3 - Automate configuration
    href: tutorial-automate-vm-deployment.md
  - name: 4 - Create VM images
    href: tutorial-custom-images.md
  - name: 5 - Highly available VMs
    href: tutorial-availability-sets.md
  - name: 6 - Create a VM scale set
    href: tutorial-create-vmss.md
  - name: 7 - Load balance VMs
    href: tutorial-load-balancer.md
  - name: 8 - Manage networking
    href: tutorial-virtual-network.md
  - name: 9 - Backup virtual machines
    href: tutorial-backup-vms.md
  - name: 10 - Monitor virtual machines
    href: tutorial-monitoring.md
  - name: 11 - Manage VM security
    href: tutorial-azure-security.md
  - name: 12 - Team Services CI/CD
    href: tutorial-vsts-iis-cicd.md
- name: Samples
  items:
  - name: PowerShell
    href: powershell-samples.md
  - name: Azure CLI
    href: cli-samples.md
- name: Concepts
  items:
  - name: Regions and availability
    href: regions-and-availability.md
  - name: Storage
    href: ../../storage/storage-about-disks-and-vhds-windows.md?toc=%2fazure%2fvirtual-machines%2fwindows%2ftoc.json
  - name: Networking
    href: network-overview.md
  - name: VM Scale Sets
    href: ../../virtual-machine-scale-sets/virtual-machine-scale-sets-overview.md?toc=%2fazure%2fvirtual-machines%2fwindows%2ftoc.json
  - name: Instance Metadata Service
    href: ../virtual-machines-instancemetadataservice-overview.md
  - name: Containers
    href: containers.md
  - name: Resource Manager
    href: ../../azure-resource-manager/resource-group-overview.md?toc=%2fazure%2fvirtual-machines%2fwindows%2ftoc.json
    items:
    - name: Deployment models
      href: ../../azure-resource-manager/resource-manager-deployment-model.md?toc=%2fazure%2fvirtual-machines%2fwindows%2ftoc.json
    - name: Templates for VMs
      href: template-description.md
  - name: Azure Windows agent
    href: agent-user-guide.md
  - name: Azure Security Center
    href: ../../security-center/security-center-virtual-machine.md?toc=%2fazure%2fvirtual-machines%2fwindows%2ftoc.json
  - name: Disaster recovery
    href: ../virtual-machines-disaster-recovery-guidance.md?toc=%2fazure%2fvirtual-machines%2fwindows%2ftoc.json
  - name: Planned maintenance
    href: planned-maintenance.md
    items:
    - name: Preserving maintenance
      href: preserving-maintenance.md
    - name: Restarting maintenance
      href: impactful-maintenance.md
  - name: VM sizes
    href: sizes.md
    items:
    - name: General purpose
      href: sizes-general.md
    - name: Compute optimized
      href: sizes-compute.md
    - name: Memory optimized
      href: sizes-memory.md
    - name: Storage optimized
      href: sizes-storage.md
    - name: GPU optimized
      href: sizes-gpu.md
      items:
      - name: GPU drivers
        href: n-series-driver-setup.md
    - name: High performance compute
      href: sizes-hpc.md
    - name: Azure compute units (ACU)
      href: acu.md
    - name: Compute benchmark scores
      href: compute-benchmark-scores.md
  - name: Deployment considerations
    items:
    - name: Example basic deployment
      href: infrastructure-example.md
- name: How-to guides
  items:
  - name: Create VMs
    items:
    - name: Use C#
      href: csharp.md
    - name: Use a template with C#
      href: csharp-template.md
    - name: Use Python
      href: python.md
    - name: Use a template
      href: ps-template.md
    - name: Connect to a VM
      href: connect-logon.md
    - name: Use AHUB licensing
      href: hybrid-use-benefit-licensing.md
  - name: Secure VMs
    items:
    - name: Encrypt
      href: encrypt-disks.md
    - name: Use WinRM
      href: winrm.md
    - name: Use access controls
      href: ../../active-directory/role-based-access-control-what-is.md?toc=%2fazure%2fvirtual-machines%2flinux%2ftoc.json
    - name: Use policies
      href: policy.md
    - name: Create a Key Vault
      href: key-vault-setup.md
  - name: Manage VMs
    items:
    - name: Common PowerShell tasks
      href: ps-common-ref.md
    - name: Move a VM
      href: move-vm.md
    - name: Change VM size
      href: resize-vm.md
    - name: Tag a VM
      href: tag.md
    - name: Run scripts on a VM
      href: extensions-customscript.md
    - name: Change temp drive letter
      href: change-drive-letter.md
    - name: Change availability set
      href: change-availability-set.md
    - name: Download template
      href: download-template.md
    - name: Azure VM agent
      href: agent-user-guide.md
  - name: Use Images
    items:
    - name: Find and use images
      href: cli-ps-findimage.md
    - name: Prepare VM for upload
      href: prepare-for-upload-vhd-image.md
    - name: Use generalized image
      href: create-vm-generalized-managed.md
    - name: Use specialized image
      href: create-vm-specialized.md
    - name: Capture VM to image
      href: capture-image-resource.md
    - name: Build image with Packer
      href: build-image-with-packer.md
    - name: Use Windows client images
      href: client-images.md
    - name: Download existing disk
      href: download-vhd.md
  - name: Availability and scale
    items:
    - name: Virtual Machine Scale Sets
      href: ../../virtual-machine-scale-sets/virtual-machine-scale-sets-overview.md?toc=%2fazure%2fvirtual-machines%2windows%2ftoc.json
    - name: High availability
      href: manage-availability.md
    - name: Vertically scale
      href: vertical-scaling-automation.md
  - name: Use automation tools
    items:
    - name: Chef
      href: chef-automation.md
  - name: Run applications
    items:
    - name: SQL Server
      href: /sql/virtual-machines-windows-sql-server-iaas-overview.md
    - name: MongoDB
      href: install-mongodb.md
    - name: SAP on Azure
      href: ../workloads/sap/get-started.md
    - name: MATLAB cluster
      href: matlab-mdcs-cluster.md
    - name: High Performance Computing (HPC)
      href: hpcpack-cluster-options.md
      items:
<<<<<<< HEAD
      - name: HPC Pack 2016 cluster
        href: hpcpack-2016-cluster.md
      - name: HPC Pack 2016 Azure Active Directory integration
        href: hpcpack-cluster-active-directory.md
      - name: HPC Pack 2012 R2 head node
        href: hpcpack-cluster-headnode.md
      - name: Submit on-prem jobs to HPC Pack 2012 R2
        href: hpcpack-cluster-submit-jobs.md
      - name: Excel on HPC Pack
        href: excel-cluster-hpcpack.md
  - name: Manage storage
    items:
    - name: Add a disk
=======
      - name: Convert from unmanaged to Managed Disks
        href: convert-unmanaged-to-managed-disks.md
      - name: Migrate a classic VM to Managed Disks
        href: migrate-single-classic-to-resource-manager.md
    - name: Convert disk storage from standard to premium, and vice versa 
      href: convert-disk-storage.md
    - name: Take a snapshot of a Managed Disk
      href: snapshot-copy-managed-disk.md
    - name: Attach data disk
>>>>>>> b2689439
      items:
      - name: Azure Powershell
        href: attach-disk-ps.md
      - name: Azure portal
        href: attach-managed-disk-portal.md
    - name: Detach a disk
      href: detach-disk.md
    - name: Resize a disk
      href: expand-os-disk.md
    - name: Snapshot a disk
      href: snapshot-copy-managed-disk.md
    - name: Use File storage
      href: mount-azure-file-storage.md
    - name: Migrate to Managed Disks
      href: migrate-to-managed-disks.md
      items:
      - name: Unmanaged VM to Managed Disks
        href: convert-unmanaged-to-managed-disks.md
      - name: Single Classic VM to Resource Manager
        href: migrate-single-classic-to-resource-manager.md
  - name: Manage networking
    href: ps-common-network-ref.md
    items:
    - name: Create virtual network
      href: ../../virtual-network/virtual-networks-create-vnet-arm-pportal.md?toc=%2fazure%2fvirtual-machines%2fwindows%2ftoc.json
    - name: Open ports to a VM
      items:
      - name: Azure portal
        href: nsg-quickstart-portal.md
      - name: Azure PowerShell
        href: nsg-quickstart-powershell.md
    - name: Assign public IP address
      href: ../../virtual-network/virtual-network-deploy-static-pip-arm-portal.md?toc=%2fazure%2fvirtual-machines%2fwindows%2ftoc.json
    - name: Use multiple NICs
      href: multiple-nics.md
    - name: Assign public DNS name
      href: portal-create-fqdn.md
    - name: DNS resolution
      href: ../../dns/dns-for-azure-services.md?toc=%2fazure%2fvirtual-machines%2fwindows%2ftoc.json
  - name: Use VM extensions
    items:
    - name: VM extensions overview
      href: extensions-features.md
    - name: Custom Script extension
      href: extensions-customscript.md
    - name: OMS agent extension
      href: extensions-oms.md
    - name: PowerShell DSC extension
      href: extensions-dsc-overview.md
      items:
      - name: PowerShell DSC extension Credential Handling
        href: extensions-dsc-credentials.md
      - name: DSC and VMSS with templates
        href: extensions-dsc-template.md
    - name: Azure Log Collector extension
      href: log-collector-extension.md
    - name: Azure diagnostics extension
      href: ps-extensions-diagnostics.md
    - name: Exporting VM extensions
      href: extensions-export-templates.md
    - name: Troubleshoot extensions
      href: extensions-troubleshoot.md
    - name: Monitoring and Diagnostics Extension
      href: extensions-diagnostics-template.md
    - name: Network Watcher Agent
      href: extensions-nwa.md
  - name: Migrate VMs
    items:
    - name: Migrate AWS and on-premises VMs
      href: on-prem-to-azure.md
      items:
      - name: Upload on-prem VM
        href: upload-generalized-managed.md
      - name: From Amazon Web Services (AWS)
        href: aws-to-azure.md
      - name: Use Azure Site Recovery
        href: ../../site-recovery/site-recovery-migrate-to-azure.md?toc=%2fazure%2fvirtual-machines%2fwindows%2ftoc.json
    - name: Migrate from Classic to Azure Resource Manager
      href: migration-classic-resource-manager-overview.md
      items:
      - name: Deep Dive on migration
        href: migration-classic-resource-manager-deep-dive.md
      - name: Plan for migration
        href: migration-classic-resource-manager-plan.md
      - name: Migrate using PowerShell
        href: migration-classic-resource-manager-ps.md
      - name: Common migration errors
        href: migration-classic-resource-manager-errors.md
      - name: Community tools for migration
        href: migration-classic-resource-manager-community-tools.md
      - name: FAQ
        href: migration-classic-resource-manager-faq.md
  - name: Troubleshoot
    items:
    - name: Remote Desktop connections
      href: troubleshoot-rdp-connection.md
      items:
      - name: Detailed steps
        href: detailed-troubleshoot-rdp.md
      - name: Error messages
        href: troubleshoot-specific-rdp-errors.md
    - name: Reset RDP password
      href: reset-rdp.md
    - name: Reset local password without Azure agent
      href: reset-local-password-without-agent.md
    - name: Understand a system reboot
      href: understand-vm-reboot.md
    - name: Reset NIC
      href: reset-network-interface.md
    - name: Boot diagnostics
      href: boot-diagnostics.md
    - name: Creating a VM
      href: troubleshoot-deployment-new-vm.md
    - name: Deployment issues
      href: troubleshoot-deploy-vm.md
    - name: Restarting or resizing a VM
      href: restart-resize-error-troubleshooting.md
    - name: Application access
      href: troubleshoot-app-connection.md
    - name: Activation problems
      href: troubleshoot-activation-problems.md
    - name: Allocation failures
      href: allocation-failure.md
    - name: Redeploy a VM
      href: redeploy-to-new-node.md
    - name: Common error messages
      href: error-messages.md
    - name: VM recovery access
      items:
      - name: Azure PowerShell
        href: troubleshoot-recovery-disks.md
      - name: Azure portal
        href: troubleshoot-recovery-disks-portal.md
    - name: Use PerfInsights
      href: how-to-use-perfInsights.md
- name: Reference
  items:
  - name: Azure CLI
    href: /cli/azure/vm
  - name: PowerShell
    href: /powershell/azureps-cmdlets-docs
  - name: .NET
    href: /dotnet/api/microsoft.azure.management.compute
  - name: Java
    href: /java/api
  - name: Node.js
    href: https://azure.microsoft.com/develop/nodejs/#azure-sdk
  - name: Python
    href: https://azure.microsoft.com/develop/python/
  - name: Compute REST
    href: /rest/api/compute
  - name: Managed Disks REST
    href: /rest/api/manageddisks
- name: Resources
  items:
  - name: Author templates
    href: ../../azure-resource-manager/resource-group-authoring-templates.md?toc=%2fazure%2fvirtual-machines%2fwindows%2ftoc.json
  - name: Azure Roadmap
    href: https://azure.microsoft.com/roadmap/
  - name: Community templates
    href: https://azure.microsoft.com/documentation/templates
  - name: Pricing
    href: https://azure.microsoft.com/pricing/details/#Linux
  - name: Regional availability
    href: https://azure.microsoft.com/regions/services/
  - name: Stack Overflow
    href: http://stackoverflow.com/questions/tagged/azure-virtual-machine
  - name: Videos
    href: https://azure.microsoft.com/documentation/videos/index/?services=virtual-machines
  - name: FAQ
    href: faq.md<|MERGE_RESOLUTION|>--- conflicted
+++ resolved
@@ -196,7 +196,6 @@
     - name: High Performance Computing (HPC)
       href: hpcpack-cluster-options.md
       items:
-<<<<<<< HEAD
       - name: HPC Pack 2016 cluster
         href: hpcpack-2016-cluster.md
       - name: HPC Pack 2016 Azure Active Directory integration
@@ -210,17 +209,6 @@
   - name: Manage storage
     items:
     - name: Add a disk
-=======
-      - name: Convert from unmanaged to Managed Disks
-        href: convert-unmanaged-to-managed-disks.md
-      - name: Migrate a classic VM to Managed Disks
-        href: migrate-single-classic-to-resource-manager.md
-    - name: Convert disk storage from standard to premium, and vice versa 
-      href: convert-disk-storage.md
-    - name: Take a snapshot of a Managed Disk
-      href: snapshot-copy-managed-disk.md
-    - name: Attach data disk
->>>>>>> b2689439
       items:
       - name: Azure Powershell
         href: attach-disk-ps.md
@@ -232,6 +220,10 @@
       href: expand-os-disk.md
     - name: Snapshot a disk
       href: snapshot-copy-managed-disk.md
+    - name: Convert disk between Standard and Premium
+      href: convert-disk-storage.md
+    - name: Disks FAQs
+      href: ../../storage/storage-faq-for-disks.md?toc=%2fazure%2fvirtual-machines%2windows%2ftoc.json
     - name: Use File storage
       href: mount-azure-file-storage.md
     - name: Migrate to Managed Disks
