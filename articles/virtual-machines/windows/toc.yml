--- conflicted
+++ resolved
@@ -58,11 +58,7 @@
   - name: Maintenance and updates
     href: maintenance-and-updates.md
   - name: Storage
-<<<<<<< HEAD
-    href: azure-vm-storage-overview.md
-=======
     href: about-disks-and-vhds.md
->>>>>>> 1c0dd3d5
   - name: Networking
     href: network-overview.md
   - name: Auto-scale applications
