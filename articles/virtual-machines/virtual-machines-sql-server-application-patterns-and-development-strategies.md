--- conflicted
+++ resolved
@@ -13,11 +13,7 @@
 	ms.topic="article"
 	ms.tgt_pltfrm="vm-windows-sql-server"
 	ms.workload="infrastructure-services"
-<<<<<<< HEAD
-	ms.date="08/20/2015"
-=======
 	ms.date="12/04/2015"
->>>>>>> 08be3281
 	ms.author="selcint" />
 
 # Application Patterns and Development Strategies for SQL Server in Azure Virtual Machines
