--- conflicted
+++ resolved
@@ -14,11 +14,7 @@
 	ms.tgt_pltfrm="vm-multiple"
 	ms.devlang="na"
 	ms.topic="article"
-<<<<<<< HEAD
-	ms.date="07/13/2015"
-=======
 	ms.date="10/15/2015"
->>>>>>> 08be3281
 	ms.author="cynthn"/>
 
 
