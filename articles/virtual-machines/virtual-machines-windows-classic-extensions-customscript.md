--- conflicted
+++ resolved
@@ -14,111 +14,24 @@
 ms.topic: article
 ms.tgt_pltfrm: vm-windows
 ms.workload: infrastructure-services
-<<<<<<< HEAD
-ms.date: 12/15/2016
-ms.author: nepeters
-
----
-# Custom Script extension for Windows virtual machines
-
-This article gives an overview of how to use the Custom Script extension on Windows VMs by using Azure PowerShell cmdlets with Azure Service Management APIs.
-=======
 ms.date: 01/17/2017
 ms.author: nepeters
 
 ---
->>>>>>> e8cfaf0d
 
 # Custom Script Extension for Windows using the classic deployment model
 
 > [!IMPORTANT] 
 > Azure has two different deployment models for creating and working with resources: [Resource Manager and Classic](../azure-resource-manager/resource-manager-deployment-model.md). This article covers using the Classic deployment model. Microsoft recommends that most new deployments use the Resource Manager model. Learn how to [perform these steps using the Resource Manager model](virtual-machines-windows-extensions-customscript.md?toc=%2fazure%2fvirtual-machines%2fwindows%2ftoc.json).
 
-<<<<<<< HEAD
-## Custom Script extension overview
-
-With the Custom Script extension for Windows, you can run PowerShell scripts on a remote VM without signing in to it. You can run the scripts after provisioning the VM, or at any time during the lifecycle of the VM without opening any additional ports. The most common use cases for running Custom Script extension include running, installing, and configuring additional software on the VM after it's provisioned.
-
-### Prerequisites for running the Custom Script extension
-
-1. Install <a href="http://azure.microsoft.com/downloads" target="_blank">Azure PowerShell cmdlets</a> version 0.8.0 or later.
-2. If you want the scripts to run on an existing VM, make sure VM Agent is enabled on the VM. If it is not installed, follow these  [steps](virtual-machines-windows-classic-agents-and-extensions.md?toc=%2fazure%2fvirtual-machines%2fwindows%2fclassic%2ftoc.json). If the VM is created from the Azure portal, then VM Agent is installed by default.
-3. Upload the scripts that you want to run on the VM to Azure Storage. The scripts can come from a single container or multiple storage containers.
-4. The script should be authored so that the entry script, which is started by the extension, starts other scripts.
-
-## Custom Script extension scenarios
-
-### Upload files to the default container
-
-The following example shows how you can run your scripts on the VM if they are in the storage container of the default account of your subscription. You upload your scripts to ContainerName. You can verify the default storage account by using the **Get-AzureSubscription –Default** command.
-=======
 The Custom Script Extension downloads and executes scripts on Azure virtual machines. This extension is useful for post deployment configuration, software installation, or any other configuration / management task. Scripts can be downloaded from Azure storage or GitHub, or provided to the Azure portal at extension run time. The Custom Script extension integrates with Azure Resource Manager templates, and can also be run using the Azure CLI, PowerShell, Azure portal, or the Azure Virtual Machine REST API.
 
 This document details how to use the Custom Script Extension using the Azure PowerShell module, Azure Resource Manager templates, and details troubleshooting steps on Windows systems.
 
 ## Prerequisites
->>>>>>> e8cfaf0d
 
 ### Operating System
 
-<<<<<<< HEAD
-```powershell
-# Create a new VM in Azure.
-$vm = New-AzureVMConfig -Name $name -InstanceSize Small -ImageName $imagename
-$vm = Add-AzureProvisioningConfig -VM $vm -Windows -AdminUsername $username -Password $password
-
-# Add Custom Script extension to the VM. 
-# The container name refers to the storage container that contains the file.
-$vm = Set-AzureVMCustomScriptExtension -VM $vm -ContainerName $container -FileName 'start.ps1'
-New-AzureVM -ServiceName $servicename -Location $location -VMs $vm
-
-# Viewing the  script execution output.
-$vm = Get-AzureVM -ServiceName $servicename -Name $name
-# Use the position of the extension in the output as index.
-$vm.ResourceExtensionStatusList[i].ExtensionSettingStatus.SubStatusList
-```
-
-### Upload files to a non-default storage container
-
-This scenario shows how to use a non-default storage container within the same subscription or in a different subscription for uploading scripts and files. This example shows an existing VM, but the same operations can be done while you're creating a VM.
-
-```powershell
-Get-AzureVM -Name $name -ServiceName $servicename | ` 
-Set-AzureVMCustomScriptExtension -StorageAccountName $storageaccount -StorageAccountKey $storagekey ` 
--ContainerName $container -FileName 'file1.ps1','file2.ps1' -Run 'file.ps1' | ` 
-Update-AzureVM
-```
-
-### Upload scripts to multiple containers across different storage accounts
-
-If the script files are stored across multiple containers, you have to provide the full shared access signatures (SAS) URL for the files to run the scripts.
-
-```powershell
-Get-AzureVM -Name $name -ServiceName $servicename | ` 
-Set-AzureVMCustomScriptExtension -StorageAccountName $storageaccount -StorageAccountKey $storagekey ` 
--ContainerName $container -FileUri $fileUrl1, $fileUrl2 -Run 'file.ps1' | ` 
-Update-AzureVM
-```
-
-### Add the Custom Script extension from the Azure portal
-
-Go to the VM in the <a href="https://portal.azure.com/ " target="_blank">Azure portal</a> and add the extension by specifying the script file to run.
-
-![Specify the script file][5]
-
-### Uninstall the Custom Script extension
-
-You can uninstall the Custom Script extension from the VM by using the following command.
-
-```powershell
-get-azureVM -ServiceName KPTRDemo -Name KPTRDemo | ` 
-Set-AzureVMCustomScriptExtension -Uninstall | Update-AzureVM
-```
-
-### Use the Custom Script extension with templates
-
-To learn about how to use the Custom Script extension with Azure Resource Manager templates, see [Using the Custom Script extension for Windows VMs with Azure Resource Manager templates](virtual-machines-windows-extensions-customscript.md?toc=%2fazure%2fvirtual-machines%2fwindows%2ftoc.json).
-=======
 The Custom Script Extension for Windows can be run against Windows Server 2008 R2, 2012, 2012 R2, and 2016 releases.
 
 ### Script Location
@@ -210,5 +123,4 @@
 
 ### Support
 
-If you need more help at any point in this article, you can contact the Azure experts on the [MSDN Azure and Stack Overflow forums](https://azure.microsoft.com/en-us/support/forums/). Alternatively, you can file an Azure support incident. Go to the [Azure support site](https://azure.microsoft.com/en-us/support/options/) and select Get support. For information about using Azure Support, read the [Microsoft Azure support FAQ](https://azure.microsoft.com/en-us/support/faq/).
->>>>>>> e8cfaf0d
+If you need more help at any point in this article, you can contact the Azure experts on the [MSDN Azure and Stack Overflow forums](https://azure.microsoft.com/en-us/support/forums/). Alternatively, you can file an Azure support incident. Go to the [Azure support site](https://azure.microsoft.com/en-us/support/options/) and select Get support. For information about using Azure Support, read the [Microsoft Azure support FAQ](https://azure.microsoft.com/en-us/support/faq/).