<properties 
	pageTitle="Configure an ILB Listener for AlwaysOn Availability Groups | Microsoft Azure"
	description="This tutorial uses resources created with  the classic deployment model, and creates an AlwaysOn Availability Group Listener in Azure using an Internal Load Balancer (ILB)."
	services="virtual-machines"
	documentationCenter="na"
	authors="rothja"
	manager="jeffreyg"
	editor="monicar" 
	tags="azure-service-management"/>
<tags 
	ms.service="virtual-machines"
	ms.devlang="na"
	ms.topic="article"
	ms.tgt_pltfrm="vm-windows-sql-server"
	ms.workload="infrastructure-services"
<<<<<<< HEAD
	ms.date="09/16/2015"
=======
	ms.date="11/06/2015"
>>>>>>> 08be3281
	ms.author="jroth" />

# Configure an ILB listener for AlwaysOn Availability Groups in Azure

> [AZURE.SELECTOR]
- [Internal Listener](virtual-machines-sql-server-configure-ilb-alwayson-availability-group-listener.md)
- [External Listener](virtual-machines-sql-server-configure-public-alwayson-availability-group-listener.md)

## Overview

This topic shows you how to configure a listener for an AlwaysOn Availability Group by using an **Internal Load Balancer (ILB)**. 

<<<<<<< HEAD
[AZURE.INCLUDE [learn-about-deployment-models](../../includes/learn-about-deployment-models-include.md)] This article covers creating a resource with the classic deployment model. 
=======
[AZURE.INCLUDE [learn-about-deployment-models](../../includes/learn-about-deployment-models-classic-include.md)] Resource Manager model.
 
>>>>>>> 08be3281

Your Availability Group can contain replicas that are on-premises only, Azure only, or span both on-premises and Azure for hybrid configurations. Azure replicas can reside within the same region or across multiple regions using multiple virtual networks (VNets). The steps below assume you have already [configured an availability group](virtual-machines-sql-server-alwayson-availability-groups-gui.md) but have not configured a listener. 

## Guidelines and limitations for internal listeners
Note the following guidelines on the availability group listener in Azure using ILB:

- The availability group listener is supported on Windows Server 2008 R2, Windows Server 2012, and Windows Server 2012 R2.

- Only one internal availability group listener is supported per cloud service, because the listener is configured to the ILB, and there is only one ILB per cloud service. However, it is possible to create multiple external listeners. For more information, see [Configure an external listener for AlwaysOn Availability Groups in Azure](virtual-machines-sql-server-configure-public-alwayson-availability-group-listener.md).

<<<<<<< HEAD
## Determine the accessibility of the Listener
=======
- It is not supported to create an internal listener in the same cloud service where you also have an external listener using the cloud service's public VIP.

## Determine the accessibility of the listener
>>>>>>> 08be3281

[AZURE.INCLUDE [ag-listener-accessibility](../../includes/virtual-machines-ag-listener-determine-accessibility.md)]

This article focuses on creating a listener that uses an **Internal Load Balancer (ILB)**. If you need an public/external listener, see the version of this article that provides steps for setting up an [external listener](virtual-machines-sql-server-configure-public-alwayson-availability-group-listener.md)

## Create load-balanced VM endpoints with direct server return

For ILB, you must first create the internal load balancer. This is done in the script below. 

[AZURE.INCLUDE [load-balanced-endpoints](../../includes/virtual-machines-ag-listener-load-balanced-endpoints.md)]

1. For **ILB**, you should assign a static IP address. First, examine the current VNet configuration by running the following command:

		(Get-AzureVNetConfig).XMLConfiguration

1. Note the **Subnet** name for the subnet that contains the VMs that host the replicas. This will be used in the **$SubnetName** parameter in the script. 

1. Then note the **VirtualNetworkSite** name and the starting **AddressPrefix** for the subnet that contains the VMs that host the replicas. Look for an available IP Address by passing both values to the **Test-AzureStaticVNetIP** command and examining the **AvailableAddresses**. For example, if the VNet was named *MyVNet* and had a subnet address range that started at *172.16.0.128*, the following command would list available addresses:

		(Test-AzureStaticVNetIP -VNetName "MyVNet"-IPAddress 172.16.0.128).AvailableAddresses

1. Choose one of the available addresses and use it in the **$ILBStaticIP** parameter of the following script. 

3. Copy the PowerShell script below into a text editor and set the variable values to suit your environment (note that defaults have been provided for some parameters). Note that existing deployments that use affinity groups cannot add ILB. For more information on ILB requirements, see [Internal Load Balancer](../load-balancer/load-balancer-internal-overview.md). Also, if your availability group spans Azure regions, you must run the script once in each datacenter for the cloud service and nodes that reside in that datacenter.

		# Define variables
		$ServiceName = "<MyCloudService>" # the name of the cloud service that contains the availability group nodes
		$AGNodes = "<VM1>","<VM2>","<VM3>" # all availability group nodes containing replicas in the same cloud service, separated by commas
		$SubnetName = "<MySubnetName>" # subnet name that the replicas use in the VNet
		$ILBStaticIP = "<MyILBStaticIPAddress>" # static IP address for the ILB in the subnet
		$ILBName = "AGListenerLB" # customize the ILB name or use this default value
		
		# Create the ILB
		Add-AzureInternalLoadBalancer -InternalLoadBalancerName $ILBName -SubnetName $SubnetName -ServiceName $ServiceName -StaticVNetIPAddress $ILBStaticIP
		
		# Configure a load balanced endpoint for each node in $AGNodes using ILB
		ForEach ($node in $AGNodes)
		{
			Get-AzureVM -ServiceName $ServiceName -Name $node | Add-AzureEndpoint -Name "ListenerEndpoint" -LBSetName "ListenerEndpointLB" -Protocol tcp -LocalPort 1433 -PublicPort 1433 -ProbePort 59999 -ProbeProtocol tcp -ProbeIntervalInSeconds 10 -InternalLoadBalancerName $ILBName -DirectServerReturn $true | Update-AzureVM 
		}

1. Once you have set the variables, copy the script from the text editor into your Azure PowerShell session to run it. If the prompt still shows >>, type ENTER again to make sure the script starts running.Note 

>[AZURE.NOTE] The Azure classic portal does not support the Internal Load Balancer at this time, so you will not see either the ILB or the endpoints in the Azure classic portal. However, **Get-AzureEndpoint** returns an internal IP address if the Load Balancer is running on it. Otherwise, it returns null.

## Verify that KB2854082 is installed if necessary

[AZURE.INCLUDE [kb2854082](../../includes/virtual-machines-ag-listener-kb2854082.md)]

## Open the firewall ports in availability group nodes

[AZURE.INCLUDE [firewall](../../includes/virtual-machines-ag-listener-open-firewall.md)]

## Create the availability group listener

[AZURE.INCLUDE [firewall](../../includes/virtual-machines-ag-listener-create-listener.md)]

1. For ILB, you must use the IP address of the Internal Load Balancer (ILB) created earlier. Use the following script to obtain this IP Address in PowerShell.

		# Define variables
		$ServiceName="<MyServiceName>" # the name of the cloud service that contains the AG nodes
		(Get-AzureInternalLoadBalancer -ServiceName $ServiceName).IPAddress

1. On one of the VMs, copy the PowerShell script below into a text editor and set the variables to the values you noted earlier.

		# Define variables
		$ClusterNetworkName = "<MyClusterNetworkName>" # the cluster network name (Use Get-ClusterNetwork on Windows Server 2012 of higher to find the name)
		$IPResourceName = "<IPResourceName>" # the IP Address resource name 
		$ILBIP = “<X.X.X.X>” # the IP Address of the Internal Load Balancer (ILB)
		
		Import-Module FailoverClusters
		
		# If you are using Windows Server 2012 or higher, use the Get-Cluster Resource command. If you are using Windows Server 2008 R2, use the cluster res command. Both commands are commented out. Choose the one applicable to your environment and remove the # at the beginning of the line to convert the comment to an executable line of code. 
		
		# Get-ClusterResource $IPResourceName | Set-ClusterParameter -Multiple @{"Address"="$ILBIP";"ProbePort"="59999";"SubnetMask"="255.255.255.255";"Network"="$ClusterNetworkName";"EnableDhcp"=0}
		# cluster res $IPResourceName /priv enabledhcp=0 address=$ILBIP probeport=59999  subnetmask=255.255.255.255

1. Once you have set the variables, open an elevated Windows PowerShell window, then copy the script from the text editor and paste into your Azure PowerShell session to run it. If the prompt still shows >>, type ENTER again to make sure the script starts running. 

2. Repeat this on each VM. This script configures the IP Address resource with the IP address of the cloud service and sets other parameters like the probe port. When the IP Address resource is brought online, it can then respond to the polling on the probe port from the load-balanced endpoint created earlier in this tutorial.

## Bring the listener online

[AZURE.INCLUDE [Bring-Listener-Online](../../includes/virtual-machines-ag-listener-bring-online.md)]

## Follow-up items

[AZURE.INCLUDE [Follow-up](../../includes/virtual-machines-ag-listener-follow-up.md)]

## Test the availability group listener (within the same VNet)

[AZURE.INCLUDE [Test-Listener-Within-VNET](../../includes/virtual-machines-ag-listener-test.md)]

## Next Steps

[AZURE.INCLUDE [Listener-Next-Steps](../../includes/virtual-machines-ag-listener-next-steps.md)]

<|MERGE_RESOLUTION|>--- conflicted
+++ resolved
@@ -13,11 +13,7 @@
 	ms.topic="article"
 	ms.tgt_pltfrm="vm-windows-sql-server"
 	ms.workload="infrastructure-services"
-<<<<<<< HEAD
-	ms.date="09/16/2015"
-=======
 	ms.date="11/06/2015"
->>>>>>> 08be3281
 	ms.author="jroth" />
 
 # Configure an ILB listener for AlwaysOn Availability Groups in Azure
@@ -30,12 +26,8 @@
 
 This topic shows you how to configure a listener for an AlwaysOn Availability Group by using an **Internal Load Balancer (ILB)**. 
 
-<<<<<<< HEAD
-[AZURE.INCLUDE [learn-about-deployment-models](../../includes/learn-about-deployment-models-include.md)] This article covers creating a resource with the classic deployment model. 
-=======
 [AZURE.INCLUDE [learn-about-deployment-models](../../includes/learn-about-deployment-models-classic-include.md)] Resource Manager model.
  
->>>>>>> 08be3281
 
 Your Availability Group can contain replicas that are on-premises only, Azure only, or span both on-premises and Azure for hybrid configurations. Azure replicas can reside within the same region or across multiple regions using multiple virtual networks (VNets). The steps below assume you have already [configured an availability group](virtual-machines-sql-server-alwayson-availability-groups-gui.md) but have not configured a listener. 
 
@@ -46,13 +38,9 @@
 
 - Only one internal availability group listener is supported per cloud service, because the listener is configured to the ILB, and there is only one ILB per cloud service. However, it is possible to create multiple external listeners. For more information, see [Configure an external listener for AlwaysOn Availability Groups in Azure](virtual-machines-sql-server-configure-public-alwayson-availability-group-listener.md).
 
-<<<<<<< HEAD
-## Determine the accessibility of the Listener
-=======
 - It is not supported to create an internal listener in the same cloud service where you also have an external listener using the cloud service's public VIP.
 
 ## Determine the accessibility of the listener
->>>>>>> 08be3281
 
 [AZURE.INCLUDE [ag-listener-accessibility](../../includes/virtual-machines-ag-listener-determine-accessibility.md)]
 
