<properties
	pageTitle="Platform-supported migration of IaaS resources from classic to Azure Resource Manager | Microsoft Azure"
	description="This article walks through the platform-supported migration of resources from classic to Azure Resource Manager"
	services="virtual-machines-windows"
	documentationCenter=""
	authors="singhkays"
	manager="timlt"
	editor=""
	tags="azure-resource-manager"/>

<tags
	ms.service="virtual-machines-windows"
	ms.workload="infrastructure-services"
	ms.tgt_pltfrm="vm-windows"
	ms.devlang="na"
	ms.topic="article"
	ms.date="08/22/2016"
	ms.author="kasing"/>

# Platform-supported migration of IaaS resources from classic to Azure Resource Manager

In this article, we describe how we're enabling migration of infrastructure as a service (IaaS) resources from the Classic to Resource Manager deployment models. You can read more about [Azure Resource Manager features and benefits](../azure-resource-manager/resource-group-overview.md). We detail how to connect resources from the two deployment models that coexist in your subscription by using virtual network site-to-site gateways. 

## Goal for migration

Resource Manager enables deploying complex applications through templates, configures virtual machines by using VM extensions, and incorporates access management and tagging. Azure Resource Manager includes scalable, parallel deployment for virtual machines into availability sets. The new deployment model also provides lifecycle management of compute, network, and storage independently. Finally, there’s a focus on enabling security by default with the enforcement of virtual machines in a virtual network.

Almost all the features from the classic deployment model are supported for compute, network, and storage under Azure Resource Manager. To benefit from the new capabilities in Azure Resource Manager, you can migrate existing deployments from the Classic deployment model.

## Changes to your automation and tooling after migration

As part of migrating your resources from the Classic deployment model to the Resource Manager deployment model, you have to update your existing automation or tooling to ensure that it continues to work after the migration.

## Meaning of migration of IaaS resources from classic to Resource Manager

Before we drill down into the details, let's look at the difference between data-plane and management-plane operations on the IaaS resources.

- *Management plane* describes the calls that come into the management plane or the API for modifying resources. For example, operations like creating a VM, restarting a VM, and updating a virtual network with a new subnet manage the running resources. They don't directly affect connecting to the instances.
- *Data plane* (application) describes the runtime of the application itself and involves interaction with instances that don’t go through the Azure API. Accessing your website or pulling data from a running SQL Server instance or a MongoDB server would be considered data plane or application interaction. Copying a blob from a storage account and accessing a public IP address to RDP or SSH into the virtual machine also are data plane. These operations keep the application running across compute, networking, and storage.

>[AZURE.NOTE] In some migration scenarios, the Azure platform stops, deallocates, and restarts your virtual machines. This incurs a short data-plane downtime.

## Supported scopes of migration

There are three migration scopes that primarily target compute, network, and storage. 

### Migration of virtual machines (not in a virtual network)

In the Resource Manager deployment model, security is enforced for your applications by default. All VMs need to be in a virtual network in the Resource Manager model. The Azure platform restarts (`Stop`, `Deallocate`, and `Start`) the VMs as part of the migration. You have two options for the virtual networks:

- You can request the platform to create a new virtual network and migrate the virtual machine into the new virtual network.
- You can migrate the virtual machine into an existing virtual network in Resource Manager.

>[AZURE.NOTE] In this migration scope, both the management-plane operations and the data-plane operations may not be allowed for a period of time during the migration.

### Migration of virtual machines (in a virtual network)

For most VM configurations, only the metadata is migrating between the Classic and Resource Manager deployment models. The underlying VMs are running on the same hardware, in the same network, and with the same storage. The management-plane operations may not be allowed for a certain period of time during the migration. However, the data plane continues to work. That is, your applications running on top of VMs (classic) do not incur downtime during the migration.

The following configurations are not currently supported. If support is added in the future, some VMs in this configuration might incur downtime (go through stop, deallocate, and restart VM operations).

-	You have more than one availability set in a single cloud service.
-	You have one or more availability sets and VMs that are not in an availability set in a single cloud service.

>[AZURE.NOTE] In this migration scope, the management plane may not be allowed for a period of time during the migration. For certain configurations as described earlier, data-plane downtime occurs.

### Storage accounts migration

To allow seamless migration, you can deploy Resource Manager VMs in a classic storage account. With this capability, compute and network resources can and should be migrated independently of storage accounts. Once you migrate over your Virtual Machines and Virtual Network, you need to migrate over your storage accounts to complete the migration process. 

>[AZURE.NOTE] The Resource Manager deployment model doesn't have the concept of Classic images and disks. When the storage account is migrated, Classic images and disks are not visible in the Resource Manager stack but the backing VHDs remain in the storage account. 

## Unsupported features and configurations

We do not currently support some features and configurations. The following sections describe our recommendations around them.

### Unsupported features

The following features are not currently supported. You can optionally remove these settings, migrate the VMs, and then re-enable the settings in the Resource Manager deployment model.

Resource provider | Feature
---------- | ------------
Compute | Unassociated virtual machine disks.
Compute | Virtual machine images.
Network | Endpoint ACLs.
Network | Virtual network gateways (Azure ExpressRoute Gateways, Application gateway).
Network | Virtual networks using VNet Peering. (Migrate VNet to ARM, then peer) Learn more about [VNet Peering] (../virtual-network/virtual-network-peering-overview.md).
Network | Traffic Manager profiles.

### Unsupported configurations

The following configurations are not currently supported.

Service | Configuration | Recommendation
---------- | ------------ | ------------
Resource Manager | Role Based Access Control (RBAC) for classic resources | Because the URI of the resources is modified after migration, it is recommended that you plan the RBAC policy updates that need to happen after migration.
Compute | Multiple subnets associated with a VM | Update the subnet configuration to reference only subnets.
Compute | Virtual machines that belong to a virtual network but don't have an explicit subnet assigned | You can optionally delete the VM.
Compute | Virtual machines that have alerts, Autoscale policies | The migration goes through and these settings are dropped. It is highly recommended that you evaluate your environment before you do the migration. Alternatively, you can reconfigure the alert settings after migration is complete.
Compute | XML VM extensions (BGInfo 1.*, Visual Studio Debugger, Web Deploy, and Remote Debugging) | This is not supported. It is recommended that you remove these extensions from the virtual machine to continue migration or they will be dropped automatically during the migration process.
Compute | Boot diagnostics with Premium storage | Disable Boot Diagnostics feature for the VMs before continuing with migration. You can re-enable boot diagnostics in the Resource Manager stack after the migration is complete. Additionally, blobs that are being used for screenshot and serial logs should be deleted so you are no longer charged for those blobs.
Compute | Cloud services that contain web/worker roles | This is currently not supported.
Network | Virtual networks that contain virtual machines and web/worker roles |  This is currently not supported.
Azure App Service | Virtual networks that contain App Service environments | This is currently not supported.
Azure HDInsight | Virtual networks that contain HDInsight services | This is currently not supported.
Microsoft Dynamics Lifecycle Services | Virtual networks that contain virtual machines that are managed by Dynamics Lifecycle Services | This is currently not supported.
<<<<<<< HEAD
Compute | Azure Security Center extensions with a VNET that has a VPN gateway in transit connectivity or ExpressRoute gateway with on-prem DNS server | Azure Security Center automatically installs extensions on your Virtual Machines to monitor their security and raise alerts. These extensions usually get installed automatically if the Azure Security Center policy is enabled on the subscription. ExpressRoute gateway migration is not supported currently, and VPN gateways with transit connectivity loses on-premises access. Deleting ExpressRoute gateway or migrating VPN gateway with transit connectivity causes internet access to VM storage account to be lost when proceeding with committing the migration. The migration will not proceed when this happens as the guest agent status blob cannot be populated. It is recommended to disable Azure Security Center policy on the subscription 3 hours before proceeding with migration.
=======
Azure AD Domain Services | Virtual networks that contain Azure AD Domain services | This is currently not supported.
Compute | Azure Security Center extensions with a VNET that has a VPN gateway or ER gateway with on-prem DNS server | Azure Security Center automatically installs extensions on your Virtual Machines to monitor their security and raise alerts. These extensions usually get installed automatically if the Azure Security Center policy is enabled on the subscription. As gateway migration is not supported currently and the gateway needs to be deleted before proceeding with committing the migration, the internet access to VM storage account is lost when the gateway is deleted. The migration will not proceed when this happens as the guest agent status blob cannot be populated. It is recommended to disable Azure Security Center policy on the subscription 3 hours before proceeding with migration.
>>>>>>> 023045a5

## The migration experience

Before you start the migration experience, the following is recommended:

- Ensure that the resources that you want to migrate don't use any unsupported features or configurations. Usually the platform detects these issues and generates an error.
- If you have VMs that are not in a virtual network, they will be stopped and deallocated as part of the prepare operation. If you don't want to lose the public IP address, look into reserving the IP address before triggering the prepare operation. However, if the VMs are in a virtual network, they are not stopped and deallocated.
- Plan your migration during non-business hours to accommodate for any unexpected failures that might happen during migration.
- Download the current configuration of your VMs by using PowerShell, command-line interface (CLI) commands, or REST APIs to make it easier for validation after the prepare step is complete.
- Update your automation/operationalization scripts to handle the Resource Manager deployment model before you start the migration. You can optionally do GET operations when the resources are in the prepared state.
- Evaluate the RBAC policies that are configured on the classic IaaS resources, and plan for after the migration is complete.

The migration workflow is as follows

![Screenshot that shows the migration workflow](./media/virtual-machines-windows-migration-classic-resource-manager/migration-workflow.png)

>[AZURE.NOTE] All the operations described in the following sections are idempotent. If you have a problem other than an unsupported feature or a configuration error, it is recommended that you retry the prepare, abort, or commit operation. The Azure platform tries the action again.

### Validate

The validate operation is the first step in the migration process. The goal of this step is to analyze data in the background for the resources under migration and return success/failure if the resources are capable of migration.

You select the virtual network or the hosted service (if it’s not a virtual network) that you want to validate for migration.

* If the resource is not capable of migration, the Azure platform lists all the reasons for why it’s not supported for migration.

### Prepare

The prepare operation is the second step in the migration process. The goal of this step is to simulate the transformation of the IaaS resources from classic to Resource Manager resources and present this side by side for you to visualize.

You select the virtual network or the hosted service (if it’s not a virtual network) that you want to prepare for migration.

* If the resource is not capable of migration, the Azure platform stops the migration process and lists the reason why the prepare operation failed.
* If the resource is capable of migration, the Azure platform first locks down the management-plane operations for the resources under migration. For example, you are not able to add a data disk to a VM under migration.

The Azure platform then starts the migration of metadata from classic to Resource Manager for the migrating resources.

After the prepare operation is complete, you have the option of visualizing the resources in both classic and Resource Manager. For every cloud service in the classic deployment model, the Azure platform creates a resource group name that has the pattern `cloud-service-name>-migrated`.

>[AZURE.NOTE] Virtual Machines that are not in a classic Virtual Network are stopped deallocated in this phase of migration.

### Check (manual or scripted)

In the check step, you can optionally use the configuration that you downloaded earlier to validate that the migration looks correct. Alternatively, you can sign in to the portal and spot check the properties and resources to validate that metadata migration looks good.

If you are migrating a virtual network, most configuration of virtual machines is not restarted. For applications on those VMs, you can validate that the application is still up and running.

You can test your monitoring/automation and operational scripts to see if the VMs are working as expected and if your updated scripts work correctly. Only GET operations are supported when the resources are in the prepared state.

There is no set time window before which you need to commit the migration. You can take as much time as you want in this state. However, the management plane is locked for these resources until you either abort or commit.

If you see any issues, you can always abort the migration and go back to the classic deployment model. After you go back, the Azure platform will open the management-plane operations on the resources so that you can resume normal operations on those VMs in the classic deployment model.

### Abort

Abort is an optional step that you can use to revert your changes to the classic deployment model and stop the migration.

>[AZURE.NOTE] This operation cannot be executed after you have triggered the commit operation. 	

### Commit

After you finish the validation, you can commit the migration. Resources do not appear anymore in classic and are available only in the Resource Manager deployment model. The migrated resources can be managed only in the new portal.

>[AZURE.NOTE] This is an idempotent operation. If it fails, it is recommended that you retry the operation. If it continues to fail, create a support ticket or create a forum post with a ClassicIaaSMigration tag on our [VM forum](https://social.msdn.microsoft.com/Forums/azure/en-US/home?forum=WAVirtualMachinesforWindows).

## Frequently asked questions

**Does this migration plan affect any of my existing services or applications that run on Azure virtual machines?**

No. The VMs (classic) are fully supported services in general availability. You can continue to use these resources to expand your footprint on Microsoft Azure.

**What happens to my VMs if I don’t plan on migrating in the near future?**

We are not deprecating the existing classic APIs and resource model. We want to make migration easy, considering the advanced features that are available in the Resource Manager deployment model. We highly recommend that you review [some of the advancements](virtual-machines-windows-compare-deployment-models.md) that are part of IaaS under Resource Manager.

**What does this migration plan mean for my existing tooling?**

Updating your tooling to the Resource Manager deployment model is one of the most important changes that you have to account for in your migration plans.

**How long will the management-plane downtime be?**

It depends on the number of resources that are being migrated. For smaller deployments (a few tens of VMs), the whole migration should take less than an hour. For large-scale deployments (hundreds of VMs), the migration can take a few hours.

**Can I roll back after my migrating resources are committed in Resource Manager?**

You can abort your migration as long as the resources are in the prepared state. Rollback is not supported after the resources have been successfully migrated through the commit operation.

**Can I roll back my migration if the commit operation fails?**

You cannot abort migration if the commit operation fails. All migration operations, including the commit operation, are idempotent. So we recommend that you retry the operation after a short time. If you still face an error, create a support ticket or create a forum post with the ClassicIaaSMigration tag on our [VM forum](https://social.msdn.microsoft.com/Forums/azure/en-US/home?forum=WAVirtualMachinesforWindows).

**Do I have to buy another express route circuit if I have to use IaaS under Resource Manager?**

No. We recently enabled [moving ExpressRoute circuits from the classic to the Resource Manager deployment model](../expressroute/expressroute-move.md). You don’t have to buy a new ExpressRoute circuit if you already have one.

**What if I had configured Role-Based Access Control policies for my classic IaaS resources?**

During migration, the resources transform from classic to Resource Manager. So we recommend that you plan the RBAC policy updates that need to happen after migration.

**What if I’m using Azure Site Recovery or Azure Backup today?**

To migrate your Virtual Machine that are enabled for backup, see [I have backed up my classic VMs in backup vault. Now I want to migrate my VMs from classic mode to Resource Manager mode. How Can I backup them in recovery services vault?](../backup/backup-azure-backup-ibiza-faq.md#i-have-backed-up-my-classic-vms-in-backup-vault-now-i-want-to-migrate-my-vms-from-classic-mode-to-resource-manager-mode-how-can-i-backup-them-in-recovery-services-vault)

**Can I validate my subscription or resources to see if they're capable of migration?**

Yes. In the platform-supported migration option, the first step in preparing for migration is to validate that the resources are capable of migration. In case the validate operation fails, you receive messages for all the reasons the migration cannot be completed.

**What happens if I run into a quota error while preparing the IaaS resources for migration?**

We recommend that you abort your migration and then log a support request to increase the quotas in the region where you are migrating the VMs. After the quota request is approved, you can start executing the migration steps again.

**How do I report an issue?**

Post your issues and questions about migration to our [VM forum](https://social.msdn.microsoft.com/Forums/azure/en-US/home?forum=WAVirtualMachinesforWindows), with the keyword ClassicIaaSMigration. We recommend posting all your questions on this forum. If you have a support contract, you're welcome to log a support ticket as well.

**What if I don't like the names of the resources that the platform chose during migration?**

All the resources that you explicitly provide names for in the classic deployment model are retained during migration. In some cases, new resources are created. For example: a network interface is created for every VM. We currently don't support the ability to control the names of these new resources created during migration. Log your votes for this feature on the [Azure feedback forum](http://feedback.azure.com).

**I got a message *"VM is reporting the overall agent status as Not Ready. Hence, the VM cannot be migrated. Ensure that the VM Agent is reporting overall agent status as Ready"* or *"VM contains Extension whose Status is not being reported from the VM. Hence, this VM cannot be migrated."***

This message is received when the VM does not have outbound connectivity to the internet. The VM agent uses outbound connectivity to reach the Azure storage account for updating the agent status every five minutes.


## Next steps
Now that you understand the migration of classic IaaS resources to Resource Manager, you can start migrating resources.

- [Technical deep dive on platform-supported migration from classic to Azure Resource Manager](virtual-machines-windows-migration-classic-resource-manager-deep-dive.md)
- [Use PowerShell to migrate IaaS resources from classic to Azure Resource Manager](virtual-machines-windows-ps-migration-classic-resource-manager.md)
- [Use CLI to migrate IaaS resources from classic to Azure Resource Manager](virtual-machines-linux-cli-migration-classic-resource-manager.md)
- [Clone a classic virtual machine to Azure Resource Manager by using community PowerShell scripts](virtual-machines-windows-migration-scripts.md)
- [Review most common migration errors](virtual-machines-migration-errors.md)<|MERGE_RESOLUTION|>--- conflicted
+++ resolved
@@ -1,244 +1,240 @@
-<properties
-	pageTitle="Platform-supported migration of IaaS resources from classic to Azure Resource Manager | Microsoft Azure"
-	description="This article walks through the platform-supported migration of resources from classic to Azure Resource Manager"
-	services="virtual-machines-windows"
-	documentationCenter=""
-	authors="singhkays"
-	manager="timlt"
-	editor=""
-	tags="azure-resource-manager"/>
-
-<tags
-	ms.service="virtual-machines-windows"
-	ms.workload="infrastructure-services"
-	ms.tgt_pltfrm="vm-windows"
-	ms.devlang="na"
-	ms.topic="article"
-	ms.date="08/22/2016"
-	ms.author="kasing"/>
-
-# Platform-supported migration of IaaS resources from classic to Azure Resource Manager
-
-In this article, we describe how we're enabling migration of infrastructure as a service (IaaS) resources from the Classic to Resource Manager deployment models. You can read more about [Azure Resource Manager features and benefits](../azure-resource-manager/resource-group-overview.md). We detail how to connect resources from the two deployment models that coexist in your subscription by using virtual network site-to-site gateways. 
-
-## Goal for migration
-
-Resource Manager enables deploying complex applications through templates, configures virtual machines by using VM extensions, and incorporates access management and tagging. Azure Resource Manager includes scalable, parallel deployment for virtual machines into availability sets. The new deployment model also provides lifecycle management of compute, network, and storage independently. Finally, there’s a focus on enabling security by default with the enforcement of virtual machines in a virtual network.
-
-Almost all the features from the classic deployment model are supported for compute, network, and storage under Azure Resource Manager. To benefit from the new capabilities in Azure Resource Manager, you can migrate existing deployments from the Classic deployment model.
-
-## Changes to your automation and tooling after migration
-
-As part of migrating your resources from the Classic deployment model to the Resource Manager deployment model, you have to update your existing automation or tooling to ensure that it continues to work after the migration.
-
-## Meaning of migration of IaaS resources from classic to Resource Manager
-
-Before we drill down into the details, let's look at the difference between data-plane and management-plane operations on the IaaS resources.
-
-- *Management plane* describes the calls that come into the management plane or the API for modifying resources. For example, operations like creating a VM, restarting a VM, and updating a virtual network with a new subnet manage the running resources. They don't directly affect connecting to the instances.
-- *Data plane* (application) describes the runtime of the application itself and involves interaction with instances that don’t go through the Azure API. Accessing your website or pulling data from a running SQL Server instance or a MongoDB server would be considered data plane or application interaction. Copying a blob from a storage account and accessing a public IP address to RDP or SSH into the virtual machine also are data plane. These operations keep the application running across compute, networking, and storage.
-
->[AZURE.NOTE] In some migration scenarios, the Azure platform stops, deallocates, and restarts your virtual machines. This incurs a short data-plane downtime.
-
-## Supported scopes of migration
-
-There are three migration scopes that primarily target compute, network, and storage. 
-
-### Migration of virtual machines (not in a virtual network)
-
-In the Resource Manager deployment model, security is enforced for your applications by default. All VMs need to be in a virtual network in the Resource Manager model. The Azure platform restarts (`Stop`, `Deallocate`, and `Start`) the VMs as part of the migration. You have two options for the virtual networks:
-
-- You can request the platform to create a new virtual network and migrate the virtual machine into the new virtual network.
-- You can migrate the virtual machine into an existing virtual network in Resource Manager.
-
->[AZURE.NOTE] In this migration scope, both the management-plane operations and the data-plane operations may not be allowed for a period of time during the migration.
-
-### Migration of virtual machines (in a virtual network)
-
-For most VM configurations, only the metadata is migrating between the Classic and Resource Manager deployment models. The underlying VMs are running on the same hardware, in the same network, and with the same storage. The management-plane operations may not be allowed for a certain period of time during the migration. However, the data plane continues to work. That is, your applications running on top of VMs (classic) do not incur downtime during the migration.
-
-The following configurations are not currently supported. If support is added in the future, some VMs in this configuration might incur downtime (go through stop, deallocate, and restart VM operations).
-
--	You have more than one availability set in a single cloud service.
--	You have one or more availability sets and VMs that are not in an availability set in a single cloud service.
-
->[AZURE.NOTE] In this migration scope, the management plane may not be allowed for a period of time during the migration. For certain configurations as described earlier, data-plane downtime occurs.
-
-### Storage accounts migration
-
-To allow seamless migration, you can deploy Resource Manager VMs in a classic storage account. With this capability, compute and network resources can and should be migrated independently of storage accounts. Once you migrate over your Virtual Machines and Virtual Network, you need to migrate over your storage accounts to complete the migration process. 
-
->[AZURE.NOTE] The Resource Manager deployment model doesn't have the concept of Classic images and disks. When the storage account is migrated, Classic images and disks are not visible in the Resource Manager stack but the backing VHDs remain in the storage account. 
-
-## Unsupported features and configurations
-
-We do not currently support some features and configurations. The following sections describe our recommendations around them.
-
-### Unsupported features
-
-The following features are not currently supported. You can optionally remove these settings, migrate the VMs, and then re-enable the settings in the Resource Manager deployment model.
-
-Resource provider | Feature
----------- | ------------
-Compute | Unassociated virtual machine disks.
-Compute | Virtual machine images.
-Network | Endpoint ACLs.
-Network | Virtual network gateways (Azure ExpressRoute Gateways, Application gateway).
-Network | Virtual networks using VNet Peering. (Migrate VNet to ARM, then peer) Learn more about [VNet Peering] (../virtual-network/virtual-network-peering-overview.md).
-Network | Traffic Manager profiles.
-
-### Unsupported configurations
-
-The following configurations are not currently supported.
-
-Service | Configuration | Recommendation
----------- | ------------ | ------------
-Resource Manager | Role Based Access Control (RBAC) for classic resources | Because the URI of the resources is modified after migration, it is recommended that you plan the RBAC policy updates that need to happen after migration.
-Compute | Multiple subnets associated with a VM | Update the subnet configuration to reference only subnets.
-Compute | Virtual machines that belong to a virtual network but don't have an explicit subnet assigned | You can optionally delete the VM.
-Compute | Virtual machines that have alerts, Autoscale policies | The migration goes through and these settings are dropped. It is highly recommended that you evaluate your environment before you do the migration. Alternatively, you can reconfigure the alert settings after migration is complete.
-Compute | XML VM extensions (BGInfo 1.*, Visual Studio Debugger, Web Deploy, and Remote Debugging) | This is not supported. It is recommended that you remove these extensions from the virtual machine to continue migration or they will be dropped automatically during the migration process.
-Compute | Boot diagnostics with Premium storage | Disable Boot Diagnostics feature for the VMs before continuing with migration. You can re-enable boot diagnostics in the Resource Manager stack after the migration is complete. Additionally, blobs that are being used for screenshot and serial logs should be deleted so you are no longer charged for those blobs.
-Compute | Cloud services that contain web/worker roles | This is currently not supported.
-Network | Virtual networks that contain virtual machines and web/worker roles |  This is currently not supported.
-Azure App Service | Virtual networks that contain App Service environments | This is currently not supported.
-Azure HDInsight | Virtual networks that contain HDInsight services | This is currently not supported.
-Microsoft Dynamics Lifecycle Services | Virtual networks that contain virtual machines that are managed by Dynamics Lifecycle Services | This is currently not supported.
-<<<<<<< HEAD
-Compute | Azure Security Center extensions with a VNET that has a VPN gateway in transit connectivity or ExpressRoute gateway with on-prem DNS server | Azure Security Center automatically installs extensions on your Virtual Machines to monitor their security and raise alerts. These extensions usually get installed automatically if the Azure Security Center policy is enabled on the subscription. ExpressRoute gateway migration is not supported currently, and VPN gateways with transit connectivity loses on-premises access. Deleting ExpressRoute gateway or migrating VPN gateway with transit connectivity causes internet access to VM storage account to be lost when proceeding with committing the migration. The migration will not proceed when this happens as the guest agent status blob cannot be populated. It is recommended to disable Azure Security Center policy on the subscription 3 hours before proceeding with migration.
-=======
-Azure AD Domain Services | Virtual networks that contain Azure AD Domain services | This is currently not supported.
-Compute | Azure Security Center extensions with a VNET that has a VPN gateway or ER gateway with on-prem DNS server | Azure Security Center automatically installs extensions on your Virtual Machines to monitor their security and raise alerts. These extensions usually get installed automatically if the Azure Security Center policy is enabled on the subscription. As gateway migration is not supported currently and the gateway needs to be deleted before proceeding with committing the migration, the internet access to VM storage account is lost when the gateway is deleted. The migration will not proceed when this happens as the guest agent status blob cannot be populated. It is recommended to disable Azure Security Center policy on the subscription 3 hours before proceeding with migration.
->>>>>>> 023045a5
-
-## The migration experience
-
-Before you start the migration experience, the following is recommended:
-
-- Ensure that the resources that you want to migrate don't use any unsupported features or configurations. Usually the platform detects these issues and generates an error.
-- If you have VMs that are not in a virtual network, they will be stopped and deallocated as part of the prepare operation. If you don't want to lose the public IP address, look into reserving the IP address before triggering the prepare operation. However, if the VMs are in a virtual network, they are not stopped and deallocated.
-- Plan your migration during non-business hours to accommodate for any unexpected failures that might happen during migration.
-- Download the current configuration of your VMs by using PowerShell, command-line interface (CLI) commands, or REST APIs to make it easier for validation after the prepare step is complete.
-- Update your automation/operationalization scripts to handle the Resource Manager deployment model before you start the migration. You can optionally do GET operations when the resources are in the prepared state.
-- Evaluate the RBAC policies that are configured on the classic IaaS resources, and plan for after the migration is complete.
-
-The migration workflow is as follows
-
-![Screenshot that shows the migration workflow](./media/virtual-machines-windows-migration-classic-resource-manager/migration-workflow.png)
-
->[AZURE.NOTE] All the operations described in the following sections are idempotent. If you have a problem other than an unsupported feature or a configuration error, it is recommended that you retry the prepare, abort, or commit operation. The Azure platform tries the action again.
-
-### Validate
-
-The validate operation is the first step in the migration process. The goal of this step is to analyze data in the background for the resources under migration and return success/failure if the resources are capable of migration.
-
-You select the virtual network or the hosted service (if it’s not a virtual network) that you want to validate for migration.
-
-* If the resource is not capable of migration, the Azure platform lists all the reasons for why it’s not supported for migration.
-
-### Prepare
-
-The prepare operation is the second step in the migration process. The goal of this step is to simulate the transformation of the IaaS resources from classic to Resource Manager resources and present this side by side for you to visualize.
-
-You select the virtual network or the hosted service (if it’s not a virtual network) that you want to prepare for migration.
-
-* If the resource is not capable of migration, the Azure platform stops the migration process and lists the reason why the prepare operation failed.
-* If the resource is capable of migration, the Azure platform first locks down the management-plane operations for the resources under migration. For example, you are not able to add a data disk to a VM under migration.
-
-The Azure platform then starts the migration of metadata from classic to Resource Manager for the migrating resources.
-
-After the prepare operation is complete, you have the option of visualizing the resources in both classic and Resource Manager. For every cloud service in the classic deployment model, the Azure platform creates a resource group name that has the pattern `cloud-service-name>-migrated`.
-
->[AZURE.NOTE] Virtual Machines that are not in a classic Virtual Network are stopped deallocated in this phase of migration.
-
-### Check (manual or scripted)
-
-In the check step, you can optionally use the configuration that you downloaded earlier to validate that the migration looks correct. Alternatively, you can sign in to the portal and spot check the properties and resources to validate that metadata migration looks good.
-
-If you are migrating a virtual network, most configuration of virtual machines is not restarted. For applications on those VMs, you can validate that the application is still up and running.
-
-You can test your monitoring/automation and operational scripts to see if the VMs are working as expected and if your updated scripts work correctly. Only GET operations are supported when the resources are in the prepared state.
-
-There is no set time window before which you need to commit the migration. You can take as much time as you want in this state. However, the management plane is locked for these resources until you either abort or commit.
-
-If you see any issues, you can always abort the migration and go back to the classic deployment model. After you go back, the Azure platform will open the management-plane operations on the resources so that you can resume normal operations on those VMs in the classic deployment model.
-
-### Abort
-
-Abort is an optional step that you can use to revert your changes to the classic deployment model and stop the migration.
-
->[AZURE.NOTE] This operation cannot be executed after you have triggered the commit operation. 	
-
-### Commit
-
-After you finish the validation, you can commit the migration. Resources do not appear anymore in classic and are available only in the Resource Manager deployment model. The migrated resources can be managed only in the new portal.
-
->[AZURE.NOTE] This is an idempotent operation. If it fails, it is recommended that you retry the operation. If it continues to fail, create a support ticket or create a forum post with a ClassicIaaSMigration tag on our [VM forum](https://social.msdn.microsoft.com/Forums/azure/en-US/home?forum=WAVirtualMachinesforWindows).
-
-## Frequently asked questions
-
-**Does this migration plan affect any of my existing services or applications that run on Azure virtual machines?**
-
-No. The VMs (classic) are fully supported services in general availability. You can continue to use these resources to expand your footprint on Microsoft Azure.
-
-**What happens to my VMs if I don’t plan on migrating in the near future?**
-
-We are not deprecating the existing classic APIs and resource model. We want to make migration easy, considering the advanced features that are available in the Resource Manager deployment model. We highly recommend that you review [some of the advancements](virtual-machines-windows-compare-deployment-models.md) that are part of IaaS under Resource Manager.
-
-**What does this migration plan mean for my existing tooling?**
-
-Updating your tooling to the Resource Manager deployment model is one of the most important changes that you have to account for in your migration plans.
-
-**How long will the management-plane downtime be?**
-
-It depends on the number of resources that are being migrated. For smaller deployments (a few tens of VMs), the whole migration should take less than an hour. For large-scale deployments (hundreds of VMs), the migration can take a few hours.
-
-**Can I roll back after my migrating resources are committed in Resource Manager?**
-
-You can abort your migration as long as the resources are in the prepared state. Rollback is not supported after the resources have been successfully migrated through the commit operation.
-
-**Can I roll back my migration if the commit operation fails?**
-
-You cannot abort migration if the commit operation fails. All migration operations, including the commit operation, are idempotent. So we recommend that you retry the operation after a short time. If you still face an error, create a support ticket or create a forum post with the ClassicIaaSMigration tag on our [VM forum](https://social.msdn.microsoft.com/Forums/azure/en-US/home?forum=WAVirtualMachinesforWindows).
-
-**Do I have to buy another express route circuit if I have to use IaaS under Resource Manager?**
-
-No. We recently enabled [moving ExpressRoute circuits from the classic to the Resource Manager deployment model](../expressroute/expressroute-move.md). You don’t have to buy a new ExpressRoute circuit if you already have one.
-
-**What if I had configured Role-Based Access Control policies for my classic IaaS resources?**
-
-During migration, the resources transform from classic to Resource Manager. So we recommend that you plan the RBAC policy updates that need to happen after migration.
-
-**What if I’m using Azure Site Recovery or Azure Backup today?**
-
-To migrate your Virtual Machine that are enabled for backup, see [I have backed up my classic VMs in backup vault. Now I want to migrate my VMs from classic mode to Resource Manager mode. How Can I backup them in recovery services vault?](../backup/backup-azure-backup-ibiza-faq.md#i-have-backed-up-my-classic-vms-in-backup-vault-now-i-want-to-migrate-my-vms-from-classic-mode-to-resource-manager-mode-how-can-i-backup-them-in-recovery-services-vault)
-
-**Can I validate my subscription or resources to see if they're capable of migration?**
-
-Yes. In the platform-supported migration option, the first step in preparing for migration is to validate that the resources are capable of migration. In case the validate operation fails, you receive messages for all the reasons the migration cannot be completed.
-
-**What happens if I run into a quota error while preparing the IaaS resources for migration?**
-
-We recommend that you abort your migration and then log a support request to increase the quotas in the region where you are migrating the VMs. After the quota request is approved, you can start executing the migration steps again.
-
-**How do I report an issue?**
-
-Post your issues and questions about migration to our [VM forum](https://social.msdn.microsoft.com/Forums/azure/en-US/home?forum=WAVirtualMachinesforWindows), with the keyword ClassicIaaSMigration. We recommend posting all your questions on this forum. If you have a support contract, you're welcome to log a support ticket as well.
-
-**What if I don't like the names of the resources that the platform chose during migration?**
-
-All the resources that you explicitly provide names for in the classic deployment model are retained during migration. In some cases, new resources are created. For example: a network interface is created for every VM. We currently don't support the ability to control the names of these new resources created during migration. Log your votes for this feature on the [Azure feedback forum](http://feedback.azure.com).
-
-**I got a message *"VM is reporting the overall agent status as Not Ready. Hence, the VM cannot be migrated. Ensure that the VM Agent is reporting overall agent status as Ready"* or *"VM contains Extension whose Status is not being reported from the VM. Hence, this VM cannot be migrated."***
-
-This message is received when the VM does not have outbound connectivity to the internet. The VM agent uses outbound connectivity to reach the Azure storage account for updating the agent status every five minutes.
-
-
-## Next steps
-Now that you understand the migration of classic IaaS resources to Resource Manager, you can start migrating resources.
-
-- [Technical deep dive on platform-supported migration from classic to Azure Resource Manager](virtual-machines-windows-migration-classic-resource-manager-deep-dive.md)
-- [Use PowerShell to migrate IaaS resources from classic to Azure Resource Manager](virtual-machines-windows-ps-migration-classic-resource-manager.md)
-- [Use CLI to migrate IaaS resources from classic to Azure Resource Manager](virtual-machines-linux-cli-migration-classic-resource-manager.md)
-- [Clone a classic virtual machine to Azure Resource Manager by using community PowerShell scripts](virtual-machines-windows-migration-scripts.md)
+<properties
+	pageTitle="Platform-supported migration of IaaS resources from classic to Azure Resource Manager | Microsoft Azure"
+	description="This article walks through the platform-supported migration of resources from classic to Azure Resource Manager"
+	services="virtual-machines-windows"
+	documentationCenter=""
+	authors="singhkays"
+	manager="timlt"
+	editor=""
+	tags="azure-resource-manager"/>
+
+<tags
+	ms.service="virtual-machines-windows"
+	ms.workload="infrastructure-services"
+	ms.tgt_pltfrm="vm-windows"
+	ms.devlang="na"
+	ms.topic="article"
+	ms.date="08/22/2016"
+	ms.author="kasing"/>
+
+# Platform-supported migration of IaaS resources from classic to Azure Resource Manager
+
+In this article, we describe how we're enabling migration of infrastructure as a service (IaaS) resources from the Classic to Resource Manager deployment models. You can read more about [Azure Resource Manager features and benefits](../azure-resource-manager/resource-group-overview.md). We detail how to connect resources from the two deployment models that coexist in your subscription by using virtual network site-to-site gateways. 
+
+## Goal for migration
+
+Resource Manager enables deploying complex applications through templates, configures virtual machines by using VM extensions, and incorporates access management and tagging. Azure Resource Manager includes scalable, parallel deployment for virtual machines into availability sets. The new deployment model also provides lifecycle management of compute, network, and storage independently. Finally, there’s a focus on enabling security by default with the enforcement of virtual machines in a virtual network.
+
+Almost all the features from the classic deployment model are supported for compute, network, and storage under Azure Resource Manager. To benefit from the new capabilities in Azure Resource Manager, you can migrate existing deployments from the Classic deployment model.
+
+## Changes to your automation and tooling after migration
+
+As part of migrating your resources from the Classic deployment model to the Resource Manager deployment model, you have to update your existing automation or tooling to ensure that it continues to work after the migration.
+
+## Meaning of migration of IaaS resources from classic to Resource Manager
+
+Before we drill down into the details, let's look at the difference between data-plane and management-plane operations on the IaaS resources.
+
+- *Management plane* describes the calls that come into the management plane or the API for modifying resources. For example, operations like creating a VM, restarting a VM, and updating a virtual network with a new subnet manage the running resources. They don't directly affect connecting to the instances.
+- *Data plane* (application) describes the runtime of the application itself and involves interaction with instances that don’t go through the Azure API. Accessing your website or pulling data from a running SQL Server instance or a MongoDB server would be considered data plane or application interaction. Copying a blob from a storage account and accessing a public IP address to RDP or SSH into the virtual machine also are data plane. These operations keep the application running across compute, networking, and storage.
+
+>[AZURE.NOTE] In some migration scenarios, the Azure platform stops, deallocates, and restarts your virtual machines. This incurs a short data-plane downtime.
+
+## Supported scopes of migration
+
+There are three migration scopes that primarily target compute, network, and storage. 
+
+### Migration of virtual machines (not in a virtual network)
+
+In the Resource Manager deployment model, security is enforced for your applications by default. All VMs need to be in a virtual network in the Resource Manager model. The Azure platform restarts (`Stop`, `Deallocate`, and `Start`) the VMs as part of the migration. You have two options for the virtual networks:
+
+- You can request the platform to create a new virtual network and migrate the virtual machine into the new virtual network.
+- You can migrate the virtual machine into an existing virtual network in Resource Manager.
+
+>[AZURE.NOTE] In this migration scope, both the management-plane operations and the data-plane operations may not be allowed for a period of time during the migration.
+
+### Migration of virtual machines (in a virtual network)
+
+For most VM configurations, only the metadata is migrating between the Classic and Resource Manager deployment models. The underlying VMs are running on the same hardware, in the same network, and with the same storage. The management-plane operations may not be allowed for a certain period of time during the migration. However, the data plane continues to work. That is, your applications running on top of VMs (classic) do not incur downtime during the migration.
+
+The following configurations are not currently supported. If support is added in the future, some VMs in this configuration might incur downtime (go through stop, deallocate, and restart VM operations).
+
+-	You have more than one availability set in a single cloud service.
+-	You have one or more availability sets and VMs that are not in an availability set in a single cloud service.
+
+>[AZURE.NOTE] In this migration scope, the management plane may not be allowed for a period of time during the migration. For certain configurations as described earlier, data-plane downtime occurs.
+
+### Storage accounts migration
+
+To allow seamless migration, you can deploy Resource Manager VMs in a classic storage account. With this capability, compute and network resources can and should be migrated independently of storage accounts. Once you migrate over your Virtual Machines and Virtual Network, you need to migrate over your storage accounts to complete the migration process. 
+
+>[AZURE.NOTE] The Resource Manager deployment model doesn't have the concept of Classic images and disks. When the storage account is migrated, Classic images and disks are not visible in the Resource Manager stack but the backing VHDs remain in the storage account. 
+
+## Unsupported features and configurations
+
+We do not currently support some features and configurations. The following sections describe our recommendations around them.
+
+### Unsupported features
+
+The following features are not currently supported. You can optionally remove these settings, migrate the VMs, and then re-enable the settings in the Resource Manager deployment model.
+
+Resource provider | Feature
+---------- | ------------
+Compute | Unassociated virtual machine disks.
+Compute | Virtual machine images.
+Network | Endpoint ACLs.
+Network | Virtual network gateways (Azure ExpressRoute Gateways, Application gateway).
+Network | Virtual networks using VNet Peering. (Migrate VNet to ARM, then peer) Learn more about [VNet Peering] (../virtual-network/virtual-network-peering-overview.md).
+Network | Traffic Manager profiles.
+
+### Unsupported configurations
+
+The following configurations are not currently supported.
+
+Service | Configuration | Recommendation
+---------- | ------------ | ------------
+Resource Manager | Role Based Access Control (RBAC) for classic resources | Because the URI of the resources is modified after migration, it is recommended that you plan the RBAC policy updates that need to happen after migration.
+Compute | Multiple subnets associated with a VM | Update the subnet configuration to reference only subnets.
+Compute | Virtual machines that belong to a virtual network but don't have an explicit subnet assigned | You can optionally delete the VM.
+Compute | Virtual machines that have alerts, Autoscale policies | The migration goes through and these settings are dropped. It is highly recommended that you evaluate your environment before you do the migration. Alternatively, you can reconfigure the alert settings after migration is complete.
+Compute | XML VM extensions (BGInfo 1.*, Visual Studio Debugger, Web Deploy, and Remote Debugging) | This is not supported. It is recommended that you remove these extensions from the virtual machine to continue migration or they will be dropped automatically during the migration process.
+Compute | Boot diagnostics with Premium storage | Disable Boot Diagnostics feature for the VMs before continuing with migration. You can re-enable boot diagnostics in the Resource Manager stack after the migration is complete. Additionally, blobs that are being used for screenshot and serial logs should be deleted so you are no longer charged for those blobs.
+Compute | Cloud services that contain web/worker roles | This is currently not supported.
+Network | Virtual networks that contain virtual machines and web/worker roles |  This is currently not supported.
+Azure App Service | Virtual networks that contain App Service environments | This is currently not supported.
+Azure HDInsight | Virtual networks that contain HDInsight services | This is currently not supported.
+Microsoft Dynamics Lifecycle Services | Virtual networks that contain virtual machines that are managed by Dynamics Lifecycle Services | This is currently not supported.
+Azure AD Domain Services | Virtual networks that contain Azure AD Domain services | This is currently not supported.
+Compute | Azure Security Center extensions with a VNET that has a VPN gateway in transit connectivity or ExpressRoute gateway with on-prem DNS server | Azure Security Center automatically installs extensions on your Virtual Machines to monitor their security and raise alerts. These extensions usually get installed automatically if the Azure Security Center policy is enabled on the subscription. ExpressRoute gateway migration is not supported currently, and VPN gateways with transit connectivity loses on-premises access. Deleting ExpressRoute gateway or migrating VPN gateway with transit connectivity causes internet access to VM storage account to be lost when proceeding with committing the migration. The migration will not proceed when this happens as the guest agent status blob cannot be populated. It is recommended to disable Azure Security Center policy on the subscription 3 hours before proceeding with migration.
+
+## The migration experience
+
+Before you start the migration experience, the following is recommended:
+
+- Ensure that the resources that you want to migrate don't use any unsupported features or configurations. Usually the platform detects these issues and generates an error.
+- If you have VMs that are not in a virtual network, they will be stopped and deallocated as part of the prepare operation. If you don't want to lose the public IP address, look into reserving the IP address before triggering the prepare operation. However, if the VMs are in a virtual network, they are not stopped and deallocated.
+- Plan your migration during non-business hours to accommodate for any unexpected failures that might happen during migration.
+- Download the current configuration of your VMs by using PowerShell, command-line interface (CLI) commands, or REST APIs to make it easier for validation after the prepare step is complete.
+- Update your automation/operationalization scripts to handle the Resource Manager deployment model before you start the migration. You can optionally do GET operations when the resources are in the prepared state.
+- Evaluate the RBAC policies that are configured on the classic IaaS resources, and plan for after the migration is complete.
+
+The migration workflow is as follows
+
+![Screenshot that shows the migration workflow](./media/virtual-machines-windows-migration-classic-resource-manager/migration-workflow.png)
+
+>[AZURE.NOTE] All the operations described in the following sections are idempotent. If you have a problem other than an unsupported feature or a configuration error, it is recommended that you retry the prepare, abort, or commit operation. The Azure platform tries the action again.
+
+### Validate
+
+The validate operation is the first step in the migration process. The goal of this step is to analyze data in the background for the resources under migration and return success/failure if the resources are capable of migration.
+
+You select the virtual network or the hosted service (if it’s not a virtual network) that you want to validate for migration.
+
+* If the resource is not capable of migration, the Azure platform lists all the reasons for why it’s not supported for migration.
+
+### Prepare
+
+The prepare operation is the second step in the migration process. The goal of this step is to simulate the transformation of the IaaS resources from classic to Resource Manager resources and present this side by side for you to visualize.
+
+You select the virtual network or the hosted service (if it’s not a virtual network) that you want to prepare for migration.
+
+* If the resource is not capable of migration, the Azure platform stops the migration process and lists the reason why the prepare operation failed.
+* If the resource is capable of migration, the Azure platform first locks down the management-plane operations for the resources under migration. For example, you are not able to add a data disk to a VM under migration.
+
+The Azure platform then starts the migration of metadata from classic to Resource Manager for the migrating resources.
+
+After the prepare operation is complete, you have the option of visualizing the resources in both classic and Resource Manager. For every cloud service in the classic deployment model, the Azure platform creates a resource group name that has the pattern `cloud-service-name>-migrated`.
+
+>[AZURE.NOTE] Virtual Machines that are not in a classic Virtual Network are stopped deallocated in this phase of migration.
+
+### Check (manual or scripted)
+
+In the check step, you can optionally use the configuration that you downloaded earlier to validate that the migration looks correct. Alternatively, you can sign in to the portal and spot check the properties and resources to validate that metadata migration looks good.
+
+If you are migrating a virtual network, most configuration of virtual machines is not restarted. For applications on those VMs, you can validate that the application is still up and running.
+
+You can test your monitoring/automation and operational scripts to see if the VMs are working as expected and if your updated scripts work correctly. Only GET operations are supported when the resources are in the prepared state.
+
+There is no set time window before which you need to commit the migration. You can take as much time as you want in this state. However, the management plane is locked for these resources until you either abort or commit.
+
+If you see any issues, you can always abort the migration and go back to the classic deployment model. After you go back, the Azure platform will open the management-plane operations on the resources so that you can resume normal operations on those VMs in the classic deployment model.
+
+### Abort
+
+Abort is an optional step that you can use to revert your changes to the classic deployment model and stop the migration.
+
+>[AZURE.NOTE] This operation cannot be executed after you have triggered the commit operation. 	
+
+### Commit
+
+After you finish the validation, you can commit the migration. Resources do not appear anymore in classic and are available only in the Resource Manager deployment model. The migrated resources can be managed only in the new portal.
+
+>[AZURE.NOTE] This is an idempotent operation. If it fails, it is recommended that you retry the operation. If it continues to fail, create a support ticket or create a forum post with a ClassicIaaSMigration tag on our [VM forum](https://social.msdn.microsoft.com/Forums/azure/en-US/home?forum=WAVirtualMachinesforWindows).
+
+## Frequently asked questions
+
+**Does this migration plan affect any of my existing services or applications that run on Azure virtual machines?**
+
+No. The VMs (classic) are fully supported services in general availability. You can continue to use these resources to expand your footprint on Microsoft Azure.
+
+**What happens to my VMs if I don’t plan on migrating in the near future?**
+
+We are not deprecating the existing classic APIs and resource model. We want to make migration easy, considering the advanced features that are available in the Resource Manager deployment model. We highly recommend that you review [some of the advancements](virtual-machines-windows-compare-deployment-models.md) that are part of IaaS under Resource Manager.
+
+**What does this migration plan mean for my existing tooling?**
+
+Updating your tooling to the Resource Manager deployment model is one of the most important changes that you have to account for in your migration plans.
+
+**How long will the management-plane downtime be?**
+
+It depends on the number of resources that are being migrated. For smaller deployments (a few tens of VMs), the whole migration should take less than an hour. For large-scale deployments (hundreds of VMs), the migration can take a few hours.
+
+**Can I roll back after my migrating resources are committed in Resource Manager?**
+
+You can abort your migration as long as the resources are in the prepared state. Rollback is not supported after the resources have been successfully migrated through the commit operation.
+
+**Can I roll back my migration if the commit operation fails?**
+
+You cannot abort migration if the commit operation fails. All migration operations, including the commit operation, are idempotent. So we recommend that you retry the operation after a short time. If you still face an error, create a support ticket or create a forum post with the ClassicIaaSMigration tag on our [VM forum](https://social.msdn.microsoft.com/Forums/azure/en-US/home?forum=WAVirtualMachinesforWindows).
+
+**Do I have to buy another express route circuit if I have to use IaaS under Resource Manager?**
+
+No. We recently enabled [moving ExpressRoute circuits from the classic to the Resource Manager deployment model](../expressroute/expressroute-move.md). You don’t have to buy a new ExpressRoute circuit if you already have one.
+
+**What if I had configured Role-Based Access Control policies for my classic IaaS resources?**
+
+During migration, the resources transform from classic to Resource Manager. So we recommend that you plan the RBAC policy updates that need to happen after migration.
+
+**What if I’m using Azure Site Recovery or Azure Backup today?**
+
+To migrate your Virtual Machine that are enabled for backup, see [I have backed up my classic VMs in backup vault. Now I want to migrate my VMs from classic mode to Resource Manager mode. How Can I backup them in recovery services vault?](../backup/backup-azure-backup-ibiza-faq.md#i-have-backed-up-my-classic-vms-in-backup-vault-now-i-want-to-migrate-my-vms-from-classic-mode-to-resource-manager-mode-how-can-i-backup-them-in-recovery-services-vault)
+
+**Can I validate my subscription or resources to see if they're capable of migration?**
+
+Yes. In the platform-supported migration option, the first step in preparing for migration is to validate that the resources are capable of migration. In case the validate operation fails, you receive messages for all the reasons the migration cannot be completed.
+
+**What happens if I run into a quota error while preparing the IaaS resources for migration?**
+
+We recommend that you abort your migration and then log a support request to increase the quotas in the region where you are migrating the VMs. After the quota request is approved, you can start executing the migration steps again.
+
+**How do I report an issue?**
+
+Post your issues and questions about migration to our [VM forum](https://social.msdn.microsoft.com/Forums/azure/en-US/home?forum=WAVirtualMachinesforWindows), with the keyword ClassicIaaSMigration. We recommend posting all your questions on this forum. If you have a support contract, you're welcome to log a support ticket as well.
+
+**What if I don't like the names of the resources that the platform chose during migration?**
+
+All the resources that you explicitly provide names for in the classic deployment model are retained during migration. In some cases, new resources are created. For example: a network interface is created for every VM. We currently don't support the ability to control the names of these new resources created during migration. Log your votes for this feature on the [Azure feedback forum](http://feedback.azure.com).
+
+**I got a message *"VM is reporting the overall agent status as Not Ready. Hence, the VM cannot be migrated. Ensure that the VM Agent is reporting overall agent status as Ready"* or *"VM contains Extension whose Status is not being reported from the VM. Hence, this VM cannot be migrated."***
+
+This message is received when the VM does not have outbound connectivity to the internet. The VM agent uses outbound connectivity to reach the Azure storage account for updating the agent status every five minutes.
+
+
+## Next steps
+Now that you understand the migration of classic IaaS resources to Resource Manager, you can start migrating resources.
+
+- [Technical deep dive on platform-supported migration from classic to Azure Resource Manager](virtual-machines-windows-migration-classic-resource-manager-deep-dive.md)
+- [Use PowerShell to migrate IaaS resources from classic to Azure Resource Manager](virtual-machines-windows-ps-migration-classic-resource-manager.md)
+- [Use CLI to migrate IaaS resources from classic to Azure Resource Manager](virtual-machines-linux-cli-migration-classic-resource-manager.md)
+- [Clone a classic virtual machine to Azure Resource Manager by using community PowerShell scripts](virtual-machines-windows-migration-scripts.md)
 - [Review most common migration errors](virtual-machines-migration-errors.md)