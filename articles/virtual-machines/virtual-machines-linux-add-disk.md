--- conflicted
+++ resolved
@@ -20,33 +20,19 @@
 
 # Add a disk to a Linux VM
 
-<<<<<<< HEAD
-This article shows how to attach a persistent disk to your VM so that you can preserve your data - even if your VM is re-provisioned due to maintenance or resizing. To add a disk you will need [the Azure CLI](../xplat-cli-install.md) in resource manager mode (`azure config mode arm`).
+This article shows how to attach a persistent disk to your VM so that you can preserve your data - even if your VM is reprovisioned due to maintenance or resizing. To add a disk, you need [the Azure CLI](../xplat-cli-install.md) configured in Resource Manager mode (`azure config mode arm`).  
 
 ## Quick Commands
 
-```
-# In the following command examples, replace the values between &lt; and &gt; with the values from your own environment.
-
-rick@ubuntu$ azure vm disk attach-new <myuniquegroupname> <myuniquevmname> <size-in-GB>
+In the following command examples, replace the values between &lt; and &gt; with the values from your own environment.
+
+```bash
+azure vm disk attach-new <myuniquegroupname> <myuniquevmname> <size-in-GB>
 ```
 
 ## Attach a disk
-=======
-This article shows how to attach a persistent disk to your VM so that you can preserve your data - even if your VM is reprovisioned due to maintenance or resizing. To add a disk, you need [the Azure CLI](../xplat-cli-install.md) configured in Resource Manager mode (`azure config mode arm`).  
-
-## Quick Commands
-
-In the following command examples, replace the values between &lt; and &gt; with the values from your own environment.
-
-```bash
-azure vm disk attach-new <myuniquegroupname> <myuniquevmname> <size-in-GB>
-```
-
-## Attach a disk
 
 Attaching a new disk is quick. Type `azure vm disk attach-new <myuniquegroupname> <myuniquevmname> <size-in-GB>` to create and attach a new GB disk for your VM. If you do not explicitly identify a storage account, any disk you create is placed in the same storage account where your OS disk resides.  It should look something like the following:
->>>>>>> c186bb0b
 
 ```bash
 azure vm disk attach-new myuniquegroupname myuniquevmname 5
@@ -63,12 +49,6 @@
 ```
 
 ## Connect to the Linux VM to mount the new disk
-<<<<<<< HEAD
-
-> [AZURE.NOTE] This topic connects to a VM using usernames and passwords; to use public and private key pairs to communicate with your VM, see [How to Use SSH with Linux on Azure](virtual-machines-linux-ssh-from-linux.md). You can modify the **SSH** connectivity of VMs created with the `azure vm quick-create` command by using the `azure vm reset-access` command to reset **SSH** access completely, add or remove users, or add public key files to secure access. 
-
-You will need to SSH into your Azure VM in order to partition, format, and mount your new disk so your Linux VM can use it. If you're not familiar with connecting with **ssh**, the command takes the form `ssh <username>@<FQDNofAzureVM> -p <the ssh port>`, and looks like the following:
-=======
 
 > [AZURE.NOTE] This topic connects to a VM using usernames and passwords. To use public and private key pairs to communicate with your VM, see [How to Use SSH with Linux on Azure](virtual-machines-linux-ssh-from-linux.md). You can modify the **SSH** connectivity of VMs created with the `azure vm quick-create` command by using the `azure vm reset-access` command to reset **SSH** access completely, add or remove users, or add public key files to secure access.
 
@@ -77,7 +57,6 @@
 ```bash
 ssh ops@myuni-westu-1432328437727-pip.westus.cloudapp.azure.com -p 22
 ```
->>>>>>> c186bb0b
 
 Output
 
@@ -102,11 +81,6 @@
 Get cloud support with Ubuntu Advantage Cloud Guest:
   http://www.ubuntu.com/business/services/cloud
 
-<<<<<<< HEAD
-	The programs included with the Ubuntu system are free software;
-	the exact distribution terms for each program are described in the
-	individual files in /usr/share/doc/*/copyright.
-=======
 0 packages can be updated.
 0 updates are security updates.
 
@@ -116,7 +90,6 @@
 
 Ubuntu comes with ABSOLUTELY NO WARRANTY, to the extent permitted by
 applicable law.
->>>>>>> c186bb0b
 
 ops@myuniquevmname:~$
 ```
@@ -189,29 +162,6 @@
 
 And write a file system to the partition by using the **mkfs** command, specifying your filesystem type and the device name. In this topic, we're using `ext4` and `/dev/sdc1` from above:
 
-<<<<<<< HEAD
-	sudo mkfs -t ext4 /dev/sdc1
-	mke2fs 1.42.9 (4-Feb-2014)
-	Discarding device blocks: done
-	Filesystem label=
-	OS type: Linux
-	Block size=4096 (log=2)
-	Fragment size=4096 (log=2)
-	Stride=0 blocks, Stripe width=0 blocks
-	327680 inodes, 1310464 blocks
-	65523 blocks (5.00%) reserved for the super user
-	First data block=0
-	Maximum filesystem blocks=1342177280
-	40 block groups
-	32768 blocks per group, 32768 fragments per group
-	8192 inodes per group
-	Superblock backups stored on blocks:
-		32768, 98304, 163840, 229376, 294912, 819200, 884736
-	Allocating group tables: done
-	Writing inode tables: done
-	Creating journal (32768 blocks): done
-	Writing superblocks and filesystem accounting information: done
-=======
 ```bash
 sudo mkfs -t ext4 /dev/sdc1
 ```
@@ -240,7 +190,6 @@
 Creating journal (32768 blocks): done
 Writing superblocks and filesystem accounting information: done
 ```
->>>>>>> c186bb0b
 
 Now we create a directory to mount the file system using `mkdir`:
 
@@ -324,11 +273,6 @@
 
 ## Next Steps
 
-<<<<<<< HEAD
-- Remember, that your new disk will not typically be available to the VM if it reboots unless you write that information to your [fstab](http://en.wikipedia.org/wiki/Fstab) file.
-- Review the [Optimize your Linux machine performance](virtual-machines-linux-optimization.md) recomendations to ensure your Linux VM is configured correctly.
-=======
 - Remember, that your new disk is not available to the VM if it reboots unless you write that information to your [fstab](http://en.wikipedia.org/wiki/Fstab) file.
 - To ensure your Linux VM is configured correctly, review the [Optimize your Linux machine performance](virtual-machines-linux-optimization.md) recommendations.
->>>>>>> c186bb0b
 - Expand your storage capacity by adding additional disks and [configure RAID](virtual-machines-linux-configure-raid.md) for additional performance.