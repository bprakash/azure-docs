---
<<<<<<< HEAD
title: Upload a custom Linux image with Azure CLI 2.0 (Preview) | Microsoft Docs
description: Create and upload a virtual hard disk (VHD) to Azure with a custom Linux image using the Resource Manager deployment model and the Azure CLI 2.0 (Preview)
=======
title: Upload a custom Linux disk with Azure CLI 2.0 (Preview) | Microsoft Docs
description: Create and upload a virtual hard disk (VHD) to Azure using the Resource Manager deployment model and the Azure CLI 2.0 (Preview)
>>>>>>> 518000d5
services: virtual-machines-linux
documentationcenter: ''
author: iainfoulds
manager: timlt
editor: tysonn
tags: azure-resource-manager

ms.assetid: a8c7818f-eb65-409e-aa91-ce5ae975c564
ms.service: virtual-machines-linux
ms.workload: infrastructure-services
ms.tgt_pltfrm: vm-linux
ms.devlang: na
ms.topic: article
<<<<<<< HEAD
ms.date: 12/15/2016
ms.author: iainfou

---
# Upload and create a Linux VM from custom disk image by using the Azure CLI 2.0 (Preview)
This article shows you how to upload a virtual hard disk (VHD) to Azure using the Resource Manager deployment model and create Linux VMs from this custom image. This functionality allows you to install and configure a Linux distro to your requirements and then use that VHD to quickly create Azure virtual machines (VMs).
=======
ms.date: 02/02/2017
ms.author: iainfou

---
# Upload and create a Linux VM from custom disk by using the Azure CLI 2.0 (Preview)
This article shows you how to upload a virtual hard disk (VHD) to Azure using the Resource Manager deployment model and create Linux VMs from this custom disk. This functionality allows you to install and configure a Linux distro to your requirements and then use that VHD to quickly create Azure virtual machines (VMs).


## CLI versions to complete the task
You can complete the task using one of the following CLI versions:

- [Azure CLI 1.0](virtual-machines-linux-upload-vhd-nodejs.md?toc=%2fazure%2fvirtual-machines%2flinux%2ftoc.json) – our CLI for the classic and resource management deployment models
- [Azure CLI 2.0 (Preview)](#quick-commands) - our next generation CLI for the resource management deployment model (this article)

>>>>>>> 518000d5


## CLI versions to complete the task
You can complete the task using one of the following CLI versions:

- [Azure CLI 1.0](virtual-machines-linux-upload-vhd-nodejs.md?toc=%2fazure%2fvirtual-machines%2flinux%2ftoc.json) – our CLI for the classic and resource management deployment models
- [Azure CLI 2.0 (Preview)](#quick-commands) - our next generation CLI for the resource management deployment model (this article)


## Quick commands
If you need to quickly accomplish the task, the following section details the base commands to upload a VHD to Azure. More detailed information and context for each step can be found the rest of the document, [starting here](#requirements).

Make sure that you have the latest [Azure CLI 2.0 (Preview)](/cli/azure/install-az-cli2) installed and logged in to an Azure account using [az login](/cli/azure/#login).

<<<<<<< HEAD
Make sure that you have the latest [Azure CLI 2.0 (Preview)](/cli/azure/install-az-cli2) installed and logged in to an Azure account using [az login](/cli/azure/#login).
=======
In the following examples, replace example parameter names with your own values. Example parameter names included `myResourceGroup`, `mystorageaccount`, and `mydisks`.

First, create a resource group with [az group create](/cli/azure/group#create). The following example creates a resource group named `myResourceGroup` in the `WestUs` location:

```azurecli
az group create --name myResourceGroup --location westus
```
>>>>>>> 518000d5

Create a storage account to hold your virtual disks with [az storage account create](/cli/azure/storage/account#create). Even if you wish to use [Azure Managed Disks overview](../storage/storage-managed-disks-overview.md), you need to create a storage account that you upload your VHD to before converting to a managed disk. The following example creates a storage account named `mystorageaccount`:

```azurecli
az storage account create --resource-group myResourceGroup --location westus \
  --name mystorageaccount --kind Storage --sku Standard_LRS
```

<<<<<<< HEAD
First, create a resource group with [az group create](/cli/azure/group#create). The following example creates a resource group named `myResourceGroup` in the `WestUs` location:

```azurecli
az group create --name myResourceGroup --location westus
```

Create a storage account to hold your virtual disks with [az storage account create](/cli/azure/storage/account#create). The following example creates a storage account named `mystorageaccount`:

```azurecli
az storage account create --resource-group myResourceGroup --location westus \
  --name mystorageaccount --kind Storage --sku Standard_LRS
```

List the access keys for your storage account with [az storage account keys list](/cli/azure/storage/account/keys#list). Make a note of `key1`:

```azurecli
az storage account keys list --resource-group myResourceGroup --name mystorageaccount
```

Create a container within your storage account using the storage key you obtained with [az storage container create](/cli/azure/storage/container#create). The following example creates a container named `myimages` using the storage key value from `key1`:

```azurecli
az storage container create --account-name mystorageaccount \
    --account-key key1 --name myimages
```

Finally, upload your VHD to the container you created with [az storage blob upload](/cli/azure/storage/blob#upload). Specify the local path to your VHD under `/path/to/disk/mydisk.vhd`:

```azurecli
az storage blob upload --account-name mystorageaccount \
    --account-key key1 --container-name myimages --type page \
    --file /path/to/disk/mydisk.vhd --name myImage.vhd
=======
List the access keys for your storage account with [az storage account keys list](/cli/azure/storage/account/keys#list). Make a note of `key1`:

```azurecli
az storage account keys list --resource-group myResourceGroup --name mystorageaccount
```

Create a container within your storage account using the storage key you obtained with [az storage container create](/cli/azure/storage/container#create). The following example creates a container named `mydisks` using the storage key value from `key1`:

```azurecli
az storage container create --account-name mystorageaccount \
    --account-key key1 --name mydisks
```

Finally, upload your VHD to the container you created with [az storage blob upload](/cli/azure/storage/blob#upload). Specify the local path to your VHD under `/path/to/disk/mydisk.vhd`:

```azurecli
az storage blob upload --account-name mystorageaccount \
    --account-key key1 --container-name mydisks --type page \
    --file /path/to/disk/mydisk.vhd --name myDisk.vhd
```

### Azure Managed Disks
You can create a VM using Azure Managed Disks or unmanaged disks. Managed disks are handled by the Azure platform and do not require any preparation or location to store them. For more information about Azure Managed Disks, see [Azure Managed Disks overview](../storage/storage-managed-disks-overview.md). To create a VM from your VHD, first convert the VHD to a managed disk with [az disk create](/cli/azure/disk/create):

```azurecli
az disk create --resource-group myResourceGroup --name myManagedDisk \
  --source https://mystorageaccount.blob.core.windows.net/mydisks/myDisk.vhd
```

Obtain the URI of the managed disk you created with [az disk list](/cli/azure/disk/list):

```azurecli
az disk list --resource-group myResourceGroup \
  --query '[].{Name:name,URI:creationData.sourceUri}' --output table
>>>>>>> 518000d5
```

The output is similar to the following example:

```azurecli
<<<<<<< HEAD
az vm create --resource-group myResourceGroup --location westus \
    --name myVM --storage-account mystorageaccount --custom-os-disk-type linux \
    --admin-username ops --ssh-key-value ~/.ssh/id_rsa.pub \
    --image https://mystorageaccount.blob.core.windows.net/myimages/myImage.vhd
```

=======
Name               URI
-----------------  ----------------------------------------------------------------------------------------------------
myUMDiskFromVHD    https://vhdstoragezw9.blob.core.windows.net/system/Microsoft.Compute/Images/vhds/my_image-osDisk.vhd
```

Now, create your VM with [az vm create](/cli/azure/vm#create) and specify the URI of your managed disk (`--image`). The following example creates a VM named `myVM` using the managed disk created from your uploaded VHD:

```azurecli
az vm create --resource-group myResourceGroup --location westus \
    --name myVM --storage-account mystorageaccount --custom-os-disk-type linux \
    --admin-username azureuser --ssh-key-value ~/.ssh/id_rsa.pub \
    --image https://vhdstoragezw9.blob.core.windows.net/system/Microsoft.Compute/Images/vhds/my_image-osDisk.vhd
```

### Unmanaged disks
To create a VM with unmanaged disks, specify the URI to your disk (`--image`) with [az vm create](/cli/azure/vm#create). The following example creates a VM named `myVM` using the virtual disk previously uploaded:

```azurecli
az vm create --resource-group myResourceGroup --location westus \
    --name myVM --storage-account mystorageaccount --custom-os-disk-type linux \
    --admin-username azureuser --ssh-key-value ~/.ssh/id_rsa.pub \
    --image https://mystorageaccount.blob.core.windows.net/mydisk/myDisks.vhd
```

>>>>>>> 518000d5
The destination storage account has to be the same as where you uploaded your virtual disk to. You also need to specify, or answer prompts for, all the additional parameters required by the **az vm create** command such as virtual network, public IP address, username, and SSH keys. You can read more about the [available CLI Resource Manager parameters](azure-cli-arm-commands.md#azure-vm-commands-to-manage-your-azure-virtual-machines).

## Requirements
To complete the following steps, you need:

* **Linux operating system installed in a .vhd file** - Install an [Azure-endorsed Linux distribution](virtual-machines-linux-endorsed-distros.md?toc=%2fazure%2fvirtual-machines%2flinux%2ftoc.json) (or see [information for non-endorsed distributions](virtual-machines-linux-create-upload-generic.md?toc=%2fazure%2fvirtual-machines%2flinux%2ftoc.json)) to a virtual disk in the VHD format. Multiple tools exist to create a VM and VHD:
  * Install and configure [QEMU](https://en.wikibooks.org/wiki/QEMU/Installing_QEMU) or [KVM](http://www.linux-kvm.org/page/RunningKVM), taking care to use VHD as your image format. If needed, you can [convert an image](https://en.wikibooks.org/wiki/QEMU/Images#Converting_image_formats) using `qemu-img convert`.
  * You can also use Hyper-V [on Windows 10](https://msdn.microsoft.com/virtualization/hyperv_on_windows/quick_start/walkthrough_install) or [on Windows Server 2012/2012 R2](https://technet.microsoft.com/library/hh846766.aspx).

> [!NOTE]
> The newer VHDX format is not supported in Azure. When you create a VM, specify VHD as the format. If needed, you can convert VHDX disks to VHD using [`qemu-img convert`](https://en.wikibooks.org/wiki/QEMU/Images#Converting_image_formats) or the [`Convert-VHD`](https://technet.microsoft.com/library/hh848454.aspx) PowerShell cmdlet. Further, Azure does not support uploading dynamic VHDs, so you need to convert such disks to static VHDs before uploading. You can use tools such as [Azure VHD Utilities for GO](https://github.com/Microsoft/azure-vhd-utils-for-go) to convert dynamic disks during the process of uploading to Azure.
> 
> 

<<<<<<< HEAD
* VMs created from your custom image must reside in the same storage account as the image itself
  * Create a storage account and container to hold both your custom image and created VMs
  * After you have created all your VMs, you can safely delete your image
=======
* VMs created from your custom disk must reside in the same storage account as the disk itself
  * Create a storage account and container to hold both your custom disk and created VMs
  * After you have created all your VMs, you can safely delete your disk
>>>>>>> 518000d5

Make sure that you have the latest [Azure CLI 2.0 (Preview)](/cli/azure/install-az-cli2) installed and logged in to an Azure account using [az login](/cli/azure/#login).

In the following examples, replace example parameter names with your own values. Example parameter names included `myResourceGroup`, `mystorageaccount`, and `mydisks`.

<a id="prepimage"> </a>

## Prepare the disk to be uploaded
Azure supports various Linux distributions (see [Endorsed Distributions](virtual-machines-linux-endorsed-distros.md?toc=%2fazure%2fvirtual-machines%2flinux%2ftoc.json)). The following articles guide you through how to prepare the various Linux distributions that are supported on Azure:

* **[CentOS-based Distributions](virtual-machines-linux-create-upload-centos.md?toc=%2fazure%2fvirtual-machines%2flinux%2ftoc.json)**
* **[Debian Linux](virtual-machines-linux-debian-create-upload-vhd.md?toc=%2fazure%2fvirtual-machines%2flinux%2ftoc.json)**
* **[Oracle Linux](virtual-machines-linux-oracle-create-upload-vhd.md?toc=%2fazure%2fvirtual-machines%2flinux%2ftoc.json)**
* **[Red Hat Enterprise Linux](virtual-machines-linux-redhat-create-upload-vhd.md?toc=%2fazure%2fvirtual-machines%2flinux%2ftoc.json)**
* **[SLES & openSUSE](virtual-machines-linux-suse-create-upload-vhd.md?toc=%2fazure%2fvirtual-machines%2flinux%2ftoc.json)**
* **[Ubuntu](virtual-machines-linux-create-upload-ubuntu.md?toc=%2fazure%2fvirtual-machines%2flinux%2ftoc.json)**
* **[Other - Non-Endorsed Distributions](virtual-machines-linux-create-upload-generic.md?toc=%2fazure%2fvirtual-machines%2flinux%2ftoc.json)**

Also see the **[Linux Installation Notes](virtual-machines-linux-create-upload-generic.md#general-linux-installation-notes)** for more general tips on preparing Linux images for Azure.

> [!NOTE]
> The [Azure platform SLA](https://azure.microsoft.com/support/legal/sla/virtual-machines/) applies to VMs running Linux only when one of the endorsed distributions is used with the configuration details as specified under 'Supported Versions' in [Linux on Azure-Endorsed Distributions](virtual-machines-linux-endorsed-distros.md?toc=%2fazure%2fvirtual-machines%2flinux%2ftoc.json).
> 
> 

## Create a resource group
<<<<<<< HEAD
Resource groups logically bring together all the Azure resources to support your virtual machines, such as the virtual networking and storage. For more information resource groups, see [resource groups overview](../azure-resource-manager/resource-group-overview.md). Before uploading your custom disk image and creating VMs, you first need to create a resource group with [az group create](/cli/azure/group#create).

The following example creates a resource group named `myResourceGroup` in the `westus` location:

=======
Resource groups logically bring together all the Azure resources to support your virtual machines, such as the virtual networking and storage. For more information resource groups, see [resource groups overview](../azure-resource-manager/resource-group-overview.md). Before uploading your custom disk and creating VMs, you first need to create a resource group with [az group create](/cli/azure/group#create).

The following example creates a resource group named `myResourceGroup` in the `westus` location:
[Azure Managed Disks overview](../storage/storage-managed-disks-overview.md)
>>>>>>> 518000d5
```azurecli
az group create --name myResourceGroup --location westus
```

## Create a storage account
<<<<<<< HEAD
VMs are stored as page blobs within a storage account. Read more about [Azure blob storage here](../storage/storage-introduction.md#blob-storage). You create a storage account for your custom disk image and VMs with [az storage account create](/cli/azure/storage/account#create). Any VMs that you create from your custom disk image need to be in the same storage account as that image.
=======
When you create a VM, you can do so with Azure Managed Disks or unmanaged disks. Managed disks are handled by the Azure platform and do not require any preparation or location to store them. Unmanaged disks are stored as page blobs within a storage account. For more information, see [Azure Managed Disks overview](../storage/storage-managed-disks-overview.md) or [Azure blob storage here](../storage/storage-introduction.md#blob-storage). Even if you wish to use managed disks, you need to create a storage account that you upload your VHD to before converting to a managed disk.

Create a storage account for your custom disk and VMs with [az storage account create](/cli/azure/storage/account#create). Any VMs with unmanaged disks that you create from your custom disk need to be in the same storage account as that disk. You can create VMs with managed disks in any resource group within your subscription.
>>>>>>> 518000d5

The following example creates a storage account named `mystorageaccount` in the resource group previously created:

```azurecli
az storage account create --resource-group myResourceGroup --location westus \
  --name mystorageaccount --kind Storage --sku Standard_LRS
```

## List storage account keys
Azure generates two 512-bit access keys for each storage account. These access keys are used when authenticating to the storage account, such as to carry out write operations. Read more about [managing access to storage here](../storage/storage-create-storage-account.md#manage-your-storage-account). You view the access keys with [az storage account keys list](/cli/azure/storage/account/keys#list).

View the access keys for the storage account you created:

```azurecli
az storage account keys list --resource-group myResourceGroup --name mystorageaccount
```

The output is similar to:

```azurecli
info:    Executing command storage account keys list
+ Getting storage account keys
data:    Name  Key                                                                                       Permissions
data:    ----  ----------------------------------------------------------------------------------------  -----------
data:    key1  d4XAvZzlGAgWdvhlWfkZ9q4k9bYZkXkuPCJ15NTsQOeDeowCDAdB80r9zA/tUINApdSGQ94H9zkszYyxpe8erw==  Full
data:    key2  Ww0T7g4UyYLaBnLYcxIOTVziGAAHvU+wpwuPvK4ZG0CDFwu/mAxS/YYvAQGHocq1w7/3HcalbnfxtFdqoXOw8g==  Full
info:    storage account keys list command OK
```
Make a note of `key1` as you will use it to interact with your storage account in the next steps.

## Create a storage container
<<<<<<< HEAD
In the same way that you create different directories to logically organize your local file system, you create containers within a storage account to organize your virtual disks and images. A storage account can contain any number of containers. You create a container with [az storage container create](/cli/azure/storage/container#create).
=======
In the same way that you create different directories to logically organize your local file system, you create containers within a storage account to organize your disks. A storage account can contain any number of containers. Create a container with [az storage container create](/cli/azure/storage/container#create).
>>>>>>> 518000d5

The following example creates a container named `mydisks`, specifying the access key obtained in the previous step (`key1`):

```azurecli
az storage container create --account-name mystorageaccount \
<<<<<<< HEAD
    --account-key key1 --name myimages
```

## Upload VHD
Now you can actually upload your custom disk image with [az storage blob upload](/cli/azure/storage/blob#upload). As with all virtual disks used by VMs, you upload and store your custom disk image as a page blob.
=======
    --account-key key1 --name mydisks
```

## Upload VHD
Now upload your custom disk with [az storage blob upload](/cli/azure/storage/blob#upload). You upload and store your custom disk as a page blob.
>>>>>>> 518000d5

Specify your access key, the container you created in the previous step, and then the path to the custom disk on your local computer:

```azurecli
az storage blob upload --account-name mystorageaccount \
<<<<<<< HEAD
    --account-key key1 --container-name myimages --type page \
    --file /path/to/disk/mydisk.vhd --name myImage.vhd
=======
    --account-key key1 --container-name mydisks --type page \
    --file /path/to/disk/mydisk.vhd --name myDisk.vhd
>>>>>>> 518000d5
```

## Create VM from custom disk
Again, you can create a VM using Azure Managed Disks or unmanaged disks. For both types, specify the URI to the managed or unmanaged disk when you create a VM. For unmanaged disks, ensure that the destination storage account matches where your custom disk is stored. You can create your VM using the Azure 2.0 (Preview) or Resource Manager JSON template.

<<<<<<< HEAD
### Create a VM using the Azure CLI
You specify the `--image` parameter with [az vm create](/cli/azure/vm#create) to point to your custom disk image. Ensure that `--storage-account` matches the storage account where your custom disk image is stored. You do not have to use the same container as the custom disk image to store your VMs. Make sure to create any additional containers in the same way as the earlier steps before uploading your custom disk images.
=======
### Azure CLI 2.0 (Preview) - Azure Managed Disks
To create a VM from your VHD, first convert the VHD to a managed disk with [az disk create](/cli/azure/disk/create). The following example creates a managed disk named `myManagedDisk` from the VHD you uploaded to your named storage account and container:

```azurecli
az disk create --resource-group myResourceGroup --name myManagedDisk \
  --source https://mystorageaccount.blob.core.windows.net/mydisks/myDisk.vhd
```
>>>>>>> 518000d5

Obtain the URI of the managed disk you created with [az disk list](/cli/azure/disk/list):

```azurecli
<<<<<<< HEAD
az vm create --resource-group myResourceGroup --location westus \
    --name myVM --storage-account mystorageaccount --custom-os-disk-type linux \
    --admin-username ops --ssh-key-value ~/.ssh/id_rsa.pub \
    --image https://mystorageaccount.blob.core.windows.net/myimages/myImage.vhd
```

=======
az disk list --resource-group myResourceGroup \
  --query '[].{Name:name,URI:creationData.sourceUri}' --output table
```

The output is similar to the following example:

```azurecli
Name               URI
-----------------  ----------------------------------------------------------------------------------------------------
myUMDiskFromVHD    https://vhdstoragezw9.blob.core.windows.net/system/Microsoft.Compute/Images/vhds/my_image-osDisk.vhd
```

Now, create your VM with [az vm create](/cli/azure/vm#create) and specify the URI of your managed disk (`--image`). The following example creates a VM named `myVM` using the managed disk created from your uploaded VHD:

```azurecli
az vm create --resource-group myResourceGroup --location westus \
    --name myVM --storage-account mystorageaccount --custom-os-disk-type linux \
    --admin-username azureuser --ssh-key-value ~/.ssh/id_rsa.pub \
    --image https://vhdstoragezw9.blob.core.windows.net/system/Microsoft.Compute/Images/vhds/my_image-osDisk.vhd
```

### Azure 2.0 (Preview) - unmanaged disks
To create a VM with unmanaged disks, specify the URI to your disk (`--image`) with [az vm create](/cli/azure/vm#create). The following example creates a VM named `myVM` using the virtual disk previously uploaded:

You specify the `--image` parameter with [az vm create](/cli/azure/vm#create) to point to your custom disk. Ensure that `--storage-account` matches the storage account where your custom disk is stored. You do not have to use the same container as the custom disk to store your VMs. Make sure to create any additional containers in the same way as the earlier steps before uploading your custom disk.

The following example creates a VM named `myVM` from your custom disk:

```azurecli
az vm create --resource-group myResourceGroup --location westus \
    --name myVM --storage-account mystorageaccount --custom-os-disk-type linux \
    --admin-username azureuser --ssh-key-value ~/.ssh/id_rsa.pub \
    --image https://mystorageaccount.blob.core.windows.net/mydisks/myDisk.vhd
```

>>>>>>> 518000d5
You still need to specify, or answer prompts for, all the additional parameters required by the **az vm create** command such as username and SSH keys.


### Resource manager template - unmanaged disks
Azure Resource Manager templates are JavaScript Object Notation (JSON) files that define the environment you wish to build. The templates are broken down in to different resource providers such as compute or network. You can use existing templates or write your own. Read more about [using Resource Manager and templates](../azure-resource-manager/resource-group-overview.md).

Within the `Microsoft.Compute/virtualMachines` provider of your template, you have a `storageProfile` node that contains the configuration details for your VM. The two main parameters to edit are the `image` and `vhd` URIs that point to your custom disk and your new VM's virtual disk. The following shows an example of the JSON for using a custom disk:

```json
"storageProfile": {
          "osDisk": {
            "name": "myVM",
            "osType": "Linux",
            "caching": "ReadWrite",
            "createOption": "FromImage",
            "image": {
              "uri": "https://mystorageaccount.blob.core.windows.net/mydisks/myDisk.vhd"
            },
            "vhd": {
              "uri": "https://mystorageaccount.blob.core.windows.net/vhds/newvmname.vhd"
            }
          }
```

You can use [this existing template to create a VM from a custom image](https://github.com/Azure/azure-quickstart-templates/tree/master/101-vm-from-user-image) or read about [creating your own Azure Resource Manager templates](../resource-group-authoring-templates.md). 

Once you have a template configured, use [az group deployment create](/cli/azure/group/deployment#create) to create your VMs. Specify the URI of your JSON template with the `--template-uri` parameter:

```azurecli
az group deployment create --resource-group myNewResourceGroup \
  --template-uri https://uri.to.template/mytemplate.json
```

If you have a JSON file stored locally on your computer, you can use the `--template-file` parameter instead:

```azurecli
az group deployment create --resource-group myNewResourceGroup \
  --template-file /path/to/mytemplate.json
```


## Next steps
After you have prepared and uploaded your custom virtual disk, you can read more about [using Resource Manager and templates](../azure-resource-manager/resource-group-overview.md). You may also want to [add a data disk](virtual-machines-linux-add-disk.md?toc=%2fazure%2fvirtual-machines%2flinux%2ftoc.json) to your new VMs. If you have applications running on your VMs that you need to access, be sure to [open ports and endpoints](virtual-machines-linux-nsg-quickstart.md?toc=%2fazure%2fvirtual-machines%2flinux%2ftoc.json).
<|MERGE_RESOLUTION|>--- conflicted
+++ resolved
@@ -1,11 +1,6 @@
 ---
-<<<<<<< HEAD
-title: Upload a custom Linux image with Azure CLI 2.0 (Preview) | Microsoft Docs
-description: Create and upload a virtual hard disk (VHD) to Azure with a custom Linux image using the Resource Manager deployment model and the Azure CLI 2.0 (Preview)
-=======
 title: Upload a custom Linux disk with Azure CLI 2.0 (Preview) | Microsoft Docs
 description: Create and upload a virtual hard disk (VHD) to Azure using the Resource Manager deployment model and the Azure CLI 2.0 (Preview)
->>>>>>> 518000d5
 services: virtual-machines-linux
 documentationcenter: ''
 author: iainfoulds
@@ -19,14 +14,6 @@
 ms.tgt_pltfrm: vm-linux
 ms.devlang: na
 ms.topic: article
-<<<<<<< HEAD
-ms.date: 12/15/2016
-ms.author: iainfou
-
----
-# Upload and create a Linux VM from custom disk image by using the Azure CLI 2.0 (Preview)
-This article shows you how to upload a virtual hard disk (VHD) to Azure using the Resource Manager deployment model and create Linux VMs from this custom image. This functionality allows you to install and configure a Linux distro to your requirements and then use that VHD to quickly create Azure virtual machines (VMs).
-=======
 ms.date: 02/02/2017
 ms.author: iainfou
 
@@ -41,24 +28,12 @@
 - [Azure CLI 1.0](virtual-machines-linux-upload-vhd-nodejs.md?toc=%2fazure%2fvirtual-machines%2flinux%2ftoc.json) – our CLI for the classic and resource management deployment models
 - [Azure CLI 2.0 (Preview)](#quick-commands) - our next generation CLI for the resource management deployment model (this article)
 
->>>>>>> 518000d5
-
-
-## CLI versions to complete the task
-You can complete the task using one of the following CLI versions:
-
-- [Azure CLI 1.0](virtual-machines-linux-upload-vhd-nodejs.md?toc=%2fazure%2fvirtual-machines%2flinux%2ftoc.json) – our CLI for the classic and resource management deployment models
-- [Azure CLI 2.0 (Preview)](#quick-commands) - our next generation CLI for the resource management deployment model (this article)
-
 
 ## Quick commands
 If you need to quickly accomplish the task, the following section details the base commands to upload a VHD to Azure. More detailed information and context for each step can be found the rest of the document, [starting here](#requirements).
 
 Make sure that you have the latest [Azure CLI 2.0 (Preview)](/cli/azure/install-az-cli2) installed and logged in to an Azure account using [az login](/cli/azure/#login).
 
-<<<<<<< HEAD
-Make sure that you have the latest [Azure CLI 2.0 (Preview)](/cli/azure/install-az-cli2) installed and logged in to an Azure account using [az login](/cli/azure/#login).
-=======
 In the following examples, replace example parameter names with your own values. Example parameter names included `myResourceGroup`, `mystorageaccount`, and `mydisks`.
 
 First, create a resource group with [az group create](/cli/azure/group#create). The following example creates a resource group named `myResourceGroup` in the `WestUs` location:
@@ -66,7 +41,6 @@
 ```azurecli
 az group create --name myResourceGroup --location westus
 ```
->>>>>>> 518000d5
 
 Create a storage account to hold your virtual disks with [az storage account create](/cli/azure/storage/account#create). Even if you wish to use [Azure Managed Disks overview](../storage/storage-managed-disks-overview.md), you need to create a storage account that you upload your VHD to before converting to a managed disk. The following example creates a storage account named `mystorageaccount`:
 
@@ -75,40 +49,6 @@
   --name mystorageaccount --kind Storage --sku Standard_LRS
 ```
 
-<<<<<<< HEAD
-First, create a resource group with [az group create](/cli/azure/group#create). The following example creates a resource group named `myResourceGroup` in the `WestUs` location:
-
-```azurecli
-az group create --name myResourceGroup --location westus
-```
-
-Create a storage account to hold your virtual disks with [az storage account create](/cli/azure/storage/account#create). The following example creates a storage account named `mystorageaccount`:
-
-```azurecli
-az storage account create --resource-group myResourceGroup --location westus \
-  --name mystorageaccount --kind Storage --sku Standard_LRS
-```
-
-List the access keys for your storage account with [az storage account keys list](/cli/azure/storage/account/keys#list). Make a note of `key1`:
-
-```azurecli
-az storage account keys list --resource-group myResourceGroup --name mystorageaccount
-```
-
-Create a container within your storage account using the storage key you obtained with [az storage container create](/cli/azure/storage/container#create). The following example creates a container named `myimages` using the storage key value from `key1`:
-
-```azurecli
-az storage container create --account-name mystorageaccount \
-    --account-key key1 --name myimages
-```
-
-Finally, upload your VHD to the container you created with [az storage blob upload](/cli/azure/storage/blob#upload). Specify the local path to your VHD under `/path/to/disk/mydisk.vhd`:
-
-```azurecli
-az storage blob upload --account-name mystorageaccount \
-    --account-key key1 --container-name myimages --type page \
-    --file /path/to/disk/mydisk.vhd --name myImage.vhd
-=======
 List the access keys for your storage account with [az storage account keys list](/cli/azure/storage/account/keys#list). Make a note of `key1`:
 
 ```azurecli
@@ -143,20 +83,11 @@
 ```azurecli
 az disk list --resource-group myResourceGroup \
   --query '[].{Name:name,URI:creationData.sourceUri}' --output table
->>>>>>> 518000d5
 ```
 
 The output is similar to the following example:
 
 ```azurecli
-<<<<<<< HEAD
-az vm create --resource-group myResourceGroup --location westus \
-    --name myVM --storage-account mystorageaccount --custom-os-disk-type linux \
-    --admin-username ops --ssh-key-value ~/.ssh/id_rsa.pub \
-    --image https://mystorageaccount.blob.core.windows.net/myimages/myImage.vhd
-```
-
-=======
 Name               URI
 -----------------  ----------------------------------------------------------------------------------------------------
 myUMDiskFromVHD    https://vhdstoragezw9.blob.core.windows.net/system/Microsoft.Compute/Images/vhds/my_image-osDisk.vhd
@@ -181,7 +112,6 @@
     --image https://mystorageaccount.blob.core.windows.net/mydisk/myDisks.vhd
 ```
 
->>>>>>> 518000d5
 The destination storage account has to be the same as where you uploaded your virtual disk to. You also need to specify, or answer prompts for, all the additional parameters required by the **az vm create** command such as virtual network, public IP address, username, and SSH keys. You can read more about the [available CLI Resource Manager parameters](azure-cli-arm-commands.md#azure-vm-commands-to-manage-your-azure-virtual-machines).
 
 ## Requirements
@@ -196,15 +126,9 @@
 > 
 > 
 
-<<<<<<< HEAD
-* VMs created from your custom image must reside in the same storage account as the image itself
-  * Create a storage account and container to hold both your custom image and created VMs
-  * After you have created all your VMs, you can safely delete your image
-=======
 * VMs created from your custom disk must reside in the same storage account as the disk itself
   * Create a storage account and container to hold both your custom disk and created VMs
   * After you have created all your VMs, you can safely delete your disk
->>>>>>> 518000d5
 
 Make sure that you have the latest [Azure CLI 2.0 (Preview)](/cli/azure/install-az-cli2) installed and logged in to an Azure account using [az login](/cli/azure/#login).
 
@@ -231,29 +155,18 @@
 > 
 
 ## Create a resource group
-<<<<<<< HEAD
-Resource groups logically bring together all the Azure resources to support your virtual machines, such as the virtual networking and storage. For more information resource groups, see [resource groups overview](../azure-resource-manager/resource-group-overview.md). Before uploading your custom disk image and creating VMs, you first need to create a resource group with [az group create](/cli/azure/group#create).
-
-The following example creates a resource group named `myResourceGroup` in the `westus` location:
-
-=======
 Resource groups logically bring together all the Azure resources to support your virtual machines, such as the virtual networking and storage. For more information resource groups, see [resource groups overview](../azure-resource-manager/resource-group-overview.md). Before uploading your custom disk and creating VMs, you first need to create a resource group with [az group create](/cli/azure/group#create).
 
 The following example creates a resource group named `myResourceGroup` in the `westus` location:
 [Azure Managed Disks overview](../storage/storage-managed-disks-overview.md)
->>>>>>> 518000d5
 ```azurecli
 az group create --name myResourceGroup --location westus
 ```
 
 ## Create a storage account
-<<<<<<< HEAD
-VMs are stored as page blobs within a storage account. Read more about [Azure blob storage here](../storage/storage-introduction.md#blob-storage). You create a storage account for your custom disk image and VMs with [az storage account create](/cli/azure/storage/account#create). Any VMs that you create from your custom disk image need to be in the same storage account as that image.
-=======
 When you create a VM, you can do so with Azure Managed Disks or unmanaged disks. Managed disks are handled by the Azure platform and do not require any preparation or location to store them. Unmanaged disks are stored as page blobs within a storage account. For more information, see [Azure Managed Disks overview](../storage/storage-managed-disks-overview.md) or [Azure blob storage here](../storage/storage-introduction.md#blob-storage). Even if you wish to use managed disks, you need to create a storage account that you upload your VHD to before converting to a managed disk.
 
 Create a storage account for your custom disk and VMs with [az storage account create](/cli/azure/storage/account#create). Any VMs with unmanaged disks that you create from your custom disk need to be in the same storage account as that disk. You can create VMs with managed disks in any resource group within your subscription.
->>>>>>> 518000d5
 
 The following example creates a storage account named `mystorageaccount` in the resource group previously created:
 
@@ -285,50 +198,29 @@
 Make a note of `key1` as you will use it to interact with your storage account in the next steps.
 
 ## Create a storage container
-<<<<<<< HEAD
-In the same way that you create different directories to logically organize your local file system, you create containers within a storage account to organize your virtual disks and images. A storage account can contain any number of containers. You create a container with [az storage container create](/cli/azure/storage/container#create).
-=======
 In the same way that you create different directories to logically organize your local file system, you create containers within a storage account to organize your disks. A storage account can contain any number of containers. Create a container with [az storage container create](/cli/azure/storage/container#create).
->>>>>>> 518000d5
 
 The following example creates a container named `mydisks`, specifying the access key obtained in the previous step (`key1`):
 
 ```azurecli
 az storage container create --account-name mystorageaccount \
-<<<<<<< HEAD
-    --account-key key1 --name myimages
-```
-
-## Upload VHD
-Now you can actually upload your custom disk image with [az storage blob upload](/cli/azure/storage/blob#upload). As with all virtual disks used by VMs, you upload and store your custom disk image as a page blob.
-=======
     --account-key key1 --name mydisks
 ```
 
 ## Upload VHD
 Now upload your custom disk with [az storage blob upload](/cli/azure/storage/blob#upload). You upload and store your custom disk as a page blob.
->>>>>>> 518000d5
 
 Specify your access key, the container you created in the previous step, and then the path to the custom disk on your local computer:
 
 ```azurecli
 az storage blob upload --account-name mystorageaccount \
-<<<<<<< HEAD
-    --account-key key1 --container-name myimages --type page \
-    --file /path/to/disk/mydisk.vhd --name myImage.vhd
-=======
     --account-key key1 --container-name mydisks --type page \
     --file /path/to/disk/mydisk.vhd --name myDisk.vhd
->>>>>>> 518000d5
 ```
 
 ## Create VM from custom disk
 Again, you can create a VM using Azure Managed Disks or unmanaged disks. For both types, specify the URI to the managed or unmanaged disk when you create a VM. For unmanaged disks, ensure that the destination storage account matches where your custom disk is stored. You can create your VM using the Azure 2.0 (Preview) or Resource Manager JSON template.
 
-<<<<<<< HEAD
-### Create a VM using the Azure CLI
-You specify the `--image` parameter with [az vm create](/cli/azure/vm#create) to point to your custom disk image. Ensure that `--storage-account` matches the storage account where your custom disk image is stored. You do not have to use the same container as the custom disk image to store your VMs. Make sure to create any additional containers in the same way as the earlier steps before uploading your custom disk images.
-=======
 ### Azure CLI 2.0 (Preview) - Azure Managed Disks
 To create a VM from your VHD, first convert the VHD to a managed disk with [az disk create](/cli/azure/disk/create). The following example creates a managed disk named `myManagedDisk` from the VHD you uploaded to your named storage account and container:
 
@@ -336,19 +228,10 @@
 az disk create --resource-group myResourceGroup --name myManagedDisk \
   --source https://mystorageaccount.blob.core.windows.net/mydisks/myDisk.vhd
 ```
->>>>>>> 518000d5
 
 Obtain the URI of the managed disk you created with [az disk list](/cli/azure/disk/list):
 
 ```azurecli
-<<<<<<< HEAD
-az vm create --resource-group myResourceGroup --location westus \
-    --name myVM --storage-account mystorageaccount --custom-os-disk-type linux \
-    --admin-username ops --ssh-key-value ~/.ssh/id_rsa.pub \
-    --image https://mystorageaccount.blob.core.windows.net/myimages/myImage.vhd
-```
-
-=======
 az disk list --resource-group myResourceGroup \
   --query '[].{Name:name,URI:creationData.sourceUri}' --output table
 ```
@@ -384,7 +267,6 @@
     --image https://mystorageaccount.blob.core.windows.net/mydisks/myDisk.vhd
 ```
 
->>>>>>> 518000d5
 You still need to specify, or answer prompts for, all the additional parameters required by the **az vm create** command such as username and SSH keys.
 
 
