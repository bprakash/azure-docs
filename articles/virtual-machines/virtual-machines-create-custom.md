<properties
	pageTitle="Create a custom virtual machine in Azure"
	description="Learn how to create a custom virtual machine in Azure."
	services="virtual-machines"
	documentationCenter=""
	authors="KBDAzure"
	manager="timlt"
	editor="tysonn"/>

<tags
	ms.service="virtual-machines"
	ms.workload="infrastructure-services"
	ms.tgt_pltfrm="na"
	ms.devlang="na"
<<<<<<< HEAD
	ms.topic="get-started-article"
	ms.date="03/13/2015"
=======
	ms.topic="get-started-article" 
	ms.date="07/21/2015"
>>>>>>> 0fa8c686
	ms.author="kathydav"/>

#How to create a custom virtual machine

A *custom* virtual machine simply means a virtual machine that you create using the **From Gallery** option because it gives you more configuration choices than the **Quick Create** option. These choices include:

- Connecting the virtual machine to a virtual network.
- Installing the Azure Virtual Machine Agent and Azure Virtual Machine Extensions, such as for antimalware.
- Adding the virtual machine to existing cloud services.
- Adding the virtual machine to an existing Storage account.
- Adding the virtual machine to an availability set.

**Important**: If you want your virtual machine to use a virtual network so you can connect to it directly by host name or set up cross-premises connections, make sure that you specify the virtual network when you create the virtual machine. A virtual machine can be configured to join a virtual network only when you create the virtual machine. For details on virtual networks, see [Azure Virtual Network overview](http://go.microsoft.com/fwlink/p/?LinkID=294063).

[AZURE.INCLUDE [virtual-machines-create-WindowsVM](../../includes/virtual-machines-create-WindowsVM.md)]<|MERGE_RESOLUTION|>--- conflicted
+++ resolved
@@ -12,13 +12,8 @@
 	ms.workload="infrastructure-services"
 	ms.tgt_pltfrm="na"
 	ms.devlang="na"
-<<<<<<< HEAD
 	ms.topic="get-started-article"
-	ms.date="03/13/2015"
-=======
-	ms.topic="get-started-article" 
 	ms.date="07/21/2015"
->>>>>>> 0fa8c686
 	ms.author="kathydav"/>
 
 #How to create a custom virtual machine
