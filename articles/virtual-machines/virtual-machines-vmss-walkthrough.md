﻿<properties
	pageTitle="Automatically Scale Virtual Machine Scale Sets | Microsoft Azure"
	description="Get started creating and managing your first Azure Virtual Machine Scale Sets"
	services="virtual-machines"
	documentationCenter=""
	authors="davidmu1"
	manager="timlt"
	editor=""
	tags="azure-resource-manager"/>

<tags
	ms.service="virtual-machines"
	ms.workload="infrastructure-services"
	ms.tgt_pltfrm="na"
	ms.devlang="na"
	ms.topic="article"
	ms.date="11/19/2015"
	ms.author="davidmu"/>

# Automatically scale machines in a Virtual Machine Scale Set

[AZURE.INCLUDE [learn-about-deployment-models](../../includes/learn-about-deployment-models-rm-include.md)] [classic deployment model](virtual-machines-create-windows-powershell-service-manager.md).

Virtual Machine Scale Sets make it easy for you to deploy and manage identical virtual machines as a set. Scale sets provide a highly scalable and customizable compute layer for hyperscale applications, and they support Windows platform images, Linux platform images, custom images, and extensions. For more information about scale sets, see [Virtual Machine Scale Sets](virtual-machines-vmss-overview.md).

This tutorial shows you how to create a Virtual Machine Scale Set of Windows virtual machines and automatically scale the machines in the set. You do this by creating an Azure Resource Manager template and deploying it using Azure PowerShell. For more information about templates, see [Authoring Azure Resource Manager templates](../resource-group-authoring-templates.md).

The template that you build in this tutorial is similar to a template that can be found in the template gallery. To learn more, see [Deploy a simple VM Scale Set with Windows VMs and a Jumpbox](https://azure.microsoft.com/blog/azure-vm-scale-sets-public-preview).

[AZURE.INCLUDE [powershell-preview-inline-include](../../includes/powershell-preview-inline-include.md)]

[AZURE.INCLUDE [virtual-machines-vmss-preview](../../includes/virtual-machines-vmss-preview-include.md)]

## Step 1: Create a resource group and a storage account

1.	**Sign in to Microsoft Azure**. Open the Microsoft Azure PowerShell window and run **Login-AzureRmAccount**.

2.	**Create a resource group** – All resources must be deployed to a resource group. For this tutorial, name the resource group **vmss-test1**. See [New-AzureRmResourceGroup](https://msdn.microsoft.com/library/mt603739.aspx).

3.	**Deploy a storage account into the new resource group** – This tutorial uses several storage accounts to facilitate the virtual machine scale set. Use [New-AzureRmStorageAccount](https://msdn.microsoft.com/library/mt607148.aspx) to create a storage account named **vmssstore1**. Keep the Azure PowerShell window open for steps later in this tutorial.

## Step 2: Create the template
An Azure Resource Manager template makes it possible for you to deploy and manage Azure resources together by using a JSON description of the resources and associated deployment parameters.

1.	In your favorite text editor, create the file C:\VMSSTemplate.json and add the initial JSON structure to support the template.

	```
	{
		"$schema":"http://schema.management.azure.com/schemas/2014-04-01-preview/VM.json",
		"contentVersion": "1.0.0.0",
		"parameters": {
		}
		"variables": {
		}
		"resources": [
		]
	}
	```

2.	Parameters are not always required, but they make template management easier. They provide a way to specify values for the template, describe the type of the value, the default value if needed, and possibly the allowed values of the parameter.

	Add these parameters under the parameters parent element that you added to the template:

	- A name for the jumpbox virtual machine that is used to access the machines in the scale set.
	- A name for the storage account where the template is stored.
	- The number of instances of virtual machines to initially create in the scale set.
	- The name and password of the administrator account on the virtual machines.
	- A prefix for names of the storage accounts that are used by the virtual machines in the scale set.


	```
	"vmName": {
		"type": "string"
	},
	"vmSSName": {
		"type": "string"
	},
	"instanceCount": {
		"type": "string"
	},
	"adminUsername": {
		"type": "string"
	},
	"adminPassword": {
		"type": "securestring"
	},
	"storageAccountName": {
		"type": "string"
	},
	"vmssStoragePrefix": {
		"type": "string"
	}
	```


3.	Variables can be used in a template to specify values that may change frequently or values that need to be created from a combination of parameter values.

	Add these variables under the variables parent element that you added to the template:

	- DNS names that are used by the network interfaces.
	- The size of the virtual machines used in the scale set. For more information about virtual machine sizes see, [Sizes for virtual machines](virtual-machines-size-specs.md).
	- The platform image information for defining the operating system that will run on the virtual machines in the scale set. For more information about selecting images, see [Navigate and select Azure virtual machine images with Windows PowerShell and the Azure CLI](resource-groups-vm-searching.md).
	- The IP address names and prefixes for the virtual network and subnets.
	- The names and identifiers of the virtual network, load balancer, and network interfaces.
	- Storage account names for the accounts associated with the machines in the scale set.
	- Settings for the Diagnostics extension that is installed on the virtual machines. For more information about the Diagnostics extension, see [Create a Windows Virtual machine with monitoring and diagnostics using Azure Resource Manager Template](virtual-machines-extensions-diagnostics-windows-template.md).

	```
	"dnsName1": "[concat(parameters('resourcePrefix'),'dn1')] ",
	"dnsName2": "[concat(parameters('resourcePrefix'),'dn2')] ",
	"vmSize": "Standard_A0",
	"imagePublisher": "MicrosoftWindowsServer",
	"imageOffer": "WindowsServer",
	"imageVersion": "2012-R2-Datacenter",
	"addressPrefix": "10.0.0.0/16",
	"subnetName": "Subnet",
	"subnetPrefix": "10.0.0.0/24",
	"publicIP1": "[concat(parameters('resourcePrefix'),'ip1')]",
	"publicIP2": "[concat(parameters('resourcePrefix'),'ip2')]",
	"loadBalancerName": "[concat(parameters('resourcePrefix'),'lb1')]",
	"virtualNetworkName": "[concat(parameters('resourcePrefix'),'vn1')]",
	"nicName1": "[concat(parameters('resourcePrefix'),'nc1')]",
	"nicName2": "[concat(parameters('resourcePrefix'),'nc2')]",
	"vnetID": "[resourceId('Microsoft.Network/virtualNetworks',variables('virtualNetworkName'))]",
	"publicIPAddressID1": "[resourceId('Microsoft.Network/publicIPAddresses',variables('publicIP1'))]",
	"publicIPAddressID2": "[resourceId('Microsoft.Network/publicIPAddresses',variables('publicIP2'))]",
	"lbID": "[resourceId('Microsoft.Network/loadBalancers',variables('loadBalancerName'))]",
	"nicId": "[resourceId('Microsoft.Network/networkInterfaces',variables('nicName2'))]",
	"frontEndIPConfigID": "[concat(variables('lbID'),'/frontendIPConfigurations/loadBalancerFrontEnd')]",
	"storageAccountType": "Standard_LRS",
	"storageAccountPrefix": [ "a", "g", "m", "s", "y" ],
	"diagnosticsStorageAccountName": "[concat('a', parameters('vmssStorageSuffix'))]",
	"accountid": "[concat('/subscriptions/',subscription().subscriptionId,'/resourceGroups/', resourceGroup().name,'/providers/','Microsoft.Storage/storageAccounts/', variables('diagnosticsStorageAccountName'))]",
	"wadlogs": "<WadCfg> <DiagnosticMonitorConfiguration overallQuotaInMB=\"4096\" xmlns=\"http://schemas.microsoft.com/ServiceHosting/2010/10/DiagnosticsConfiguration\"> <DiagnosticInfrastructureLogs scheduledTransferLogLevelFilter=\"Error\"/> <WindowsEventLog scheduledTransferPeriod=\"PT1M\" > <DataSource name=\"Application!*[System[(Level = 1 or Level = 2)]]\" /> <DataSource name=\"Security!*[System[(Level = 1 or Level = 2)]]\" /> <DataSource name=\"System!*[System[(Level = 1 or Level = 2)]]\" /></WindowsEventLog>",
	"wadperfcounter": "<PerformanceCounters scheduledTransferPeriod=\"PT1M\"><PerformanceCounterConfiguration counterSpecifier=\"\\Processor(_Total)\\% Processor Time\" sampleRate=\"PT15S\" unit=\"Percent\"><annotation displayName=\"CPU utilization\" locale=\"en-us\"/></PerformanceCounterConfiguration>",
	"wadcfgxstart": "[concat(variables('wadlogs'),variables('wadperfcounter'),'<Metrics resourceId=\"')]",
	"wadmetricsresourceid": "[concat('/subscriptions/',subscription().subscriptionId,'/resourceGroups/',resourceGroup().name ,'/providers/','Microsoft.Compute/virtualMachineScaleSets/',parameters('vmssName'))]",
	"wadcfgxend": "[concat('\"><MetricAggregation scheduledTransferPeriod=\"PT1H\"/><MetricAggregation scheduledTransferPeriod=\"PT1M\"/></Metrics></DiagnosticMonitorConfiguration></WadCfg>')]"
	```

4.	In this tutorial, you deploy the following resources and extensions:

 - Microsoft.Storage/storageAccounts
 - Microsoft.Network/virtualNetworks
 - Microsoft.Network/publicIPAddresses
 - Microsoft.Network/loadBalancers
 - Microsoft.Network/networkInterfaces
 - Microsoft.Compute/virtualMachines
 - Microsoft.Compute/virtualMachineScaleSets
 - Microsoft.Insights.VMDiagnosticsSettings
 - Microsoft.Insights/autoscaleSettings

	For more information about Resource Manager resources, see [Azure Compute, Network, and Storage Providers under the Azure Resource Manager](virtual-machines-azurerm-versus-azuresm.md).

	Add the storage account resource under the resources parent element that you added to the template. This template uses a loop to create the recommended 5 storage accounts where the operating system disks and diagnostic data are stored. This set of accounts can support up to 100 virtual machines in a scale set, which is the current maximum. Each storage account is named with a letter designator that was defined in the variables combined with the suffix that you provide in the parameters for the template.

	```
	{
		"type": "Microsoft.Storage/storageAccounts",
		"name": "[concat(variables('storagePrefix')[copyIndex()], parameters('vmssStorageSuffix'))]",
		"apiVersion": "2015-05-01-preview",
		"copy": {
			"name": "storageLoop",
			"count": 5
		},
		"location": "[resourceGroup().location]",
		"properties": {
			"accountType": "[variables('storageAccountType')]"
		}
	},
	```

5.	Add the virtual network resource. For more information, see [Network Resource Provider](../virtual-network/resource-groups-networking.md).

	```
	{
		"apiVersion": "2015-06-15",
		"type": "Microsoft.Network/virtualNetworks",
		"name": "[variables('virtualNetworkName')]",
		"location": "[resourceGroup().location]",
		"properties": {
			"addressSpace": {
				"addressPrefixes": [
					"[variables('addressPrefix')]"
				]
			},
			"subnets": [
				{
					"name": "[variables('subnetName')]",
					"properties": {
						"addressPrefix": "[variables('subnetPrefix')]"
					}
				}
			]
		}
	},
	```

6.	Add the public IP address resources that are used by the load balancer and network interface.

	```
	{
		"apiVersion": "2015-06-15",
		"type": "Microsoft.Network/publicIPAddresses",
		"name": "[variables('publicIP1')]",
		"location": "[resourceGroup().location]",
		"properties": {
			"publicIPAllocationMethod": "Dynamic",
			"dnsSettings": {
				"domainNameLabel": "[variables('dnsName1')]"
			}
		}
	},
	{
		"apiVersion": "2015-06-15",
		"type": "Microsoft.Network/publicIPAddresses",
		"name": "[variables('publicIP2')]",
		"location": "[resourceGroup().location]",
		"properties": {
			"publicIPAllocationMethod": "Dynamic",
			"dnsSettings": {
				"domainNameLabel": "[variables('dnsName2')]"
			}
		}
	},
	```

7.	Add the load balancer resource that is used by the scale set. For more information, see [Azure Resource Manager Support for Load Balancer](../load-balancer/oad-balancer-arm.md).

	```
	{
		"apiVersion": "2015-06-15",
		"name": "[variables('loadBalancerName')]",
		"type": "Microsoft.Network/loadBalancers",
		"location": "[resourceGroup().location]",
		"dependsOn": [
			"[concat('Microsoft.Network/publicIPAddresses/', variables('publicIP1'))]"
		],
		"properties": {
			"frontendIPConfigurations": [
				{
					"name": "loadBalancerFrontEnd",
					"properties": {
						"publicIPAddress": {
							"id": "[variables('publicIPAddressID1')]"
						}
					}
				}
			],
			"backendAddressPools": [
				{
					"name": "bepool1"
				}
			],
			"inboundNatPools": [
				{
					"name": "natpool1",
					"properties": {
						"frontendIPConfiguration": {
							"id": "[variables('frontEndIPConfigID')]"
						},
						"protocol": "tcp",
						"frontendPortRangeStart": 50000,
						"frontendPortRangeEnd": 50500,
						"backendPort": 3389
					}
				}
			]
		}
	},
	```

8.	Add the network interface resource that is used by the jumpbox virtual machine.


	```
	{
		"apiVersion": "2015-05-01-preview",
		"type": "Microsoft.Network/networkInterfaces",
		"name": "[variables('nicName1')]",
		"location": "[resourceGroup().location]",
		"dependsOn": [
			"[concat('Microsoft.Network/publicIPAddresses/', variables('publicIP2'))]",
			"[concat('Microsoft.Network/virtualNetworks/', variables('virtualNetworkName'))]"
		],
		"properties": {
			"ipConfigurations": [
				{
					"name": "ipconfig1",
					"properties": {
						"privateIPAllocationMethod": "Dynamic",
						"publicIPAddress": {
							"id": "[resourceId('Microsoft.Network/publicIPAddresses', variables('publicIP2'))]"
						},
						"subnet": {
							"id": "[concat('/subscriptions/',subscription().subscriptionId,'/resourceGroups/',resourceGroup().name,'/providers/Microsoft.Network/virtualNetworks/',variables('virtualNetworkName'),'/subnets/',variables('subnetName'))]"
						}
					}
				}
			]
		}
	},
	```


9.	Add the virtual machine resource in the same network as the scale set. Because machines in a virtual machine scale set are not directly accessible using a public IP address, a jumpbox virtual machine is created in the same virtual network as the scale set and is used to remotely access the machines in the set.

	```
	{
		"apiVersion": "2015-05-01-preview",
		"type": "Microsoft.Compute/virtualMachines",
		"name": "[parameters('vmName')]",
		"location": "[resourceGroup().location]",
		"dependsOn": [
			"[concat('Microsoft.Network/networkInterfaces/', variables('nicName1'))]"
		],
		"properties": {
			"hardwareProfile": {
				"vmSize": "[variables('vmSize')]"
			},
			"osProfile": {
				"computername": "[parameters('vmName')]",
				"adminUsername": "[parameters('adminUsername')]",
				"adminPassword": "[parameters('adminPassword')]"
			},
			"storageProfile": {
				"imageReference": {
					"publisher": "[variables('imagePublisher')]",
					"offer": "[variables('imageOffer')]",
					"sku": "[variables('imageVersion')]",
					"version": "latest"
				},
				"osDisk": {
					"name": "davidmuos1",
					"vhd": {
						"uri":  "[concat('https://',parameters('storageAccountName'),'.blob.core.windows.net/vhds/',parameters('resourcePrefix'),'os1.vhd')]"
					},
					"caching": "ReadWrite",
					"createOption": "FromImage"        
				}
			},
			"networkProfile": {
				"networkInterfaces": [
					{
						"id": "[resourceId('Microsoft.Network/networkInterfaces',variables('nicName1'))]"
					}
				]
			}
		}
	},
	```

10.	Add the virtual machine scale set resource and specify the Diagnostics extension that is installed on all virtual machines in the scale set. Many of the settings for this resource are similar with the virtual machine resource. Here are the main differences:

	- **capacity** - specifies how many virtual machines should be initialized in the scale set. You set this value by specifying a value for the instanceCount parameter.

	- **upgradePolicy** – specifies how updates are made to virtual machines in the scale set. Manual specifies that only new virtual machines are affected by changes in a template when it is redeployed. Automatic specifies that all machines in the scale set are updated and restarted.

	The virtual machine scale set is not created until all of the storage accounts are created as specified with the dependsOn element.

	```
	{
		"type": "Microsoft.Compute/virtualMachineScaleSets",
		"apiVersion": "2015-06-15",
		"name": "[parameters('vmSSName')]",
		"location": "[resourceGroup().location]",
		"dependsOn": [
			"[concat('Microsoft.Storage/storageAccounts/a', parameters('vmssStorageSuffix'))]",
			"[concat('Microsoft.Storage/storageAccounts/g', parameters('vmssStorageSuffix'))]",
			"[concat('Microsoft.Storage/storageAccounts/m', parameters('vmssStorageSuffix'))]",
			"[concat('Microsoft.Storage/storageAccounts/s', parameters('vmssStorageSuffix'))]",
			"[concat('Microsoft.Storage/storageAccounts/y', parameters('vmssStorageSuffix'))]",
			"[concat('Microsoft.Network/virtualNetworks/', variables('virtualNetworkName'))]",
			"[concat('Microsoft.Network/loadBalancers/', variables('loadBalancerName'))]"
		],
		"sku": {
			"name": "[variables('vmSize')]",
			"tier": "Standard",
			"capacity": "[parameters('instanceCount')]"
		},
		"properties": {
			"upgradePolicy": {
				"mode": "Manual"
			},
			"virtualMachineProfile": {
				"storageProfile": {
					"osDisk": {
						"vhdContainers": [
							"[concat('https://a', parameters('vmssStorageSuffix'), '.blob.core.windows.net/vmss')]",
							"[concat('https://g', parameters('vmssStorageSuffix'), '.blob.core.windows.net/vmss')]",
							"[concat('https://m', parameters('vmssStorageSuffix'), '.blob.core.windows.net/vmss')]",
							"[concat('https://s', parameters('vmssStorageSuffix'), '.blob.core.windows.net/vmss')]",
							"[concat('https://y', parameters('vmssStorageSuffix'), '.blob.core.windows.net/vmss')]"
						],
						"name": "vmssosdisk",
						"caching": "ReadOnly",
						"createOption": "FromImage"
					},
					"imageReference": {
						"publisher": "[variables('imagePublisher')]",
						"offer": "[variables('imageOffer')]",
						"sku": "[variables('imageVersion')]",
						"version": "latest"
					}
				},
				"osProfile": {
					"computerNamePrefix": "[parameters('vmSSName')]",
					"adminUsername": "[parameters('adminUsername')]",
					"adminPassword": "[parameters('adminPassword')]"
				},
				"networkProfile": {
					"networkInterfaceConfigurations": [
						{
							"name": "[variables('nicName2')]",
							"properties": {
								"primary": "true",
								"ipConfigurations": [
									{
										"name": "ip1",
										"properties": {
											"subnet": {
												"id": "[concat('/subscriptions/',subscription().subscriptionId,'/resourceGroups/',resourceGroup().name,'/providers/Microsoft.Network/virtualNetworks/',variables('virtualNetworkName'),'/subnets/',variables('subnetName'))]"
											},
											"loadBalancerBackendAddressPools": [
												{
													"id": "[concat('/subscriptions/',subscription().subscriptionId,'/resourceGroups/',resourceGroup().name,'/providers/Microsoft.Network/loadBalancers/',variables('loadBalancerName'),'/backendAddressPools/bepool1')]"
												}
											],
											"loadBalancerInboundNatPools": [
												{
													"id": "[concat('/subscriptions/',subscription().subscriptionId,'/resourceGroups/',resourceGroup().name,'/providers/Microsoft.Network/loadBalancers/',variables('loadBalancerName'),'/inboundNatPools/natpool1')]"
												}
											]
										}
									}
								]
							}
						}
					]
				},
				"extensionProfile": {
					"extensions": [
						{
							"name": "Microsoft.Insights.VMDiagnosticsSettings",
							"properties": {
								"publisher": "Microsoft.Azure.Diagnostics",
								"type": "IaaSDiagnostics",
								"typeHandlerVersion": "1.5",
								"autoUpgradeMinorVersion": true,
								"settings": {
									"xmlCfg": "[base64(concat(variables('wadcfgxstart'),variables('wadmetricsresourceid'),variables('wadcfgxend')))]",
									"storageAccount": "[variables('diagnosticsStorageAccountName')]"
								},
								"protectedSettings": {
									"storageAccountName": "[variables('diagnosticsStorageAccountName')]",
									"storageAccountKey": "[listkeys(variables('accountid'), '2015-05-01-preview').key1]",
									"storageAccountEndPoint": "https://core.windows.net"
								}
							}
						}
					]
				}
			}
		}
	},
	```

11.	Add the autoscaleSettings resource that defines how the scale set adjusts based on the processor usage on the machines in the set. For this tutorial, these are the important values:

 - **metricName** - This is the same as the performance counter that we defined in the wadperfcounter variable. Using that variable, the Diagnostics extension collects the  **Processor(_Total)\% Processor Time** counter.
 - **metricResourceUri** - This is the resource identifier of the virtual machine scale set.
 - **timeGrain** – This is the granularity of the metrics that are collected. In this template, it is set to 1 minute.
 - **statistic** – This determines how the metrics are combined to accommodate the automatic scaling action. The possible values are: Average, Min, Max. In this template we are looking for the average total CPU usage among the virtual machines in the scale set.
 - **timeWindow** – This if the range of time in which instance data is collected. It must be between 5 minutes and 12 hours.
 - **timeAggregation** –This determines how the data that is collected should be combined over time. The default value is Average. The possible values are: Average, Minimum, Maximum, Last, Total, Count.
 - **operator** – This is the operator that is used to compare the metric data and the threshold. The possible values are: Equals, NotEquals, GreaterThan, GreaterThanOrEqual, LessThan, LessThanOrEqual.
 - **threshold** – This is the value that triggers the scale action. In this template, machines are added to the scale set when the average CPU usage among machines in the set is over 50%.
 - **direction** – This determines the action that is taken when the threshold value is achieved. The possible values are Increase or Decrease. In this template, the number of virtual machines in the scale set is increased if the threshold is over 50% in the defined time window.
 - **type** – This is the type of action that should occur, this must be set to ChangeCount.
 - **value** – This is the number of virtual machines that are added or removed from the scale set. This value must be 1 or greater. The default value is 1. In this template, the number of machines in the scale set increases by 1 when the threshold is met.
 - **cooldown** – This is the amount of time to wait since the last scaling action before the next action occurs. This must be between 1 minute and I week.

	```
	{
		"type": "Microsoft.Insights/autoscaleSettings",
		"apiVersion": "2015-04-01",
		"name": "[concat(parameters('resourcePrefix'),'as1')]",
		"location": "[resourceGroup().location]",
		"dependsOn": [
			"[concat('Microsoft.Compute/virtualMachineScaleSets/',parameters('vmSSName'))]"
		],
		"properties": {
			"enabled": true,
			"name": "[concat(parameters('resourcePrefix'),'as1')]",
			"profiles": [
				{
					"name": "Profile1",
					"capacity": {
						"minimum": "1",
						"maximum": "10",
						"default": "1"
					},
					"rules": [
						{
							"metricTrigger": {
								"metricName": "\\Processor(_Total)\\% Processor Time",
								"metricNamespace": "",
								"metricResourceUri": "[concat('/subscriptions/',subscription().subscriptionId,'/resourceGroups/',resourceGroup().name,'/providers/Microsoft.Compute/virtualMachineScaleSets/',parameters('vmSSName'))]",
								"timeGrain": "PT1M",
								"statistic": "Average",
								"timeWindow": "PT5M",
								"timeAggregation": "Average",
								"operator": "GreaterThan",
								"threshold": 50.0
							},
							"scaleAction": {
								"direction": "Increase",
								"type": "ChangeCount",
								"value": "1",
								"cooldown": "PT5M"
							}
						}
					]
				}
			],
			"targetResourceUri": "[concat('/subscriptions/',subscription().subscriptionId,'/resourceGroups/', resourceGroup().name,'/providers/Microsoft.Compute/virtualMachineScaleSets/',parameters('vmSSName'))]"
		}
	}
	```

12.	Save the template file.    

## Step 3: Upload the template to storage

The template can be uploaded from the Microsoft Azure PowerShell window as long as you know the account name and the primary key of the storage account that you created in step 1.

1.	In the Microsoft Azure PowerShell window, set a variable that specifies the name of the storage account that you deployed in step 1.

		$StorageAccountName = "vmssstore1"

2.	Set a variable that specifies the primary key of the storage account.

		$StorageAccountKey = "<primary-account-key>"

	You can get this key by clicking the key icon when viewing the storage account resource in the Azure portal.

3.	Create the storage account context object that is used to validate operations with the storage account.

		$ctx = New-AzureStorageContext -StorageAccountName $StorageAccountName -StorageAccountKey $StorageAccountKey

4.	Create a new templates container where the template that you created can be stored.

		$ContainerName = "templates"
		New-AzureStorageContainer -Name $ContainerName -Context $ctx  -Permission Blob

5.	Upload the template file to the new container.

		$BlobName = "VMSSTemplate.json"
		$fileName = "C:\" + $BlobName
		Set-AzureStorageBlobContent -File $fileName -Container $ContainerName -Blob  $BlobName -Context $ctx

## Step 4: Deploy the template

Now that you created the template, you can get started deploying the resources. Use this command the start the process:

		New-AzureRmResourceGroupDeployment -Name "vmss-testdeployment1" -ResourceGroupName "vmss-test1" -TemplateUri "https://vmssstore1.blob.core.windows.net/templates/VMSSTemplate.json"

When you press enter, you are prompted to provide values for the variables you assigned. Provide these values:

	vmName: vmssvm1
	vmSSName: vmsstest1
	instanceCount: 5
	adminUserName: vmadmin1
	adminPassword: vmadminpass1
	storageAccountName: vmssstore1
	resourcePrefix: vmsstest

It should take about 15 minutes for all of the resources to successfully be deployed.

>[AZURE.NOTE]You can also make use of the portal’s ability to deploy the resources. To do this, use this link:
https://portal.azure.com/#create/Microsoft.Template/uri/<link to VM Scale Set JSON template>

## Step 4: Monitor resources

<<<<<<< HEAD
## Deploying and Managing VM Scale Sets with the Azure classic portal

Initially you cannot create a VM Scale Set from scratch in the Azure classic portal. Portal support is being worked on and in the first stage of this work you can only see scale sets in the portal that you've already created, and will have to use a template/script approach to create them. In all cases "portal" is assumed to mean the new Azure classic portal: [https://portal.azure.com/](https://portal.azure.com/).
=======
You can get some information about virtual machine scale sets using these methods:

 - The Azure portal - You can currently get a limited amount of information using the portal.
 - The [Azure Resource Explorer](https://resources.azure.com/) - This is the best tool to explore the current state of your scale set. Follow this path and you should see the instance view of the scale set that you created:
>>>>>>> afd8f97a

		subscriptions > {your subscription} > resourceGroups > vmss-test1 > providers > Microsoft.Compute > virtualMachineScaleSets > vmsstest1 > virtualMachines

 - Azure PowerShell - Use this command to get some information:

		Get-AzureRmResource -name vmsstest1 -ResourceGroupName vmss-test1 -ResourceType Microsoft.Compute/virtualMachineScaleSets -ApiVersion 2015-06-15

 - Connect to the jumpbox virtual machine just like you would any other machine and then you can remotely access the virtual machines in the scale set to monitor individual processes.

>[AZURE.NOTE]A complete REST API for obtaining information about scale sets can be found in [Virtual Machine Scale Sets](https://msdn.microsoft.com/library/mt589023.aspx)

## Step 5: Remove the resources

Because you are charged for resources used in Azure, it is always a good practice to delete resources that are no longer needed. You don’t need to delete each resource separately from a resource group. You can delete the resource group and all of its resources will automatically be deleted.

	Remove-AzureRmResourceGroup -Name vmss-test1

If you want to keep your resource group, you can delete the scale set only.

<<<<<<< HEAD
## Deploying and Managing VM Scale Sets using PowerShell

You can deploy VMSS templates and query resources using any current Azure PowerShell version.

**Important Note:** The examples shown below are for [Azure PowerShell 1.0](https://azure.microsoft.com/blog/azps-1-0-pre/) which introduced the _AzureRm_ prefix to many commands. If you are using an earlier version of PowerShell such as 0.9.8 or below, remove " **Rm**" from the example commands. The examples also assume you have already established a login connection to Azure in your PowerShell environment (_Login-AzureRmAccount_).

Examples:

&#35; **Create a resource group**

New-AzureRmResourcegroup -name myrg -location 'Southeast Asia'

&#35; **Create a VM scale set of 2 VMs**

New-AzureRmResourceGroupDeployment -name dep1 -vmSSName myvmss -instanceCount 3 -ResourceGroupName myrg -TemplateUri [https://raw.githubusercontent.com/Azure/azure-quickstart-templates/master/201-vmss-linux-nat/azuredeploy.json](https://raw.githubusercontent.com/Azure/azure-quickstart-templates/master/201-vmss-linux-nat/azuredeploy.json)

You will be prompted for any parameters you missed (like location, username, password in this example).

&#35; **Get VM scale set details**

Get-AzureRmResource -name myvmss -ResourceGroupName myrg -ResourceType Microsoft.Compute/virtualMachineScaleSets -ApiVersion 2015-06-15

&#35; or for more detail pipe it through | ConvertTo-Json -Depth 10

&#35; or for even more detail add –debug to your command.

&#35; Scaling out or scaling in

New-AzureRmResourceGroupDeployment -name dep2 -vmSSName myvmss -instanceCount 2 -ResourceGroupName myrg –TemplateUri [https://raw.githubusercontent.com/Azure/azure-quickstart-templates/master/201-vmss-scale-in-or-out/azuredeploy.json](https://raw.githubusercontent.com/Azure/azure-quickstart-templates/master/201-vmss-scale-in-or-out/azuredeploy.json)

&#35; **Remove a Scale Set**

&#35; Easy: Remove the entire resource group and everything in it:

Remove-AzureRmResourceGroup -Name myrg

&#35; Precise: Remove a specific resource:

Remove-AzureRmResource -Name myvmss -ResourceGroupName myrg -ApiVersion 2015-06-15 -ResourceType Microsoft.Compute/virtualMachineScaleSets

### Imperative PowerShell commands for scale sets

An upcoming build of Azure PowerShell will include a set of imperative commands to create and manage VM scale sets without using templates. This build is available in preview here: [https://github.com/AzureRT/azure-powershell/releases](https://github.com/AzureRT/azure-powershell/releases). Examples of how to use the imperative API can be found here:

[https://github.com/huangpf/azure-powershell/blob/vmss/src/ResourceManager/Compute/Commands.Compute.Test/ScenarioTests/VirtualMachineScaleSetTests.ps1](https://github.com/huangpf/azure-powershell/blob/vmss/src/ResourceManager/Compute/Commands.Compute.Test/ScenarioTests/VirtualMachineScaleSetTests.ps1)

## Deploying and Managing VM Scale Sets Using Azure CLI

You can deploy VMSS templates and query resources using any current Azure CLI version.

The easiest way to install CLI is from a Docker container. For installing see: [https://azure.microsoft.com/blog/run-azure-cli-as-a-docker-container-avoid-installation-and-setup/](https://azure.microsoft.com/blog/run-azure-cli-as-a-docker-container-avoid-installation-and-setup/)

For using CLI see: [https://azure.microsoft.com/documentation/articles/xplat-cli/](https://azure.microsoft.com/documentation/articles/xplat-cli/)

###
VM Scale Set CLI examples

&#35; **create a resource group**

azure group create myrg "Southeast Asia"

&#35; **create a VM scale set**

azure group deployment create -g myrg -n dep2 --template-uri [https://raw.githubusercontent.com/Azure/azure-quickstart-templates/master/201-vmss-linux-nat/azuredeploy.json](https://raw.githubusercontent.com/Azure/azure-quickstart-templates/master/201-vmss-linux-nat/azuredeploy.json)

&#35; this should ask for parameters dynamically, or you could specify them as arguments

&#35; **get scale set details**

azure resource show -n vmssname -r Microsoft.Compute/virtualMachineScaleSets -o 2015-06-15 -g myrg

&#35; or for more details:

azure resource show –n vmssname –r Microsoft.Compute/virtualMachineScaleSets –o 2015-06-15 –g myrg –json –vv

An upcoming Azure CLI build will include imperative commands to deploy and manage VM scale sets directly without templates and perform operations on VMs in VM Scale Sets. You can track this build here: [https://github.com/AzureRT/azure-xplat-cli/releases/](https://github.com/AzureRT/azure-xplat-cli/releases/)

## VM Scale Set Templates

This section walks through a simple Azure template to create a VM scale set, and contrasts it with templates used to create single-instance virtual machines. There is also a handy video dissection of a VM Scale Set template here: [https://channel9.msdn.com/Blogs/Windows-Azure/VM-Scale-Set-Template-Dissection/player](https://channel9.msdn.com/Blogs/Windows-Azure/VM-Scale-Set-Template-Dissection/player)

### Anatomy of a template

Let's start with a simple template that creates a VM scale set of Ubuntu virtual machines, and break it down into components. This example also creates the resources upon which a VM scale set depends such as VNET, storage account etc. The example can be found here: [https://raw.githubusercontent.com/gbowerman/azure-myriad/master/vmss-ubuntu-vnet-storage.json](https://raw.githubusercontent.com/gbowerman/azure-myriad/master/vmss-ubuntu-vnet-storage.json) - note that for this "hello world" example, there won't be a direct way to connect to VMs in the VM scale set from outside of your VNET as the VMs are assigned internal IP addresses. See the Scenarios section and examples in [Azure Quickstart templates](https://github.com/Azure/azure-quickstart-templates) for ways to connect from outside using load balancers or jump boxes.

### Template header.

Specify schema, and content version:

{

   "$schema": "http://schema.management.azure.com/schemas/2015-01-01-preview/deploymentTemplate.json",

   "contentVersion": "1.0.0.0",

### Parameters

As with any Azure Resource Manager (ARM) template this section defines parameters which are specified at deployment time, including in this example the name of your VM scale set, the number of VM instances to start with, a unique string to use when creating storage accounts (always use lowercase when you enter values for objects like storage accounts unless you know how case is treated).:

````
 "parameters": {

    "vmSSName": {

      "type": "string",

      "metadata": {

        "description": "Scale Set name, also used in this template as a base for naming resources (hence limited less than 10 characters)."

      },

      "maxLength": 10

    },

    "instanceCount": {

      "type": "int",

      "metadata": {

        "description": "Number of VM instances"

      },

      "maxValue": 100

    },

    "adminUsername": {

      "type": "string",

      "metadata": {

        "description": "Admin username on all VMs."

      }

    },

    "adminPassword": {

      "type": "securestring",

      "metadata": {

        "description": "Admin password on all VMs."

      }

    }

  },
````

### Variables

A standard ARM template component which defines variables you will reference later in the template. In this example we'll use variables to define what OS we want, some network configuration details, storage settings and location. For location we'll use the _location()_ function to pick it up from the resource group where it is being deployed.

Note that an array of unique strings is defined for a storage account prefix. See the Storage section for an explanation.

````
  "variables": {

    "apiVersion": "2015-06-15",

    "newStorageAccountSuffix": "[concat(parameters('vmssName'), 'sa')]",

    "uniqueStringArray": [

      "[concat(uniqueString(concat(resourceGroup().id, deployment().name, variables('newStorageAccountSuffix'), '0')))]",

      "[concat(uniqueString(concat(resourceGroup().id, deployment().name, variables('newStorageAccountSuffix'), '1')))]",

      "[concat(uniqueString(concat(resourceGroup().id, deployment().name, variables('newStorageAccountSuffix'), '2')))]",

      "[concat(uniqueString(concat(resourceGroup().id, deployment().name, variables('newStorageAccountSuffix'), '3')))]",

      "[concat(uniqueString(concat(resourceGroup().id, deployment().name, variables('newStorageAccountSuffix'), '4')))]"

    ],

    "vmSize": "Standard\_A1",

    "vhdContainerName": "[concat(parameters('vmssName'), 'vhd')]",

    "osDiskName": "[concat(parameters('vmssName'), 'osdisk')]",

    "virtualNetworkName": "[concat(parameters('vmssName'), 'vnet')]",

    "subnetName": "[concat(parameters('vmssName'), 'subnet')]",

    "nicName": "[concat(parameters('vmssName'), 'nic')]",

    "ipConfigName": "[concat(parameters('vmssName'), 'ipconfig')]",

    "addressPrefix": "10.0.0.0/16",

    "subnetPrefix": "10.0.0.0/24",

    "storageAccountType": "Standard\_LRS",

    "location": "[resourceGroup().location]",

    "osType": {

      "publisher": "Canonical",

      "offer": "UbuntuServer",

      "sku": "15.10",

      "version": "latest"

    },

    "imageReference": "[variables('osType')]"

  },
````

### Resources

In this section each resource type is defined.

````
   "resources": [
````


**Storage.** When you create a VM scale set you specify an array of storage accounts. The OS disks for VM instances will then be distributed evenly between each account. In the future VM scale sets will switch to using a managed disk approach where you don't have to manage storage accounts and instead just describe the storage properties as part of the scale set definition. For now, you will need to create as many storage accounts as you need in advance. We recommend creating 5 storage accounts, which will comfortably support up to 100 VMs in a scale set (the current maximum).

When a set of storage accounts are created, they are distributed across partitions in a storage stamp, and the distribution scheme depends on the first letters of the storage account name. For this reason, for optimal performance it is recommended that each storage account you create starts with a different letter, spread out across the alphabet. You can name this manually, or for this example use the uniqueString() function to provide a pseudo-random distribution:

````
    {

      "type": "Microsoft.Storage/storageAccounts",

      "name": "[concat(variables('uniqueStringArray')[copyIndex()], variables('newStorageAccountSuffix'))]",

      "location": "[variables('location')]",

      "apiVersion": "[variables('apiVersion')]",

      "copy": {

        "name": "storageLoop",

        "count": 5

      },

      "properties": {

        "accountType": "[variables('storageAccountType')]"

      }

    },
````

**Virtual Network.** Create a VNET. Note you can have multiple scale sets, as well as single VMs in the same VNET.

````
    {

      "type": "Microsoft.Network/virtualNetworks",

      "name": "[variables('virtualNetworkName')]",

      "location": "[variables('location')]",

      "apiVersion": "[variables('apiVersion')]",

      "properties": {

        "addressSpace": {

          "addressPrefixes": [

            "[variables('addressPrefix')]"

          ]

        },

        "subnets": [

          {

            "name": "[variables('subnetName')]",

            "properties": {

              "addressPrefix": "[variables('subnetPrefix')]"

            }

          }

        ]

      }

    },
````

### The virtualMachineScaleSets Resource

In many respects the _virtualMachineScaleSets_ resource is like a _virtualMachines_ resource. They are both provided by the Microsoft.Compute resource provider and are at the same level. The main difference is that you provide a _capacity_ value which says how many VMs you are creating, and that what you define here is for all the VMs in the VM scale set.

Note how the _dependsOn_ section references the storage accounts and VNET created above, and the capacity references the _instanceCount_ parameter.

````
    {

      "type": "Microsoft.Compute/virtualMachineScaleSets",

      "name": "[parameters('vmssName')]",

      "location": "[variables('location')]",

      "apiVersion": "[variables('apiVersion')]",

      "dependsOn": [

        "[concat('Microsoft.Storage/storageAccounts/', variables('uniqueStringArray')[0], variables('newStorageAccountSuffix'))]",

        "[concat('Microsoft.Storage/storageAccounts/', variables('uniqueStringArray')[1], variables('newStorageAccountSuffix'))]",

        "[concat('Microsoft.Storage/storageAccounts/', variables('uniqueStringArray')[2], variables('newStorageAccountSuffix'))]",

        "[concat('Microsoft.Storage/storageAccounts/', variables('uniqueStringArray')[3], variables('newStorageAccountSuffix'))]",

        "[concat('Microsoft.Storage/storageAccounts/', variables('uniqueStringArray')[4], variables('newStorageAccountSuffix'))]",

        "[concat('Microsoft.Network/virtualNetworks/', variables('virtualNetworkName'))]"

      ],

      "sku": {

        "name": "[variables('vmSize')]",

        "tier": "Standard",

        "capacity": "[parameters('instanceCount')]"

      },
````

**Properties**

VM Scale Sets have an upgradePolicy setting. Future versions will support sliced updates (e.g. change the configuration for 20% of my VMs at a time), but for now upgradePolicy can be set to manual or automatic. Manual means if you change the template and redeploy it, the changes will only take effect when new VMs are created or extensions are updated, for example when you increase _capacity_. Automatic means update all the VMs as a "blast", rebooting everything. Manual is generally a safer approach. You can delete individual VMs and redeploy as needed to update gradually.

````
      "properties": {

         "upgradePolicy": {

         "mode": "Manual"

        },
````

**Properties->virtualMachineProfile**

Here you reference the storage accounts created above as containers for VMs. You don't need to pre-create the actual containers, just the accounts.

````
        "virtualMachineProfile": {

          "storageProfile": {

            "osDisk": {

              "vhdContainers": [

                "[concat('https://', variables('uniqueStringArray')[0], variables('newStorageAccountSuffix'), '.blob.core.windows.net/', variables('vhdContainerName'))]",

                "[concat('https://', variables('uniqueStringArray')[1], variables('newStorageAccountSuffix'), '.blob.core.windows.net/', variables('vhdContainerName'))]",

                "[concat('https://', variables('uniqueStringArray')[2], variables('newStorageAccountSuffix'), '.blob.core.windows.net/', variables('vhdContainerName'))]",

                "[concat('https://', variables('uniqueStringArray')[3], variables('newStorageAccountSuffix'), '.blob.core.windows.net/', variables('vhdContainerName'))]",

                "[concat('https://', variables('uniqueStringArray')[4], variables('newStorageAccountSuffix'), '.blob.core.windows.net/', variables('vhdContainerName'))]"

              ],

              "name": "[variables('osDiskName')]",

              "caching": "ReadOnly",

              "createOption": "FromImage"

            },

            "imageReference": "[variables('imageReference')]"

          },
````

**Properties->osProfile**

One difference for VM scale sets over individual VMs is that the computer name is a prefix. VM instances in the VM scale set will be created with names like: myvm\_0, myvm\_1 etc.

````
          "osProfile": {

            "computerNamePrefix": "[parameters('vmSSName')]",

            "adminUsername": "[parameters('adminUsername')]",

            "adminPassword": "[parameters('adminPassword')]"

          },
````

**Properties->networkProfile**

When defining the network profile for a VMSS, remember both the NIC configuration and the IP configuration has a name. The NIC configuration has a "_primary_" setting, and the subnet id references back to the subnet resource which was created as part of the VNET above.

````
          "networkProfile": {

            "networkInterfaceConfigurations": [

              {

                "name": "[variables('nicName')]",

                "properties": {

                  "primary": "true",

                  "ipConfigurations": [

                    {

                      "name": "[variables('ipConfigName')]",

                      "properties": {

                        "subnet": {

                          "id": "[concat('/subscriptions/', subscription().subscriptionId,'/resourceGroups/', resourceGroup().name, '/providers/Microsoft.Network/virtualNetworks/', variables('virtualNetworkName'), '/subnets/', variables('subnetName'))]"

                        }

                      }

                    }

                  ]

                }

              }

            ]

          }
````

**Properties->extensionProfile**

The simple example above didn't require an extension profile. You can see one in action in this template which deploys Apache and PHP using the CustomScript Extension: [https://github.com/Azure/azure-quickstart-templates/tree/master/201-vmss-lapstack-autoscale](https://github.com/Azure/azure-quickstart-templates/tree/master/201-vmss-lapstack-autoscale) - note that in this example the network IP properties also reference a load balancer. Load balancers will be described more in the VM Scale Set Scenarios section.

## VM Scale Set Scenarios

This section works through some typical VM scale set scenarios and example templates. Though they require templates for now, some of these will be integrated into the portal in future. Also some higher level Azure services (like Batch, Service Fabric, Azure Container Service) will use these scenarios

## RDP / SSH to VM Scale Set instances

A VM scale set is created inside a VNET and individual VMs in are not allocated public IP addresses. This is a good thing because you don't generally want the expense and management overhead of allocating separate IP addresses to all the stateless resources in your compute grid, and you can easily connect to these VMs from other resources in your VNET including ones which have public IP addresses like load balancers or standalone virtual machines.

Two simple ways to connect to VMSS VMs are described here:

### Connect to VMs using NAT rules

You can create a public IP address, assign it to a load balancer, and define inbound NAT rules which map a port on the IP address to a port on a VM in the VM scale set. E.g.

Public IP->Port 50000 -> vmss\_0->Port 22
Public IP->Port 50001 -> vmss\_1->Port 22
Public IP->Port 50002-> vmss\_2->Port 22

Here's an example of creating a VM scale set which uses NAT rules to enable SSH connection to every VM in a scale set using a single public IP: [https://github.com/Azure/azure-quickstart-templates/tree/master/201-vmss-linux-nat](https://github.com/Azure/azure-quickstart-templates/tree/master/201-vmss-linux-nat)

Here's an example of doing the same with RDP and Windows: [https://github.com/Azure/azure-quickstart-templates/tree/master/201-vmss-windows-nat](https://github.com/Azure/azure-quickstart-templates/tree/master/201-vmss-windows-nat)

### Connect to VMs using a "jump box"

If you create a VM scale set and a standalone VM in the same VNET, the standalone VM and the VMSS VMs can connect to one another using their internal IP addresses as defined by the VNET/Subnet.

If you create a public IP address and assign it to the standalone VM you can RDP or SSH to the standalone VM and then connect from that machine to your VMSS instances. You may notice at this point that a simple VM scale set is inherently more secure than a simple standalone VM with a public IP address in its default configuration.

For an example of this approach, this template creates a simple Mesos cluster consisting of a standalone Master VM which manages a VM scale-set based cluster of VMs: [https://github.com/gbowerman/azure-myriad/blob/master/mesos-vmss-simple-cluster.json](https://github.com/gbowerman/azure-myriad/blob/master/mesos-vmss-simple-cluster.json)

## Round Robin load balancing to VM Scale Set instances

If you want to deliver work to a compute cluster of VMs using a "round-robin" approach, you can configure an Azure load balancer with load-balancing rules accordingly. You can also define probes to verify your application is running by pinging ports with a specified protocol, interval and request path.

Here is an example which creates a VM scale set of VMs running IIS web server, and uses a load balancer to balance the load that each VM receives. It also uses the HTTP protocol to ping a specific URL on each VM: [https://github.com/gbowerman/azure-myriad/blob/master/vmss-win-iis-vnet-storage-lb.json](https://github.com/gbowerman/azure-myriad/blob/master/vmss-win-iis-vnet-storage-lb.json) - look at the Microsoft.Network/loadBalancers resource type and the networkProfile and extensionProfile in the virtualMachineScaleSet.

## VM Scale Set instances with Azure Auto-Scale

If you want to vary the instance count (_capacity_) of your VM scale set depending on CPU/Memory/Disk usage or other events, a rich set of autoscale settings are available from the Microsoft.Insights resource provider. You can read about the available settings in the Insights REST documentation: [https://msdn.microsoft.com/library/azure/dn931953.aspx](https://msdn.microsoft.com/library/azure/dn931953.aspx).

The Insights Autoscale integrates directly with VM Scale Sets. To set it up you define a Microsoft.Insights/autoscaleSettings resource type which has a _targetResourceUri_ and _metricResourceUri_ that references back to the scale set. When you define the scale set you include an _extensionProfile_ which installs the Azure Diagnostics agent (WAD) on Windows or the Linux Diagnostic Extension (LDE) on Linux. Here's is a Linux example which adds VMs up to a pre-defined limit when average CPU usage is >50% with a time granularity of 1 minute over a sampling period of 5 minutes:

[https://github.com/Azure/azure-quickstart-templates/tree/master/201-vmss-lapstack-autoscale](https://github.com/Azure/azure-quickstart-templates/tree/master/201-vmss-lapstack-autoscale).

In future autoscale with VM Scale Sets will also be integrated directly with the Azure classic portal.

## Deploying a VM Scale Set as a compute cluster in a PaaS cluster manager

VM Scale sets are sometimes described as a next-generation worker role. It's a valid description but it also runs the risk of confusing scale set features with PaaS v1 Worker role features.

In a sense VM scale sets provide a true "worker role" or worker resource, in that they provide a generalized compute resource which is platform/runtime independent, customizable and integrates into Azure Resource Manager IaaS.

A PaaS v1 worker role, while limited in terms of platform/runtime support (Windows platform images only) also includes services such as VIP swap, configurable upgrade settings, runtime/app deployment specific settings which are either not _yet_ available in VM scale sets, or will be delivered by other higher level PaaS services like Service Fabric. With this in mind you can look at VM scale sets as an infrastructure which supports PaaS. I.e. PaaS solutions like Service Fabric or cluster managers like Mesos can build on top of VM scale sets as a scalable compute layer.

Here is an example of a Mesos cluster which deploys a VM Scale Set in the same VNET as a standalone VM. The standalone VM is a Mesos master, and the VM scale set represents a set of slave nodes: [https://github.com/gbowerman/azure-myriad/blob/master/mesos-vmss-simple-cluster.json](https://github.com/gbowerman/azure-myriad/blob/master/mesos-vmss-simple-cluster.json). Future versions of the [Azure Container Service](https://azure.microsoft.com/blog/azure-container-service-now-and-the-future/) will deploy more complex/hardened versions of this scenario based on VM scale sets.

## Scaling a VM Scale Set out and in

To increase or decrease the number of virtual machines in a VM scale set, simply change the _capacity_ property and redeploy the template. This simplicity makes it easy to write your own custom scaling layer if you want to define custom scale events that are not supported by Azure autoscale.

If you are redeploying a template to change the capacity, you could define a much smaller template which only includes the SKU and the updated capacity. An example of this is shown here: [https://raw.githubusercontent.com/Azure/azure-quickstart-templates/master/201-vmss-scale-in-or-out/azuredeploy.json](https://raw.githubusercontent.com/Azure/azure-quickstart-templates/master/201-vmss-linux-nat/azuredeploy.json).

## VM Scale Set Performance and Scale Guidance

- During the public preview, do not create more than 500 VMs in multiple VM Scale Sets at a time. This limit will be increased in the future.
- Plan for no more than 40 VMs per storage account.
- Spread out the first letters of storage account names as much as possible.  The example VMSS templates in [Azure Quickstart templates](https://github.com/Azure/azure-quickstart-templates/) provide examples of how to do this.
- If using custom VMs, plan for no more than 40 VMs per VM scale set, in a single storage account.  You will need the image pre-copied into the storage account before you can begin VM scale set deployment. See the FAQ for more information.
- Plan for no more than 2048 VMs per VNET.  This limit will be increased in the future.
- The number of VMs you can create is limited by your Compute core quota in any region. You may need to contact Customer Support to increase your Compute quota limit increased even if you have a high limit of cores for use with cloud services or IaaS v1 today. To query your quota you can run the following Azure CLI command: _azure vm list-usage_, and the following PowerShell command: _Get-AzureRmVMUsage_ (if using a version of PowerShell below 1.0 use _Get-AzureVMUsage_).


## VM Scale Set FAQ

**Q. How many VMs can you have in a VM Scale Set?**

A. 100 if you use platform images which can be distributed across multiple storage accounts. If you use custom images, up to 40, since custom images are limited to a single storage account during preview.

**What other resource limits exist for VM Scale Sets?**

A. The existing Azure service limits apply: [https://azure.microsoft.com/documentation/articles/azure-subscription-service-limits/](https://azure.microsoft.com/documentation/articles/azure-subscription-service-limits/)

You are also limited to creating no more than 500 VMs in multiple scale sets per region during the preview period.

**Q. Are Data Disks Supported within VM Scale sets?**

A. Not in the initial release. Your options for storing data are:

- Azure files (SMB shared drives)

- OS drive

- Temp drive (local, not backed by Azure storage)

- External data service (e.g. remote DB, Azure tables, Azure blobs)

**Q. Which Azure regions support for VMSS?**

A. Any region which supports Azure Resource Manager supports VM Scale Sets.

**Q. How do you create a VMSS using a custom image?**

A. Leave the vhdContainers property blank, for example:

````
"storageProfile": {
   "osDisk": {
      "name": "vmssosdisk",
      "caching": "ReadOnly",
      "createOption": "FromImage",
      "image": {
         "uri": [https://mycustomimage.blob.core.windows.net/system/Microsoft.Compute/Images/mytemplates/template-osDisk.vhd](https://mycustomimage.blob.core.windows.net/system/Microsoft.Compute/Images/mytemplates/template-osDisk.vhd)
     },
     "osType": "Windows"
  }
},
````

**Q. If I reduce my VMSS capacity from 20 to 15, which VMs will be removed?**

A. The last 5 VMs (largest indexes) will be removed.

**Q. How about it if I then increase the capacity from 15 to 18?**

If you increase to 18, VMs with index 15, 16, 17 will be created. In both cases the VMs are balanced across FDs and UDs.

**Q. When using multiple extensions in a VM scale set, can I enforce an execution sequence?**

A. Not directly, but for the customScript extension, your script could wait for another extension to complete (for example by monitoring the extension log - see [https://github.com/Azure/azure-quickstart-templates/blob/master/201-vmss-lapstack-autoscale/install\_lap.sh](https://github.com/Azure/azure-quickstart-templates/blob/master/201-vmss-lapstack-autoscale/install_lap.sh)).

**Q. Do VM Scale Sets work with Azure availability sets?**

A. Yes. A scale set is an implicit availability set with 3 FDs and 5 UDs. You don't need to configure anything under virtualMachineProfile. In future releases, scale sets are likely to span multiple tenants but for now a scale set is a single availability set.

## Next Steps

During the preview for VM Scale Sets, the documentation will be evolving and more integration features like portal and autoscale will be opened up.

Your feedback is very important to help us build a service that provides the features you need. Please let us know what works, what doesn't and what could be improved. You can provide feedback to [vmssfeedback@microsoft.com](mailto:vmssfeedback@microsoft.com).

## Resources

| **Topic** | **Link** |
| --- | --- |
| Azure Resource Manager Overview | [https://azure.microsoft.com/documentation/articles/resource-group-overview/](https://azure.microsoft.com/documentation/articles/resource-group-overview/)   |
| Azure Resource Manager Templates | [https://azure.microsoft.com/documentation/articles/resource-group-authoring-templates/](https://azure.microsoft.com/documentation/articles/resource-group-authoring-templates/) |
| Azure Resource Manager Template Functions | [https://azure.microsoft.com/documentation/articles/resource-group-template-functions/](https://azure.microsoft.com/documentation/articles/resource-group-template-functions/) |
| Example templates (github) | [https://github.com/Azure/azure-quickstart-templates](https://github.com/Azure/azure-quickstart-templates) |
| VM Scale Set REST API guide | [https://msdn.microsoft.com/library/mt589023.aspx](https://msdn.microsoft.com/library/mt589023.aspx) |
| VM Scale Set videos | [https://channel9.msdn.com/Blogs/Regular-IT-Guy/Mark-Russinovich-Talks-Azure-Scale-Sets/](https://channel9.msdn.com/Blogs/Regular-IT-Guy/Mark-Russinovich-Talks-Azure-Scale-Sets/)  [https://channel9.msdn.com/Shows/Cloud+Cover/Episode-191-Virtual-Machine-Scale-Sets-with-Guy-Bowerman](https://channel9.msdn.com/Shows/Cloud+Cover/Episode-191-Virtual-Machine-Scale-Sets-with-Guy-Bowerman)  [https://channel9.msdn.com/Blogs/Windows-Azure/VM-Scale-Set-Template-Dissection/player](https://channel9.msdn.com/Blogs/Windows-Azure/VM-Scale-Set-Template-Dissection/player) |
| Autoscale settings (MSDN) | [https://msdn.microsoft.com/library/azure/dn931953.aspx](https://msdn.microsoft.com/library/azure/dn931953.aspx) |
| Troubleshooting resource group deployments in Azure | [https://azure.microsoft.com/documentation/articles/resource-group-deploy-debug/](https://azure.microsoft.com/documentation/articles/resource-group-deploy-debug/) |
=======
	Remove-AzureRmResource -Name vmsstest1 -ResourceGroupName vmss-test1 -ApiVersion 2015-06-15 -ResourceType Microsoft.Compute/virtualMachineScaleSets
>>>>>>> afd8f97a
<|MERGE_RESOLUTION|>--- conflicted
+++ resolved
@@ -40,15 +40,15 @@
 3.	**Deploy a storage account into the new resource group** – This tutorial uses several storage accounts to facilitate the virtual machine scale set. Use [New-AzureRmStorageAccount](https://msdn.microsoft.com/library/mt607148.aspx) to create a storage account named **vmssstore1**. Keep the Azure PowerShell window open for steps later in this tutorial.
 
 ## Step 2: Create the template
-An Azure Resource Manager template makes it possible for you to deploy and manage Azure resources together by using a JSON description of the resources and associated deployment parameters.
-
-1.	In your favorite text editor, create the file C:\VMSSTemplate.json and add the initial JSON structure to support the template.
-
-	```
-	{
+An Azure Resource Manager template makes it possible for you to deploy and manage Azure resources together by using a JSON description of the resources and associated deployment parameters.
+
+1.	In your favorite text editor, create the file C:\VMSSTemplate.json and add the initial JSON structure to support the template.
+
+	```
+{
 		"$schema":"http://schema.management.azure.com/schemas/2014-04-01-preview/VM.json",
-		"contentVersion": "1.0.0.0",
-		"parameters": {
+   "contentVersion": "1.0.0.0",
+ "parameters": {
 		}
 		"variables": {
 		}
@@ -71,17 +71,17 @@
 	```
 	"vmName": {
 		"type": "string"
-	},
+      },
 	"vmSSName": {
 		"type": "string"
-	},
-	"instanceCount": {
+    },
+    "instanceCount": {
 		"type": "string"
-	},
-	"adminUsername": {
+      },
+    "adminUsername": {
 		"type": "string"
-	},
-	"adminPassword": {
+    },
+    "adminPassword": {
 		"type": "securestring"
 	},
 	"storageAccountName": {
@@ -89,7 +89,7 @@
 	},
 	"vmssStoragePrefix": {
 		"type": "string"
-	}
+      }
 	```
 
 
@@ -112,9 +112,9 @@
 	"imagePublisher": "MicrosoftWindowsServer",
 	"imageOffer": "WindowsServer",
 	"imageVersion": "2012-R2-Datacenter",
-	"addressPrefix": "10.0.0.0/16",
+    "addressPrefix": "10.0.0.0/16",
 	"subnetName": "Subnet",
-	"subnetPrefix": "10.0.0.0/24",
+    "subnetPrefix": "10.0.0.0/24",
 	"publicIP1": "[concat(parameters('resourcePrefix'),'ip1')]",
 	"publicIP2": "[concat(parameters('resourcePrefix'),'ip2')]",
 	"loadBalancerName": "[concat(parameters('resourcePrefix'),'lb1')]",
@@ -155,45 +155,45 @@
 	Add the storage account resource under the resources parent element that you added to the template. This template uses a loop to create the recommended 5 storage accounts where the operating system disks and diagnostic data are stored. This set of accounts can support up to 100 virtual machines in a scale set, which is the current maximum. Each storage account is named with a letter designator that was defined in the variables combined with the suffix that you provide in the parameters for the template.
 
 	```
-	{
-		"type": "Microsoft.Storage/storageAccounts",
+    {
+      "type": "Microsoft.Storage/storageAccounts",
 		"name": "[concat(variables('storagePrefix')[copyIndex()], parameters('vmssStorageSuffix'))]",
 		"apiVersion": "2015-05-01-preview",
-		"copy": {
-			"name": "storageLoop",
-			"count": 5
-		},
-		"location": "[resourceGroup().location]",
-		"properties": {
-			"accountType": "[variables('storageAccountType')]"
-		}
-	},
+      "copy": {
+        "name": "storageLoop",
+        "count": 5
+      },
+		"location": "[resourceGroup().location]",
+      "properties": {
+        "accountType": "[variables('storageAccountType')]"
+      }
+    },
 	```
 
 5.	Add the virtual network resource. For more information, see [Network Resource Provider](../virtual-network/resource-groups-networking.md).
 
 	```
-	{
+    {
 		"apiVersion": "2015-06-15",
-		"type": "Microsoft.Network/virtualNetworks",
-		"name": "[variables('virtualNetworkName')]",
-		"location": "[resourceGroup().location]",
-		"properties": {
-			"addressSpace": {
-				"addressPrefixes": [
-					"[variables('addressPrefix')]"
-				]
-			},
-			"subnets": [
-				{
-					"name": "[variables('subnetName')]",
-					"properties": {
-						"addressPrefix": "[variables('subnetPrefix')]"
-					}
-				}
-			]
-		}
-	},
+      "type": "Microsoft.Network/virtualNetworks",
+      "name": "[variables('virtualNetworkName')]",
+		"location": "[resourceGroup().location]",
+      "properties": {
+        "addressSpace": {
+          "addressPrefixes": [
+            "[variables('addressPrefix')]"
+          ]
+        },
+        "subnets": [
+          {
+            "name": "[variables('subnetName')]",
+            "properties": {
+              "addressPrefix": "[variables('subnetPrefix')]"
+            }
+          }
+        ]
+      }
+    },
 	```
 
 6.	Add the public IP address resources that are used by the load balancer and network interface.
@@ -228,7 +228,7 @@
 7.	Add the load balancer resource that is used by the scale set. For more information, see [Azure Resource Manager Support for Load Balancer](../load-balancer/oad-balancer-arm.md).
 
 	```
-	{
+    {
 		"apiVersion": "2015-06-15",
 		"name": "[variables('loadBalancerName')]",
 		"type": "Microsoft.Network/loadBalancers",
@@ -311,7 +311,7 @@
 		"type": "Microsoft.Compute/virtualMachines",
 		"name": "[parameters('vmName')]",
 		"location": "[resourceGroup().location]",
-		"dependsOn": [
+      "dependsOn": [
 			"[concat('Microsoft.Network/networkInterfaces/', variables('nicName1'))]"
 		],
 		"properties": {
@@ -372,53 +372,53 @@
 			"[concat('Microsoft.Storage/storageAccounts/y', parameters('vmssStorageSuffix'))]",
 			"[concat('Microsoft.Network/virtualNetworks/', variables('virtualNetworkName'))]",
 			"[concat('Microsoft.Network/loadBalancers/', variables('loadBalancerName'))]"
-		],
-		"sku": {
-			"name": "[variables('vmSize')]",
-			"tier": "Standard",
-			"capacity": "[parameters('instanceCount')]"
-		},
-		"properties": {
-			"upgradePolicy": {
-				"mode": "Manual"
-			},
-			"virtualMachineProfile": {
-				"storageProfile": {
-					"osDisk": {
-						"vhdContainers": [
+      ],
+      "sku": {
+        "name": "[variables('vmSize')]",
+        "tier": "Standard",
+        "capacity": "[parameters('instanceCount')]"
+      },
+      "properties": {
+         "upgradePolicy": {
+         "mode": "Manual"
+        },
+        "virtualMachineProfile": {
+          "storageProfile": {
+            "osDisk": {
+              "vhdContainers": [
 							"[concat('https://a', parameters('vmssStorageSuffix'), '.blob.core.windows.net/vmss')]",
 							"[concat('https://g', parameters('vmssStorageSuffix'), '.blob.core.windows.net/vmss')]",
 							"[concat('https://m', parameters('vmssStorageSuffix'), '.blob.core.windows.net/vmss')]",
 							"[concat('https://s', parameters('vmssStorageSuffix'), '.blob.core.windows.net/vmss')]",
 							"[concat('https://y', parameters('vmssStorageSuffix'), '.blob.core.windows.net/vmss')]"
-						],
+              ],
 						"name": "vmssosdisk",
-						"caching": "ReadOnly",
-						"createOption": "FromImage"
-					},
+              "caching": "ReadOnly",
+              "createOption": "FromImage"
+            },
 					"imageReference": {
 						"publisher": "[variables('imagePublisher')]",
 						"offer": "[variables('imageOffer')]",
 						"sku": "[variables('imageVersion')]",
 						"version": "latest"
 					}
-				},
-				"osProfile": {
-					"computerNamePrefix": "[parameters('vmSSName')]",
-					"adminUsername": "[parameters('adminUsername')]",
-					"adminPassword": "[parameters('adminPassword')]"
-				},
-				"networkProfile": {
-					"networkInterfaceConfigurations": [
-						{
+          },
+          "osProfile": {
+            "computerNamePrefix": "[parameters('vmSSName')]",
+            "adminUsername": "[parameters('adminUsername')]",
+            "adminPassword": "[parameters('adminPassword')]"
+          },
+          "networkProfile": {
+            "networkInterfaceConfigurations": [
+              {
 							"name": "[variables('nicName2')]",
-							"properties": {
-								"primary": "true",
-								"ipConfigurations": [
-									{
+                "properties": {
+                  "primary": "true",
+                  "ipConfigurations": [
+                    {
 										"name": "ip1",
-										"properties": {
-											"subnet": {
+                      "properties": {
+                        "subnet": {
 												"id": "[concat('/subscriptions/',subscription().subscriptionId,'/resourceGroups/',resourceGroup().name,'/providers/Microsoft.Network/virtualNetworks/',variables('virtualNetworkName'),'/subnets/',variables('subnetName'))]"
 											},
 											"loadBalancerBackendAddressPools": [
@@ -432,11 +432,11 @@
 												}
 											]
 										}
-									}
+                        }
 								]
-							}
-						}
-					]
+                      }
+                    }
+                  ]
 				},
 				"extensionProfile": {
 					"extensions": [
@@ -456,14 +456,14 @@
 									"storageAccountKey": "[listkeys(variables('accountid'), '2015-05-01-preview').key1]",
 									"storageAccountEndPoint": "https://core.windows.net"
 								}
-							}
-						}
-					]
+                }
+              }
+            ]
 				}
 			}
-		}
-	},
-	```
+          }
+	},
+	```
 
 11.	Add the autoscaleSettings resource that defines how the scale set adjusts based on the processor usage on the machines in the set. For this tutorial, these are the important values:
 
@@ -582,16 +582,10 @@
 
 ## Step 4: Monitor resources
 
-<<<<<<< HEAD
-## Deploying and Managing VM Scale Sets with the Azure classic portal
-
-Initially you cannot create a VM Scale Set from scratch in the Azure classic portal. Portal support is being worked on and in the first stage of this work you can only see scale sets in the portal that you've already created, and will have to use a template/script approach to create them. In all cases "portal" is assumed to mean the new Azure classic portal: [https://portal.azure.com/](https://portal.azure.com/).
-=======
 You can get some information about virtual machine scale sets using these methods:
 
  - The Azure portal - You can currently get a limited amount of information using the portal.
  - The [Azure Resource Explorer](https://resources.azure.com/) - This is the best tool to explore the current state of your scale set. Follow this path and you should see the instance view of the scale set that you created:
->>>>>>> afd8f97a
 
 		subscriptions > {your subscription} > resourceGroups > vmss-test1 > providers > Microsoft.Compute > virtualMachineScaleSets > vmsstest1 > virtualMachines
 
@@ -611,631 +605,4 @@
 
 If you want to keep your resource group, you can delete the scale set only.
 
-<<<<<<< HEAD
-## Deploying and Managing VM Scale Sets using PowerShell
-
-You can deploy VMSS templates and query resources using any current Azure PowerShell version.
-
-**Important Note:** The examples shown below are for [Azure PowerShell 1.0](https://azure.microsoft.com/blog/azps-1-0-pre/) which introduced the _AzureRm_ prefix to many commands. If you are using an earlier version of PowerShell such as 0.9.8 or below, remove " **Rm**" from the example commands. The examples also assume you have already established a login connection to Azure in your PowerShell environment (_Login-AzureRmAccount_).
-
-Examples:
-
-&#35; **Create a resource group**
-
-New-AzureRmResourcegroup -name myrg -location 'Southeast Asia'
-
-&#35; **Create a VM scale set of 2 VMs**
-
-New-AzureRmResourceGroupDeployment -name dep1 -vmSSName myvmss -instanceCount 3 -ResourceGroupName myrg -TemplateUri [https://raw.githubusercontent.com/Azure/azure-quickstart-templates/master/201-vmss-linux-nat/azuredeploy.json](https://raw.githubusercontent.com/Azure/azure-quickstart-templates/master/201-vmss-linux-nat/azuredeploy.json)
-
-You will be prompted for any parameters you missed (like location, username, password in this example).
-
-&#35; **Get VM scale set details**
-
-Get-AzureRmResource -name myvmss -ResourceGroupName myrg -ResourceType Microsoft.Compute/virtualMachineScaleSets -ApiVersion 2015-06-15
-
-&#35; or for more detail pipe it through | ConvertTo-Json -Depth 10
-
-&#35; or for even more detail add –debug to your command.
-
-&#35; Scaling out or scaling in
-
-New-AzureRmResourceGroupDeployment -name dep2 -vmSSName myvmss -instanceCount 2 -ResourceGroupName myrg –TemplateUri [https://raw.githubusercontent.com/Azure/azure-quickstart-templates/master/201-vmss-scale-in-or-out/azuredeploy.json](https://raw.githubusercontent.com/Azure/azure-quickstart-templates/master/201-vmss-scale-in-or-out/azuredeploy.json)
-
-&#35; **Remove a Scale Set**
-
-&#35; Easy: Remove the entire resource group and everything in it:
-
-Remove-AzureRmResourceGroup -Name myrg
-
-&#35; Precise: Remove a specific resource:
-
-Remove-AzureRmResource -Name myvmss -ResourceGroupName myrg -ApiVersion 2015-06-15 -ResourceType Microsoft.Compute/virtualMachineScaleSets
-
-### Imperative PowerShell commands for scale sets
-
-An upcoming build of Azure PowerShell will include a set of imperative commands to create and manage VM scale sets without using templates. This build is available in preview here: [https://github.com/AzureRT/azure-powershell/releases](https://github.com/AzureRT/azure-powershell/releases). Examples of how to use the imperative API can be found here:
-
-[https://github.com/huangpf/azure-powershell/blob/vmss/src/ResourceManager/Compute/Commands.Compute.Test/ScenarioTests/VirtualMachineScaleSetTests.ps1](https://github.com/huangpf/azure-powershell/blob/vmss/src/ResourceManager/Compute/Commands.Compute.Test/ScenarioTests/VirtualMachineScaleSetTests.ps1)
-
-## Deploying and Managing VM Scale Sets Using Azure CLI
-
-You can deploy VMSS templates and query resources using any current Azure CLI version.
-
-The easiest way to install CLI is from a Docker container. For installing see: [https://azure.microsoft.com/blog/run-azure-cli-as-a-docker-container-avoid-installation-and-setup/](https://azure.microsoft.com/blog/run-azure-cli-as-a-docker-container-avoid-installation-and-setup/)
-
-For using CLI see: [https://azure.microsoft.com/documentation/articles/xplat-cli/](https://azure.microsoft.com/documentation/articles/xplat-cli/)
-
-###
-VM Scale Set CLI examples
-
-&#35; **create a resource group**
-
-azure group create myrg "Southeast Asia"
-
-&#35; **create a VM scale set**
-
-azure group deployment create -g myrg -n dep2 --template-uri [https://raw.githubusercontent.com/Azure/azure-quickstart-templates/master/201-vmss-linux-nat/azuredeploy.json](https://raw.githubusercontent.com/Azure/azure-quickstart-templates/master/201-vmss-linux-nat/azuredeploy.json)
-
-&#35; this should ask for parameters dynamically, or you could specify them as arguments
-
-&#35; **get scale set details**
-
-azure resource show -n vmssname -r Microsoft.Compute/virtualMachineScaleSets -o 2015-06-15 -g myrg
-
-&#35; or for more details:
-
-azure resource show –n vmssname –r Microsoft.Compute/virtualMachineScaleSets –o 2015-06-15 –g myrg –json –vv
-
-An upcoming Azure CLI build will include imperative commands to deploy and manage VM scale sets directly without templates and perform operations on VMs in VM Scale Sets. You can track this build here: [https://github.com/AzureRT/azure-xplat-cli/releases/](https://github.com/AzureRT/azure-xplat-cli/releases/)
-
-## VM Scale Set Templates
-
-This section walks through a simple Azure template to create a VM scale set, and contrasts it with templates used to create single-instance virtual machines. There is also a handy video dissection of a VM Scale Set template here: [https://channel9.msdn.com/Blogs/Windows-Azure/VM-Scale-Set-Template-Dissection/player](https://channel9.msdn.com/Blogs/Windows-Azure/VM-Scale-Set-Template-Dissection/player)
-
-### Anatomy of a template
-
-Let's start with a simple template that creates a VM scale set of Ubuntu virtual machines, and break it down into components. This example also creates the resources upon which a VM scale set depends such as VNET, storage account etc. The example can be found here: [https://raw.githubusercontent.com/gbowerman/azure-myriad/master/vmss-ubuntu-vnet-storage.json](https://raw.githubusercontent.com/gbowerman/azure-myriad/master/vmss-ubuntu-vnet-storage.json) - note that for this "hello world" example, there won't be a direct way to connect to VMs in the VM scale set from outside of your VNET as the VMs are assigned internal IP addresses. See the Scenarios section and examples in [Azure Quickstart templates](https://github.com/Azure/azure-quickstart-templates) for ways to connect from outside using load balancers or jump boxes.
-
-### Template header.
-
-Specify schema, and content version:
-
-{
-
-   "$schema": "http://schema.management.azure.com/schemas/2015-01-01-preview/deploymentTemplate.json",
-
-   "contentVersion": "1.0.0.0",
-
-### Parameters
-
-As with any Azure Resource Manager (ARM) template this section defines parameters which are specified at deployment time, including in this example the name of your VM scale set, the number of VM instances to start with, a unique string to use when creating storage accounts (always use lowercase when you enter values for objects like storage accounts unless you know how case is treated).:
-
-````
- "parameters": {
-
-    "vmSSName": {
-
-      "type": "string",
-
-      "metadata": {
-
-        "description": "Scale Set name, also used in this template as a base for naming resources (hence limited less than 10 characters)."
-
-      },
-
-      "maxLength": 10
-
-    },
-
-    "instanceCount": {
-
-      "type": "int",
-
-      "metadata": {
-
-        "description": "Number of VM instances"
-
-      },
-
-      "maxValue": 100
-
-    },
-
-    "adminUsername": {
-
-      "type": "string",
-
-      "metadata": {
-
-        "description": "Admin username on all VMs."
-
-      }
-
-    },
-
-    "adminPassword": {
-
-      "type": "securestring",
-
-      "metadata": {
-
-        "description": "Admin password on all VMs."
-
-      }
-
-    }
-
-  },
-````
-
-### Variables
-
-A standard ARM template component which defines variables you will reference later in the template. In this example we'll use variables to define what OS we want, some network configuration details, storage settings and location. For location we'll use the _location()_ function to pick it up from the resource group where it is being deployed.
-
-Note that an array of unique strings is defined for a storage account prefix. See the Storage section for an explanation.
-
-````
-  "variables": {
-
-    "apiVersion": "2015-06-15",
-
-    "newStorageAccountSuffix": "[concat(parameters('vmssName'), 'sa')]",
-
-    "uniqueStringArray": [
-
-      "[concat(uniqueString(concat(resourceGroup().id, deployment().name, variables('newStorageAccountSuffix'), '0')))]",
-
-      "[concat(uniqueString(concat(resourceGroup().id, deployment().name, variables('newStorageAccountSuffix'), '1')))]",
-
-      "[concat(uniqueString(concat(resourceGroup().id, deployment().name, variables('newStorageAccountSuffix'), '2')))]",
-
-      "[concat(uniqueString(concat(resourceGroup().id, deployment().name, variables('newStorageAccountSuffix'), '3')))]",
-
-      "[concat(uniqueString(concat(resourceGroup().id, deployment().name, variables('newStorageAccountSuffix'), '4')))]"
-
-    ],
-
-    "vmSize": "Standard\_A1",
-
-    "vhdContainerName": "[concat(parameters('vmssName'), 'vhd')]",
-
-    "osDiskName": "[concat(parameters('vmssName'), 'osdisk')]",
-
-    "virtualNetworkName": "[concat(parameters('vmssName'), 'vnet')]",
-
-    "subnetName": "[concat(parameters('vmssName'), 'subnet')]",
-
-    "nicName": "[concat(parameters('vmssName'), 'nic')]",
-
-    "ipConfigName": "[concat(parameters('vmssName'), 'ipconfig')]",
-
-    "addressPrefix": "10.0.0.0/16",
-
-    "subnetPrefix": "10.0.0.0/24",
-
-    "storageAccountType": "Standard\_LRS",
-
-    "location": "[resourceGroup().location]",
-
-    "osType": {
-
-      "publisher": "Canonical",
-
-      "offer": "UbuntuServer",
-
-      "sku": "15.10",
-
-      "version": "latest"
-
-    },
-
-    "imageReference": "[variables('osType')]"
-
-  },
-````
-
-### Resources
-
-In this section each resource type is defined.
-
-````
-   "resources": [
-````
-
-
-**Storage.** When you create a VM scale set you specify an array of storage accounts. The OS disks for VM instances will then be distributed evenly between each account. In the future VM scale sets will switch to using a managed disk approach where you don't have to manage storage accounts and instead just describe the storage properties as part of the scale set definition. For now, you will need to create as many storage accounts as you need in advance. We recommend creating 5 storage accounts, which will comfortably support up to 100 VMs in a scale set (the current maximum).
-
-When a set of storage accounts are created, they are distributed across partitions in a storage stamp, and the distribution scheme depends on the first letters of the storage account name. For this reason, for optimal performance it is recommended that each storage account you create starts with a different letter, spread out across the alphabet. You can name this manually, or for this example use the uniqueString() function to provide a pseudo-random distribution:
-
-````
-    {
-
-      "type": "Microsoft.Storage/storageAccounts",
-
-      "name": "[concat(variables('uniqueStringArray')[copyIndex()], variables('newStorageAccountSuffix'))]",
-
-      "location": "[variables('location')]",
-
-      "apiVersion": "[variables('apiVersion')]",
-
-      "copy": {
-
-        "name": "storageLoop",
-
-        "count": 5
-
-      },
-
-      "properties": {
-
-        "accountType": "[variables('storageAccountType')]"
-
-      }
-
-    },
-````
-
-**Virtual Network.** Create a VNET. Note you can have multiple scale sets, as well as single VMs in the same VNET.
-
-````
-    {
-
-      "type": "Microsoft.Network/virtualNetworks",
-
-      "name": "[variables('virtualNetworkName')]",
-
-      "location": "[variables('location')]",
-
-      "apiVersion": "[variables('apiVersion')]",
-
-      "properties": {
-
-        "addressSpace": {
-
-          "addressPrefixes": [
-
-            "[variables('addressPrefix')]"
-
-          ]
-
-        },
-
-        "subnets": [
-
-          {
-
-            "name": "[variables('subnetName')]",
-
-            "properties": {
-
-              "addressPrefix": "[variables('subnetPrefix')]"
-
-            }
-
-          }
-
-        ]
-
-      }
-
-    },
-````
-
-### The virtualMachineScaleSets Resource
-
-In many respects the _virtualMachineScaleSets_ resource is like a _virtualMachines_ resource. They are both provided by the Microsoft.Compute resource provider and are at the same level. The main difference is that you provide a _capacity_ value which says how many VMs you are creating, and that what you define here is for all the VMs in the VM scale set.
-
-Note how the _dependsOn_ section references the storage accounts and VNET created above, and the capacity references the _instanceCount_ parameter.
-
-````
-    {
-
-      "type": "Microsoft.Compute/virtualMachineScaleSets",
-
-      "name": "[parameters('vmssName')]",
-
-      "location": "[variables('location')]",
-
-      "apiVersion": "[variables('apiVersion')]",
-
-      "dependsOn": [
-
-        "[concat('Microsoft.Storage/storageAccounts/', variables('uniqueStringArray')[0], variables('newStorageAccountSuffix'))]",
-
-        "[concat('Microsoft.Storage/storageAccounts/', variables('uniqueStringArray')[1], variables('newStorageAccountSuffix'))]",
-
-        "[concat('Microsoft.Storage/storageAccounts/', variables('uniqueStringArray')[2], variables('newStorageAccountSuffix'))]",
-
-        "[concat('Microsoft.Storage/storageAccounts/', variables('uniqueStringArray')[3], variables('newStorageAccountSuffix'))]",
-
-        "[concat('Microsoft.Storage/storageAccounts/', variables('uniqueStringArray')[4], variables('newStorageAccountSuffix'))]",
-
-        "[concat('Microsoft.Network/virtualNetworks/', variables('virtualNetworkName'))]"
-
-      ],
-
-      "sku": {
-
-        "name": "[variables('vmSize')]",
-
-        "tier": "Standard",
-
-        "capacity": "[parameters('instanceCount')]"
-
-      },
-````
-
-**Properties**
-
-VM Scale Sets have an upgradePolicy setting. Future versions will support sliced updates (e.g. change the configuration for 20% of my VMs at a time), but for now upgradePolicy can be set to manual or automatic. Manual means if you change the template and redeploy it, the changes will only take effect when new VMs are created or extensions are updated, for example when you increase _capacity_. Automatic means update all the VMs as a "blast", rebooting everything. Manual is generally a safer approach. You can delete individual VMs and redeploy as needed to update gradually.
-
-````
-      "properties": {
-
-         "upgradePolicy": {
-
-         "mode": "Manual"
-
-        },
-````
-
-**Properties->virtualMachineProfile**
-
-Here you reference the storage accounts created above as containers for VMs. You don't need to pre-create the actual containers, just the accounts.
-
-````
-        "virtualMachineProfile": {
-
-          "storageProfile": {
-
-            "osDisk": {
-
-              "vhdContainers": [
-
-                "[concat('https://', variables('uniqueStringArray')[0], variables('newStorageAccountSuffix'), '.blob.core.windows.net/', variables('vhdContainerName'))]",
-
-                "[concat('https://', variables('uniqueStringArray')[1], variables('newStorageAccountSuffix'), '.blob.core.windows.net/', variables('vhdContainerName'))]",
-
-                "[concat('https://', variables('uniqueStringArray')[2], variables('newStorageAccountSuffix'), '.blob.core.windows.net/', variables('vhdContainerName'))]",
-
-                "[concat('https://', variables('uniqueStringArray')[3], variables('newStorageAccountSuffix'), '.blob.core.windows.net/', variables('vhdContainerName'))]",
-
-                "[concat('https://', variables('uniqueStringArray')[4], variables('newStorageAccountSuffix'), '.blob.core.windows.net/', variables('vhdContainerName'))]"
-
-              ],
-
-              "name": "[variables('osDiskName')]",
-
-              "caching": "ReadOnly",
-
-              "createOption": "FromImage"
-
-            },
-
-            "imageReference": "[variables('imageReference')]"
-
-          },
-````
-
-**Properties->osProfile**
-
-One difference for VM scale sets over individual VMs is that the computer name is a prefix. VM instances in the VM scale set will be created with names like: myvm\_0, myvm\_1 etc.
-
-````
-          "osProfile": {
-
-            "computerNamePrefix": "[parameters('vmSSName')]",
-
-            "adminUsername": "[parameters('adminUsername')]",
-
-            "adminPassword": "[parameters('adminPassword')]"
-
-          },
-````
-
-**Properties->networkProfile**
-
-When defining the network profile for a VMSS, remember both the NIC configuration and the IP configuration has a name. The NIC configuration has a "_primary_" setting, and the subnet id references back to the subnet resource which was created as part of the VNET above.
-
-````
-          "networkProfile": {
-
-            "networkInterfaceConfigurations": [
-
-              {
-
-                "name": "[variables('nicName')]",
-
-                "properties": {
-
-                  "primary": "true",
-
-                  "ipConfigurations": [
-
-                    {
-
-                      "name": "[variables('ipConfigName')]",
-
-                      "properties": {
-
-                        "subnet": {
-
-                          "id": "[concat('/subscriptions/', subscription().subscriptionId,'/resourceGroups/', resourceGroup().name, '/providers/Microsoft.Network/virtualNetworks/', variables('virtualNetworkName'), '/subnets/', variables('subnetName'))]"
-
-                        }
-
-                      }
-
-                    }
-
-                  ]
-
-                }
-
-              }
-
-            ]
-
-          }
-````
-
-**Properties->extensionProfile**
-
-The simple example above didn't require an extension profile. You can see one in action in this template which deploys Apache and PHP using the CustomScript Extension: [https://github.com/Azure/azure-quickstart-templates/tree/master/201-vmss-lapstack-autoscale](https://github.com/Azure/azure-quickstart-templates/tree/master/201-vmss-lapstack-autoscale) - note that in this example the network IP properties also reference a load balancer. Load balancers will be described more in the VM Scale Set Scenarios section.
-
-## VM Scale Set Scenarios
-
-This section works through some typical VM scale set scenarios and example templates. Though they require templates for now, some of these will be integrated into the portal in future. Also some higher level Azure services (like Batch, Service Fabric, Azure Container Service) will use these scenarios
-
-## RDP / SSH to VM Scale Set instances
-
-A VM scale set is created inside a VNET and individual VMs in are not allocated public IP addresses. This is a good thing because you don't generally want the expense and management overhead of allocating separate IP addresses to all the stateless resources in your compute grid, and you can easily connect to these VMs from other resources in your VNET including ones which have public IP addresses like load balancers or standalone virtual machines.
-
-Two simple ways to connect to VMSS VMs are described here:
-
-### Connect to VMs using NAT rules
-
-You can create a public IP address, assign it to a load balancer, and define inbound NAT rules which map a port on the IP address to a port on a VM in the VM scale set. E.g.
-
-Public IP->Port 50000 -> vmss\_0->Port 22
-Public IP->Port 50001 -> vmss\_1->Port 22
-Public IP->Port 50002-> vmss\_2->Port 22
-
-Here's an example of creating a VM scale set which uses NAT rules to enable SSH connection to every VM in a scale set using a single public IP: [https://github.com/Azure/azure-quickstart-templates/tree/master/201-vmss-linux-nat](https://github.com/Azure/azure-quickstart-templates/tree/master/201-vmss-linux-nat)
-
-Here's an example of doing the same with RDP and Windows: [https://github.com/Azure/azure-quickstart-templates/tree/master/201-vmss-windows-nat](https://github.com/Azure/azure-quickstart-templates/tree/master/201-vmss-windows-nat)
-
-### Connect to VMs using a "jump box"
-
-If you create a VM scale set and a standalone VM in the same VNET, the standalone VM and the VMSS VMs can connect to one another using their internal IP addresses as defined by the VNET/Subnet.
-
-If you create a public IP address and assign it to the standalone VM you can RDP or SSH to the standalone VM and then connect from that machine to your VMSS instances. You may notice at this point that a simple VM scale set is inherently more secure than a simple standalone VM with a public IP address in its default configuration.
-
-For an example of this approach, this template creates a simple Mesos cluster consisting of a standalone Master VM which manages a VM scale-set based cluster of VMs: [https://github.com/gbowerman/azure-myriad/blob/master/mesos-vmss-simple-cluster.json](https://github.com/gbowerman/azure-myriad/blob/master/mesos-vmss-simple-cluster.json)
-
-## Round Robin load balancing to VM Scale Set instances
-
-If you want to deliver work to a compute cluster of VMs using a "round-robin" approach, you can configure an Azure load balancer with load-balancing rules accordingly. You can also define probes to verify your application is running by pinging ports with a specified protocol, interval and request path.
-
-Here is an example which creates a VM scale set of VMs running IIS web server, and uses a load balancer to balance the load that each VM receives. It also uses the HTTP protocol to ping a specific URL on each VM: [https://github.com/gbowerman/azure-myriad/blob/master/vmss-win-iis-vnet-storage-lb.json](https://github.com/gbowerman/azure-myriad/blob/master/vmss-win-iis-vnet-storage-lb.json) - look at the Microsoft.Network/loadBalancers resource type and the networkProfile and extensionProfile in the virtualMachineScaleSet.
-
-## VM Scale Set instances with Azure Auto-Scale
-
-If you want to vary the instance count (_capacity_) of your VM scale set depending on CPU/Memory/Disk usage or other events, a rich set of autoscale settings are available from the Microsoft.Insights resource provider. You can read about the available settings in the Insights REST documentation: [https://msdn.microsoft.com/library/azure/dn931953.aspx](https://msdn.microsoft.com/library/azure/dn931953.aspx).
-
-The Insights Autoscale integrates directly with VM Scale Sets. To set it up you define a Microsoft.Insights/autoscaleSettings resource type which has a _targetResourceUri_ and _metricResourceUri_ that references back to the scale set. When you define the scale set you include an _extensionProfile_ which installs the Azure Diagnostics agent (WAD) on Windows or the Linux Diagnostic Extension (LDE) on Linux. Here's is a Linux example which adds VMs up to a pre-defined limit when average CPU usage is >50% with a time granularity of 1 minute over a sampling period of 5 minutes:
-
-[https://github.com/Azure/azure-quickstart-templates/tree/master/201-vmss-lapstack-autoscale](https://github.com/Azure/azure-quickstart-templates/tree/master/201-vmss-lapstack-autoscale).
-
-In future autoscale with VM Scale Sets will also be integrated directly with the Azure classic portal.
-
-## Deploying a VM Scale Set as a compute cluster in a PaaS cluster manager
-
-VM Scale sets are sometimes described as a next-generation worker role. It's a valid description but it also runs the risk of confusing scale set features with PaaS v1 Worker role features.
-
-In a sense VM scale sets provide a true "worker role" or worker resource, in that they provide a generalized compute resource which is platform/runtime independent, customizable and integrates into Azure Resource Manager IaaS.
-
-A PaaS v1 worker role, while limited in terms of platform/runtime support (Windows platform images only) also includes services such as VIP swap, configurable upgrade settings, runtime/app deployment specific settings which are either not _yet_ available in VM scale sets, or will be delivered by other higher level PaaS services like Service Fabric. With this in mind you can look at VM scale sets as an infrastructure which supports PaaS. I.e. PaaS solutions like Service Fabric or cluster managers like Mesos can build on top of VM scale sets as a scalable compute layer.
-
-Here is an example of a Mesos cluster which deploys a VM Scale Set in the same VNET as a standalone VM. The standalone VM is a Mesos master, and the VM scale set represents a set of slave nodes: [https://github.com/gbowerman/azure-myriad/blob/master/mesos-vmss-simple-cluster.json](https://github.com/gbowerman/azure-myriad/blob/master/mesos-vmss-simple-cluster.json). Future versions of the [Azure Container Service](https://azure.microsoft.com/blog/azure-container-service-now-and-the-future/) will deploy more complex/hardened versions of this scenario based on VM scale sets.
-
-## Scaling a VM Scale Set out and in
-
-To increase or decrease the number of virtual machines in a VM scale set, simply change the _capacity_ property and redeploy the template. This simplicity makes it easy to write your own custom scaling layer if you want to define custom scale events that are not supported by Azure autoscale.
-
-If you are redeploying a template to change the capacity, you could define a much smaller template which only includes the SKU and the updated capacity. An example of this is shown here: [https://raw.githubusercontent.com/Azure/azure-quickstart-templates/master/201-vmss-scale-in-or-out/azuredeploy.json](https://raw.githubusercontent.com/Azure/azure-quickstart-templates/master/201-vmss-linux-nat/azuredeploy.json).
-
-## VM Scale Set Performance and Scale Guidance
-
-- During the public preview, do not create more than 500 VMs in multiple VM Scale Sets at a time. This limit will be increased in the future.
-- Plan for no more than 40 VMs per storage account.
-- Spread out the first letters of storage account names as much as possible.  The example VMSS templates in [Azure Quickstart templates](https://github.com/Azure/azure-quickstart-templates/) provide examples of how to do this.
-- If using custom VMs, plan for no more than 40 VMs per VM scale set, in a single storage account.  You will need the image pre-copied into the storage account before you can begin VM scale set deployment. See the FAQ for more information.
-- Plan for no more than 2048 VMs per VNET.  This limit will be increased in the future.
-- The number of VMs you can create is limited by your Compute core quota in any region. You may need to contact Customer Support to increase your Compute quota limit increased even if you have a high limit of cores for use with cloud services or IaaS v1 today. To query your quota you can run the following Azure CLI command: _azure vm list-usage_, and the following PowerShell command: _Get-AzureRmVMUsage_ (if using a version of PowerShell below 1.0 use _Get-AzureVMUsage_).
-
-
-## VM Scale Set FAQ
-
-**Q. How many VMs can you have in a VM Scale Set?**
-
-A. 100 if you use platform images which can be distributed across multiple storage accounts. If you use custom images, up to 40, since custom images are limited to a single storage account during preview.
-
-**What other resource limits exist for VM Scale Sets?**
-
-A. The existing Azure service limits apply: [https://azure.microsoft.com/documentation/articles/azure-subscription-service-limits/](https://azure.microsoft.com/documentation/articles/azure-subscription-service-limits/)
-
-You are also limited to creating no more than 500 VMs in multiple scale sets per region during the preview period.
-
-**Q. Are Data Disks Supported within VM Scale sets?**
-
-A. Not in the initial release. Your options for storing data are:
-
-- Azure files (SMB shared drives)
-
-- OS drive
-
-- Temp drive (local, not backed by Azure storage)
-
-- External data service (e.g. remote DB, Azure tables, Azure blobs)
-
-**Q. Which Azure regions support for VMSS?**
-
-A. Any region which supports Azure Resource Manager supports VM Scale Sets.
-
-**Q. How do you create a VMSS using a custom image?**
-
-A. Leave the vhdContainers property blank, for example:
-
-````
-"storageProfile": {
-   "osDisk": {
-      "name": "vmssosdisk",
-      "caching": "ReadOnly",
-      "createOption": "FromImage",
-      "image": {
-         "uri": [https://mycustomimage.blob.core.windows.net/system/Microsoft.Compute/Images/mytemplates/template-osDisk.vhd](https://mycustomimage.blob.core.windows.net/system/Microsoft.Compute/Images/mytemplates/template-osDisk.vhd)
-     },
-     "osType": "Windows"
-  }
-},
-````
-
-**Q. If I reduce my VMSS capacity from 20 to 15, which VMs will be removed?**
-
-A. The last 5 VMs (largest indexes) will be removed.
-
-**Q. How about it if I then increase the capacity from 15 to 18?**
-
-If you increase to 18, VMs with index 15, 16, 17 will be created. In both cases the VMs are balanced across FDs and UDs.
-
-**Q. When using multiple extensions in a VM scale set, can I enforce an execution sequence?**
-
-A. Not directly, but for the customScript extension, your script could wait for another extension to complete (for example by monitoring the extension log - see [https://github.com/Azure/azure-quickstart-templates/blob/master/201-vmss-lapstack-autoscale/install\_lap.sh](https://github.com/Azure/azure-quickstart-templates/blob/master/201-vmss-lapstack-autoscale/install_lap.sh)).
-
-**Q. Do VM Scale Sets work with Azure availability sets?**
-
-A. Yes. A scale set is an implicit availability set with 3 FDs and 5 UDs. You don't need to configure anything under virtualMachineProfile. In future releases, scale sets are likely to span multiple tenants but for now a scale set is a single availability set.
-
-## Next Steps
-
-During the preview for VM Scale Sets, the documentation will be evolving and more integration features like portal and autoscale will be opened up.
-
-Your feedback is very important to help us build a service that provides the features you need. Please let us know what works, what doesn't and what could be improved. You can provide feedback to [vmssfeedback@microsoft.com](mailto:vmssfeedback@microsoft.com).
-
-## Resources
-
-| **Topic** | **Link** |
-| --- | --- |
-| Azure Resource Manager Overview | [https://azure.microsoft.com/documentation/articles/resource-group-overview/](https://azure.microsoft.com/documentation/articles/resource-group-overview/)   |
-| Azure Resource Manager Templates | [https://azure.microsoft.com/documentation/articles/resource-group-authoring-templates/](https://azure.microsoft.com/documentation/articles/resource-group-authoring-templates/) |
-| Azure Resource Manager Template Functions | [https://azure.microsoft.com/documentation/articles/resource-group-template-functions/](https://azure.microsoft.com/documentation/articles/resource-group-template-functions/) |
-| Example templates (github) | [https://github.com/Azure/azure-quickstart-templates](https://github.com/Azure/azure-quickstart-templates) |
-| VM Scale Set REST API guide | [https://msdn.microsoft.com/library/mt589023.aspx](https://msdn.microsoft.com/library/mt589023.aspx) |
-| VM Scale Set videos | [https://channel9.msdn.com/Blogs/Regular-IT-Guy/Mark-Russinovich-Talks-Azure-Scale-Sets/](https://channel9.msdn.com/Blogs/Regular-IT-Guy/Mark-Russinovich-Talks-Azure-Scale-Sets/)  [https://channel9.msdn.com/Shows/Cloud+Cover/Episode-191-Virtual-Machine-Scale-Sets-with-Guy-Bowerman](https://channel9.msdn.com/Shows/Cloud+Cover/Episode-191-Virtual-Machine-Scale-Sets-with-Guy-Bowerman)  [https://channel9.msdn.com/Blogs/Windows-Azure/VM-Scale-Set-Template-Dissection/player](https://channel9.msdn.com/Blogs/Windows-Azure/VM-Scale-Set-Template-Dissection/player) |
-| Autoscale settings (MSDN) | [https://msdn.microsoft.com/library/azure/dn931953.aspx](https://msdn.microsoft.com/library/azure/dn931953.aspx) |
-| Troubleshooting resource group deployments in Azure | [https://azure.microsoft.com/documentation/articles/resource-group-deploy-debug/](https://azure.microsoft.com/documentation/articles/resource-group-deploy-debug/) |
-=======
-	Remove-AzureRmResource -Name vmsstest1 -ResourceGroupName vmss-test1 -ApiVersion 2015-06-15 -ResourceType Microsoft.Compute/virtualMachineScaleSets
->>>>>>> afd8f97a
+	Remove-AzureRmResource -Name vmsstest1 -ResourceGroupName vmss-test1 -ApiVersion 2015-06-15 -ResourceType Microsoft.Compute/virtualMachineScaleSets