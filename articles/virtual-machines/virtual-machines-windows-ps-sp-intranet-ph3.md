--- conflicted
+++ resolved
@@ -39,11 +39,7 @@
 - Table ST, for your storage accounts
 - Table A, for your availability sets
 
-<<<<<<< HEAD
-Recall that you defined Table M in [Phase 2: Configure Domain Controllers](virtual-machines-windows-ps-sp-intranet-ph2.md) and Tables V, S, ST, and A in [Phase 1: Configure Azure](virtual-machines-workload-intranet-sharepoint-phase1.md).
-=======
-Recall that you defined Table M in [Phase 2: Configure Domain Controllers](virtual-machines-workload-intranet-sharepoint-phase2.md) and Tables V, S, ST, and A in [Phase 1: Configure Azure](virtual-machines-windows-ps-sp-intranet-ph1.md).
->>>>>>> 3a984a83
+Recall that you defined Table M in [Phase 2: Configure Domain Controllers](virtual-machines-windows-ps-sp-intranet-ph2.md) and Tables V, S, ST, and A in [Phase 1: Configure Azure](virtual-machines-windows-ps-sp-intranet-ph1.md).
 
 > [AZURE.NOTE] The following command sets use Azure PowerShell 1.0 and later. For more information, see [Azure PowerShell 1.0](https://azure.microsoft.com/blog/azps-1-0/).
 
