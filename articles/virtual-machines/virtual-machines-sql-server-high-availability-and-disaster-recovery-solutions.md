<properties 
<<<<<<< HEAD
   pageTitle="High Availability and Disaster Recovery for SQL Server | Microsoft Azure"
   description="This tutorial uses resources created with the classic deployment model, and discusses the various types of HADR strategies for SQL Server running in Azure Virtual Machines."
   services="virtual-machines"
   documentationCenter="na"
   authors="rothja"
   manager="jeffreyg"
   editor="monicar" 
   tags="azure-service-management"/>
=======
	pageTitle="High Availability and Disaster Recovery for SQL Server | Microsoft Azure"
	description="This tutorial uses resources created with the classic deployment model, and discusses the various types of HADR strategies for SQL Server running in Azure Virtual Machines."
	services="virtual-machines"
	documentationCenter="na"
	authors="rothja"
	manager="jeffreyg"
	editor="monicar" 
	tags="azure-service-management"/>
>>>>>>> 08be3281
<tags 
	ms.service="virtual-machines"
	ms.devlang="na"
	ms.topic="article"
	ms.tgt_pltfrm="vm-windows-sql-server"
	ms.workload="infrastructure-services"
	ms.date="11/13/2015"
	ms.author="jroth" />

# High Availability and Disaster Recovery for SQL Server in Azure Virtual Machines

## Overview

Microsoft Azure virtual machines (VMs) with SQL Server can help lower the cost of a high availability and disaster recovery (HADR) database solution. Most SQL Server HADR solutions are supported in Azure virtual machines, both as  Azure-only  and as hybrid solutions. In an Azure-only solution, the entire HADR system runs in  Azure. In a hybrid configuration, part of the solution runs in Azure and the other part runs on-premises in your organization. The flexibility of the Azure environment enables you to move partially or completely to  Azure to satisfy the budget and HADR requirements of your SQL Server database systems.

<<<<<<< HEAD
[AZURE.INCLUDE [learn-about-deployment-models](../../includes/learn-about-deployment-models-include.md)] This article covers creating a resource with the classic deployment model. 
=======
[AZURE.INCLUDE [learn-about-deployment-models](../../includes/learn-about-deployment-models-classic-include.md)] Resource Manager model.

>>>>>>> 08be3281

## Understanding the need for an HADR solution

It is up to you to ensure that your database system possesses the HADR capabilities that the service-level agreement (SLA) requires. The fact that Azure provides high availability mechanisms, such as service healing for cloud services and failure recovery detection for the Virtual Machines, does not itself guarantee you can meet the desired SLA.  These mechanisms protect the high availability of the VMs but not the high availability of SQL Server running inside the VMs. It is possible for the SQL Server instance to fail while the VM is online and healthy. Moreover, even the high availability mechanisms provided by Azure allow for  downtime of the VMs due to events such as recovery from software or hardware failures and operating system upgrades.

In addition, Geo Redundant Storage (GRS) in Azure, which is implemented with a feature called geo-replication, may not be an adequate disaster recovery solution for your databases. Because geo-replication sends data asynchronously, recent updates can be lost in the event of disaster.  More information regarding geo-replication limitations are covered in the [Geo-replication not supported for data and log files on separate disks](#geo-replication-support) section.

## HADR deployment architectures

SQL Server HADR technologies that are supported in Azure include:

- [AlwaysOn Availability Groups](https://technet.microsoft.com/library/hh510230.aspx)
- [Database Mirroring](https://technet.microsoft.com/library/ms189852.aspx)
- [Log Shipping](https://technet.microsoft.com/library/ms187103.aspx)
- [Backup and Restore with Azure Blob Storage Service](https://msdn.microsoft.com/library/jj919148.aspx)

It is possible to combine the technologies together to implement a SQL Server solution that has both high availability and disaster recovery capabilities.  Depending on the technology you use, a hybrid deployment may require a VPN tunnel with the Azure virtual network. The sections below show you some of the example deployment architectures.

## Azure-only: high availability solutions

You can have a high availability solution for your SQL Server databases in Azure using AlwaysOn Availability Groups or database mirroring.

|Technology|Example Architectures|
|---|---|
|**AlwaysOn Availability Groups**|All availability replicas running in Azure VMs for high availability within the same region. You need to configure a domain controller in addition to the SQL Server virtual machines because Windows Server Failover Clustering (WSFC) requires an Active Directory domain.<br/> ![AlwaysOn Availability Groups](./media/virtual-machines-sql-server-high-availability-and-disaster-recovery-solutions/azure_only_ha_always_on.gif)<br/>For more information, see [Configure AlwaysOn Availability Groups in Azure (GUI)](virtual-machines-sql-server-alwayson-availability-groups-gui.md).|
|**Database Mirroring**|Principal, mirror, and witness servers all running in the same Azure datacenter for high availability. You can deploy using a domain controller.<br/>![Database Mirroring](./media/virtual-machines-sql-server-high-availability-and-disaster-recovery-solutions/azure_only_ha_dbmirroring1.gif)<br/>You can also deploy the same database mirroring configuration without a domain controller by using server certificates instead.<br/>![Database Mirroring](./media/virtual-machines-sql-server-high-availability-and-disaster-recovery-solutions/azure_only_ha_dbmirroring2.gif)|

## Azure-only: disaster recovery solutions

You can have a disaster recovery solution for your SQL Server databases in Azure using AlwaysOn Availability Groups, database mirroring, or backup and restore with storage blobs.

|Technology|Example Architectures|
|---|---|
|**AlwaysOn Availability Groups**|Availability replicas running across multiple datacenters in Azure VMs for disaster recovery.  This cross-region solution protects against complete site outage. <br/> ![AlwaysOn Availability Groups](./media/virtual-machines-sql-server-high-availability-and-disaster-recovery-solutions/azure_only_dr_alwayson.png)<br/>Within a region, all replicas should be within the same cloud service and the same VNet. Because each region will have a separate VNet, these solutions require VNet to VNet connectivity. For more information, see [Configure a Site-to-Site VPN in the Azure classic portal](../vpn-gateway/vpn-gateway-site-to-site-create.md).|
|**Database Mirroring**|Principal and mirror and servers running in different  datacenters for disaster recovery. You must deploy using server certificates because an active directory domain cannot span multiple  datacenters.<br/>![Database Mirroring](./media/virtual-machines-sql-server-high-availability-and-disaster-recovery-solutions/azure_only_dr_dbmirroring.gif)|
|**Backup and Restore with Azure Blob Storage Service**|Production databases backed up directly to blob storage in a different  datacenter for disaster recovery.<br/>![Backup and Restore](./media/virtual-machines-sql-server-high-availability-and-disaster-recovery-solutions/azure_only_dr_backup_restore.gif)<br/>For more information, see [Backup and Restore  for SQL Server in Azure Virtual Machines](virtual-machines-sql-server-backup-and-restore.md).|

## Hybrid IT: disaster recovery solutions

You can have a disaster recovery solution for your SQL Server databases in a hybrid-IT environment using AlwaysOn Availability Groups, database mirroring, log shipping, and backup and restore with Azure blog storage.

|Technology|Example Architectures|
|---|---|
|**AlwaysOn Availability Groups**|Some availability replicas running in Azure VMs and other replicas running on-premises for cross-site disaster recovery. The production site can be either on-premises or in an Azure datacenter.<br/>![AlwaysOn Availability Groups](./media/virtual-machines-sql-server-high-availability-and-disaster-recovery-solutions/hybrid_dr_alwayson.gif)<br/>Because all availability replicas must be in the same WSFC cluster, the WSFC cluster must span both networks (a multi-subnet WSFC cluster). This configuration requires a VPN connection between Azure and the on-premises network.<br/><br/>For successful disaster recovery of your databases, you should also install a replica domain controller at the disaster recovery site.<br/><br/>It is possible to use the Add Replica Wizard in SSMS to add an Azure replica to an existing AlwaysOn Availability Group. For more information, see Tutorial: Extend your AlwaysOn Availability Group to Azure.|
|**Database Mirroring**|One partner running in an Azure VM and the other running on-premises for cross-site disaster recovery using server certificates. Partners do not need to be in the same Active Directory domain, and no VPN connection is required.<br/>![Database Mirroring](./media/virtual-machines-sql-server-high-availability-and-disaster-recovery-solutions/hybrid_dr_dbmirroring.gif)<br/>Another database mirroring sceanario involves one partner running in an Azure VM and the other running on-premises in the same Active Directory domain for cross-site disaster recovery. A [VPN connection between the Azure virtual network and the on-premises network](../vpn-gateway/vpn-gateway-site-to-site-create.md) is required.<br/><br/>For successful disaster recovery of your databases, you should also install a replica domain controller at the disaster recovery site.|
|**Log Shipping**|One server running in an Azure VM and the other running on-premises for cross-site disaster recovery. Log shipping depends on Windows file sharing, so a VPN connection between the Azure virtual network and the on-premises network is required.<br/>![Log Shipping](./media/virtual-machines-sql-server-high-availability-and-disaster-recovery-solutions/hybrid_dr_log_shipping.gif)<br/>For successful disaster recovery of your databases, you should also install a replica domain controller at the disaster recovery site.|
|**Backup and Restore with Azure Blob Storage Service**|On-premises production databases backed up directly to Azure blob storage for disaster recovery.<br/>![Backup and Restore](./media/virtual-machines-sql-server-high-availability-and-disaster-recovery-solutions/hybrid_dr_backup_restore.gif)<br/>For more information, see [Backup and Restore  for SQL Server in Azure Virtual Machines](virtual-machines-sql-server-backup-and-restore.md).|

## Important considerations for SQL Server HADR in Azure

Azure VMs, storage, and networking have different operational characteristics than an on-premises, non-virtualized IT infrastructure. A successful implementation of a HADR SQL Server solution in Azure requires that you understand these differences and design your solution to accommodate them.

### High availability nodes in an availability set

Availability sets in Azure enable you to place the high availability nodes into separate Fault Domains (FDs) and Update Domains (UDs). For Azure VMs to be placed in the same availability set, you must deploy them in the same cloud service. Only nodes in the same cloud service can participate in the same availability set. For more information, see [Manage the Availability of Virtual Machines](virtual-machines-manage-availability.md).

### WSFC cluster behavior in Azure networking

The non-RFC-compliant DHCP service in Azure can cause the creation of certain WSFC cluster configurations to fail, due to the cluster network name being assigned a duplicate IP address, such as the same IP address as one of the cluster nodes. This is an issue when you implement AlwaysOn Availability Groups, which depends on the WSFC feature.

Consider the scenario when a two-node cluster is created and brought online:

1. The cluster comes online, then NODE1 requests a dynamically assigned IP address for the cluster network name.

1. No IP address other than NODE1’s own IP address is given by the DHCP service, since the DHCP service recognizes that the request comes from NODE1 itself.

1. Windows detects that a duplicate address is assigned both to NODE1 and to the cluster network name, and the default cluster group fails to come online.

1. The default cluster group moves to NODE2, which treats NODE1’s IP address as the cluster IP address and brings the default cluster group online.

1. When NODE2 attempts to establish connectivity with NODE1, packets directed at NODE1 never leave NODE2 because it resolves NODE1’s IP address to itself. NODE2 cannot establish connectivity with NODE1, then loses quorum and shuts down the cluster.

1. In the meantime, NODE1 can send packets to NODE2, but NODE2 cannot reply. NODE1 loses quorum and shuts down the cluster.

This scenario can be avoided by assigning an unused static IP address, such as a link-local IP address like 169.254.1.1, to the cluster network name in order to bring the cluster network name online. To simplify this process, see [Configuring Windows Failover Cluster in Azure for AlwaysOn Availability Groups](http://social.technet.microsoft.com/wiki/contents/articles/14776.configuring-windows-failover-cluster-in-windows-azure-for-alwayson-availability-groups.aspx).

For more information, see [Configure AlwaysOn Availability Groups in Azure (GUI)](virtual-machines-sql-server-alwayson-availability-groups-gui.md).

### Availability group listener support

Availability group listeners are supported on Azure VMs running Windows Server 2008 R2, Windows Server 2012, and Windows Server 2012 R2. This support is made possible by the use of load-balanced endpoints enabled on the Azure VMs that are availability group nodes. You must follow special configuration steps for the listeners to work for both client applications that are running in Azure as well as those running on-premises.

There are two main options for setting up your listener: external (public) or internal. The external (public) listener is associated with a public Virtual IP (VIP) that is accessible over the internet. With an external listener, you must enable Direct Server Return, which means that you must connect to the listener from a machine that is not in the same cloud service as the AlwaysOn Availability Group nodes. The other option is an internal listener that uses the Internal Load Balancer (ILB). An internal listener only support clients within the same Virtual Network.

If the Availability Group spans multiple Azure subnets (such as a deployment that crosses Azure regions), the client connection string must include "**MultisubnetFailover=True**". This results in parallel connection attempts to the replicas in the different subnets. For instructions on setting up a listener, see 

- [Configure an ILB listener for AlwaysOn Availability Groups in Azure](virtual-machines-sql-server-configure-ilb-alwayson-availability-group-listener.md).
- [Configure an external listener for AlwaysOn Availability Groups in Azure](virtual-machines-sql-server-configure-public-alwayson-availability-group-listener.md).

You can still connect to each availability replica separately by connecting directly to the service instance. Also, since AlwaysOn Availability Groups are backward compatible with database mirroring clients, you can connect to the availability replicas like database mirroring partners as long as the replicas are configured similar to database mirroring:

- One primary replica and one secondary replica

- The secondary replica is configured as non-readable (**Readable Secondary** option set to **No**)

An example client connection string that corresponds to this database mirroring-like configuration using ADO.NET or SQL Server Native Client is below:

	Data Source=ReplicaServer1;Failover Partner=ReplicaServer2;Initial Catalog=AvailabilityDatabase;

For more information on client connectivity, see:

- [Using Connection String Keywords with SQL Server Native Client](https://msdn.microsoft.com/library/ms130822.aspx)
- [Connect Clients to a Database Mirroring Session (SQL Server)](https://technet.microsoft.com/library/ms175484.aspx)
- [Connecting to Availability Group Listener in Hybrid IT](http://blogs.msdn.com/b/sqlalwayson/archive/2013/02/14/connecting-to-availability-group-listener-in-hybrid-it.aspx)
- [Availability Group Listeners, Client Connectivity, and Application Failover (SQL Server)](https://technet.microsoft.com/library/hh213417.aspx)
- [Using Database-Mirroring Connection Strings with Availability Groups](https://technet.microsoft.com/library/hh213417.aspx)

### Network latency in hybrid IT

You should deploy your HADR solution with the assumption that there may be periods of time with high network latency between your on-premises network and Azure. When deploying replicas to Azure, you should use asynchronous commit instead of synchronous commit for the synchronization mode. When deploying database mirroring servers both on-premises and in Azure, use the high performance mode instead of the high safety mode.

### Geo replication support

Geo-replication in Azure disks does not support the data file and log file of the same database to be stored on separate disks. GRS replicates changes on each disk independently and asynchronously. This mechanism guarantees the write order within a single disk on the geo-replicated copy, but not across geo-replicated copies of multiple disks. If you configure a database to store its data file and its log file on separate disks, the recovered disks after a disaster may contain a more up-to-date copy of the data file than the log file, which breaks the write-ahead log in SQL Server and the ACID properties of transactions. If you do not have the option to disable geo-replication on the storage account, you should keep all data and log files for a given database on the same disk. If you must use more than one disk due to the size of the database, you need to deploy one of the disaster recovery solutions listed above to ensure data redundancy.

## Next steps

If you need to create an Azure virtual machine with SQL Server, see [Provisioning a SQL Server Virtual Machine on Azure](virtual-machines-provision-sql-server.md).

To get the best performance from SQL Server running on an Azure VM, see the guidance in [Performance Best Practices for SQL Server in Azure Virtual Machines](virtual-machines-sql-server-performance-best-practices.md).

For other topics related to running SQL Server in Azure VMs, see [SQL Server on Azure Virtual Machines](virtual-machines-sql-server-infrastructure-services.md).

### Other resources:

- [Install a new Active Directory forest in Azure](../active-directory/active-directory-new-forest-virtual-machine.md)
- [Create WSFC Cluster for AlwaysOn Availability Groups in Azure VM](http://gallery.technet.microsoft.com/scriptcenter/Create-WSFC-Cluster-for-7c207d3a)<|MERGE_RESOLUTION|>--- conflicted
+++ resolved
@@ -1,14 +1,4 @@
 <properties 
-<<<<<<< HEAD
-   pageTitle="High Availability and Disaster Recovery for SQL Server | Microsoft Azure"
-   description="This tutorial uses resources created with the classic deployment model, and discusses the various types of HADR strategies for SQL Server running in Azure Virtual Machines."
-   services="virtual-machines"
-   documentationCenter="na"
-   authors="rothja"
-   manager="jeffreyg"
-   editor="monicar" 
-   tags="azure-service-management"/>
-=======
 	pageTitle="High Availability and Disaster Recovery for SQL Server | Microsoft Azure"
 	description="This tutorial uses resources created with the classic deployment model, and discusses the various types of HADR strategies for SQL Server running in Azure Virtual Machines."
 	services="virtual-machines"
@@ -17,7 +7,6 @@
 	manager="jeffreyg"
 	editor="monicar" 
 	tags="azure-service-management"/>
->>>>>>> 08be3281
 <tags 
 	ms.service="virtual-machines"
 	ms.devlang="na"
@@ -33,12 +22,8 @@
 
 Microsoft Azure virtual machines (VMs) with SQL Server can help lower the cost of a high availability and disaster recovery (HADR) database solution. Most SQL Server HADR solutions are supported in Azure virtual machines, both as  Azure-only  and as hybrid solutions. In an Azure-only solution, the entire HADR system runs in  Azure. In a hybrid configuration, part of the solution runs in Azure and the other part runs on-premises in your organization. The flexibility of the Azure environment enables you to move partially or completely to  Azure to satisfy the budget and HADR requirements of your SQL Server database systems.
 
-<<<<<<< HEAD
-[AZURE.INCLUDE [learn-about-deployment-models](../../includes/learn-about-deployment-models-include.md)] This article covers creating a resource with the classic deployment model. 
-=======
 [AZURE.INCLUDE [learn-about-deployment-models](../../includes/learn-about-deployment-models-classic-include.md)] Resource Manager model.
 
->>>>>>> 08be3281
 
 ## Understanding the need for an HADR solution
 
