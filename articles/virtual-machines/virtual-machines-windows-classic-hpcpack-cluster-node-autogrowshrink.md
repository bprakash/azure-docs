--- conflicted
+++ resolved
@@ -38,7 +38,7 @@
 
 ## Set the AutoGrowShrink cluster property
 ### Prerequisites
-<<<<<<< HEAD
+
 * **HPC Pack 2012 R2 Update 2 or later cluster** - The cluster head node can be deployed either on-premises or in an Azure VM. See [Set up a hybrid cluster with HPC Pack](../cloud-services/cloud-services-setup-hybrid-hpcpack-cluster.md) to get started with an on-premises head node and Azure "burst" nodes. See the [HPC Pack IaaS deployment script](virtual-machines-windows-classic-hpcpack-cluster-powershell-script.md) to quickly deploy an HPC Pack cluster in Azure VMs.
 
 * **For a cluster with a head node in Azure (Resource Manager deployment model)** - Starting in HPC Pack 2016, certificate authentication in an Azure Active Directory application is used for automatically growing and shrinking cluster VMs deployed using Azure Resource Manager. Configure a certificate as follows:
@@ -74,11 +74,6 @@
 
 * **For a cluster with a head node in Azure (classic deployment model)** - If you use the HPC Pack IaaS deployment script to create the cluster in the classic deployment model, enable the **AutoGrowShrink** cluster property by setting the AutoGrowShrink option in the cluster configuration file. For details, see the documentation accompanying the [script download](https://www.microsoft.com/download/details.aspx?id=44949).
 
-=======
-* **HPC Pack 2012 R2 Update 2 or later cluster** - The cluster head node can be deployed either on-premises or in an Azure VM. See [Set up a hybrid cluster with HPC Pack](../cloud-services/cloud-services-setup-hybrid-hpcpack-cluster.md) to get started with an on-premises head node and Azure "burst" nodes. See the [HPC Pack IaaS deployment script](virtual-machines-windows-classic-hpcpack-cluster-powershell-script.md?toc=%2fazure%2fvirtual-machines%2fwindows%2fclassic%2ftoc.json) to quickly deploy a HPC Pack cluster in Azure VMs.
-* **For a cluster with a head node in Azure** - If you use the HPC Pack IaaS deployment script to create the cluster, enable the **AutoGrowShrink** cluster property by setting the AutoGrowShrink option in the cluster configuration file. For details, see the documentation accompanying the [script download](https://www.microsoft.com/download/details.aspx?id=44949). 
-  
->>>>>>> 958a4283
     Alternatively, enable the **AutoGrowShrink** cluster property after you deploy the cluster by using HPC PowerShell commands described in the following section. To prepare for this, first complete the following steps:
 
   1. Configure an Azure management certificate on the head node and in the Azure subscription. For a test deployment, you can use the Default Microsoft HPC Azure self-signed certificate that HPC Pack installs on the head node, and then upload that certificate to your Azure subscription. For options and steps, see the [TechNet Library guidance](https://technet.microsoft.com/library/gg481759.aspx).
@@ -173,17 +168,11 @@
 
 ## Run the AzureAutoGrowShrink.ps1 script
 ### Prerequisites
-<<<<<<< HEAD
+
 * **HPC Pack 2012 R2 Update 1 or later cluster** - The **AzureAutoGrowShrink.ps1** script is installed in the %CCP_HOME%bin folder. The cluster head node can be deployed either on-premises or in an Azure VM. See [Set up a hybrid cluster with HPC Pack](../cloud-services/cloud-services-setup-hybrid-hpcpack-cluster.md) to get started with an on-premises head node and Azure "burst" nodes. See the [HPC Pack IaaS deployment script](virtual-machines-windows-classic-hpcpack-cluster-powershell-script.md) to quickly deploy an HPC Pack cluster in Azure VMs, or use an [Azure quickstart template](https://azure.microsoft.com/documentation/templates/create-hpc-cluster/).
 * **Azure PowerShell 1.4.0** - The script currently depends on this specific version of Azure PowerShell.
 * **For a cluster with Azure burst nodes** - Run the script on a client computer where HPC Pack is installed, or on the head node. If running on a client computer, ensure that you set the variable $env:CCP_SCHEDULER to point to the head node. The Azure “burst” nodes must be added to the cluster, but they may be in the Not-Deployed state.
 * **For a cluster deployed in Azure VMs (Resource Manager deployment model)** - For a cluster of Azure VMs deployed in the Resource Manager deployment model, the script supports two methods for Azure authentication: sign in to your Azure account to run the script every time (by running `Login-AzureRmAccount`, or configure a service principal to authenticate with a certificate. HPC Pack provides the script **ConfigARMAutoGrowShrinkCert.ps** to create a service principal with certificate. The script creates an Azure Active Directory (Azure AD) application and a service principal, and assigns the Contributor role to the service principal. To run the script, start Azure PowerShell  as administrator and run the following commands:
-=======
-* **HPC Pack 2012 R2 Update 1 or later cluster** - The **AzureAutoGrowShrink.ps1** script is installed in the %CCP_HOME%bin folder. The cluster head node can be deployed either on-premises or in an Azure VM. See [Set up a hybrid cluster with HPC Pack](../cloud-services/cloud-services-setup-hybrid-hpcpack-cluster.md) to get started with an on-premises head node and Azure "burst" nodes. See the [HPC Pack IaaS deployment script](virtual-machines-windows-classic-hpcpack-cluster-powershell-script.md?toc=%2fazure%2fvirtual-machines%2fwindows%2fclassic%2ftoc.json) to quickly deploy a HPC Pack cluster in Azure VMs, or use an [Azure quickstart template](https://azure.microsoft.com/documentation/templates/create-hpc-cluster/).
-* **Azure PowerShell 0.8.12** - The script currently depends on this specific version of Azure PowerShell. If you are running a later version on the head node, you might have to downgrade Azure PowerShell to [version 0.8.12](http://az412849.vo.msecnd.net/downloads03/azure-powershell.0.8.12.msi) to run the script. 
-* **For a cluster with Azure burst nodes** - Run the script on a client computer where HPC Pack is installed, or on the head node. If running on a client computer, ensure that you set the variable $env:CCP_SCHEDULER properly to point to the head node. The Azure “burst” nodes must already be added to the cluster, but they may be in the Not-Deployed state.
-* **For a cluster deployed in Azure VMs** - Run the script on the head node VM, because it depends on the **Start-HpcIaaSNode.ps1** and **Stop-HpcIaaSNode.ps1** scripts that are installed there. Those scripts additionally require an Azure management certificate or publish settings file (see [Manage compute nodes in an HPC Pack cluster in Azure](virtual-machines-windows-classic-hpcpack-cluster-node-manage.md?toc=%2fazure%2fvirtual-machines%2fwindows%2fclassic%2ftoc.json)). Make sure all the compute node VMs you need are already added to the cluster. They may be in the Stopped state.
->>>>>>> 958a4283
 
     ```powershell
     cd $env:CCP_HOME\bin
