---
title: Create a copy of an Azure Managed Disk for back up | Microsoft Docs
description: Learn how to create a copy of an Azure Managed Disk to use for back up or troubleshooting disk issues.
documentationcenter: ''
author: cwatsonMSFT
manager: timlt
editor: ''
tags: azure-resource-manager

ms.assetid: 15eb778e-fc07-45ef-bdc8-9090193a6d20
ms.service: virtual-machines-windows
ms.workload: infrastructure-services
ms.tgt_pltfrm: vm-windows
ms.devlang: na
ms.topic: article
ms.date: 2/9/2017
ms.author: cwatson

---
# Create a copy of a VHD stored as an Azure Managed Disk by using Managed Snapshots
Take a snapshot of a Managed Disk for backup or create a Managed Disk from the snapshot and attach it to a test virtual machine to troubleshoot. A Managed Snapshot is a full point-in-time copy of a VM Managed Disk. It creates a read-only copy of your VHD and, by default, stores it as a Standard Managed Disk. For more information about Managed Disks, see [Azure Managed Disks overview](../storage/storage-managed-disks-overview.md?toc=%2fazure%2fvirtual-machines%2fwindows%2ftoc.json)

For information about pricing, see [Azure Storage Pricing](https://azure.microsoft.com/pricing/details/managed-disks/). 

## Before you begin
<<<<<<< HEAD
If you use PowerShell, make sure that you have [Azure PowerShell 3.5.0](https://github.com/Azure/azure-powershell/releases/tag/v3.5.0-February2017) or a later version installed. For more information, see [Azure PowerShell Versioning](https://docs.microsoft.com/powershell/azureps-cmdlets-docs/#azure-powershell-versioning).
=======
If you use PowerShell, make sure that you have the latest version of the AzureRM.Compute PowerShell module. Run the following command to install it.

```
Install-Module AzureRM.Compute -RequiredVersion 2.6.0
```
For more information, see [Azure PowerShell Versioning](https://docs.microsoft.com/powershell/azureps-cmdlets-docs/#azure-powershell-versioning).
>>>>>>> b458a4cb

## Copy the VHD with a snapshot
Use either the Azure portal or PowerShell to take a snapshot of the Managed Disk.

### Use Azure portal to take a snapshot 

1. Sign in to the [Azure portal](https://portal.azure.com).
2. Starting in the upper left, click **New** and search for **snapshot**.
3. In the Snapshot blade, click **Create**.
4. Enter a **Name** for the snapshot.
5. Select an existing [Resource group](../azure-resource-manager/resource-group-overview.md#resource-groups) or type the name for a new one. 
6. Select an Azure datacenter Location.  
7. For **Source disk**, select the Managed Disk to snapshot.
8. Select the **Account type** to use to store the snapshot. We recommend **Standard_LRS** unless you need it stored on a high performing disk.
9. Click **Create**.

### Use PowerShell to take a snapshot
The following steps show you how to get the VHD disk to be copied, create the snapshot configurations, and take a snapshot of the disk by using the New-AzureRmSnapshot cmdlet<!--Add link to cmdlet when available-->. 

1. Set some parameters. 

 ```powershell
$resourceGroupName = 'myResourceGroup' 
$location = 'southeastasia' 
$dataDiskName = 'ContosoMD_datadisk1' 
$snapshotName = 'ContosoMD_datadisk1_snapshot1'  
```
  Replace the parameter values:
  -  "myResourceGroup" with the VM's resource group.
  -  "southeastasia" with the geographic location where you want your Managed Snapshot stored. <!---How do you look these up? -->
  -  "ContosoMD_datadisk1" with the name of the VHD disk that you want to copy.
  -  "ContosoMD_datadisk1_snapshot1" with the name you want to use for the new snapshot.

2. Get the VHD disk to be copied.

 ```powershell
$disk = Get-AzureRmDisk -ResourceGroupName $resourceGroupName -DiskName $dataDiskName 
```
3. Create the snapshot configurations. 

 ```powershell
$snapshot =  New-AzureRmSnapshotConfig -SourceUri $disk.Id -CreateOption Copy -Location $location 
```
4. Take the snapshot.

 ```powershell
New-AzureRmSnapshot -Snapshot $snapshot -SnapshotName $snapshotName -ResourceGroupName $resourceGroupName 
```
If you plan to use the snapshot to create a Managed Disk and attach it a VM that needs to be high performing, use the parameter `-AccountType Premium_LRS` with the New-AzureRmSnapshot command. The parameter creates the snapshot so that it's stored as a Premium Managed Disk. Premium Managed Disks are more expensive than Standard. So be sure you really need Premium before using that parameter.

<|MERGE_RESOLUTION|>--- conflicted
+++ resolved
@@ -23,16 +23,12 @@
 For information about pricing, see [Azure Storage Pricing](https://azure.microsoft.com/pricing/details/managed-disks/). 
 
 ## Before you begin
-<<<<<<< HEAD
-If you use PowerShell, make sure that you have [Azure PowerShell 3.5.0](https://github.com/Azure/azure-powershell/releases/tag/v3.5.0-February2017) or a later version installed. For more information, see [Azure PowerShell Versioning](https://docs.microsoft.com/powershell/azureps-cmdlets-docs/#azure-powershell-versioning).
-=======
 If you use PowerShell, make sure that you have the latest version of the AzureRM.Compute PowerShell module. Run the following command to install it.
 
 ```
 Install-Module AzureRM.Compute -RequiredVersion 2.6.0
 ```
 For more information, see [Azure PowerShell Versioning](https://docs.microsoft.com/powershell/azureps-cmdlets-docs/#azure-powershell-versioning).
->>>>>>> b458a4cb
 
 ## Copy the VHD with a snapshot
 Use either the Azure portal or PowerShell to take a snapshot of the Managed Disk.
