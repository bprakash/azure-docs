<properties
<<<<<<< HEAD
	pageTitle="Capture an image of a Windows VM | Microsoft Azure"
	description="Capture an image of a Windows virtual machine created with the classic deployment model."
=======
	pageTitle="Capture an image of an Azure Windows VM | Microsoft Azure"
	description="Capture an image of an Azure Windows virtual machine created with the classic deployment model."
>>>>>>> 08be3281
	services="virtual-machines"
	documentationCenter=""
	authors="cynthn"
	manager="timlt"
	editor="tysonn"
	tags="azure-service-management"/>

<tags
	ms.service="virtual-machines"
	ms.workload="infrastructure-services"
	ms.tgt_pltfrm="vm-windows"
	ms.devlang="na"
	ms.topic="article"
<<<<<<< HEAD
	ms.date="07/16/2015"
	ms.author="cynthn"/>

#Capture an image of a Windows virtual machine created with the classic deployment model.

[AZURE.INCLUDE [learn-about-deployment-models](../../includes/learn-about-deployment-models-include.md)] This article covers creating resources with the classic deployment model.
=======
	ms.date="11/05/2015"
	ms.author="cynthn"/>

#Capture an image of an Azure Windows virtual machine created with the classic deployment model.
>>>>>>> 08be3281

[AZURE.INCLUDE [learn-about-deployment-models](../../includes/learn-about-deployment-models-classic-include.md)] Resource Manager model.

<<<<<<< HEAD
=======

This article shows you how to capture an Azure virtual machine running Windows so you can use it as an image to create other virtual machines. This image includes the operating system disk and any data disks that are attached to the virtual machine. It doesn't include networking configurations, so you'll need to configure those when you create the other virtual machines that use the image.

>>>>>>> 08be3281
Azure stores the image under **My Images**. This is the same place where any images you've uploaded are stored. For details about images, see [About images for virtual machines](virtual-machines-images.md).

##Before you begin##

These steps assume that you've already created an Azure virtual machine and configured the operating system, including attaching any data disks. If you haven't done this yet, see these instructions:

- [Create a virtual machine from an image](virtual-machines-create-custom.md)
- [How to attach a data disk to a virtual machine](storage-windows-attach-disk.md)

> [AZURE.WARNING] This process deletes the original virtual machine after it's captured. 

This is not intended as a way to back up a virtual machine. One possible way to do that is Azure Backup, which is available as a preview in certain regions. For details, see [Back up Azure virtual machines](../backup/backup-azure-vms.md). Other solutions are available from certified partners. To find out what’s currently available, search the Azure Marketplace.


##Capture the virtual machine

1. In the [Azure classic portal](http://manage.windowsazure.com), **Connect** to the virtual machine. For instructions, see [How to sign in to a virtual machine running Windows Server] [].

2.	Open a Command Prompt window as an administrator.

3.	Change the directory to `%windir%\system32\sysprep`, and then run sysprep.exe.

4. 	The **System Preparation Tool** dialog box appears. Do the following:

	- In **System Cleanup Action**, select **Enter System Out-of-Box Experience (OOBE)** and make sure that **Generalize** is checked. For more information about using Sysprep, see [How to Use Sysprep: An Introduction][].

	- In **Shutdown Options**, select **Shutdown**.

	- Click **OK**.

	![Run Sysprep](./media/virtual-machines-capture-image-windows-server/SysprepGeneral.png)

7.	Sysprep shuts down the virtual machine, which changes the status of the virtual machine in the Azure classic portal to **Stopped**.

8.	In the Azure classic portal, click **Virtual Machines** and select the virtual machine you want to capture.

9.	On the command bar, click **Capture**.

	![Capture virtual machine](./media/virtual-machines-capture-image-windows-server/CaptureVM.png)

	The **Capture the Virtual Machine** dialog box appears.

10.	In **Image Name**, type a name for the new image.

11.	Before you add a Windows Server image to your set of custom images, it must be generalized by running Sysprep as instructed in the previous steps. Click **I have run Sysprep on the virtual machine** to indicate you did that.

12.	Click the check mark to capture the image. The new image is now available under **Images**.

 	![Image capture successful](./media/virtual-machines-capture-image-windows-server/VMCapturedImageAvailable.png)

##Next steps

The image is ready to be used to create virtual machines. To do this, you'll create a virtual machine by using the **From Gallery** menu item and selecting the image you just created. For instructions, see [Create a virtual machine from an image](virtual-machines-create-custom.md).


<<<<<<< HEAD
[Create a custom virtual machine running Windows]: virtual-machines-windows-create-custom.md
[How to Attach a Data Disk to a Virtual Machine]: storage-windows-attach-disk.md
=======

>>>>>>> 08be3281
[How to sign in to a virtual machine running Windows Server]: virtual-machines-log-on-windows-server.md
[How to Use Sysprep: An Introduction]: http://technet.microsoft.com/library/bb457073.aspx
[Run Sysprep.exe]: ./media/virtual-machines-capture-image-windows-server/SysprepCommand.png
[Enter Sysprep.exe options]: ./media/virtual-machines-capture-image-windows-server/SysprepGeneral.png
[The virtual machine is stopped]: ./media/virtual-machines-capture-image-windows-server/SysprepStopped.png
[Capture an image of the virtual machine]: ./media/virtual-machines-capture-image-windows-server/CaptureVM.png
[Enter the image name]: ./media/virtual-machines-capture-image-windows-server/Capture.png
[Image capture successful]: ./media/virtual-machines-capture-image-windows-server/CaptureSuccess.png
[Use the captured image]: ./media/virtual-machines-capture-image-windows-server/MyImagesWindows.png<|MERGE_RESOLUTION|>--- conflicted
+++ resolved
@@ -1,11 +1,6 @@
 <properties
-<<<<<<< HEAD
-	pageTitle="Capture an image of a Windows VM | Microsoft Azure"
-	description="Capture an image of a Windows virtual machine created with the classic deployment model."
-=======
 	pageTitle="Capture an image of an Azure Windows VM | Microsoft Azure"
 	description="Capture an image of an Azure Windows virtual machine created with the classic deployment model."
->>>>>>> 08be3281
 	services="virtual-machines"
 	documentationCenter=""
 	authors="cynthn"
@@ -19,28 +14,16 @@
 	ms.tgt_pltfrm="vm-windows"
 	ms.devlang="na"
 	ms.topic="article"
-<<<<<<< HEAD
-	ms.date="07/16/2015"
-	ms.author="cynthn"/>
-
-#Capture an image of a Windows virtual machine created with the classic deployment model.
-
-[AZURE.INCLUDE [learn-about-deployment-models](../../includes/learn-about-deployment-models-include.md)] This article covers creating resources with the classic deployment model.
-=======
 	ms.date="11/05/2015"
 	ms.author="cynthn"/>
 
 #Capture an image of an Azure Windows virtual machine created with the classic deployment model.
->>>>>>> 08be3281
 
 [AZURE.INCLUDE [learn-about-deployment-models](../../includes/learn-about-deployment-models-classic-include.md)] Resource Manager model.
 
-<<<<<<< HEAD
-=======
 
 This article shows you how to capture an Azure virtual machine running Windows so you can use it as an image to create other virtual machines. This image includes the operating system disk and any data disks that are attached to the virtual machine. It doesn't include networking configurations, so you'll need to configure those when you create the other virtual machines that use the image.
 
->>>>>>> 08be3281
 Azure stores the image under **My Images**. This is the same place where any images you've uploaded are stored. For details about images, see [About images for virtual machines](virtual-machines-images.md).
 
 ##Before you begin##
@@ -96,12 +79,7 @@
 The image is ready to be used to create virtual machines. To do this, you'll create a virtual machine by using the **From Gallery** menu item and selecting the image you just created. For instructions, see [Create a virtual machine from an image](virtual-machines-create-custom.md).
 
 
-<<<<<<< HEAD
-[Create a custom virtual machine running Windows]: virtual-machines-windows-create-custom.md
-[How to Attach a Data Disk to a Virtual Machine]: storage-windows-attach-disk.md
-=======
 
->>>>>>> 08be3281
 [How to sign in to a virtual machine running Windows Server]: virtual-machines-log-on-windows-server.md
 [How to Use Sysprep: An Introduction]: http://technet.microsoft.com/library/bb457073.aspx
 [Run Sysprep.exe]: ./media/virtual-machines-capture-image-windows-server/SysprepCommand.png
