
<properties
   pageTitle="Create a complete Linux environment using the Azure CLI | Microsoft Azure"
   description="Create storage, a Linux VM, a virtual network and subnet, a load balancer, an NIC, a public IP, and a network security group, all from the ground up by using the Azure CLI."
   services="virtual-machines-linux"
   documentationCenter="virtual-machines"
   authors="iainfoulds"
   manager="timlt"
   editor=""
   tags="azure-resource-manager"/>

<tags
   ms.service="virtual-machines-linux"
   ms.devlang="na"
   ms.topic="article"
   ms.tgt_pltfrm="vm-linux"
   ms.workload="infrastructure"
<<<<<<< HEAD
   ms.date="04/04/2016"
   ms.author="v-livech"/>
=======
   ms.date="06/10/2016"
   ms.author="iainfou"/>
>>>>>>> c186bb0b

# Create a complete Linux environment by using the Azure CLI

<<<<<<< HEAD
To create a Linux VM you will need [the Azure CLI](../xplat-cli-install.md) in resource manager mode (`azure config mode arm`) and a JSON parsing tool, we are using [jq](https://stedolan.github.io/jq/) for this document.
=======
In this article, we'll build a simple network with a load balancer and a pair of VMs that are useful for development and simple computing. We'll walk through the process command by command, until you have two working, secure Linux VMs to which you can connect from anywhere on the Internet. Then you can move on to more complex networks and environments.

Along the way, you'll learn about the dependency hierarchy that the Resource Manager deployment model gives you, and about how much power it provides. After you see how the system is built, you can rebuild it much more quickly by using [Azure Resource Manager templates](../resource-group-authoring-templates.md). Also, after you learn how the parts of your environment fit together, creating templates to automate them becomes easier.

The environment contains:

- Two VMs inside an availability set.
- A load balancer with a load-balancing rule on port 80.
- Network security group (NSG) rules to protect your VM from unwanted traffic.

![Basic environment overview](./media/virtual-machines-linux-create-cli-complete/environment_overview.png)

To create this custom environment, you need the latest [Azure CLI](../xplat-cli-install.md) in Resource Manager mode (`azure config mode arm`). You also need a JSON parsing tool. This example uses [jq](https://stedolan.github.io/jq/).

## Quick commands
You can use the following quick commands to build out your custom environment. For more information about what each command is doing as you build out the environment, read the [detailed walkthrough steps below](#detailed-walkthrough).

Create the resource group:

```bash
azure group create TestRG -l westeurope
```

Verify the resource group by using the JSON parser:
>>>>>>> c186bb0b

```bash
azure group show TestRG --json | jq '.'
```

<<<<<<< HEAD
```bash
# Create the Resource Group
chrisL@fedora$ azure group create TestRG westeurope

# Create the Storage Account
chrisL@fedora$ azure storage account create \  
--location westeurope \
--resource-group TestRG \
--type GRS \
computeteststore

# Verify the RG using the JSON parser
chrisL@fedora$ azure group show testrg --json | jq '.'

# Create the Virtual Network
chrisL@fedora$ azure network vnet create -g TestRG -n TestVNet -a 192.168.0.0/16 -l westeurope

# Verify the RG
chrisL@fedora$ azure group show testrg --json | jq '.'

# Create the Subnet
chrisL@fedora$ azure network vnet subnet create -g TestRG -e TestVNet -n FrontEnd -a 192.168.1.0/24

# Verify the VNet and Subnet
chrisL@fedora$ azure network vnet show testrg testvnet --json | jq '.'

# Create the NIC
chrisL@fedora$ azure network nic create -g TestRG -n TestNIC -l westeurope -a 192.168.1.101 -m TestVNet -k FrontEnd

# Verify the NIC
chrisL@fedora$ azure network nic show testrg testnic --json | jq '.'

# Create the NSG
chrisL@fedora$ azure network nsg create testrg testnsg westeurope

# Add an inbound rule for the NSG
chrisL@fedora$ azure network nsg rule create --protocol tcp --direction inbound --priority 1000  --destination-port-range 22 --access allow testrg testnsg testnsgrule

# Creat the Public facing NIC
chrisL@fedora$ azure network public-ip create -d testsubdomain testrg testpip westeurope

# Verify the NIC
chrisL@fedora$ azure network public-ip show testrg testpip --json | jq '.'

# Associate the Public IP to the NIC
chrisL@fedora$ azure network nic set --public-ip-name testpip testrg testnic

# Bind the NSG to the NIC
chrisL@fedora$ azure network nic set --network-security-group-name testnsg testrg testnic

# Create the Linux VM
chrisL@fedora$ azure vm create \            
    --resource-group testrg \
    --name testvm \
=======
Create the storage account:

```bash
azure storage account create -g TestRG -l westeurope --kind Storage --sku-name GRS computeteststore
```

Verify the storage account by using the JSON parser:

```bash
azure storage account show -g TestRG computeteststore --json | jq '.'
```

Create the virtual network:

```bash
azure network vnet create -g TestRG -n TestVNet -a 192.168.0.0/16 -l westeurope
```

Create the subnet:

```bash
azure network vnet subnet create -g TestRG -e TestVNet -n FrontEnd -a 192.168.1.0/24
```

Verify the virtual network and subnet by using the JSON parser:


```bash
azure network vnet show TestRG TestVNet --json | jq '.'
```

Create a public IP:

```bash
azure network public-ip create -g TestRG -n TestLBPIP -l westeurope -d testlb -a static -i 4
```

Create the load balancer:

```bash
azure network lb create -g TestRG -n TestLB -l westeurope
```

Create a front-end IP pool for the load balancer, and associate the public IP:

```bash
azure network lb frontend-ip create -g TestRG -l TestLB -n TestFrontEndPool -i TestLBPIP
```

Create the back-end IP pool for the load balancer:

```bash
azure network lb address-pool create -g TestRG -l TestLB -n TestBackEndPool
```

Create SSH inbound NAT rules for the load balancer:

```bash
azure network lb inbound-nat-rule create -g TestRG -l TestLB -n VM1-SSH -p tcp -f 4222 -b 22
azure network lb inbound-nat-rule create -g TestRG -l TestLB -n VM2-SSH -p tcp -f 4223 -b 22
```

Create the web inbound NAT rules for the load balancer:

```bash
azure network lb rule create -g TestRG -l TestLB -n WebRule -p tcp -f 80 -b 80 \
     -t TestFrontEndPool -o TestBackEndPool
```

Create the load balancer health probe:

```bash
azure network lb probe create -g TestRG -l TestLB -n HealthProbe -p "http" -f healthprobe.aspx -i 15 -c 4
```

Verify the load balancer, IP pools, and NAT rules by using the JSON parser:

```bash
azure network lb show -g TestRG -n TestLB --json | jq '.'
```

Create the first network interface card (NIC):

```bash
azure network nic create -g TestRG -n LB-NIC1 -l westeurope --subnet-vnet-name TestVNet --subnet-name FrontEnd \
    -d "/subscriptions/########-####-####-####-############/resourceGroups/TestRG/providers/Microsoft.Network/loadBalancers/TestLB/backendAddressPools/TestBackEndPool" \
    -e "/subscriptions/########-####-####-####-############/resourceGroups/TestRG/providers/Microsoft.Network/loadBalancers/TestLB/inboundNatRules/VM1-SSH"
```

Create the second NIC:

```bash
azure network nic create -g TestRG -n LB-NIC2 -l westeurope --subnet-vnet-name TestVNet --subnet-name FrontEnd \
    -d "/subscriptions/########-####-####-####-############/resourceGroups/TestRG/providers/Microsoft.Network/loadBalancers/TestLB/backendAddressPools/TestBackEndPool" \
    -e "/subscriptions/########-####-####-####-############/resourceGroups/TestRG/providers/Microsoft.Network/loadBalancers/TestLB/inboundNatRules/VM2-SSH"
```

Verify the NICs by using the JSON parser:

```bash
azure network nic show TestRG LB-NIC1 --json | jq '.'
azure network nic show TestRG LB-NIC2 --json | jq '.'
```

Create the NSG:

```bash
azure network nsg create -g TestRG -n TestNSG -l westeurope
```

Add the inbound rules for the NSG:

```bash
azure network nsg rule create --protocol tcp --direction inbound --priority 1000 \
    --destination-port-range 22 --access allow -g TestRG -a TestNSG -n SSHRule
azure network nsg rule create --protocol tcp --direction inbound --priority 1001 \
    --destination-port-range 80 --access allow -g TestRG -a TestNSG -n HTTPRule
```

Verify the NSG and inbound rules by using the JSON parser:

```bash
azure network nsg show -g TestRG -n TestNSG --json | jq '.'
```

Bind the NSG to the NICs:

```bash
azure network nic set -g TestRG -n LB-NIC1 -o TestNSG
azure network nic set -g TestRG -n LB-NIC2 -o TestNSG
```

Create the availability set:

```bash
azure availset create -g TestRG -n TestAvailSet -l westeurope
```

Create the first Linux VM:

```bash
azure vm create \
    --resource-group TestRG \
    --name TestVM1 \
    --location westeurope \
    --os-type linux \
    --availset-name TestAvailSet \
    --nic-name LB-NIC1 \
    --vnet-name TestVnet \
    --vnet-subnet-name FrontEnd \
    --storage-account-name computeteststore \
    --image-urn canonical:UbuntuServer:14.04.4-LTS:latest \
    --ssh-publickey-file ~/.ssh/id_rsa.pub \
    --admin-username ops
```

Create the second Linux VM:

```bash
azure vm create \
    --resource-group TestRG \
    --name TestVM2 \
>>>>>>> c186bb0b
    --location westeurope \
    --os-type linux \
    --availset-name TestAvailSet \
    --nic-name LB-NIC2 \
    --vnet-name TestVnet \
    --vnet-subnet-name FrontEnd \
    --storage-account-name computeteststore \
    --image-urn canonical:UbuntuServer:14.04.4-LTS:latest \
    --ssh-publickey-file ~/.ssh/id_rsa.pub \
    --admin-username ops
<<<<<<< HEAD

# Verify everything built
chrisL@fedora$ azure vm show testrg testvm
=======
```

Use the JSON parser to verify that everything that was built:

```bash
azure vm show -g TestRG -n TestVM1 --json | jq '.'
azure vm show -g TestRG -n TestVM2 --json | jq '.'
```
>>>>>>> c186bb0b

Export the environment that you built to a template to quickly re-create new instances:

```bash
azure resource export TestRG
```

<<<<<<< HEAD
## Detailed Walkthrough

### Introduction

This article builds a deployment that is similar to a cloud service deployment with one Linux VM inside a VNetwork Subnet. It walks through the entire basic deployment imperatively, command by command, until you have a working, secure Linux VM to which you can connect from anywhere on the internet.

Along the way, you'll understand the dependency hierarchy that the Resource Manager deployment model gives you and how much power it provides. Once you see how the system is built, you can rebuild the system much faster using more direct Azure CLI commands (see [this](virtual-machines-linux-quick-create-cli.md) for roughly the same deployment using the `azure vm quick-create` command), or you can move on to master how to design and automate entire network and application deployments and update them using [Azure Resource Manager templates](../resource-group-authoring-templates.md). Once you see how the parts of your deployment fit together, creating templates to automate them becomes easier.

Let's build a simple network with a VM useful to development and simple compute, and we'll explain it as we go. Then you'll be able to move on to more complex networks and deployments.

### Create resource group and choose deployment locations
=======
## Detailed walkthrough
The detailed steps that follow explain what each command is doing as you build out your environment. These concepts will help you when you build your own custom environments for development or production.

## Create resource groups and choose deployment locations

Azure resource groups are logical deployment entities that contain configuration information and metadata to enable the logical management of resource deployments.
>>>>>>> c186bb0b

```bash
azure group create TestRG westeurope
```

<<<<<<< HEAD
```
chrisL@fedora$ azure group create TestRG westeurope                        
=======
Output:

```bash                        
>>>>>>> c186bb0b
info:    Executing command group create
+ Getting resource group TestRG
+ Creating resource group TestRG
info:    Created resource group TestRG
data:    Id:                  /subscriptions/<yoursub>/resourceGroups/TestRG
data:    Name:                TestRG
data:    Location:            westeurope
data:    Provisioning State:  Succeeded
data:    Tags: null
data:
info:    group create command OK
```

<<<<<<< HEAD
### Create a storage account

You're going to need storage accounts for your VM disks and for any addition data disks you want to add, among other scenarios. In short, you're always going to create storage accounts almost immediately after you create resource groups.
=======
## Create a storage account

You need storage accounts for your VM disks and for any additional data disks that you want to add. You create storage accounts almost immediately after you create resource groups.
>>>>>>> c186bb0b

Here we use the `azure storage account create` command, passing the location of the account, the resource group that controls it, and the type of storage support you want.

<<<<<<< HEAD
```
chrisL@fedora$ azure storage account create \  
--location westeurope \
--resource-group TestRG \
--type GRS \
computeteststore
info:    Executing command storage account create
+ Creating storage account
info:    storage account create command OK
rasquill•~/workspace/keygen» azure group show testrg
=======
```bash
azure storage account create \  
--location westeurope \
--resource-group TestRG \
--kind Storage --sku-name GRS \
computeteststore
```

Output:

```bash
info:    Executing command storage account create
+ Creating storage account
info:    storage account create command OK
ahmet•~/workspace/keygen» azure group show testrg
>>>>>>> c186bb0b
info:    Executing command group show
+ Listing resource groups
+ Listing resources for the group
data:    Id:                  /subscriptions/<guid>/resourceGroups/TestRG
data:    Name:                TestRG
data:    Location:            westeurope
data:    Provisioning State:  Succeeded
data:    Tags: null
data:    Resources:
data:
data:      Id      : /subscriptions/<guid>/resourceGroups/TestRG/providers/Microsoft.Storage/storageAccounts/computeteststore
data:      Name    : computeteststore
data:      Type    : storageAccounts
data:      Location: westeurope
data:      Tags    :
data:
data:    Permissions:
data:      Actions: *
data:      NotActions:
data:
info:    group show command OK
```

<<<<<<< HEAD
Let's use the [jq](https://stedolan.github.io/jq/) tool (you can use **jsawk** or any language library you prefer to parse the JSON) along with the `--json` Azure CLI option to examine our resource group using the `azure group show` command.

```
chrisL@fedora$ azure group show testrg --json | jq '.'                                                                                        
=======
Let's use the [jq](https://stedolan.github.io/jq/) tool along with the `--json` Azure CLI option to examine our resource group by using the `azure group show` command. (You can use **jsawk** or any language library you prefer to parse the JSON.)

```bash
azure group show TestRG --json | jq                                                                                      
```


Output:

```bash
>>>>>>> c186bb0b
{
  "tags": {},
  "id": "/subscriptions/<guid>/resourceGroups/TestRG",
  "name": "TestRG",
  "provisioningState": "Succeeded",
  "location": "westeurope",
  "properties": {
    "provisioningState": "Succeeded"
  },
  "resources": [
    {
      "id": "/subscriptions/<guid>/resourceGroups/TestRG/providers/Microsoft.Storage/storageAccounts/computeteststore",
      "name": "computeteststore",
      "type": "storageAccounts",
      "location": "westeurope",
      "tags": null
    }
  ],
  "permissions": [
    {
      "actions": [
        "*"
      ],
      "notActions": []
    }
  ]
}
```
<<<<<<< HEAD
=======

To investigate the storage account by using the CLI, you first need to set the account names and keys by using a variation of the following command. Replace the name of the storage account in the following example with a name that you choose:

```
AZURE_STORAGE_CONNECTION_STRING="$(azure storage account connectionstring show computeteststore --resource-group testrg --json | jq -r '.string')"
```

Then you can view your storage information easily:

```bash
azure storage container list
```

Output:
>>>>>>> c186bb0b

```bash
info:    Executing command storage container list
+ Getting storage containers
data:    Name  Public-Access  Last-Modified
data:    ----  -------------  -----------------------------
data:    vhds  Off            Sun, 27 Sep 2015 19:03:54 GMT
info:    storage container list command OK
```

<<<<<<< HEAD
```
AZURE_STORAGE_CONNECTION_STRING="$(azure storage account connectionstring show computeteststore --resource-group testrg --json | jq -r '.string')"
```
=======
## Create a virtual network and subnet
>>>>>>> c186bb0b

Next you're going to need to create a virtual network running in Azure and a subnet in which you can install your VMs.

```bash
azure network vnet create -g TestRG -n TestVNet -a 192.168.0.0/16 -l westeurope
```

<<<<<<< HEAD
```
chrisL@fedora$ azure storage container list
info:    Executing command storage container list
+ Getting storage containers
data:    Name  Public-Access  Last-Modified
data:    ----  -------------  -----------------------------
data:    vhds  Off            Sun, 27 Sep 2015 19:03:54 GMT
info:    storage container list command OK
```
### Create your Virtual Network and subnet
=======
Output:

```bash
info:    Executing command network vnet create
+ Looking up virtual network "TestVNet"
+ Creating virtual network "TestVNet"
+ Loading virtual network state
data:    Id                              : /subscriptions/<guid>/resourceGroups/TestRG/providers/Microsoft.Network/virtualNetworks/TestVNet
data:    Name                            : TestVNet
data:    Type                            : Microsoft.Network/virtualNetworks
data:    Location                        : westeurope
data:    ProvisioningState               : Succeeded
data:    Address prefixes:
data:      192.168.0.0/16
info:    network vnet create command OK
```
>>>>>>> c186bb0b

Again, let's use the --json option of `azure group show` and **jq** to see how we're building our resources. We now have a `storageAccounts` resource and a `virtualNetworks` resource.  

<<<<<<< HEAD
```
chrisL@fedora$ azure network vnet create -g TestRG -n TestVNet -a 192.168.0.0/16 -l westeurope
info:    Executing command network vnet create
+ Looking up virtual network "TestVNet"
+ Creating virtual network "TestVNet"
+ Loading virtual network state
data:    Id                              : /subscriptions/<guid>/resourceGroups/TestRG/providers/Microsoft.Network/virtualNetworks/TestVNet
data:    Name                            : TestVNet
data:    Type                            : Microsoft.Network/virtualNetworks
data:    Location                        : westeurope
data:    ProvisioningState               : Succeeded
data:    Address prefixes:
data:      192.168.0.0/16
info:    network vnet create command OK
=======
```bash
azure group show TestRG --json | jq '.'
>>>>>>> c186bb0b
```

Output:

<<<<<<< HEAD
```
chrisL@fedora$ azure group show testrg --json | jq '.'
=======
```bash
>>>>>>> c186bb0b
{
  "tags": {},
  "id": "/subscriptions/<guid>/resourceGroups/TestRG",
  "name": "TestRG",
  "provisioningState": "Succeeded",
  "location": "westeurope",
  "properties": {
    "provisioningState": "Succeeded"
  },
  "resources": [
    {
      "id": "/subscriptions/<guid>/resourceGroups/TestRG/providers/Microsoft.Network/virtualNetworks/TestVNet",
      "name": "TestVNet",
      "type": "virtualNetworks",
<<<<<<< HEAD
      "location": "westeurope",
      "tags": null
    },
    {
      "id": "/subscriptions/<guid>/resourceGroups/TestRG/providers/Microsoft.Storage/storageAccounts/computeteststore",
      "name": "computeteststore",
      "type": "storageAccounts",
      "location": "westeurope",
      "tags": null
=======
      "location": "westeurope",
      "tags": null
    },
    {
      "id": "/subscriptions/<guid>/resourceGroups/TestRG/providers/Microsoft.Storage/storageAccounts/computeteststore",
      "name": "computeteststore",
      "type": "storageAccounts",
      "location": "westeurope",
      "tags": null
>>>>>>> c186bb0b
    }
  ],
  "permissions": [
    {
      "actions": [
        "*"
<<<<<<< HEAD
      ],
      "notActions": []
    }
  ]
}
```

Now let's create a subnet in the `TestVnet` virtual network into which the VM will be deployed. We use the `azure network vnet subnet create` command, along wth the resources we've already created: the `TestRG` resource group, the `TestVNet` virtual network, and we'll add the subnet name `FrontEnd` and the subnet address prefix `192.168.1.0/24`, as follows.

```
chrisL@fedora$ azure network vnet subnet create -g TestRG -e TestVNet -n FrontEnd -a 192.168.1.0/24
info:    Executing command network vnet subnet create
+ Looking up the subnet "FrontEnd"
+ Creating subnet "FrontEnd"
+ Looking up the subnet "FrontEnd"
data:    Id                              : /subscriptions/<guid>/resourceGroups/TestRG/providers/Microsoft.Network/virtualNetworks/TestVNet/subnets/FrontEnd
data:    Type                            : Microsoft.Network/virtualNetworks/subnets
data:    ProvisioningState               : Succeeded
data:    Name                            : FrontEnd
data:    Address prefix                  : 192.168.1.0/24
data:
info:    network vnet subnet create command OK
```

As the subnet is logically inside the virtual network, we'll look for the subnet information with a slightly different command -- `azure network vnet show`, but still examining the JSON output using **jq**.

```
chrisL@fedora$ azure network vnet show testrg testvnet --json | jq '.'
{
  "subnets": [
    {
      "ipConfigurations": [],
      "addressPrefix": "192.168.1.0/24",
      "provisioningState": "Succeeded",
      "name": "FrontEnd",
      "etag": "W/\"974f3e2c-028e-4b35-832b-a4b16ad25eb6\"",
      "id": "/subscriptions/<guid>/resourceGroups/TestRG/providers/Microsoft.Network/virtualNetworks/TestVNet/subnets/FrontEnd"
    }
  ],
  "tags": {},
  "addressSpace": {
    "addressPrefixes": [
      "192.168.0.0/16"
    ]
  },
  "dhcpOptions": {
    "dnsServers": []
  },
  "provisioningState": "Succeeded",
  "etag": "W/\"974f3e2c-028e-4b35-832b-a4b16ad25eb6\"",
  "id": "/subscriptions/<guid>/resourceGroups/TestRG/providers/Microsoft.Network/virtualNetworks/TestVNet",
  "name": "TestVNet",
  "location": "westeurope"
}
```

### Create a NIC to use with the Linux VM

Even NICs are programmatically available, as you may apply rules to their use and have more than one.

```
chrisL@fedora$ azure network nic create -g TestRG -n TestNIC -l westeurope -a 192.168.1.101 -m TestVNet -k FrontEnd
info:    Executing command network nic create
+ Looking up the network interface "TestNIC"
+ Looking up the subnet "FrontEnd"
+ Creating network interface "TestNIC"
+ Looking up the network interface "TestNIC"
data:    Id                              : /subscriptions/guid/resourceGroups/TestRG/providers/Microsoft.Network/networkInterfaces/TestNIC
data:    Name                            : TestNIC
=======
      ],
      "notActions": []
    }
  ]
}
```

Now let's create a subnet in the `TestVnet` virtual network into which the VMs will be deployed. We'll use the `azure network vnet subnet create` command, along with the resources we've already created: the `TestRG` resource group and the `TestVNet` virtual network. We'll add the subnet name `FrontEnd` and the subnet address prefix `192.168.1.0/24`, as follows:

```bash
azure network vnet subnet create -g TestRG -e TestVNet -n FrontEnd -a 192.168.1.0/24
```

Output:

```bash
info:    Executing command network vnet subnet create
+ Looking up the subnet "FrontEnd"
+ Creating subnet "FrontEnd"
+ Looking up the subnet "FrontEnd"
data:    Id                              : /subscriptions/<guid>/resourceGroups/TestRG/providers/Microsoft.Network/virtualNetworks/TestVNet/subnets/FrontEnd
data:    Type                            : Microsoft.Network/virtualNetworks/subnets
data:    ProvisioningState               : Succeeded
data:    Name                            : FrontEnd
data:    Address prefix                  : 192.168.1.0/24
data:
info:    network vnet subnet create command OK
```

Because the subnet is logically inside the virtual network, we'll look for the subnet information with a slightly different command. The command we'll use is `azure network vnet show`, but we'll continue to examine the JSON output by using **jq**.

```bash
azure network vnet show TestRG TestVNet --json | jq '.'
```

Output:

```bash
{
  "subnets": [
    {
      "ipConfigurations": [],
      "addressPrefix": "192.168.1.0/24",
      "provisioningState": "Succeeded",
      "name": "FrontEnd",
      "etag": "W/\"974f3e2c-028e-4b35-832b-a4b16ad25eb6\"",
      "id": "/subscriptions/<guid>/resourceGroups/TestRG/providers/Microsoft.Network/virtualNetworks/TestVNet/subnets/FrontEnd"
    }
  ],
  "tags": {},
  "addressSpace": {
    "addressPrefixes": [
      "192.168.0.0/16"
    ]
  },
  "dhcpOptions": {
    "dnsServers": []
  },
  "provisioningState": "Succeeded",
  "etag": "W/\"974f3e2c-028e-4b35-832b-a4b16ad25eb6\"",
  "id": "/subscriptions/<guid>/resourceGroups/TestRG/providers/Microsoft.Network/virtualNetworks/TestVNet",
  "name": "TestVNet",
  "location": "westeurope"
}
```

## Create a public IP address (PIP)

Now let's create the public IP address (PIP) that we'll assign to your load balancer. It enables you to connect to your VMs from the Internet by using the `azure network public-ip create` command. Because the default address is dynamic, we'll create a named DNS entry in the **cloudapp.azure.com** domain by using the `-d testsubdomain` option.

```bash
azure network public-ip create -d testsubdomain TestRG TestPIP westeurope
```

Output:

```bash
info:    Executing command network public-ip create
+ Looking up the public ip "TestPIP"
+ Creating public ip address "TestPIP"
+ Looking up the public ip "TestPIP"
data:    Id                              : /subscriptions/guid/resourceGroups/TestRG/providers/Microsoft.Network/publicIPAddresses/TestPIP
data:    Name                            : TestPIP
data:    Type                            : Microsoft.Network/publicIPAddresses
data:    Location                        : westeurope
data:    Provisioning state              : Succeeded
data:    Allocation method               : Dynamic
data:    Idle timeout                    : 4
data:    Domain name label               : testsubdomain
data:    FQDN                            : testsubdomain.westeurope.cloudapp.azure.com
info:    network public-ip create command OK
```

This is also a top-level resource, so you can see it with `azure group show`.

```bash
azure group show TestRG --json | jq '.'
```

Output:

```bash
{
"tags": {},
"id": "/subscriptions/guid/resourceGroups/TestRG",
"name": "TestRG",
"provisioningState": "Succeeded",
"location": "westeurope",
"properties": {
    "provisioningState": "Succeeded"
},
"resources": [
    {
    "id": "/subscriptions/guid/resourceGroups/TestRG/providers/Microsoft.Network/networkInterfaces/TestNIC",
    "name": "TestNIC",
    "type": "networkInterfaces",
    "location": "westeurope",
    "tags": null
    },
    {
    "id": "/subscriptions/guid/resourceGroups/testrg/providers/Microsoft.Network/publicIPAddresses/testpip",
    "name": "testpip",
    "type": "publicIPAddresses",
    "location": "westeurope",
    "tags": null
    },
    {
    "id": "/subscriptions/guid/resourceGroups/TestRG/providers/Microsoft.Network/virtualNetworks/TestVNet",
    "name": "TestVNet",
    "type": "virtualNetworks",
    "location": "westeurope",
    "tags": null
    },
    {
    "id": "/subscriptions/guid/resourceGroups/TestRG/providers/Microsoft.Storage/storageAccounts/computeteststore",
    "name": "computeteststore",
    "type": "storageAccounts",
    "location": "westeurope",
    "tags": null
    }
],
"permissions": [
    {
    "actions": [
        "*"
    ],
    "notActions": []
    }
]
}
```

You can investigate more resource details, including the fully qualified domain name (FQDN) of the subdomain, by using the more complete `azure network public-ip show` command. Note that the public IP address resource has been allocated logically, but a specific address has not yet been assigned. For that, you're going to need a load balancer, which we have not yet created.

```bash
azure network public-ip show TestRG TestPIP --json | jq '.'
```

Output:

```bash
{
"tags": {},
"publicIpAllocationMethod": "Dynamic",
"dnsSettings": {
    "domainNameLabel": "testsubdomain",
    "fqdn": "testsubdomain.westeurope.cloudapp.azure.com"
},
"idleTimeoutInMinutes": 4,
"provisioningState": "Succeeded",
"etag": "W/\"c63154b3-1130-49b9-a887-877d74d5ebc5\"",
"id": "/subscriptions/guid/resourceGroups/testrg/providers/Microsoft.Network/publicIPAddresses/testpip",
"name": "testpip",
"location": "westeurope"
}
```

## Create a load balancer and IP pools
When you create a load balancer, it enables you to distribute traffic across multiple VMs. You can do this when running web applications, for example. It also provides redundancy to your application by running multiple VMs that respond to user requests in the event of maintenance or heavy loads.

We create our load balancer with:

```bash
azure network lb create -g TestRG -n TestLB -l westeurope
```

```bash
azure network lb create -g TestRG -n TestLB -l westeurope
```

Output:

```bash
info:    Executing command network lb create
+ Looking up the load balancer "TestLB"
+ Creating load balancer "TestLB"
data:    Id                              : /subscriptions/guid/resourceGroups/TestRG/providers/Microsoft.Network/loadBalancers/TestLB
data:    Name                            : TestLB
data:    Type                            : Microsoft.Network/loadBalancers
data:    Location                        : westeurope
data:    Provisioning state              : Succeeded
info:    network lb create command OK
```
Our load balancer is fairly empty, so let's create some IP pools. We want to create two IP pools for our load balancer--one for the front end and one for the back end. The front-end IP pool will be publicly visible. It's also the location to which we'll assign the PIP that we created earlier. Then we'll use the back-end pool as a location for our VMs to connect to. That way, the traffic can flow through the load balancer to the VMs.

First, let's create our front-end IP pool:

```bash
azure network lb frontend-ip create -g TestRG -l TestLB -n TestFrontEndPool -i TestLBPIP
```

Output:

```bash
info:    Executing command network lb frontend-ip create
+ Looking up the load balancer "TestLB"
+ Looking up the public ip "TestLBPIP"
+ Updating load balancer "TestLB"
data:    Name                            : TestFrontEndPool
data:    Provisioning state              : Succeeded
data:    Private IP allocation method    : Dynamic
data:    Public IP address id            : /subscriptions/guid/resourceGroups/TestRG/providers/Microsoft.Network/publicIPAddresses/TestLBPIP
info:    network lb frontend-ip create command OK
```

Note how we used the `--public-ip-name` switch to pass in the TestLBPIP that we created earlier. This assigns the public IP address to the load balancer so we can reach our VMs across the Internet.

Next, let's create our second IP pool, this time for our back-end traffic:

```bash
azure network lb address-pool create -g TestRG -l TestLB -n TestBackEndPool
```

Output:

```bash
info:    Executing command network lb address-pool create
+ Looking up the load balancer "TestLB"
+ Updating load balancer "TestLB"
data:    Name                            : TestBackEndPool
data:    Provisioning state              : Succeeded
info:    network lb address-pool create command OK
```

We can see how our load balancer is doing by looking with `azure network lb show` and examining the JSON output:

```bash
azure network lb show TestRG TestLB --json | jq '.'
```

Output:

```bash
{
  "etag": "W/\"29c38649-77d6-43ff-ab8f-977536b0047c\"",
  "provisioningState": "Succeeded",
  "resourceGuid": "f1446acb-09ba-44d9-b8b6-849d9983dc09",
  "outboundNatRules": [],
  "inboundNatPools": [],
  "inboundNatRules": [],
  "id": "/subscriptions/guid/resourceGroups/TestRG/providers/Microsoft.Network/loadBalancers/TestLB",
  "name": "TestLB",
  "type": "Microsoft.Network/loadBalancers",
  "location": "westeurope",
  "frontendIPConfigurations": [
    {
      "etag": "W/\"29c38649-77d6-43ff-ab8f-977536b0047c\"",
      "name": "TestFrontEndPool",
      "provisioningState": "Succeeded",
      "publicIPAddress": {
        "id": "/subscriptions/guid/resourceGroups/TestRG/providers/Microsoft.Network/publicIPAddresses/TestLBPIP"
      },
      "privateIPAllocationMethod": "Dynamic",
      "id": "/subscriptions/guid/resourceGroups/TestRG/providers/Microsoft.Network/loadBalancers/TestLB/frontendIPConfigurations/TestFrontEndPool"
    }
  ],
  "backendAddressPools": [
    {
      "etag": "W/\"29c38649-77d6-43ff-ab8f-977536b0047c\"",
      "name": "TestBackEndPool",
      "provisioningState": "Succeeded",
      "id": "/subscriptions/guid/resourceGroups/TestRG/providers/Microsoft.Network/loadBalancers/TestLB/backendAddressPools/TestBackEndPool"
    }
  ],
  "loadBalancingRules": [],
  "probes": []
}
```

## Create load balancer NAT rules
To get traffic flowing through our load balancer, we need to create NAT rules that specify either inbound or outbound actions. You can specify the protocol to use, then map external ports to internal ports as desired. For our environment, let's create some rules that allow SSH through our load balancer to our VMs. We'll set up TCP ports 4222 and 4223 to direct to TCP port 22 on our VMs (which we'll create later):

```bash
azure network lb inbound-nat-rule create -g TestRG -l TestLB -n VM1-SSH -p tcp -f 4222 -b 22
```

Output:

```bash
info:    Executing command network lb inbound-nat-rule create
+ Looking up the load balancer "TestLB"
warn:    Using default enable floating ip: false
warn:    Using default idle timeout: 4
warn:    Using default frontend IP configuration "TestFrontEndPool"
+ Updating load balancer "TestLB"
data:    Name                            : VM1-SSH
data:    Provisioning state              : Succeeded
data:    Protocol                        : Tcp
data:    Frontend port                   : 4222
data:    Backend port                    : 22
data:    Enable floating IP              : false
data:    Idle timeout in minutes         : 4
data:    Frontend IP configuration id    : /subscriptions/guid/resourceGroups/TestRG/providers/Microsoft.Network/loadBalancers/TestLB/frontendIPConfigurations/TestFrontEndPool
info:    network lb inbound-nat-rule create command OK
```

Repeat the procedure for your second NAT rule for SSH:

```bash
azure network lb inbound-nat-rule create -g TestRG -l TestLB -n VM2-SSH -p tcp -f 4223 -b 22
```

Let's also go ahead and create a NAT rule for TCP port 80, hooking the rule up to our IP pools. If we do this, instead of hooking up the rule to our VMs individually, we can simply add or remove VMs from the IP pool. Then the load balancer automatically adjusts the flow of traffic:

```bash
azure network lb rule create -g TestRG -l TestLB -n WebRule -p tcp -f 80 -b 80 \
     -t TestFrontEndPool -o TestBackEndPool
```

Output:

```bash
info:    Executing command network lb rule create
+ Looking up the load balancer "TestLB"
warn:    Using default idle timeout: 4
warn:    Using default enable floating ip: false
warn:    Using default load distribution: Default
+ Updating load balancer "TestLB"
data:    Name                            : WebRule
data:    Provisioning state              : Succeeded
data:    Protocol                        : Tcp
data:    Frontend port                   : 80
data:    Backend port                    : 80
data:    Enable floating IP              : false
data:    Load distribution               : Default
data:    Idle timeout in minutes         : 4
data:    Frontend IP configuration id    : /subscriptions/guid/resourceGroups/TestRG/providers/Microsoft.Network/loadBalancers/TestLB/frontendIPConfigurations/TestFrontEndPool
data:    Backend address pool id         : /subscriptions/guid/resourceGroups/TestRG/providers/Microsoft.Network/loadBalancers/TestLB/backendAddressPools/TestBackEndPool
info:    network lb rule create command OK
```

## Create a load balancer health probe

A health probe periodically checks on the VMs that are behind our load balancer to make sure they're operating and responding to requests as defined. If not, they're removed from operation to ensure that users aren't being directed to them. You can define custom checks for the health probe, along with intervals and timeout values. For more information about health probes, see [Load Balancer probes](../load-balancer/load-balancer-custom-probe-overview.md).

```bash
azure network lb probe create -g TestRG -l TestLB -n HealthProbe -p "http" -f healthprobe.aspx -i 15 -c 4
```

Output:

```bash
info:    Executing command network lb probe create
warn:    Using default probe port: 80
+ Looking up the load balancer "TestLB"
+ Updating load balancer "TestLB"
data:    Name                            : HealthProbe
data:    Provisioning state              : Succeeded
data:    Protocol                        : Http
data:    Port                            : 80
data:    Interval in seconds             : 15
data:    Number of probes                : 4
info:    network lb probe create command OK
```

Here, we specified an interval of 15 seconds for our health checks, and we can miss a maximum of four probes (one minute) before the load balancer considers that the host is no longer functioning.

## Verify the load balancer
Now the load balancer configuration is done. Here are the steps you took:

1. First you created a load balancer.
2. Then you created a front-end IP pool and assigned a public IP to it.
3. Next you created a back-end IP pool that VMs can connect to.
4. After that, you created NAT rules that allow SSH to the VMs for management, along with a rule that allows TCP port 80 for our web app.
5. Finally you added a health probe to periodically check the VMs. This ensures that users don't try to access a VM that is no longer functioning or serving content.

Let's review what your load balancer looks like now:

```bash
azure network lb show -g TestRG -n TestLB --json | jq '.'
```

Output:

```bash
{
  "etag": "W/\"62a7c8e7-859c-48d3-8e76-5e078c5e4a02\"",
  "provisioningState": "Succeeded",
  "resourceGuid": "f1446acb-09ba-44d9-b8b6-849d9983dc09",
  "outboundNatRules": [],
  "inboundNatPools": [],
  "inboundNatRules": [
    {
      "etag": "W/\"62a7c8e7-859c-48d3-8e76-5e078c5e4a02\"",
      "name": "VM1-SSH",
      "id": "/subscriptions/guid/resourceGroups/TestRG/providers/Microsoft.Network/loadBalancers/TestLB/inboundNatRules/VM1-SSH",
      "frontendIPConfiguration": {
        "id": "/subscriptions/guid/resourceGroups/TestRG/providers/Microsoft.Network/loadBalancers/TestLB/frontendIPConfigurations/TestFrontEndPool"
      },
      "protocol": "Tcp",
      "frontendPort": 4222,
      "backendPort": 22,
      "idleTimeoutInMinutes": 4,
      "enableFloatingIP": false,
      "provisioningState": "Succeeded"
    },
    {
      "etag": "W/\"62a7c8e7-859c-48d3-8e76-5e078c5e4a02\"",
      "name": "VM2-SSH",
      "id": "/subscriptions/guid/resourceGroups/TestRG/providers/Microsoft.Network/loadBalancers/TestLB/inboundNatRules/VM2-SSH",
      "frontendIPConfiguration": {
        "id": "/subscriptions/guid/resourceGroups/TestRG/providers/Microsoft.Network/loadBalancers/TestLB/frontendIPConfigurations/TestFrontEndPool"
      },
      "protocol": "Tcp",
      "frontendPort": 4223,
      "backendPort": 22,
      "idleTimeoutInMinutes": 4,
      "enableFloatingIP": false,
      "provisioningState": "Succeeded"
    }
  ],
  "id": "/subscriptions/guid/resourceGroups/TestRG/providers/Microsoft.Network/loadBalancers/TestLB",
  "name": "TestLB",
  "type": "Microsoft.Network/loadBalancers",
  "location": "westeurope",
  "frontendIPConfigurations": [
    {
      "etag": "W/\"62a7c8e7-859c-48d3-8e76-5e078c5e4a02\"",
      "name": "TestFrontEndPool",
      "provisioningState": "Succeeded",
      "publicIPAddress": {
        "id": "/subscriptions/guid/resourceGroups/TestRG/providers/Microsoft.Network/publicIPAddresses/TestLBPIP"
      },
      "privateIPAllocationMethod": "Dynamic",
      "loadBalancingRules": [
        {
          "id": "/subscriptions/guid/resourceGroups/TestRG/providers/Microsoft.Network/loadBalancers/TestLB/loadBalancingRules/WebRule"
        }
      ],
      "inboundNatRules": [
        {
          "id": "/subscriptions/guid/resourceGroups/TestRG/providers/Microsoft.Network/loadBalancers/TestLB/inboundNatRules/VM1-SSH"
        },
        {
          "id": "/subscriptions/guid/resourceGroups/TestRG/providers/Microsoft.Network/loadBalancers/TestLB/inboundNatRules/VM2-SSH"
        }
      ],
      "id": "/subscriptions/guid/resourceGroups/TestRG/providers/Microsoft.Network/loadBalancers/TestLB/frontendIPConfigurations/TestFrontEndPool"
    }
  ],
  "backendAddressPools": [
    {
      "etag": "W/\"62a7c8e7-859c-48d3-8e76-5e078c5e4a02\"",
      "name": "TestBackEndPool",
      "provisioningState": "Succeeded",
      "loadBalancingRules": [
        {
          "id": "/subscriptions/guid/resourceGroups/TestRG/providers/Microsoft.Network/loadBalancers/TestLB/loadBalancingRules/WebRule"
        }
      ],
      "id": "/subscriptions/guid/resourceGroups/TestRG/providers/Microsoft.Network/loadBalancers/TestLB/backendAddressPools/TestBackEndPool"
    }
  ],
  "loadBalancingRules": [
    {
      "etag": "W/\"62a7c8e7-859c-48d3-8e76-5e078c5e4a02\"",
      "name": "WebRule",
      "provisioningState": "Succeeded",
      "enableFloatingIP": false,
      "id": "/subscriptions/guid/resourceGroups/TestRG/providers/Microsoft.Network/loadBalancers/TestLB/loadBalancingRules/WebRule",
      "frontendIPConfiguration": {
        "id": "/subscriptions/guid/resourceGroups/TestRG/providers/Microsoft.Network/loadBalancers/TestLB/frontendIPConfigurations/TestFrontEndPool"
      },
      "backendAddressPool": {
        "id": "/subscriptions/guid/resourceGroups/TestRG/providers/Microsoft.Network/loadBalancers/TestLB/backendAddressPools/TestBackEndPool"
      },
      "protocol": "Tcp",
      "loadDistribution": "Default",
      "frontendPort": 80,
      "backendPort": 80,
      "idleTimeoutInMinutes": 4
    }
  ],
  "probes": [
    {
      "etag": "W/\"62a7c8e7-859c-48d3-8e76-5e078c5e4a02\"",
      "id": "/subscriptions/guid/resourceGroups/TestRG/providers/Microsoft.Network/loadBalancers/TestLB/probes/HealthProbe",
      "protocol": "Http",
      "port": 80,
      "intervalInSeconds": 15,
      "numberOfProbes": 4,
      "requestPath": "healthprobe.aspx",
      "provisioningState": "Succeeded",
      "name": "HealthProbe"
    }
  ]
}
```

## Create an NIC to use with the Linux VM

 NICs are programmatically available because you can apply rules to their use. You can also have more than one. Note that in the following `azure network nic create` command, you hook up the NIC to the load back-end IP pool and associate it with the NAT rule to permit SSH traffic. To do this, you need to specify the subscription ID of your Azure subscription in place of `<GUID>`:

```bash
azure network nic create -g TestRG -n LB-NIC1 -l westeurope --subnet-vnet-name TestVNet --subnet-name FrontEnd \
     -d /subscriptions/<GUID>/resourceGroups/TestRG/providers/Microsoft.Network/loadBalancers/TestLB/backendAddressPools/TestBackEndPool \
     -e /subscriptions/<GUID>/resourceGroups/TestRG/providers/Microsoft.Network/loadBalancers/TestLB/inboundNatRules/VM1-SSH
```

Output:

```bash
info:    Executing command network nic create
+ Looking up the subnet "FrontEnd"
+ Looking up the network interface "LB-NIC1"
+ Creating network interface "LB-NIC1"
data:    Id                              : /subscriptions/guid/resourceGroups/TestRG/providers/Microsoft.Network/networkInterfaces/LB-NIC1
data:    Name                            : LB-NIC1
>>>>>>> c186bb0b
data:    Type                            : Microsoft.Network/networkInterfaces
data:    Location                        : westeurope
data:    Provisioning state              : Succeeded
data:    Enable IP forwarding            : false
data:    IP configurations:
<<<<<<< HEAD
data:      Name                          : NIC-config
data:      Provisioning state            : Succeeded
data:      Private IP address            : 192.168.1.101
data:      Private IP Allocation Method  : Static
data:      Subnet                        : /subscriptions/guid/resourceGroups/TestRG/providers/Microsoft.Network/virtualNetworks/TestVNet/subnets/FrontEnd
=======
data:      Name                          : Nic-IP-config
data:      Provisioning state            : Succeeded
data:      Private IP address            : 192.168.1.4
data:      Private IP allocation method  : Dynamic
data:      Subnet                        : /subscriptions/guid/resourceGroups/TestRG/providers/Microsoft.Network/virtualNetworks/TestVNet/subnets/FrontEnd
data:      Load balancer backend address pools:
data:        Id                          : /subscriptions/guid/resourceGroups/TestRG/providers/Microsoft.Network/loadBalancers/TestLB/backendAddressPools/TestBackEndPool
data:      Load balancer inbound NAT rules:
data:        Id                          : /subscriptions/guid/resourceGroups/TestRG/providers/Microsoft.Network/loadBalancers/TestLB/inboundNatRules/VM1-SSH
>>>>>>> c186bb0b
data:
info:    network nic create command OK
```

<<<<<<< HEAD
Because the NIC resource is associated with both a VM and a Network Security Group, you can see it as a top-level resource when you examine your `TestRG` resource group:

```
chrisL@fedora$ azure group show testrg --json | jq '.'
{
"tags": {},
"id": "/subscriptions/guid/resourceGroups/TestRG",
"name": "TestRG",
"provisioningState": "Succeeded",
"location": "westeurope",
"properties": {
    "provisioningState": "Succeeded"
},
"resources": [
    {
    "id": "/subscriptions/guid/resourceGroups/TestRG/providers/Microsoft.Network/networkInterfaces/TestNIC",
    "name": "TestNIC",
    "type": "networkInterfaces",
    "location": "westeurope",
    "tags": null
    },
    {
    "id": "/subscriptions/guid/resourceGroups/TestRG/providers/Microsoft.Network/virtualNetworks/TestVNet",
    "name": "TestVNet",
    "type": "virtualNetworks",
    "location": "westeurope",
    "tags": null
    },
    {
    "id": "/subscriptions/guid/resourceGroups/TestRG/providers/Microsoft.Storage/storageAccounts/computeteststore",
    "name": "computeteststore",
    "type": "storageAccounts",
    "location": "westeurope",
    "tags": null
    }
],
"permissions": [
    {
    "actions": [
        "*"
    ],
    "notActions": []
    }
]
}
=======
You can see the details by examining the resource directly. You do this by using the `azure network nic show` command:

```bash
azure network nic show TestRG LB-NIC1 --json | jq '.'
>>>>>>> c186bb0b
```

Output:

<<<<<<< HEAD
```
chrisL@fedora$ azure network nic show testrg testnic --json | jq '.'
{
"ipConfigurations": [
    {
    "loadBalancerBackendAddressPools": [],
    "loadBalancerInboundNatRules": [],
    "privateIpAddress": "192.168.1.101",
    "privateIpAllocationMethod": "Static",
    "subnet": {
        "id": "/subscriptions/guid/resourceGroups/TestRG/providers/Microsoft.Network/virtualNetworks/TestVNet/subnets/FrontEnd"
    },
    "provisioningState": "Succeeded",
    "name": "NIC-config",
    "etag": "W/\"4d29b1ca-0207-458c-b258-f298e6fc450f\"",
    "id": "/subscriptions/guid/resourceGroups/TestRG/providers/Microsoft.Network/networkInterfaces/TestNIC/ipConfigurations/NIC-config"
    }
],
"tags": {},
"dnsSettings": {
    "appliedDnsServers": [],
    "dnsServers": []
},
"enableIPForwarding": false,
"provisioningState": "Succeeded",
"etag": "W/\"4d29b1ca-0207-458c-b258-f298e6fc450f\"",
"id": "/subscriptions/guid/resourceGroups/TestRG/providers/Microsoft.Network/networkInterfaces/TestNIC",
"name": "TestNIC",
"location": "westeurope"
=======
```bash
{
  "etag": "W/\"fc1eaaa1-ee55-45bd-b847-5a08c7f4264a\"",
  "provisioningState": "Succeeded",
  "id": "/subscriptions/guid/resourceGroups/TestRG/providers/Microsoft.Network/networkInterfaces/LB-NIC1",
  "name": "LB-NIC1",
  "type": "Microsoft.Network/networkInterfaces",
  "location": "westeurope",
  "ipConfigurations": [
    {
      "etag": "W/\"fc1eaaa1-ee55-45bd-b847-5a08c7f4264a\"",
      "id": "/subscriptions/guid/resourceGroups/TestRG/providers/Microsoft.Network/networkInterfaces/LB-NIC1/ipConfigurations/Nic-IP-config",
      "loadBalancerBackendAddressPools": [
        {
          "id": "/subscriptions/guid/resourceGroups/TestRG/providers/Microsoft.Network/loadBalancers/TestLB/backendAddressPools/TestBackEndPool"
        }
      ],
      "loadBalancerInboundNatRules": [
        {
          "id": "/subscriptions/guid/resourceGroups/TestRG/providers/Microsoft.Network/loadBalancers/TestLB/inboundNatRules/VM1-SSH"
        }
      ],
      "privateIPAddress": "192.168.1.4",
      "privateIPAllocationMethod": "Dynamic",
      "subnet": {
        "id": "/subscriptions/guid/resourceGroups/TestRG/providers/Microsoft.Network/virtualNetworks/TestVNet/subnets/FrontEnd"
      },
      "provisioningState": "Succeeded",
      "name": "Nic-IP-config"
    }
  ],
  "dnsSettings": {
    "appliedDnsServers": [],
    "dnsServers": []
  },
  "enableIPForwarding": false,
  "resourceGuid": "a20258b8-6361-45f6-b1b4-27ffed28798c"
>>>>>>> c186bb0b
}
```

Now we'll create the second NIC, hooking in to our back-end IP pool again. This time the second NAT rule permits SSH traffic:

```bash
azure network nic create -g TestRG -n LB-NIC2 -l westeurope --subnet-vnet-name TestVNet --subnet-name FrontEnd \
    -d  /subscriptions/<GUID>/resourceGroups/TestRG/providers/Microsoft.Network/loadBalancers/TestLB/backendAddressPools/TestBackEndPool \
    -e /subscriptions/<GUID>/resourceGroups/TestRG/providers/Microsoft.Network/loadBalancers/TestLB/inboundNatRules/VM2-SSH
```

<<<<<<< HEAD
```
chrisL@fedora$ azure network nsg create testrg testnsg westeurope
```
=======
## Create a network security group and rules
>>>>>>> c186bb0b

Now we create your NSG and the inbound rules that govern access to the NIC.

<<<<<<< HEAD
```
chrisL@fedora$ azure network nsg rule create --protocol tcp --direction inbound --priority 1000  --destination-port-range 22 --access allow testrg testnsg testnsgrule
```

> [AZURE.NOTE] The inbound rule is a filter for inbound network connections. In this example, we will bind the NSG to the VMs virtual network interface card (nic), which means that any request to port 22 will be passed through to the nic on our VM. Because this is a rule about a network connection -- and not an endpoint as in classic deployments -- to open a port, you must leave the `--source-port-range` set to '\*' (the default value) in order to accept inbound requests from **any** requesting port, which are typically dynamic.
=======
```bash
azure network nsg create TestRG TestNSG westeurope
```

Let's add the inbound rule for the NSG to allow inbound connections on port 22 (to support SSH):
>>>>>>> c186bb0b

```bash
azure network nsg rule create --protocol tcp --direction inbound --priority 1000 \
    --destination-port-range 22 --access allow TestRG TestNSG SSHRule
```

<<<<<<< HEAD
Now let's create your public IP address (PIP) that will enable you to connect to your VM from the internet using the `azure network public-ip create` command. Because the  default is a dynamic address, we create a named DNS entry in the **cloudapp.azure.com** domain by using the `-d testsubdomain` option.

```
chrisL@fedora$ azure network public-ip create -d testsubdomain testrg testpip westeurope
info:    Executing command network public-ip create
+ Looking up the public ip "testpip"
+ Creating public ip address "testpip"
+ Looking up the public ip "testpip"
data:    Id                              : /subscriptions/guid/resourceGroups/testrg/providers/Microsoft.Network/publicIPAddresses/testpip
data:    Name                            : testpip
data:    Type                            : Microsoft.Network/publicIPAddresses
data:    Location                        : westeurope
data:    Provisioning state              : Succeeded
data:    Allocation method               : Dynamic
data:    Idle timeout                    : 4
data:    Domain name label               : testsubdomain
data:    FQDN                            : testsubdomain.westeurope.cloudapp.azure.com
info:    network public-ip create command OK
```
=======
```bash
azure network nsg rule create --protocol tcp --direction inbound --priority 1001 \
    --destination-port-range 80 --access allow -g TestRG -a TestNSG -n HTTPRule
```

> [AZURE.NOTE] The inbound rule is a filter for inbound network connections. In this example, we bind the NSG to the VMs virtual NIC, which means that any request to port 22 will be passed through to the NIC on our VM. This is a rule about a network connection, and not about an endpoint, which is what it would be about in classic deployments. This means that to open a port, you must leave the `--source-port-range` set to '\*' (the default value) to accept inbound requests from **any** requesting port. Ports are typically dynamic.
>>>>>>> c186bb0b

## Bind to the NIC

<<<<<<< HEAD
```
chrisL@fedora$ azure group show testrg --json | jq '.'
{
"tags": {},
"id": "/subscriptions/guid/resourceGroups/TestRG",
"name": "TestRG",
"provisioningState": "Succeeded",
"location": "westeurope",
"properties": {
    "provisioningState": "Succeeded"
},
"resources": [
    {
    "id": "/subscriptions/guid/resourceGroups/TestRG/providers/Microsoft.Network/networkInterfaces/TestNIC",
    "name": "TestNIC",
    "type": "networkInterfaces",
    "location": "westeurope",
    "tags": null
    },
    {
    "id": "/subscriptions/guid/resourceGroups/testrg/providers/Microsoft.Network/publicIPAddresses/testpip",
    "name": "testpip",
    "type": "publicIPAddresses",
    "location": "westeurope",
    "tags": null
    },
    {
    "id": "/subscriptions/guid/resourceGroups/TestRG/providers/Microsoft.Network/virtualNetworks/TestVNet",
    "name": "TestVNet",
    "type": "virtualNetworks",
    "location": "westeurope",
    "tags": null
    },
    {
    "id": "/subscriptions/guid/resourceGroups/TestRG/providers/Microsoft.Storage/storageAccounts/computeteststore",
    "name": "computeteststore",
    "type": "storageAccounts",
    "location": "westeurope",
    "tags": null
    }
],
"permissions": [
    {
    "actions": [
        "*"
    ],
    "notActions": []
    }
]
}
```
=======
Bind the NSG to the NICs:
>>>>>>> c186bb0b

```bash
azure network nic set -g TestRG -n LB-NIC1 -o TestNSG
```

<<<<<<< HEAD
```
azure network public-ip show testrg testpip --json | jq '.'
{
"tags": {},
"publicIpAllocationMethod": "Dynamic",
"dnsSettings": {
    "domainNameLabel": "testsubdomain",
    "fqdn": "testsubdomain.westeurope.cloudapp.azure.com"
},
"idleTimeoutInMinutes": 4,
"provisioningState": "Succeeded",
"etag": "W/\"c63154b3-1130-49b9-a887-877d74d5ebc5\"",
"id": "/subscriptions/guid/resourceGroups/testrg/providers/Microsoft.Network/publicIPAddresses/testpip",
"name": "testpip",
"location": "westeurope"
}
```

### Associate the public IP and the network security group to the NIC

```
chrisL@fedora$ azure network nic set --public-ip-name testpip testrg testnic
```

Bind the NSG to the NIC:

```
chrisL@fedora$ azure network nic set --network-security-group-name testnsg testrg testnic
```

### Create your Linux VM

You've created the storage and network resources to support an internet accessible VM. Now let's create that VM, and secure it with an ssh key with no password. In this case, we're going to create an Ubuntu VM based on the most recent LTS. We'll locate that image information using `azure vm image list`, as described in [finding Azure VM images](virtual-machines-linux-cli-ps-findimage.md). We selected an image using the command `azure vm image list westeurope canonical | grep LTS`, and in this case we'll use `canonical:UbuntuServer:14.04.3-LTS:14.04.201509080`, but for the last field we'll pass `latest` so that in the future we always get the most recent build (the string we use will be `canonical:UbuntuServer:14.04.3-LTS:latest`).

> [AZURE.NOTE] This next step is familiar to anyone who has already created an ssh rsa public and private key pair on Linux or Mac using **ssh-keygen -t rsa -b 2048**. If you do not have any certificate key pairs in your `~/.ssh` directory, you can either create them:
<br />
    1. automatically by using the `azure vm create --generate-ssh-keys` option
    2. manually using [the instructions to create them youself](virtual-machines-linux-ssh-from-linux.md)
<br />
Alternatively, you can use the `azure vm create --admin-username --admin-password` options to use the typically less secure username and password method of authenticating your ssh connections once the VM is created.

We create the VM by bringing all of our resources and information together with the `azure vm create` command.

```
chrisL@fedora$ azure vm create \            
--resource-group testrg \
--name testvm \
--location westeurope \
--os-type linux \
--nic-name testnic \
--vnet-name testvnet \
--vnet-subnet-name FrontEnd \
--storage-account-name computeteststore \
--image-urn canonical:UbuntuServer:14.04.3-LTS:latest \
--ssh-publickey-file ~/.ssh/id_rsa.pub \
--admin-username ops
info:    Executing command vm create
+ Looking up the VM "testvm"
info:    Verifying the public key SSH file: /Users/user/.ssh/id_rsa.pub
info:    Using the VM Size "Standard_A1"
info:    The [OS, Data] Disk or image configuration requires storage account
+ Looking up the storage account computeteststore
+ Looking up the NIC "testnic"
info:    Found an existing NIC "testnic"
info:    Found an IP configuration with virtual network subnet id "/subscriptions/guid/resourceGroups/TestRG/providers/Microsoft.Network/virtualNetworks/TestVNet/subnets/FrontEnd" in the NIC "testnic"
info:    This NIC IP configuration has a public ip already configured "/subscriptions/guid/resourcegroups/testrg/providers/microsoft.network/publicipaddresses/testpip", any public ip parameters if provided, will be ignored.
+ Creating VM "testvm"
info:    vm create command OK
```

Immediately, you can connect to your vm using your default ssh keys.

```
chrisL@fedora$ ssh ops@testsubdomain.westeurope.cloudapp.azure.com           
The authenticity of host 'testsubdomain.westeurope.cloudapp.azure.com (XX.XXX.XX.XXX)' can't be established.
RSA key fingerprint is b6:a4:7g:4b:cb:cd:76:87:63:2d:84:83:ac:12:2d:cd.
Are you sure you want to continue connecting (yes/no)? yes
Warning: Permanently added 'testsubdomain.westeurope.cloudapp.azure.com,XX.XXX.XX.XXX' (RSA) to the list of known hosts.
Welcome to Ubuntu 14.04.3 LTS (GNU/Linux 3.19.0-28-generic x86_64)

* Documentation:  https://help.ubuntu.com/

System information as of Mon Sep 28 18:45:02 UTC 2015

System load: 0.64              Memory usage: 5%   Processes:       81
Usage of /:  45.3% of 1.94GB   Swap usage:   0%   Users logged in: 0

Graph this data and manage this system at:
    https://landscape.canonical.com/

Get cloud support with Ubuntu Advantage Cloud Guest:
    http://www.ubuntu.com/business/services/cloud

0 packages can be updated.
0 updates are security updates.



The programs included with the Ubuntu system are free software;
the exact distribution terms for each program are described in the
individual files in /usr/share/doc/*/copyright.

Ubuntu comes with ABSOLUTELY NO WARRANTY, to the extent permitted by
applicable law.

ops@testvm:~$
```

And you can now use the `azure vm show testrg testvm` command to examine what you've created. At this point, you have a running Ubuntu VM in Azure that you can only log into with the ssh key pair that you have; passwords are disabled.

```
chrisL@fedora$ azure vm show testrg testvm
info:    Executing command vm show
+ Looking up the VM "testvm"
+ Looking up the NIC "testnic"
+ Looking up the public ip "testpip"
data:    Id                              :/subscriptions/guid/resourceGroups/testrg/providers/Microsoft.Compute/virtualMachines/testvm
data:    ProvisioningState               :Succeeded
data:    Name                            :testvm
data:    Location                        :westeurope
data:    FQDN                            :testsubdomain.westeurope.cloudapp.azure.com
data:    Type                            :Microsoft.Compute/virtualMachines
data:
data:    Hardware Profile:
data:      Size                          :Standard_A1
data:
data:    Storage Profile:
data:      Image reference:
data:        Publisher                   :canonical
data:        Offer                       :UbuntuServer
data:        Sku                         :14.04.3-LTS
data:        Version                     :latest
data:
data:      OS Disk:
data:        OSType                      :Linux
data:        Name                        :cli4eecdddc349d6015-os-1443465824206
data:        Caching                     :ReadWrite
data:        CreateOption                :FromImage
data:        Vhd:
data:          Uri                       :https://computeteststore.blob.core.windows.net/vhds/cli4eecdddc349d6015-os-1443465824206.vhd
data:
data:    OS Profile:
data:      Computer Name                 :testvm
data:      User Name                     :ops
data:      Linux Configuration:
data:        Disable Password Auth       :true
data:        SSH Public Keys:
data:          Public Key #1:
data:            Path                    :/home/ops/.ssh/authorized_keys
data:            Key                     :MIIBrTCCAZigAwIBAgIBATALBgkqhkiG9w0BAQUwADAiGA8yMDE1MDkyODE4MzM0
<snip>
data:
data:    Network Profile:
data:      Network Interfaces:
data:        Network Interface #1:
data:          Id                        :/subscriptions/guid/resourceGroups/testrg/providers/Microsoft.Network/networkInterfaces/testnic
data:          Primary                   :true
data:          MAC Address               :00-0D-3A-21-8E-AE
data:          Provisioning State        :Succeeded
data:          Name                      :testnic
data:          Location                  :westeurope
data:            Private IP alloc-method :Dynamic
data:            Private IP address      :192.168.1.101
data:            Public IP address       :40.115.48.189
data:            FQDN                    :testsubdomain.westeurope.cloudapp.azure.com
data:
data:    Diagnostics Instance View:
info:    vm show command OK
```

### Next steps

Now you're ready to begin with multiple networking components and VMs.
=======
```bash
azure network nic set -g TestRG -n LB-NIC2 -o TestNSG
```

## Create an availability set
Availability sets help spread your VMs across fault domains and upgrade domains. Let's create an availability set for your VMs:

```bash
azure availset create -g TestRG -n TestAvailSet -l westeurope
```

Fault domains define a grouping of virtual machines that share a common power source and network switch. By default, the virtual machines that are configured within your availability set are separated across up to three fault domains. The idea is that a hardware issue in one of these fault domains will not affect every VM that is running your app. Azure automatically distributes VMs across the fault domains when placing them in an availability set.

Upgrade domains indicate groups of virtual machines and underlying physical hardware that can be rebooted at the same time. The order in which upgrade domains are rebooted might not be sequential during planned maintenance, but only one upgrade will be rebooted at a time. Again, Azure automatically distributes your VMs across upgrade domains when placing them in an availability site.

Read more about [managing the availability of VMs](./virtual-machines-linux-manage-availability.md).

## Create the Linux VMs

You've created the storage and network resources to support Internet-accessible VMs. Now let's create those VMs and secure them with an SSH key that doesn't have a password. In this case, we're going to create an Ubuntu VM based on the most recent LTS. We'll locate that image information by using `azure vm image list`, as described in [finding Azure VM images](virtual-machines-linux-cli-ps-findimage.md).

We selected an image by using the command `azure vm image list westeurope canonical | grep LTS`. In this case, we'll use `canonical:UbuntuServer:14.04.4-LTS:14.04.201604060`. For the last field we'll pass `latest` so that in the future we always get the most recent build. (The string we use will be `canonical:UbuntuServer:14.04.4-LTS:14.04.201604060`).

This next step is familiar to anyone who has already created an ssh rsa public and private key pair on Linux or Mac by using **ssh-keygen -t rsa -b 2048**. If you do not have any certificate key pairs in your `~/.ssh` directory, you can create them:

- Automatically, by using the `azure vm create --generate-ssh-keys` option.
- Manually, by using [the instructions to create them youself](virtual-machines-linux-ssh-from-linux.md).

Alternatively, you can use the --admin-password method to authenticate your SSH connections after the VM is created. This method is typically less secure.

We create the VM by bringing all of our resources and information together with the `azure vm create` command:

```bash
azure vm create \            
    --resource-group TestRG \
    --name TestVM1 \
    --location westeurope \
    --os-type linux \
    --availset-name TestAvailSet \
    --nic-name LB-NIC1 \
    --vnet-name TestVnet \
    --vnet-subnet-name FrontEnd \
    --storage-account-name computeteststore \
    --image-urn canonical:UbuntuServer:14.04.4-LTS:latest \
    --ssh-publickey-file ~/.ssh/id_rsa.pub \
    --admin-username ops
```

Output:

```bash
info:    Executing command vm create
+ Looking up the VM "TestVM1"
info:    Verifying the public key SSH file: /home/ifoulds/.ssh/id_rsa.pub
info:    Using the VM Size "Standard_A1"
info:    The [OS, Data] Disk or image configuration requires storage account
+ Looking up the storage account computeteststore
+ Looking up the availability set "TestAvailSet"
info:    Found an Availability set "TestAvailSet"
+ Looking up the NIC "LB-NIC1"
info:    Found an existing NIC "LB-NIC1"
info:    Found an IP configuration with virtual network subnet id "/subscriptions/guid/resourceGroups/TestRG/providers/Microsoft.Network/virtualNetworks/TestVNet/subnets/FrontEnd" in the NIC "LB-NIC1"
info:    This is an NIC without publicIP configured
info:    The storage URI 'https://computeteststore.blob.core.windows.net/' will be used for boot diagnostics settings, and it can be overwritten by the parameter input of '--boot-diagnostics-storage-uri'.
info:    vm create command OK
```

You can connect to your VM immediately by using your default SSH keys. Make sure that you specify the appropriate port since we're passing through the load balancer. (For our first VM, we set up the NAT rule to forward port 4222 to our VM):

```bash
 ssh ops@testlb.westeurope.cloudapp.azure.com -p 4222
```

Output:

```bash
The authenticity of host '[testlb.westeurope.cloudapp.azure.com]:4222 ([xx.xx.xx.xx]:4222)' can't be established.
ECDSA key fingerprint is 94:2d:d0:ce:6b:fb:7f:ad:5b:3c:78:93:75:82:12:f9.
Are you sure you want to continue connecting (yes/no)? yes
Warning: Permanently added '[testlb.westeurope.cloudapp.azure.com]:4222,[xx.xx.xx.xx]:4222' (ECDSA) to the list of known hosts.
Welcome to Ubuntu 14.04.4 LTS (GNU/Linux 3.19.0-58-generic x86_64)

 * Documentation:  https://help.ubuntu.com/

  System information as of Wed Apr 27 23:44:06 UTC 2016

  System load: 0.37              Memory usage: 5%   Processes:       81
  Usage of /:  37.3% of 1.94GB   Swap usage:   0%   Users logged in: 0

  Graph this data and manage this system at:
    https://landscape.canonical.com/

  Get cloud support with Ubuntu Advantage Cloud Guest:
    http://www.ubuntu.com/business/services/cloud

0 packages can be updated.
0 updates are security updates.



The programs included with the Ubuntu system are free software;
the exact distribution terms for each program are described in the
individual files in /usr/share/doc/*/copyright.

Ubuntu comes with ABSOLUTELY NO WARRANTY, to the extent permitted by
applicable law.

ops@TestVM1:~$
```

Go ahead and create your second VM in the same manner:

```bash
azure vm create \            
    --resource-group TestRG \
    --name TestVM2 \
    --location westeurope \
    --os-type linux \
    --availset-name TestAvailSet \
    --nic-name LB-NIC2 \
    --vnet-name TestVnet \
    --vnet-subnet-name FrontEnd \
    --storage-account-name computeteststore \
    --image-urn canonical:UbuntuServer:14.04.4-LTS:latest \
    --ssh-publickey-file ~/.ssh/id_rsa.pub \
    --admin-username ops
```

And you can now use the `azure vm show testrg testvm` command to examine what you've created. At this point, you're running your Ubuntu VMs behind a load balancer in Azure that you can sign into only with your SSH key pair (because passwords are disabled). You can install nginx or httpd, deploy a web app, and see the traffic flow through the load balancer to both of the VMs.

```bash
azure vm show TestRG TestVM1
```

Output:

```bash
info:    Executing command vm show
+ Looking up the VM "TestVM1"
+ Looking up the NIC "LB-NIC1"
data:    Id                              :/subscriptions/8fa5cd83-7fbb-431a-af16-4a20dede8802/resourceGroups/testrg/providers/Microsoft.Compute/virtualMachines/TestVM1
data:    ProvisioningState               :Succeeded
data:    Name                            :TestVM1
data:    Location                        :westeurope
data:    Type                            :Microsoft.Compute/virtualMachines
data:
data:    Hardware Profile:
data:      Size                          :Standard_A1
data:
data:    Storage Profile:
data:      Image reference:
data:        Publisher                   :canonical
data:        Offer                       :UbuntuServer
data:        Sku                         :14.04.4-LTS
data:        Version                     :latest
data:
data:      OS Disk:
data:        OSType                      :Linux
data:        Name                        :cli1cca1d20a1dcf56c-os-1461800591317
data:        Caching                     :ReadWrite
data:        CreateOption                :FromImage
data:        Vhd:
data:          Uri                       :https://computeteststore.blob.core.windows.net/vhds/cli1cca1d20a1dcf56c-os-1461800591317.vhd
data:
data:    OS Profile:
data:      Computer Name                 :TestVM1
data:      User Name                     :ops
data:      Linux Configuration:
data:        Disable Password Auth       :true
data:
data:    Network Profile:
data:      Network Interfaces:
data:        Network Interface #1:
data:          Primary                   :true
data:          MAC Address               :00-0D-3A-20-F8-8B
data:          Provisioning State        :Succeeded
data:          Name                      :LB-NIC1
data:          Location                  :westeurope
data:
data:    AvailabilitySet:
data:      Id                            :/subscriptions/guid/resourceGroups/testrg/providers/Microsoft.Compute/availabilitySets/TESTAVAILSET
data:
data:    Diagnostics Profile:
data:      BootDiagnostics Enabled       :true
data:      BootDiagnostics StorageUri    :https://computeteststore.blob.core.windows.net/
data:
data:      Diagnostics Instance View:
info:    vm show command OK
```


## Export the environment as a template
Now that you have built out this environment, what if you want to create an additional development environment with the same parameters, or a production environment that matches it? Resource Manager uses JSON templates that define all the parameters for your environment. This means you can build out entire environments by referencing this JSON template. You can [build JSON templates manually](../resource-group-authoring-templates.md) or simply export an existing environment to create the JSON template for you:

```bash
azure group export TestRG
```

This creates the `TestRG.json` file in your current working directory. When you create a new environment from this template, you will prompted for all of the resource names, including the names for the load balancer, network interfaces, VMs, and so on. You can populate these in your template file by adding `-p` or `--includeParameterDefaultValue` to the `azure group export` command that was shown earlier. Edit your JSON template to specify the resource names, or [create a parameters.json file](../resource-group-authoring-templates.md#parameters) that specifies the resource names.

To create a new environment from your template:

```bash
azure group deployment create -f TestRG.json -g NewRGFromTemplate
```

You might want to read [more about how to deploy from templates](../resource-group-template-deploy-cli.md). Learn about how to incrementally update environments, use the parameters file, and access templates from a single storage location.

## Next steps

Now you're ready to begin working with multiple networking components and VMs. You can use this sample environment to build out your application by using the core components introduced here.
>>>>>>> c186bb0b
<|MERGE_RESOLUTION|>--- conflicted
+++ resolved
@@ -15,19 +15,11 @@
    ms.topic="article"
    ms.tgt_pltfrm="vm-linux"
    ms.workload="infrastructure"
-<<<<<<< HEAD
-   ms.date="04/04/2016"
-   ms.author="v-livech"/>
-=======
    ms.date="06/10/2016"
    ms.author="iainfou"/>
->>>>>>> c186bb0b
 
 # Create a complete Linux environment by using the Azure CLI
 
-<<<<<<< HEAD
-To create a Linux VM you will need [the Azure CLI](../xplat-cli-install.md) in resource manager mode (`azure config mode arm`) and a JSON parsing tool, we are using [jq](https://stedolan.github.io/jq/) for this document.
-=======
 In this article, we'll build a simple network with a load balancer and a pair of VMs that are useful for development and simple computing. We'll walk through the process command by command, until you have two working, secure Linux VMs to which you can connect from anywhere on the Internet. Then you can move on to more complex networks and environments.
 
 Along the way, you'll learn about the dependency hierarchy that the Resource Manager deployment model gives you, and about how much power it provides. After you see how the system is built, you can rebuild it much more quickly by using [Azure Resource Manager templates](../resource-group-authoring-templates.md). Also, after you learn how the parts of your environment fit together, creating templates to automate them becomes easier.
@@ -52,68 +44,11 @@
 ```
 
 Verify the resource group by using the JSON parser:
->>>>>>> c186bb0b
 
 ```bash
 azure group show TestRG --json | jq '.'
 ```
 
-<<<<<<< HEAD
-```bash
-# Create the Resource Group
-chrisL@fedora$ azure group create TestRG westeurope
-
-# Create the Storage Account
-chrisL@fedora$ azure storage account create \  
---location westeurope \
---resource-group TestRG \
---type GRS \
-computeteststore
-
-# Verify the RG using the JSON parser
-chrisL@fedora$ azure group show testrg --json | jq '.'
-
-# Create the Virtual Network
-chrisL@fedora$ azure network vnet create -g TestRG -n TestVNet -a 192.168.0.0/16 -l westeurope
-
-# Verify the RG
-chrisL@fedora$ azure group show testrg --json | jq '.'
-
-# Create the Subnet
-chrisL@fedora$ azure network vnet subnet create -g TestRG -e TestVNet -n FrontEnd -a 192.168.1.0/24
-
-# Verify the VNet and Subnet
-chrisL@fedora$ azure network vnet show testrg testvnet --json | jq '.'
-
-# Create the NIC
-chrisL@fedora$ azure network nic create -g TestRG -n TestNIC -l westeurope -a 192.168.1.101 -m TestVNet -k FrontEnd
-
-# Verify the NIC
-chrisL@fedora$ azure network nic show testrg testnic --json | jq '.'
-
-# Create the NSG
-chrisL@fedora$ azure network nsg create testrg testnsg westeurope
-
-# Add an inbound rule for the NSG
-chrisL@fedora$ azure network nsg rule create --protocol tcp --direction inbound --priority 1000  --destination-port-range 22 --access allow testrg testnsg testnsgrule
-
-# Creat the Public facing NIC
-chrisL@fedora$ azure network public-ip create -d testsubdomain testrg testpip westeurope
-
-# Verify the NIC
-chrisL@fedora$ azure network public-ip show testrg testpip --json | jq '.'
-
-# Associate the Public IP to the NIC
-chrisL@fedora$ azure network nic set --public-ip-name testpip testrg testnic
-
-# Bind the NSG to the NIC
-chrisL@fedora$ azure network nic set --network-security-group-name testnsg testrg testnic
-
-# Create the Linux VM
-chrisL@fedora$ azure vm create \            
-    --resource-group testrg \
-    --name testvm \
-=======
 Create the storage account:
 
 ```bash
@@ -276,7 +211,6 @@
 azure vm create \
     --resource-group TestRG \
     --name TestVM2 \
->>>>>>> c186bb0b
     --location westeurope \
     --os-type linux \
     --availset-name TestAvailSet \
@@ -287,11 +221,6 @@
     --image-urn canonical:UbuntuServer:14.04.4-LTS:latest \
     --ssh-publickey-file ~/.ssh/id_rsa.pub \
     --admin-username ops
-<<<<<<< HEAD
-
-# Verify everything built
-chrisL@fedora$ azure vm show testrg testvm
-=======
 ```
 
 Use the JSON parser to verify that everything that was built:
@@ -300,7 +229,6 @@
 azure vm show -g TestRG -n TestVM1 --json | jq '.'
 azure vm show -g TestRG -n TestVM2 --json | jq '.'
 ```
->>>>>>> c186bb0b
 
 Export the environment that you built to a template to quickly re-create new instances:
 
@@ -308,39 +236,20 @@
 azure resource export TestRG
 ```
 
-<<<<<<< HEAD
-## Detailed Walkthrough
-
-### Introduction
-
-This article builds a deployment that is similar to a cloud service deployment with one Linux VM inside a VNetwork Subnet. It walks through the entire basic deployment imperatively, command by command, until you have a working, secure Linux VM to which you can connect from anywhere on the internet.
-
-Along the way, you'll understand the dependency hierarchy that the Resource Manager deployment model gives you and how much power it provides. Once you see how the system is built, you can rebuild the system much faster using more direct Azure CLI commands (see [this](virtual-machines-linux-quick-create-cli.md) for roughly the same deployment using the `azure vm quick-create` command), or you can move on to master how to design and automate entire network and application deployments and update them using [Azure Resource Manager templates](../resource-group-authoring-templates.md). Once you see how the parts of your deployment fit together, creating templates to automate them becomes easier.
-
-Let's build a simple network with a VM useful to development and simple compute, and we'll explain it as we go. Then you'll be able to move on to more complex networks and deployments.
-
-### Create resource group and choose deployment locations
-=======
 ## Detailed walkthrough
 The detailed steps that follow explain what each command is doing as you build out your environment. These concepts will help you when you build your own custom environments for development or production.
 
 ## Create resource groups and choose deployment locations
 
 Azure resource groups are logical deployment entities that contain configuration information and metadata to enable the logical management of resource deployments.
->>>>>>> c186bb0b
 
 ```bash
 azure group create TestRG westeurope
 ```
 
-<<<<<<< HEAD
-```
-chrisL@fedora$ azure group create TestRG westeurope                        
-=======
 Output:
 
 ```bash                        
->>>>>>> c186bb0b
 info:    Executing command group create
 + Getting resource group TestRG
 + Creating resource group TestRG
@@ -354,30 +263,12 @@
 info:    group create command OK
 ```
 
-<<<<<<< HEAD
-### Create a storage account
-
-You're going to need storage accounts for your VM disks and for any addition data disks you want to add, among other scenarios. In short, you're always going to create storage accounts almost immediately after you create resource groups.
-=======
 ## Create a storage account
 
 You need storage accounts for your VM disks and for any additional data disks that you want to add. You create storage accounts almost immediately after you create resource groups.
->>>>>>> c186bb0b
 
 Here we use the `azure storage account create` command, passing the location of the account, the resource group that controls it, and the type of storage support you want.
 
-<<<<<<< HEAD
-```
-chrisL@fedora$ azure storage account create \  
---location westeurope \
---resource-group TestRG \
---type GRS \
-computeteststore
-info:    Executing command storage account create
-+ Creating storage account
-info:    storage account create command OK
-rasquill•~/workspace/keygen» azure group show testrg
-=======
 ```bash
 azure storage account create \  
 --location westeurope \
@@ -393,7 +284,6 @@
 + Creating storage account
 info:    storage account create command OK
 ahmet•~/workspace/keygen» azure group show testrg
->>>>>>> c186bb0b
 info:    Executing command group show
 + Listing resource groups
 + Listing resources for the group
@@ -417,12 +307,6 @@
 info:    group show command OK
 ```
 
-<<<<<<< HEAD
-Let's use the [jq](https://stedolan.github.io/jq/) tool (you can use **jsawk** or any language library you prefer to parse the JSON) along with the `--json` Azure CLI option to examine our resource group using the `azure group show` command.
-
-```
-chrisL@fedora$ azure group show testrg --json | jq '.'                                                                                        
-=======
 Let's use the [jq](https://stedolan.github.io/jq/) tool along with the `--json` Azure CLI option to examine our resource group by using the `azure group show` command. (You can use **jsawk** or any language library you prefer to parse the JSON.)
 
 ```bash
@@ -433,7 +317,6 @@
 Output:
 
 ```bash
->>>>>>> c186bb0b
 {
   "tags": {},
   "id": "/subscriptions/<guid>/resourceGroups/TestRG",
@@ -462,8 +345,6 @@
   ]
 }
 ```
-<<<<<<< HEAD
-=======
 
 To investigate the storage account by using the CLI, you first need to set the account names and keys by using a variation of the following command. Replace the name of the storage account in the following example with a name that you choose:
 
@@ -478,7 +359,6 @@
 ```
 
 Output:
->>>>>>> c186bb0b
 
 ```bash
 info:    Executing command storage container list
@@ -489,13 +369,7 @@
 info:    storage container list command OK
 ```
 
-<<<<<<< HEAD
-```
-AZURE_STORAGE_CONNECTION_STRING="$(azure storage account connectionstring show computeteststore --resource-group testrg --json | jq -r '.string')"
-```
-=======
 ## Create a virtual network and subnet
->>>>>>> c186bb0b
 
 Next you're going to need to create a virtual network running in Azure and a subnet in which you can install your VMs.
 
@@ -503,18 +377,6 @@
 azure network vnet create -g TestRG -n TestVNet -a 192.168.0.0/16 -l westeurope
 ```
 
-<<<<<<< HEAD
-```
-chrisL@fedora$ azure storage container list
-info:    Executing command storage container list
-+ Getting storage containers
-data:    Name  Public-Access  Last-Modified
-data:    ----  -------------  -----------------------------
-data:    vhds  Off            Sun, 27 Sep 2015 19:03:54 GMT
-info:    storage container list command OK
-```
-### Create your Virtual Network and subnet
-=======
 Output:
 
 ```bash
@@ -531,39 +393,16 @@
 data:      192.168.0.0/16
 info:    network vnet create command OK
 ```
->>>>>>> c186bb0b
 
 Again, let's use the --json option of `azure group show` and **jq** to see how we're building our resources. We now have a `storageAccounts` resource and a `virtualNetworks` resource.  
 
-<<<<<<< HEAD
-```
-chrisL@fedora$ azure network vnet create -g TestRG -n TestVNet -a 192.168.0.0/16 -l westeurope
-info:    Executing command network vnet create
-+ Looking up virtual network "TestVNet"
-+ Creating virtual network "TestVNet"
-+ Loading virtual network state
-data:    Id                              : /subscriptions/<guid>/resourceGroups/TestRG/providers/Microsoft.Network/virtualNetworks/TestVNet
-data:    Name                            : TestVNet
-data:    Type                            : Microsoft.Network/virtualNetworks
-data:    Location                        : westeurope
-data:    ProvisioningState               : Succeeded
-data:    Address prefixes:
-data:      192.168.0.0/16
-info:    network vnet create command OK
-=======
 ```bash
 azure group show TestRG --json | jq '.'
->>>>>>> c186bb0b
-```
-
-Output:
-
-<<<<<<< HEAD
-```
-chrisL@fedora$ azure group show testrg --json | jq '.'
-=======
-```bash
->>>>>>> c186bb0b
+```
+
+Output:
+
+```bash
 {
   "tags": {},
   "id": "/subscriptions/<guid>/resourceGroups/TestRG",
@@ -578,7 +417,6 @@
       "id": "/subscriptions/<guid>/resourceGroups/TestRG/providers/Microsoft.Network/virtualNetworks/TestVNet",
       "name": "TestVNet",
       "type": "virtualNetworks",
-<<<<<<< HEAD
       "location": "westeurope",
       "tags": null
     },
@@ -588,94 +426,12 @@
       "type": "storageAccounts",
       "location": "westeurope",
       "tags": null
-=======
-      "location": "westeurope",
-      "tags": null
-    },
-    {
-      "id": "/subscriptions/<guid>/resourceGroups/TestRG/providers/Microsoft.Storage/storageAccounts/computeteststore",
-      "name": "computeteststore",
-      "type": "storageAccounts",
-      "location": "westeurope",
-      "tags": null
->>>>>>> c186bb0b
     }
   ],
   "permissions": [
     {
       "actions": [
         "*"
-<<<<<<< HEAD
-      ],
-      "notActions": []
-    }
-  ]
-}
-```
-
-Now let's create a subnet in the `TestVnet` virtual network into which the VM will be deployed. We use the `azure network vnet subnet create` command, along wth the resources we've already created: the `TestRG` resource group, the `TestVNet` virtual network, and we'll add the subnet name `FrontEnd` and the subnet address prefix `192.168.1.0/24`, as follows.
-
-```
-chrisL@fedora$ azure network vnet subnet create -g TestRG -e TestVNet -n FrontEnd -a 192.168.1.0/24
-info:    Executing command network vnet subnet create
-+ Looking up the subnet "FrontEnd"
-+ Creating subnet "FrontEnd"
-+ Looking up the subnet "FrontEnd"
-data:    Id                              : /subscriptions/<guid>/resourceGroups/TestRG/providers/Microsoft.Network/virtualNetworks/TestVNet/subnets/FrontEnd
-data:    Type                            : Microsoft.Network/virtualNetworks/subnets
-data:    ProvisioningState               : Succeeded
-data:    Name                            : FrontEnd
-data:    Address prefix                  : 192.168.1.0/24
-data:
-info:    network vnet subnet create command OK
-```
-
-As the subnet is logically inside the virtual network, we'll look for the subnet information with a slightly different command -- `azure network vnet show`, but still examining the JSON output using **jq**.
-
-```
-chrisL@fedora$ azure network vnet show testrg testvnet --json | jq '.'
-{
-  "subnets": [
-    {
-      "ipConfigurations": [],
-      "addressPrefix": "192.168.1.0/24",
-      "provisioningState": "Succeeded",
-      "name": "FrontEnd",
-      "etag": "W/\"974f3e2c-028e-4b35-832b-a4b16ad25eb6\"",
-      "id": "/subscriptions/<guid>/resourceGroups/TestRG/providers/Microsoft.Network/virtualNetworks/TestVNet/subnets/FrontEnd"
-    }
-  ],
-  "tags": {},
-  "addressSpace": {
-    "addressPrefixes": [
-      "192.168.0.0/16"
-    ]
-  },
-  "dhcpOptions": {
-    "dnsServers": []
-  },
-  "provisioningState": "Succeeded",
-  "etag": "W/\"974f3e2c-028e-4b35-832b-a4b16ad25eb6\"",
-  "id": "/subscriptions/<guid>/resourceGroups/TestRG/providers/Microsoft.Network/virtualNetworks/TestVNet",
-  "name": "TestVNet",
-  "location": "westeurope"
-}
-```
-
-### Create a NIC to use with the Linux VM
-
-Even NICs are programmatically available, as you may apply rules to their use and have more than one.
-
-```
-chrisL@fedora$ azure network nic create -g TestRG -n TestNIC -l westeurope -a 192.168.1.101 -m TestVNet -k FrontEnd
-info:    Executing command network nic create
-+ Looking up the network interface "TestNIC"
-+ Looking up the subnet "FrontEnd"
-+ Creating network interface "TestNIC"
-+ Looking up the network interface "TestNIC"
-data:    Id                              : /subscriptions/guid/resourceGroups/TestRG/providers/Microsoft.Network/networkInterfaces/TestNIC
-data:    Name                            : TestNIC
-=======
       ],
       "notActions": []
     }
@@ -1204,19 +960,11 @@
 + Creating network interface "LB-NIC1"
 data:    Id                              : /subscriptions/guid/resourceGroups/TestRG/providers/Microsoft.Network/networkInterfaces/LB-NIC1
 data:    Name                            : LB-NIC1
->>>>>>> c186bb0b
 data:    Type                            : Microsoft.Network/networkInterfaces
 data:    Location                        : westeurope
 data:    Provisioning state              : Succeeded
 data:    Enable IP forwarding            : false
 data:    IP configurations:
-<<<<<<< HEAD
-data:      Name                          : NIC-config
-data:      Provisioning state            : Succeeded
-data:      Private IP address            : 192.168.1.101
-data:      Private IP Allocation Method  : Static
-data:      Subnet                        : /subscriptions/guid/resourceGroups/TestRG/providers/Microsoft.Network/virtualNetworks/TestVNet/subnets/FrontEnd
-=======
 data:      Name                          : Nic-IP-config
 data:      Provisioning state            : Succeeded
 data:      Private IP address            : 192.168.1.4
@@ -1226,98 +974,18 @@
 data:        Id                          : /subscriptions/guid/resourceGroups/TestRG/providers/Microsoft.Network/loadBalancers/TestLB/backendAddressPools/TestBackEndPool
 data:      Load balancer inbound NAT rules:
 data:        Id                          : /subscriptions/guid/resourceGroups/TestRG/providers/Microsoft.Network/loadBalancers/TestLB/inboundNatRules/VM1-SSH
->>>>>>> c186bb0b
 data:
 info:    network nic create command OK
 ```
 
-<<<<<<< HEAD
-Because the NIC resource is associated with both a VM and a Network Security Group, you can see it as a top-level resource when you examine your `TestRG` resource group:
-
-```
-chrisL@fedora$ azure group show testrg --json | jq '.'
-{
-"tags": {},
-"id": "/subscriptions/guid/resourceGroups/TestRG",
-"name": "TestRG",
-"provisioningState": "Succeeded",
-"location": "westeurope",
-"properties": {
-    "provisioningState": "Succeeded"
-},
-"resources": [
-    {
-    "id": "/subscriptions/guid/resourceGroups/TestRG/providers/Microsoft.Network/networkInterfaces/TestNIC",
-    "name": "TestNIC",
-    "type": "networkInterfaces",
-    "location": "westeurope",
-    "tags": null
-    },
-    {
-    "id": "/subscriptions/guid/resourceGroups/TestRG/providers/Microsoft.Network/virtualNetworks/TestVNet",
-    "name": "TestVNet",
-    "type": "virtualNetworks",
-    "location": "westeurope",
-    "tags": null
-    },
-    {
-    "id": "/subscriptions/guid/resourceGroups/TestRG/providers/Microsoft.Storage/storageAccounts/computeteststore",
-    "name": "computeteststore",
-    "type": "storageAccounts",
-    "location": "westeurope",
-    "tags": null
-    }
-],
-"permissions": [
-    {
-    "actions": [
-        "*"
-    ],
-    "notActions": []
-    }
-]
-}
-=======
 You can see the details by examining the resource directly. You do this by using the `azure network nic show` command:
 
 ```bash
 azure network nic show TestRG LB-NIC1 --json | jq '.'
->>>>>>> c186bb0b
-```
-
-Output:
-
-<<<<<<< HEAD
-```
-chrisL@fedora$ azure network nic show testrg testnic --json | jq '.'
-{
-"ipConfigurations": [
-    {
-    "loadBalancerBackendAddressPools": [],
-    "loadBalancerInboundNatRules": [],
-    "privateIpAddress": "192.168.1.101",
-    "privateIpAllocationMethod": "Static",
-    "subnet": {
-        "id": "/subscriptions/guid/resourceGroups/TestRG/providers/Microsoft.Network/virtualNetworks/TestVNet/subnets/FrontEnd"
-    },
-    "provisioningState": "Succeeded",
-    "name": "NIC-config",
-    "etag": "W/\"4d29b1ca-0207-458c-b258-f298e6fc450f\"",
-    "id": "/subscriptions/guid/resourceGroups/TestRG/providers/Microsoft.Network/networkInterfaces/TestNIC/ipConfigurations/NIC-config"
-    }
-],
-"tags": {},
-"dnsSettings": {
-    "appliedDnsServers": [],
-    "dnsServers": []
-},
-"enableIPForwarding": false,
-"provisioningState": "Succeeded",
-"etag": "W/\"4d29b1ca-0207-458c-b258-f298e6fc450f\"",
-"id": "/subscriptions/guid/resourceGroups/TestRG/providers/Microsoft.Network/networkInterfaces/TestNIC",
-"name": "TestNIC",
-"location": "westeurope"
-=======
+```
+
+Output:
+
 ```bash
 {
   "etag": "W/\"fc1eaaa1-ee55-45bd-b847-5a08c7f4264a\"",
@@ -1355,7 +1023,6 @@
   },
   "enableIPForwarding": false,
   "resourceGuid": "a20258b8-6361-45f6-b1b4-27ffed28798c"
->>>>>>> c186bb0b
 }
 ```
 
@@ -1367,301 +1034,36 @@
     -e /subscriptions/<GUID>/resourceGroups/TestRG/providers/Microsoft.Network/loadBalancers/TestLB/inboundNatRules/VM2-SSH
 ```
 
-<<<<<<< HEAD
-```
-chrisL@fedora$ azure network nsg create testrg testnsg westeurope
-```
-=======
 ## Create a network security group and rules
->>>>>>> c186bb0b
 
 Now we create your NSG and the inbound rules that govern access to the NIC.
 
-<<<<<<< HEAD
-```
-chrisL@fedora$ azure network nsg rule create --protocol tcp --direction inbound --priority 1000  --destination-port-range 22 --access allow testrg testnsg testnsgrule
-```
-
-> [AZURE.NOTE] The inbound rule is a filter for inbound network connections. In this example, we will bind the NSG to the VMs virtual network interface card (nic), which means that any request to port 22 will be passed through to the nic on our VM. Because this is a rule about a network connection -- and not an endpoint as in classic deployments -- to open a port, you must leave the `--source-port-range` set to '\*' (the default value) in order to accept inbound requests from **any** requesting port, which are typically dynamic.
-=======
 ```bash
 azure network nsg create TestRG TestNSG westeurope
 ```
 
 Let's add the inbound rule for the NSG to allow inbound connections on port 22 (to support SSH):
->>>>>>> c186bb0b
 
 ```bash
 azure network nsg rule create --protocol tcp --direction inbound --priority 1000 \
     --destination-port-range 22 --access allow TestRG TestNSG SSHRule
 ```
 
-<<<<<<< HEAD
-Now let's create your public IP address (PIP) that will enable you to connect to your VM from the internet using the `azure network public-ip create` command. Because the  default is a dynamic address, we create a named DNS entry in the **cloudapp.azure.com** domain by using the `-d testsubdomain` option.
-
-```
-chrisL@fedora$ azure network public-ip create -d testsubdomain testrg testpip westeurope
-info:    Executing command network public-ip create
-+ Looking up the public ip "testpip"
-+ Creating public ip address "testpip"
-+ Looking up the public ip "testpip"
-data:    Id                              : /subscriptions/guid/resourceGroups/testrg/providers/Microsoft.Network/publicIPAddresses/testpip
-data:    Name                            : testpip
-data:    Type                            : Microsoft.Network/publicIPAddresses
-data:    Location                        : westeurope
-data:    Provisioning state              : Succeeded
-data:    Allocation method               : Dynamic
-data:    Idle timeout                    : 4
-data:    Domain name label               : testsubdomain
-data:    FQDN                            : testsubdomain.westeurope.cloudapp.azure.com
-info:    network public-ip create command OK
-```
-=======
 ```bash
 azure network nsg rule create --protocol tcp --direction inbound --priority 1001 \
     --destination-port-range 80 --access allow -g TestRG -a TestNSG -n HTTPRule
 ```
 
 > [AZURE.NOTE] The inbound rule is a filter for inbound network connections. In this example, we bind the NSG to the VMs virtual NIC, which means that any request to port 22 will be passed through to the NIC on our VM. This is a rule about a network connection, and not about an endpoint, which is what it would be about in classic deployments. This means that to open a port, you must leave the `--source-port-range` set to '\*' (the default value) to accept inbound requests from **any** requesting port. Ports are typically dynamic.
->>>>>>> c186bb0b
 
 ## Bind to the NIC
 
-<<<<<<< HEAD
-```
-chrisL@fedora$ azure group show testrg --json | jq '.'
-{
-"tags": {},
-"id": "/subscriptions/guid/resourceGroups/TestRG",
-"name": "TestRG",
-"provisioningState": "Succeeded",
-"location": "westeurope",
-"properties": {
-    "provisioningState": "Succeeded"
-},
-"resources": [
-    {
-    "id": "/subscriptions/guid/resourceGroups/TestRG/providers/Microsoft.Network/networkInterfaces/TestNIC",
-    "name": "TestNIC",
-    "type": "networkInterfaces",
-    "location": "westeurope",
-    "tags": null
-    },
-    {
-    "id": "/subscriptions/guid/resourceGroups/testrg/providers/Microsoft.Network/publicIPAddresses/testpip",
-    "name": "testpip",
-    "type": "publicIPAddresses",
-    "location": "westeurope",
-    "tags": null
-    },
-    {
-    "id": "/subscriptions/guid/resourceGroups/TestRG/providers/Microsoft.Network/virtualNetworks/TestVNet",
-    "name": "TestVNet",
-    "type": "virtualNetworks",
-    "location": "westeurope",
-    "tags": null
-    },
-    {
-    "id": "/subscriptions/guid/resourceGroups/TestRG/providers/Microsoft.Storage/storageAccounts/computeteststore",
-    "name": "computeteststore",
-    "type": "storageAccounts",
-    "location": "westeurope",
-    "tags": null
-    }
-],
-"permissions": [
-    {
-    "actions": [
-        "*"
-    ],
-    "notActions": []
-    }
-]
-}
-```
-=======
 Bind the NSG to the NICs:
->>>>>>> c186bb0b
 
 ```bash
 azure network nic set -g TestRG -n LB-NIC1 -o TestNSG
 ```
 
-<<<<<<< HEAD
-```
-azure network public-ip show testrg testpip --json | jq '.'
-{
-"tags": {},
-"publicIpAllocationMethod": "Dynamic",
-"dnsSettings": {
-    "domainNameLabel": "testsubdomain",
-    "fqdn": "testsubdomain.westeurope.cloudapp.azure.com"
-},
-"idleTimeoutInMinutes": 4,
-"provisioningState": "Succeeded",
-"etag": "W/\"c63154b3-1130-49b9-a887-877d74d5ebc5\"",
-"id": "/subscriptions/guid/resourceGroups/testrg/providers/Microsoft.Network/publicIPAddresses/testpip",
-"name": "testpip",
-"location": "westeurope"
-}
-```
-
-### Associate the public IP and the network security group to the NIC
-
-```
-chrisL@fedora$ azure network nic set --public-ip-name testpip testrg testnic
-```
-
-Bind the NSG to the NIC:
-
-```
-chrisL@fedora$ azure network nic set --network-security-group-name testnsg testrg testnic
-```
-
-### Create your Linux VM
-
-You've created the storage and network resources to support an internet accessible VM. Now let's create that VM, and secure it with an ssh key with no password. In this case, we're going to create an Ubuntu VM based on the most recent LTS. We'll locate that image information using `azure vm image list`, as described in [finding Azure VM images](virtual-machines-linux-cli-ps-findimage.md). We selected an image using the command `azure vm image list westeurope canonical | grep LTS`, and in this case we'll use `canonical:UbuntuServer:14.04.3-LTS:14.04.201509080`, but for the last field we'll pass `latest` so that in the future we always get the most recent build (the string we use will be `canonical:UbuntuServer:14.04.3-LTS:latest`).
-
-> [AZURE.NOTE] This next step is familiar to anyone who has already created an ssh rsa public and private key pair on Linux or Mac using **ssh-keygen -t rsa -b 2048**. If you do not have any certificate key pairs in your `~/.ssh` directory, you can either create them:
-<br />
-    1. automatically by using the `azure vm create --generate-ssh-keys` option
-    2. manually using [the instructions to create them youself](virtual-machines-linux-ssh-from-linux.md)
-<br />
-Alternatively, you can use the `azure vm create --admin-username --admin-password` options to use the typically less secure username and password method of authenticating your ssh connections once the VM is created.
-
-We create the VM by bringing all of our resources and information together with the `azure vm create` command.
-
-```
-chrisL@fedora$ azure vm create \            
---resource-group testrg \
---name testvm \
---location westeurope \
---os-type linux \
---nic-name testnic \
---vnet-name testvnet \
---vnet-subnet-name FrontEnd \
---storage-account-name computeteststore \
---image-urn canonical:UbuntuServer:14.04.3-LTS:latest \
---ssh-publickey-file ~/.ssh/id_rsa.pub \
---admin-username ops
-info:    Executing command vm create
-+ Looking up the VM "testvm"
-info:    Verifying the public key SSH file: /Users/user/.ssh/id_rsa.pub
-info:    Using the VM Size "Standard_A1"
-info:    The [OS, Data] Disk or image configuration requires storage account
-+ Looking up the storage account computeteststore
-+ Looking up the NIC "testnic"
-info:    Found an existing NIC "testnic"
-info:    Found an IP configuration with virtual network subnet id "/subscriptions/guid/resourceGroups/TestRG/providers/Microsoft.Network/virtualNetworks/TestVNet/subnets/FrontEnd" in the NIC "testnic"
-info:    This NIC IP configuration has a public ip already configured "/subscriptions/guid/resourcegroups/testrg/providers/microsoft.network/publicipaddresses/testpip", any public ip parameters if provided, will be ignored.
-+ Creating VM "testvm"
-info:    vm create command OK
-```
-
-Immediately, you can connect to your vm using your default ssh keys.
-
-```
-chrisL@fedora$ ssh ops@testsubdomain.westeurope.cloudapp.azure.com           
-The authenticity of host 'testsubdomain.westeurope.cloudapp.azure.com (XX.XXX.XX.XXX)' can't be established.
-RSA key fingerprint is b6:a4:7g:4b:cb:cd:76:87:63:2d:84:83:ac:12:2d:cd.
-Are you sure you want to continue connecting (yes/no)? yes
-Warning: Permanently added 'testsubdomain.westeurope.cloudapp.azure.com,XX.XXX.XX.XXX' (RSA) to the list of known hosts.
-Welcome to Ubuntu 14.04.3 LTS (GNU/Linux 3.19.0-28-generic x86_64)
-
-* Documentation:  https://help.ubuntu.com/
-
-System information as of Mon Sep 28 18:45:02 UTC 2015
-
-System load: 0.64              Memory usage: 5%   Processes:       81
-Usage of /:  45.3% of 1.94GB   Swap usage:   0%   Users logged in: 0
-
-Graph this data and manage this system at:
-    https://landscape.canonical.com/
-
-Get cloud support with Ubuntu Advantage Cloud Guest:
-    http://www.ubuntu.com/business/services/cloud
-
-0 packages can be updated.
-0 updates are security updates.
-
-
-
-The programs included with the Ubuntu system are free software;
-the exact distribution terms for each program are described in the
-individual files in /usr/share/doc/*/copyright.
-
-Ubuntu comes with ABSOLUTELY NO WARRANTY, to the extent permitted by
-applicable law.
-
-ops@testvm:~$
-```
-
-And you can now use the `azure vm show testrg testvm` command to examine what you've created. At this point, you have a running Ubuntu VM in Azure that you can only log into with the ssh key pair that you have; passwords are disabled.
-
-```
-chrisL@fedora$ azure vm show testrg testvm
-info:    Executing command vm show
-+ Looking up the VM "testvm"
-+ Looking up the NIC "testnic"
-+ Looking up the public ip "testpip"
-data:    Id                              :/subscriptions/guid/resourceGroups/testrg/providers/Microsoft.Compute/virtualMachines/testvm
-data:    ProvisioningState               :Succeeded
-data:    Name                            :testvm
-data:    Location                        :westeurope
-data:    FQDN                            :testsubdomain.westeurope.cloudapp.azure.com
-data:    Type                            :Microsoft.Compute/virtualMachines
-data:
-data:    Hardware Profile:
-data:      Size                          :Standard_A1
-data:
-data:    Storage Profile:
-data:      Image reference:
-data:        Publisher                   :canonical
-data:        Offer                       :UbuntuServer
-data:        Sku                         :14.04.3-LTS
-data:        Version                     :latest
-data:
-data:      OS Disk:
-data:        OSType                      :Linux
-data:        Name                        :cli4eecdddc349d6015-os-1443465824206
-data:        Caching                     :ReadWrite
-data:        CreateOption                :FromImage
-data:        Vhd:
-data:          Uri                       :https://computeteststore.blob.core.windows.net/vhds/cli4eecdddc349d6015-os-1443465824206.vhd
-data:
-data:    OS Profile:
-data:      Computer Name                 :testvm
-data:      User Name                     :ops
-data:      Linux Configuration:
-data:        Disable Password Auth       :true
-data:        SSH Public Keys:
-data:          Public Key #1:
-data:            Path                    :/home/ops/.ssh/authorized_keys
-data:            Key                     :MIIBrTCCAZigAwIBAgIBATALBgkqhkiG9w0BAQUwADAiGA8yMDE1MDkyODE4MzM0
-<snip>
-data:
-data:    Network Profile:
-data:      Network Interfaces:
-data:        Network Interface #1:
-data:          Id                        :/subscriptions/guid/resourceGroups/testrg/providers/Microsoft.Network/networkInterfaces/testnic
-data:          Primary                   :true
-data:          MAC Address               :00-0D-3A-21-8E-AE
-data:          Provisioning State        :Succeeded
-data:          Name                      :testnic
-data:          Location                  :westeurope
-data:            Private IP alloc-method :Dynamic
-data:            Private IP address      :192.168.1.101
-data:            Public IP address       :40.115.48.189
-data:            FQDN                    :testsubdomain.westeurope.cloudapp.azure.com
-data:
-data:    Diagnostics Instance View:
-info:    vm show command OK
-```
-
-### Next steps
-
-Now you're ready to begin with multiple networking components and VMs.
-=======
 ```bash
 azure network nic set -g TestRG -n LB-NIC2 -o TestNSG
 ```
@@ -1872,5 +1274,4 @@
 
 ## Next steps
 
-Now you're ready to begin working with multiple networking components and VMs. You can use this sample environment to build out your application by using the core components introduced here.
->>>>>>> c186bb0b
+Now you're ready to begin working with multiple networking components and VMs. You can use this sample environment to build out your application by using the core components introduced here.