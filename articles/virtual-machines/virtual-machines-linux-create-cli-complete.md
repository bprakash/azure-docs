
---
title: Create a complete Linux environment using the Azure CLI 2.0 Preview | Microsoft Docs
description: Create storage, a Linux VM, a virtual network and subnet, a load balancer, an NIC, a public IP, and a network security group, all from the ground up by using the Azure CLI 2.0 Preview.
services: virtual-machines-linux
documentationcenter: virtual-machines
author: iainfoulds
manager: timlt
editor: ''
tags: azure-resource-manager

ms.assetid: 4ba4060b-ce95-4747-a735-1d7c68597a1a
ms.service: virtual-machines-linux
ms.devlang: na
ms.topic: article
ms.tgt_pltfrm: vm-linux
ms.workload: infrastructure
ms.date: 10/24/2016
ms.author: iainfou

---
# Create a complete Linux environment by using the Azure CLI 2.0 Preview
In this article, we build a simple network with a load balancer and a pair of VMs that are useful for development and simple computing. We walk through the process command by command, until you have two working, secure Linux VMs to which you can connect from anywhere on the Internet. Then you can move on to more complex networks and environments.

Along the way, you learn about the dependency hierarchy that the Resource Manager deployment model gives you, and about how much power it provides. After you see how the system is built, you can rebuild it much more quickly by using [Azure Resource Manager templates](../resource-group-authoring-templates.md). Also, after you learn how the parts of your environment fit together, creating templates to automate them becomes easier.

The environment contains:

* Two VMs inside an availability set.
* A load balancer with a load-balancing rule on port 80.
* Network security group (NSG) rules to protect your VM from unwanted traffic.

![Basic environment overview](./media/virtual-machines-linux-create-cli-complete/environment_overview.png)

To create this custom environment, you need the latest [Azure CLI 2.0 Preview](https://docs.microsoft.com/cli/azure/install-az-cli2).

## CLI versions to complete the task
You can complete the task using one of the following CLI versions:

- [Azure CLI (azure.js)](virtual-machines-linux-create-cli-complete-nodejs.md) – current, production-supported CLI
- [Azure CLI 2.0 Preview (az.py)](#quick-commands) - our next generation multi-platform CLI (this article)

## Quick commands
If you need to quickly accomplish the task, the following section details the base commands to upload a VM to Azure. More detailed information and context for each step can be found in the rest of the document, starting [here](#detailed-walkthrough).

In the following examples, replace example parameter names with your own values. Example parameter names include `myResourceGroup`, `mystorageaccount`, and `myVM`.

Create the resource group. The following example creates a resource group named `myResourceGroup` in the `westeurope` location:

```azurecli
az resource group create -n myResourceGroup -l westeurope
```

Create the storage account. The following example creates a storage account named `mystorageaccount`. (The storage account name must be unique, so provide your own unique name.)

```azurecli
az storage account create -g myResourceGroup -l westeurope \
  --kind Storage --sku Standard_LRS -n mystorageaccount
```

Create the virtual network. The following example creates a virtual network named `myVnet` and subnet named `mySubnet`:

```azurecli
az network vnet create -g myResourceGroup -l westeurope\
  -n myVnet --address-prefix 192.168.0.0/16 \
  --subnet-name mySubnet --subnet-prefix 192.168.1.0/24
```

Create a public IP. The following example creates a public IP named `myPublicIP` with the DNS name of `mypublicdns`. (The DNS name must be unique, so provide your own unique name.)

```azurecli
az network public-ip create -g myResourceGroup -l westeurope \
  -n myPublicIP --dns-name mypublicdns --allocation-method static \
  --idle-timeout 4
```

Create the load balancer. The following example creates a load balancer named `myLoadBalancer`, associates the public IP, a front-end IP pool named `mySubnetPool` and a back-end IP pool named `myBackEndPool`:

```azurecli
az network lb create -g myResourceGroup -l westeurope -n myLoadBalancer \
  --public-ip-address myPublicIP --frontend-ip-name myFrontEndPool \
  --backend-pool-name myBackEndPool
```

Create SSH inbound network address translation (NAT) rules for the load balancer. The following example creates two load balancer rules, `myLoadBalancerRuleSSH1` and `myLoadBalancerRuleSSH2`:

```azurecli
az network lb inbound-nat-rule create -g myResourceGroup --lb-name myLoadBalancer \
  -n myLoadBalancerRuleSSH1 --protocol tcp --frontend-port 4222 --backend-port 22 \
  --frontend-ip-name myFrontEndPool
az network lb inbound-nat-rule create -g myResourceGroup --lb-name myLoadBalancer \
  -n myLoadBalancerRuleSSH2 --protocol tcp --frontend-port 4223 --backend-port 22 \
  --frontend-ip-name myFrontEndPool
```

Create the load balancer health probe. The following example creates a TCP probe named `myHealthProbe`:

```azurecli
az network lb probe create -g myResourceGroup --lb-name myLoadBalancer \
  -n myHealthProbe --protocol tcp --port 80 --interval 15 --threshold 4
```

Create the web inbound NAT rules for the load balancer. The following example creates a load balancer rule named `myLoadBalancerRuleWeb` and associates it with the `myHealthProbe` probe:

```azurecli
az network lb rule create -g myResourceGroup --lb-name myLoadBalancer \
  -n myLoadBalancerRuleWeb --protocol tcp --frontend-port 80 --backend-port 80 \
  --frontend-ip-name myFrontEndPool --backend-pool-name myBackEndPool \
  --probe-name myHealthProbe
```

Verify the load balancer, IP pools, and NAT rules:

```azurecli
az network lb show -g myResourceGroup -n myLoadBalancer
```

Create the network security group. The following example creates a network security group named `myNetworkSecurityGroup`:

```azurecli
az network nsg create -g myResourceGroup -l westeurope \
  -n myNetworkSecurityGroup
```

Add two inbound rules for the network security group. The following example creates two rules, `myNetworkSecurityGroupRuleSSH` and `myNetworkSecurityGroupRuleHTTP`:

```azurecli
az network nsg rule create --protocol tcp --direction inbound --priority 1000 \
  --source-address-prefix '*' --source-port-range '*' \
  --destination-address-prefix '*' --destination-port-range 22 --access allow \
  -g myResourceGroup --nsg-name myNetworkSecurityGroup -n myNetworkSecurityGroupRuleSSH
az network nsg rule create --protocol tcp --direction inbound --priority 1001 \
  --source-address-prefix '*' --source-port-range '*' \
  --destination-address-prefix '*' --destination-port-range 80 --access allow \
  -g myResourceGroup --nsg-name myNetworkSecurityGroup -n myNetworkSecurityGroupRuleHTTP
```

Create the first network interface card (NIC). The following example creates a NIC named `myNic1` and attaches it to the load balancer `myLoadBalancer` and appropriate pools, and also attaches it to the `myNetworkSecurityGroup`:

```azurecli
az network nic create -g myResourceGroup -l westeurope --name myNic1 \
  --vnet-name myVnet --subnet mySubnet \
  --lb-name myLoadBalancer --lb-address-pools myBackEndPool \
  --lb-inbound-nat-rules myLoadBalancerRuleSSH1 \
  --network-security-group myNetworkSecurityGroup
```

Create the second NIC. The following example creates a NIC named `myNic2`:

```azurecli
az network nic create -g myResourceGroup -l westeurope --name myNic2 \
  --vnet-name myVnet --subnet mySubnet \
  --lb-name myLoadBalancer --lb-address-pools myBackEndPool \
  --lb-inbound-nat-rules myLoadBalancerRuleSSH2 \
  --network-security-group myNetworkSecurityGroup
```

Create the availability set. The following example creates an availability set named `myAvailabilitySet`:

```azurecli
az vm availability-set create -g myResourceGroup -l westeurope -n myAvailabilitySet
```

Create the first Linux VM. The following example creates a VM named `myVM1`:

```azurecli
az vm create \
    --resource-group myResourceGroup \
    --name myVM1 \
    --location westeurope \
    --availability-set myAvailabilitySet \
    --nics myNic1 \
    --vnet myVnet \
    --subnet-name mySubnet \
    --nsg myNetworkSecurityGroup \
    --storage-account mystorageaccount \
    --image UbuntuLTS \
    --ssh-key-value ~/.ssh/id_rsa.pub \
    --admin-username ops
```

Create the second Linux VM. The following example creates a VM named `myVM2`:

```azurecli
az vm create \
    --resource-group myResourceGroup \
    --name myVM2 \
    --location westeurope \
    --availability-set myAvailabilitySet \
    --nics myNic2 \
    --vnet myVnet \
    --subnet-name mySubnet \
    --nsg myNetworkSecurityGroup \
    --storage-account mystorageaccount \
    --image UbuntuLTS \
    --ssh-key-value ~/.ssh/id_rsa.pub \
    --admin-username ops
```

Verify that everything that was built:

```azurecli
az vm show -g myResourceGroup -n myVM1
az vm show -g myResourceGroup -n myVM2
```

Export your new environment to a template to quickly re-create new instances:

```azurecli
az resource group export -n myResourceGroup > myResourceGroup.json
```

## Detailed walkthrough
The detailed steps that follow explain what each command is doing as you build out your environment. These concepts are helpful when you build your own custom environments for development or production.

Make sure that you have the latest [Azure CLI 2.0 Preview](https://docs.microsoft.com/cli/azure/install-az-cli2).

In the following examples, replace example parameter names with your own values. Example parameter names include `myResourceGroup`, `mystorageaccount`, and `myVM`.

## Create resource groups and choose deployment locations
Azure resource groups are logical deployment entities that contain configuration information and metadata to enable the logical management of resource deployments. The following example creates a resource group named `myResourceGroup` in the `westeurope` location:

```azurecli
az resource group create --name myResourceGroup --location westeurope
```

Output:

```json                       
{
  "id": "/subscriptions/guid/resourceGroups/myResourceGroup",
  "location": "westeurope",
  "name": "myResourceGroup",
  "properties": {
    "provisioningState": "Succeeded"
  },
  "tags": null
}
```

## Create a storage account
You need storage accounts for your VM disks and for any additional data disks that you want to add. You create storage accounts almost immediately after you create resource groups.

Here we use the `azure storage account create` command, passing the location of the account, the resource group that controls it, and the type of storage support you want. The following example creates a storage account named `mystorageaccount`:

```azurecli
az storage account create --resource-group myResourceGroup --location westeurope \
  --kind Storage --sku Standard_LRS --name mystorageaccount
```

Output:

```json
{
  "accessTier": null,
  "creationTime": "2016-12-07T17:59:50.090092+00:00",
  "customDomain": null,
  "encryption": null,
  "id": "/subscriptions/guid/resourceGroups/myresourcegroup/providers/Microsoft.Storage/storageAccounts/mystorageaccount",
  "kind": "Storage",
  "lastGeoFailoverTime": null,
  "location": "westeurope",
  "name": "mystorageaccount",
  "primaryEndpoints": {
    "blob": "https://mystorageaccount.blob.core.windows.net/",
    "file": "https://mystorageaccount.file.core.windows.net/",
    "queue": "https://mystorageaccount.queue.core.windows.net/",
    "table": "https://mystorageaccount.table.core.windows.net/"
  },
  "primaryLocation": "westeurope",
  "provisioningState": "Succeeded",
  "resourceGroup": "myresourcegroup",
  "secondaryEndpoints": null,
  "secondaryLocation": null,
  "sku": {
    "name": "Standard_LRS",
    "tier": "Standard"
  },
  "statusOfPrimary": "Available",
  "statusOfSecondary": null,
  "tags": {},
  "type": "Microsoft.Storage/storageAccounts"
}
```

To investigate the storage account by using the CLI, you first need to set the account names and keys. Replace the name of the storage account in the following example with a name that you choose:

```bash
AZURE_STORAGE_CONNECTION_STRING="$(az storage account show-connection-string --resource-group myResourceGroup --name mystorageaccountikf2 --query connectionString)"
```

Then you can view your storage information easily:

```azurecli
az storage container list
```

Output:

```azurecli
info:    Executing command storage container list
+ Getting storage containers
data:    Name  Public-Access  Last-Modified
data:    ----  -------------  -----------------------------
data:    vhds  Off            Sun, 27 Sep 2015 19:03:54 GMT
info:    storage container list command OK
```

## Create a virtual network and subnet
Next you're going to need to create a virtual network running in Azure and a subnet in which you can create your VMs. The following example creates a virtual network named `myVnet` with the `192.168.0.0/16` address prefix, and a subnet named `mySubnet` with the subnet address prefix of `192.168.1.0/24`:

```azurecli
az network vnet create --resource-group myResourceGroup --location westeurope\
  --name myVnet --address-prefix 192.168.0.0/16 \
  --subnet-name mySubnet --subnet-prefix 192.168.1.0/24
```

Output shows the subnet as logically created inside the virtual network:

```json
{
  "addressSpace": {
    "addressPrefixes": [
      "192.168.0.0/16"
    ]
  },
  "dhcpOptions": {
    "dnsServers": []
  },
  "etag": "W/\"e95496fc-f417-426e-a4d8-c9e4d27fc2ee\"",
  "id": "/subscriptions/guid/resourceGroups/myResourceGroup/providers/Microsoft.Network/virtualNetworks/myVnet",
  "location": "westeurope",
  "name": "myVnet",
  "provisioningState": "Succeeded",
  "resourceGroup": "myResourceGroup",
  "resourceGuid": "ed62fd03-e9de-430b-84df-8a3b87cacdbb",
  "subnets": [
    {
      "addressPrefix": "192.168.1.0/24",
      "etag": "W/\"e95496fc-f417-426e-a4d8-c9e4d27fc2ee\"",
      "id": "/subscriptions/guid/resourceGroups/myResourceGroup/providers/Microsoft.Network/virtualNetworks/myVnet/subnets/mySubnet",
      "ipConfigurations": null,
      "name": "mySubnet",
      "networkSecurityGroup": null,
      "provisioningState": "Succeeded",
      "resourceGroup": "myResourceGroup",
      "resourceNavigationLinks": null,
      "routeTable": null
    }
  ],
  "tags": {},
  "type": "Microsoft.Network/virtualNetworks",
  "virtualNetworkPeerings": null
}
```


## Create a public IP address
Now let's create the public IP address (PIP) that we assign to your load balancer. It enables you to connect to your VMs from the Internet by using the `azure network public-ip create` command. Because the default address is dynamic, we create a named DNS entry in the **cloudapp.azure.com** domain by using the `--domain-name-label` option. The following example creates a public IP named `myPublicIP` with the DNS name of `mypublicdns`. Because the DNS name must be unique, you provide your own unique DNS name:

```azurecli
az network public-ip create --resource-group myResourceGroup --location westeurope \
  --name myPublicIP --dns-name mypublicdns --allocation-method static --idle-timeout 4
```

Output:

```json
{
  "publicIp": {
    "dnsSettings": {
      "domainNameLabel": "mypublicdns",
      "fqdn": "mypublicdns.westeurope.cloudapp.azure.com",
      "reverseFqdn": ""
    },
    "idleTimeoutInMinutes": 4,
    "ipAddress": "52.174.48.109",
    "provisioningState": "Succeeded",
    "publicIPAllocationMethod": "Static",
    "resourceGuid": "78218510-ea54-42d7-b2c2-44773fc14af5"
  }
}
```

The public IP address resource has been allocated logically, but a specific address has not yet been assigned. To obtain an IP address, you're going to need a load balancer, which we have not yet created.

## Create a load balancer and IP pools
When you create a load balancer, it enables you to distribute traffic across multiple VMs. It also provides redundancy to your application by running multiple VMs that respond to user requests in the event of maintenance or heavy loads. The following example creates a load balancer named `myLoadBalancer`:

```azurecli
az network lb create --resource-group myResourceGroup --location westeurope --name myLoadBalancer
```

Output:

```json
{
  "loadBalancer": {
    "backendAddressPools": [
      {
        "etag": "W/\"42819932-74ca-450a-855b-419c36b1f76c\"",
        "id": "/subscriptions/guid/resourceGroups/myResourceGroup/providers/Microsoft.Network/loadBalancers/myLoadBalancer/backendAddressPools/myLoadBalancerbepool",
        "name": "myLoadBalancerbepool",
        "properties": {
          "provisioningState": "Succeeded"
        },
        "resourceGroup": "myResourceGroup"
      }
    ],
    "frontendIPConfigurations": [
      {
        "etag": "W/\"42819932-74ca-450a-855b-419c36b1f76c\"",
        "id": "/subscriptions/guid/resourceGroups/myResourceGroup/providers/Microsoft.Network/loadBalancers/myLoadBalancer/frontendIPConfigurations/LoadBalancerFrontEnd",
        "name": "LoadBalancerFrontEnd",
        "properties": {
          "privateIPAllocationMethod": "Dynamic",
          "provisioningState": "Succeeded",
          "publicIPAddress": {
            "id": "/subscriptions/guid/resourceGroups/myResourceGroup/providers/Microsoft.Network/publicIPAddresses/PublicIPmyLoadBalancer",
            "resourceGroup": "myResourceGroup"
          }
        },
        "resourceGroup": "myResourceGroup"
      }
    ],
    "inboundNatPools": [],
    "inboundNatRules": [],
    "loadBalancingRules": [],
    "outboundNatRules": [],
    "probes": [],
    "provisioningState": "Succeeded",
    "resourceGuid": "b5815801-b53d-4c22-aafc-2a9064f90f3c"
  }
}
```

Our load balancer is fairly empty, so let's create some IP pools. We want to create two IP pools for our load balancer, one for the front end and one for the back end. The front-end IP pool is publicly visible. It's also the location to which we assign the PIP that we created earlier. Then we use the back-end pool as a location for our VMs to connect to. That way, the traffic can flow through the load balancer to the VMs.

First, let's create our front-end IP pool. The following example creates a front-end pool named `myFrontEndPool`:

```azurecli
az network lb frontend-ip create --resource-group myResourceGroup \
  --lb-name myLoadBalancer --public-ip-address myPublicIP --name myFrontEndPool
```

Output:

```json
{
  "etag": "W/\"2828a9e2-6153-4e53-b7d0-7773a0a0d24b\"",
  "id": "/subscriptions/guid/resourceGroups/myResourceGroup/providers/Microsoft.Network/loadBalancers/myLoadBalancer/frontendIPConfigurations/myFrontEndPool",
  "inboundNatPools": null,
  "inboundNatRules": null,
  "loadBalancingRules": null,
  "name": "myFrontEndPool",
  "outboundNatRules": null,
  "privateIpAddress": null,
  "privateIpAllocationMethod": "Dynamic",
  "provisioningState": "Succeeded",
  "publicIpAddress": {
    "dnsSettings": null,
    "etag": null,
    "id": "/subscriptions/guid/resourceGroups/myResourceGroup/providers/Microsoft.Network/publicIPAddresses/myPublicIP",
    "idleTimeoutInMinutes": null,
    "ipAddress": null,
    "ipConfiguration": null,
    "location": null,
    "name": null,
    "provisioningState": null,
    "publicIpAddressVersion": null,
    "publicIpAllocationMethod": null,
    "resourceGroup": "myResourceGroup",
    "resourceGuid": null,
    "tags": null,
    "type": null
  },
  "resourceGroup": "myResourceGroup",
  "subnet": null
}
```

Note how we used the `--public-ip-address` switch to pass in the `myPublicIP` that we created earlier. Assigning the public IP address to the load balancer allows you to reach your VMs across the Internet.

Next, let's create our second IP pool, this time for our back-end traffic. The following example creates a back-end pool named `myBackEndPool`:

```azurecli
az network lb address-pool create --resource-group myResourceGroup \
  --lb-name myLoadBalancer --name myBackEndPool
```


## Create load balancer NAT rules
To get traffic flowing through our load balancer, we need to create network address translation (NAT) rules that specify either inbound or outbound actions. You can specify the protocol to use, then map external ports to internal ports as desired. For our environment, let's create some rules that allow SSH through our load balancer to our VMs. We set up TCP ports 4222 and 4223 to direct to TCP port 22 on our VMs (which we create later). The following example creates a rule named `myLoadBalancerRuleSSH1` to map TCP port 4222 to port 22:

```azurecli
az network lb inbound-nat-rule create --resource-group myResourceGroup --lb-name myLoadBalancer \
  --name myLoadBalancerRuleSSH1 --protocol tcp --frontend-port 4222 --backend-port 22 \
  --frontend-ip-name myFrontEndPool
```

Output:

```json
{
  "backendIpConfiguration": null,
  "backendPort": 22,
  "enableFloatingIp": false,
  "etag": "W/\"72843cf8-b5fb-4655-9ac8-9cbbbbf1205a\"",
  "frontendIpConfiguration": {
    "id": "/subscriptions/guid/resourceGroups/myResourceGroup/providers/Microsoft.Network/loadBalancers/myLoadBalancer/frontendIPConfigurations/myFrontEndPool",
    "resourceGroup": "myResourceGroup"
  },
  "frontendPort": 4222,
  "id": "/subscriptions/guid/resourceGroups/myResourceGroup/providers/Microsoft.Network/loadBalancers/myLoadBalancer/inboundNatRules/myLoadBalancerRuleSSH1",
  "idleTimeoutInMinutes": 4,
  "name": "myLoadBalancerRuleSSH1",
  "protocol": "Tcp",
  "provisioningState": "Succeeded",
  "resourceGroup": "myResourceGroup"
}
```

Repeat the procedure for your second NAT rule for SSH. The following example creates a rule named `myLoadBalancerRuleSSH2` to map TCP port 4223 to port 22:

```azurecli
az network lb inbound-nat-rule create --resource-group myResourceGroup --lb-name myLoadBalancer \
  --name myLoadBalancerRuleSSH2 --protocol tcp --frontend-port 4223 --backend-port 22 \
  --frontend-ip-name myFrontEndPool
```

## Create a load balancer health probe
A health probe periodically checks on the VMs that are behind our load balancer to make sure they're operating and responding to requests as defined. If not, they're removed from operation to ensure that users aren't being directed to them. You can define custom checks for the health probe, along with intervals and timeout values. For more information about health probes, see [Load Balancer probes](../load-balancer/load-balancer-custom-probe-overview.md). The following example creates a TCP health probed named `myHealthProbe`:

```azurecli
az network lb probe create --resource-group myResourceGroup --lb-name myLoadBalancer \
  --name myHealthProbe --protocol tcp --port 80 --interval 15 --threshold 4
```

Output:

```json
{
  "etag": "W/\"757018f6-b70a-4651-b717-48b511d82ba0\"",
  "id": "/subscriptions/guid/resourceGroups/myResourceGroup/providers/Microsoft.Network/loadBalancers/myLoadBalancer/probes/myHealthProbe",
  "intervalInSeconds": 15,
  "loadBalancingRules": null,
  "name": "myHealthProbe",
  "numberOfProbes": 4,
  "port": 80,
  "protocol": "Tcp",
  "provisioningState": "Succeeded",
  "requestPath": null,
  "resourceGroup": "myResourceGroup"
}
```

Here, we specified an interval of 15 seconds for our health checks. We can miss a maximum of four probes (one minute) before the load balancer considers that the host is no longer functioning.

Let's also go ahead and create a NAT rule for TCP port 80 for web traffic, hooking the rule up to our IP pools. If we hook up the rule to an IP pool, instead of hooking up the rule to our VMs individually, we can add or remove VMs from the IP pool. The load balancer automatically adjusts the flow of traffic. The following example creates a rule named `myLoadBalancerRuleWeb` to map TCP port 80 to port 80, and hooks up the health probe named `myHealthProbe`:

```azurecli
az network lb rule create --resource-group myResourceGroup --lb-name myLoadBalancer \
  --name myLoadBalancerRuleWeb --protocol tcp --frontend-port 80 --backend-port 80 \
  --frontend-ip-name myFrontEndPool --backend-pool-name myBackEndPool \
  --probe-name myHealthProbe
```

Output:

```json
{
  "backendAddressPool": {
    "id": "/subscriptions/guid/resourceGroups/myResourceGroup/providers/Microsoft.Network/loadBalancers/myLoadBalancer/backendAddressPools/myBackEndPool",
    "resourceGroup": "myResourceGroup"
  },
  "backendPort": 80,
  "enableFloatingIp": false,
  "etag": "W/\"f0d77680-bf42-4d11-bfab-5d2c541bee56\"",
  "frontendIpConfiguration": {
    "id": "/subscriptions/guid/resourceGroups/myResourceGroup/providers/Microsoft.Network/loadBalancers/myLoadBalancer/frontendIPConfigurations/myFrontEndPool",
    "resourceGroup": "myResourceGroup"
  },
  "frontendPort": 80,
  "id": "/subscriptions/guid/resourceGroups/myResourceGroup/providers/Microsoft.Network/loadBalancers/myLoadBalancer/loadBalancingRules/myLoadBalancerRuleWeb",
  "idleTimeoutInMinutes": 4,
  "loadDistribution": "Default",
  "name": "myLoadBalancerRuleWeb",
  "probe": {
    "id": "/subscriptions/guid/resourceGroups/myResourceGroup/providers/Microsoft.Network/loadBalancers/myLoadBalancer/probes/myHealthProbe",
    "resourceGroup": "myResourceGroup"
  },
  "protocol": "Tcp",
  "provisioningState": "Succeeded",
  "resourceGroup": "myResourceGroup"
}
```

## Verify the load balancer
Now the load balancer configuration is done. Here are the steps you took:

1. You created a load balancer.
2. You created a front-end IP pool and assigned a public IP to it.
3. You created a back-end IP pool that VMs can connect to.
4. You created NAT rules that allow SSH to the VMs for management, along with a rule that allows TCP port 80 for our web app.
5. You added a health probe to periodically check the VMs. This health probe ensures that users don't try to access a VM that is no longer functioning or serving content.

Let's review what your load balancer looks like now:

```azurecli
az network lb show --resource-group myResourceGroup --name myLoadBalancer
```

Output:

```json
{
  "backendAddressPools": [
    {
      "backendIpConfigurations": null,
      "etag": "W/\"a0e313a1-6de1-48be-aeb6-df57188d708c\"",
      "id": "/subscriptions/guid/resourceGroups/myResourceGroup/providers/Microsoft.Network/loadBalancers/myLoadBalancer/backendAddressPools/myLoadBalancerbepool",
      "loadBalancingRules": null,
      "name": "myLoadBalancerbepool",
      "outboundNatRule": null,
      "provisioningState": "Succeeded",
      "resourceGroup": "myResourceGroup"
    },
    {
      "backendIpConfigurations": null,
      "etag": "W/\"a0e313a1-6de1-48be-aeb6-df57188d708c\"",
      "id": "/subscriptions/guid/resourceGroups/myResourceGroup/providers/Microsoft.Network/loadBalancers/myLoadBalancer/backendAddressPools/myBackEndPool",
      "loadBalancingRules": null,
      "name": "myBackEndPool",
      "outboundNatRule": null,
      "provisioningState": "Succeeded",
      "resourceGroup": "myResourceGroup"
    }
  ],
  "etag": "W/\"a0e313a1-6de1-48be-aeb6-df57188d708c\"",
  "frontendIpConfigurations": [
    {
      "etag": "W/\"a0e313a1-6de1-48be-aeb6-df57188d708c\"",
      "id": "/subscriptions/guid/resourceGroups/myResourceGroup/providers/Microsoft.Network/loadBalancers/myLoadBalancer/frontendIPConfigurations/LoadBalancerFrontEnd",
      "inboundNatPools": null,
      "inboundNatRules": null,
      "loadBalancingRules": null,
      "name": "LoadBalancerFrontEnd",
      "outboundNatRules": null,
      "privateIpAddress": null,
      "privateIpAllocationMethod": "Dynamic",
      "provisioningState": "Succeeded",
      "publicIpAddress": {
        "dnsSettings": null,
        "etag": null,
        "id": "/subscriptions/guid/resourceGroups/myResourceGroup/providers/Microsoft.Network/publicIPAddresses/PublicIPmyLoadBalancer",
        "idleTimeoutInMinutes": null,
        "ipAddress": null,
        "ipConfiguration": null,
        "location": null,
        "name": null,
        "provisioningState": null,
        "publicIpAddressVersion": null,
        "publicIpAllocationMethod": null,
        "resourceGroup": "myResourceGroup",
        "resourceGuid": null,
        "tags": null,
        "type": null
      },
      "resourceGroup": "myResourceGroup",
      "subnet": null
    },
    {
      "etag": "W/\"a0e313a1-6de1-48be-aeb6-df57188d708c\"",
      "id": "/subscriptions/guid/resourceGroups/myResourceGroup/providers/Microsoft.Network/loadBalancers/myLoadBalancer/frontendIPConfigurations/myFrontEndPool",
      "inboundNatPools": null,
      "inboundNatRules": null,
      "loadBalancingRules": null,
      "name": "myFrontEndPool",
      "outboundNatRules": null,
      "privateIpAddress": null,
      "privateIpAllocationMethod": "Dynamic",
      "provisioningState": "Succeeded",
      "publicIpAddress": {
        "dnsSettings": null,
        "etag": null,
        "id": "/subscriptions/guid/resourceGroups/myResourceGroup/providers/Microsoft.Network/publicIPAddresses/myPublicIP",
        "idleTimeoutInMinutes": null,
        "ipAddress": null,
        "ipConfiguration": null,
        "location": null,
        "name": null,
        "provisioningState": null,
        "publicIpAddressVersion": null,
        "publicIpAllocationMethod": null,
        "resourceGroup": "myResourceGroup",
        "resourceGuid": null,
        "tags": null,
        "type": null
      },
      "resourceGroup": "myResourceGroup",
      "subnet": null
    }
  ],
  "id": "/subscriptions/guid/resourceGroups/myResourceGroup/providers/Microsoft.Network/loadBalancers/myLoadBalancer",
  "inboundNatPools": [],
  "inboundNatRules": [],
  "loadBalancingRules": [],
  "location": "westeurope",
  "name": "myLoadBalancer",
  "outboundNatRules": [],
  "probes": [],
  "provisioningState": "Succeeded",
  "resourceGroup": "myResourceGroup",
  "resourceGuid": "b5815801-b53d-4c22-aafc-2a9064f90f3c",
  "tags": {},
  "type": "Microsoft.Network/loadBalancers"
}
```

## Create a network security group and rules
Now we create a network security group and the inbound rules that govern access to the NIC. A network security group can be applied to a NIC or subnet. You define rules to control the flow of traffic in and out of your VMs. The following example creates a network security group named `myNetworkSecurityGroup`:

```azurecli
az network nsg create --resource-group myResourceGroup --location westeurope \
  --name myNetworkSecurityGroup
```

Let's add the inbound rule for the NSG to allow inbound connections on port 22 (to support SSH). The following example creates a rule named `myNetworkSecurityGroupRuleSSH` to allow TCP on port 22:

```azurecli
az network nsg rule create --protocol tcp --direction inbound --priority 1000 \
  --source-address-prefix '*' --source-port-range '*' \
  --destination-address-prefix '*' --destination-port-range 22 --access allow \
  -g myResourceGroup --nsg-name myNetworkSecurityGroup -n myNetworkSecurityGroupRuleSSH
```

Now let's add the inbound rule for the NSG to allow inbound connections on port 80 (to support web traffic). The following example creates a rule named `myNetworkSecurityGroupRuleHTTP` to allow TCP on port 80:

```azurecli
az network nsg rule create --protocol tcp --direction inbound --priority 1001 \
  --source-address-prefix '*' --source-port-range '*' \
  --destination-address-prefix '*' --destination-port-range 80 --access allow \
  -g myResourceGroup --nsg-name myNetworkSecurityGroup -n myNetworkSecurityGroupRuleHTTP
```

> [!NOTE]
> The inbound rule is a filter for inbound network connections. In this example, we bind the NSG to the VMs virtual NIC, which means that any request to port 22 is passed through to the NIC on our VM. This inbound rule is about a network connection, and not about an endpoint, which is what it would be about in classic deployments. To open a port, you must leave the `--source-port-range` set to '\*' (the default value) to accept inbound requests from **any** requesting port. Ports are typically dynamic.

Examine the network security group and rules:

```azurecli
az network nsg show -g myResourceGroup -n myNetworkSecurityGroup
```

Output:

```json
{
  "defaultSecurityRules": [
    {
      "access": "Allow",
      "description": "Allow inbound traffic from all VMs in VNET",
      "destinationAddressPrefix": "VirtualNetwork",
      "destinationPortRange": "*",
      "direction": "Inbound",
      "etag": "W/\"2b656589-f332-4ba4-92f3-afb3be5c192c\"",
      "id": "/subscriptions/guid/resourceGroups/myResourceGroup/providers/Microsoft.Network/networkSecurityGroups/myNetworkSecurityGroup/defaultSecurityRules/AllowVnetInBound",
      "name": "AllowVnetInBound",
      "priority": 65000,
      "protocol": "*",
      "provisioningState": "Succeeded",
      "resourceGroup": "myResourceGroup",
      "sourceAddressPrefix": "VirtualNetwork",
      "sourcePortRange": "*"
    },
    {
      "access": "Allow",
      "description": "Allow inbound traffic from azure load balancer",
      "destinationAddressPrefix": "*",
      "destinationPortRange": "*",
      "direction": "Inbound",
      "etag": "W/\"2b656589-f332-4ba4-92f3-afb3be5c192c\"",
      "id": "/subscriptions/guid/resourceGroups/myResourceGroup/providers/Microsoft.Network/networkSecurityGroups/myNetworkSecurityGroup/defaultSecurityRules/AllowAzureLoadBalancerInBound",
      "name": "AllowAzureLoadBalancerInBound",
      "priority": 65001,
      "protocol": "*",
      "provisioningState": "Succeeded",
      "resourceGroup": "myResourceGroup",
      "sourceAddressPrefix": "AzureLoadBalancer",
      "sourcePortRange": "*"
    },
    {
      "access": "Deny",
      "description": "Deny all inbound traffic",
      "destinationAddressPrefix": "*",
      "destinationPortRange": "*",
      "direction": "Inbound",
      "etag": "W/\"2b656589-f332-4ba4-92f3-afb3be5c192c\"",
      "id": "/subscriptions/guid/resourceGroups/myResourceGroup/providers/Microsoft.Network/networkSecurityGroups/myNetworkSecurityGroup/defaultSecurityRules/DenyAllInBound",
      "name": "DenyAllInBound",
      "priority": 65500,
      "protocol": "*",
      "provisioningState": "Succeeded",
      "resourceGroup": "myResourceGroup",
      "sourceAddressPrefix": "*",
      "sourcePortRange": "*"
    },
    {
      "access": "Allow",
      "description": "Allow outbound traffic from all VMs to all VMs in VNET",
      "destinationAddressPrefix": "VirtualNetwork",
      "destinationPortRange": "*",
      "direction": "Outbound",
      "etag": "W/\"2b656589-f332-4ba4-92f3-afb3be5c192c\"",
      "id": "/subscriptions/guid/resourceGroups/myResourceGroup/providers/Microsoft.Network/networkSecurityGroups/myNetworkSecurityGroup/defaultSecurityRules/AllowVnetOutBound",
      "name": "AllowVnetOutBound",
      "priority": 65000,
      "protocol": "*",
      "provisioningState": "Succeeded",
      "resourceGroup": "myResourceGroup",
      "sourceAddressPrefix": "VirtualNetwork",
      "sourcePortRange": "*"
    },
    {
      "access": "Allow",
      "description": "Allow outbound traffic from all VMs to Internet",
      "destinationAddressPrefix": "Internet",
      "destinationPortRange": "*",
      "direction": "Outbound",
      "etag": "W/\"2b656589-f332-4ba4-92f3-afb3be5c192c\"",
      "id": "/subscriptions/guid/resourceGroups/myResourceGroup/providers/Microsoft.Network/networkSecurityGroups/myNetworkSecurityGroup/defaultSecurityRules/AllowInternetOutBound",
      "name": "AllowInternetOutBound",
      "priority": 65001,
      "protocol": "*",
      "provisioningState": "Succeeded",
      "resourceGroup": "myResourceGroup",
      "sourceAddressPrefix": "*",
      "sourcePortRange": "*"
    },
    {
      "access": "Deny",
      "description": "Deny all outbound traffic",
      "destinationAddressPrefix": "*",
      "destinationPortRange": "*",
      "direction": "Outbound",
      "etag": "W/\"2b656589-f332-4ba4-92f3-afb3be5c192c\"",
      "id": "/subscriptions/guid/resourceGroups/myResourceGroup/providers/Microsoft.Network/networkSecurityGroups/myNetworkSecurityGroup/defaultSecurityRules/DenyAllOutBound",
      "name": "DenyAllOutBound",
      "priority": 65500,
      "protocol": "*",
      "provisioningState": "Succeeded",
      "resourceGroup": "myResourceGroup",
      "sourceAddressPrefix": "*",
      "sourcePortRange": "*"
    }
  ],
  "etag": "W/\"2b656589-f332-4ba4-92f3-afb3be5c192c\"",
  "id": "/subscriptions/guid/resourceGroups/myResourceGroup/providers/Microsoft.Network/networkSecurityGroups/myNetworkSecurityGroup",
  "location": "westeurope",
  "name": "myNetworkSecurityGroup",
  "networkInterfaces": null,
  "provisioningState": "Succeeded",
  "resourceGroup": "myResourceGroup",
  "resourceGuid": "79c2c293-ee3e-4616-bf9c-4741ff1f708a",
  "securityRules": [
    {
      "access": "Allow",
      "description": null,
      "destinationAddressPrefix": "*",
      "destinationPortRange": "22",
      "direction": "Inbound",
      "etag": "W/\"2b656589-f332-4ba4-92f3-afb3be5c192c\"",
      "id": "/subscriptions/guid/resourceGroups/myResourceGroup/providers/Microsoft.Network/networkSecurityGroups/myNetworkSecurityGroup/securityRules/myNetworkSecurityGroupRuleSSH",
      "name": "myNetworkSecurityGroupRuleSSH",
      "priority": 1000,
      "protocol": "tcp",
      "provisioningState": "Succeeded",
      "resourceGroup": "myResourceGroup",
      "sourceAddressPrefix": "*",
      "sourcePortRange": "*"
    },
    {
      "access": "Allow",
      "description": null,
      "destinationAddressPrefix": "*",
      "destinationPortRange": "80",
      "direction": "Inbound",
      "etag": "W/\"2b656589-f332-4ba4-92f3-afb3be5c192c\"",
      "id": "/subscriptions/guid/resourceGroups/myResourceGroup/providers/Microsoft.Network/networkSecurityGroups/myNetworkSecurityGroup/securityRules/myNetworkSecurityGroupRuleHTTP",
      "name": "myNetworkSecurityGroupRuleHTTP",
      "priority": 1001,
      "protocol": "tcp",
      "provisioningState": "Succeeded",
      "resourceGroup": "myResourceGroup",
      "sourceAddressPrefix": "*",
      "sourcePortRange": "*"
    }
  ],
  "subnets": null,
  "tags": {},
  "type": "Microsoft.Network/networkSecurityGroups"
}
```

## Create an NIC to use with the Linux VM
NICs are programmatically available because you can apply rules to their use. You can also have more than one. In the following `az network nic create` command, you hook up the NIC to the load back-end IP pool and associate it with the NAT rule to permit SSH traffic and network security group.

The following example creates a NIC named `myNic1`:

```azurecli
az network nic create --resource-group myResourceGroup --location westeurope --name myNic1 \
  --vnet-name myVnet --subnet mySubnet \
  --lb-name myLoadBalancer --lb-address-pools myBackEndPool --lb-inbound-nat-rules myLoadBalancerRuleSSH1 \
  --network-security-group myNetworkSecurityGroup
```

Output:

```json
{
  "newNIC": {
    "dnsSettings": {
      "appliedDnsServers": [],
      "dnsServers": []
    },
    "enableIPForwarding": false,
    "ipConfigurations": [
      {
        "etag": "W/\"a76b5c0d-14e1-4a99-afd4-5cd8ac0465ca\"",
        "id": "/subscriptions/guid/resourceGroups/myResourceGroup/providers/Microsoft.Network/networkInterfaces/myNic1/ipConfigurations/ipconfig1",
        "name": "ipconfig1",
        "properties": {
          "loadBalancerBackendAddressPools": [
            {
              "id": "/subscriptions/guid/resourceGroups/myResourceGroup/providers/Microsoft.Network/loadBalancers/myLoadBalancer/backendAddressPools/myBackEndPool",
              "resourceGroup": "myResourceGroup"
            }
          ],
          "loadBalancerInboundNatRules": [
            {
              "id": "/subscriptions/guid/resourceGroups/myResourceGroup/providers/Microsoft.Network/loadBalancers/myLoadBalancer/inboundNatRules/myLoadBalancerRuleSSH1",
              "resourceGroup": "myResourceGroup"
            }
          ],
          "primary": true,
          "privateIPAddress": "192.168.1.4",
          "privateIPAllocationMethod": "Dynamic",
          "provisioningState": "Succeeded",
          "subnet": {
            "id": "/subscriptions/guid/resourceGroups/myResourceGroup/providers/Microsoft.Network/virtualNetworks/myVnet/subnets/mySubnet",
            "resourceGroup": "myResourceGroup"
          }
        },
        "resourceGroup": "myResourceGroup"
      }
    ],
    "networkSecurityGroup": {
      "id": "/subscriptions/guid/resourceGroups/myResourceGroup/providers/Microsoft.Network/networkSecurityGroups/myNetworkSecurityGroup",
      "resourceGroup": "myResourceGroup"
    },
    "provisioningState": "Succeeded",
    "resourceGuid": "838977cb-cf4b-4c4a-9a32-0ddec7dc818b"
  }
}
```

Now we create the second NIC, hooking in to our back-end IP pool again. This time the second NAT rule permits SSH traffic. The following example creates a NIC named `myNic2`:

```azurecli
az network nic create --resource-group myResourceGroup --location westeurope --name myNic2 \
  --vnet-name myVnet --subnet mySubnet \
  --lb-name myLoadBalancer --lb-address-pools myBackEndPool --lb-inbound-nat-rules myLoadBalancerRuleSSH2 \
  --network-security-group myNetworkSecurityGroup
```


## Create an availability set
Availability sets help spread your VMs across fault domains and upgrade domains. Let's create an availability set for your VMs. The following example creates an availability set named `myAvailabilitySet`:

```azurecli
az vm availability-set create --resource-group myResourceGroup --location westeurope --name myAvailabilitySet
```

Fault domains define a grouping of virtual machines that share a common power source and network switch. By default, the virtual machines that are configured within your availability set are separated across up to three fault domains. The idea is that a hardware issue in one of these fault domains does not affect every VM that is running your app. Azure automatically distributes VMs across the fault domains when placing them in an availability set.

Upgrade domains indicate groups of virtual machines and underlying physical hardware that can be rebooted at the same time. The order in which upgrade domains are rebooted might not be sequential during planned maintenance, but only one upgrade is rebooted at a time. Again, Azure automatically distributes your VMs across upgrade domains when placing them in an availability site.

Read more about [managing the availability of VMs](virtual-machines-linux-manage-availability.md?toc=%2fazure%2fvirtual-machines%2flinux%2ftoc.json).


## Create the Linux VMs
You've created the storage and network resources to support Internet-accessible VMs. Now let's create those VMs and secure them with an SSH key that doesn't have a password. In this case, we're going to create an Ubuntu VM based on the most recent LTS. We locate that image information by using `azure vm image list`, as described in [finding Azure VM images](virtual-machines-linux-cli-ps-findimage.md?toc=%2fazure%2fvirtual-machines%2flinux%2ftoc.json).

We selected an image by using the command `azure vm image list westeurope canonical | grep LTS`. In this case, we use `canonical:UbuntuServer:16.04.0-LTS:16.04.201608150`. For the last field, we pass `latest` so that in the future we always get the most recent build. (The string we use is `canonical:UbuntuServer:16.04.0-LTS:16.04.201608150`).

This next step is familiar to anyone who has already created an ssh rsa public and private key pair on Linux or Mac by using **ssh-keygen -t rsa -b 2048**. If you do not have any certificate key pairs in your `~/.ssh` directory, you can create them:

* Automatically, by using the `az vm create --generate-ssh-keys` option.
* Manually, by using [the instructions to create them yourself](virtual-machines-linux-mac-create-ssh-keys.md?toc=%2fazure%2fvirtual-machines%2flinux%2ftoc.json).

Alternatively, you can use the `--admin-password` method to authenticate your SSH connections after the VM is created. This method is typically less secure.

We create the VM by bringing all our resources and information together with the `az vm create` command:

```azurecli
az vm create \
    --resource-group myResourceGroup \
    --name myVM1 \
    --location westeurope \
    --availability-set myAvailabilitySet \
    --nics myNic1 \
    --vnet myVnet \
    --subnet-name mySubnet \
    --nsg myNetworkSecurityGroup \
    --storage-account mystorageaccountikf \
    --image UbuntuLTS \
    --ssh-key-value ~/.ssh/azure_id_rsa.pub \
    --admin-username ops
```

Output:

```json
{
  "fqdn": "",
  "id": "/subscriptions/guid/resourceGroups/myResourceGroup/providers/Microsoft.Compute/virtualMachines/myVM1",
  "macAddress": "",
  "privateIpAddress": "",
  "publicIpAddress": "",
  "resourceGroup": "myResourceGroup"
}
```

You can connect to your VM immediately by using your default SSH keys. Make sure that you specify the appropriate port since we're passing through the load balancer. (For our first VM, we set up the NAT rule to forward port 4222 to our VM.)

```bash
ssh ops@mypublicdns.westeurope.cloudapp.azure.com -p 4222
```

Output:

```bash
The authenticity of host '[mypublicdns.westeurope.cloudapp.azure.com]:4222 ([xx.xx.xx.xx]:4222)' can't be established.
ECDSA key fingerprint is 94:2d:d0:ce:6b:fb:7f:ad:5b:3c:78:93:75:82:12:f9.
Are you sure you want to continue connecting (yes/no)? yes
Warning: Permanently added '[mypublicdns.westeurope.cloudapp.azure.com]:4222,[xx.xx.xx.xx]:4222' (ECDSA) to the list of known hosts.
Welcome to Ubuntu 16.04.1 LTS (GNU/Linux 4.4.0-34-generic x86_64)

 * Documentation:  https://help.ubuntu.com
 * Management:     https://landscape.canonical.com
 * Support:        https://ubuntu.com/advantage

  Get cloud support with Ubuntu Advantage Cloud Guest:
    http://www.ubuntu.com/business/services/cloud

0 packages can be updated.
0 updates are security updates.

ops@myVM1:~$
```

Go ahead and create your second VM in the same manner:

```azurecli
az vm create \
    --resource-group myResourceGroup \
    --name myVM2 \
    --location westeurope \
    --availability-set myAvailabilitySet \
    --nics myNic2 \
    --vnet myVnet \
    --subnet-name mySubnet \
    --nsg myNetworkSecurityGroup \
    --storage-account mystorageaccount \
    --image UbuntuLTS \
    --ssh-key-value ~/.ssh/id_rsa.pub \
    --admin-username ops
```

At this point, you're running your Ubuntu VMs behind a load balancer in Azure that you can sign into only with your SSH key pair (because passwords are disabled). You can install nginx or httpd, deploy a web app, and see the traffic flow through the load balancer to both of the VMs.


## Export the environment as a template
Now that you have built out this environment, what if you want to create an additional development environment with the same parameters, or a production environment that matches it? Resource Manager uses JSON templates that define all the parameters for your environment. You build out entire environments by referencing this JSON template. You can [build JSON templates manually](../resource-group-authoring-templates.md) or export an existing environment to create the JSON template for you:

```azurecli
az resource group export -n myResourceGroup > myResourceGroup.json
```

<<<<<<< HEAD
This command creates the `myResourceGroup.json` file in your current working directory. When you create an environment from this template, you are prompted for all the resource names, including the names for the load balancer, network interfaces, or VMs. You can populate these names in your template file by adding the `--include-parameter-default-value` parameter to the `az group export` command that was shown earlier. Edit your JSON template to specify the resource names, or [create a parameters.json file](../azure-resource-manager/resource-group-authoring-templates) that specifies the resource names.
=======
This command creates the `myResourceGroup.json` file in your current working directory. When you create an environment from this template, you are prompted for all the resource names, including the names for the load balancer, network interfaces, or VMs. You can populate these names in your template file by adding the `-p` or `--includeParameterDefaultValue` parameter to the `azure group export` command that was shown earlier. Edit your JSON template to specify the resource names, or [create a parameters.json file](../azure-resource-manager/resource-group-authoring-templates.md) that specifies the resource names.
>>>>>>> 4997f76d

To create an environment from your template:

```azurecli
az group deployment create --resource-group myNewResourceGroup \
  --template-file myResourceGroup.json
```

You might want to read [more about how to deploy from templates](../resource-group-template-deploy-cli.md). Learn about how to incrementally update environments, use the parameters file, and access templates from a single storage location.

## Next steps
Now you're ready to begin working with multiple networking components and VMs. You can use this sample environment to build out your application by using the core components introduced here.<|MERGE_RESOLUTION|>--- conflicted
+++ resolved
@@ -15,7 +15,7 @@
 ms.topic: article
 ms.tgt_pltfrm: vm-linux
 ms.workload: infrastructure
-ms.date: 10/24/2016
+ms.date: 12/7/2016
 ms.author: iainfou
 
 ---
@@ -1087,11 +1087,7 @@
 az resource group export -n myResourceGroup > myResourceGroup.json
 ```
 
-<<<<<<< HEAD
-This command creates the `myResourceGroup.json` file in your current working directory. When you create an environment from this template, you are prompted for all the resource names, including the names for the load balancer, network interfaces, or VMs. You can populate these names in your template file by adding the `--include-parameter-default-value` parameter to the `az group export` command that was shown earlier. Edit your JSON template to specify the resource names, or [create a parameters.json file](../azure-resource-manager/resource-group-authoring-templates) that specifies the resource names.
-=======
-This command creates the `myResourceGroup.json` file in your current working directory. When you create an environment from this template, you are prompted for all the resource names, including the names for the load balancer, network interfaces, or VMs. You can populate these names in your template file by adding the `-p` or `--includeParameterDefaultValue` parameter to the `azure group export` command that was shown earlier. Edit your JSON template to specify the resource names, or [create a parameters.json file](../azure-resource-manager/resource-group-authoring-templates.md) that specifies the resource names.
->>>>>>> 4997f76d
+This command creates the `myResourceGroup.json` file in your current working directory. When you create an environment from this template, you are prompted for all the resource names, including the names for the load balancer, network interfaces, or VMs. You can populate these names in your template file by adding the `--include-parameter-default-value` parameter to the `az group export` command that was shown earlier. Edit your JSON template to specify the resource names, or [create a parameters.json file](../azure-resource-manager/resource-group-authoring-templates.md) that specifies the resource names.
 
 To create an environment from your template:
 
