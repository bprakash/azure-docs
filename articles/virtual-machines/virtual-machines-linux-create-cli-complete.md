<properties
   pageTitle="Create a Linux VM from the ground up using the Azure CLI | Microsoft Azure"
   description="Create a Linux VM, Storage, Virtual Network & subnet, NIC, Public IP, Network Security Group all from the ground up using the Azure CLI."
   services="virtual-machines-linux"
   documentationCenter="virtual-machines"
   authors="iainfoulds"
   manager="squillace"
   editor=""
   tags="azure-resource-manager"/>

<tags
   ms.service="virtual-machines-linux"
   ms.devlang="na"
   ms.topic="article"
   ms.tgt_pltfrm="vm-linux"
   ms.workload="infrastructure"
<<<<<<< HEAD
   ms.date="04/28/2016"
=======
   ms.date="04/29/2016"
>>>>>>> c6affc86
   ms.author="iainfou"/>

# Create a Linux VM from the ground up using the Azure CLI

To create a Linux VM you will need [the Azure CLI](../xplat-cli-install.md) in resource manager mode (`azure config mode arm`) and a JSON parsing tool, we are using [jq](https://stedolan.github.io/jq/) for this document.

## Quick Commands

Create the Resource Group

```bash
<<<<<<< HEAD
# Create the Resource Group
ahmet@fedora$ azure group create TestRG -l westeurope

# Verify the RG using the JSON parser
ahmet@fedora$ azure group show TestRG --json | jq '.'

# Create the Storage Account
ahmet@fedora$ azure storage account create -g TestRG -l westeurope --type GRS computeteststore

# Verify the storage using the JSON parser
ahmet@fedora$ azure storage account show -g TestRG computeteststore --json | jq '.'

# Create the Virtual Network
ahmet@fedora$ azure network vnet create -g TestRG -n TestVNet -a 192.168.0.0/16 -l westeurope

# Create the Subnet
ahmet@fedora$ azure network vnet subnet create -g TestRG -e TestVNet -n FrontEnd -a 192.168.1.0/24

# Verify the VNet and Subnet using the JSON parser
ahmet@fedora$ azure network vnet show TestRG TestVNet --json | jq '.'

# Create a public IP
ahmet@fedora$ azure network public-ip create -g TestRG -n TestLBPIP -l westeurope -d testlb -a static -i 4

# Create the load balancer
ahmet@fedora$ azure network lb create -g TestRG -n TestLB -l westeurope

# Create a front-end IP pool for the load balancer, and associate our public IP
ahmet@fedora$ azure network lb frontend-ip create -g TestRG -l TestLB -n TestFrontEndPool -i TestLBPIP

# Create our back-end IP pool for the load balancer
ahmet@fedora$ azure network lb address-pool create -g TestRG -l TestLB -n TestBackEndPool

# Create SSH inbound NAT rules for the load balancer
ahmet@fedora$ azure network lb inbound-nat-rule create -g TestRG -l TestLB -n VM1-SSH -p tcp -f 4222 -b 22
ahmet@fedora$ azure network lb inbound-nat-rule create -g TestRG -l TestLB -n VM2-SSH -p tcp -f 4223 -b 22

# Create our web inbound NAT rules for the load balancer
ahmet@fedora$ azure network lb rule create -g TestRG -l TestLB -n WebRule -p tcp -f 80 -b 80 \
     -t TestFrontEndPool -o TestBackEndPool

# Create our load balancer health probe
ahmet@fedora$ azure network lb probe create -g TestRG -l TestLB -n HealthProbe -p "http" -f healthprobe.aspx -i 15 -c 4

# Verify the load balancer, IP pools, and NAT rules using the JSON parser
ahmet@fedora$ azure network lb show -g TestRG -n TestLB --json | jq '.'

# Create the first NIC
ahmet@fedora$ ahmet@fedora$ azure network nic create -g TestRG -n LB-NIC1 -l westeurope --subnet-vnet-name TestVNet --subnet-name FrontEnd
    -d "/subscriptions/########-####-####-####-############/resourceGroups/TestRG/providers/Microsoft.Network/loadBalancers/TestLB/backendAddressPools/TestBackEndPool"
    -e "/subscriptions/########-####-####-####-############/resourceGroups/TestRG/providers/Microsoft.Network/loadBalancers/TestLB/inboundNatRules/VM1-SSH"
    
# Create the second NIC
ahmet@fedora$ azure network nic create -g TestRG -n LB-NIC2 -l westeurope --subnet-vnet-name TestVNet --subnet-name FrontEnd
    -d "/subscriptions/########-####-####-####-############/resourceGroups/TestRG/providers/Microsoft.Network/loadBalancers/TestLB/backendAddressPools/TestBackEndPool"
    -e "/subscriptions/########-####-####-####-############/resourceGroups/TestRG/providers/Microsoft.Network/loadBalancers/TestLB/inboundNatRules/VM2-SSH"

# Verify the NICs using the JSON parser
ahmet@fedora$ azure network nic show TestRG LB-NIC1 --json | jq '.'
ahmet@fedora$ azure network nic show TestRG LB-NIC2 --json | jq '.'

# Create the NSG
ahmet@fedora$ azure network nsg create -g TestRG -n TestNSG -l westeurope

# Add the inbound rules for the NSG
ahmet@fedora$ azure network nsg rule create --protocol tcp --direction inbound --priority 1000 \
    --destination-port-range 22 --access allow -g TestRG -a TestNSG -n SSHRule
ahmet@fedora$ azure network nsg rule create --protocol tcp --direction inbound --priority 1001 \
    --destination-port-range 80 --access allow -g TestRG -a TestNSG -n HTTPRule

# Verify the NSG and inbound rules using the JSON parser
ahmet@fedora$ azure network nsg show -g TestRG -n TestNSG --json | jq '.'

# Bind the NSG to the NICs
ahmet@fedora$ azure network nic set -g TestRG -n LB-NIC1 -o TestNSG
ahmet@fedora$ azure network nic set -g TestRG -n LB-NIC2 -o TestNSG

# Create the availability set
ahmet@fedora$ azure availset create -g TestRG -n TestAvailSet -l westeurope

# Create the first Linux VM
ahmet@fedora$ azure vm create \            
    --resource-group TestRG \
    --name TestVM1 \
    --location westeurope \
    --os-type linux \
    --availset-name TestAvailSet \
    --nic-name LB-NIC1 \
    --vnet-name TestVnet \
    --vnet-subnet-name FrontEnd \
    --storage-account-name computeteststore \
    --image-urn canonical:UbuntuServer:14.04.4-LTS:latest \
    --ssh-publickey-file ~/.ssh/id_rsa.pub \
    --admin-username ops
    
# Create the second Linux VM
ahmet@fedora$ azure vm create \            
=======
azure group create TestRG -l westeurope
```

Verify the RG using the JSON parser

```bash
azure group show TestRG --json | jq '.'
```

Create the Storage Account

```bash
azure storage account create -g TestRG -l westeurope --type GRS computeteststore
```

Verify the storage using the JSON parser

```bash
azure storage account show -g TestRG computeteststore --json | jq '.'
```

Create the Virtual Network

```bash
azure network vnet create -g TestRG -n TestVNet -a 192.168.0.0/16 -l westeurope
```

Create the Subnet

```bash
azure network vnet subnet create -g TestRG -e TestVNet -n FrontEnd -a 192.168.1.0/24
```

Verify the VNet and Subnet using the JSON parser

```bash
azure network vnet show TestRG TestVNet --json | jq '.'
```

Create a public IP

```bash
azure network public-ip create -g TestRG -n TestLBPIP -l westeurope -d testlb -a static -i 4
```

Create the load balancer

```bash
azure network lb create -g TestRG -n TestLB -l westeurope
```

Create a front-end IP pool for the load balancer, and associate our public IP

```bash
azure network lb frontend-ip create -g TestRG -l TestLB -n TestFrontEndPool -i TestLBPIP
```

Create our back-end IP pool for the load balancer

```bash
azure network lb address-pool create -g TestRG -l TestLB -n TestBackEndPool
```

Create SSH inbound NAT rules for the load balancer

```bash
azure network lb inbound-nat-rule create -g TestRG -l TestLB -n VM1-SSH -p tcp -f 4222 -b 22
azure network lb inbound-nat-rule create -g TestRG -l TestLB -n VM2-SSH -p tcp -f 4223 -b 22
```

Create our web inbound NAT rules for the load balancer

```bash
azure network lb rule create -g TestRG -l TestLB -n WebRule -p tcp -f 80 -b 80 \
     -t TestFrontEndPool -o TestBackEndPool
```

Create our load balancer health probe

```bash
azure network lb probe create -g TestRG -l TestLB -n HealthProbe -p "http" -f healthprobe.aspx -i 15 -c 4
```

Verify the load balancer, IP pools, and NAT rules using the JSON parser

```bash
azure network lb show -g TestRG -n TestLB --json | jq '.'
```

Create the first NIC

```bash
azure network nic create -g TestRG -n LB-NIC1 -l westeurope --subnet-vnet-name TestVNet --subnet-name FrontEnd
    -d "/subscriptions/########-####-####-####-############/resourceGroups/TestRG/providers/Microsoft.Network/loadBalancers/TestLB/backendAddressPools/TestBackEndPool"
    -e "/subscriptions/########-####-####-####-############/resourceGroups/TestRG/providers/Microsoft.Network/loadBalancers/TestLB/inboundNatRules/VM1-SSH"
```

Create the second NIC

```bash
azure network nic create -g TestRG -n LB-NIC2 -l westeurope --subnet-vnet-name TestVNet --subnet-name FrontEnd
    -d "/subscriptions/########-####-####-####-############/resourceGroups/TestRG/providers/Microsoft.Network/loadBalancers/TestLB/backendAddressPools/TestBackEndPool"
    -e "/subscriptions/########-####-####-####-############/resourceGroups/TestRG/providers/Microsoft.Network/loadBalancers/TestLB/inboundNatRules/VM2-SSH"
```

Verify the NICs using the JSON parser

```bash
azure network nic show TestRG LB-NIC1 --json | jq '.'
azure network nic show TestRG LB-NIC2 --json | jq '.'
```

Create the NSG

```bash
azure network nsg create -g TestRG -n TestNSG -l westeurope
```

Add the inbound rules for the NSG

```bash
azure network nsg rule create --protocol tcp --direction inbound --priority 1000 \
    --destination-port-range 22 --access allow -g TestRG -a TestNSG -n SSHRule
azure network nsg rule create --protocol tcp --direction inbound --priority 1001 \
    --destination-port-range 80 --access allow -g TestRG -a TestNSG -n HTTPRule
```

Verify the NSG and inbound rules using the JSON parser

```bash
azure network nsg show -g TestRG -n TestNSG --json | jq '.'
```

Bind the NSG to the NICs

```bash
azure network nic set -g TestRG -n LB-NIC1 -o TestNSG
azure network nic set -g TestRG -n LB-NIC2 -o TestNSG
```

Create the availability set

```bash
azure availset create -g TestRG -n TestAvailSet -l westeurope
```

Create the first Linux VM

```bash
azure vm create \            
    --resource-group TestRG \
    --name TestVM1 \
    --location westeurope \
    --os-type linux \
    --availset-name TestAvailSet \
    --nic-name LB-NIC1 \
    --vnet-name TestVnet \
    --vnet-subnet-name FrontEnd \
    --storage-account-name computeteststore \
    --image-urn canonical:UbuntuServer:14.04.4-LTS:latest \
    --ssh-publickey-file ~/.ssh/id_rsa.pub \
    --admin-username ops
```

Create the second Linux VM

```bash
azure vm create \            
>>>>>>> c6affc86
    --resource-group TestRG \
    --name TestVM2 \
    --location westeurope \
    --os-type linux \
    --availset-name TestAvailSet \
    --nic-name LB-NIC2 \
    --vnet-name TestVnet \
    --vnet-subnet-name FrontEnd \
    --storage-account-name computeteststore \
    --image-urn canonical:UbuntuServer:14.04.4-LTS:latest \
    --ssh-publickey-file ~/.ssh/id_rsa.pub \
    --admin-username ops
```

<<<<<<< HEAD
# Verify everything built using the JSON parser
ahmet@fedora$ azure vm show -g TestRG -n TestVM1 --json | jq '.'
ahmet@fedora$ azure vm show -g TestRG -n TestVM2 --json | jq '.'
=======
Verify everything built using the JSON parser
>>>>>>> c6affc86

```bash
azure vm show -g TestRG -n TestVM1 --json | jq '.'
azure vm show -g TestRG -n TestVM2 --json | jq '.'
```

## Detailed Walkthrough

### Introduction

This article builds a deployment with two Linux VMs behind a load balancer. It walks through the entire basic deployment imperatively, command by command, until you have working, secure Linux VMs to which you can connect from anywhere on the internet.

Along the way, you'll understand the dependency hierarchy that the Resource Manager deployment model gives you and how much power it provides. Once you see how the system is built, you can rebuild the system much faster using more direct Azure CLI commands (see [this](virtual-machines-linux-quick-create-cli.md) for roughly the same deployment using the `azure vm quick-create` command), or you can move on to master how to design and automate entire network and application deployments and update them using [Azure Resource Manager templates](../resource-group-authoring-templates.md). Once you see how the parts of your deployment fit together, creating templates to automate them becomes easier.

Let's build a simple network and load balancer with a pair of VMs useful to development and simple compute, and we'll explain it as we go. Then you'll be able to move on to more complex networks and deployments.

## Create resource group and choose deployment locations

Azure Resource Groups are logical deployment entities that contain configuration and other metadata to enable logical management of resource deployments.

```bash
azure group create TestRG westeurope
```
<<<<<<< HEAD
ahmet@fedora$ azure group create TestRG westeurope                        
=======

Output

```bash                        
>>>>>>> c6affc86
info:    Executing command group create
+ Getting resource group TestRG
+ Creating resource group TestRG
info:    Created resource group TestRG
data:    Id:                  /subscriptions/<yoursub>/resourceGroups/TestRG
data:    Name:                TestRG
data:    Location:            westeurope
data:    Provisioning State:  Succeeded
data:    Tags: null
data:
info:    group create command OK
```

## Create a storage account

You're going to need storage accounts for your VM disks and for any additional data disks you want to add, among other scenarios. In short, you're always going to create storage accounts almost immediately after you create resource groups.

Here we use the `azure storage account create` command, passing the location of the account, the resource group that will control it, and the type of storage support you would like.

<<<<<<< HEAD
```
ahmet@fedora$ azure storage account create \  
=======
```bash
azure storage account create \  
>>>>>>> c6affc86
--location westeurope \
--resource-group TestRG \
--type GRS \
computeteststore
```

Output

```bash
info:    Executing command storage account create
+ Creating storage account
info:    storage account create command OK
ahmet•~/workspace/keygen» azure group show testrg
info:    Executing command group show
+ Listing resource groups
+ Listing resources for the group
data:    Id:                  /subscriptions/<guid>/resourceGroups/TestRG
data:    Name:                TestRG
data:    Location:            westeurope
data:    Provisioning State:  Succeeded
data:    Tags: null
data:    Resources:
data:
data:      Id      : /subscriptions/<guid>/resourceGroups/TestRG/providers/Microsoft.Storage/storageAccounts/computeteststore
data:      Name    : computeteststore
data:      Type    : storageAccounts
data:      Location: westeurope
data:      Tags    :
data:
data:    Permissions:
data:      Actions: *
data:      NotActions:
data:
info:    group show command OK
```

Let's use the [jq](https://stedolan.github.io/jq/) tool (you can use **jsawk** or any language library you prefer to parse the JSON) along with the `--json` Azure CLI option to examine our resource group using the `azure group show` command.

```bash
azure group show TestRG --json | jq                                                                                      
```
<<<<<<< HEAD
ahmet@fedora$ azure group show TestRG --json | jq '.'                                                                                        
=======


Output

```bash
>>>>>>> c6affc86
{
  "tags": {},
  "id": "/subscriptions/<guid>/resourceGroups/TestRG",
  "name": "TestRG",
  "provisioningState": "Succeeded",
  "location": "westeurope",
  "properties": {
    "provisioningState": "Succeeded"
  },
  "resources": [
    {
      "id": "/subscriptions/<guid>/resourceGroups/TestRG/providers/Microsoft.Storage/storageAccounts/computeteststore",
      "name": "computeteststore",
      "type": "storageAccounts",
      "location": "westeurope",
      "tags": null
    }
  ],
  "permissions": [
    {
      "actions": [
        "*"
      ],
      "notActions": []
    }
  ]
}
```

To investigate the storage account using the CLI, you need to first set the account names and keys using a variation of the following command, replacing the name of this article's storage account with your own.

```
AZURE_STORAGE_CONNECTION_STRING="$(azure storage account connectionstring show computeteststore --resource-group testrg --json | jq -r '.string')"
```

Then you'll be able to view your storage information easily:

```bash
azure storage container list
```
<<<<<<< HEAD
ahmet@fedora$ azure storage container list
=======

Output

```bash
>>>>>>> c6affc86
info:    Executing command storage container list
+ Getting storage containers
data:    Name  Public-Access  Last-Modified
data:    ----  -------------  -----------------------------
data:    vhds  Off            Sun, 27 Sep 2015 19:03:54 GMT
info:    storage container list command OK
```
<<<<<<< HEAD
## Create your Virtual Network and subnet

You're going to need to create an Azure Virtual Network and a subnet into which you can install your VMs.
=======

## Create your Virtual Network and subnet
>>>>>>> c6affc86

You're going to need to create an Azure Virtual Network and a subnet into which you can install your VMs.

```bash
azure network vnet create -g TestRG -n TestVNet -a 192.168.0.0/16 -l westeurope
```
<<<<<<< HEAD
ahmet@fedora$ azure network vnet create -g TestRG -n TestVNet -a 192.168.0.0/16 -l westeurope
=======

Output

```bash
>>>>>>> c6affc86
info:    Executing command network vnet create
+ Looking up virtual network "TestVNet"
+ Creating virtual network "TestVNet"
+ Loading virtual network state
data:    Id                              : /subscriptions/<guid>/resourceGroups/TestRG/providers/Microsoft.Network/virtualNetworks/TestVNet
data:    Name                            : TestVNet
data:    Type                            : Microsoft.Network/virtualNetworks
data:    Location                        : westeurope
data:    ProvisioningState               : Succeeded
data:    Address prefixes:
data:      192.168.0.0/16
info:    network vnet create command OK
```

Again, let's see how we're building our resources using the --json option of `azure group show` and **jq**. We now have a `storageAccounts` resource and a `virtualNetworks` resource.  

```bash
azure group show TestRG --json | jq '.'
```
<<<<<<< HEAD
ahmet@fedora$ azure group show TestRG --json | jq '.'
=======

Output

```bash
>>>>>>> c6affc86
{
  "tags": {},
  "id": "/subscriptions/<guid>/resourceGroups/TestRG",
  "name": "TestRG",
  "provisioningState": "Succeeded",
  "location": "westeurope",
  "properties": {
    "provisioningState": "Succeeded"
  },
  "resources": [
    {
      "id": "/subscriptions/<guid>/resourceGroups/TestRG/providers/Microsoft.Network/virtualNetworks/TestVNet",
      "name": "TestVNet",
      "type": "virtualNetworks",
      "location": "westeurope",
      "tags": null
    },
    {
      "id": "/subscriptions/<guid>/resourceGroups/TestRG/providers/Microsoft.Storage/storageAccounts/computeteststore",
      "name": "computeteststore",
      "type": "storageAccounts",
      "location": "westeurope",
      "tags": null
    }
  ],
  "permissions": [
    {
      "actions": [
        "*"
      ],
      "notActions": []
    }
  ]
}
```

Now let's create a subnet in the `TestVnet` virtual network into which the VMs will be deployed. We use the `azure network vnet subnet create` command, along with the resources we've already created: the `TestRG` resource group, the `TestVNet` virtual network, and we'll add the subnet name `FrontEnd` and the subnet address prefix `192.168.1.0/24`, as follows.

```bash
azure network vnet subnet create -g TestRG -e TestVNet -n FrontEnd -a 192.168.1.0/24
```
<<<<<<< HEAD
ahmet@fedora$ azure network vnet subnet create -g TestRG -e TestVNet -n FrontEnd -a 192.168.1.0/24
=======

Output

```bash
>>>>>>> c6affc86
info:    Executing command network vnet subnet create
+ Looking up the subnet "FrontEnd"
+ Creating subnet "FrontEnd"
+ Looking up the subnet "FrontEnd"
data:    Id                              : /subscriptions/<guid>/resourceGroups/TestRG/providers/Microsoft.Network/virtualNetworks/TestVNet/subnets/FrontEnd
data:    Type                            : Microsoft.Network/virtualNetworks/subnets
data:    ProvisioningState               : Succeeded
data:    Name                            : FrontEnd
data:    Address prefix                  : 192.168.1.0/24
data:
info:    network vnet subnet create command OK
```

As the subnet is logically inside the virtual network, we'll look for the subnet information with a slightly different command -- `azure network vnet show`, but still examining the JSON output using **jq**.

```bash
azure network vnet show TestRG TestVNet --json | jq '.'
```
<<<<<<< HEAD
ahmet@fedora$ azure network vnet show TestRG TestVNet --json | jq '.'
=======

Output

```bash
>>>>>>> c6affc86
{
  "subnets": [
    {
      "ipConfigurations": [],
      "addressPrefix": "192.168.1.0/24",
      "provisioningState": "Succeeded",
      "name": "FrontEnd",
      "etag": "W/\"974f3e2c-028e-4b35-832b-a4b16ad25eb6\"",
      "id": "/subscriptions/<guid>/resourceGroups/TestRG/providers/Microsoft.Network/virtualNetworks/TestVNet/subnets/FrontEnd"
    }
  ],
  "tags": {},
  "addressSpace": {
    "addressPrefixes": [
      "192.168.0.0/16"
    ]
  },
  "dhcpOptions": {
    "dnsServers": []
  },
  "provisioningState": "Succeeded",
  "etag": "W/\"974f3e2c-028e-4b35-832b-a4b16ad25eb6\"",
  "id": "/subscriptions/<guid>/resourceGroups/TestRG/providers/Microsoft.Network/virtualNetworks/TestVNet",
  "name": "TestVNet",
  "location": "westeurope"
}
```
## Create your Public IP address (PIP)

<<<<<<< HEAD
=======
## Create your Public IP address (PIP)

>>>>>>> c6affc86
Now let's create your public IP address (PIP) that we'll assign to your load balancer and enable you to connect to your VMs from the internet using the `azure network public-ip create` command. Because the default is a dynamic address, we create a named DNS entry in the **cloudapp.azure.com** domain by using the `-d testsubdomain` option.

```bash
azure network public-ip create -d testsubdomain TestRG TestPIP westeurope
```
<<<<<<< HEAD
ahmet@fedora$ azure network public-ip create -d testsubdomain TestRG TestPIP westeurope
=======

Output

```bash
>>>>>>> c6affc86
info:    Executing command network public-ip create
+ Looking up the public ip "TestPIP"
+ Creating public ip address "TestPIP"
+ Looking up the public ip "TestPIP"
data:    Id                              : /subscriptions/guid/resourceGroups/TestRG/providers/Microsoft.Network/publicIPAddresses/TestPIP
data:    Name                            : TestPIP
data:    Type                            : Microsoft.Network/publicIPAddresses
data:    Location                        : westeurope
data:    Provisioning state              : Succeeded
data:    Allocation method               : Dynamic
data:    Idle timeout                    : 4
data:    Domain name label               : testsubdomain
data:    FQDN                            : testsubdomain.westeurope.cloudapp.azure.com
info:    network public-ip create command OK
```

This is also a top-level resource, so you can see it with `azure group show`.

```bash
azure group show TestRG --json | jq '.'
```
<<<<<<< HEAD
ahmet@fedora$ azure group show TestRG --json | jq '.'
=======

Output

```bash
>>>>>>> c6affc86
{
"tags": {},
"id": "/subscriptions/guid/resourceGroups/TestRG",
"name": "TestRG",
"provisioningState": "Succeeded",
"location": "westeurope",
"properties": {
    "provisioningState": "Succeeded"
},
"resources": [
    {
    "id": "/subscriptions/guid/resourceGroups/TestRG/providers/Microsoft.Network/networkInterfaces/TestNIC",
    "name": "TestNIC",
    "type": "networkInterfaces",
    "location": "westeurope",
    "tags": null
    },
    {
    "id": "/subscriptions/guid/resourceGroups/testrg/providers/Microsoft.Network/publicIPAddresses/testpip",
    "name": "testpip",
    "type": "publicIPAddresses",
    "location": "westeurope",
    "tags": null
    },
    {
    "id": "/subscriptions/guid/resourceGroups/TestRG/providers/Microsoft.Network/virtualNetworks/TestVNet",
    "name": "TestVNet",
    "type": "virtualNetworks",
    "location": "westeurope",
    "tags": null
    },
    {
    "id": "/subscriptions/guid/resourceGroups/TestRG/providers/Microsoft.Storage/storageAccounts/computeteststore",
    "name": "computeteststore",
    "type": "storageAccounts",
    "location": "westeurope",
    "tags": null
    }
],
"permissions": [
    {
    "actions": [
        "*"
    ],
    "notActions": []
    }
]
}
```

And, as always, you can investigate more resource details, including the subdomain fully qualified domain name (FQDN) using the more complete `azure network public-ip show` command. Note that the public IP address resource has been allocated logically, but there is not yet a specific address assigned. For that, you're going to need a load balancer, which we have not yet created.

```bash
azure network public-ip show TestRG TestPIP --json | jq '.'
```
<<<<<<< HEAD
azure network public-ip show TestRG TestPIP --json | jq '.'
=======

Output

```bash
>>>>>>> c6affc86
{
"tags": {},
"publicIpAllocationMethod": "Dynamic",
"dnsSettings": {
    "domainNameLabel": "testsubdomain",
    "fqdn": "testsubdomain.westeurope.cloudapp.azure.com"
},
"idleTimeoutInMinutes": 4,
"provisioningState": "Succeeded",
"etag": "W/\"c63154b3-1130-49b9-a887-877d74d5ebc5\"",
"id": "/subscriptions/guid/resourceGroups/testrg/providers/Microsoft.Network/publicIPAddresses/testpip",
"name": "testpip",
"location": "westeurope"
}
```

## Create your load balancer and IP pools
Creating a load balancer allows you to distribute traffic across multiple VMs, such as when running web applications. It also provides redundancy to your application by running multiple VMs that respond to users requests in the event of maintenance or heavy load.

We create our load balancer with:

```bash
azure network lb create -g TestRG -n TestLB -l westeurope
```
<<<<<<< HEAD
ahmet@fedora$ azure network lb create -g TestRG -n TestLB -l westeurope
azure network lb create -g TestRG -n TestLB -l westeurope
info:    Executing command network lb create
+ Looking up the load balancer "TestLB"
+ Creating load balancer "TestLB"
data:    Id                              : /subscriptions/guid/resourceGroups/TestRG/providers/Microsoft.Network/loadBalancers/TestLB
data:    Name                            : TestLB
data:    Type                            : Microsoft.Network/loadBalancers
data:    Location                        : westeurope
data:    Provisioning state              : Succeeded
info:    network lb create command OK
=======

```bash
azure network lb create -g TestRG -n TestLB -l westeurope
>>>>>>> c6affc86
```
Our load balancer is pretty empty, so let's create some IP pools. We want to create two IP pools for our load balancer - one for our front-end, and one for our back-end. The front-end IP pool is what we'll have publicly visible and where we'll assign the PIP we created earlier. The back-end pool we'll then use for our VMs to connect to in order for the traffic to flow through the load balancer to them. 

<<<<<<< HEAD
First, let's create our front-end IP pool:
=======
Output
>>>>>>> c6affc86

```bash
info:    Executing command network lb create
+ Looking up the load balancer "TestLB"
+ Creating load balancer "TestLB"
data:    Id                              : /subscriptions/guid/resourceGroups/TestRG/providers/Microsoft.Network/loadBalancers/TestLB
data:    Name                            : TestLB
data:    Type                            : Microsoft.Network/loadBalancers
data:    Location                        : westeurope
data:    Provisioning state              : Succeeded
info:    network lb create command OK
```
<<<<<<< HEAD
ahmet@fedora$ azure network lb frontend-ip create -g TestRG -l TestLB -n TestFrontEndPool -i TestLBPIP
info:    Executing command network lb frontend-ip create
+ Looking up the load balancer "TestLB"
+ Looking up the public ip "TestLBPIP"
+ Updating load balancer "TestLB"
data:    Name                            : TestFrontEndPool
data:    Provisioning state              : Succeeded
data:    Private IP allocation method    : Dynamic
data:    Public IP address id            : /subscriptions/guid/resourceGroups/TestRG/providers/Microsoft.Network/publicIPAddresses/TestLBPIP
info:    network lb frontend-ip create command OK
=======
Our load balancer is pretty empty, so let's create some IP pools. We want to create two IP pools for our load balancer - one for our front-end, and one for our back-end. The front-end IP pool is what we'll have publicly visible and where we'll assign the PIP we created earlier. The back-end pool we'll then use for our VMs to connect to in order for the traffic to flow through the load balancer to them.

First, let's create our front-end IP pool:

```bash
azure network lb frontend-ip create -g TestRG -l TestLB -n TestFrontEndPool -i TestLBPIP
>>>>>>> c6affc86
```
Note how we used the `--public-ip-name` switch to pass in the TestLBPIP we created earlier. This assigns the public IP address to the load balancer so we can reach our VMs across the Internet.

<<<<<<< HEAD
Next, let's create our second IP pool, this time for our back-end traffic:

```
ahmet@fedora$ azure network lb address-pool create -g TestRG -l TestLB -n TestBackEndPool
info:    Executing command network lb address-pool create
+ Looking up the load balancer "TestLB"
+ Updating load balancer "TestLB"
data:    Name                            : TestBackEndPool
data:    Provisioning state              : Succeeded
info:    network lb address-pool create command OK
```

We can check how our load balancer is looking with `azure network lb show` and examining the JSON output:
=======
Output

```bash
info:    Executing command network lb frontend-ip create
+ Looking up the load balancer "TestLB"
+ Looking up the public ip "TestLBPIP"
+ Updating load balancer "TestLB"
data:    Name                            : TestFrontEndPool
data:    Provisioning state              : Succeeded
data:    Private IP allocation method    : Dynamic
data:    Public IP address id            : /subscriptions/guid/resourceGroups/TestRG/providers/Microsoft.Network/publicIPAddresses/TestLBPIP
info:    network lb frontend-ip create command OK
```

Note how we used the `--public-ip-name` switch to pass in the TestLBPIP we created earlier. This assigns the public IP address to the load balancer so we can reach our VMs across the Internet.
>>>>>>> c6affc86

Next, let's create our second IP pool, this time for our back-end traffic:

```bash
azure network lb address-pool create -g TestRG -l TestLB -n TestBackEndPool
```
<<<<<<< HEAD
ahmet@fedora$ azure network lb show TestRG TestLB --json | jq '.'
{
  "etag": "W/\"29c38649-77d6-43ff-ab8f-977536b0047c\"",
  "provisioningState": "Succeeded",
  "resourceGuid": "f1446acb-09ba-44d9-b8b6-849d9983dc09",
  "outboundNatRules": [],
  "inboundNatPools": [],
  "inboundNatRules": [],
  "id": "/subscriptions/guid/resourceGroups/TestRG/providers/Microsoft.Network/loadBalancers/TestLB",
  "name": "TestLB",
  "type": "Microsoft.Network/loadBalancers",
  "location": "westeurope",
  "frontendIPConfigurations": [
    {
      "etag": "W/\"29c38649-77d6-43ff-ab8f-977536b0047c\"",
      "name": "TestFrontEndPool",
      "provisioningState": "Succeeded",
      "publicIPAddress": {
        "id": "/subscriptions/guid/resourceGroups/TestRG/providers/Microsoft.Network/publicIPAddresses/TestLBPIP"
      },
      "privateIPAllocationMethod": "Dynamic",
      "id": "/subscriptions/guid/resourceGroups/TestRG/providers/Microsoft.Network/loadBalancers/TestLB/frontendIPConfigurations/TestFrontEndPool"
    }
  ],
  "backendAddressPools": [
    {
      "etag": "W/\"29c38649-77d6-43ff-ab8f-977536b0047c\"",
      "name": "TestBackEndPool",
      "provisioningState": "Succeeded",
      "id": "/subscriptions/guid/resourceGroups/TestRG/providers/Microsoft.Network/loadBalancers/TestLB/backendAddressPools/TestBackEndPool"
    }
  ],
  "loadBalancingRules": [],
  "probes": []
}
```

## Create your load balancer NAT rules
To actually get traffic flowing through our load balancer, we need to create NAT rules that specify either inbound or outbound actions. You can specify the protocol in use, then map external ports to internal ports as desired. For our environment, let's create some rules that allow SSH through our load balancer to our VMs. We'll set up TCP ports 4222 and 4223 to direct to TCP port 22 on our VMs (which we'll create later):

```
ahmet@fedora$ azure network lb inbound-nat-rule create -g TestRG -l TestLB -n VM1-SSH -p tcp -f 4222 -b 22
info:    Executing command network lb inbound-nat-rule create
+ Looking up the load balancer "TestLB"
warn:    Using default enable floating ip: false
warn:    Using default idle timeout: 4
warn:    Using default frontend IP configuration "TestFrontEndPool"
+ Updating load balancer "TestLB"
data:    Name                            : VM1-SSH
data:    Provisioning state              : Succeeded
data:    Protocol                        : Tcp
data:    Frontend port                   : 4222
data:    Backend port                    : 22
data:    Enable floating IP              : false
data:    Idle timeout in minutes         : 4
data:    Frontend IP configuration id    : /subscriptions/guid/resourceGroups/TestRG/providers/Microsoft.Network/loadBalancers/TestLB/frontendIPConfigurations/TestFrontEndPool
info:    network lb inbound-nat-rule create command OK
```

Repeat the procedure for your second NAT rule for SSH:

```
ahmet@fedora$ azure network lb inbound-nat-rule create -g TestRG -l TestLB -n VM2-SSH -p tcp -f 4223 -b 22
```

Let's also go ahead and create a NAT rule for TCP port 80, hooking the rule up to our IP pools. Rather than hooking up the rule to our VMs individually means we can simply add or remove VMs from the IP pool and have the load balancer automatically adjust the flow of traffic:

```
ahmet@fedora$ azure network lb rule create -g TestRG -l TestLB -n WebRule -p tcp -f 80 -b 80 \
     -t TestFrontEndPool -o TestBackEndPool
info:    Executing command network lb rule create
+ Looking up the load balancer "TestLB"
warn:    Using default idle timeout: 4
warn:    Using default enable floating ip: false
warn:    Using default load distribution: Default
+ Updating load balancer "TestLB"
data:    Name                            : WebRule
data:    Provisioning state              : Succeeded
data:    Protocol                        : Tcp
data:    Frontend port                   : 80
data:    Backend port                    : 80
data:    Enable floating IP              : false
data:    Load distribution               : Default
data:    Idle timeout in minutes         : 4
data:    Frontend IP configuration id    : /subscriptions/guid/resourceGroups/TestRG/providers/Microsoft.Network/loadBalancers/TestLB/frontendIPConfigurations/TestFrontEndPool
data:    Backend address pool id         : /subscriptions/guid/resourceGroups/TestRG/providers/Microsoft.Network/loadBalancers/TestLB/backendAddressPools/TestBackEndPool
info:    network lb rule create command OK
=======

Output

```bash
info:    Executing command network lb address-pool create
+ Looking up the load balancer "TestLB"
+ Updating load balancer "TestLB"
data:    Name                            : TestBackEndPool
data:    Provisioning state              : Succeeded
info:    network lb address-pool create command OK
```

We can check how our load balancer is looking with `azure network lb show` and examining the JSON output:
>>>>>>> c6affc86

```bash
azure network lb show TestRG TestLB --json | jq '.'
```

<<<<<<< HEAD
## Create your load balancer health probe
A health probe will periodically check on the VMs that are behind our load balancer to make sure they're operating and responding to requests as defined. If not, they will be removed from operation to ensure that users aren't being directed to them. You can define custom checks for the health probe, along with intervals and timeout values. For more information on health probes, you can look read [Load Balancer probes](../load-balancer/load-balancer-custom-probe-overview.md).

```
ahmet@fedora$ azure network lb probe create -g TestRG -l TestLB -n HealthProbe -p "http" -f healthprobe.aspx -i 15 -c 4
info:    Executing command network lb probe create
warn:    Using default probe port: 80
+ Looking up the load balancer "TestLB"
+ Updating load balancer "TestLB"
data:    Name                            : HealthProbe
data:    Provisioning state              : Succeeded
data:    Protocol                        : Http
data:    Port                            : 80
data:    Interval in seconds             : 15
data:    Number of probes                : 4
info:    network lb probe create command OK
```

Here, we specified an interval of 15 seconds for our health checks, and we can miss a maximum of 4 probes (1 minute) before the load balancer is going to consider that host to no longer be functioning.

## Verify your load balancer
That's all of the load balancer configuration done. You created a load balancer, created a front-end IP pool and assigned a public IP to it, then created a back-end IP pool that VMs will be connected to. Next, you created NAT rules that will allow SSH to the VMs for management, along with a rule that allows TCP port 80 for our web app. Finally, to make sure that our users don't try to access a VM that is no longer functioning and serving content, you added a health probe to periodically check the VMs.

Let's review what your load balancer now looks like:

```
ahmet@fedora$ azure network lb show -g TestRG -n TestLB --json | jq '.'
{
  "etag": "W/\"62a7c8e7-859c-48d3-8e76-5e078c5e4a02\"",
=======
Output

```bash
{
  "etag": "W/\"29c38649-77d6-43ff-ab8f-977536b0047c\"",
>>>>>>> c6affc86
  "provisioningState": "Succeeded",
  "resourceGuid": "f1446acb-09ba-44d9-b8b6-849d9983dc09",
  "outboundNatRules": [],
  "inboundNatPools": [],
<<<<<<< HEAD
  "inboundNatRules": [
    {
      "etag": "W/\"62a7c8e7-859c-48d3-8e76-5e078c5e4a02\"",
      "name": "VM1-SSH",
      "id": "/subscriptions/guid/resourceGroups/TestRG/providers/Microsoft.Network/loadBalancers/TestLB/inboundNatRules/VM1-SSH",
      "frontendIPConfiguration": {
        "id": "/subscriptions/guid/resourceGroups/TestRG/providers/Microsoft.Network/loadBalancers/TestLB/frontendIPConfigurations/TestFrontEndPool"
      },
      "protocol": "Tcp",
      "frontendPort": 4222,
      "backendPort": 22,
      "idleTimeoutInMinutes": 4,
      "enableFloatingIP": false,
      "provisioningState": "Succeeded"
    },
    {
      "etag": "W/\"62a7c8e7-859c-48d3-8e76-5e078c5e4a02\"",
      "name": "VM2-SSH",
      "id": "/subscriptions/guid/resourceGroups/TestRG/providers/Microsoft.Network/loadBalancers/TestLB/inboundNatRules/VM2-SSH",
      "frontendIPConfiguration": {
        "id": "/subscriptions/guid/resourceGroups/TestRG/providers/Microsoft.Network/loadBalancers/TestLB/frontendIPConfigurations/TestFrontEndPool"
      },
      "protocol": "Tcp",
      "frontendPort": 4223,
      "backendPort": 22,
      "idleTimeoutInMinutes": 4,
      "enableFloatingIP": false,
      "provisioningState": "Succeeded"
    }
  ],
  "id": "/subscriptions/guid/resourceGroups/TestRG/providers/Microsoft.Network/loadBalancers/TestLB",
  "name": "TestLB",
  "type": "Microsoft.Network/loadBalancers",
  "location": "westeurope",
  "frontendIPConfigurations": [
    {
      "etag": "W/\"62a7c8e7-859c-48d3-8e76-5e078c5e4a02\"",
      "name": "TestFrontEndPool",
      "provisioningState": "Succeeded",
      "publicIPAddress": {
        "id": "/subscriptions/guid/resourceGroups/TestRG/providers/Microsoft.Network/publicIPAddresses/TestLBPIP"
      },
      "privateIPAllocationMethod": "Dynamic",
      "loadBalancingRules": [
        {
          "id": "/subscriptions/guid/resourceGroups/TestRG/providers/Microsoft.Network/loadBalancers/TestLB/loadBalancingRules/WebRule"
        }
      ],
      "inboundNatRules": [
        {
          "id": "/subscriptions/guid/resourceGroups/TestRG/providers/Microsoft.Network/loadBalancers/TestLB/inboundNatRules/VM1-SSH"
        },
        {
          "id": "/subscriptions/guid/resourceGroups/TestRG/providers/Microsoft.Network/loadBalancers/TestLB/inboundNatRules/VM2-SSH"
        }
      ],
      "id": "/subscriptions/guid/resourceGroups/TestRG/providers/Microsoft.Network/loadBalancers/TestLB/frontendIPConfigurations/TestFrontEndPool"
    }
  ],
  "backendAddressPools": [
    {
      "etag": "W/\"62a7c8e7-859c-48d3-8e76-5e078c5e4a02\"",
      "name": "TestBackEndPool",
      "provisioningState": "Succeeded",
      "loadBalancingRules": [
        {
          "id": "/subscriptions/guid/resourceGroups/TestRG/providers/Microsoft.Network/loadBalancers/TestLB/loadBalancingRules/WebRule"
        }
      ],
      "id": "/subscriptions/guid/resourceGroups/TestRG/providers/Microsoft.Network/loadBalancers/TestLB/backendAddressPools/TestBackEndPool"
    }
  ],
  "loadBalancingRules": [
    {
      "etag": "W/\"62a7c8e7-859c-48d3-8e76-5e078c5e4a02\"",
      "name": "WebRule",
      "provisioningState": "Succeeded",
      "enableFloatingIP": false,
      "id": "/subscriptions/guid/resourceGroups/TestRG/providers/Microsoft.Network/loadBalancers/TestLB/loadBalancingRules/WebRule",
      "frontendIPConfiguration": {
        "id": "/subscriptions/guid/resourceGroups/TestRG/providers/Microsoft.Network/loadBalancers/TestLB/frontendIPConfigurations/TestFrontEndPool"
      },
      "backendAddressPool": {
        "id": "/subscriptions/guid/resourceGroups/TestRG/providers/Microsoft.Network/loadBalancers/TestLB/backendAddressPools/TestBackEndPool"
      },
      "protocol": "Tcp",
      "loadDistribution": "Default",
      "frontendPort": 80,
      "backendPort": 80,
      "idleTimeoutInMinutes": 4
    }
  ],
=======
  "inboundNatRules": [],
  "id": "/subscriptions/guid/resourceGroups/TestRG/providers/Microsoft.Network/loadBalancers/TestLB",
  "name": "TestLB",
  "type": "Microsoft.Network/loadBalancers",
  "location": "westeurope",
  "frontendIPConfigurations": [
    {
      "etag": "W/\"29c38649-77d6-43ff-ab8f-977536b0047c\"",
      "name": "TestFrontEndPool",
      "provisioningState": "Succeeded",
      "publicIPAddress": {
        "id": "/subscriptions/guid/resourceGroups/TestRG/providers/Microsoft.Network/publicIPAddresses/TestLBPIP"
      },
      "privateIPAllocationMethod": "Dynamic",
      "id": "/subscriptions/guid/resourceGroups/TestRG/providers/Microsoft.Network/loadBalancers/TestLB/frontendIPConfigurations/TestFrontEndPool"
    }
  ],
  "backendAddressPools": [
    {
      "etag": "W/\"29c38649-77d6-43ff-ab8f-977536b0047c\"",
      "name": "TestBackEndPool",
      "provisioningState": "Succeeded",
      "id": "/subscriptions/guid/resourceGroups/TestRG/providers/Microsoft.Network/loadBalancers/TestLB/backendAddressPools/TestBackEndPool"
    }
  ],
  "loadBalancingRules": [],
  "probes": []
}
```

## Create your load balancer NAT rules
To actually get traffic flowing through our load balancer, we need to create NAT rules that specify either inbound or outbound actions. You can specify the protocol in use, then map external ports to internal ports as desired. For our environment, let's create some rules that allow SSH through our load balancer to our VMs. We'll set up TCP ports 4222 and 4223 to direct to TCP port 22 on our VMs (which we'll create later):

```bash
azure network lb inbound-nat-rule create -g TestRG -l TestLB -n VM1-SSH -p tcp -f 4222 -b 22
```

Output

```bash
info:    Executing command network lb inbound-nat-rule create
+ Looking up the load balancer "TestLB"
warn:    Using default enable floating ip: false
warn:    Using default idle timeout: 4
warn:    Using default frontend IP configuration "TestFrontEndPool"
+ Updating load balancer "TestLB"
data:    Name                            : VM1-SSH
data:    Provisioning state              : Succeeded
data:    Protocol                        : Tcp
data:    Frontend port                   : 4222
data:    Backend port                    : 22
data:    Enable floating IP              : false
data:    Idle timeout in minutes         : 4
data:    Frontend IP configuration id    : /subscriptions/guid/resourceGroups/TestRG/providers/Microsoft.Network/loadBalancers/TestLB/frontendIPConfigurations/TestFrontEndPool
info:    network lb inbound-nat-rule create command OK
```

Repeat the procedure for your second NAT rule for SSH:

```bash
azure network lb inbound-nat-rule create -g TestRG -l TestLB -n VM2-SSH -p tcp -f 4223 -b 22
```

Let's also go ahead and create a NAT rule for TCP port 80, hooking the rule up to our IP pools. Rather than hooking up the rule to our VMs individually means we can simply add or remove VMs from the IP pool and have the load balancer automatically adjust the flow of traffic:

```bash
azure network lb rule create -g TestRG -l TestLB -n WebRule -p tcp -f 80 -b 80 \
     -t TestFrontEndPool -o TestBackEndPool
```

Output

```bash
info:    Executing command network lb rule create
+ Looking up the load balancer "TestLB"
warn:    Using default idle timeout: 4
warn:    Using default enable floating ip: false
warn:    Using default load distribution: Default
+ Updating load balancer "TestLB"
data:    Name                            : WebRule
data:    Provisioning state              : Succeeded
data:    Protocol                        : Tcp
data:    Frontend port                   : 80
data:    Backend port                    : 80
data:    Enable floating IP              : false
data:    Load distribution               : Default
data:    Idle timeout in minutes         : 4
data:    Frontend IP configuration id    : /subscriptions/guid/resourceGroups/TestRG/providers/Microsoft.Network/loadBalancers/TestLB/frontendIPConfigurations/TestFrontEndPool
data:    Backend address pool id         : /subscriptions/guid/resourceGroups/TestRG/providers/Microsoft.Network/loadBalancers/TestLB/backendAddressPools/TestBackEndPool
info:    network lb rule create command OK
```

## Create your load balancer health probe

A health probe will periodically check on the VMs that are behind our load balancer to make sure they're operating and responding to requests as defined. If not, they will be removed from operation to ensure that users aren't being directed to them. You can define custom checks for the health probe, along with intervals and timeout values. For more information on health probes, you can look read [Load Balancer probes](../load-balancer/load-balancer-custom-probe-overview.md).

```bash
azure network lb probe create -g TestRG -l TestLB -n HealthProbe -p "http" -f healthprobe.aspx -i 15 -c 4
```

Output

```bash
info:    Executing command network lb probe create
warn:    Using default probe port: 80
+ Looking up the load balancer "TestLB"
+ Updating load balancer "TestLB"
data:    Name                            : HealthProbe
data:    Provisioning state              : Succeeded
data:    Protocol                        : Http
data:    Port                            : 80
data:    Interval in seconds             : 15
data:    Number of probes                : 4
info:    network lb probe create command OK
```

Here, we specified an interval of 15 seconds for our health checks, and we can miss a maximum of 4 probes (1 minute) before the load balancer is going to consider that host to no longer be functioning.

## Verify your load balancer
That's all of the load balancer configuration done. You created a load balancer, created a front-end IP pool and assigned a public IP to it, then created a back-end IP pool that VMs will be connected to. Next, you created NAT rules that will allow SSH to the VMs for management, along with a rule that allows TCP port 80 for our web app. Finally, to make sure that our users don't try to access a VM that is no longer functioning and serving content, you added a health probe to periodically check the VMs.

Let's review what your load balancer now looks like:

```bash
azure network lb show -g TestRG -n TestLB --json | jq '.'
```

Output

```bash
{
  "etag": "W/\"62a7c8e7-859c-48d3-8e76-5e078c5e4a02\"",
  "provisioningState": "Succeeded",
  "resourceGuid": "f1446acb-09ba-44d9-b8b6-849d9983dc09",
  "outboundNatRules": [],
  "inboundNatPools": [],
  "inboundNatRules": [
    {
      "etag": "W/\"62a7c8e7-859c-48d3-8e76-5e078c5e4a02\"",
      "name": "VM1-SSH",
      "id": "/subscriptions/guid/resourceGroups/TestRG/providers/Microsoft.Network/loadBalancers/TestLB/inboundNatRules/VM1-SSH",
      "frontendIPConfiguration": {
        "id": "/subscriptions/guid/resourceGroups/TestRG/providers/Microsoft.Network/loadBalancers/TestLB/frontendIPConfigurations/TestFrontEndPool"
      },
      "protocol": "Tcp",
      "frontendPort": 4222,
      "backendPort": 22,
      "idleTimeoutInMinutes": 4,
      "enableFloatingIP": false,
      "provisioningState": "Succeeded"
    },
    {
      "etag": "W/\"62a7c8e7-859c-48d3-8e76-5e078c5e4a02\"",
      "name": "VM2-SSH",
      "id": "/subscriptions/guid/resourceGroups/TestRG/providers/Microsoft.Network/loadBalancers/TestLB/inboundNatRules/VM2-SSH",
      "frontendIPConfiguration": {
        "id": "/subscriptions/guid/resourceGroups/TestRG/providers/Microsoft.Network/loadBalancers/TestLB/frontendIPConfigurations/TestFrontEndPool"
      },
      "protocol": "Tcp",
      "frontendPort": 4223,
      "backendPort": 22,
      "idleTimeoutInMinutes": 4,
      "enableFloatingIP": false,
      "provisioningState": "Succeeded"
    }
  ],
  "id": "/subscriptions/guid/resourceGroups/TestRG/providers/Microsoft.Network/loadBalancers/TestLB",
  "name": "TestLB",
  "type": "Microsoft.Network/loadBalancers",
  "location": "westeurope",
  "frontendIPConfigurations": [
    {
      "etag": "W/\"62a7c8e7-859c-48d3-8e76-5e078c5e4a02\"",
      "name": "TestFrontEndPool",
      "provisioningState": "Succeeded",
      "publicIPAddress": {
        "id": "/subscriptions/guid/resourceGroups/TestRG/providers/Microsoft.Network/publicIPAddresses/TestLBPIP"
      },
      "privateIPAllocationMethod": "Dynamic",
      "loadBalancingRules": [
        {
          "id": "/subscriptions/guid/resourceGroups/TestRG/providers/Microsoft.Network/loadBalancers/TestLB/loadBalancingRules/WebRule"
        }
      ],
      "inboundNatRules": [
        {
          "id": "/subscriptions/guid/resourceGroups/TestRG/providers/Microsoft.Network/loadBalancers/TestLB/inboundNatRules/VM1-SSH"
        },
        {
          "id": "/subscriptions/guid/resourceGroups/TestRG/providers/Microsoft.Network/loadBalancers/TestLB/inboundNatRules/VM2-SSH"
        }
      ],
      "id": "/subscriptions/guid/resourceGroups/TestRG/providers/Microsoft.Network/loadBalancers/TestLB/frontendIPConfigurations/TestFrontEndPool"
    }
  ],
  "backendAddressPools": [
    {
      "etag": "W/\"62a7c8e7-859c-48d3-8e76-5e078c5e4a02\"",
      "name": "TestBackEndPool",
      "provisioningState": "Succeeded",
      "loadBalancingRules": [
        {
          "id": "/subscriptions/guid/resourceGroups/TestRG/providers/Microsoft.Network/loadBalancers/TestLB/loadBalancingRules/WebRule"
        }
      ],
      "id": "/subscriptions/guid/resourceGroups/TestRG/providers/Microsoft.Network/loadBalancers/TestLB/backendAddressPools/TestBackEndPool"
    }
  ],
  "loadBalancingRules": [
    {
      "etag": "W/\"62a7c8e7-859c-48d3-8e76-5e078c5e4a02\"",
      "name": "WebRule",
      "provisioningState": "Succeeded",
      "enableFloatingIP": false,
      "id": "/subscriptions/guid/resourceGroups/TestRG/providers/Microsoft.Network/loadBalancers/TestLB/loadBalancingRules/WebRule",
      "frontendIPConfiguration": {
        "id": "/subscriptions/guid/resourceGroups/TestRG/providers/Microsoft.Network/loadBalancers/TestLB/frontendIPConfigurations/TestFrontEndPool"
      },
      "backendAddressPool": {
        "id": "/subscriptions/guid/resourceGroups/TestRG/providers/Microsoft.Network/loadBalancers/TestLB/backendAddressPools/TestBackEndPool"
      },
      "protocol": "Tcp",
      "loadDistribution": "Default",
      "frontendPort": 80,
      "backendPort": 80,
      "idleTimeoutInMinutes": 4
    }
  ],
>>>>>>> c6affc86
  "probes": [
    {
      "etag": "W/\"62a7c8e7-859c-48d3-8e76-5e078c5e4a02\"",
      "id": "/subscriptions/guid/resourceGroups/TestRG/providers/Microsoft.Network/loadBalancers/TestLB/probes/HealthProbe",
      "protocol": "Http",
      "port": 80,
      "intervalInSeconds": 15,
      "numberOfProbes": 4,
      "requestPath": "healthprobe.aspx",
      "provisioningState": "Succeeded",
      "name": "HealthProbe"
    }
  ]
}

```

## Create a NIC to use with the Linux VM

Even NICs are programmatically available, as you may apply rules to their use and have more than one. Note that in the following `azure network nic create` command, you hook up our NIC to the load back-end IP pool and associated with our NAT rule to permit SSH traffic. To do this, you need to specify the subscription ID of your Azure subscription in place of `<GUID>`:

<<<<<<< HEAD
```
ahmet@fedora$ azure network nic create -g TestRG -n LB-NIC1 -l westeurope --subnet-vnet-name TestVNet --subnet-name FrontEnd -d "/subscriptions/<GUID>/resourceGroups/TestRG/providers/Microsoft.Network/loadBalancers/TestLB/backendAddressPools/TestBackEndPool" -e "/subscriptions/<GUID>/resourceGroups/TestRG/providers/Microsoft.Network/loadBalancers/TestLB/inboundNatRules/VM1-SSH"
info:    Executing command network nic create
+ Looking up the subnet "FrontEnd"
+ Looking up the network interface "LB-NIC1"
+ Creating network interface "LB-NIC1"
data:    Id                              : /subscriptions/guid/resourceGroups/TestRG/providers/Microsoft.Network/networkInterfaces/LB-NIC1
data:    Name                            : LB-NIC1
data:    Type                            : Microsoft.Network/networkInterfaces
data:    Location                        : westeurope
data:    Provisioning state              : Succeeded
data:    Enable IP forwarding            : false
data:    IP configurations:
data:      Name                          : Nic-IP-config
data:      Provisioning state            : Succeeded
data:      Private IP address            : 192.168.1.4
data:      Private IP allocation method  : Dynamic
data:      Subnet                        : /subscriptions/guid/resourceGroups/TestRG/providers/Microsoft.Network/virtualNetworks/TestVNet/subnets/FrontEnd
data:      Load balancer backend address pools:
data:        Id                          : /subscriptions/guid/resourceGroups/TestRG/providers/Microsoft.Network/loadBalancers/TestLB/backendAddressPools/TestBackEndPool
data:      Load balancer inbound NAT rules:
data:        Id                          : /subscriptions/guid/resourceGroups/TestRG/providers/Microsoft.Network/loadBalancers/TestLB/inboundNatRules/VM1-SSH
data:
info:    network nic create command OK

```

You can see the details by examining the resource directly, using the `azure network nic show` command.
=======
```bash
azure network nic create -g TestRG -n LB-NIC1 -l westeurope --subnet-vnet-name TestVNet --subnet-name FrontEnd -d
```

Output
>>>>>>> c6affc86

```bash 
/subscriptions/<GUID>/resourceGroups/TestRG/providers/Microsoft.Network/loadBalancers/TestLB/backendAddressPools/TestBackEndPool -e /subscriptions/<GUID>/resourceGroups/TestRG/providers/Microsoft.Network/loadBalancers/TestLB/inboundNatRules/VM1-SSH
info:    Executing command network nic create
+ Looking up the subnet "FrontEnd"
+ Looking up the network interface "LB-NIC1"
+ Creating network interface "LB-NIC1"
data:    Id                              : /subscriptions/guid/resourceGroups/TestRG/providers/Microsoft.Network/networkInterfaces/LB-NIC1
data:    Name                            : LB-NIC1
data:    Type                            : Microsoft.Network/networkInterfaces
data:    Location                        : westeurope
data:    Provisioning state              : Succeeded
data:    Enable IP forwarding            : false
data:    IP configurations:
data:      Name                          : Nic-IP-config
data:      Provisioning state            : Succeeded
data:      Private IP address            : 192.168.1.4
data:      Private IP allocation method  : Dynamic
data:      Subnet                        : /subscriptions/guid/resourceGroups/TestRG/providers/Microsoft.Network/virtualNetworks/TestVNet/subnets/FrontEnd
data:      Load balancer backend address pools:
data:        Id                          : /subscriptions/guid/resourceGroups/TestRG/providers/Microsoft.Network/loadBalancers/TestLB/backendAddressPools/TestBackEndPool
data:      Load balancer inbound NAT rules:
data:        Id                          : /subscriptions/guid/resourceGroups/TestRG/providers/Microsoft.Network/loadBalancers/TestLB/inboundNatRules/VM1-SSH
data:
info:    network nic create command OK
```
<<<<<<< HEAD
ahmet@fedora$ azure network nic show TestRG LB-NIC1 --json | jq '.'
=======

You can see the details by examining the resource directly, using the `azure network nic show` command.

```bash
azure network nic show TestRG LB-NIC1 --json | jq '.'
```

Output

```bash
>>>>>>> c6affc86
{
  "etag": "W/\"fc1eaaa1-ee55-45bd-b847-5a08c7f4264a\"",
  "provisioningState": "Succeeded",
  "id": "/subscriptions/guid/resourceGroups/TestRG/providers/Microsoft.Network/networkInterfaces/LB-NIC1",
  "name": "LB-NIC1",
  "type": "Microsoft.Network/networkInterfaces",
  "location": "westeurope",
  "ipConfigurations": [
    {
      "etag": "W/\"fc1eaaa1-ee55-45bd-b847-5a08c7f4264a\"",
      "id": "/subscriptions/guid/resourceGroups/TestRG/providers/Microsoft.Network/networkInterfaces/LB-NIC1/ipConfigurations/Nic-IP-config",
      "loadBalancerBackendAddressPools": [
        {
          "id": "/subscriptions/guid/resourceGroups/TestRG/providers/Microsoft.Network/loadBalancers/TestLB/backendAddressPools/TestBackEndPool"
        }
      ],
      "loadBalancerInboundNatRules": [
        {
          "id": "/subscriptions/guid/resourceGroups/TestRG/providers/Microsoft.Network/loadBalancers/TestLB/inboundNatRules/VM1-SSH"
        }
      ],
      "privateIPAddress": "192.168.1.4",
      "privateIPAllocationMethod": "Dynamic",
      "subnet": {
        "id": "/subscriptions/guid/resourceGroups/TestRG/providers/Microsoft.Network/virtualNetworks/TestVNet/subnets/FrontEnd"
      },
      "provisioningState": "Succeeded",
      "name": "Nic-IP-config"
    }
  ],
  "dnsSettings": {
    "appliedDnsServers": [],
    "dnsServers": []
  },
  "enableIPForwarding": false,
  "resourceGuid": "a20258b8-6361-45f6-b1b4-27ffed28798c"
}

```

Let's go ahead and create the second NIC, hooking in to our back-end IP pool again, and this time the second of our NAT rules to permit SSH traffic:

```
ahmet@fedora$ azure network nic create -g TestRG -n LB-NIC2 -l westeurope --subnet-vnet-name TestVNet --subnet-name FrontEnd -d "/subscriptions/<GUID>/resourceGroups/TestRG/providers/Microsoft.Network/loadBalancers/TestLB/backendAddressPools/TestBackEndPool" -e "/subscriptions/<GUID>/resourceGroups/TestRG/providers/Microsoft.Network/loadBalancers/TestLB/inboundNatRules/VM2-SSH"
```

## Create your Network Security Group and rules

Now we create your network security group (NSG) and the inbound rules that govern access to the NIC.

```
ahmet@fedora$ azure network nsg create TestRG TestNSG westeurope
```

Let's add the inbound rule for the NSG to allow inbound connections on port 22 (to support SSH):

```
ahmet@fedora$ azure network nsg rule create --protocol tcp --direction inbound --priority 1000 \
    --destination-port-range 22 --access allow TestRG TestNSG SSHRule
ahmet@fedora$ azure network nsg rule create --protocol tcp --direction inbound --priority 1001 \
    --destination-port-range 80 --access allow -g TestRG -a TestNSG -n HTTPRule
```

<<<<<<< HEAD
> [AZURE.NOTE] The inbound rule is a filter for inbound network connections. In this example, we will bind the NSG to the VMs virtual network interface card (NIC), which means that any request to port 22 will be passed through to the NIC on our VM. Because this is a rule about a network connection -- and not an endpoint as in classic deployments -- to open a port, you must leave the `--source-port-range` set to '\*' (the default value) in order to accept inbound requests from **any** requesting port, which are typically dynamic.

## Bind to the NIC

Bind the NSG to the NICs:
=======
Let's go ahead and create the second NIC, hooking in to our back-end IP pool again, and this time the second of our NAT rules to permit SSH traffic:
>>>>>>> c6affc86

```bash
azure network nic create -g TestRG -n LB-NIC2 -l westeurope --subnet-vnet-name TestVNet --subnet-name FrontEnd -d
```
<<<<<<< HEAD
ahmet@fedora$ azure network nic set -g TestRG -n LB-NIC1 -o TestNSG
ahmet@fedora$ azure network nic set -g TestRG -n LB-NIC2 -o TestNSG
```

## Create an availability set
Availability sets help spread your VMs across what are known as fault domains and upgrade domains. Let's create an availability set for your VMs:
=======

Output

```bash
 /subscriptions/<GUID>/resourceGroups/TestRG/providers/Microsoft.Network/loadBalancers/TestLB/backendAddressPools/TestBackEndPool -e /subscriptions/<GUID>/resourceGroups/TestRG/providers/Microsoft.Network/loadBalancers/TestLB/inboundNatRules/VM2-SSH
```

## Create your Network Security Group and rules
>>>>>>> c6affc86

Now we create your network security group (NSG) and the inbound rules that govern access to the NIC.

```bash
azure network nsg create TestRG TestNSG westeurope
```
<<<<<<< HEAD
ahmet@fedora$ azure availset create -g TestRG -n TestAvailSet -l westeurope
```

Fault domains define a grouping of virtual machines that share a common power source and network switch. By default, the virtual machines configured within your availability set are separated across up to three fault domains. The idea is that a hardware issue in one of these fault domains will not affect every VM that is running your app. Azure will automatically distribute VMs across the fault domains when placing them in to an availability set.

Upgrade domains indicate groups of virtual machines and underlying physical hardware that can be rebooted at the same time. The order of upgrade domains being rebooted may not proceed sequentially during planned maintenance, but only one upgrade will be rebooted at a time. Again, Azure will automatically distribute your VMs across upgrade domains when they are placed within an availability site.

You can read more about [managing the availability of VMs](./virtual-machines-linux-manage-availability.md)

=======

Let's add the inbound rule for the NSG to allow inbound connections on port 22 (to support SSH):

```bash
azure network nsg rule create --protocol tcp --direction inbound --priority 1000 \
    --destination-port-range 22 --access allow TestRG TestNSG SSHRule
```

```bash
azure network nsg rule create --protocol tcp --direction inbound --priority 1001 \
    --destination-port-range 80 --access allow -g TestRG -a TestNSG -n HTTPRule
```

> [AZURE.NOTE] The inbound rule is a filter for inbound network connections. In this example, we will bind the NSG to the VMs virtual network interface card (NIC), which means that any request to port 22 will be passed through to the NIC on our VM. Because this is a rule about a network connection -- and not an endpoint as in classic deployments -- to open a port, you must leave the `--source-port-range` set to '\*' (the default value) in order to accept inbound requests from **any** requesting port, which are typically dynamic.

## Bind to the NIC

Bind the NSG to the NICs:

```bash
azure network nic set -g TestRG -n LB-NIC1 -o TestNSG
```

```bash
azure network nic set -g TestRG -n LB-NIC2 -o TestNSG
```

## Create an availability set
Availability sets help spread your VMs across what are known as fault domains and upgrade domains. Let's create an availability set for your VMs:

```bash
azure availset create -g TestRG -n TestAvailSet -l westeurope
```

Fault domains define a grouping of virtual machines that share a common power source and network switch. By default, the virtual machines configured within your availability set are separated across up to three fault domains. The idea is that a hardware issue in one of these fault domains will not affect every VM that is running your app. Azure will automatically distribute VMs across the fault domains when placing them in to an availability set.

Upgrade domains indicate groups of virtual machines and underlying physical hardware that can be rebooted at the same time. The order of upgrade domains being rebooted may not proceed sequentially during planned maintenance, but only one upgrade will be rebooted at a time. Again, Azure will automatically distribute your VMs across upgrade domains when they are placed within an availability site.

You can read more about [managing the availability of VMs](./virtual-machines-linux-manage-availability.md)

>>>>>>> c6affc86
## Create your Linux VMs

You've created the storage and network resources to support an internet accessible VMs. Now let's create that VMs, and secure them with an SSH key with no password. In this case, we're going to create an Ubuntu VM based on the most recent LTS. We'll locate that image information using `azure vm image list`, as described in [finding Azure VM images](virtual-machines-linux-cli-ps-findimage.md). We selected an image using the command `azure vm image list westeurope canonical | grep LTS`, and in this case we'll use `canonical:UbuntuServer:14.04.4-LTS:14.04.201604060`, but for the last field we'll pass `latest` so that in the future we always get the most recent build (the string we use will be `canonical:UbuntuServer:14.04.4-LTS:14.04.201604060`).

> [AZURE.NOTE] This next step is familiar to anyone who has already created an ssh rsa public and private key pair on Linux or Mac using **ssh-keygen -t rsa -b 2048**. If you do not have any certificate key pairs in your `~/.ssh` directory, you can either create them:
<br />
    1. automatically by using the `azure vm create --generate-ssh-keys` option
    2. manually using [the instructions to create them youself](virtual-machines-linux-ssh-from-linux.md)
<br />
Alternatively, you can use the `azure vm create --admin-username --admin-password` options to use the typically less secure username and password method of authenticating your ssh connections once the VM is created.

We create the VM by bringing all of our resources and information together with the `azure vm create` command.

```bash
azure vm create \            
    --resource-group TestRG \
    --name TestVM1 \
    --location westeurope \
    --os-type linux \
    --availset-name TestAvailSet \
    --nic-name LB-NIC1 \
    --vnet-name TestVnet \
    --vnet-subnet-name FrontEnd \
    --storage-account-name computeteststore \
    --image-urn canonical:UbuntuServer:14.04.4-LTS:latest \
    --ssh-publickey-file ~/.ssh/id_rsa.pub \
    --admin-username ops
```
<<<<<<< HEAD
ahmet@fedora$ azure vm create \            
    --resource-group TestRG \
    --name TestVM1 \
    --location westeurope \
    --os-type linux \
    --availset-name TestAvailSet \
    --nic-name LB-NIC1 \
    --vnet-name TestVnet \
    --vnet-subnet-name FrontEnd \
    --storage-account-name computeteststore \
    --image-urn canonical:UbuntuServer:14.04.4-LTS:latest \
    --ssh-publickey-file ~/.ssh/id_rsa.pub \
    --admin-username ops
=======

Output

```bash
>>>>>>> c6affc86
info:    Executing command vm create
+ Looking up the VM "TestVM1"
info:    Verifying the public key SSH file: /home/ifoulds/.ssh/id_rsa.pub
info:    Using the VM Size "Standard_A1"
info:    The [OS, Data] Disk or image configuration requires storage account
+ Looking up the storage account computeteststore
+ Looking up the availability set "TestAvailSet"
info:    Found an Availability set "TestAvailSet"
+ Looking up the NIC "LB-NIC1"
info:    Found an existing NIC "LB-NIC1"
info:    Found an IP configuration with virtual network subnet id "/subscriptions/guid/resourceGroups/TestRG/providers/Microsoft.Network/virtualNetworks/TestVNet/subnets/FrontEnd" in the NIC "LB-NIC1"
info:    This is an NIC without publicIP configured
info:    The storage URI 'https://computeteststore.blob.core.windows.net/' will be used for boot diagnostics settings, and it can be overwritten by the parameter input of '--boot-diagnostics-storage-uri'.
info:    vm create command OK
```

Immediately, you can connect to your VM using your default SSH keys, making sure you specify the appropriate port since we're passing through the load balancer (for our first VM, we set up the NAT rule to forward port 4222 to our VM):

```bash
 ssh ops@testlb.westeurope.cloudapp.azure.com -p 4222
```
<<<<<<< HEAD
ahmet@fedora$  ssh ops@testlb.westeurope.cloudapp.azure.com -p 4222
=======

Output

```bash
>>>>>>> c6affc86
The authenticity of host '[testlb.westeurope.cloudapp.azure.com]:4222 ([xx.xx.xx.xx]:4222)' can't be established.
ECDSA key fingerprint is 94:2d:d0:ce:6b:fb:7f:ad:5b:3c:78:93:75:82:12:f9.
Are you sure you want to continue connecting (yes/no)? yes
Warning: Permanently added '[testlb.westeurope.cloudapp.azure.com]:4222,[xx.xx.xx.xx]:4222' (ECDSA) to the list of known hosts.
Welcome to Ubuntu 14.04.4 LTS (GNU/Linux 3.19.0-58-generic x86_64)

 * Documentation:  https://help.ubuntu.com/

  System information as of Wed Apr 27 23:44:06 UTC 2016

  System load: 0.37              Memory usage: 5%   Processes:       81
  Usage of /:  37.3% of 1.94GB   Swap usage:   0%   Users logged in: 0

  Graph this data and manage this system at:
    https://landscape.canonical.com/

  Get cloud support with Ubuntu Advantage Cloud Guest:
    http://www.ubuntu.com/business/services/cloud

0 packages can be updated.
0 updates are security updates.



The programs included with the Ubuntu system are free software;
the exact distribution terms for each program are described in the
individual files in /usr/share/doc/*/copyright.

Ubuntu comes with ABSOLUTELY NO WARRANTY, to the extent permitted by
applicable law.

ops@TestVM1:~$
<<<<<<< HEAD
```

Go ahead and create your second VM in the same manner:
=======
```

Go ahead and create your second VM in the same manner:

```bash
azure vm create \            
    --resource-group TestRG \
    --name TestVM2 \
    --location westeurope \
    --os-type linux \
    --availset-name TestAvailSet \
    --nic-name LB-NIC2 \
    --vnet-name TestVnet \
    --vnet-subnet-name FrontEnd \
    --storage-account-name computeteststore \
    --image-urn canonical:UbuntuServer:14.04.4-LTS:latest \
    --ssh-publickey-file ~/.ssh/id_rsa.pub \
    --admin-username ops
```

And you can now use the `azure vm show testrg testvm` command to examine what you've created. At this point, you have your running Ubuntu VMs behind a load balancer in Azure that you can only log into with the SSH key pair that you have; passwords are disabled. You can install nginx or httpd and deploy a web app and see the traffic flow through the load balancer to both of the VMs.
>>>>>>> c6affc86

```bash
azure vm show TestRG TestVM1
```
<<<<<<< HEAD
azure vm create \            
    --resource-group TestRG \
    --name TestVM2 \
    --location westeurope \
    --os-type linux \
    --availset-name TestAvailSet \
    --nic-name LB-NIC2 \
    --vnet-name TestVnet \
    --vnet-subnet-name FrontEnd \
    --storage-account-name computeteststore \
    --image-urn canonical:UbuntuServer:14.04.4-LTS:latest \
    --ssh-publickey-file ~/.ssh/id_rsa.pub \
    --admin-username ops
 ```

And you can now use the `azure vm show testrg testvm` command to examine what you've created. At this point, you have your running Ubuntu VMs behind a load balancer in Azure that you can only log into with the SSH key pair that you have; passwords are disabled. You can install nginx or httpd and deploy a web app and see the traffic flow through the load balancer to both of the VMs.

```
ahmet@fedora$ azure vm show TestRG TestVM1
=======

Output

```bash
>>>>>>> c6affc86
info:    Executing command vm show
+ Looking up the VM "TestVM1"
+ Looking up the NIC "LB-NIC1"
data:    Id                              :/subscriptions/8fa5cd83-7fbb-431a-af16-4a20dede8802/resourceGroups/testrg/providers/Microsoft.Compute/virtualMachines/TestVM1
data:    ProvisioningState               :Succeeded
data:    Name                            :TestVM1
data:    Location                        :westeurope
data:    Type                            :Microsoft.Compute/virtualMachines
data:
data:    Hardware Profile:
data:      Size                          :Standard_A1
data:
data:    Storage Profile:
data:      Image reference:
data:        Publisher                   :canonical
data:        Offer                       :UbuntuServer
data:        Sku                         :14.04.4-LTS
data:        Version                     :latest
data:
data:      OS Disk:
data:        OSType                      :Linux
data:        Name                        :cli1cca1d20a1dcf56c-os-1461800591317
data:        Caching                     :ReadWrite
data:        CreateOption                :FromImage
data:        Vhd:
data:          Uri                       :https://computeteststore.blob.core.windows.net/vhds/cli1cca1d20a1dcf56c-os-1461800591317.vhd
data:
data:    OS Profile:
data:      Computer Name                 :TestVM1
data:      User Name                     :ops
data:      Linux Configuration:
data:        Disable Password Auth       :true
data:
data:    Network Profile:
data:      Network Interfaces:
data:        Network Interface #1:
data:          Primary                   :true
data:          MAC Address               :00-0D-3A-20-F8-8B
data:          Provisioning State        :Succeeded
data:          Name                      :LB-NIC1
data:          Location                  :westeurope
data:
data:    AvailabilitySet:
data:      Id                            :/subscriptions/guid/resourceGroups/testrg/providers/Microsoft.Compute/availabilitySets/TESTAVAILSET
data:
data:    Diagnostics Profile:
data:      BootDiagnostics Enabled       :true
data:      BootDiagnostics StorageUri    :https://computeteststore.blob.core.windows.net/
data:
data:      Diagnostics Instance View:
info:    vm show command OK
```

## Next steps

Now you're ready to begin with multiple networking components and VMs.<|MERGE_RESOLUTION|>--- conflicted
+++ resolved
@@ -14,11 +14,7 @@
    ms.topic="article"
    ms.tgt_pltfrm="vm-linux"
    ms.workload="infrastructure"
-<<<<<<< HEAD
-   ms.date="04/28/2016"
-=======
    ms.date="04/29/2016"
->>>>>>> c6affc86
    ms.author="iainfou"/>
 
 # Create a Linux VM from the ground up using the Azure CLI
@@ -30,105 +26,6 @@
 Create the Resource Group
 
 ```bash
-<<<<<<< HEAD
-# Create the Resource Group
-ahmet@fedora$ azure group create TestRG -l westeurope
-
-# Verify the RG using the JSON parser
-ahmet@fedora$ azure group show TestRG --json | jq '.'
-
-# Create the Storage Account
-ahmet@fedora$ azure storage account create -g TestRG -l westeurope --type GRS computeteststore
-
-# Verify the storage using the JSON parser
-ahmet@fedora$ azure storage account show -g TestRG computeteststore --json | jq '.'
-
-# Create the Virtual Network
-ahmet@fedora$ azure network vnet create -g TestRG -n TestVNet -a 192.168.0.0/16 -l westeurope
-
-# Create the Subnet
-ahmet@fedora$ azure network vnet subnet create -g TestRG -e TestVNet -n FrontEnd -a 192.168.1.0/24
-
-# Verify the VNet and Subnet using the JSON parser
-ahmet@fedora$ azure network vnet show TestRG TestVNet --json | jq '.'
-
-# Create a public IP
-ahmet@fedora$ azure network public-ip create -g TestRG -n TestLBPIP -l westeurope -d testlb -a static -i 4
-
-# Create the load balancer
-ahmet@fedora$ azure network lb create -g TestRG -n TestLB -l westeurope
-
-# Create a front-end IP pool for the load balancer, and associate our public IP
-ahmet@fedora$ azure network lb frontend-ip create -g TestRG -l TestLB -n TestFrontEndPool -i TestLBPIP
-
-# Create our back-end IP pool for the load balancer
-ahmet@fedora$ azure network lb address-pool create -g TestRG -l TestLB -n TestBackEndPool
-
-# Create SSH inbound NAT rules for the load balancer
-ahmet@fedora$ azure network lb inbound-nat-rule create -g TestRG -l TestLB -n VM1-SSH -p tcp -f 4222 -b 22
-ahmet@fedora$ azure network lb inbound-nat-rule create -g TestRG -l TestLB -n VM2-SSH -p tcp -f 4223 -b 22
-
-# Create our web inbound NAT rules for the load balancer
-ahmet@fedora$ azure network lb rule create -g TestRG -l TestLB -n WebRule -p tcp -f 80 -b 80 \
-     -t TestFrontEndPool -o TestBackEndPool
-
-# Create our load balancer health probe
-ahmet@fedora$ azure network lb probe create -g TestRG -l TestLB -n HealthProbe -p "http" -f healthprobe.aspx -i 15 -c 4
-
-# Verify the load balancer, IP pools, and NAT rules using the JSON parser
-ahmet@fedora$ azure network lb show -g TestRG -n TestLB --json | jq '.'
-
-# Create the first NIC
-ahmet@fedora$ ahmet@fedora$ azure network nic create -g TestRG -n LB-NIC1 -l westeurope --subnet-vnet-name TestVNet --subnet-name FrontEnd
-    -d "/subscriptions/########-####-####-####-############/resourceGroups/TestRG/providers/Microsoft.Network/loadBalancers/TestLB/backendAddressPools/TestBackEndPool"
-    -e "/subscriptions/########-####-####-####-############/resourceGroups/TestRG/providers/Microsoft.Network/loadBalancers/TestLB/inboundNatRules/VM1-SSH"
-    
-# Create the second NIC
-ahmet@fedora$ azure network nic create -g TestRG -n LB-NIC2 -l westeurope --subnet-vnet-name TestVNet --subnet-name FrontEnd
-    -d "/subscriptions/########-####-####-####-############/resourceGroups/TestRG/providers/Microsoft.Network/loadBalancers/TestLB/backendAddressPools/TestBackEndPool"
-    -e "/subscriptions/########-####-####-####-############/resourceGroups/TestRG/providers/Microsoft.Network/loadBalancers/TestLB/inboundNatRules/VM2-SSH"
-
-# Verify the NICs using the JSON parser
-ahmet@fedora$ azure network nic show TestRG LB-NIC1 --json | jq '.'
-ahmet@fedora$ azure network nic show TestRG LB-NIC2 --json | jq '.'
-
-# Create the NSG
-ahmet@fedora$ azure network nsg create -g TestRG -n TestNSG -l westeurope
-
-# Add the inbound rules for the NSG
-ahmet@fedora$ azure network nsg rule create --protocol tcp --direction inbound --priority 1000 \
-    --destination-port-range 22 --access allow -g TestRG -a TestNSG -n SSHRule
-ahmet@fedora$ azure network nsg rule create --protocol tcp --direction inbound --priority 1001 \
-    --destination-port-range 80 --access allow -g TestRG -a TestNSG -n HTTPRule
-
-# Verify the NSG and inbound rules using the JSON parser
-ahmet@fedora$ azure network nsg show -g TestRG -n TestNSG --json | jq '.'
-
-# Bind the NSG to the NICs
-ahmet@fedora$ azure network nic set -g TestRG -n LB-NIC1 -o TestNSG
-ahmet@fedora$ azure network nic set -g TestRG -n LB-NIC2 -o TestNSG
-
-# Create the availability set
-ahmet@fedora$ azure availset create -g TestRG -n TestAvailSet -l westeurope
-
-# Create the first Linux VM
-ahmet@fedora$ azure vm create \            
-    --resource-group TestRG \
-    --name TestVM1 \
-    --location westeurope \
-    --os-type linux \
-    --availset-name TestAvailSet \
-    --nic-name LB-NIC1 \
-    --vnet-name TestVnet \
-    --vnet-subnet-name FrontEnd \
-    --storage-account-name computeteststore \
-    --image-urn canonical:UbuntuServer:14.04.4-LTS:latest \
-    --ssh-publickey-file ~/.ssh/id_rsa.pub \
-    --admin-username ops
-    
-# Create the second Linux VM
-ahmet@fedora$ azure vm create \            
-=======
 azure group create TestRG -l westeurope
 ```
 
@@ -297,7 +194,6 @@
 
 ```bash
 azure vm create \            
->>>>>>> c6affc86
     --resource-group TestRG \
     --name TestVM2 \
     --location westeurope \
@@ -312,13 +208,7 @@
     --admin-username ops
 ```
 
-<<<<<<< HEAD
-# Verify everything built using the JSON parser
-ahmet@fedora$ azure vm show -g TestRG -n TestVM1 --json | jq '.'
-ahmet@fedora$ azure vm show -g TestRG -n TestVM2 --json | jq '.'
-=======
 Verify everything built using the JSON parser
->>>>>>> c6affc86
 
 ```bash
 azure vm show -g TestRG -n TestVM1 --json | jq '.'
@@ -342,14 +232,10 @@
 ```bash
 azure group create TestRG westeurope
 ```
-<<<<<<< HEAD
-ahmet@fedora$ azure group create TestRG westeurope                        
-=======
 
 Output
 
 ```bash                        
->>>>>>> c6affc86
 info:    Executing command group create
 + Getting resource group TestRG
 + Creating resource group TestRG
@@ -369,13 +255,8 @@
 
 Here we use the `azure storage account create` command, passing the location of the account, the resource group that will control it, and the type of storage support you would like.
 
-<<<<<<< HEAD
-```
-ahmet@fedora$ azure storage account create \  
-=======
 ```bash
 azure storage account create \  
->>>>>>> c6affc86
 --location westeurope \
 --resource-group TestRG \
 --type GRS \
@@ -417,15 +298,11 @@
 ```bash
 azure group show TestRG --json | jq                                                                                      
 ```
-<<<<<<< HEAD
-ahmet@fedora$ azure group show TestRG --json | jq '.'                                                                                        
-=======
-
-
-Output
-
-```bash
->>>>>>> c6affc86
+
+
+Output
+
+```bash
 {
   "tags": {},
   "id": "/subscriptions/<guid>/resourceGroups/TestRG",
@@ -466,14 +343,10 @@
 ```bash
 azure storage container list
 ```
-<<<<<<< HEAD
-ahmet@fedora$ azure storage container list
-=======
-
-Output
-
-```bash
->>>>>>> c6affc86
+
+Output
+
+```bash
 info:    Executing command storage container list
 + Getting storage containers
 data:    Name  Public-Access  Last-Modified
@@ -481,28 +354,18 @@
 data:    vhds  Off            Sun, 27 Sep 2015 19:03:54 GMT
 info:    storage container list command OK
 ```
-<<<<<<< HEAD
+
 ## Create your Virtual Network and subnet
 
 You're going to need to create an Azure Virtual Network and a subnet into which you can install your VMs.
-=======
-
-## Create your Virtual Network and subnet
->>>>>>> c6affc86
-
-You're going to need to create an Azure Virtual Network and a subnet into which you can install your VMs.
 
 ```bash
 azure network vnet create -g TestRG -n TestVNet -a 192.168.0.0/16 -l westeurope
 ```
-<<<<<<< HEAD
-ahmet@fedora$ azure network vnet create -g TestRG -n TestVNet -a 192.168.0.0/16 -l westeurope
-=======
-
-Output
-
-```bash
->>>>>>> c6affc86
+
+Output
+
+```bash
 info:    Executing command network vnet create
 + Looking up virtual network "TestVNet"
 + Creating virtual network "TestVNet"
@@ -522,14 +385,10 @@
 ```bash
 azure group show TestRG --json | jq '.'
 ```
-<<<<<<< HEAD
-ahmet@fedora$ azure group show TestRG --json | jq '.'
-=======
-
-Output
-
-```bash
->>>>>>> c6affc86
+
+Output
+
+```bash
 {
   "tags": {},
   "id": "/subscriptions/<guid>/resourceGroups/TestRG",
@@ -571,14 +430,10 @@
 ```bash
 azure network vnet subnet create -g TestRG -e TestVNet -n FrontEnd -a 192.168.1.0/24
 ```
-<<<<<<< HEAD
-ahmet@fedora$ azure network vnet subnet create -g TestRG -e TestVNet -n FrontEnd -a 192.168.1.0/24
-=======
-
-Output
-
-```bash
->>>>>>> c6affc86
+
+Output
+
+```bash
 info:    Executing command network vnet subnet create
 + Looking up the subnet "FrontEnd"
 + Creating subnet "FrontEnd"
@@ -597,14 +452,10 @@
 ```bash
 azure network vnet show TestRG TestVNet --json | jq '.'
 ```
-<<<<<<< HEAD
-ahmet@fedora$ azure network vnet show TestRG TestVNet --json | jq '.'
-=======
-
-Output
-
-```bash
->>>>>>> c6affc86
+
+Output
+
+```bash
 {
   "subnets": [
     {
@@ -632,26 +483,18 @@
   "location": "westeurope"
 }
 ```
+
 ## Create your Public IP address (PIP)
 
-<<<<<<< HEAD
-=======
-## Create your Public IP address (PIP)
-
->>>>>>> c6affc86
 Now let's create your public IP address (PIP) that we'll assign to your load balancer and enable you to connect to your VMs from the internet using the `azure network public-ip create` command. Because the default is a dynamic address, we create a named DNS entry in the **cloudapp.azure.com** domain by using the `-d testsubdomain` option.
 
 ```bash
 azure network public-ip create -d testsubdomain TestRG TestPIP westeurope
 ```
-<<<<<<< HEAD
-ahmet@fedora$ azure network public-ip create -d testsubdomain TestRG TestPIP westeurope
-=======
-
-Output
-
-```bash
->>>>>>> c6affc86
+
+Output
+
+```bash
 info:    Executing command network public-ip create
 + Looking up the public ip "TestPIP"
 + Creating public ip address "TestPIP"
@@ -673,14 +516,10 @@
 ```bash
 azure group show TestRG --json | jq '.'
 ```
-<<<<<<< HEAD
-ahmet@fedora$ azure group show TestRG --json | jq '.'
-=======
-
-Output
-
-```bash
->>>>>>> c6affc86
+
+Output
+
+```bash
 {
 "tags": {},
 "id": "/subscriptions/guid/resourceGroups/TestRG",
@@ -736,14 +575,10 @@
 ```bash
 azure network public-ip show TestRG TestPIP --json | jq '.'
 ```
-<<<<<<< HEAD
-azure network public-ip show TestRG TestPIP --json | jq '.'
-=======
-
-Output
-
-```bash
->>>>>>> c6affc86
+
+Output
+
+```bash
 {
 "tags": {},
 "publicIpAllocationMethod": "Dynamic",
@@ -768,9 +603,14 @@
 ```bash
 azure network lb create -g TestRG -n TestLB -l westeurope
 ```
-<<<<<<< HEAD
-ahmet@fedora$ azure network lb create -g TestRG -n TestLB -l westeurope
+
+```bash
 azure network lb create -g TestRG -n TestLB -l westeurope
+```
+
+Output
+
+```bash
 info:    Executing command network lb create
 + Looking up the load balancer "TestLB"
 + Creating load balancer "TestLB"
@@ -780,33 +620,18 @@
 data:    Location                        : westeurope
 data:    Provisioning state              : Succeeded
 info:    network lb create command OK
-=======
-
-```bash
-azure network lb create -g TestRG -n TestLB -l westeurope
->>>>>>> c6affc86
-```
-Our load balancer is pretty empty, so let's create some IP pools. We want to create two IP pools for our load balancer - one for our front-end, and one for our back-end. The front-end IP pool is what we'll have publicly visible and where we'll assign the PIP we created earlier. The back-end pool we'll then use for our VMs to connect to in order for the traffic to flow through the load balancer to them. 
-
-<<<<<<< HEAD
+```
+Our load balancer is pretty empty, so let's create some IP pools. We want to create two IP pools for our load balancer - one for our front-end, and one for our back-end. The front-end IP pool is what we'll have publicly visible and where we'll assign the PIP we created earlier. The back-end pool we'll then use for our VMs to connect to in order for the traffic to flow through the load balancer to them.
+
 First, let's create our front-end IP pool:
-=======
-Output
->>>>>>> c6affc86
-
-```bash
-info:    Executing command network lb create
-+ Looking up the load balancer "TestLB"
-+ Creating load balancer "TestLB"
-data:    Id                              : /subscriptions/guid/resourceGroups/TestRG/providers/Microsoft.Network/loadBalancers/TestLB
-data:    Name                            : TestLB
-data:    Type                            : Microsoft.Network/loadBalancers
-data:    Location                        : westeurope
-data:    Provisioning state              : Succeeded
-info:    network lb create command OK
-```
-<<<<<<< HEAD
-ahmet@fedora$ azure network lb frontend-ip create -g TestRG -l TestLB -n TestFrontEndPool -i TestLBPIP
+
+```bash
+azure network lb frontend-ip create -g TestRG -l TestLB -n TestFrontEndPool -i TestLBPIP
+```
+
+Output
+
+```bash
 info:    Executing command network lb frontend-ip create
 + Looking up the load balancer "TestLB"
 + Looking up the public ip "TestLBPIP"
@@ -816,22 +641,19 @@
 data:    Private IP allocation method    : Dynamic
 data:    Public IP address id            : /subscriptions/guid/resourceGroups/TestRG/providers/Microsoft.Network/publicIPAddresses/TestLBPIP
 info:    network lb frontend-ip create command OK
-=======
-Our load balancer is pretty empty, so let's create some IP pools. We want to create two IP pools for our load balancer - one for our front-end, and one for our back-end. The front-end IP pool is what we'll have publicly visible and where we'll assign the PIP we created earlier. The back-end pool we'll then use for our VMs to connect to in order for the traffic to flow through the load balancer to them.
-
-First, let's create our front-end IP pool:
-
-```bash
-azure network lb frontend-ip create -g TestRG -l TestLB -n TestFrontEndPool -i TestLBPIP
->>>>>>> c6affc86
-```
+```
+
 Note how we used the `--public-ip-name` switch to pass in the TestLBPIP we created earlier. This assigns the public IP address to the load balancer so we can reach our VMs across the Internet.
 
-<<<<<<< HEAD
 Next, let's create our second IP pool, this time for our back-end traffic:
 
-```
-ahmet@fedora$ azure network lb address-pool create -g TestRG -l TestLB -n TestBackEndPool
+```bash
+azure network lb address-pool create -g TestRG -l TestLB -n TestBackEndPool
+```
+
+Output
+
+```bash
 info:    Executing command network lb address-pool create
 + Looking up the load balancer "TestLB"
 + Updating load balancer "TestLB"
@@ -841,31 +663,14 @@
 ```
 
 We can check how our load balancer is looking with `azure network lb show` and examining the JSON output:
-=======
-Output
-
-```bash
-info:    Executing command network lb frontend-ip create
-+ Looking up the load balancer "TestLB"
-+ Looking up the public ip "TestLBPIP"
-+ Updating load balancer "TestLB"
-data:    Name                            : TestFrontEndPool
-data:    Provisioning state              : Succeeded
-data:    Private IP allocation method    : Dynamic
-data:    Public IP address id            : /subscriptions/guid/resourceGroups/TestRG/providers/Microsoft.Network/publicIPAddresses/TestLBPIP
-info:    network lb frontend-ip create command OK
-```
-
-Note how we used the `--public-ip-name` switch to pass in the TestLBPIP we created earlier. This assigns the public IP address to the load balancer so we can reach our VMs across the Internet.
->>>>>>> c6affc86
-
-Next, let's create our second IP pool, this time for our back-end traffic:
-
-```bash
-azure network lb address-pool create -g TestRG -l TestLB -n TestBackEndPool
-```
-<<<<<<< HEAD
-ahmet@fedora$ azure network lb show TestRG TestLB --json | jq '.'
+
+```bash
+azure network lb show TestRG TestLB --json | jq '.'
+```
+
+Output
+
+```bash
 {
   "etag": "W/\"29c38649-77d6-43ff-ab8f-977536b0047c\"",
   "provisioningState": "Succeeded",
@@ -905,8 +710,13 @@
 ## Create your load balancer NAT rules
 To actually get traffic flowing through our load balancer, we need to create NAT rules that specify either inbound or outbound actions. You can specify the protocol in use, then map external ports to internal ports as desired. For our environment, let's create some rules that allow SSH through our load balancer to our VMs. We'll set up TCP ports 4222 and 4223 to direct to TCP port 22 on our VMs (which we'll create later):
 
-```
-ahmet@fedora$ azure network lb inbound-nat-rule create -g TestRG -l TestLB -n VM1-SSH -p tcp -f 4222 -b 22
+```bash
+azure network lb inbound-nat-rule create -g TestRG -l TestLB -n VM1-SSH -p tcp -f 4222 -b 22
+```
+
+Output
+
+```bash
 info:    Executing command network lb inbound-nat-rule create
 + Looking up the load balancer "TestLB"
 warn:    Using default enable floating ip: false
@@ -926,15 +736,20 @@
 
 Repeat the procedure for your second NAT rule for SSH:
 
-```
-ahmet@fedora$ azure network lb inbound-nat-rule create -g TestRG -l TestLB -n VM2-SSH -p tcp -f 4223 -b 22
+```bash
+azure network lb inbound-nat-rule create -g TestRG -l TestLB -n VM2-SSH -p tcp -f 4223 -b 22
 ```
 
 Let's also go ahead and create a NAT rule for TCP port 80, hooking the rule up to our IP pools. Rather than hooking up the rule to our VMs individually means we can simply add or remove VMs from the IP pool and have the load balancer automatically adjust the flow of traffic:
 
-```
-ahmet@fedora$ azure network lb rule create -g TestRG -l TestLB -n WebRule -p tcp -f 80 -b 80 \
+```bash
+azure network lb rule create -g TestRG -l TestLB -n WebRule -p tcp -f 80 -b 80 \
      -t TestFrontEndPool -o TestBackEndPool
+```
+
+Output
+
+```bash
 info:    Executing command network lb rule create
 + Looking up the load balancer "TestLB"
 warn:    Using default idle timeout: 4
@@ -952,32 +767,19 @@
 data:    Frontend IP configuration id    : /subscriptions/guid/resourceGroups/TestRG/providers/Microsoft.Network/loadBalancers/TestLB/frontendIPConfigurations/TestFrontEndPool
 data:    Backend address pool id         : /subscriptions/guid/resourceGroups/TestRG/providers/Microsoft.Network/loadBalancers/TestLB/backendAddressPools/TestBackEndPool
 info:    network lb rule create command OK
-=======
-
-Output
-
-```bash
-info:    Executing command network lb address-pool create
-+ Looking up the load balancer "TestLB"
-+ Updating load balancer "TestLB"
-data:    Name                            : TestBackEndPool
-data:    Provisioning state              : Succeeded
-info:    network lb address-pool create command OK
-```
-
-We can check how our load balancer is looking with `azure network lb show` and examining the JSON output:
->>>>>>> c6affc86
-
-```bash
-azure network lb show TestRG TestLB --json | jq '.'
-```
-
-<<<<<<< HEAD
+```
+
 ## Create your load balancer health probe
+
 A health probe will periodically check on the VMs that are behind our load balancer to make sure they're operating and responding to requests as defined. If not, they will be removed from operation to ensure that users aren't being directed to them. You can define custom checks for the health probe, along with intervals and timeout values. For more information on health probes, you can look read [Load Balancer probes](../load-balancer/load-balancer-custom-probe-overview.md).
 
-```
-ahmet@fedora$ azure network lb probe create -g TestRG -l TestLB -n HealthProbe -p "http" -f healthprobe.aspx -i 15 -c 4
+```bash
+azure network lb probe create -g TestRG -l TestLB -n HealthProbe -p "http" -f healthprobe.aspx -i 15 -c 4
+```
+
+Output
+
+```bash
 info:    Executing command network lb probe create
 warn:    Using default probe port: 80
 + Looking up the load balancer "TestLB"
@@ -998,22 +800,19 @@
 
 Let's review what your load balancer now looks like:
 
-```
-ahmet@fedora$ azure network lb show -g TestRG -n TestLB --json | jq '.'
+```bash
+azure network lb show -g TestRG -n TestLB --json | jq '.'
+```
+
+Output
+
+```bash
 {
   "etag": "W/\"62a7c8e7-859c-48d3-8e76-5e078c5e4a02\"",
-=======
-Output
-
-```bash
-{
-  "etag": "W/\"29c38649-77d6-43ff-ab8f-977536b0047c\"",
->>>>>>> c6affc86
   "provisioningState": "Succeeded",
   "resourceGuid": "f1446acb-09ba-44d9-b8b6-849d9983dc09",
   "outboundNatRules": [],
   "inboundNatPools": [],
-<<<<<<< HEAD
   "inboundNatRules": [
     {
       "etag": "W/\"62a7c8e7-859c-48d3-8e76-5e078c5e4a02\"",
@@ -1106,236 +905,6 @@
       "idleTimeoutInMinutes": 4
     }
   ],
-=======
-  "inboundNatRules": [],
-  "id": "/subscriptions/guid/resourceGroups/TestRG/providers/Microsoft.Network/loadBalancers/TestLB",
-  "name": "TestLB",
-  "type": "Microsoft.Network/loadBalancers",
-  "location": "westeurope",
-  "frontendIPConfigurations": [
-    {
-      "etag": "W/\"29c38649-77d6-43ff-ab8f-977536b0047c\"",
-      "name": "TestFrontEndPool",
-      "provisioningState": "Succeeded",
-      "publicIPAddress": {
-        "id": "/subscriptions/guid/resourceGroups/TestRG/providers/Microsoft.Network/publicIPAddresses/TestLBPIP"
-      },
-      "privateIPAllocationMethod": "Dynamic",
-      "id": "/subscriptions/guid/resourceGroups/TestRG/providers/Microsoft.Network/loadBalancers/TestLB/frontendIPConfigurations/TestFrontEndPool"
-    }
-  ],
-  "backendAddressPools": [
-    {
-      "etag": "W/\"29c38649-77d6-43ff-ab8f-977536b0047c\"",
-      "name": "TestBackEndPool",
-      "provisioningState": "Succeeded",
-      "id": "/subscriptions/guid/resourceGroups/TestRG/providers/Microsoft.Network/loadBalancers/TestLB/backendAddressPools/TestBackEndPool"
-    }
-  ],
-  "loadBalancingRules": [],
-  "probes": []
-}
-```
-
-## Create your load balancer NAT rules
-To actually get traffic flowing through our load balancer, we need to create NAT rules that specify either inbound or outbound actions. You can specify the protocol in use, then map external ports to internal ports as desired. For our environment, let's create some rules that allow SSH through our load balancer to our VMs. We'll set up TCP ports 4222 and 4223 to direct to TCP port 22 on our VMs (which we'll create later):
-
-```bash
-azure network lb inbound-nat-rule create -g TestRG -l TestLB -n VM1-SSH -p tcp -f 4222 -b 22
-```
-
-Output
-
-```bash
-info:    Executing command network lb inbound-nat-rule create
-+ Looking up the load balancer "TestLB"
-warn:    Using default enable floating ip: false
-warn:    Using default idle timeout: 4
-warn:    Using default frontend IP configuration "TestFrontEndPool"
-+ Updating load balancer "TestLB"
-data:    Name                            : VM1-SSH
-data:    Provisioning state              : Succeeded
-data:    Protocol                        : Tcp
-data:    Frontend port                   : 4222
-data:    Backend port                    : 22
-data:    Enable floating IP              : false
-data:    Idle timeout in minutes         : 4
-data:    Frontend IP configuration id    : /subscriptions/guid/resourceGroups/TestRG/providers/Microsoft.Network/loadBalancers/TestLB/frontendIPConfigurations/TestFrontEndPool
-info:    network lb inbound-nat-rule create command OK
-```
-
-Repeat the procedure for your second NAT rule for SSH:
-
-```bash
-azure network lb inbound-nat-rule create -g TestRG -l TestLB -n VM2-SSH -p tcp -f 4223 -b 22
-```
-
-Let's also go ahead and create a NAT rule for TCP port 80, hooking the rule up to our IP pools. Rather than hooking up the rule to our VMs individually means we can simply add or remove VMs from the IP pool and have the load balancer automatically adjust the flow of traffic:
-
-```bash
-azure network lb rule create -g TestRG -l TestLB -n WebRule -p tcp -f 80 -b 80 \
-     -t TestFrontEndPool -o TestBackEndPool
-```
-
-Output
-
-```bash
-info:    Executing command network lb rule create
-+ Looking up the load balancer "TestLB"
-warn:    Using default idle timeout: 4
-warn:    Using default enable floating ip: false
-warn:    Using default load distribution: Default
-+ Updating load balancer "TestLB"
-data:    Name                            : WebRule
-data:    Provisioning state              : Succeeded
-data:    Protocol                        : Tcp
-data:    Frontend port                   : 80
-data:    Backend port                    : 80
-data:    Enable floating IP              : false
-data:    Load distribution               : Default
-data:    Idle timeout in minutes         : 4
-data:    Frontend IP configuration id    : /subscriptions/guid/resourceGroups/TestRG/providers/Microsoft.Network/loadBalancers/TestLB/frontendIPConfigurations/TestFrontEndPool
-data:    Backend address pool id         : /subscriptions/guid/resourceGroups/TestRG/providers/Microsoft.Network/loadBalancers/TestLB/backendAddressPools/TestBackEndPool
-info:    network lb rule create command OK
-```
-
-## Create your load balancer health probe
-
-A health probe will periodically check on the VMs that are behind our load balancer to make sure they're operating and responding to requests as defined. If not, they will be removed from operation to ensure that users aren't being directed to them. You can define custom checks for the health probe, along with intervals and timeout values. For more information on health probes, you can look read [Load Balancer probes](../load-balancer/load-balancer-custom-probe-overview.md).
-
-```bash
-azure network lb probe create -g TestRG -l TestLB -n HealthProbe -p "http" -f healthprobe.aspx -i 15 -c 4
-```
-
-Output
-
-```bash
-info:    Executing command network lb probe create
-warn:    Using default probe port: 80
-+ Looking up the load balancer "TestLB"
-+ Updating load balancer "TestLB"
-data:    Name                            : HealthProbe
-data:    Provisioning state              : Succeeded
-data:    Protocol                        : Http
-data:    Port                            : 80
-data:    Interval in seconds             : 15
-data:    Number of probes                : 4
-info:    network lb probe create command OK
-```
-
-Here, we specified an interval of 15 seconds for our health checks, and we can miss a maximum of 4 probes (1 minute) before the load balancer is going to consider that host to no longer be functioning.
-
-## Verify your load balancer
-That's all of the load balancer configuration done. You created a load balancer, created a front-end IP pool and assigned a public IP to it, then created a back-end IP pool that VMs will be connected to. Next, you created NAT rules that will allow SSH to the VMs for management, along with a rule that allows TCP port 80 for our web app. Finally, to make sure that our users don't try to access a VM that is no longer functioning and serving content, you added a health probe to periodically check the VMs.
-
-Let's review what your load balancer now looks like:
-
-```bash
-azure network lb show -g TestRG -n TestLB --json | jq '.'
-```
-
-Output
-
-```bash
-{
-  "etag": "W/\"62a7c8e7-859c-48d3-8e76-5e078c5e4a02\"",
-  "provisioningState": "Succeeded",
-  "resourceGuid": "f1446acb-09ba-44d9-b8b6-849d9983dc09",
-  "outboundNatRules": [],
-  "inboundNatPools": [],
-  "inboundNatRules": [
-    {
-      "etag": "W/\"62a7c8e7-859c-48d3-8e76-5e078c5e4a02\"",
-      "name": "VM1-SSH",
-      "id": "/subscriptions/guid/resourceGroups/TestRG/providers/Microsoft.Network/loadBalancers/TestLB/inboundNatRules/VM1-SSH",
-      "frontendIPConfiguration": {
-        "id": "/subscriptions/guid/resourceGroups/TestRG/providers/Microsoft.Network/loadBalancers/TestLB/frontendIPConfigurations/TestFrontEndPool"
-      },
-      "protocol": "Tcp",
-      "frontendPort": 4222,
-      "backendPort": 22,
-      "idleTimeoutInMinutes": 4,
-      "enableFloatingIP": false,
-      "provisioningState": "Succeeded"
-    },
-    {
-      "etag": "W/\"62a7c8e7-859c-48d3-8e76-5e078c5e4a02\"",
-      "name": "VM2-SSH",
-      "id": "/subscriptions/guid/resourceGroups/TestRG/providers/Microsoft.Network/loadBalancers/TestLB/inboundNatRules/VM2-SSH",
-      "frontendIPConfiguration": {
-        "id": "/subscriptions/guid/resourceGroups/TestRG/providers/Microsoft.Network/loadBalancers/TestLB/frontendIPConfigurations/TestFrontEndPool"
-      },
-      "protocol": "Tcp",
-      "frontendPort": 4223,
-      "backendPort": 22,
-      "idleTimeoutInMinutes": 4,
-      "enableFloatingIP": false,
-      "provisioningState": "Succeeded"
-    }
-  ],
-  "id": "/subscriptions/guid/resourceGroups/TestRG/providers/Microsoft.Network/loadBalancers/TestLB",
-  "name": "TestLB",
-  "type": "Microsoft.Network/loadBalancers",
-  "location": "westeurope",
-  "frontendIPConfigurations": [
-    {
-      "etag": "W/\"62a7c8e7-859c-48d3-8e76-5e078c5e4a02\"",
-      "name": "TestFrontEndPool",
-      "provisioningState": "Succeeded",
-      "publicIPAddress": {
-        "id": "/subscriptions/guid/resourceGroups/TestRG/providers/Microsoft.Network/publicIPAddresses/TestLBPIP"
-      },
-      "privateIPAllocationMethod": "Dynamic",
-      "loadBalancingRules": [
-        {
-          "id": "/subscriptions/guid/resourceGroups/TestRG/providers/Microsoft.Network/loadBalancers/TestLB/loadBalancingRules/WebRule"
-        }
-      ],
-      "inboundNatRules": [
-        {
-          "id": "/subscriptions/guid/resourceGroups/TestRG/providers/Microsoft.Network/loadBalancers/TestLB/inboundNatRules/VM1-SSH"
-        },
-        {
-          "id": "/subscriptions/guid/resourceGroups/TestRG/providers/Microsoft.Network/loadBalancers/TestLB/inboundNatRules/VM2-SSH"
-        }
-      ],
-      "id": "/subscriptions/guid/resourceGroups/TestRG/providers/Microsoft.Network/loadBalancers/TestLB/frontendIPConfigurations/TestFrontEndPool"
-    }
-  ],
-  "backendAddressPools": [
-    {
-      "etag": "W/\"62a7c8e7-859c-48d3-8e76-5e078c5e4a02\"",
-      "name": "TestBackEndPool",
-      "provisioningState": "Succeeded",
-      "loadBalancingRules": [
-        {
-          "id": "/subscriptions/guid/resourceGroups/TestRG/providers/Microsoft.Network/loadBalancers/TestLB/loadBalancingRules/WebRule"
-        }
-      ],
-      "id": "/subscriptions/guid/resourceGroups/TestRG/providers/Microsoft.Network/loadBalancers/TestLB/backendAddressPools/TestBackEndPool"
-    }
-  ],
-  "loadBalancingRules": [
-    {
-      "etag": "W/\"62a7c8e7-859c-48d3-8e76-5e078c5e4a02\"",
-      "name": "WebRule",
-      "provisioningState": "Succeeded",
-      "enableFloatingIP": false,
-      "id": "/subscriptions/guid/resourceGroups/TestRG/providers/Microsoft.Network/loadBalancers/TestLB/loadBalancingRules/WebRule",
-      "frontendIPConfiguration": {
-        "id": "/subscriptions/guid/resourceGroups/TestRG/providers/Microsoft.Network/loadBalancers/TestLB/frontendIPConfigurations/TestFrontEndPool"
-      },
-      "backendAddressPool": {
-        "id": "/subscriptions/guid/resourceGroups/TestRG/providers/Microsoft.Network/loadBalancers/TestLB/backendAddressPools/TestBackEndPool"
-      },
-      "protocol": "Tcp",
-      "loadDistribution": "Default",
-      "frontendPort": 80,
-      "backendPort": 80,
-      "idleTimeoutInMinutes": 4
-    }
-  ],
->>>>>>> c6affc86
   "probes": [
     {
       "etag": "W/\"62a7c8e7-859c-48d3-8e76-5e078c5e4a02\"",
@@ -1350,49 +919,17 @@
     }
   ]
 }
-
 ```
 
 ## Create a NIC to use with the Linux VM
 
 Even NICs are programmatically available, as you may apply rules to their use and have more than one. Note that in the following `azure network nic create` command, you hook up our NIC to the load back-end IP pool and associated with our NAT rule to permit SSH traffic. To do this, you need to specify the subscription ID of your Azure subscription in place of `<GUID>`:
 
-<<<<<<< HEAD
-```
-ahmet@fedora$ azure network nic create -g TestRG -n LB-NIC1 -l westeurope --subnet-vnet-name TestVNet --subnet-name FrontEnd -d "/subscriptions/<GUID>/resourceGroups/TestRG/providers/Microsoft.Network/loadBalancers/TestLB/backendAddressPools/TestBackEndPool" -e "/subscriptions/<GUID>/resourceGroups/TestRG/providers/Microsoft.Network/loadBalancers/TestLB/inboundNatRules/VM1-SSH"
-info:    Executing command network nic create
-+ Looking up the subnet "FrontEnd"
-+ Looking up the network interface "LB-NIC1"
-+ Creating network interface "LB-NIC1"
-data:    Id                              : /subscriptions/guid/resourceGroups/TestRG/providers/Microsoft.Network/networkInterfaces/LB-NIC1
-data:    Name                            : LB-NIC1
-data:    Type                            : Microsoft.Network/networkInterfaces
-data:    Location                        : westeurope
-data:    Provisioning state              : Succeeded
-data:    Enable IP forwarding            : false
-data:    IP configurations:
-data:      Name                          : Nic-IP-config
-data:      Provisioning state            : Succeeded
-data:      Private IP address            : 192.168.1.4
-data:      Private IP allocation method  : Dynamic
-data:      Subnet                        : /subscriptions/guid/resourceGroups/TestRG/providers/Microsoft.Network/virtualNetworks/TestVNet/subnets/FrontEnd
-data:      Load balancer backend address pools:
-data:        Id                          : /subscriptions/guid/resourceGroups/TestRG/providers/Microsoft.Network/loadBalancers/TestLB/backendAddressPools/TestBackEndPool
-data:      Load balancer inbound NAT rules:
-data:        Id                          : /subscriptions/guid/resourceGroups/TestRG/providers/Microsoft.Network/loadBalancers/TestLB/inboundNatRules/VM1-SSH
-data:
-info:    network nic create command OK
-
-```
-
-You can see the details by examining the resource directly, using the `azure network nic show` command.
-=======
 ```bash
 azure network nic create -g TestRG -n LB-NIC1 -l westeurope --subnet-vnet-name TestVNet --subnet-name FrontEnd -d
 ```
 
 Output
->>>>>>> c6affc86
 
 ```bash 
 /subscriptions/<GUID>/resourceGroups/TestRG/providers/Microsoft.Network/loadBalancers/TestLB/backendAddressPools/TestBackEndPool -e /subscriptions/<GUID>/resourceGroups/TestRG/providers/Microsoft.Network/loadBalancers/TestLB/inboundNatRules/VM1-SSH
@@ -1419,9 +956,6 @@
 data:
 info:    network nic create command OK
 ```
-<<<<<<< HEAD
-ahmet@fedora$ azure network nic show TestRG LB-NIC1 --json | jq '.'
-=======
 
 You can see the details by examining the resource directly, using the `azure network nic show` command.
 
@@ -1432,7 +966,6 @@
 Output
 
 ```bash
->>>>>>> c6affc86
 {
   "etag": "W/\"fc1eaaa1-ee55-45bd-b847-5a08c7f4264a\"",
   "provisioningState": "Succeeded",
@@ -1470,70 +1003,59 @@
   "enableIPForwarding": false,
   "resourceGuid": "a20258b8-6361-45f6-b1b4-27ffed28798c"
 }
-
 ```
 
 Let's go ahead and create the second NIC, hooking in to our back-end IP pool again, and this time the second of our NAT rules to permit SSH traffic:
 
-```
-ahmet@fedora$ azure network nic create -g TestRG -n LB-NIC2 -l westeurope --subnet-vnet-name TestVNet --subnet-name FrontEnd -d "/subscriptions/<GUID>/resourceGroups/TestRG/providers/Microsoft.Network/loadBalancers/TestLB/backendAddressPools/TestBackEndPool" -e "/subscriptions/<GUID>/resourceGroups/TestRG/providers/Microsoft.Network/loadBalancers/TestLB/inboundNatRules/VM2-SSH"
+```bash
+azure network nic create -g TestRG -n LB-NIC2 -l westeurope --subnet-vnet-name TestVNet --subnet-name FrontEnd -d
+```
+
+Output
+
+```bash
+ /subscriptions/<GUID>/resourceGroups/TestRG/providers/Microsoft.Network/loadBalancers/TestLB/backendAddressPools/TestBackEndPool -e /subscriptions/<GUID>/resourceGroups/TestRG/providers/Microsoft.Network/loadBalancers/TestLB/inboundNatRules/VM2-SSH
 ```
 
 ## Create your Network Security Group and rules
 
 Now we create your network security group (NSG) and the inbound rules that govern access to the NIC.
 
-```
-ahmet@fedora$ azure network nsg create TestRG TestNSG westeurope
+```bash
+azure network nsg create TestRG TestNSG westeurope
 ```
 
 Let's add the inbound rule for the NSG to allow inbound connections on port 22 (to support SSH):
 
-```
-ahmet@fedora$ azure network nsg rule create --protocol tcp --direction inbound --priority 1000 \
+```bash
+azure network nsg rule create --protocol tcp --direction inbound --priority 1000 \
     --destination-port-range 22 --access allow TestRG TestNSG SSHRule
-ahmet@fedora$ azure network nsg rule create --protocol tcp --direction inbound --priority 1001 \
+```
+
+```bash
+azure network nsg rule create --protocol tcp --direction inbound --priority 1001 \
     --destination-port-range 80 --access allow -g TestRG -a TestNSG -n HTTPRule
 ```
 
-<<<<<<< HEAD
 > [AZURE.NOTE] The inbound rule is a filter for inbound network connections. In this example, we will bind the NSG to the VMs virtual network interface card (NIC), which means that any request to port 22 will be passed through to the NIC on our VM. Because this is a rule about a network connection -- and not an endpoint as in classic deployments -- to open a port, you must leave the `--source-port-range` set to '\*' (the default value) in order to accept inbound requests from **any** requesting port, which are typically dynamic.
 
 ## Bind to the NIC
 
 Bind the NSG to the NICs:
-=======
-Let's go ahead and create the second NIC, hooking in to our back-end IP pool again, and this time the second of our NAT rules to permit SSH traffic:
->>>>>>> c6affc86
-
-```bash
-azure network nic create -g TestRG -n LB-NIC2 -l westeurope --subnet-vnet-name TestVNet --subnet-name FrontEnd -d
-```
-<<<<<<< HEAD
-ahmet@fedora$ azure network nic set -g TestRG -n LB-NIC1 -o TestNSG
-ahmet@fedora$ azure network nic set -g TestRG -n LB-NIC2 -o TestNSG
+
+```bash
+azure network nic set -g TestRG -n LB-NIC1 -o TestNSG
+```
+
+```bash
+azure network nic set -g TestRG -n LB-NIC2 -o TestNSG
 ```
 
 ## Create an availability set
 Availability sets help spread your VMs across what are known as fault domains and upgrade domains. Let's create an availability set for your VMs:
-=======
-
-Output
-
-```bash
- /subscriptions/<GUID>/resourceGroups/TestRG/providers/Microsoft.Network/loadBalancers/TestLB/backendAddressPools/TestBackEndPool -e /subscriptions/<GUID>/resourceGroups/TestRG/providers/Microsoft.Network/loadBalancers/TestLB/inboundNatRules/VM2-SSH
-```
-
-## Create your Network Security Group and rules
->>>>>>> c6affc86
-
-Now we create your network security group (NSG) and the inbound rules that govern access to the NIC.
-
-```bash
-azure network nsg create TestRG TestNSG westeurope
-```
-<<<<<<< HEAD
-ahmet@fedora$ azure availset create -g TestRG -n TestAvailSet -l westeurope
+
+```bash
+azure availset create -g TestRG -n TestAvailSet -l westeurope
 ```
 
 Fault domains define a grouping of virtual machines that share a common power source and network switch. By default, the virtual machines configured within your availability set are separated across up to three fault domains. The idea is that a hardware issue in one of these fault domains will not affect every VM that is running your app. Azure will automatically distribute VMs across the fault domains when placing them in to an availability set.
@@ -1542,48 +1064,6 @@
 
 You can read more about [managing the availability of VMs](./virtual-machines-linux-manage-availability.md)
 
-=======
-
-Let's add the inbound rule for the NSG to allow inbound connections on port 22 (to support SSH):
-
-```bash
-azure network nsg rule create --protocol tcp --direction inbound --priority 1000 \
-    --destination-port-range 22 --access allow TestRG TestNSG SSHRule
-```
-
-```bash
-azure network nsg rule create --protocol tcp --direction inbound --priority 1001 \
-    --destination-port-range 80 --access allow -g TestRG -a TestNSG -n HTTPRule
-```
-
-> [AZURE.NOTE] The inbound rule is a filter for inbound network connections. In this example, we will bind the NSG to the VMs virtual network interface card (NIC), which means that any request to port 22 will be passed through to the NIC on our VM. Because this is a rule about a network connection -- and not an endpoint as in classic deployments -- to open a port, you must leave the `--source-port-range` set to '\*' (the default value) in order to accept inbound requests from **any** requesting port, which are typically dynamic.
-
-## Bind to the NIC
-
-Bind the NSG to the NICs:
-
-```bash
-azure network nic set -g TestRG -n LB-NIC1 -o TestNSG
-```
-
-```bash
-azure network nic set -g TestRG -n LB-NIC2 -o TestNSG
-```
-
-## Create an availability set
-Availability sets help spread your VMs across what are known as fault domains and upgrade domains. Let's create an availability set for your VMs:
-
-```bash
-azure availset create -g TestRG -n TestAvailSet -l westeurope
-```
-
-Fault domains define a grouping of virtual machines that share a common power source and network switch. By default, the virtual machines configured within your availability set are separated across up to three fault domains. The idea is that a hardware issue in one of these fault domains will not affect every VM that is running your app. Azure will automatically distribute VMs across the fault domains when placing them in to an availability set.
-
-Upgrade domains indicate groups of virtual machines and underlying physical hardware that can be rebooted at the same time. The order of upgrade domains being rebooted may not proceed sequentially during planned maintenance, but only one upgrade will be rebooted at a time. Again, Azure will automatically distribute your VMs across upgrade domains when they are placed within an availability site.
-
-You can read more about [managing the availability of VMs](./virtual-machines-linux-manage-availability.md)
-
->>>>>>> c6affc86
 ## Create your Linux VMs
 
 You've created the storage and network resources to support an internet accessible VMs. Now let's create that VMs, and secure them with an SSH key with no password. In this case, we're going to create an Ubuntu VM based on the most recent LTS. We'll locate that image information using `azure vm image list`, as described in [finding Azure VM images](virtual-machines-linux-cli-ps-findimage.md). We selected an image using the command `azure vm image list westeurope canonical | grep LTS`, and in this case we'll use `canonical:UbuntuServer:14.04.4-LTS:14.04.201604060`, but for the last field we'll pass `latest` so that in the future we always get the most recent build (the string we use will be `canonical:UbuntuServer:14.04.4-LTS:14.04.201604060`).
@@ -1612,26 +1092,10 @@
     --ssh-publickey-file ~/.ssh/id_rsa.pub \
     --admin-username ops
 ```
-<<<<<<< HEAD
-ahmet@fedora$ azure vm create \            
-    --resource-group TestRG \
-    --name TestVM1 \
-    --location westeurope \
-    --os-type linux \
-    --availset-name TestAvailSet \
-    --nic-name LB-NIC1 \
-    --vnet-name TestVnet \
-    --vnet-subnet-name FrontEnd \
-    --storage-account-name computeteststore \
-    --image-urn canonical:UbuntuServer:14.04.4-LTS:latest \
-    --ssh-publickey-file ~/.ssh/id_rsa.pub \
-    --admin-username ops
-=======
-
-Output
-
-```bash
->>>>>>> c6affc86
+
+Output
+
+```bash
 info:    Executing command vm create
 + Looking up the VM "TestVM1"
 info:    Verifying the public key SSH file: /home/ifoulds/.ssh/id_rsa.pub
@@ -1653,14 +1117,10 @@
 ```bash
  ssh ops@testlb.westeurope.cloudapp.azure.com -p 4222
 ```
-<<<<<<< HEAD
-ahmet@fedora$  ssh ops@testlb.westeurope.cloudapp.azure.com -p 4222
-=======
-
-Output
-
-```bash
->>>>>>> c6affc86
+
+Output
+
+```bash
 The authenticity of host '[testlb.westeurope.cloudapp.azure.com]:4222 ([xx.xx.xx.xx]:4222)' can't be established.
 ECDSA key fingerprint is 94:2d:d0:ce:6b:fb:7f:ad:5b:3c:78:93:75:82:12:f9.
 Are you sure you want to continue connecting (yes/no)? yes
@@ -1693,11 +1153,6 @@
 applicable law.
 
 ops@TestVM1:~$
-<<<<<<< HEAD
-```
-
-Go ahead and create your second VM in the same manner:
-=======
 ```
 
 Go ahead and create your second VM in the same manner:
@@ -1719,37 +1174,14 @@
 ```
 
 And you can now use the `azure vm show testrg testvm` command to examine what you've created. At this point, you have your running Ubuntu VMs behind a load balancer in Azure that you can only log into with the SSH key pair that you have; passwords are disabled. You can install nginx or httpd and deploy a web app and see the traffic flow through the load balancer to both of the VMs.
->>>>>>> c6affc86
 
 ```bash
 azure vm show TestRG TestVM1
 ```
-<<<<<<< HEAD
-azure vm create \            
-    --resource-group TestRG \
-    --name TestVM2 \
-    --location westeurope \
-    --os-type linux \
-    --availset-name TestAvailSet \
-    --nic-name LB-NIC2 \
-    --vnet-name TestVnet \
-    --vnet-subnet-name FrontEnd \
-    --storage-account-name computeteststore \
-    --image-urn canonical:UbuntuServer:14.04.4-LTS:latest \
-    --ssh-publickey-file ~/.ssh/id_rsa.pub \
-    --admin-username ops
- ```
-
-And you can now use the `azure vm show testrg testvm` command to examine what you've created. At this point, you have your running Ubuntu VMs behind a load balancer in Azure that you can only log into with the SSH key pair that you have; passwords are disabled. You can install nginx or httpd and deploy a web app and see the traffic flow through the load balancer to both of the VMs.
-
-```
-ahmet@fedora$ azure vm show TestRG TestVM1
-=======
-
-Output
-
-```bash
->>>>>>> c6affc86
+
+Output
+
+```bash
 info:    Executing command vm show
 + Looking up the VM "TestVM1"
 + Looking up the NIC "LB-NIC1"
