<<<<<<< HEAD
<properties
	pageTitle="How To Change the Drive Letter of the Windows Temporary Disk"
	description="Describes how to remap the temporary disk on a Windows-based VM in Azure"
	services="virtual-machines"
	documentationCenter=""
	authors="cynthn
"
	manager="timlt"
	editor=""
	tags="azure-service-management"/>

<tags
	ms.service="virtual-machines"
	ms.workload="infrastructure-services"
	ms.tgt_pltfrm="vm-windows"
	ms.devlang="na"
	ms.topic="article"
	ms.date="05/27/2015"
	ms.author="cynthn"/>

#How to change the drive letter of the Windows temporary disk

If you need to use the D drive to store data, follow these instructions to use a different drive for the temporary disk. Never use the temporary disk to store data that you need to keep.

Before you begin, you'll need a data disk attached to the virtual machine so you can store the Windows page file (pagefile.sys) during this procedure. See [How to attach a data disk to a Windows virtual machine][Attach] if you don't have one. For instructions on how to find out what disks are attached, see "Find the disk" in [How to detach a data disk from a Windows virtual machine][Detach].

If you want to use an existing data disk on the D drive, make sure you've also uploaded the VHD to the Storage account. For instructions, see steps 3 and 4 in [Create and upload a Windows Server VHD to Azure][VHD].

> [AZURE.WARNING] If you resize a virtual machine and doing that moves the virtual machine to a different host, the temporary disk changes back to the D drive.

##Change the drive letter

1. Log on to the virtual machine. For details, see [How to log on to a virtual machine running Windows Server][Logon].

2. Move pagefile.sys from the D drive to another drive.

3. Restart the virtual machine.

4. Log on again and change the drive letter from D to E.

5. From the [Azure portal](http://manage.windowsazure.com), attach an existing data disk or an empty data disk.

6.	Log on to the virtual machine again, initialize the disk, and assign D as the drive letter for the disk you just attached.

7.	Verify that E is mapped to the temporary disk.

8.	Move pagefile.sys from the other drive to the E drive.

## Additional resources
[How to log on to a virtual machine running Windows Server][Logon]

[How to detach a data disk from a Windows virtual machine][Detach]

[About Azure Storage accounts][Storage]

<!--Link references-->
[Attach]: storage-windows-attach-disk.md



[VHD]: virtual-machines-create-upload-vhd-windows-server.md

[Logon]: virtual-machines-log-on-windows-server.md

[Detach]: storage-windows-detach-disk.md

[Storage]: ../storage-whatis-account.md
=======
<properties
	pageTitle="Make the D drive of a VM a data disk | Microsoft Azure"
	description="Describes how to change drive letters for a Windows VM created using the classic deployment model so that you can use the D: drive as a data drive."
	services="virtual-machines"
	documentationCenter=""
	authors="cynthn"
	manager="timlt"
	editor=""
	tags="azure-service-management"/>

<tags
	ms.service="virtual-machines"
	ms.workload="infrastructure-services"
	ms.tgt_pltfrm="vm-windows"
	ms.devlang="na"
	ms.topic="article"
	ms.date="11/03/2015"
	ms.author="cynthn"/>

# Use the D drive as a data drive on a Windows VM 

[AZURE.INCLUDE [learn-about-deployment-models](../../includes/learn-about-deployment-models-classic-include.md)] Resource Manager model.


If you need to use the D drive to store data, follow these instructions to use a different drive letter for the temporary disk. Never use the temporary disk to store data that you need to keep.

## Attach the data disk

First, you'll need to attach the data disk to the virtual machine. To attach a new disk, see [How to attach a data disk to a Windows virtual machine][Attach]. 

If you want to use an existing data disk, make sure you've also uploaded the VHD to the Storage account. For instructions, see steps 3 and 4 in [Create and upload a Windows Server VHD to Azure][VHD]. 


## Temporarily move pagefile.sys to C drive

1. Connect to the virtual machine. 

2. Right-click the **Start** menu and select **System**.

3. In the left-hand menu, select **Advanced system settings**.

4. In the **Performance** section, select **Settings**.

5. Select the **Advanced** tab.

5. In the **Virtual memory** section, select **Change**.

6. Select the **C** drive and then click **System managed size** and then click **Set**.

7. Select the **D** drive and then click **No paging file** and then click **Set**.

8. Click Apply. You will get a warning that the computer needs to be restarted for the changes to take affect.

9. Restart the virtual machine.




## Change the drive letters 

1. Once the VM restarts, log back on to the VM.

2. Click the **Start** menu and type **diskmgmt.msc** and hit Enter. Disk Management will start.

3. Right-click on **D**, the Temporary Storage drive, and select **Change Drive Letter and Paths**.

4. Under Drive letter, select drive **G** and then click **OK**. 

5. Right-click on the data disk, and select **Change Drive Letter and Paths**.

6. Under Drive letter, select drive **D** and then click **OK**. 

7. Right-click on **G**, the Temporary Storage drive, and select **Change Drive Letter and Paths**.

8. Under Drive letter, select drive **E** and then click **OK**. 

> [AZURE.NOTE] If your VM has other disks or drives, use the same method to reassign the drive letters of the other disks and drives. You want the disk configuration to be:  
>- C: OS disk  
>- D: Data Disk  
>- E: Temporary disk



## Move pagefile.sys back to the temporary storage drive 

1. Right-click the **Start** menu and select **System**

2. In the left-hand menu, select **Advanced system settings**.

3. In the **Performance** section, select **Settings**.

4. Select the **Advanced** tab.

5. In the **Virtual memory** section, select **Change**.

6. Select the OS drive **C** and click **No paging file** and then click **Set**.

7. Select the temporary storage drive **E** and then click **System managed size** and then click **Set**.

8. Click **Apply**. You will get a warning that the computer needs to be restarted for the changes to take affect.

9. Restart the virtual machine.




## Additional resources
[How to log on to a virtual machine running Windows Server][Logon]

[How to detach a data disk from a Windows virtual machine][Detach]

[About Azure Storage accounts][Storage]

<!--Link references-->
[Attach]: storage-windows-attach-disk.md

[VHD]: virtual-machines-create-upload-vhd-windows-server.md

[Logon]: virtual-machines-log-on-windows-server.md

[Detach]: storage-windows-detach-disk.md

[Storage]: ../storage-whatis-account.md
>>>>>>> 08be3281
<|MERGE_RESOLUTION|>--- conflicted
+++ resolved
@@ -1,193 +1,123 @@
-<<<<<<< HEAD
-<properties
-	pageTitle="How To Change the Drive Letter of the Windows Temporary Disk"
-	description="Describes how to remap the temporary disk on a Windows-based VM in Azure"
-	services="virtual-machines"
-	documentationCenter=""
-	authors="cynthn
-"
-	manager="timlt"
-	editor=""
-	tags="azure-service-management"/>
-
-<tags
-	ms.service="virtual-machines"
-	ms.workload="infrastructure-services"
-	ms.tgt_pltfrm="vm-windows"
-	ms.devlang="na"
-	ms.topic="article"
-	ms.date="05/27/2015"
-	ms.author="cynthn"/>
-
-#How to change the drive letter of the Windows temporary disk
-
-If you need to use the D drive to store data, follow these instructions to use a different drive for the temporary disk. Never use the temporary disk to store data that you need to keep.
-
-Before you begin, you'll need a data disk attached to the virtual machine so you can store the Windows page file (pagefile.sys) during this procedure. See [How to attach a data disk to a Windows virtual machine][Attach] if you don't have one. For instructions on how to find out what disks are attached, see "Find the disk" in [How to detach a data disk from a Windows virtual machine][Detach].
-
-If you want to use an existing data disk on the D drive, make sure you've also uploaded the VHD to the Storage account. For instructions, see steps 3 and 4 in [Create and upload a Windows Server VHD to Azure][VHD].
-
-> [AZURE.WARNING] If you resize a virtual machine and doing that moves the virtual machine to a different host, the temporary disk changes back to the D drive.
-
-##Change the drive letter
-
-1. Log on to the virtual machine. For details, see [How to log on to a virtual machine running Windows Server][Logon].
-
-2. Move pagefile.sys from the D drive to another drive.
-
-3. Restart the virtual machine.
-
-4. Log on again and change the drive letter from D to E.
-
-5. From the [Azure portal](http://manage.windowsazure.com), attach an existing data disk or an empty data disk.
-
-6.	Log on to the virtual machine again, initialize the disk, and assign D as the drive letter for the disk you just attached.
-
-7.	Verify that E is mapped to the temporary disk.
-
-8.	Move pagefile.sys from the other drive to the E drive.
-
-## Additional resources
-[How to log on to a virtual machine running Windows Server][Logon]
-
-[How to detach a data disk from a Windows virtual machine][Detach]
-
-[About Azure Storage accounts][Storage]
-
-<!--Link references-->
-[Attach]: storage-windows-attach-disk.md
-
-
-
-[VHD]: virtual-machines-create-upload-vhd-windows-server.md
-
-[Logon]: virtual-machines-log-on-windows-server.md
-
-[Detach]: storage-windows-detach-disk.md
-
-[Storage]: ../storage-whatis-account.md
-=======
-<properties
-	pageTitle="Make the D drive of a VM a data disk | Microsoft Azure"
-	description="Describes how to change drive letters for a Windows VM created using the classic deployment model so that you can use the D: drive as a data drive."
-	services="virtual-machines"
-	documentationCenter=""
-	authors="cynthn"
-	manager="timlt"
-	editor=""
-	tags="azure-service-management"/>
-
-<tags
-	ms.service="virtual-machines"
-	ms.workload="infrastructure-services"
-	ms.tgt_pltfrm="vm-windows"
-	ms.devlang="na"
-	ms.topic="article"
-	ms.date="11/03/2015"
-	ms.author="cynthn"/>
-
-# Use the D drive as a data drive on a Windows VM 
-
-[AZURE.INCLUDE [learn-about-deployment-models](../../includes/learn-about-deployment-models-classic-include.md)] Resource Manager model.
-
-
-If you need to use the D drive to store data, follow these instructions to use a different drive letter for the temporary disk. Never use the temporary disk to store data that you need to keep.
-
-## Attach the data disk
-
-First, you'll need to attach the data disk to the virtual machine. To attach a new disk, see [How to attach a data disk to a Windows virtual machine][Attach]. 
-
-If you want to use an existing data disk, make sure you've also uploaded the VHD to the Storage account. For instructions, see steps 3 and 4 in [Create and upload a Windows Server VHD to Azure][VHD]. 
-
-
-## Temporarily move pagefile.sys to C drive
-
-1. Connect to the virtual machine. 
-
-2. Right-click the **Start** menu and select **System**.
-
-3. In the left-hand menu, select **Advanced system settings**.
-
-4. In the **Performance** section, select **Settings**.
-
-5. Select the **Advanced** tab.
-
-5. In the **Virtual memory** section, select **Change**.
-
-6. Select the **C** drive and then click **System managed size** and then click **Set**.
-
-7. Select the **D** drive and then click **No paging file** and then click **Set**.
-
-8. Click Apply. You will get a warning that the computer needs to be restarted for the changes to take affect.
-
-9. Restart the virtual machine.
-
-
-
-
-## Change the drive letters 
-
-1. Once the VM restarts, log back on to the VM.
-
-2. Click the **Start** menu and type **diskmgmt.msc** and hit Enter. Disk Management will start.
-
-3. Right-click on **D**, the Temporary Storage drive, and select **Change Drive Letter and Paths**.
-
-4. Under Drive letter, select drive **G** and then click **OK**. 
-
-5. Right-click on the data disk, and select **Change Drive Letter and Paths**.
-
-6. Under Drive letter, select drive **D** and then click **OK**. 
-
-7. Right-click on **G**, the Temporary Storage drive, and select **Change Drive Letter and Paths**.
-
-8. Under Drive letter, select drive **E** and then click **OK**. 
-
-> [AZURE.NOTE] If your VM has other disks or drives, use the same method to reassign the drive letters of the other disks and drives. You want the disk configuration to be:  
->- C: OS disk  
->- D: Data Disk  
->- E: Temporary disk
-
-
-
-## Move pagefile.sys back to the temporary storage drive 
-
-1. Right-click the **Start** menu and select **System**
-
-2. In the left-hand menu, select **Advanced system settings**.
-
-3. In the **Performance** section, select **Settings**.
-
-4. Select the **Advanced** tab.
-
-5. In the **Virtual memory** section, select **Change**.
-
-6. Select the OS drive **C** and click **No paging file** and then click **Set**.
-
-7. Select the temporary storage drive **E** and then click **System managed size** and then click **Set**.
-
-8. Click **Apply**. You will get a warning that the computer needs to be restarted for the changes to take affect.
-
-9. Restart the virtual machine.
-
-
-
-
-## Additional resources
-[How to log on to a virtual machine running Windows Server][Logon]
-
-[How to detach a data disk from a Windows virtual machine][Detach]
-
-[About Azure Storage accounts][Storage]
-
-<!--Link references-->
-[Attach]: storage-windows-attach-disk.md
-
-[VHD]: virtual-machines-create-upload-vhd-windows-server.md
-
-[Logon]: virtual-machines-log-on-windows-server.md
-
-[Detach]: storage-windows-detach-disk.md
-
-[Storage]: ../storage-whatis-account.md
->>>>>>> 08be3281
+<properties
+	pageTitle="Make the D drive of a VM a data disk | Microsoft Azure"
+	description="Describes how to change drive letters for a Windows VM created using the classic deployment model so that you can use the D: drive as a data drive."
+	services="virtual-machines"
+	documentationCenter=""
+	authors="cynthn"
+	manager="timlt"
+	editor=""
+	tags="azure-service-management"/>
+
+<tags
+	ms.service="virtual-machines"
+	ms.workload="infrastructure-services"
+	ms.tgt_pltfrm="vm-windows"
+	ms.devlang="na"
+	ms.topic="article"
+	ms.date="11/03/2015"
+	ms.author="cynthn"/>
+
+# Use the D drive as a data drive on a Windows VM 
+
+[AZURE.INCLUDE [learn-about-deployment-models](../../includes/learn-about-deployment-models-classic-include.md)] Resource Manager model.
+
+
+If you need to use the D drive to store data, follow these instructions to use a different drive letter for the temporary disk. Never use the temporary disk to store data that you need to keep.
+
+## Attach the data disk
+
+First, you'll need to attach the data disk to the virtual machine. To attach a new disk, see [How to attach a data disk to a Windows virtual machine][Attach]. 
+
+If you want to use an existing data disk, make sure you've also uploaded the VHD to the Storage account. For instructions, see steps 3 and 4 in [Create and upload a Windows Server VHD to Azure][VHD]. 
+
+
+## Temporarily move pagefile.sys to C drive
+
+1. Connect to the virtual machine. 
+
+2. Right-click the **Start** menu and select **System**.
+
+3. In the left-hand menu, select **Advanced system settings**.
+
+4. In the **Performance** section, select **Settings**.
+
+5. Select the **Advanced** tab.
+
+5. In the **Virtual memory** section, select **Change**.
+
+6. Select the **C** drive and then click **System managed size** and then click **Set**.
+
+7. Select the **D** drive and then click **No paging file** and then click **Set**.
+
+8. Click Apply. You will get a warning that the computer needs to be restarted for the changes to take affect.
+
+9. Restart the virtual machine.
+
+
+
+
+## Change the drive letters 
+
+1. Once the VM restarts, log back on to the VM.
+
+2. Click the **Start** menu and type **diskmgmt.msc** and hit Enter. Disk Management will start.
+
+3. Right-click on **D**, the Temporary Storage drive, and select **Change Drive Letter and Paths**.
+
+4. Under Drive letter, select drive **G** and then click **OK**. 
+
+5. Right-click on the data disk, and select **Change Drive Letter and Paths**.
+
+6. Under Drive letter, select drive **D** and then click **OK**. 
+
+7. Right-click on **G**, the Temporary Storage drive, and select **Change Drive Letter and Paths**.
+
+8. Under Drive letter, select drive **E** and then click **OK**. 
+
+> [AZURE.NOTE] If your VM has other disks or drives, use the same method to reassign the drive letters of the other disks and drives. You want the disk configuration to be:  
+>- C: OS disk  
+>- D: Data Disk  
+>- E: Temporary disk
+
+
+
+## Move pagefile.sys back to the temporary storage drive 
+
+1. Right-click the **Start** menu and select **System**
+
+2. In the left-hand menu, select **Advanced system settings**.
+
+3. In the **Performance** section, select **Settings**.
+
+4. Select the **Advanced** tab.
+
+5. In the **Virtual memory** section, select **Change**.
+
+6. Select the OS drive **C** and click **No paging file** and then click **Set**.
+
+7. Select the temporary storage drive **E** and then click **System managed size** and then click **Set**.
+
+8. Click **Apply**. You will get a warning that the computer needs to be restarted for the changes to take affect.
+
+9. Restart the virtual machine.
+
+
+
+
+## Additional resources
+[How to log on to a virtual machine running Windows Server][Logon]
+
+[How to detach a data disk from a Windows virtual machine][Detach]
+
+[About Azure Storage accounts][Storage]
+
+<!--Link references-->
+[Attach]: storage-windows-attach-disk.md
+
+[VHD]: virtual-machines-create-upload-vhd-windows-server.md
+
+[Logon]: virtual-machines-log-on-windows-server.md
+
+[Detach]: storage-windows-detach-disk.md
+
+[Storage]: ../storage-whatis-account.md