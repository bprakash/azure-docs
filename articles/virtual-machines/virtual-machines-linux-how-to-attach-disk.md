<<<<<<< HEAD
<properties
	pageTitle="Attach a disk to a Linux virtual machine | Microsoft Azure"
	description="Learn how to attach a data disk to an Linux virtual machine running on Azure and initialize it so it's ready for use."
	services="virtual-machines"
	documentationCenter=""
	authors="dsk-2015"
	manager="timlt"
	editor="tysonn"
	tags="azure-service-management"/>

<tags
	ms.service="virtual-machines"
	ms.workload="infrastructure-services"
	ms.tgt_pltfrm="vm-linux"
	ms.devlang="na"
	ms.topic="article"
	ms.date="08/11/2015"
	ms.author="dkshir"/>

# How to Attach a Data Disk to a Linux Virtual Machine

[AZURE.INCLUDE [learn-about-deployment-models](../../includes/learn-about-deployment-models-include.md)] This article covers attaching a disk with the Azure Service Manager.

You can attach both empty disks and disks that contain data. In both cases, the disks are actually .vhd files that reside in an Azure storage account. Also in both cases, after you attach the disk, you'll need to initialize it so it's ready for use. This article refers to virtual machines created using the classic deployment model.

> [AZURE.NOTE] It's a best practice to use one or more separate disks to store a virtual machine's data. When you create an Azure virtual machine, it has an operating system disk and a temporary disk. **Do not use the temporary disk to store data.** As the name implies, it provides temporary storage only. It offers no redundancy or backup because it doesn't reside in Azure storage.
> The temporary disk is typically managed by the Azure Linux Agent and automatically mounted to **/mnt/resource** (or **/mnt** on Ubuntu images). On the other hand, a data disk might be named by the Linux kernel something like `/dev/sdc`, and you'll need to partition, format, and mount this resource. See the [Azure Linux Agent User Guide][Agent] for details.

[AZURE.INCLUDE [howto-attach-disk-windows-linux](../../includes/howto-attach-disk-linux.md)]

## How to: Initialize a new data disk in Linux

1. Connect to the virtual machine. For instructions, see [How to log on to a virtual machine running Linux][Logon].



2. Next you need to find the device identifier for the data disk to initialize. There are two ways to do that:

	a) In the SSH window, type the following command, and then enter the password for the account that you created to manage the virtual machine:

			$sudo grep SCSI /var/log/messages

	For recent Ubuntu distributions, you may need to use `sudo grep SCSI /var/log/syslog` because logging to `/var/log/messages` might be disabled by default.

	You can find the identifier of the last data disk that was added in the messages that are displayed.

	![Get the disk messages](./media/virtual-machines-linux-how-to-attach-disk/DiskMessages.png)

	OR

	b) Use the `lsscsi` command to find out the device id. `lsscsi` can be installed by either `yum install lsscsi` (on Red Hat based distributions) or `apt-get install lsscsi` (on Debian based distributions). You can find the disk you are looking for by its _lun_ or **logical unit number**. For example, the _lun_ for the disks you attached can be easily seen from `azure vm disk list <virtual-machine>` as:

			~$ azure vm disk list ubuntuVMasm
			info:    Executing command vm disk list
			+ Fetching disk images
			+ Getting virtual machines
			+ Getting VM disks
			data:    Lun  Size(GB)  Blob-Name                         OS
			data:    ---  --------  --------------------------------  -----
			data:         30        ubuntuVMasm-2645b8030676c8f8.vhd  Linux
			data:    1    10        test.VHD
			data:    2    30        ubuntuVMasm-76f7ee1ef0f6dddc.vhd
			info:    vm disk list command OK

	Compare this with the output of `lsscsi` for the same sample virtual machine:

			adminuser@ubuntuVMasm:~$ lsscsi
			[1:0:0:0]    cd/dvd  Msft     Virtual CD/ROM   1.0   /dev/sr0
			[2:0:0:0]    disk    Msft     Virtual Disk     1.0   /dev/sda
			[3:0:1:0]    disk    Msft     Virtual Disk     1.0   /dev/sdb
			[5:0:0:0]    disk    Msft     Virtual Disk     1.0   /dev/sdc
			[5:0:0:1]    disk    Msft     Virtual Disk     1.0   /dev/sdd
			[5:0:0:2]    disk    Msft     Virtual Disk     1.0   /dev/sde

	The last number in the tuple in each row is the _lun_. See `man lsscsi` for more information.

3. In the SSH window, type the following command to create a new device, and then enter the account password:

		$sudo fdisk /dev/sdc

	>[AZURE.NOTE] In this example you may need to use `sudo -i` on some distributions if /sbin or /usr/sbin are not in your `$PATH`.


4. When prompted, type **n** to create a new partition.


	![Create new device](./media/virtual-machines-linux-how-to-attach-disk/DiskPartition.png)

5. When prompted, type **p** to make the partition the primary partition, type **1** to make it the first partition, and then type enter to accept the default value for the cylinder.


	![Create partition](./media/virtual-machines-linux-how-to-attach-disk/DiskCylinder.png)



6. Type **p** to see the details about the disk that is being partitioned.


	![List disk information](./media/virtual-machines-linux-how-to-attach-disk/DiskInfo.png)



7. Type **w** to write the settings for the disk.


	![Write the disk changes](./media/virtual-machines-linux-how-to-attach-disk/DiskWrite.png)

8. Make the file system on the new partition. As an example, type the following command and then enter the account password:

		# sudo mkfs -t ext4 /dev/sdc1

	![Create file system](./media/virtual-machines-linux-how-to-attach-disk/DiskFileSystem.png)

	>[AZURE.NOTE] Note that SUSE Linux Enterprise 11 systems only support read-only access for ext4 file systems.  For these systems it is recommended to format the new file system as ext3 rather than ext4.


9. Make a directory to mount the new file system. As an example, type the following command  and then enter the account password:

		# sudo mkdir /datadrive


10. Type the following command to mount the drive:

		# sudo mount /dev/sdc1 /datadrive

	The data disk is now ready to use as **/datadrive**.


11. Add the new drive to /etc/fstab:

	To ensure the drive is re-mounted automatically after a reboot it must be added to the /etc/fstab file. In addition, it is highly recommended that the UUID (Universally Unique IDentifier) is used in /etc/fstab to refer to the drive rather than just the device name (i.e. /dev/sdc1). To find the UUID of the new drive you can use the **blkid** utility:

		# sudo -i blkid

	The output will look similar to the following:

		/dev/sda1: UUID="11111111-1b1b-1c1c-1d1d-1e1e1e1e1e1e" TYPE="ext4"
		/dev/sdb1: UUID="22222222-2b2b-2c2c-2d2d-2e2e2e2e2e2e" TYPE="ext4"
		/dev/sdc1: UUID="33333333-3b3b-3c3c-3d3d-3e3e3e3e3e3e" TYPE="ext4"


	>[AZURE.NOTE] Improperly editing the **/etc/fstab** file could result in an unbootable system. If unsure, please refer to the distribution's documentation for information on how to properly edit this file. It is also recommended that a backup of the /etc/fstab file is created before editing.

	Next, open the **/etc/fstab** file in a text editor. Note that /etc/fstab is a system file, so you will need to use `sudo` to edit this file, for example:

		# sudo vi /etc/fstab

	In this example we will use the UUID value for the new **/dev/sdc1** device that was created in the previous steps, and the mountpoint **/datadrive**. Add the following line to the end of the **/etc/fstab** file:

		UUID=33333333-3b3b-3c3c-3d3d-3e3e3e3e3e3e   /datadrive   ext4   defaults   1   2

	Or, on systems based on SUSE Linux you may need to use a slightly different format:

		/dev/disk/by-uuid/33333333-3b3b-3c3c-3d3d-3e3e3e3e3e3e   /   ext3   defaults   1   2

	You can now test that the file system is mounted properly by simply unmounting and then re-mounting the file system, i.e. using the example mount point `/datadrive` created in the earlier steps:

		# sudo umount /datadrive
		# sudo mount /datadrive

	If the `mount` command produces an error, check the /etc/fstab file for correct syntax. If additional data drives or partitions are created you will need to enter them into /etc/fstab separately as well.


>[AZURE.NOTE] Subsequently removing a data disk without editing fstab could cause the VM to fail to boot. If this is a common occurrence, most distributions provide either the `nofail` and/or `nobootwait` fstab options that will allow a system to boot even if the disk fails to mount at boot time. Please consult your distribution's documentation for more information on these parameters.

## Additional Resources
[How to log on to a virtual machine running Linux][Logon]

[How to detach a disk from a Linux virtual machine ](virtual-machines-linux-how-to-detach-disk.md)

[Using the Azure CLI with the Service Management API](virtual-machines-command-line-tools.md)

<!--Link references-->
[Agent]: virtual-machines-linux-agent-user-guide.md
[Logon]: virtual-machines-linux-how-to-log-on.md
=======
<properties
	pageTitle="Attach a disk to a Linux VM | Microsoft Azure"
	description="Learn how to attach a data disk to an Linux virtual machine running on Azure and initialize it so it's ready for use."
	services="virtual-machines"
	documentationCenter=""
	authors="dsk-2015"
	manager="timlt"
	editor="tysonn"
	tags="azure-service-management"/>

<tags
	ms.service="virtual-machines"
	ms.workload="infrastructure-services"
	ms.tgt_pltfrm="vm-linux"
	ms.devlang="na"
	ms.topic="article"
	ms.date="08/11/2015"
	ms.author="dkshir"/>

# How to Attach a Data Disk to a Linux Virtual Machine

[AZURE.INCLUDE [learn-about-deployment-models](../../includes/learn-about-deployment-models-include.md)] This article covers attaching a disk with the classic deployment model.

You can attach both empty disks and disks that contain data. In both cases, the disks are actually .vhd files that reside in an Azure storage account. Also in both cases, after you attach the disk, you'll need to initialize it so it's ready for use. This article refers to virtual machines created using the classic deployment model.

> [AZURE.NOTE] It's a best practice to use one or more separate disks to store a virtual machine's data. When you create an Azure virtual machine, it has an operating system disk and a temporary disk. **Do not use the temporary disk to store data.** As the name implies, it provides temporary storage only. It offers no redundancy or backup because it doesn't reside in Azure storage.
> The temporary disk is typically managed by the Azure Linux Agent and automatically mounted to **/mnt/resource** (or **/mnt** on Ubuntu images). On the other hand, a data disk might be named by the Linux kernel something like `/dev/sdc`, and you'll need to partition, format, and mount this resource. See the [Azure Linux Agent User Guide][Agent] for details.

[AZURE.INCLUDE [howto-attach-disk-windows-linux](../../includes/howto-attach-disk-linux.md)]

## How to: Initialize a new data disk in Linux

1. Connect to the virtual machine. For instructions, see [How to log on to a virtual machine running Linux][Logon].



2. Next you need to find the device identifier for the data disk to initialize. There are two ways to do that:

	a) In the SSH window, type the following command, and then enter the password for the account that you created to manage the virtual machine:

			$sudo grep SCSI /var/log/messages

	For recent Ubuntu distributions, you may need to use `sudo grep SCSI /var/log/syslog` because logging to `/var/log/messages` might be disabled by default.

	You can find the identifier of the last data disk that was added in the messages that are displayed.

	![Get the disk messages](./media/virtual-machines-linux-how-to-attach-disk/DiskMessages.png)

	OR

	b) Use the `lsscsi` command to find out the device id. `lsscsi` can be installed by either `yum install lsscsi` (on Red Hat based distributions) or `apt-get install lsscsi` (on Debian based distributions). You can find the disk you are looking for by its _lun_ or **logical unit number**. For example, the _lun_ for the disks you attached can be easily seen from `azure vm disk list <virtual-machine>` as:

			~$ azure vm disk list ubuntuVMasm
			info:    Executing command vm disk list
			+ Fetching disk images
			+ Getting virtual machines
			+ Getting VM disks
			data:    Lun  Size(GB)  Blob-Name                         OS
			data:    ---  --------  --------------------------------  -----
			data:         30        ubuntuVMasm-2645b8030676c8f8.vhd  Linux
			data:    1    10        test.VHD
			data:    2    30        ubuntuVMasm-76f7ee1ef0f6dddc.vhd
			info:    vm disk list command OK

	Compare this with the output of `lsscsi` for the same sample virtual machine:

			adminuser@ubuntuVMasm:~$ lsscsi
			[1:0:0:0]    cd/dvd  Msft     Virtual CD/ROM   1.0   /dev/sr0
			[2:0:0:0]    disk    Msft     Virtual Disk     1.0   /dev/sda
			[3:0:1:0]    disk    Msft     Virtual Disk     1.0   /dev/sdb
			[5:0:0:0]    disk    Msft     Virtual Disk     1.0   /dev/sdc
			[5:0:0:1]    disk    Msft     Virtual Disk     1.0   /dev/sdd
			[5:0:0:2]    disk    Msft     Virtual Disk     1.0   /dev/sde

	The last number in the tuple in each row is the _lun_. See `man lsscsi` for more information.

3. In the SSH window, type the following command to create a new device, and then enter the account password:

		$sudo fdisk /dev/sdc

	>[AZURE.NOTE] In this example you may need to use `sudo -i` on some distributions if /sbin or /usr/sbin are not in your `$PATH`.


4. When prompted, type **n** to create a new partition.


	![Create new device](./media/virtual-machines-linux-how-to-attach-disk/DiskPartition.png)

5. When prompted, type **p** to make the partition the primary partition, type **1** to make it the first partition, and then type enter to accept the default value for the cylinder.


	![Create partition](./media/virtual-machines-linux-how-to-attach-disk/DiskCylinder.png)



6. Type **p** to see the details about the disk that is being partitioned.


	![List disk information](./media/virtual-machines-linux-how-to-attach-disk/DiskInfo.png)



7. Type **w** to write the settings for the disk.


	![Write the disk changes](./media/virtual-machines-linux-how-to-attach-disk/DiskWrite.png)

8. Make the file system on the new partition. As an example, type the following command and then enter the account password:

		# sudo mkfs -t ext4 /dev/sdc1

	![Create file system](./media/virtual-machines-linux-how-to-attach-disk/DiskFileSystem.png)

	>[AZURE.NOTE] Note that SUSE Linux Enterprise 11 systems only support read-only access for ext4 file systems.  For these systems it is recommended to format the new file system as ext3 rather than ext4.


9. Make a directory to mount the new file system. As an example, type the following command  and then enter the account password:

		# sudo mkdir /datadrive


10. Type the following command to mount the drive:

		# sudo mount /dev/sdc1 /datadrive

	The data disk is now ready to use as **/datadrive**.


11. Add the new drive to /etc/fstab:

	To ensure the drive is re-mounted automatically after a reboot it must be added to the /etc/fstab file. In addition, it is highly recommended that the UUID (Universally Unique IDentifier) is used in /etc/fstab to refer to the drive rather than just the device name (i.e. /dev/sdc1). To find the UUID of the new drive you can use the **blkid** utility:

		# sudo -i blkid

	The output will look similar to the following:

		/dev/sda1: UUID="11111111-1b1b-1c1c-1d1d-1e1e1e1e1e1e" TYPE="ext4"
		/dev/sdb1: UUID="22222222-2b2b-2c2c-2d2d-2e2e2e2e2e2e" TYPE="ext4"
		/dev/sdc1: UUID="33333333-3b3b-3c3c-3d3d-3e3e3e3e3e3e" TYPE="ext4"


	>[AZURE.NOTE] Improperly editing the **/etc/fstab** file could result in an unbootable system. If unsure, please refer to the distribution's documentation for information on how to properly edit this file. It is also recommended that a backup of the /etc/fstab file is created before editing.

	Next, open the **/etc/fstab** file in a text editor. Note that /etc/fstab is a system file, so you will need to use `sudo` to edit this file, for example:

		# sudo vi /etc/fstab

	In this example we will use the UUID value for the new **/dev/sdc1** device that was created in the previous steps, and the mountpoint **/datadrive**. Add the following line to the end of the **/etc/fstab** file:

		UUID=33333333-3b3b-3c3c-3d3d-3e3e3e3e3e3e   /datadrive   ext4   defaults   1   2

	Or, on systems based on SUSE Linux you may need to use a slightly different format:

		/dev/disk/by-uuid/33333333-3b3b-3c3c-3d3d-3e3e3e3e3e3e   /   ext3   defaults   1   2

	You can now test that the file system is mounted properly by simply unmounting and then re-mounting the file system, i.e. using the example mount point `/datadrive` created in the earlier steps:

		# sudo umount /datadrive
		# sudo mount /datadrive

	If the `mount` command produces an error, check the /etc/fstab file for correct syntax. If additional data drives or partitions are created you will need to enter them into /etc/fstab separately as well.


>[AZURE.NOTE] Subsequently removing a data disk without editing fstab could cause the VM to fail to boot. If this is a common occurrence, most distributions provide either the `nofail` and/or `nobootwait` fstab options that will allow a system to boot even if the disk fails to mount at boot time. Please consult your distribution's documentation for more information on these parameters.

## Additional Resources
[How to log on to a virtual machine running Linux][Logon]

[How to detach a disk from a Linux virtual machine ](virtual-machines-linux-how-to-detach-disk.md)

[Using the Azure CLI with the Service Management API](virtual-machines-command-line-tools.md)

<!--Link references-->
[Agent]: virtual-machines-linux-agent-user-guide.md
[Logon]: virtual-machines-linux-how-to-log-on.md
>>>>>>> a3835ed1
<|MERGE_RESOLUTION|>--- conflicted
+++ resolved
@@ -1,353 +1,175 @@
-<<<<<<< HEAD
-<properties
-	pageTitle="Attach a disk to a Linux virtual machine | Microsoft Azure"
-	description="Learn how to attach a data disk to an Linux virtual machine running on Azure and initialize it so it's ready for use."
-	services="virtual-machines"
-	documentationCenter=""
-	authors="dsk-2015"
-	manager="timlt"
-	editor="tysonn"
-	tags="azure-service-management"/>
-
-<tags
-	ms.service="virtual-machines"
-	ms.workload="infrastructure-services"
-	ms.tgt_pltfrm="vm-linux"
-	ms.devlang="na"
-	ms.topic="article"
-	ms.date="08/11/2015"
-	ms.author="dkshir"/>
-
-# How to Attach a Data Disk to a Linux Virtual Machine
-
-[AZURE.INCLUDE [learn-about-deployment-models](../../includes/learn-about-deployment-models-include.md)] This article covers attaching a disk with the Azure Service Manager.
-
-You can attach both empty disks and disks that contain data. In both cases, the disks are actually .vhd files that reside in an Azure storage account. Also in both cases, after you attach the disk, you'll need to initialize it so it's ready for use. This article refers to virtual machines created using the classic deployment model.
-
-> [AZURE.NOTE] It's a best practice to use one or more separate disks to store a virtual machine's data. When you create an Azure virtual machine, it has an operating system disk and a temporary disk. **Do not use the temporary disk to store data.** As the name implies, it provides temporary storage only. It offers no redundancy or backup because it doesn't reside in Azure storage.
-> The temporary disk is typically managed by the Azure Linux Agent and automatically mounted to **/mnt/resource** (or **/mnt** on Ubuntu images). On the other hand, a data disk might be named by the Linux kernel something like `/dev/sdc`, and you'll need to partition, format, and mount this resource. See the [Azure Linux Agent User Guide][Agent] for details.
-
-[AZURE.INCLUDE [howto-attach-disk-windows-linux](../../includes/howto-attach-disk-linux.md)]
-
-## How to: Initialize a new data disk in Linux
-
-1. Connect to the virtual machine. For instructions, see [How to log on to a virtual machine running Linux][Logon].
-
-
-
-2. Next you need to find the device identifier for the data disk to initialize. There are two ways to do that:
-
-	a) In the SSH window, type the following command, and then enter the password for the account that you created to manage the virtual machine:
-
-			$sudo grep SCSI /var/log/messages
-
-	For recent Ubuntu distributions, you may need to use `sudo grep SCSI /var/log/syslog` because logging to `/var/log/messages` might be disabled by default.
-
-	You can find the identifier of the last data disk that was added in the messages that are displayed.
-
-	![Get the disk messages](./media/virtual-machines-linux-how-to-attach-disk/DiskMessages.png)
-
-	OR
-
-	b) Use the `lsscsi` command to find out the device id. `lsscsi` can be installed by either `yum install lsscsi` (on Red Hat based distributions) or `apt-get install lsscsi` (on Debian based distributions). You can find the disk you are looking for by its _lun_ or **logical unit number**. For example, the _lun_ for the disks you attached can be easily seen from `azure vm disk list <virtual-machine>` as:
-
-			~$ azure vm disk list ubuntuVMasm
-			info:    Executing command vm disk list
-			+ Fetching disk images
-			+ Getting virtual machines
-			+ Getting VM disks
-			data:    Lun  Size(GB)  Blob-Name                         OS
-			data:    ---  --------  --------------------------------  -----
-			data:         30        ubuntuVMasm-2645b8030676c8f8.vhd  Linux
-			data:    1    10        test.VHD
-			data:    2    30        ubuntuVMasm-76f7ee1ef0f6dddc.vhd
-			info:    vm disk list command OK
-
-	Compare this with the output of `lsscsi` for the same sample virtual machine:
-
-			adminuser@ubuntuVMasm:~$ lsscsi
-			[1:0:0:0]    cd/dvd  Msft     Virtual CD/ROM   1.0   /dev/sr0
-			[2:0:0:0]    disk    Msft     Virtual Disk     1.0   /dev/sda
-			[3:0:1:0]    disk    Msft     Virtual Disk     1.0   /dev/sdb
-			[5:0:0:0]    disk    Msft     Virtual Disk     1.0   /dev/sdc
-			[5:0:0:1]    disk    Msft     Virtual Disk     1.0   /dev/sdd
-			[5:0:0:2]    disk    Msft     Virtual Disk     1.0   /dev/sde
-
-	The last number in the tuple in each row is the _lun_. See `man lsscsi` for more information.
-
-3. In the SSH window, type the following command to create a new device, and then enter the account password:
-
-		$sudo fdisk /dev/sdc
-
-	>[AZURE.NOTE] In this example you may need to use `sudo -i` on some distributions if /sbin or /usr/sbin are not in your `$PATH`.
-
-
-4. When prompted, type **n** to create a new partition.
-
-
-	![Create new device](./media/virtual-machines-linux-how-to-attach-disk/DiskPartition.png)
-
-5. When prompted, type **p** to make the partition the primary partition, type **1** to make it the first partition, and then type enter to accept the default value for the cylinder.
-
-
-	![Create partition](./media/virtual-machines-linux-how-to-attach-disk/DiskCylinder.png)
-
-
-
-6. Type **p** to see the details about the disk that is being partitioned.
-
-
-	![List disk information](./media/virtual-machines-linux-how-to-attach-disk/DiskInfo.png)
-
-
-
-7. Type **w** to write the settings for the disk.
-
-
-	![Write the disk changes](./media/virtual-machines-linux-how-to-attach-disk/DiskWrite.png)
-
-8. Make the file system on the new partition. As an example, type the following command and then enter the account password:
-
-		# sudo mkfs -t ext4 /dev/sdc1
-
-	![Create file system](./media/virtual-machines-linux-how-to-attach-disk/DiskFileSystem.png)
-
-	>[AZURE.NOTE] Note that SUSE Linux Enterprise 11 systems only support read-only access for ext4 file systems.  For these systems it is recommended to format the new file system as ext3 rather than ext4.
-
-
-9. Make a directory to mount the new file system. As an example, type the following command  and then enter the account password:
-
-		# sudo mkdir /datadrive
-
-
-10. Type the following command to mount the drive:
-
-		# sudo mount /dev/sdc1 /datadrive
-
-	The data disk is now ready to use as **/datadrive**.
-
-
-11. Add the new drive to /etc/fstab:
-
-	To ensure the drive is re-mounted automatically after a reboot it must be added to the /etc/fstab file. In addition, it is highly recommended that the UUID (Universally Unique IDentifier) is used in /etc/fstab to refer to the drive rather than just the device name (i.e. /dev/sdc1). To find the UUID of the new drive you can use the **blkid** utility:
-
-		# sudo -i blkid
-
-	The output will look similar to the following:
-
-		/dev/sda1: UUID="11111111-1b1b-1c1c-1d1d-1e1e1e1e1e1e" TYPE="ext4"
-		/dev/sdb1: UUID="22222222-2b2b-2c2c-2d2d-2e2e2e2e2e2e" TYPE="ext4"
-		/dev/sdc1: UUID="33333333-3b3b-3c3c-3d3d-3e3e3e3e3e3e" TYPE="ext4"
-
-
-	>[AZURE.NOTE] Improperly editing the **/etc/fstab** file could result in an unbootable system. If unsure, please refer to the distribution's documentation for information on how to properly edit this file. It is also recommended that a backup of the /etc/fstab file is created before editing.
-
-	Next, open the **/etc/fstab** file in a text editor. Note that /etc/fstab is a system file, so you will need to use `sudo` to edit this file, for example:
-
-		# sudo vi /etc/fstab
-
-	In this example we will use the UUID value for the new **/dev/sdc1** device that was created in the previous steps, and the mountpoint **/datadrive**. Add the following line to the end of the **/etc/fstab** file:
-
-		UUID=33333333-3b3b-3c3c-3d3d-3e3e3e3e3e3e   /datadrive   ext4   defaults   1   2
-
-	Or, on systems based on SUSE Linux you may need to use a slightly different format:
-
-		/dev/disk/by-uuid/33333333-3b3b-3c3c-3d3d-3e3e3e3e3e3e   /   ext3   defaults   1   2
-
-	You can now test that the file system is mounted properly by simply unmounting and then re-mounting the file system, i.e. using the example mount point `/datadrive` created in the earlier steps:
-
-		# sudo umount /datadrive
-		# sudo mount /datadrive
-
-	If the `mount` command produces an error, check the /etc/fstab file for correct syntax. If additional data drives or partitions are created you will need to enter them into /etc/fstab separately as well.
-
-
->[AZURE.NOTE] Subsequently removing a data disk without editing fstab could cause the VM to fail to boot. If this is a common occurrence, most distributions provide either the `nofail` and/or `nobootwait` fstab options that will allow a system to boot even if the disk fails to mount at boot time. Please consult your distribution's documentation for more information on these parameters.
-
-## Additional Resources
-[How to log on to a virtual machine running Linux][Logon]
-
-[How to detach a disk from a Linux virtual machine ](virtual-machines-linux-how-to-detach-disk.md)
-
-[Using the Azure CLI with the Service Management API](virtual-machines-command-line-tools.md)
-
-<!--Link references-->
-[Agent]: virtual-machines-linux-agent-user-guide.md
-[Logon]: virtual-machines-linux-how-to-log-on.md
-=======
-<properties
-	pageTitle="Attach a disk to a Linux VM | Microsoft Azure"
-	description="Learn how to attach a data disk to an Linux virtual machine running on Azure and initialize it so it's ready for use."
-	services="virtual-machines"
-	documentationCenter=""
-	authors="dsk-2015"
-	manager="timlt"
-	editor="tysonn"
-	tags="azure-service-management"/>
-
-<tags
-	ms.service="virtual-machines"
-	ms.workload="infrastructure-services"
-	ms.tgt_pltfrm="vm-linux"
-	ms.devlang="na"
-	ms.topic="article"
-	ms.date="08/11/2015"
-	ms.author="dkshir"/>
-
-# How to Attach a Data Disk to a Linux Virtual Machine
-
-[AZURE.INCLUDE [learn-about-deployment-models](../../includes/learn-about-deployment-models-include.md)] This article covers attaching a disk with the classic deployment model.
-
-You can attach both empty disks and disks that contain data. In both cases, the disks are actually .vhd files that reside in an Azure storage account. Also in both cases, after you attach the disk, you'll need to initialize it so it's ready for use. This article refers to virtual machines created using the classic deployment model.
-
-> [AZURE.NOTE] It's a best practice to use one or more separate disks to store a virtual machine's data. When you create an Azure virtual machine, it has an operating system disk and a temporary disk. **Do not use the temporary disk to store data.** As the name implies, it provides temporary storage only. It offers no redundancy or backup because it doesn't reside in Azure storage.
-> The temporary disk is typically managed by the Azure Linux Agent and automatically mounted to **/mnt/resource** (or **/mnt** on Ubuntu images). On the other hand, a data disk might be named by the Linux kernel something like `/dev/sdc`, and you'll need to partition, format, and mount this resource. See the [Azure Linux Agent User Guide][Agent] for details.
-
-[AZURE.INCLUDE [howto-attach-disk-windows-linux](../../includes/howto-attach-disk-linux.md)]
-
-## How to: Initialize a new data disk in Linux
-
-1. Connect to the virtual machine. For instructions, see [How to log on to a virtual machine running Linux][Logon].
-
-
-
-2. Next you need to find the device identifier for the data disk to initialize. There are two ways to do that:
-
-	a) In the SSH window, type the following command, and then enter the password for the account that you created to manage the virtual machine:
-
-			$sudo grep SCSI /var/log/messages
-
-	For recent Ubuntu distributions, you may need to use `sudo grep SCSI /var/log/syslog` because logging to `/var/log/messages` might be disabled by default.
-
-	You can find the identifier of the last data disk that was added in the messages that are displayed.
-
-	![Get the disk messages](./media/virtual-machines-linux-how-to-attach-disk/DiskMessages.png)
-
-	OR
-
-	b) Use the `lsscsi` command to find out the device id. `lsscsi` can be installed by either `yum install lsscsi` (on Red Hat based distributions) or `apt-get install lsscsi` (on Debian based distributions). You can find the disk you are looking for by its _lun_ or **logical unit number**. For example, the _lun_ for the disks you attached can be easily seen from `azure vm disk list <virtual-machine>` as:
-
-			~$ azure vm disk list ubuntuVMasm
-			info:    Executing command vm disk list
-			+ Fetching disk images
-			+ Getting virtual machines
-			+ Getting VM disks
-			data:    Lun  Size(GB)  Blob-Name                         OS
-			data:    ---  --------  --------------------------------  -----
-			data:         30        ubuntuVMasm-2645b8030676c8f8.vhd  Linux
-			data:    1    10        test.VHD
-			data:    2    30        ubuntuVMasm-76f7ee1ef0f6dddc.vhd
-			info:    vm disk list command OK
-
-	Compare this with the output of `lsscsi` for the same sample virtual machine:
-
-			adminuser@ubuntuVMasm:~$ lsscsi
-			[1:0:0:0]    cd/dvd  Msft     Virtual CD/ROM   1.0   /dev/sr0
-			[2:0:0:0]    disk    Msft     Virtual Disk     1.0   /dev/sda
-			[3:0:1:0]    disk    Msft     Virtual Disk     1.0   /dev/sdb
-			[5:0:0:0]    disk    Msft     Virtual Disk     1.0   /dev/sdc
-			[5:0:0:1]    disk    Msft     Virtual Disk     1.0   /dev/sdd
-			[5:0:0:2]    disk    Msft     Virtual Disk     1.0   /dev/sde
-
-	The last number in the tuple in each row is the _lun_. See `man lsscsi` for more information.
-
-3. In the SSH window, type the following command to create a new device, and then enter the account password:
-
-		$sudo fdisk /dev/sdc
-
-	>[AZURE.NOTE] In this example you may need to use `sudo -i` on some distributions if /sbin or /usr/sbin are not in your `$PATH`.
-
-
-4. When prompted, type **n** to create a new partition.
-
-
-	![Create new device](./media/virtual-machines-linux-how-to-attach-disk/DiskPartition.png)
-
-5. When prompted, type **p** to make the partition the primary partition, type **1** to make it the first partition, and then type enter to accept the default value for the cylinder.
-
-
-	![Create partition](./media/virtual-machines-linux-how-to-attach-disk/DiskCylinder.png)
-
-
-
-6. Type **p** to see the details about the disk that is being partitioned.
-
-
-	![List disk information](./media/virtual-machines-linux-how-to-attach-disk/DiskInfo.png)
-
-
-
-7. Type **w** to write the settings for the disk.
-
-
-	![Write the disk changes](./media/virtual-machines-linux-how-to-attach-disk/DiskWrite.png)
-
-8. Make the file system on the new partition. As an example, type the following command and then enter the account password:
-
-		# sudo mkfs -t ext4 /dev/sdc1
-
-	![Create file system](./media/virtual-machines-linux-how-to-attach-disk/DiskFileSystem.png)
-
-	>[AZURE.NOTE] Note that SUSE Linux Enterprise 11 systems only support read-only access for ext4 file systems.  For these systems it is recommended to format the new file system as ext3 rather than ext4.
-
-
-9. Make a directory to mount the new file system. As an example, type the following command  and then enter the account password:
-
-		# sudo mkdir /datadrive
-
-
-10. Type the following command to mount the drive:
-
-		# sudo mount /dev/sdc1 /datadrive
-
-	The data disk is now ready to use as **/datadrive**.
-
-
-11. Add the new drive to /etc/fstab:
-
-	To ensure the drive is re-mounted automatically after a reboot it must be added to the /etc/fstab file. In addition, it is highly recommended that the UUID (Universally Unique IDentifier) is used in /etc/fstab to refer to the drive rather than just the device name (i.e. /dev/sdc1). To find the UUID of the new drive you can use the **blkid** utility:
-
-		# sudo -i blkid
-
-	The output will look similar to the following:
-
-		/dev/sda1: UUID="11111111-1b1b-1c1c-1d1d-1e1e1e1e1e1e" TYPE="ext4"
-		/dev/sdb1: UUID="22222222-2b2b-2c2c-2d2d-2e2e2e2e2e2e" TYPE="ext4"
-		/dev/sdc1: UUID="33333333-3b3b-3c3c-3d3d-3e3e3e3e3e3e" TYPE="ext4"
-
-
-	>[AZURE.NOTE] Improperly editing the **/etc/fstab** file could result in an unbootable system. If unsure, please refer to the distribution's documentation for information on how to properly edit this file. It is also recommended that a backup of the /etc/fstab file is created before editing.
-
-	Next, open the **/etc/fstab** file in a text editor. Note that /etc/fstab is a system file, so you will need to use `sudo` to edit this file, for example:
-
-		# sudo vi /etc/fstab
-
-	In this example we will use the UUID value for the new **/dev/sdc1** device that was created in the previous steps, and the mountpoint **/datadrive**. Add the following line to the end of the **/etc/fstab** file:
-
-		UUID=33333333-3b3b-3c3c-3d3d-3e3e3e3e3e3e   /datadrive   ext4   defaults   1   2
-
-	Or, on systems based on SUSE Linux you may need to use a slightly different format:
-
-		/dev/disk/by-uuid/33333333-3b3b-3c3c-3d3d-3e3e3e3e3e3e   /   ext3   defaults   1   2
-
-	You can now test that the file system is mounted properly by simply unmounting and then re-mounting the file system, i.e. using the example mount point `/datadrive` created in the earlier steps:
-
-		# sudo umount /datadrive
-		# sudo mount /datadrive
-
-	If the `mount` command produces an error, check the /etc/fstab file for correct syntax. If additional data drives or partitions are created you will need to enter them into /etc/fstab separately as well.
-
-
->[AZURE.NOTE] Subsequently removing a data disk without editing fstab could cause the VM to fail to boot. If this is a common occurrence, most distributions provide either the `nofail` and/or `nobootwait` fstab options that will allow a system to boot even if the disk fails to mount at boot time. Please consult your distribution's documentation for more information on these parameters.
-
-## Additional Resources
-[How to log on to a virtual machine running Linux][Logon]
-
-[How to detach a disk from a Linux virtual machine ](virtual-machines-linux-how-to-detach-disk.md)
-
-[Using the Azure CLI with the Service Management API](virtual-machines-command-line-tools.md)
-
-<!--Link references-->
-[Agent]: virtual-machines-linux-agent-user-guide.md
-[Logon]: virtual-machines-linux-how-to-log-on.md
->>>>>>> a3835ed1
+<properties
+	pageTitle="Attach a disk to a Linux VM | Microsoft Azure"
+	description="Learn how to attach a data disk to an Linux virtual machine running on Azure and initialize it so it's ready for use."
+	services="virtual-machines"
+	documentationCenter=""
+	authors="dsk-2015"
+	manager="timlt"
+	editor="tysonn"
+	tags="azure-service-management"/>
+
+<tags
+	ms.service="virtual-machines"
+	ms.workload="infrastructure-services"
+	ms.tgt_pltfrm="vm-linux"
+	ms.devlang="na"
+	ms.topic="article"
+	ms.date="08/11/2015"
+	ms.author="dkshir"/>
+
+# How to Attach a Data Disk to a Linux Virtual Machine
+
+[AZURE.INCLUDE [learn-about-deployment-models](../../includes/learn-about-deployment-models-include.md)] This article covers attaching a disk with the classic deployment model.
+
+You can attach both empty disks and disks that contain data. In both cases, the disks are actually .vhd files that reside in an Azure storage account. Also in both cases, after you attach the disk, you'll need to initialize it so it's ready for use. This article refers to virtual machines created using the classic deployment model.
+
+> [AZURE.NOTE] It's a best practice to use one or more separate disks to store a virtual machine's data. When you create an Azure virtual machine, it has an operating system disk and a temporary disk. **Do not use the temporary disk to store data.** As the name implies, it provides temporary storage only. It offers no redundancy or backup because it doesn't reside in Azure storage.
+> The temporary disk is typically managed by the Azure Linux Agent and automatically mounted to **/mnt/resource** (or **/mnt** on Ubuntu images). On the other hand, a data disk might be named by the Linux kernel something like `/dev/sdc`, and you'll need to partition, format, and mount this resource. See the [Azure Linux Agent User Guide][Agent] for details.
+
+[AZURE.INCLUDE [howto-attach-disk-windows-linux](../../includes/howto-attach-disk-linux.md)]
+
+## How to: Initialize a new data disk in Linux
+
+1. Connect to the virtual machine. For instructions, see [How to log on to a virtual machine running Linux][Logon].
+
+
+
+2. Next you need to find the device identifier for the data disk to initialize. There are two ways to do that:
+
+	a) In the SSH window, type the following command, and then enter the password for the account that you created to manage the virtual machine:
+
+			$sudo grep SCSI /var/log/messages
+
+	For recent Ubuntu distributions, you may need to use `sudo grep SCSI /var/log/syslog` because logging to `/var/log/messages` might be disabled by default.
+
+	You can find the identifier of the last data disk that was added in the messages that are displayed.
+
+	![Get the disk messages](./media/virtual-machines-linux-how-to-attach-disk/DiskMessages.png)
+
+	OR
+
+	b) Use the `lsscsi` command to find out the device id. `lsscsi` can be installed by either `yum install lsscsi` (on Red Hat based distributions) or `apt-get install lsscsi` (on Debian based distributions). You can find the disk you are looking for by its _lun_ or **logical unit number**. For example, the _lun_ for the disks you attached can be easily seen from `azure vm disk list <virtual-machine>` as:
+
+			~$ azure vm disk list ubuntuVMasm
+			info:    Executing command vm disk list
+			+ Fetching disk images
+			+ Getting virtual machines
+			+ Getting VM disks
+			data:    Lun  Size(GB)  Blob-Name                         OS
+			data:    ---  --------  --------------------------------  -----
+			data:         30        ubuntuVMasm-2645b8030676c8f8.vhd  Linux
+			data:    1    10        test.VHD
+			data:    2    30        ubuntuVMasm-76f7ee1ef0f6dddc.vhd
+			info:    vm disk list command OK
+
+	Compare this with the output of `lsscsi` for the same sample virtual machine:
+
+			adminuser@ubuntuVMasm:~$ lsscsi
+			[1:0:0:0]    cd/dvd  Msft     Virtual CD/ROM   1.0   /dev/sr0
+			[2:0:0:0]    disk    Msft     Virtual Disk     1.0   /dev/sda
+			[3:0:1:0]    disk    Msft     Virtual Disk     1.0   /dev/sdb
+			[5:0:0:0]    disk    Msft     Virtual Disk     1.0   /dev/sdc
+			[5:0:0:1]    disk    Msft     Virtual Disk     1.0   /dev/sdd
+			[5:0:0:2]    disk    Msft     Virtual Disk     1.0   /dev/sde
+
+	The last number in the tuple in each row is the _lun_. See `man lsscsi` for more information.
+
+3. In the SSH window, type the following command to create a new device, and then enter the account password:
+
+		$sudo fdisk /dev/sdc
+
+	>[AZURE.NOTE] In this example you may need to use `sudo -i` on some distributions if /sbin or /usr/sbin are not in your `$PATH`.
+
+
+4. When prompted, type **n** to create a new partition.
+
+
+	![Create new device](./media/virtual-machines-linux-how-to-attach-disk/DiskPartition.png)
+
+5. When prompted, type **p** to make the partition the primary partition, type **1** to make it the first partition, and then type enter to accept the default value for the cylinder.
+
+
+	![Create partition](./media/virtual-machines-linux-how-to-attach-disk/DiskCylinder.png)
+
+
+
+6. Type **p** to see the details about the disk that is being partitioned.
+
+
+	![List disk information](./media/virtual-machines-linux-how-to-attach-disk/DiskInfo.png)
+
+
+
+7. Type **w** to write the settings for the disk.
+
+
+	![Write the disk changes](./media/virtual-machines-linux-how-to-attach-disk/DiskWrite.png)
+
+8. Make the file system on the new partition. As an example, type the following command and then enter the account password:
+
+		# sudo mkfs -t ext4 /dev/sdc1
+
+	![Create file system](./media/virtual-machines-linux-how-to-attach-disk/DiskFileSystem.png)
+
+	>[AZURE.NOTE] Note that SUSE Linux Enterprise 11 systems only support read-only access for ext4 file systems.  For these systems it is recommended to format the new file system as ext3 rather than ext4.
+
+
+9. Make a directory to mount the new file system. As an example, type the following command  and then enter the account password:
+
+		# sudo mkdir /datadrive
+
+
+10. Type the following command to mount the drive:
+
+		# sudo mount /dev/sdc1 /datadrive
+
+	The data disk is now ready to use as **/datadrive**.
+
+
+11. Add the new drive to /etc/fstab:
+
+	To ensure the drive is re-mounted automatically after a reboot it must be added to the /etc/fstab file. In addition, it is highly recommended that the UUID (Universally Unique IDentifier) is used in /etc/fstab to refer to the drive rather than just the device name (i.e. /dev/sdc1). To find the UUID of the new drive you can use the **blkid** utility:
+
+		# sudo -i blkid
+
+	The output will look similar to the following:
+
+		/dev/sda1: UUID="11111111-1b1b-1c1c-1d1d-1e1e1e1e1e1e" TYPE="ext4"
+		/dev/sdb1: UUID="22222222-2b2b-2c2c-2d2d-2e2e2e2e2e2e" TYPE="ext4"
+		/dev/sdc1: UUID="33333333-3b3b-3c3c-3d3d-3e3e3e3e3e3e" TYPE="ext4"
+
+
+	>[AZURE.NOTE] Improperly editing the **/etc/fstab** file could result in an unbootable system. If unsure, please refer to the distribution's documentation for information on how to properly edit this file. It is also recommended that a backup of the /etc/fstab file is created before editing.
+
+	Next, open the **/etc/fstab** file in a text editor. Note that /etc/fstab is a system file, so you will need to use `sudo` to edit this file, for example:
+
+		# sudo vi /etc/fstab
+
+	In this example we will use the UUID value for the new **/dev/sdc1** device that was created in the previous steps, and the mountpoint **/datadrive**. Add the following line to the end of the **/etc/fstab** file:
+
+		UUID=33333333-3b3b-3c3c-3d3d-3e3e3e3e3e3e   /datadrive   ext4   defaults   1   2
+
+	Or, on systems based on SUSE Linux you may need to use a slightly different format:
+
+		/dev/disk/by-uuid/33333333-3b3b-3c3c-3d3d-3e3e3e3e3e3e   /   ext3   defaults   1   2
+
+	You can now test that the file system is mounted properly by simply unmounting and then re-mounting the file system, i.e. using the example mount point `/datadrive` created in the earlier steps:
+
+		# sudo umount /datadrive
+		# sudo mount /datadrive
+
+	If the `mount` command produces an error, check the /etc/fstab file for correct syntax. If additional data drives or partitions are created you will need to enter them into /etc/fstab separately as well.
+
+
+>[AZURE.NOTE] Subsequently removing a data disk without editing fstab could cause the VM to fail to boot. If this is a common occurrence, most distributions provide either the `nofail` and/or `nobootwait` fstab options that will allow a system to boot even if the disk fails to mount at boot time. Please consult your distribution's documentation for more information on these parameters.
+
+## Additional Resources
+[How to log on to a virtual machine running Linux][Logon]
+
+[How to detach a disk from a Linux virtual machine ](virtual-machines-linux-how-to-detach-disk.md)
+
+[Using the Azure CLI with the Service Management API](virtual-machines-command-line-tools.md)
+
+<!--Link references-->
+[Agent]: virtual-machines-linux-agent-user-guide.md
+[Logon]: virtual-machines-linux-how-to-log-on.md