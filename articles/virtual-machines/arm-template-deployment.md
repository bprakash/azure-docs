--- conflicted
+++ resolved
@@ -1,466 +1,454 @@
-<properties
-<<<<<<< HEAD
-	pageTitle="Deploy Azure Resources by Using a Template"
-=======
-	pageTitle="Deploy Azure Resources using a template | Microsoft Azure"
->>>>>>> a3835ed1
-	description="Learn to use some of the available clients in the Azure Resource Management Library to deploy a virtual machine, virtual network, and storage account"
-	services="virtual-machines,virtual-networks,storage"
-	documentationCenter=""
-	authors="davidmu1"
-	manager="timlt"
-	editor="tysonn"
-<<<<<<< HEAD
-	tags="azure-resource-manager/>
-=======
-	tags="azure-resource-manager"/>
->>>>>>> a3835ed1
-
-<tags
-	ms.service="azure-resource-manager"
-	ms.workload="multiple"
-	ms.tgt_pltfrm="vm-windows"
-	ms.devlang="na"
-	ms.topic="article"
-	ms.date="08/25/2015"
-	ms.author="davidmu"/>
-
-<<<<<<< HEAD
-# Deploy Azure Resources Using .NET Libraries and a Template
-=======
-# Deploy Azure resources using .NET libraries and a template
->>>>>>> a3835ed1
-
-[AZURE.INCLUDE [learn-about-deployment-models](../../includes/learn-about-deployment-models-include.md)] This article covers creating a resource with the Resource Manager deployment model.
-
-By using resource groups and templates, you're able to manage all of the resources that support your application together. This tutorial shows you how to use some of the available clients in the Azure Resource Management Library and how to build a template to deploy a virtual machine, virtual network, and storage account.
-
-[AZURE.INCLUDE [free-trial-note](../../includes/free-trial-note.md)]
-
-To complete this tutorial you also need:
-
-- [Visual Studio](http://msdn.microsoft.com/library/dd831853.aspx)
-- [Azure storage account](../storage-create-storage-account.md)
-- [Windows Management Framework 3.0](http://www.microsoft.com/en-us/download/details.aspx?id=34595) or [Windows Management Framework 4.0](http://www.microsoft.com/en-us/download/details.aspx?id=40855)
-- [Azure PowerShell](../powershell-install-configure.md)
-
-It takes about 30 minutes to do these steps.
-
-## Step 1: Add an application to Azure AD and set permissions
-
-To use Azure AD to authenticate requests to Azure Resource Manager, an application must be added to the Default Directory. Do the following to add an application:
-
-1. Open an Azure PowerShell command prompt, and then run this command:
-
-        Switch-AzureMode –Name AzureResourceManager
-
-2. Set the Azure account that you want to use for this tutorial. Run this command and enter the credentials for your subscription when prompted:
-
-	    Add-AzureAccount
-
-3. Replace {password} in the following command with the one that you want to use and then run it to create the application:
-
-	    New-AzureADApplication -DisplayName "My AD Application 1" -HomePage "https://myapp1.com" -IdentifierUris "https://myapp1.com"  -Password "{password}"
-
-4. Record the value the ApplicationId value in the response from the previous step. You will need it later in this tutorial:
-
-	![Create an AD application](./media/arm-template-deployment/azureapplicationid.png)
-
-	>[AZURE.NOTE] You can also find the application identifier in the client id field of the application in the Management Portal.
-
-5. Replace {application-id} with the identifier that you just recorded and then create the service principal for the application:
-
-        New-AzureADServicePrincipal -ApplicationId {application-id}
-
-6. Set the permission to use the application:
-
-	    New-AzureRoleAssignment -RoleDefinitionName Owner -ServicePrincipalName "https://myapp1.com"
-
-## Step 2: Create the Visual Studio project, the template file, and the parameters file
-
-###Create the template file
-
-An Azure Resource Manager Template makes it possible for you to deploy and manage Azure resources together by using a JSON description of the resources and associated deployment parameters. In Visual Studio, do the following:
-
-1. Click **File** > **New** > **Project**.
-
-2. In **Templates** > **Visual C#**, select **Console Application**, enter the name and location of the project, and then click **OK**.
-
-3. Right-click the project name in Solution Explorer, and then click **Add** > **New Item**.
-
-4.	In the Add New Item window, select **Text File**, enter *VirtualMachineTemplate.json* for the name, and then click **Add**.
-
-5.	Open the VirtualMachineTemplate.json file and then add the opening and closing brackets, the required schema element, and the required contentVersion element:
-
-        {
-            "$schema": "http://schema.management.azure.com/schemas/2014-04-01-preview/VM.json",
-            "contentVersion": "1.0.0.0",
-        }
-
-6. [Parameters](../resource-group-authoring-templates.md#parameters) are not always required, but they make template management easier. They describe the type of the value, the default value if needed, and possibly the allowed values of the parameter. For this tutorial, the parameters that are used to create a virtual machine, a storage account, and a virtual network are added to the template.
-
-    Add the parameters element and its child elements after the contentVersion element:
-
-		{
-		  "$schema": "http://schema.management.azure.com/schemas/2014-04-01-preview/VM.json",
-		  "contentVersion": "1.0.0.0",
-		  "parameters": {
-		    "location": { "type": "String", "defaultValue" : "West US", "allowedValues": [ "West US", "East US" ] },
-            "newStorageAccountName": { "type": "string" },
-            "storageAccountType": { "type": "string", "defaultValue": "Standard_LRS", "allowedValues": [ "Standard_LRS", "Standard_GRS" ] },
-            "publicIPAddressName": { "type": "string" },
-            "publicIPAddressType" : { "type" : "string", "defaultValue" : "Dynamic", "allowedValues" : [ "Dynamic" ] },
-            "vmStorageAccountContainerName": { "type": "string", "defaultValue": "vhds" },
-            "vmName": { "type": "string" },
-            "vmSize": { "type": "string", "defaultValue": "Standard_A0", "allowedValues" : [ "Standard_A0", "Standard_A1" ] },
-            "vmSourceImageName": { "type": "string" },
-            "adminUserName": { "type": "string" },
-            "adminPassword": { "type": "securestring" },
-            "virtualNetworkName":{ "type" : "string" },
-            "addressPrefix": { "type" : "string", "defaultValue" : "10.0.0.0/16" },
-            "subnet1Name": { "type" : "string", "defaultValue" : "Subnet-1" },
-            "subnet2Name": { "type" : "string", "defaultValue" : "Subnet-2" },
-            "subnet1Prefix" : { "type" : "string", "defaultValue" : "10.0.0.0/24" },
-            "subnet2Prefix" : { "type" : "string", "defaultValue" : "10.0.1.0/24" },
-            "dnsName" : { "type" : "string" },
-            "subscriptionId": { "type" : "string" },
-            "nicName": { "type" : "string" }
-          },
-        }
-
-7.	[Variables](../resource-group-authoring-templates.md#variables) can be used in a template to specify values that may change frequently or values that need to be created from a combination of parameter values.
-
-    Add the variables element after the parameters section:
-
-		{
-		  "$schema": "http://schema.management.azure.com/schemas/2014-04-01-preview/VM.json",
-		  "contentVersion": "1.0.0.0",
-		  "parameters": {
-		    "location": { "type": "String", "defaultValue" : "West US", "allowedValues": [ "West US", "East US" ] },
-            "newStorageAccountName": { "type": "string" },
-            "storageAccountType": { "type": "string", "defaultValue": "Standard_LRS", "allowedValues": [ "Standard_LRS", "Standard_GRS" ] },
-            "publicIPAddressName": { "type": "string" },
-            "publicIPAddressType" : { "type" : "string", "defaultValue" : "Dynamic", "allowedValues" : [ "Dynamic" ] },
-            "vmStorageAccountContainerName": { "type": "string", "defaultValue": "vhds" },
-            "vmName": { "type": "string" },
-            "vmSize": { "type": "string", "defaultValue": "Standard_A0", "allowedValues" : [ "Standard_A0", "Standard_A1" ] },
-            "vmSourceImageName": { "type": "string" },
-            "adminUserName": { "type": "string" },
-            "adminPassword": { "type": "securestring" },
-            "virtualNetworkName":{ "type" : "string" },
-            "addressPrefix": { "type" : "string", "defaultValue" : "10.0.0.0/16" },
-            "subnet1Name": { "type" : "string", "defaultValue" : "Subnet-1" },
-            "subnet2Name": { "type" : "string", "defaultValue" : "Subnet-2" },
-            "subnet1Prefix" : { "type" : "string", "defaultValue" : "10.0.0.0/24" },
-            "subnet2Prefix" : { "type" : "string", "defaultValue" : "10.0.1.0/24" },
-            "dnsName" : { "type" : "string" },
-            "subscriptionId": { "type" : "string" },
-            "nicName": { "type" : "string" }
-          },
-          "variables": {
-            "sourceImageName" : "[concat('/',parameters('subscriptionId'),'/services/images/',parameters('vmSourceImageName'))]",
-            "vnetID":"[resourceId('Microsoft.Network/virtualNetworks',parameters('virtualNetworkName'))]",
-            "subnet1Ref" : "[concat(variables('vnetID'),'/subnets/',parameters('subnet1Name'))]"
-          },
-        }
-
-8.	[Resources](../resource-group-authoring-templates.md#resources) such as the virtual machine, the virtual network, and the storage account are defined next in the template.
-
-    Add the resources section after the variables section:
-
-		{
-		  "$schema": "http://schema.management.azure.com/schemas/2014-04-01-preview/VM.json",
-		  "contentVersion": "1.0.0.0",
-		  "parameters": {
-		    "location": { "type": "String", "defaultValue" : "West US", "allowedValues": [ "West US", "East US" ] },
-            "newStorageAccountName": { "type": "string" },
-            "storageAccountType": { "type": "string", "defaultValue": "Standard_LRS", "allowedValues": [ "Standard_LRS", "Standard_GRS" ] },
-            "publicIPAddressName": { "type": "string" },
-            "publicIPAddressType" : { "type" : "string", "defaultValue" : "Dynamic", "allowedValues" : [ "Dynamic" ] },
-            "vmStorageAccountContainerName": { "type": "string", "defaultValue": "vhds" },
-            "vmName": { "type": "string" },
-            "vmSize": { "type": "string", "defaultValue": "Standard_A0", "allowedValues" : [ "Standard_A0", "Standard_A1" ] },
-            "vmSourceImageName": { "type": "string" },
-            "adminUserName": { "type": "string" },
-            "adminPassword": { "type": "securestring" },
-            "virtualNetworkName":{ "type" : "string" },
-            "addressPrefix": { "type" : "string", "defaultValue" : "10.0.0.0/16" },
-            "subnet1Name": { "type" : "string", "defaultValue" : "Subnet-1" },
-            "subnet2Name": { "type" : "string", "defaultValue" : "Subnet-2" },
-            "subnet1Prefix" : { "type" : "string", "defaultValue" : "10.0.0.0/24" },
-            "subnet2Prefix" : { "type" : "string", "defaultValue" : "10.0.1.0/24" },
-            "dnsName" : { "type" : "string" },
-            "subscriptionId": { "type" : "string" },
-            "nicName": { "type" : "string" }
-          },
-          "variables": {
-            "sourceImageName" : "[concat('/',parameters('subscriptionId'),'/services/images/',parameters('vmSourceImageName'))]",
-            "vnetID":"[resourceId('Microsoft.Network/virtualNetworks',parameters('virtualNetworkName'))]",
-            "subnet1Ref" : "[concat(variables('vnetID'),'/subnets/',parameters('subnet1Name'))]"
-          },
-          "resources": [ {
-            "apiVersion": "2014-12-01-preview",
-            "type": "Microsoft.Storage/storageAccounts",
-            "name": "[parameters('newStorageAccountName')]",
-            "location": "[parameters('location')]",
-            "properties": { "accountType": "[parameters('storageAccountType')]" }
-          },
-          {
-            "apiVersion": "2014-12-01-preview",
-            "type": "Microsoft.Network/publicIPAddresses",
-            "name": "[parameters('publicIPAddressName')]",
-            "location": "[parameters('location')]",
-            "properties": {
-              "publicIPAllocationMethod": "[parameters('publicIPAddressType')]",
-              "dnsSettings": { "domainNameLabel": "[parameters('dnsName')]" }
-            }
-          },
-          {
-            "apiVersion": "2014-12-01-preview",
-            "type": "Microsoft.Network/virtualNetworks",
-            "name": "[parameters('virtualNetworkName')]",
-            "location": "[parameters('location')]",
-            "properties": {
-              "addressSpace": { "addressPrefixes": [ "[parameters('addressPrefix')]" ] },
-              "subnets": [ {
-                "name": "[parameters('subnet1Name')]",
-                "properties": { "addressPrefix": "[parameters('subnet1Prefix')]" }
-              },
-              {
-                "name": "[parameters('subnet2Name')]",
-                "properties": { "addressPrefix": "[parameters('subnet2Prefix')]" }
-              } ]
-            }
-          },
-          {
-            "apiVersion": "2014-12-01-preview",
-            "type": "Microsoft.Network/networkInterfaces",
-            "name": "[parameters('nicName')]",
-            "location": "[parameters('location')]",
-            "dependsOn": [
-              "[concat('Microsoft.Network/publicIPAddresses/', parameters('publicIPAddressName'))]",
-              "[concat('Microsoft.Network/virtualNetworks/', parameters('virtualNetworkName'))]"
-            ],
-            "properties": {
-              "ipConfigurations": [ {
-                "name": "ipconfig1",
-                "properties": {
-                  "privateIPAllocationMethod": "Dynamic",
-                  "publicIPAddress": {
-                    "id": "[resourceId('Microsoft.Network/publicIPAddresses', parameters('publicIPAddressName'))]"
-                  },
-                  "subnet": { "id": "[variables('subnet1Ref')]" }
-                }
-              } ]
-            }
-          },
-          {
-            "apiVersion": "2014-12-01-preview",
-            "type": "Microsoft.Compute/virtualMachines",
-            "name": "[parameters('vmName')]",
-            "location": "[parameters('location')]",
-            "dependsOn": [
-              "[concat('Microsoft.Storage/storageAccounts/', parameters('newStorageAccountName'))]",
-              "[concat('Microsoft.Network/networkInterfaces/', parameters('nicName'))]"
-            ],
-            "properties": {
-              "hardwareProfile": { "vmSize": "[parameters('vmSize')]" },
-              "osProfile": {
-                "computername": "[parameters('vmName')]",
-                "adminUsername": "[parameters('adminUsername')]",
-                "adminPassword": "[parameters('adminPassword')]",
-                "windowsProfile": { "provisionVMAgent": "true" }
-              },
-              "storageProfile": {
-                "sourceImage": { "id": "[variables('sourceImageName')]" },
-                "destinationVhdsContainer" : "[concat('http://',parameters('newStorageAccountName'),'.blob.core.windows.net/',parameters('vmStorageAccountContainerName'),'/')]"
-              },
-              "networkProfile": {
-                "networkInterfaces" : [ {
-                  "id": "[resourceId('Microsoft.Network/networkInterfaces',parameters('nicName'))]"
-                } ]
-              }
-            }
-          } ]
-        }
-
-9.	Save the template file that you created.
-
-###Create the parameters file
-
-To specify values for the resource parameters that were defined in the template, you create a parameters file that contains the values and submit it to the Resource Manager with the template. In Visual Studio, do the following:
-
-1.	Right-click the project name in Solution Explorer, and then click **Add**, and then  **New Item**.
-
-2.	In the Add New Item window, select **Text File**, enter *Parameters.json* for the Name, and then click **Add**.
-
-3.	Open the parameters.json file and then add the following JSON content:
-
-        {
-          "contentVersion": "1.0.0.0",
-          "parameters": {
-            "vmName": { "value": "mytestvm1" },
-            "newStorageAccountName": { "value": "mytestsa1" },
-            "storageAccountType": { "value": "Standard_LRS" },
-            "publicIPaddressName": { "value": "mytestip1" },
-            "location": { "value": "West US" },
-            "vmStorageAccountContainerName": { "value": "vhds" },
-            "vmSize": { "value": "Standard_A1" },
-            "subscriptionId": { "value": "{subscription-id}" },
-            "vmSourceImageName": { "value": "{source-image-name}" },
-            "adminUserName": { "value": "mytestacct1" },
-            "adminPassword": { "value": "mytestpass1" },
-            "virtualNetworkName": { "value": "mytestvn1" },
-            "dnsName": { "value": "mytestdns1" },
-            "nicName": { "value": "mytestnic1" }
-          }
-        }
-
-    >[AZURE.NOTE] Image vhd names change regularly in the image gallery, so you need to get a current image name to deploy the virtual machine. To do this, see [About images for virtual machines](https://azure.microsoft.com/en-us/documentation/articles/virtual-machines-images/), and then replace {source-image-name} with the name of the vhd file that you want to use. For example,  "a699494373c04fc0bc8f2bb1389d6106__Windows-Server-2012-R2-201412.01-en.us-127GB.vhd". Replace {subscription-id} with the identifier of your subscription.
-
-
-4.	Save the parameters file that you created.
-
-The template file and the parameters file are accessed by Azure Resource Manager from an Azure storage account. To put the files in storage, do the following:
-
-1.	Open Server Explorer and navigate to the container in your storage account where you want to place the file. For this tutorial, the container where the template is located is named templates.
-
-2.	In the upper-right corner of the templates container pane, click the Upload Blob icon, browse to the VirtualMachineTemplate.json file that you created, and then click **Open**.
-
-3. Click the Upload Blob icon again, browse to the Parameters.json file that you created, and then click **Open**.
-
-##Step 3: Install the libraries
-
-NuGet packages are the easiest way to install the libraries that you need to finish this tutorial. You must install the Azure Resource Management Library and the Azure Active Directory Authentication Library. To get these libraries in Visual Studio, do the following:
-
-1.	Right-click the project name in the Solution Explorer, and then click **Manage NuGet Packages**.
-
-2.	Type *Active Directory* in the search box, click **Install** for the Active Directory Authentication Library package, and then follow the instructions to install the package.
-
-3.	At the top of the page, select **Include Prerelease**. Type *Azure Resource Management* in the search box, click **Install** for the Microsoft Azure Resource Management Libraries, and then follow the instructions to install the package.
-
-You are now ready to start using the libraries to create your application.
-
-##Step 4: Create the credentials that are used to authenticate requests
-
-Now that the Azure Active Directory application is created and the authentication library has been installed, you format the application information into credentials that are used to authenticate requests to the Azure Resource Manager. Do the following:
-
-1.	Open the Program.cs file for the project that you created, and then add the following using statements to the top of the file:
-
-        using Microsoft.Azure;
-        using Microsoft.IdentityModel.Clients.ActiveDirectory;
-        using Microsoft.Azure.Management.Resources;
-        using Microsoft.Azure.Management.Resources.Models;
-
-2.	Add the following method to the Program class to get the token that is needed to create the credentials:
-
-        private static string GetAuthorizationHeader()
-        {
-          ClientCredential cc = new ClientCredential("{application-id}", "{password}");
-            var context = new AuthenticationContext("https://login.windows.net/{tenant-id}");
-            var result = context.AcquireToken("https://management.azure.com/", cc);
-          if (result == null)
-          {
-            throw new InvalidOperationException("Failed to obtain the JWT token");
-          }
-
-          string token = result.AccessToken;
-
-          return token;
-        }
-
-	Replace {application-id} with the application identifier that you recorded earlier, {password} with the password that you chose for the AD application, and {tenant-id} with the tenant identifier for your subscription. You can find the tenant id by running Get-AzureSubscription.
-
-3.	Add the following code to the Main method in the Program.cs file to create the credentials:
-
-		var token = GetAuthorizationHeader();
-		var credential = new TokenCloudCredentials("{subscription-id}", token);
-
-4.	Save the Program.cs file.
-
-
-##Step 5: Add the code to deploy the template
-
-Resources are always deployed from a template to a resource group. You use the [ResourceGroup](https://msdn.microsoft.com/library/azure/microsoft.azure.management.resources.models.resourcegroup.aspx) and the [ResourceManagementClient](https://msdn.microsoft.com/library/azure/microsoft.azure.management.resources.resourcemanagementclient.aspx) classes to create the resource group that the resources are deployed to.
-
-1.	Add the following method to the Program class to create the resource group:
-
-		public async static void CreateResourceGroup(TokenCloudCredentials credential)
-		{
-		  Console.WriteLine("Creating the resource group...");
-		  var resourceGroup = new ResourceGroup { Location = "West US" };
-		  using (var resourceManagementClient = new ResourceManagementClient(credential))
-		  {
-		    var rgResult = await resourceManagementClient.ResourceGroups.CreateOrUpdateAsync("mytestrg1", resourceGroup);
-		    Console.WriteLine(rgResult.StatusCode);
-		  }
-		}
-
-2.	Add the following code to the Main method to call the method that you just added:
-
-		CreateResourceGroup(credential);
-		Console.ReadLine();
-
-3.	Add the following method to the Program class to deploy the resources to the resource group by using the template that you defined:
-
-		public async static void CreateTemplateDeployment(TokenCloudCredentials credential)
-		{
-		  Console.WriteLine("Creating the template deployment...");
-		  var deployment = new Deployment();
-          deployment.Properties = new DeploymentProperties
-		  {
-		    Mode = DeploymentMode.Incremental,
-		    TemplateLink = new TemplateLink
-		    {
-		      Uri = new Uri("https://{storage-account-name}.blob.core.windows.net/templates/VirtualMachineTemplate.json")
-			},
-			ParametersLink = new ParametersLink
-			{
-			  Uri = new Uri("https://{storage-account-name}.blob.core.windows.net/templates/Parameters.json")
-			}
-		  };
-		  using (var templateDeploymentClient = new ResourceManagementClient(credential))
-		  {
-		    var dpResult = await templateDeploymentClient.Deployments.CreateOrUpdateAsync("mytestrg1", "mytestdp1", deployment);
-			Console.WriteLine(dpResult.StatusCode);
-		  }
-		}
-
-	Replace {storage-account-name} with the name of the account where you previously placed the files.
-
-4.	Add the following code to the Main method to call the method that you just added:
-
-		CreateTemplateDeployment(credential);
-		Console.ReadLine();
-
-##Step 6: Add the code to delete the resources
-
-Because you are charged for resources used in Azure, it is always a good practice to delete resources that are no longer needed. You don’t need to delete each resource separately from a resource group. You can delete the resource group and all of its resources will automatically be deleted.
-
-1.	Add the following method to the Program class to delete the resource group:
-
-		public async static void DeleteResourceGroup(TokenCloudCredentials credential)
-		{
-		  using (var resourceGroupClient = new ResourceManagementClient(credential))
-		  {
-		    var rgResult = await resourceGroupClient.ResourceGroups.DeleteAsync("mytestrg1");
-			Console.WriteLine(rgResult.StatusCode);
-		  }
-		}
-
-2.	Add the following code to the Main method to call the method that you just added:
-
-		DeleteResourceGroup(credential);
-		Console.ReadLine();
-
-##Step 7: Run the console application
-
-1.	To run the console application, click **Start** in Visual Studio, and then sign in to Azure AD using the same username and password that you use with your subscription.
-
-2.	Press **Enter** after each status code is returned to create each resource. After the virtual machine is created, do the next step before pressing Enter to delete all of the resources.
-
-	It should take about 5 minutes for this console application to run completely from start to finish. Before you press Enter to start deleting resources, you could take a few minutes to verify the creation of the resources in the Azure preview portal before you delete them.
-
-3. Browse to the Audit Logs in the Azure preview portal to see the status of the resources:
-
-	![Create an AD application](./media/arm-template-deployment/crpportal.png)
+<properties
+	pageTitle="Deploy Azure Resources using a template | Microsoft Azure"
+	description="Learn to use some of the available clients in the Azure Resource Management Library to deploy a virtual machine, virtual network, and storage account"
+	services="virtual-machines,virtual-networks,storage"
+	documentationCenter=""
+	authors="davidmu1"
+	manager="timlt"
+	editor="tysonn"
+	tags="azure-resource-manager"/>
+
+<tags
+	ms.service="azure-resource-manager"
+	ms.workload="multiple"
+	ms.tgt_pltfrm="vm-windows"
+	ms.devlang="na"
+	ms.topic="article"
+	ms.date="08/25/2015"
+	ms.author="davidmu"/>
+
+# Deploy Azure resources using .NET libraries and a template
+
+[AZURE.INCLUDE [learn-about-deployment-models](../../includes/learn-about-deployment-models-include.md)] This article covers creating a resource with the Resource Manager deployment model.
+
+By using resource groups and templates, you're able to manage all of the resources that support your application together. This tutorial shows you how to use some of the available clients in the Azure Resource Management Library and how to build a template to deploy a virtual machine, virtual network, and storage account.
+
+[AZURE.INCLUDE [free-trial-note](../../includes/free-trial-note.md)]
+
+To complete this tutorial you also need:
+
+- [Visual Studio](http://msdn.microsoft.com/library/dd831853.aspx)
+- [Azure storage account](../storage-create-storage-account.md)
+- [Windows Management Framework 3.0](http://www.microsoft.com/en-us/download/details.aspx?id=34595) or [Windows Management Framework 4.0](http://www.microsoft.com/en-us/download/details.aspx?id=40855)
+- [Azure PowerShell](../powershell-install-configure.md)
+
+It takes about 30 minutes to do these steps.
+
+## Step 1: Add an application to Azure AD and set permissions
+
+To use Azure AD to authenticate requests to Azure Resource Manager, an application must be added to the Default Directory. Do the following to add an application:
+
+1. Open an Azure PowerShell command prompt, and then run this command:
+
+        Switch-AzureMode –Name AzureResourceManager
+
+2. Set the Azure account that you want to use for this tutorial. Run this command and enter the credentials for your subscription when prompted:
+
+	    Add-AzureAccount
+
+3. Replace {password} in the following command with the one that you want to use and then run it to create the application:
+
+	    New-AzureADApplication -DisplayName "My AD Application 1" -HomePage "https://myapp1.com" -IdentifierUris "https://myapp1.com"  -Password "{password}"
+
+4. Record the value the ApplicationId value in the response from the previous step. You will need it later in this tutorial:
+
+	![Create an AD application](./media/arm-template-deployment/azureapplicationid.png)
+
+	>[AZURE.NOTE] You can also find the application identifier in the client id field of the application in the Management Portal.
+
+5. Replace {application-id} with the identifier that you just recorded and then create the service principal for the application:
+
+        New-AzureADServicePrincipal -ApplicationId {application-id}
+
+6. Set the permission to use the application:
+
+	    New-AzureRoleAssignment -RoleDefinitionName Owner -ServicePrincipalName "https://myapp1.com"
+
+## Step 2: Create the Visual Studio project, the template file, and the parameters file
+
+###Create the template file
+
+An Azure Resource Manager Template makes it possible for you to deploy and manage Azure resources together by using a JSON description of the resources and associated deployment parameters. In Visual Studio, do the following:
+
+1. Click **File** > **New** > **Project**.
+
+2. In **Templates** > **Visual C#**, select **Console Application**, enter the name and location of the project, and then click **OK**.
+
+3. Right-click the project name in Solution Explorer, and then click **Add** > **New Item**.
+
+4.	In the Add New Item window, select **Text File**, enter *VirtualMachineTemplate.json* for the name, and then click **Add**.
+
+5.	Open the VirtualMachineTemplate.json file and then add the opening and closing brackets, the required schema element, and the required contentVersion element:
+
+        {
+            "$schema": "http://schema.management.azure.com/schemas/2014-04-01-preview/VM.json",
+            "contentVersion": "1.0.0.0",
+        }
+
+6. [Parameters](../resource-group-authoring-templates.md#parameters) are not always required, but they make template management easier. They describe the type of the value, the default value if needed, and possibly the allowed values of the parameter. For this tutorial, the parameters that are used to create a virtual machine, a storage account, and a virtual network are added to the template.
+
+    Add the parameters element and its child elements after the contentVersion element:
+
+		{
+		  "$schema": "http://schema.management.azure.com/schemas/2014-04-01-preview/VM.json",
+		  "contentVersion": "1.0.0.0",
+		  "parameters": {
+		    "location": { "type": "String", "defaultValue" : "West US", "allowedValues": [ "West US", "East US" ] },
+            "newStorageAccountName": { "type": "string" },
+            "storageAccountType": { "type": "string", "defaultValue": "Standard_LRS", "allowedValues": [ "Standard_LRS", "Standard_GRS" ] },
+            "publicIPAddressName": { "type": "string" },
+            "publicIPAddressType" : { "type" : "string", "defaultValue" : "Dynamic", "allowedValues" : [ "Dynamic" ] },
+            "vmStorageAccountContainerName": { "type": "string", "defaultValue": "vhds" },
+            "vmName": { "type": "string" },
+            "vmSize": { "type": "string", "defaultValue": "Standard_A0", "allowedValues" : [ "Standard_A0", "Standard_A1" ] },
+            "vmSourceImageName": { "type": "string" },
+            "adminUserName": { "type": "string" },
+            "adminPassword": { "type": "securestring" },
+            "virtualNetworkName":{ "type" : "string" },
+            "addressPrefix": { "type" : "string", "defaultValue" : "10.0.0.0/16" },
+            "subnet1Name": { "type" : "string", "defaultValue" : "Subnet-1" },
+            "subnet2Name": { "type" : "string", "defaultValue" : "Subnet-2" },
+            "subnet1Prefix" : { "type" : "string", "defaultValue" : "10.0.0.0/24" },
+            "subnet2Prefix" : { "type" : "string", "defaultValue" : "10.0.1.0/24" },
+            "dnsName" : { "type" : "string" },
+            "subscriptionId": { "type" : "string" },
+            "nicName": { "type" : "string" }
+          },
+        }
+
+7.	[Variables](../resource-group-authoring-templates.md#variables) can be used in a template to specify values that may change frequently or values that need to be created from a combination of parameter values.
+
+    Add the variables element after the parameters section:
+
+		{
+		  "$schema": "http://schema.management.azure.com/schemas/2014-04-01-preview/VM.json",
+		  "contentVersion": "1.0.0.0",
+		  "parameters": {
+		    "location": { "type": "String", "defaultValue" : "West US", "allowedValues": [ "West US", "East US" ] },
+            "newStorageAccountName": { "type": "string" },
+            "storageAccountType": { "type": "string", "defaultValue": "Standard_LRS", "allowedValues": [ "Standard_LRS", "Standard_GRS" ] },
+            "publicIPAddressName": { "type": "string" },
+            "publicIPAddressType" : { "type" : "string", "defaultValue" : "Dynamic", "allowedValues" : [ "Dynamic" ] },
+            "vmStorageAccountContainerName": { "type": "string", "defaultValue": "vhds" },
+            "vmName": { "type": "string" },
+            "vmSize": { "type": "string", "defaultValue": "Standard_A0", "allowedValues" : [ "Standard_A0", "Standard_A1" ] },
+            "vmSourceImageName": { "type": "string" },
+            "adminUserName": { "type": "string" },
+            "adminPassword": { "type": "securestring" },
+            "virtualNetworkName":{ "type" : "string" },
+            "addressPrefix": { "type" : "string", "defaultValue" : "10.0.0.0/16" },
+            "subnet1Name": { "type" : "string", "defaultValue" : "Subnet-1" },
+            "subnet2Name": { "type" : "string", "defaultValue" : "Subnet-2" },
+            "subnet1Prefix" : { "type" : "string", "defaultValue" : "10.0.0.0/24" },
+            "subnet2Prefix" : { "type" : "string", "defaultValue" : "10.0.1.0/24" },
+            "dnsName" : { "type" : "string" },
+            "subscriptionId": { "type" : "string" },
+            "nicName": { "type" : "string" }
+          },
+          "variables": {
+            "sourceImageName" : "[concat('/',parameters('subscriptionId'),'/services/images/',parameters('vmSourceImageName'))]",
+            "vnetID":"[resourceId('Microsoft.Network/virtualNetworks',parameters('virtualNetworkName'))]",
+            "subnet1Ref" : "[concat(variables('vnetID'),'/subnets/',parameters('subnet1Name'))]"
+          },
+        }
+
+8.	[Resources](../resource-group-authoring-templates.md#resources) such as the virtual machine, the virtual network, and the storage account are defined next in the template.
+
+    Add the resources section after the variables section:
+
+		{
+		  "$schema": "http://schema.management.azure.com/schemas/2014-04-01-preview/VM.json",
+		  "contentVersion": "1.0.0.0",
+		  "parameters": {
+		    "location": { "type": "String", "defaultValue" : "West US", "allowedValues": [ "West US", "East US" ] },
+            "newStorageAccountName": { "type": "string" },
+            "storageAccountType": { "type": "string", "defaultValue": "Standard_LRS", "allowedValues": [ "Standard_LRS", "Standard_GRS" ] },
+            "publicIPAddressName": { "type": "string" },
+            "publicIPAddressType" : { "type" : "string", "defaultValue" : "Dynamic", "allowedValues" : [ "Dynamic" ] },
+            "vmStorageAccountContainerName": { "type": "string", "defaultValue": "vhds" },
+            "vmName": { "type": "string" },
+            "vmSize": { "type": "string", "defaultValue": "Standard_A0", "allowedValues" : [ "Standard_A0", "Standard_A1" ] },
+            "vmSourceImageName": { "type": "string" },
+            "adminUserName": { "type": "string" },
+            "adminPassword": { "type": "securestring" },
+            "virtualNetworkName":{ "type" : "string" },
+            "addressPrefix": { "type" : "string", "defaultValue" : "10.0.0.0/16" },
+            "subnet1Name": { "type" : "string", "defaultValue" : "Subnet-1" },
+            "subnet2Name": { "type" : "string", "defaultValue" : "Subnet-2" },
+            "subnet1Prefix" : { "type" : "string", "defaultValue" : "10.0.0.0/24" },
+            "subnet2Prefix" : { "type" : "string", "defaultValue" : "10.0.1.0/24" },
+            "dnsName" : { "type" : "string" },
+            "subscriptionId": { "type" : "string" },
+            "nicName": { "type" : "string" }
+          },
+          "variables": {
+            "sourceImageName" : "[concat('/',parameters('subscriptionId'),'/services/images/',parameters('vmSourceImageName'))]",
+            "vnetID":"[resourceId('Microsoft.Network/virtualNetworks',parameters('virtualNetworkName'))]",
+            "subnet1Ref" : "[concat(variables('vnetID'),'/subnets/',parameters('subnet1Name'))]"
+          },
+          "resources": [ {
+            "apiVersion": "2014-12-01-preview",
+            "type": "Microsoft.Storage/storageAccounts",
+            "name": "[parameters('newStorageAccountName')]",
+            "location": "[parameters('location')]",
+            "properties": { "accountType": "[parameters('storageAccountType')]" }
+          },
+          {
+            "apiVersion": "2014-12-01-preview",
+            "type": "Microsoft.Network/publicIPAddresses",
+            "name": "[parameters('publicIPAddressName')]",
+            "location": "[parameters('location')]",
+            "properties": {
+              "publicIPAllocationMethod": "[parameters('publicIPAddressType')]",
+              "dnsSettings": { "domainNameLabel": "[parameters('dnsName')]" }
+            }
+          },
+          {
+            "apiVersion": "2014-12-01-preview",
+            "type": "Microsoft.Network/virtualNetworks",
+            "name": "[parameters('virtualNetworkName')]",
+            "location": "[parameters('location')]",
+            "properties": {
+              "addressSpace": { "addressPrefixes": [ "[parameters('addressPrefix')]" ] },
+              "subnets": [ {
+                "name": "[parameters('subnet1Name')]",
+                "properties": { "addressPrefix": "[parameters('subnet1Prefix')]" }
+              },
+              {
+                "name": "[parameters('subnet2Name')]",
+                "properties": { "addressPrefix": "[parameters('subnet2Prefix')]" }
+              } ]
+            }
+          },
+          {
+            "apiVersion": "2014-12-01-preview",
+            "type": "Microsoft.Network/networkInterfaces",
+            "name": "[parameters('nicName')]",
+            "location": "[parameters('location')]",
+            "dependsOn": [
+              "[concat('Microsoft.Network/publicIPAddresses/', parameters('publicIPAddressName'))]",
+              "[concat('Microsoft.Network/virtualNetworks/', parameters('virtualNetworkName'))]"
+            ],
+            "properties": {
+              "ipConfigurations": [ {
+                "name": "ipconfig1",
+                "properties": {
+                  "privateIPAllocationMethod": "Dynamic",
+                  "publicIPAddress": {
+                    "id": "[resourceId('Microsoft.Network/publicIPAddresses', parameters('publicIPAddressName'))]"
+                  },
+                  "subnet": { "id": "[variables('subnet1Ref')]" }
+                }
+              } ]
+            }
+          },
+          {
+            "apiVersion": "2014-12-01-preview",
+            "type": "Microsoft.Compute/virtualMachines",
+            "name": "[parameters('vmName')]",
+            "location": "[parameters('location')]",
+            "dependsOn": [
+              "[concat('Microsoft.Storage/storageAccounts/', parameters('newStorageAccountName'))]",
+              "[concat('Microsoft.Network/networkInterfaces/', parameters('nicName'))]"
+            ],
+            "properties": {
+              "hardwareProfile": { "vmSize": "[parameters('vmSize')]" },
+              "osProfile": {
+                "computername": "[parameters('vmName')]",
+                "adminUsername": "[parameters('adminUsername')]",
+                "adminPassword": "[parameters('adminPassword')]",
+                "windowsProfile": { "provisionVMAgent": "true" }
+              },
+              "storageProfile": {
+                "sourceImage": { "id": "[variables('sourceImageName')]" },
+                "destinationVhdsContainer" : "[concat('http://',parameters('newStorageAccountName'),'.blob.core.windows.net/',parameters('vmStorageAccountContainerName'),'/')]"
+              },
+              "networkProfile": {
+                "networkInterfaces" : [ {
+                  "id": "[resourceId('Microsoft.Network/networkInterfaces',parameters('nicName'))]"
+                } ]
+              }
+            }
+          } ]
+        }
+
+9.	Save the template file that you created.
+
+###Create the parameters file
+
+To specify values for the resource parameters that were defined in the template, you create a parameters file that contains the values and submit it to the Resource Manager with the template. In Visual Studio, do the following:
+
+1.	Right-click the project name in Solution Explorer, and then click **Add**, and then  **New Item**.
+
+2.	In the Add New Item window, select **Text File**, enter *Parameters.json* for the Name, and then click **Add**.
+
+3.	Open the parameters.json file and then add the following JSON content:
+
+        {
+          "contentVersion": "1.0.0.0",
+          "parameters": {
+            "vmName": { "value": "mytestvm1" },
+            "newStorageAccountName": { "value": "mytestsa1" },
+            "storageAccountType": { "value": "Standard_LRS" },
+            "publicIPaddressName": { "value": "mytestip1" },
+            "location": { "value": "West US" },
+            "vmStorageAccountContainerName": { "value": "vhds" },
+            "vmSize": { "value": "Standard_A1" },
+            "subscriptionId": { "value": "{subscription-id}" },
+            "vmSourceImageName": { "value": "{source-image-name}" },
+            "adminUserName": { "value": "mytestacct1" },
+            "adminPassword": { "value": "mytestpass1" },
+            "virtualNetworkName": { "value": "mytestvn1" },
+            "dnsName": { "value": "mytestdns1" },
+            "nicName": { "value": "mytestnic1" }
+          }
+        }
+
+    >[AZURE.NOTE] Image vhd names change regularly in the image gallery, so you need to get a current image name to deploy the virtual machine. To do this, see [About images for virtual machines](https://azure.microsoft.com/en-us/documentation/articles/virtual-machines-images/), and then replace {source-image-name} with the name of the vhd file that you want to use. For example,  "a699494373c04fc0bc8f2bb1389d6106__Windows-Server-2012-R2-201412.01-en.us-127GB.vhd". Replace {subscription-id} with the identifier of your subscription.
+
+
+4.	Save the parameters file that you created.
+
+The template file and the parameters file are accessed by Azure Resource Manager from an Azure storage account. To put the files in storage, do the following:
+
+1.	Open Server Explorer and navigate to the container in your storage account where you want to place the file. For this tutorial, the container where the template is located is named templates.
+
+2.	In the upper-right corner of the templates container pane, click the Upload Blob icon, browse to the VirtualMachineTemplate.json file that you created, and then click **Open**.
+
+3. Click the Upload Blob icon again, browse to the Parameters.json file that you created, and then click **Open**.
+
+##Step 3: Install the libraries
+
+NuGet packages are the easiest way to install the libraries that you need to finish this tutorial. You must install the Azure Resource Management Library and the Azure Active Directory Authentication Library. To get these libraries in Visual Studio, do the following:
+
+1.	Right-click the project name in the Solution Explorer, and then click **Manage NuGet Packages**.
+
+2.	Type *Active Directory* in the search box, click **Install** for the Active Directory Authentication Library package, and then follow the instructions to install the package.
+
+3.	At the top of the page, select **Include Prerelease**. Type *Azure Resource Management* in the search box, click **Install** for the Microsoft Azure Resource Management Libraries, and then follow the instructions to install the package.
+
+You are now ready to start using the libraries to create your application.
+
+##Step 4: Create the credentials that are used to authenticate requests
+
+Now that the Azure Active Directory application is created and the authentication library has been installed, you format the application information into credentials that are used to authenticate requests to the Azure Resource Manager. Do the following:
+
+1.	Open the Program.cs file for the project that you created, and then add the following using statements to the top of the file:
+
+        using Microsoft.Azure;
+        using Microsoft.IdentityModel.Clients.ActiveDirectory;
+        using Microsoft.Azure.Management.Resources;
+        using Microsoft.Azure.Management.Resources.Models;
+
+2.	Add the following method to the Program class to get the token that is needed to create the credentials:
+
+        private static string GetAuthorizationHeader()
+        {
+          ClientCredential cc = new ClientCredential("{application-id}", "{password}");
+            var context = new AuthenticationContext("https://login.windows.net/{tenant-id}");
+            var result = context.AcquireToken("https://management.azure.com/", cc);
+          if (result == null)
+          {
+            throw new InvalidOperationException("Failed to obtain the JWT token");
+          }
+
+          string token = result.AccessToken;
+
+          return token;
+        }
+
+	Replace {application-id} with the application identifier that you recorded earlier, {password} with the password that you chose for the AD application, and {tenant-id} with the tenant identifier for your subscription. You can find the tenant id by running Get-AzureSubscription.
+
+3.	Add the following code to the Main method in the Program.cs file to create the credentials:
+
+		var token = GetAuthorizationHeader();
+		var credential = new TokenCloudCredentials("{subscription-id}", token);
+
+4.	Save the Program.cs file.
+
+
+##Step 5: Add the code to deploy the template
+
+Resources are always deployed from a template to a resource group. You use the [ResourceGroup](https://msdn.microsoft.com/library/azure/microsoft.azure.management.resources.models.resourcegroup.aspx) and the [ResourceManagementClient](https://msdn.microsoft.com/library/azure/microsoft.azure.management.resources.resourcemanagementclient.aspx) classes to create the resource group that the resources are deployed to.
+
+1.	Add the following method to the Program class to create the resource group:
+
+		public async static void CreateResourceGroup(TokenCloudCredentials credential)
+		{
+		  Console.WriteLine("Creating the resource group...");
+		  var resourceGroup = new ResourceGroup { Location = "West US" };
+		  using (var resourceManagementClient = new ResourceManagementClient(credential))
+		  {
+		    var rgResult = await resourceManagementClient.ResourceGroups.CreateOrUpdateAsync("mytestrg1", resourceGroup);
+		    Console.WriteLine(rgResult.StatusCode);
+		  }
+		}
+
+2.	Add the following code to the Main method to call the method that you just added:
+
+		CreateResourceGroup(credential);
+		Console.ReadLine();
+
+3.	Add the following method to the Program class to deploy the resources to the resource group by using the template that you defined:
+
+		public async static void CreateTemplateDeployment(TokenCloudCredentials credential)
+		{
+		  Console.WriteLine("Creating the template deployment...");
+		  var deployment = new Deployment();
+          deployment.Properties = new DeploymentProperties
+		  {
+		    Mode = DeploymentMode.Incremental,
+		    TemplateLink = new TemplateLink
+		    {
+		      Uri = new Uri("https://{storage-account-name}.blob.core.windows.net/templates/VirtualMachineTemplate.json")
+			},
+			ParametersLink = new ParametersLink
+			{
+			  Uri = new Uri("https://{storage-account-name}.blob.core.windows.net/templates/Parameters.json")
+			}
+		  };
+		  using (var templateDeploymentClient = new ResourceManagementClient(credential))
+		  {
+		    var dpResult = await templateDeploymentClient.Deployments.CreateOrUpdateAsync("mytestrg1", "mytestdp1", deployment);
+			Console.WriteLine(dpResult.StatusCode);
+		  }
+		}
+
+	Replace {storage-account-name} with the name of the account where you previously placed the files.
+
+4.	Add the following code to the Main method to call the method that you just added:
+
+		CreateTemplateDeployment(credential);
+		Console.ReadLine();
+
+##Step 6: Add the code to delete the resources
+
+Because you are charged for resources used in Azure, it is always a good practice to delete resources that are no longer needed. You don’t need to delete each resource separately from a resource group. You can delete the resource group and all of its resources will automatically be deleted.
+
+1.	Add the following method to the Program class to delete the resource group:
+
+		public async static void DeleteResourceGroup(TokenCloudCredentials credential)
+		{
+		  using (var resourceGroupClient = new ResourceManagementClient(credential))
+		  {
+		    var rgResult = await resourceGroupClient.ResourceGroups.DeleteAsync("mytestrg1");
+			Console.WriteLine(rgResult.StatusCode);
+		  }
+		}
+
+2.	Add the following code to the Main method to call the method that you just added:
+
+		DeleteResourceGroup(credential);
+		Console.ReadLine();
+
+##Step 7: Run the console application
+
+1.	To run the console application, click **Start** in Visual Studio, and then sign in to Azure AD using the same username and password that you use with your subscription.
+
+2.	Press **Enter** after each status code is returned to create each resource. After the virtual machine is created, do the next step before pressing Enter to delete all of the resources.
+
+	It should take about 5 minutes for this console application to run completely from start to finish. Before you press Enter to start deleting resources, you could take a few minutes to verify the creation of the resources in the Azure preview portal before you delete them.
+
+3. Browse to the Audit Logs in the Azure preview portal to see the status of the resources:
+
+	![Create an AD application](./media/arm-template-deployment/crpportal.png)