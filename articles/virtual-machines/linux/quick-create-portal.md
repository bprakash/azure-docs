--- conflicted
+++ resolved
@@ -1,140 +1,119 @@
----
-title: Azure Quick Start - Create VM Portal | Microsoft Docs
-description: Azure Quick Start - Create VM Portal
-services: virtual-machines-linux
-documentationcenter: virtual-machines
-author: neilpeterson
-manager: timlt
-editor: tysonn
-tags: azure-resource-manager
-
-ms.assetid: 
-ms.service: virtual-machines-linux
-ms.devlang: na
-ms.topic: hero-article
-ms.tgt_pltfrm: vm-linux
-ms.workload: infrastructure
-ms.date: 05/02/2017
-ms.author: nepeters
----
-
-# Create a Linux virtual machine with the Azure portal
-
-Azure virtual machines can be created through the Azure portal. This method provides a browser-based user interface for creating and configuring virtual machines and all related resources. This Quickstart steps through creating a virtual machine using the Azure portal.
-
-If you don't have an Azure subscription, create a [free account](https://azure.microsoft.com/en-us/free/?WT.mc_id=A261C142F) before you begin.
-
-## Create SSH key pair
-
-You need an SSH key pair to complete this quick start. If you have an existing SSH key pair, this step can be skipped.
-
-From a Bash shell, run this command and follow the on-screen directions. The command output includes the file name of the public key file.
-
-```bash
-ssh-keygen -t rsa -b 2048
-```
-
-Copy the public key to the clipboard. The following command can be used if on macOS.
-
-```bash
-pbcopy < ~/.ssh/id_rsa.pub
-```
-
-## Log in to Azure 
-
-Log in to the Azure portal at http://portal.azure.com.
-
-## Create virtual machine
-
-1. Click the **New** button found on the upper left-hand corner of the Azure portal.
-
-<<<<<<< HEAD
-2. Select **Compute**, select **Ubuntu Server 16.04 LTS**, and ensure that **Resource Manager** is the selected deployment model. Click the **Create** button. 
-
-3. Enter the virtual machine information. For **Authentication type**, select **SSH**. When pasting in your SSH public key, take care to remove any leading or trailing white space. When complete, click **OK**.
-=======
-2. Select **Compute** from the **New** blade, select *Ubuntu Server 16.04 LTS* from the **Compute** blade, and then click the **Create** button.
-
-3. Fill out the virtual machine **Basics** form. For **Authentication type**, select *SSH*. When pasting in your **SSH public key**, take care to remove any leading or trailing white space. For **Resource group**, create a new one. A resource group is a logical container into which Azure resources are created and collectively managed. When complete, click **OK**.
->>>>>>> ad344831
-
-    ![Enter basic information about your VM in the portal blade](./media/quick-create-portal/create-vm-portal-basic-blade.png)
-
-4. Choose a size for the VM. To see more sizes, select **View all** or change the **Supported disk type** filter. 
-
-    ![Screenshot that shows VM sizes](./media/quick-create-portal/create-linux-vm-portal-sizes.png)  
-
-5. On the settings blade, select *Yes* under **Use managed disks**, keep the defaults for the rest of the settings, and click **OK**.
-
-6. On the summary page, click **Ok** to start the virtual machine deployment.
-
-<<<<<<< HEAD
-7. The VM will be pinned to the Azure portal dashboard. Once the deployment has completed, the VM summary blade automatically opens.
-
-## Open port 80 for web traffic 
-
-A Network security group (NSG) secures inbound and outbound traffic. When a VM is created from the Azure portal, an inbound rule is created on port 22 for SSH connections. In this quick start a webserver will be installed. To access the webserver, an NSG rule will also need to be created for port 80.
-=======
-7. To monitor deployment status, click the virtual machine. The VM can be found on the Azure portal dashboard, or by selecting **Virtual Machines** from the left-hand menu. When the VM has been created, the status changes from *Deploying* to *Running*.
-
-
-## Open port 80 for web traffic 
-
-By default only SSH connections are allowed into Linux virtual machines deployed in Azure. If this VM is going to be a webserver, you need to open port 80 to web traffic. This step walks you through creating a network security group (NSG) rule to allow inbound connections on port 80.
-
-1. On the blade for the virtual machine, in the **Essentials** section, click the name of the **Resource group**.
-2. In the blade for the resource group, click the **Network security group** in the list of resources. The NSG name should be the VM name with *-nsg* appended to the end.
-3. Click the **Inbound Security Rule** heading to open the list of inbound rules. You should see a rule for RDP already in the list.
-4. Click **+ Add** to open the **Add inbound security rule** blade.
-5. In **Name**, type *nginx*. Make sure **Port range** is set to *80* and **Action** is set to *Allow*. Click **OK**.
->>>>>>> ad344831
-
-1. On the virtual machine, click the name of the **Resource group**.
-2. Select the **network security group**.
-3. Click the **Inbound Security Rule** heading to open the list of inbound rules.
-4. Click on **Add**.
-5. In **Name**, type **http**. Make sure **Port range** is set to 80 and **Action** is set to **Allow**. 
-6. Click **OK**.
-
-## Connect to virtual machine
-
-After the deployment has completed, create an SSH connection with the virtual machine.
-
-Click the **Connect** button on the virtual machine blade. The connect button displays an SSH connection string that can be used to connect to the virtual machine.
-
-![Portal 9](./media/quick-create-portal/portal-quick-start-9.png) 
-
-Run the following command to create an SSH session. Replace the connection string with the one you copied from the Azure portal.
-
-```bash 
-ssh azureuser@40.112.21.50
-```
-
-## Install NGINX
-
-Use the following bash script to update package sources and install the latest NGINX package. 
-
-```bash 
-#!/bin/bash
-
-# update package source
-apt-get -y update
-
-# install NGINX
-apt-get -y install nginx
-```
-
-## View the NGIX welcome page
-
-With NGINX installed and port 80 now open on your VM from the Internet - you can use a web browser of your choice to view the default NGINX welcome page. Get the *Public IP address* from the blade for the VM and use it to visit the default web page.
-
-![NGINX default site](./media/quick-create-cli/nginx.png) 
-## Delete virtual machine
-
-When no longer needed, delete the resource group, virtual machine, and all related resources. To do so, select the resource group from the virtual machine blade and click **Delete**.
-
-## Next steps
-
-In this quick start, you’ve deployed a simple virtual machine, a network security group rule, and installed a web server. To learn more about Azure virtual machines, continue to the tutorial for Linux VMs.
-
-[Azure Linux virtual machine tutorials](./tutorial-manage-vm.md)+---
+title: Azure Quick Start - Create VM Portal | Microsoft Docs
+description: Azure Quick Start - Create VM Portal
+services: virtual-machines-linux
+documentationcenter: virtual-machines
+author: neilpeterson
+manager: timlt
+editor: tysonn
+tags: azure-resource-manager
+
+ms.assetid: 
+ms.service: virtual-machines-linux
+ms.devlang: na
+ms.topic: hero-article
+ms.tgt_pltfrm: vm-linux
+ms.workload: infrastructure
+ms.date: 05/02/2017
+ms.author: nepeters
+---
+
+# Create a Linux virtual machine with the Azure portal
+
+Azure virtual machines can be created through the Azure portal. This method provides a browser-based user interface for creating and configuring virtual machines and all related resources. This Quickstart steps through creating a virtual machine using the Azure portal.
+
+If you don't have an Azure subscription, create a [free account](https://azure.microsoft.com/en-us/free/?WT.mc_id=A261C142F) before you begin.
+
+## Create SSH key pair
+
+You need an SSH key pair to complete this quick start. If you have an existing SSH key pair, this step can be skipped.
+
+From a Bash shell, run this command and follow the on-screen directions. The command output includes the file name of the public key file.
+
+```bash
+ssh-keygen -t rsa -b 2048
+```
+
+Copy the public key to the clipboard. The following command can be used if on macOS.
+
+```bash
+pbcopy < ~/.ssh/id_rsa.pub
+```
+
+## Log in to Azure 
+
+Log in to the Azure portal at http://portal.azure.com.
+
+## Create virtual machine
+
+1. Click the **New** button found on the upper left-hand corner of the Azure portal.
+
+2. Select **Compute**, select **Ubuntu Server 16.04 LTS**, and ensure that **Resource Manager** is the selected deployment model. Click the **Create** button. 
+
+3. Enter the virtual machine information. For **Authentication type**, select **SSH**. When pasting in your SSH public key, take care to remove any leading or trailing white space. When complete, click **OK**.
+
+    ![Enter basic information about your VM in the portal blade](./media/quick-create-portal/create-vm-portal-basic-blade.png)
+
+4. Choose a size for the VM. To see more sizes, select **View all** or change the **Supported disk type** filter. 
+
+    ![Screenshot that shows VM sizes](./media/quick-create-portal/create-linux-vm-portal-sizes.png)  
+
+5. On the settings blade, select **Yes** under **Use managed disks**, keep the defaults for the rest of the settings, and click **OK**.
+
+6. On the summary page, click **Ok** to start the virtual machine deployment.
+
+7. The VM will be pinned to the Azure portal dashboard. Once the deployment has completed, the VM summary blade automatically opens.
+
+## Open port 80 for web traffic 
+
+A Network security group (NSG) secures inbound and outbound traffic. When a VM is created from the Azure portal, an inbound rule is created on port 22 for SSH connections. In this quick start a webserver will be installed. To access the webserver, an NSG rule will also need to be created for port 80.
+
+1. On the virtual machine, click the name of the **Resource group**.
+2. Select the **network security group**.
+3. Click the **Inbound Security Rule** heading to open the list of inbound rules.
+4. Click on **Add**.
+5. In **Name**, type **http**. Make sure **Port range** is set to 80 and **Action** is set to **Allow**. 
+6. Click **OK**.
+
+## Connect to virtual machine
+
+After the deployment has completed, create an SSH connection with the virtual machine.
+
+1. Click the **Connect** button on the virtual machine blade. The connect button displays an SSH connection string that can be used to connect to the virtual machine.
+
+    ![Portal 9](./media/quick-create-portal/portal-quick-start-9.png) 
+
+2. Run the following command to create an SSH session. Replace the connection string with the one you copied from the Azure portal.
+
+```bash 
+ssh azureuser@40.112.21.50
+```
+
+## Install NGINX
+
+Use the following bash script to update package sources and install the latest NGINX package. 
+
+```bash 
+#!/bin/bash
+
+# update package source
+apt-get -y update
+
+# install NGINX
+apt-get -y install nginx
+```
+
+## View the NGIX welcome page
+
+With NGINX installed and port 80 now open on your VM from the Internet - you can use a web browser of your choice to view the default NGINX welcome page. Be sure to use the `publicIpAddress` you documented to visit the default page. 
+
+![NGINX default site](./media/quick-create-cli/nginx.png) 
+## Delete virtual machine
+
+When no longer needed, delete the resource group, virtual machine, and all related resources. To do so, select the resource group from the virtual machine blade and click **Delete**.
+
+## Next steps
+
+In this quick start, you’ve deployed a simple virtual machine, a network security group rule, and installed a web server. To learn more about Azure virtual machines, continue to the tutorial for Linux VMs.
+
+[Azure Linux virtual machine tutorials](./tutorial-manage-vm.md)