---
title: High availability and disaster recovery of SAP HANA on Azure (large instances) | Microsoft Docs
description: Establish high availability and plan for disaster recovery of SAP HANA on Azure (large instances).
services: virtual-machines-linux
documentationcenter:
author: RicksterCDN
manager: timlt
editor:

ms.service: virtual-machines-linux
ms.devlang: NA
ms.topic: article
ms.tgt_pltfrm: vm-linux
ms.workload: infrastructure
ms.date: 12/01/2016
ms.author: rclaus

---
# High availability and disaster recovery of SAP HANA on Azure (large instances)

<<<<<<< HEAD
High Availability (HA) and Disaster Recovery (DR) are important aspects of running your mission-critical SAP HANA on Azure (Large Instances) server(s). It's important to work with SAP, your system integrator, and/or Microsoft to properly architect and implement the right HA/DR strategy for you. Important considerations like Recovery Point Objective (RPO) and Recovery Time Objective (RTO), specific to your environment, must be considered.
=======
High availability and disaster recovery are important aspects of running your mission-critical SAP HANA on Azure (large instances) servers. It's important to work with SAP, your system integrator, or Microsoft to properly architect and implement the right high-availability/disaster-recovery strategy. It is also important to consider the recovery point objective and recovery time objective, which are specific to your environment.
>>>>>>> e8cfaf0d

## High availability

<<<<<<< HEAD
Microsoft supports the SAP HANA High Availability methods &quot;out of the box&quot;, which include:

- **Storage Replication:** Ability for the storage system itself to replicate all data to another location (within, or separate, from the same data center). SAP HANA operates independently from this method.
- **HANA System Replication:** Replication of all data in SAP HANA to a separate SAP HANA system. RTO is minimized through data replicating at regular intervals. SAP HANA supports asynchronous, synchronous in-memory, and synchronous modes (recommended for only SAP HANA systems within the same data center or less than 100 km apart). In the current design of HANA Large Instance Stamps, HANA System Replication can be used for High Availability only.
- **Host Auto-Failover:** One or more standby SAP HANA nodes are configured in &quot;scale out&quot; mode and SAP HANA automatically &quot;fails over&quot; to another node when the master node becomes unavailable.
=======
Microsoft supports SAP HANA high-availability methods "out of the box," which include:

- **Storage replication:** The storage system's ability to replicate all data to another location (within, or separate from, the same datacenter). SAP HANA operates independently of this method.
- **HANA system replication:** The replication of all data in SAP HANA to a separate SAP HANA system. The recovery time objective is minimized through data replication at regular intervals. SAP HANA supports asynchronous, synchronous in-memory, and synchronous modes (recommended only for SAP HANA systems that are within the same datacenter or less than 100 KM apart). In the current design of HANA large-instance stamps, HANA system replication can be used for high availability only.
- **Host auto-failover:** A local fault-recovery solution to use as an alternative to system replication. When the master node becomes unavailable, one or more standby SAP HANA nodes are configured in scale-out mode and SAP HANA automatically fails over to another node.
>>>>>>> e8cfaf0d

For more information on SAP HANA high availability, see the following SAP information:

- [SAP HANA High-Availability Whitepaper](http://go.sap.com/documents/2016/05/f8e5eeba-737c-0010-82c7-eda71af511fa.html)
- [SAP HANA Administration Guide](http://help.sap.com/hana/SAP_HANA_Administration_Guide_en.pdf)
- [SAP Academy Video on SAP HANA System Replication](http://scn.sap.com/community/hana-in-memory/blog/2015/05/19/sap-hana-system-replication)
- [SAP Support Note #1999880 – FAQ on SAP HANA System Replication](https://bcs.wdf.sap.corp/sap/support/notes/1999880)
- [SAP Support Note #2165547 – SAP HANA Backup and Restore within SAP HANA System Replication Environment](https://websmp230.sap-ag.de/sap(bD1lbiZjPTAwMQ==)/bc/bsp/sno/ui_entry/entry.htm?param=69765F6D6F64653D3030312669765F7361706E6F7465735F6E756D6265723D3231363535343726)
- [SAP Support Note #1984882 – Using SAP HANA System Replication for Hardware Exchange with Minimum/Zero Downtime](https://websmp230.sap-ag.de/sap(bD1lbiZjPTAwMQ==)/bc/bsp/sno/ui_entry/entry.htm?param=69765F6D6F64653D3030312669765F7361706E6F7465735F6E756D6265723D3139383438383226)

## Disaster recovery

<<<<<<< HEAD
SAP HANA on Azure (Large Instances) is offered in two Azure regions in a geo-political region. Between the two Large Instance stamps of two different regions is a direct network connectivity for replicating data during Disaster Recovery. The replication of the data is storage infrastructure based. The replication of the data is not done by default—it is done for customer configurations that ordered Disaster Recovery. In the current design, HANA System Replication can't be used for Disaster Recovery. 
=======
SAP HANA on Azure (large instances) is offered in two Azure regions in a geopolitical region. Between the two large-instance stamps of two different regions is a direct network connectivity for replicating data during disaster recovery. The replication of the data is storage-infrastructure based. The replication is not done by default. It is done for the customer configurations that ordered the disaster recovery. In the current design, HANA system replication can't be used for disaster recovery.
>>>>>>> e8cfaf0d

However, to take advantage of the disaster recovery, you need to start to design the network connectivity to the two different Azure regions. To do so, you need an Azure ExpressRoute circuit connection from on-premises in your main Azure region and another circuit connection from on-premises to your disaster-recovery region. This measure would cover a situation in which a complete Azure region, including a Microsoft enterprise edge router (MSEE) location, has an issue.

As a second measure, you can connect all Azure virtual networks that connect to SAP HANA on Azure (large instances) in one of the regions to both of those ExpressRoute circuits. This measure addresses a case where only one of the MSEE locations that connects your on-premises location with Azure goes off duty.

The following figure shows the optimal configuration for disaster recovery:

![Optimal configuration for disaster recovery](./media/sap-hana-overview-high-availability-disaster-recovery/image1-optimal-configuration.png)

<<<<<<< HEAD
The optimal case for a DR configuration of the network is to have two ExpressRoute circuits from on-premises to the two different Azure regions. One circuit goes to region #1, running a production instance. The second ExpressRoute circuit goes to region #2, running some non-production HANA instances (this is important in case an entire Azure region, including MSEE and Large Instance stamp, goes off the grid).
=======
The optimal case for a disaster-recovery configuration of the network is to have two ExpressRoute circuits from on-premises to the two different Azure regions. One circuit goes to region #1, running a production instance. The second ExpressRoute circuit goes to region #2, running some non-production HANA instances. (This is important if an entire Azure region, including the MSEE and large-instance stamp, goes off the grid.)
>>>>>>> e8cfaf0d

As a second measure, the various virtual networks are connected to the various ExpressRoute circuits that are connected to SAP HANA on Azure (large instances). You can bypass the location where an MSEE is failing, or you can lower the recovery point objective for disaster recovery, as we discuss later.

The next requirements for a disaster-recovery setup are:

<<<<<<< HEAD
- You need SAP HANA on Azure (Large Instances) SKUs of the same size as your production SKUs ordered and deployed in the DR region. These instances can be used to run test, sandbox or QA HANA instances.
- Additionally, you need to order a DR profile for each of your SAP HANA on Azure (Large Instances) SKUs that you want to recover in the DR site, if necessary. This leads to the allocation of storage volumes, which are the target of the storage replication from your production region into the DR region.

After this is all set-up, it is then your responsibility to start the storage replication. In the storage infrastructure used for SAP HANA on Azure (Large Instances), the basis of storage replication is storage snapshots. To start the DR replication, you need to perform:
=======
- You must order SAP HANA on Azure (large instances) SKUs of the same size as your production SKUs and deploy them in the disaster-recovery region. These instances can be used to run test, sandbox, or QA HANA instances.
- You must order a disaster-recovery profile for each of your SAP HANA on Azure (large instances) SKUs that you want to recover in the disaster-recovery site, if necessary. This action leads to the allocation of storage volumes, which are the target of the storage replication from your production region into the disaster-recovery region.

After you meet the preceding requirements, it is your responsibility to start the storage replication. In the storage infrastructure used for SAP HANA on Azure (large instances), the basis of storage replication is storage snapshots. To start the disaster-recovery replication, you need to perform:
>>>>>>> e8cfaf0d

- A snapshot of your boot LUN, as described earlier.
- A snapshot of your HANA-related volumes, as described earlier.

After you execute these snapshots, an initial replica of the volumes is seeded on the volumes that are associated with your disaster-recovery profile in the disaster-recovery region.

Subsequently, the most recent storage snapshot is used every hour to replicate the deltas that develop on the storage volumes.

<<<<<<< HEAD
The RPO achieved with this configuration is between 60–90 minutes. To achieve a better RPO in the DR case, you need to copy the HANA transaction log backups off of SAP HANA on Azure (large Instances) and into the other Azure region. To achieve this, you would:

- Back up the HANA Transaction Log as frequently as possible into /hana/log/backup.
- Then, copy the transaction log backups when they are finished to an Azure VM, which is in a VNet that is connected to the SAP HANA on Azure (Large Instances) server.
- From that VM, copy the backup to a VM which is in a VNet in the DR region.
- Keep the transaction log backups in that region in the VM.
=======
The recovery point objective that's achieved with this configuration is from 60 to 90 minutes. To achieve a better recovery point objective in the disaster-recovery case, copy the HANA transaction log backups from SAP HANA on Azure (large instances) to the other Azure region. To achieve this recovery point objective, do the following:

1. Back up the HANA transaction log as frequently as possible to /hana/log/backup.
2. Copy the transaction log backups when they are finished to an Azure virtual machine (VM), which is in a virtual network that's connected to the SAP HANA on Azure (large instances) server.
3. From that VM, copy the backup to a VM that's in a virtual network in the disaster-recovery region.
4. Keep the transaction log backups in that region in the VM.
>>>>>>> e8cfaf0d

In case of disaster, after the disaster-recovery profile has been deployed on an actual server, copy the transaction log backups from the VM to the SAP HANA on Azure (large instances) that is now the primary server in the disaster-recovery region, and restore those backups. This recovery is possible because the state of HANA on the disaster-recovery disks is that of a HANA snapshot. This is the offset point for further restorations of transaction log backups.

## Backup and restore

One of the most important aspects to operating databases is making sure the database can be protected from various catastrophic events. These events can be caused by anything from natural disasters to simple user errors.

Backing up a database, with the ability to restore it to any point in time (such as before somebody deleted critical data), allows restoration to a state that is as close as possible to the way it was before the disruption occurred.

Two types of backups must be performed for best results:

- Database backups
- Transaction log backups

In addition to full database backups performed at an application-level, you can be even more thorough by performing backups with storage snapshots. Performing log backups is also important for restoring the database (and to empty the logs from already committed transactions).

SAP HANA on Azure (large instances) offers two backup and restore options:

- Do it yourself (DIY). After you calculate to ensure enough disk space, perform full database and log backups by using disk backup methods (to those disks). Over time, the backups are copied to an Azure storage account (after you set up an Azure-based file server with virtually unlimited storage), or use an Azure Backup vault or Azure cold storage. Another option is to use a third-party data protection tool, such as Commvault, to store the backups after they are copied to a storage account. The DIY backup option might also be necessary for data that needs to be stored for longer periods for compliancy and auditing purposes.
- Use the backup and restore functionality that the underlying infrastructure of SAP HANA on Azure (large instances) provides. This option fulfills the need for backups, and it makes manual backups nearly obsolete (except where data backups are required for compliance purposes). The rest of this section addresses the backup and restore functionality that's offered with HANA (large instances).

> [!NOTE]
<<<<<<< HEAD
> The snapshot technology that is used by the underlying infrastructure of HANA Large Instances has a dependency on SAP HANA Snapshots. SAP HANA Snapshots do not work in conjunction with SAP HANA Multitenant Database Containers. As a result this method of backup can not be leveraged for SAP HANA Multitenant Database Container deployments!!

### Using storage snapshots of SAP HANA on Azure (Large Instances)
=======
> The snapshot technology that is used by the underlying infrastructure of HANA (large instances) has a dependency on SAP HANA snapshots. SAP HANA snapshots do not work in conjunction with SAP HANA Multitenant Database Containers. As a result, this method of backup cannot be used to deploy SAP HANA Multitenant Database Containers.
>>>>>>> e8cfaf0d

### Using storage snapshots of SAP HANA on Azure (large instances)

The storage infrastructure underlying SAP HANA on Azure (large instances) supports the notion of a storage snapshot of volumes. Both backup and restoration of a particular volume are supported, with the following considerations:

- Instead of database backups, storage volume snapshots are taken on a frequent basis.
<<<<<<< HEAD
- The storage snapshot initiates an SAP HANA snapshot before executing the storage snapshot. This HANA snapshot will be the point to set up eventual log restores after recovery of the storage snapshot.
- At the point where the storage snapshot is executed successfully, the SAP HANA snapshot will be deleted.
=======
- The storage snapshot initiates an SAP HANA snapshot before it executes the storage snapshot. This SAP HANA snapshot is the setup point for eventual log restorations after recovery of the storage snapshot.
- At the point where the storage snapshot is executed successfully, the SAP HANA snapshot is deleted.
>>>>>>> e8cfaf0d
- Log backups are taken frequently and stored in the log backup volume or in Azure.
- If the database must be restored to a certain point in time, a request is made to Microsoft Azure Support (production outage) or SAP HANA on Azure Service Management to restore to a certain storage snapshot (for example, a planned restoration of a sandbox system to its original state).
- The SAP HANA snapshot that's included in the storage snapshot is an offset point for applying log backups that have been executed and stored after the storage snapshot was taken.
- These log backups are taken to restore the database back to a certain point in time.

Specifying the backup\_name creates a snapshot of the following volumes:

- hana/data
- hana/log
- hana/log\_backup (mounted as backup into hana/log)
- hana/shared

### Storage snapshot considerations

>[!NOTE]
>Storage snapshots are _not_ provided free of charge, because additional storage space must be allocated.

The specific mechanics of storage snapshots for SAP HANA on Azure (large instances) include:

- A specific storage snapshot (at the point in time when it is taken) consumes very little storage.
- As data content changes and the content in SAP HANA data files change on the storage volume, the snapshot needs to store the original block content.
- The storage snapshot increases in size. The longer the snapshot exists, the larger the storage snapshot becomes.
- The more changes made to the SAP HANA database volume over the lifetime of a storage snapshot, the larger the space consumption of the storage snapshot becomes.

SAP HANA on Azure (large instances) comes with fixed volume sizes for the SAP HANA data and log volume. Performing snapshots of those volumes eats into your volume space, so it is your responsibility to schedule storage snapshots (within the SAP HANA on Azure [large instances] process).

The following sections provide information for performing these snapshots, including general recommendations:

- Though the hardware can sustain 255 snapshots per volume, we highly recommend that you stay well below this number.
- Before you perform storage snapshots, monitor and keep track of free space.
- Lower the number of storage snapshots based on free space. You might need to lower the number of snapshots that you keep, or you might need to extend the volumes. (You can order additional storage in 1-TB units.)
- During activities such as moving data into SAP HANA with system migration tools (with R3load, or by restoring SAP HANA databases from backups), we highly recommended that you not perform any storage snapshots. (If a system migration is being done on a new SAP HANA system, storage snapshots would not need to be performed.)
- During larger reorganizations of SAP HANA tables, storage snapshots should be avoided if possible.
- Storage snapshots are a prerequisite to engaging the disaster-recovery capabilities of SAP HANA on Azure (large instances).

### Setting up storage snapshots

1. Make sure that Perl is installed in the Linux operating system on the HANA (large instances) server.
2. Modify /etc/ssh/ssh\_config to add the line _MACs hmac-sha1_.
3. Create an SAP HANA backup user account on the master node for each SAP HANA instance you are running (if applicable).
4. The SAP HANA HDB client must be installed on all SAP HANA (large instances) servers.
5. On the first SAP HANA (large instances) server of each region, a public key must be created to access the underlying storage infrastructure that controls snapshot creation.
6. Copy the script azure\_hana\_backup.pl from /scripts to the location of **hdbsql** of the SAP HANA installation.
7. Copy the HANABackupDetails.txt file from /scripts to the same location as the Perl script.
8. Modify the HANABackupDetails.txt file as necessary for the appropriate customer specifications.

### Step 1: Install SAP HANA HDBClient

<<<<<<< HEAD
**Step 1: Install SAP HANA HDBClient**

The Linux installed on SAP HANA on Azure (Large Instances) includes the folders and scripts necessary to execute SAP HANA storage snapshots for backup and Disaster Recovery purposes. However, it is your responsibility to install SAP HANA HDBclient while installing SAP HANA.  (Microsoft will not install the HDBclient nor SAP HANA.)

**Step 2: Change /etc/ssh/ssh\_config**

Change /etc/ssh/ssh\_config by adding _MACs hmac-sha1_ line as shown below.
Edit the section below to add **MACs hmac-sha1**:
=======
The Linux installed on SAP HANA on Azure (large instances) includes the folders and scripts necessary to execute SAP HANA storage snapshots for backup and disaster-recovery purposes. However, it is your responsibility to install SAP HANA HDBclient while you are installing SAP HANA. (Microsoft installs neither the HDBclient nor SAP HANA.)

### Step 2: Change /etc/ssh/ssh\_config

Change /etc/ssh/ssh\_config by adding _MACs hmac-sha1_ line as shown here:
>>>>>>> e8cfaf0d
```
#   RhostsRSAAuthentication no
#   RSAAuthentication yes
#   PasswordAuthentication yes
#   HostbasedAuthentication no
#   GSSAPIAuthentication no
#   GSSAPIDelegateCredentials no
#   GSSAPIKeyExchange no
#   GSSAPITrustDNS no
#   BatchMode no
#   CheckHostIP yes
#   AddressFamily any
#   ConnectTimeout 0
#   StrictHostKeyChecking ask
#   IdentityFile ~/.ssh/identity
#   IdentityFile ~/.ssh/id_rsa
#   IdentityFile ~/.ssh/id_dsa
#   Port 22
Protocol 2
#   Cipher 3des
#   Ciphers aes128-ctr,aes192-ctr,aes256-ctr,arcfour256,arcfour128,aes128-cbc,3des-cbc
#   MACs hmac-md5,hmac-sha1,umac-64@openssh.com,hmac-ripemd160
MACs hmac-sha1
#   EscapeChar ~
#   Tunnel no
#   TunnelDevice any:any
#   PermitLocalCommand no
#   VisualHostKey no
#   ProxyCommand ssh -q -W %h:%p gateway.example.com
```

<<<<<<< HEAD
**Step 3: Create a public key**

On the first SAP HANA on Azure (Large Instances) server in each Azure region, a public key needs to be created that is used to access the storage infrastructure allowing creation of snapshots. The public key ensures a password is not required to login to the storage and that password credentials are not maintained. In Linux on the HANA Large Instances server, execute the following command to generate the public key:
=======
### Step 3: Create a public key

On the first SAP HANA on Azure (large instances) server in each Azure region, create a public key to be used to access the storage infrastructure so that you can create snapshots. The public key ensures that a password is not required to sign in to the storage and that password credentials are not maintained. In Linux on the SAP HANA (large instances) server, execute the following command to generate the public key:
>>>>>>> e8cfaf0d
```
  ssh-keygen –t dsa –b 1024
```
The new location is _/root/.ssh/id\_dsa.pub. Do not enter an actual passphrase, or else you will be required to enter the passphrase each time you sign in. Instead, press **Enter** twice to remove the enter passphrase requirement for signing in.

Check to make sure that the public key was corrected as expected by changing folders to /root/.ssh/ and then executing the **ls** command. If the key is present, you can copy it by running the following command:

![Public key is copied by running this command](./media/sap-hana-overview-high-availability-disaster-recovery/image2-public-key.png)

At this point, contact SAP HANA on Azure Service Management and provide the key. The service representative uses the public key to register it in the underlying storage infrastructure.

### Step 4: Create an SAP HANA user account

<<<<<<< HEAD
**Step 4: Create an SAP HANA user account**

Create an SAP HANA user account within SAP HANA Studio for backup purposes. This account must have the following privileges: BACKUP ADMIN and CATALOG READ. In this example, the user account of SCADMIN is created.

![Creating a user in HANA Studio](./media/sap-hana-overview-high-availability-disaster-recovery/image3-creating-user.png)

**Step 5: Authorize the SAPA HANA user account**

Authorize the SAPA HANA user account (to be used by the scripts without requiring authorization every time the script is run). The SAP HANA command **hdbuserstore** allows the creation of an SAP HANA user key stored on one or more SAP HANA nodes and allows the user to access SAP HANA without having to manage passwords from within the scripting process discussed below.
=======
Create an SAP HANA user account within SAP HANA Studio for backup purposes. This account must have the following privileges: _Backup Admin_ and _Catalog Read_. In this example, the username SCADMIN is created.

![Creating a user in HANA Studio](./media/sap-hana-overview-high-availability-disaster-recovery/image3-creating-user.png)

### Step 5: Authorize the SAP HANA user account

Authorize the SAP HANA user account (to be used by the scripts without requiring authorization every time the script is run). The SAP HANA command `hdbuserstore` allows the creation of an SAP HANA user key, which is stored on one or more SAP HANA nodes. The user key also allows the user to access SAP HANA without having to manage passwords from within the scripting process that's discussed later.
>>>>>>> e8cfaf0d

>[!IMPORTANT]
>Run the following command as `_root_`. Otherwise, the script cannot work properly.

Enter the `hdbuserstore` command as follows:

![Enter the hdbuserstore command](./media/sap-hana-overview-high-availability-disaster-recovery/image4-hdbuserstore-command.png)

In the following example, where the user is SCADMIN01 and the hostname is lhanad01, the command is:
```
hdbuserstore set SCADMIN01 lhanad01:30115 <backup username> <password>
```
<<<<<<< HEAD
Choose to manage all scripting from a single server for scale-out HANA instances. In this example, the SAP HANA key of SCADMIN01 must be altered for each host in a way that reflects the host that is related to the key (that is, the SAP HANA backup account is amended with the instance number of the HANA DB **lhanad**). The key must have administrative privileges on the host it is assigned to and the backup user for scale-out must have access rights to all SAP HANA instances.
=======
Manage all scripting from a single server for scale-out HANA instances. In this example, the SAP HANA key SCADMIN01 must be altered for each host in a way that reflects the host that is related to the key. That is, the SAP HANA backup account is amended with the instance number of the HANA DB, **lhanad**. The key must have administrative privileges on the host it is assigned to, and the backup user for scale-out must have access rights to all SAP HANA instances.
>>>>>>> e8cfaf0d
```
hdbuserstore set SCADMIN01 lhanad:30015 SCADMIN <password>
hdbuserstore set SCADMIN02 lhanad:30115 SCADMIN <password>
hdbuserstore set SCADMIN03 lhanad:30215 SCADMIN <password>
```

<<<<<<< HEAD
**Step 6: Copy items from the /scripts folder**

Copy either the following items from the /scripts folder, included on the gold image of the installation, to the working directory for **hdbsql**. For current HANA installs, this is /hana/shared/D01/exe/linuxx86\_64/hdb.
=======
### Step 6: Copy items from the /scripts folder

Copy the following items from the /scripts folder (included on the gold image of the installation) to the working directory for **hdbsql**. For current HANA installations, this directory is /hana/shared/D01/exe/linuxx86\_64/hdb.
>>>>>>> e8cfaf0d
```
azure\_hana\_backup.pl
testHANAConnection.pl
testStorageSnapshotConnection.pl
removeTestStorageSnapshot.pl
HANABackupCustomerDetails.txt
```
Copy the following items if they are running scale-out or OLAP:
```
azure\_hana\_backup\_bw.pl
testHANAConnectionBW.pl
testStorageSnapshotConnectionBW.pl
removeTestStorageSnapshotBW.pl
HANABackupCustomerDetailsBW.txt
```
<<<<<<< HEAD
The HANABackupCustomerDetails.txt file is modifiable as follows for a scale-up deployment. It basically is the control and configuration file for the script that will run the storage snapshots. Please note that you should have received the _Storage Backup Name_ and _Storage IP Address_ from SAP HANA on Azure Service Management when your instances were deployed. You _cannot_ modify the sequence, ordering, or spacing of any of the variables, or the script will not run properly.
=======
The HANABackupCustomerDetails.txt file is modifiable as follows for a scale-up deployment. It is the control and configuration file for the script that runs the storage snapshots. You should have received the _Storage Backup Name_ and _Storage IP Address_ from SAP HANA on Azure Service Management when your instances were deployed. You cannot modify the sequence, ordering, or spacing of any of the variables, or the script does not run properly.
>>>>>>> e8cfaf0d

For a scale-up deployment, the configuration file would look like:
```
#Provided by Microsoft Service Management
Storage Backup Name: lhanad01backup
Storage IP Address: 10.250.20.21
#Created by customer using hdbuserstore
HANA Backup Name: SCADMIND01
```
For a scale-out configuration, the HANABackupCustomerDetailsBW.txt file would look like:
```
#Provided by Microsoft Service Management
Storage Backup Name: lhanad01backup
Storage IP Address: 10.250.20.21
#Node IP addresses, instance numbers, and HANA backup name
#provided by customer.  HANA backup name created using
#hdbuserstore utility.
Node 1 IP Address: 10.254.15.21
Node 1 HANA instance number: 01
Node 1 HANA Backup Name: SCADMIN01
Node 2 IP Address: 10.254.15.22
Node 2 HANA instance number: 02
Node 2 HANA Backup Name: SCADMIN02
Node 3 IP Address: 10.254.15.23
Node 3 HANA instance number: 03
Node 3 HANA Backup Name: SCADMIN03
Node 4 IP Address: 10.254.15.24
Node 4 HANA instance number: 04
Node 4 HANA Backup Name: SCADMIN04
Node 5 IP Address: 10.254.15.25
Node 5 HANA instance number: 05
Node 5 HANA Backup Name: SCADMIN05
Node 6 IP Address: 10.254.15.26
Node 6 HANA instance number: 06
Node 6 HANA Backup Name: SCADMIN06
Node 7 IP Address: 10.254.15.27
Node 7 HANA instance number: 07
Node 7 HANA Backup Name: SCADMIN07
Node 8 IP Address: 10.254.15.28
Node 8 HANA instance number: 08
Node 8 HANA Backup Name: SCADMIN08
```
>[!NOTE]
>Currently, only Node 1 details are used in the actual HANA storage snapshot script. We recommend that you test access to or from all HANA nodes so that, if the master backup node ever changes, you have already ensured that any other node can take its place by modifying the details in Node 1.

To check for the correct configurations in the configuration file or proper connectivity to the HANA instances, run either of the following scripts:
- For a scale-up configuration (independent on SAP workload):

 ```
testHANAConnection.pl
```
- For a scale-out configuration:

 ```
testHANAConnectionBW.pl
```

Ensure that the master HANA instance has access to all required HANA servers. There are no parameters to the script, but you must complete the appropriate HANABackupCustomerDetails/ HANABackupCustomerDetailsBW file for the script to run properly. Because only the shell command error codes are returned, it is not possible for the script to error-check every instance. Even so, the script does provide some helpful comments for you to double-check.

To run the script:
```
 ./testHANAConnection.pl
```
 If the script successfully obtains the status of the HANA instance, it displays a message that the HANA connection was successful.

Additionally, there is a second type of script you can use to check the master HANA instance server's ability to sign in to the storage. Before you execute the azure\_hana\_backup(\_bw).pl script, you must execute the next script. If a volume contains no snapshots, it is impossible to determine whether the volume is simply empty or there is an ssh failure to obtain the snapshot details. For this reason, the script executes two steps:

- It verifies that the storage console is accessible.
- It creates a test, or dummy, snapshot for each volume by HANA instance.

For this reason, the HANA instance is included as an argument. Again, it is not possible to provide error checking for the storage connection, but the script provides helpful hints if the execution fails.

The script is run as:
```
 ./testStorageSnapshotConnection.pl <hana instance>
```
Or it is run as:
```
./testStorageSnapshotConnectionBW.pl <hana instance>
```
The script also displays a message that you are able to sign in appropriately to your deployed storage tenant, which is organized around the logical unit numbers (LUNs) that are used by the server instances you own.

Before you execute the first storage snapshot-based backups, run the next scripts to make sure that the configuration is correct.

After running these scripts, you can delete the snapshots by executing:
```
./removeTestStorageSnapshot.pl <hana instance>
```
Or
```
./removeTestStorageSnapshot.pl <hana instance>
```

<<<<<<< HEAD
**Step 7: Perform on-demand snapshots**

Perform on-demand snapshots (as well as scheduling of regular snapshots using cron) as described below, by executing the following script for scale-up configurations:
=======
### Step 7: Perform on-demand snapshots

Perform on-demand snapshots (as well as schedule regular snapshots by using cron) as described here.

For scale-up configurations, execute the following script:
>>>>>>> e8cfaf0d
```
./azure_hana_backup.pl lhanad01 customer 20
```
For scale-out configurations, execute the following script:
```
./azure_hana_backup_bw.pl lhanad01 customer 20
```
The scale-out script does some additional checking to make sure that all HANA servers can be accessed, and all HANA instances return appropriate status of the instance before proceeding with creating SAP HANA or storage snapshots.

The following arguments are required:

- The HANA instance requiring backup.
- The snapshot prefix for the storage snapshot.
- The number of snapshots to be kept for the specific prefix.

```
./azure_hana_backup.pl lhanad01 customer 20
```
<<<<<<< HEAD
=======

>>>>>>> e8cfaf0d
The execution of the script creates the storage snapshot in these three distinct phases:

- Execute a HANA snapshot.
- Execute a storage snapshot.
- Remove the HANA snapshot.

Execute the script by calling it from the HDB executable folder that it was copied to. It backs up at least the following volumes, but it also backs up any volume that has the explicit SAP HANA instance name in the volume name.
```
hana_data_<hana instance>_prod_t020_vol
hana_log_<hana instance>_prod_t020_vol
hana_log_backup_<hana instance>_prod_t020_vol
hana_shared_<hana instance>_prod_t020_vol
```
The retention period is strictly administered, with the number of snapshots submitted as a parameter when you execute the script (such as 20, shown previously). So the amount of time is a function of the period of execution and the number of snapshots in the call of the script. If the number of snapshots that are kept exceeds the number that are named as a parameter in the call of the script, the oldest storage snapshot of this label (in our previous case, _custom_) is deleted before a new snapshot is executed. This means the number you give as the last parameter of the call is the number you can use to control the number of snapshots.

>[!NOTE]
>As soon as you change the label, the counting starts again.

You need to include the HANA instance name that's provided by SAP HANA on Azure Service Management as an argument if they are creating snapshots in multi-node environments. In single-node environments, the name of the SAP HANA on Azure (large instances) unit is sufficient, but the HANA instance name is still recommended.

<<<<<<< HEAD
Additionally, the ability is provided to backup boot volumes\luns using the same script. You must back up your boot volume at least once when you first get HANA running, although a weekly or nightly backup schedule for boot in cron is recommended. Rather than adding an SAP HANA instance name, just insert _boot_ as the argument into the script as follows:
=======
Additionally, you can back up boot volumes\LUNs by using the same script. You must back up your boot volume at least once when you first run HANA, although we recommend a weekly or nightly backup schedule for booting in cron. Rather than add an SAP HANA instance name, insert _boot_ as the argument into the script as follows:
>>>>>>> e8cfaf0d
```
./azure_hana_backup boot customer 20
```
The same retention policy is afforded to the boot volume as well. Use on-demand snapshots, as described previously, for special cases only, such as during an SAP enhancement package (EHP) upgrade, or when you need to create a distinct storage snapshot.

We encourage you to perform scheduled storage snapshots using cron, and we recommend that you use the same script for all backups and disaster-recovery needs (modifying the script inputs to match the various requested backup times). These are all scheduled differently in cron depending on their execution time: hourly, 12-hour, daily, or weekly. The cron schedule is designed to create storage snapshots that match the previously discussed retention labeling for long-term off-site backup. The script includes commands to back up all production volumes, depending on their requested frequency (data and log files are backed up hourly, whereas the boot volume is backed up daily).

The entries in the following cron script run every hour at the tenth minute, every 12 hours at the tenth minute, and daily at the tenth minute. The cron jobs are created in such a way that only one SAP HANA storage snapshot takes place during any particular hour, so that the hourly and daily backups do not occur at the same time (12:10 AM). To help optimize your snapshot creation and replication, SAP HANA on Azure Service Management provides the recommended time for you to run your backups.

The default cron scheduling in /etc/crontab is as follows:
```
10 1-11,13-23 * * * ./azure_hana_backup.pl lhanad01 hourly 66
10 12 * * *  ./azure_hana_backup.pl lhanad01 12hour 14
```
In the previous cron instructions, the HANA volumes (without boot volume) get an hourly snapshot with the label. Of these snapshots, 66 are retained. Additionally, 14 snapshots with the 12-hour label are retained. You potentially get hourly snapshots for three days, plus 12-hour snapshots for another four days, which gives you an entire week of snapshots.

Scheduling within cron can be tricky, because only one script should be executed at any particular time, unless the scripts are staggered by several minutes. If you want daily backups for long-term retention, either a daily snapshot is kept along with a 12-hour snapshot (with a retention count of seven each), or the hourly snapshot is staggered to take place 10 minutes later. Only one daily snapshot is kept in the production volume.
```
10 1-11,13-23 * * * ./azure_hana_backup.pl lhanad01 hourly 66
10 12 * * *  ./azure_hana_backup.pl lhanad01 12hour 7
10 0 * * * ./azure_hana_backup.pl lhanad01 daily 7
```
The frequencies listed here are only examples. To derive your optimum number of snapshots, use the following criteria:

- Requirements in recovery time objective for point-in-time recovery.
- Space usage.
- Requirements in recovery point objective and recovery time objective for potential disaster recovery.
- Eventual execution of HANA full database backups against disks. Whenever a full database backup against disks, or _backint_ interface, is performed, the execution of storage snapshots fails. If you plan to execute full database backups on top of storage snapshots, make sure that the execution of storage snapshots is disabled during this time.

>[!IMPORTANT]
> The use of storage snapshots for SAP HANA backups is valid only when the snapshots are performed in conjunction with SAP HANA log backups. These log backups need to be able to cover the time periods between the storage snapshots. If you've set a commitment to users of a point-in-time recovery of 30 days, you need the following:

- Ability to access a storage snapshot that is 30 days old.
- Contiguous log backups over the last 30 days.

In the range of log backups, create a snapshot of the backup log volume as well. However, be sure to perform regular log backups so that you can:

- Have the contiguous log backups needed to perform point-in-time recoveries.
<<<<<<< HEAD
- Prevent the SAP Hana log volume from running out of space.
=======
- Prevent the SAP HANA log volume from running out of space.
>>>>>>> e8cfaf0d

One of the last steps is to schedule SAP HANA backup logs in SAP HANA Studio. The SAP HANA backup log target destination is the specially created hana/log\_backups volume with the mount point of /hana/log/backups.

![Schedule SAP HANA backup logs in SAP HANA Studio](./media/sap-hana-overview-high-availability-disaster-recovery/image5-schedule-backup.png)

You can choose backups that are more frequent than every 15 minutes. Some users even perform log backups every minute, although we do not recommend going _over_ 15 minutes.

<<<<<<< HEAD
The last step is to create a file-based backup (after the initial installation of SAP HANA) to create a single backup entry that must exist within the backup catalog. Otherwise SAP HANA will not initiate the specified log backups as previously set.
=======
The final step is to perform a file-based backup (after the initial installation of SAP HANA) to create a single backup entry that must exist within the backup catalog. Otherwise SAP HANA cannot initiate your specified log backups.
>>>>>>> e8cfaf0d

![Make a file-based backup to create a single backup entry](./media/sap-hana-overview-high-availability-disaster-recovery/image6-make-backup.png)

### Monitoring the number and size of snapshots on the disk volume

On a particular storage volume, you can monitor the number of snapshots and the storage consumption of snapshots. The `ls` command doesn't show the snapshot directory or files. However, the Linux OS command `du` does, with the following commands:

- `du –sh .snapshot` provides a total of all snapshots within the snapshot directory.
- `du –sh --max-depth=1` lists all snapshots that are saved in the .snapshot folder and the size of each snapshot.
- `du –hc` provides the total size used by all snapshots.

Use these commands to make sure that the snapshots that are taken and stored are not consuming all the storage on the volumes.

### Reducing the number of snapshots on a server

As explained earlier, you can reduce the number of certain labels of snapshots that you store. The last two parameters of the command to initiate a snapshot are a label and the number of snapshots you want to retain.
```
./azure_hana_backup.pl lhanad01 customer 20
```
In the previous example, the snapshot label is _customer_ and the number of snapshots with this label to be retained is _20_. As you respond to disk space consumption, you might want to reduce the number of stored snapshots. The easy way to reduce the number of snapshots is to run the script with the last parameter set to 5:
```
./azure_hana_backup.pl lhanad01 customer 5
```
As a result of running the script with this setting, the number of snapshots, including the new storage snapshot, is _5_.

 >[!NOTE]
 > This script reduces the number of snapshots only if the most recent previous snapshot is more than one hour old. The script does not delete snapshots that are less than one hour old.

These restrictions are related to the optional disaster-recovery functionality offered.

If you no longer want to maintain a set of snapshots with that prefix, you can execute the script with _0_ as the retention number to remove all snapshots matching that prefix. However, removing all snapshots can affect the capabilities of disaster recovery.

### Recovering to the most recent HANA snapshot

In the event that you experience a production-down scenario, the process of recovering from a storage snapshot can be initiated as a customer incident with SAP HANA on Azure Service Management. Such an unexpected scenario might be a high-urgency matter if data was deleted in a production system and the only way to retrieve the data is to restore the production database.

On the other hand, a point-in-time recovery could be low urgency and planned for days in advance. You can plan this recovery with SAP HANA on Azure Service Management instead of raising a high-priority issue. For example, you might be planning to try an upgrade of the SAP software by applying a new enhancement package, and you then need to revert back to a snapshot that represents the state before the EHP upgrade.

Before you issue the request, you need to do some preparation. SAP HANA on Azure Service Management team can then handle the request and provide the restored volumes. Afterward, it is up to you to restore the HANA database based on the snapshots. Here is how to prepare for the request:

>[!NOTE]
>Your user interface might vary from the following screenshots, depending on the SAP HANA release you are using.

<<<<<<< HEAD
1. Decide which snapshot to restore. Only the hana/data volume would be restored unless instructed otherwise.

2. Shut down the HANA instance.
![Shut down the HANA instance](./media/sap-hana-overview-high-availability-disaster-recovery/image7-shutdown-hana.png)

3. Unmount the data volumes on each HANA database node. The restore of the snapshot will fail if the data volumes are not unmounted.
![Unmount the data volumes on each HANA database node](./media/sap-hana-overview-high-availability-disaster-recovery/image8-unmount-data-volumes.png)

4. Open an Azure support request to instruct the restore of a specific snapshot.

    **While restoring the storage snapshot,** SAP HANA on Azure Service Management is restoring the snapshots for the volumes, might ask you to attend a conference call in order to ensure that no data is getting lost.

    **After restoring storage snapshot,** SAP HANA on Azure Service Management will notify you when the storage snapshot has been restored. 

5. Once the restore process is complete, remount all data volumes.
![Remount all data volumes](./media/sap-hana-overview-high-availability-disaster-recovery/image9-remount-data-volumes.png)

6. Select recover options within SAP HANA studio, if those do not automatically come up upon reconnecting to HANA DB through HANA Studio. The following example shows a restore to the last HANA snapshot. A storage snapshot embeds one HANA snapshot, and if you are restoring to last the storage snapshot, it should be the most recent HANA snapshot. (If you are restoring to older storage snapshots, you need to locate the HANA snapshot based on the time the storage snapshot was taken.)
![Select recover options within SAP HANA Studio](./media/sap-hana-overview-high-availability-disaster-recovery/image10-recover-options-a.png)

7. Select the recovery type **Recover the database to a specific data backup or storage snapshot**.
![Select the recovery type Recover the database to a specific data backup or storage snapshot](./media/sap-hana-overview-high-availability-disaster-recovery/image11-recover-options-b.png)

8. Choose the option **Specify backup without catalog**.
![Choose the option Specify backup without catalog](./media/sap-hana-overview-high-availability-disaster-recovery/image12-recover-options-c.png)

9. Choose **Destination Type: Snapshot**.
![Choose Destination Type: Snapshot](./media/sap-hana-overview-high-availability-disaster-recovery/image13-recover-options-d.png)

10. Click **Finish** to start recovery process.
![Click Finish to start recovery process](./media/sap-hana-overview-high-availability-disaster-recovery/image14-recover-options-e.png)

11. The HANA database is restored and recovered to the HANA snapshot included by the storage snapshot.
![HANA database is restored and recovered to the HANA snapshot included by the storage snapshot](./media/sap-hana-overview-high-availability-disaster-recovery/image15-recover-options-f.png)

### Recovering to most recent state

This process restores back to a HANA snapshot that is included in the storage snapshot, and then restores the transaction log backups to latest state of the database before restoring the storage snapshot.

>[!Important] 
>Make sure that you have a complete and contiguous chain of transaction log backups before you proceed. Without that you are not going to be able to get back to the current state of the database.

Follow Steps 1 to 6 of the procedure for recovering to the latest HANA snapshot described above.

1. Choose **Recover the database to its most recent state**.
![Choose Recover the database to its most recent state](./media/sap-hana-overview-high-availability-disaster-recovery/image16-recover-database-a.png)

2. Specify the location of the latest HANA log backups. The location specified needs to contain all HANA transaction log backups from the HANA snapshot to most recent state.
![Specify the location of the latest HANA log backups](./media/sap-hana-overview-high-availability-disaster-recovery/image17-recover-database-b.png)

3. Choose a backup as a base from which to recover the database. In our example, this is the HANA snapshot that was included in the storage snapshot. (Only one of those snapshots was done in the following screenshot.)
![Choose a backup as a base from which to recover the database](./media/sap-hana-overview-high-availability-disaster-recovery/image18-recover-database-c.png)

4. Deselect **Use Delta Backups** if those do not exist between the time of the HANA snapshot and the most recent state.
![Deselect Use Delta Backups if those do not exist between the time of the HANA snapshot and the most recent state](./media/sap-hana-overview-high-availability-disaster-recovery/image19-recover-database-d.png)

5. Click **Finish** on the summary screen to start the restore procedure.
![Click Finish on the summary screen to start the restore procedure](./media/sap-hana-overview-high-availability-disaster-recovery/image20-recover-database-e.png)

To recover to a point time between the HANA snapshot (included in the storage snapshot) and one that is later than the HANA snapshot, point-in-time recovery:
=======
1. Decide which snapshot to restore. Only the hana/data volume would be restored unless you are instructed otherwise.

2. Shut down the HANA instance.

 ![Shut down the HANA instance](./media/sap-hana-overview-high-availability-disaster-recovery/image7-shutdown-hana.png)

3. Unmount the data volumes on each HANA database node. The restoration of the snapshot fails if the data volumes are not unmounted.

 ![Unmount the data volumes on each HANA database node](./media/sap-hana-overview-high-availability-disaster-recovery/image8-unmount-data-volumes.png)

4. Open an Azure support request to instruct the restoration of a specific snapshot.

 - During the restoration: SAP HANA on Azure Service Management might ask you to attend a conference call to ensure that no data is getting lost.

 - After the restoration: SAP HANA on Azure Service Management notifies you when the storage snapshot has been restored.

5. After the restoration process is complete, remount all data volumes.

 ![Remount all data volumes](./media/sap-hana-overview-high-availability-disaster-recovery/image9-remount-data-volumes.png)

6. Select recovery options within SAP HANA Studio, if they do not automatically come up when you reconnect to HANA DB through SAP HANA Studio. The following example shows a restoration to the last HANA snapshot. A storage snapshot embeds one HANA snapshot, and if you are restoring to the most recent storage snapshot, it should be the most recent HANA snapshot. (If you are restoring to older storage snapshots, you need to locate the HANA snapshot based on the time the storage snapshot was taken.)

 ![Select recover options within SAP HANA Studio](./media/sap-hana-overview-high-availability-disaster-recovery/image10-recover-options-a.png)

7. Select **Recover the database to a specific data backup or storage snapshot**.

 ![The "Specify Recovery Type" window](./media/sap-hana-overview-high-availability-disaster-recovery/image11-recover-options-b.png)

8. Select **Specify backup without catalog**.

 ![The "Specify Backup Location" window](./media/sap-hana-overview-high-availability-disaster-recovery/image12-recover-options-c.png)

9. In the **Destination Type** list, select **Snapshot**.

 ![The "Specify the Backup to Recover" window](./media/sap-hana-overview-high-availability-disaster-recovery/image13-recover-options-d.png)

10. Click **Finish** to start the recovery process.

 ![Click "Finish" to start the recovery process](./media/sap-hana-overview-high-availability-disaster-recovery/image14-recover-options-e.png)

11. The HANA database is restored and recovered to the HANA snapshot that's included in the storage snapshot.

 ![HANA database is restored and recovered to the HANA snapshot](./media/sap-hana-overview-high-availability-disaster-recovery/image15-recover-options-f.png)

### Recovering to the most recent state

The following process restores the HANA snapshot that is included in the storage snapshot. It then restores the transaction log backups to the most recent state of the database before restoring the storage snapshot.

>[!IMPORTANT]
>Before you proceed, make sure that you have a complete and contiguous chain of transaction log backups. Without these backups, you cannot restore the current state of the database.

1. Complete steps 1-6 of the preceding procedure in "Recovering to the most recent HANA snapshot."

2. Select **Recover the database to its most recent state**.

 ![Select "Recover the database to its most recent state"](./media/sap-hana-overview-high-availability-disaster-recovery/image16-recover-database-a.png)

3. Specify the location of the most recent HANA log backups. The location needs to contain all HANA transaction log backups from the HANA snapshot to the most recent state.

 ![Specify the location of the most recent HANA log backups](./media/sap-hana-overview-high-availability-disaster-recovery/image17-recover-database-b.png)

4. Select a backup as a base from which to recover the database. In our example, this is the HANA snapshot that was included in the storage snapshot. (Only one snapshot is listed in the following screenshot.)

 ![Select a backup as a base from which to recover the database](./media/sap-hana-overview-high-availability-disaster-recovery/image18-recover-database-c.png)

5. Clear the **Use Delta Backups** check box if deltas do not exist between the time of the HANA snapshot and the most recent state.

 ![Clear the "Use Delta Backups" check box if no deltas exist](./media/sap-hana-overview-high-availability-disaster-recovery/image19-recover-database-d.png)

6. On the summary screen, click **Finish** to start the restoration procedure.

 ![Click "Finish" on the summary screen](./media/sap-hana-overview-high-availability-disaster-recovery/image20-recover-database-e.png)

### Recovering to another point in time
To recover to a point in time between the HANA snapshot (included in the storage snapshot) and one that is later than the HANA snapshot point-in-time recovery, do the following:
>>>>>>> e8cfaf0d

1. Make sure that you have all transaction log backups from the HANA snapshot to the time you want to recover.
2. Begin the procedure under "Recovering to the most recent state."
3. In step 2 of the procedure, in the **Specify Recovery Type** window, select **Recover the database to the following point in time**, specify the point in time, and then complete steps 3-6.

## Monitoring the execution of snapshots

<<<<<<< HEAD
The execution of Storage Snapshots needs to be monitored by you. The script that executes a storage snapshot writes output into a file, and saves in the same location as the Perl scripts. A separate file is written for each snapshot. The output of that file shows clearly the different phases the snapshot script will execute, which are:
=======
You need to monitor the execution of storage snapshots. The script that executes a storage snapshot writes output to a file and then saves it to the same location as the Perl scripts. A separate file is written for each snapshot. The output of each file clearly shows the various phases that the snapshot script executes:
>>>>>>> e8cfaf0d

- Finding the volumes that need to create a snapshot
- Finding the snapshots taken from these volumes
- Deleting eventual existing snapshots to match the number of snapshots you specified
- Creating a HANA snapshot
- Creating the storage snapshot over the volumes
- Deleting the HANA snapshot
- Renaming the most recent snapshot to **.0**

The most important part of the script is this:
```
**********************Creating HANA snapshot**********************
Creating the HANA snapshot with command: "./hdbsql -n localhost -i 01 -U SCADMIN01 "backup data create snapshot"" ...
HANA snapshot created successfully.
**********************Creating Storage snapshot**********************
Taking snapshot hourly.recent for hana_data_lhanad01_t020_vol ...
Snapshot created successfully.
Taking snapshot hourly.recent for hana_log_backup_lhanad01_t020_vol ...
Snapshot created successfully.
Taking snapshot hourly.recent for hana_log_lhanad01_t020_vol ...
Snapshot created successfully.
Taking snapshot hourly.recent for hana_shared_lhanad01_t020_vol ...
Snapshot created successfully.
Taking snapshot hourly.recent for sapmnt_lhanad01_t020_vol ...
Snapshot created successfully.
**********************Deleting HANA snapshot**********************
Deleting the HANA snapshot with command: "./hdbsql -n localhost -i 01 -U SCADMIN01 "backup data drop snapshot"" ...
HANA snapshot deletion successfully.
```
You can see from this sample how the script records the creation of the HANA snapshot. In the scale-out case, this process is initiated on the master node. The master node initiates the synchronous creation of the snapshots on each of the worker nodes. Then the storage snapshot is taken. After the successful execution of the storage snapshots, the HANA snapshot is deleted.<|MERGE_RESOLUTION|>--- conflicted
+++ resolved
@@ -18,27 +18,15 @@
 ---
 # High availability and disaster recovery of SAP HANA on Azure (large instances)
 
-<<<<<<< HEAD
-High Availability (HA) and Disaster Recovery (DR) are important aspects of running your mission-critical SAP HANA on Azure (Large Instances) server(s). It's important to work with SAP, your system integrator, and/or Microsoft to properly architect and implement the right HA/DR strategy for you. Important considerations like Recovery Point Objective (RPO) and Recovery Time Objective (RTO), specific to your environment, must be considered.
-=======
 High availability and disaster recovery are important aspects of running your mission-critical SAP HANA on Azure (large instances) servers. It's important to work with SAP, your system integrator, or Microsoft to properly architect and implement the right high-availability/disaster-recovery strategy. It is also important to consider the recovery point objective and recovery time objective, which are specific to your environment.
->>>>>>> e8cfaf0d
 
 ## High availability
 
-<<<<<<< HEAD
-Microsoft supports the SAP HANA High Availability methods &quot;out of the box&quot;, which include:
-
-- **Storage Replication:** Ability for the storage system itself to replicate all data to another location (within, or separate, from the same data center). SAP HANA operates independently from this method.
-- **HANA System Replication:** Replication of all data in SAP HANA to a separate SAP HANA system. RTO is minimized through data replicating at regular intervals. SAP HANA supports asynchronous, synchronous in-memory, and synchronous modes (recommended for only SAP HANA systems within the same data center or less than 100 km apart). In the current design of HANA Large Instance Stamps, HANA System Replication can be used for High Availability only.
-- **Host Auto-Failover:** One or more standby SAP HANA nodes are configured in &quot;scale out&quot; mode and SAP HANA automatically &quot;fails over&quot; to another node when the master node becomes unavailable.
-=======
 Microsoft supports SAP HANA high-availability methods "out of the box," which include:
 
 - **Storage replication:** The storage system's ability to replicate all data to another location (within, or separate from, the same datacenter). SAP HANA operates independently of this method.
 - **HANA system replication:** The replication of all data in SAP HANA to a separate SAP HANA system. The recovery time objective is minimized through data replication at regular intervals. SAP HANA supports asynchronous, synchronous in-memory, and synchronous modes (recommended only for SAP HANA systems that are within the same datacenter or less than 100 KM apart). In the current design of HANA large-instance stamps, HANA system replication can be used for high availability only.
 - **Host auto-failover:** A local fault-recovery solution to use as an alternative to system replication. When the master node becomes unavailable, one or more standby SAP HANA nodes are configured in scale-out mode and SAP HANA automatically fails over to another node.
->>>>>>> e8cfaf0d
 
 For more information on SAP HANA high availability, see the following SAP information:
 
@@ -51,11 +39,7 @@
 
 ## Disaster recovery
 
-<<<<<<< HEAD
-SAP HANA on Azure (Large Instances) is offered in two Azure regions in a geo-political region. Between the two Large Instance stamps of two different regions is a direct network connectivity for replicating data during Disaster Recovery. The replication of the data is storage infrastructure based. The replication of the data is not done by default—it is done for customer configurations that ordered Disaster Recovery. In the current design, HANA System Replication can't be used for Disaster Recovery. 
-=======
 SAP HANA on Azure (large instances) is offered in two Azure regions in a geopolitical region. Between the two large-instance stamps of two different regions is a direct network connectivity for replicating data during disaster recovery. The replication of the data is storage-infrastructure based. The replication is not done by default. It is done for the customer configurations that ordered the disaster recovery. In the current design, HANA system replication can't be used for disaster recovery.
->>>>>>> e8cfaf0d
 
 However, to take advantage of the disaster recovery, you need to start to design the network connectivity to the two different Azure regions. To do so, you need an Azure ExpressRoute circuit connection from on-premises in your main Azure region and another circuit connection from on-premises to your disaster-recovery region. This measure would cover a situation in which a complete Azure region, including a Microsoft enterprise edge router (MSEE) location, has an issue.
 
@@ -65,27 +49,16 @@
 
 ![Optimal configuration for disaster recovery](./media/sap-hana-overview-high-availability-disaster-recovery/image1-optimal-configuration.png)
 
-<<<<<<< HEAD
-The optimal case for a DR configuration of the network is to have two ExpressRoute circuits from on-premises to the two different Azure regions. One circuit goes to region #1, running a production instance. The second ExpressRoute circuit goes to region #2, running some non-production HANA instances (this is important in case an entire Azure region, including MSEE and Large Instance stamp, goes off the grid).
-=======
 The optimal case for a disaster-recovery configuration of the network is to have two ExpressRoute circuits from on-premises to the two different Azure regions. One circuit goes to region #1, running a production instance. The second ExpressRoute circuit goes to region #2, running some non-production HANA instances. (This is important if an entire Azure region, including the MSEE and large-instance stamp, goes off the grid.)
->>>>>>> e8cfaf0d
 
 As a second measure, the various virtual networks are connected to the various ExpressRoute circuits that are connected to SAP HANA on Azure (large instances). You can bypass the location where an MSEE is failing, or you can lower the recovery point objective for disaster recovery, as we discuss later.
 
 The next requirements for a disaster-recovery setup are:
 
-<<<<<<< HEAD
-- You need SAP HANA on Azure (Large Instances) SKUs of the same size as your production SKUs ordered and deployed in the DR region. These instances can be used to run test, sandbox or QA HANA instances.
-- Additionally, you need to order a DR profile for each of your SAP HANA on Azure (Large Instances) SKUs that you want to recover in the DR site, if necessary. This leads to the allocation of storage volumes, which are the target of the storage replication from your production region into the DR region.
-
-After this is all set-up, it is then your responsibility to start the storage replication. In the storage infrastructure used for SAP HANA on Azure (Large Instances), the basis of storage replication is storage snapshots. To start the DR replication, you need to perform:
-=======
 - You must order SAP HANA on Azure (large instances) SKUs of the same size as your production SKUs and deploy them in the disaster-recovery region. These instances can be used to run test, sandbox, or QA HANA instances.
 - You must order a disaster-recovery profile for each of your SAP HANA on Azure (large instances) SKUs that you want to recover in the disaster-recovery site, if necessary. This action leads to the allocation of storage volumes, which are the target of the storage replication from your production region into the disaster-recovery region.
 
 After you meet the preceding requirements, it is your responsibility to start the storage replication. In the storage infrastructure used for SAP HANA on Azure (large instances), the basis of storage replication is storage snapshots. To start the disaster-recovery replication, you need to perform:
->>>>>>> e8cfaf0d
 
 - A snapshot of your boot LUN, as described earlier.
 - A snapshot of your HANA-related volumes, as described earlier.
@@ -94,21 +67,12 @@
 
 Subsequently, the most recent storage snapshot is used every hour to replicate the deltas that develop on the storage volumes.
 
-<<<<<<< HEAD
-The RPO achieved with this configuration is between 60–90 minutes. To achieve a better RPO in the DR case, you need to copy the HANA transaction log backups off of SAP HANA on Azure (large Instances) and into the other Azure region. To achieve this, you would:
-
-- Back up the HANA Transaction Log as frequently as possible into /hana/log/backup.
-- Then, copy the transaction log backups when they are finished to an Azure VM, which is in a VNet that is connected to the SAP HANA on Azure (Large Instances) server.
-- From that VM, copy the backup to a VM which is in a VNet in the DR region.
-- Keep the transaction log backups in that region in the VM.
-=======
 The recovery point objective that's achieved with this configuration is from 60 to 90 minutes. To achieve a better recovery point objective in the disaster-recovery case, copy the HANA transaction log backups from SAP HANA on Azure (large instances) to the other Azure region. To achieve this recovery point objective, do the following:
 
 1. Back up the HANA transaction log as frequently as possible to /hana/log/backup.
 2. Copy the transaction log backups when they are finished to an Azure virtual machine (VM), which is in a virtual network that's connected to the SAP HANA on Azure (large instances) server.
 3. From that VM, copy the backup to a VM that's in a virtual network in the disaster-recovery region.
 4. Keep the transaction log backups in that region in the VM.
->>>>>>> e8cfaf0d
 
 In case of disaster, after the disaster-recovery profile has been deployed on an actual server, copy the transaction log backups from the VM to the SAP HANA on Azure (large instances) that is now the primary server in the disaster-recovery region, and restore those backups. This recovery is possible because the state of HANA on the disaster-recovery disks is that of a HANA snapshot. This is the offset point for further restorations of transaction log backups.
 
@@ -131,26 +95,15 @@
 - Use the backup and restore functionality that the underlying infrastructure of SAP HANA on Azure (large instances) provides. This option fulfills the need for backups, and it makes manual backups nearly obsolete (except where data backups are required for compliance purposes). The rest of this section addresses the backup and restore functionality that's offered with HANA (large instances).
 
 > [!NOTE]
-<<<<<<< HEAD
-> The snapshot technology that is used by the underlying infrastructure of HANA Large Instances has a dependency on SAP HANA Snapshots. SAP HANA Snapshots do not work in conjunction with SAP HANA Multitenant Database Containers. As a result this method of backup can not be leveraged for SAP HANA Multitenant Database Container deployments!!
-
-### Using storage snapshots of SAP HANA on Azure (Large Instances)
-=======
 > The snapshot technology that is used by the underlying infrastructure of HANA (large instances) has a dependency on SAP HANA snapshots. SAP HANA snapshots do not work in conjunction with SAP HANA Multitenant Database Containers. As a result, this method of backup cannot be used to deploy SAP HANA Multitenant Database Containers.
->>>>>>> e8cfaf0d
 
 ### Using storage snapshots of SAP HANA on Azure (large instances)
 
 The storage infrastructure underlying SAP HANA on Azure (large instances) supports the notion of a storage snapshot of volumes. Both backup and restoration of a particular volume are supported, with the following considerations:
 
 - Instead of database backups, storage volume snapshots are taken on a frequent basis.
-<<<<<<< HEAD
-- The storage snapshot initiates an SAP HANA snapshot before executing the storage snapshot. This HANA snapshot will be the point to set up eventual log restores after recovery of the storage snapshot.
-- At the point where the storage snapshot is executed successfully, the SAP HANA snapshot will be deleted.
-=======
 - The storage snapshot initiates an SAP HANA snapshot before it executes the storage snapshot. This SAP HANA snapshot is the setup point for eventual log restorations after recovery of the storage snapshot.
 - At the point where the storage snapshot is executed successfully, the SAP HANA snapshot is deleted.
->>>>>>> e8cfaf0d
 - Log backups are taken frequently and stored in the log backup volume or in Azure.
 - If the database must be restored to a certain point in time, a request is made to Microsoft Azure Support (production outage) or SAP HANA on Azure Service Management to restore to a certain storage snapshot (for example, a planned restoration of a sandbox system to its original state).
 - The SAP HANA snapshot that's included in the storage snapshot is an offset point for applying log backups that have been executed and stored after the storage snapshot was taken.
@@ -199,22 +152,11 @@
 
 ### Step 1: Install SAP HANA HDBClient
 
-<<<<<<< HEAD
-**Step 1: Install SAP HANA HDBClient**
-
-The Linux installed on SAP HANA on Azure (Large Instances) includes the folders and scripts necessary to execute SAP HANA storage snapshots for backup and Disaster Recovery purposes. However, it is your responsibility to install SAP HANA HDBclient while installing SAP HANA.  (Microsoft will not install the HDBclient nor SAP HANA.)
-
-**Step 2: Change /etc/ssh/ssh\_config**
-
-Change /etc/ssh/ssh\_config by adding _MACs hmac-sha1_ line as shown below.
-Edit the section below to add **MACs hmac-sha1**:
-=======
 The Linux installed on SAP HANA on Azure (large instances) includes the folders and scripts necessary to execute SAP HANA storage snapshots for backup and disaster-recovery purposes. However, it is your responsibility to install SAP HANA HDBclient while you are installing SAP HANA. (Microsoft installs neither the HDBclient nor SAP HANA.)
 
 ### Step 2: Change /etc/ssh/ssh\_config
 
 Change /etc/ssh/ssh\_config by adding _MACs hmac-sha1_ line as shown here:
->>>>>>> e8cfaf0d
 ```
 #   RhostsRSAAuthentication no
 #   RSAAuthentication yes
@@ -246,15 +188,9 @@
 #   ProxyCommand ssh -q -W %h:%p gateway.example.com
 ```
 
-<<<<<<< HEAD
-**Step 3: Create a public key**
-
-On the first SAP HANA on Azure (Large Instances) server in each Azure region, a public key needs to be created that is used to access the storage infrastructure allowing creation of snapshots. The public key ensures a password is not required to login to the storage and that password credentials are not maintained. In Linux on the HANA Large Instances server, execute the following command to generate the public key:
-=======
 ### Step 3: Create a public key
 
 On the first SAP HANA on Azure (large instances) server in each Azure region, create a public key to be used to access the storage infrastructure so that you can create snapshots. The public key ensures that a password is not required to sign in to the storage and that password credentials are not maintained. In Linux on the SAP HANA (large instances) server, execute the following command to generate the public key:
->>>>>>> e8cfaf0d
 ```
   ssh-keygen –t dsa –b 1024
 ```
@@ -268,25 +204,13 @@
 
 ### Step 4: Create an SAP HANA user account
 
-<<<<<<< HEAD
-**Step 4: Create an SAP HANA user account**
-
-Create an SAP HANA user account within SAP HANA Studio for backup purposes. This account must have the following privileges: BACKUP ADMIN and CATALOG READ. In this example, the user account of SCADMIN is created.
+Create an SAP HANA user account within SAP HANA Studio for backup purposes. This account must have the following privileges: _Backup Admin_ and _Catalog Read_. In this example, the username SCADMIN is created.
 
 ![Creating a user in HANA Studio](./media/sap-hana-overview-high-availability-disaster-recovery/image3-creating-user.png)
 
-**Step 5: Authorize the SAPA HANA user account**
-
-Authorize the SAPA HANA user account (to be used by the scripts without requiring authorization every time the script is run). The SAP HANA command **hdbuserstore** allows the creation of an SAP HANA user key stored on one or more SAP HANA nodes and allows the user to access SAP HANA without having to manage passwords from within the scripting process discussed below.
-=======
-Create an SAP HANA user account within SAP HANA Studio for backup purposes. This account must have the following privileges: _Backup Admin_ and _Catalog Read_. In this example, the username SCADMIN is created.
-
-![Creating a user in HANA Studio](./media/sap-hana-overview-high-availability-disaster-recovery/image3-creating-user.png)
-
 ### Step 5: Authorize the SAP HANA user account
 
 Authorize the SAP HANA user account (to be used by the scripts without requiring authorization every time the script is run). The SAP HANA command `hdbuserstore` allows the creation of an SAP HANA user key, which is stored on one or more SAP HANA nodes. The user key also allows the user to access SAP HANA without having to manage passwords from within the scripting process that's discussed later.
->>>>>>> e8cfaf0d
 
 >[!IMPORTANT]
 >Run the following command as `_root_`. Otherwise, the script cannot work properly.
@@ -299,26 +223,16 @@
 ```
 hdbuserstore set SCADMIN01 lhanad01:30115 <backup username> <password>
 ```
-<<<<<<< HEAD
-Choose to manage all scripting from a single server for scale-out HANA instances. In this example, the SAP HANA key of SCADMIN01 must be altered for each host in a way that reflects the host that is related to the key (that is, the SAP HANA backup account is amended with the instance number of the HANA DB **lhanad**). The key must have administrative privileges on the host it is assigned to and the backup user for scale-out must have access rights to all SAP HANA instances.
-=======
 Manage all scripting from a single server for scale-out HANA instances. In this example, the SAP HANA key SCADMIN01 must be altered for each host in a way that reflects the host that is related to the key. That is, the SAP HANA backup account is amended with the instance number of the HANA DB, **lhanad**. The key must have administrative privileges on the host it is assigned to, and the backup user for scale-out must have access rights to all SAP HANA instances.
->>>>>>> e8cfaf0d
 ```
 hdbuserstore set SCADMIN01 lhanad:30015 SCADMIN <password>
 hdbuserstore set SCADMIN02 lhanad:30115 SCADMIN <password>
 hdbuserstore set SCADMIN03 lhanad:30215 SCADMIN <password>
 ```
 
-<<<<<<< HEAD
-**Step 6: Copy items from the /scripts folder**
-
-Copy either the following items from the /scripts folder, included on the gold image of the installation, to the working directory for **hdbsql**. For current HANA installs, this is /hana/shared/D01/exe/linuxx86\_64/hdb.
-=======
 ### Step 6: Copy items from the /scripts folder
 
 Copy the following items from the /scripts folder (included on the gold image of the installation) to the working directory for **hdbsql**. For current HANA installations, this directory is /hana/shared/D01/exe/linuxx86\_64/hdb.
->>>>>>> e8cfaf0d
 ```
 azure\_hana\_backup.pl
 testHANAConnection.pl
@@ -334,11 +248,7 @@
 removeTestStorageSnapshotBW.pl
 HANABackupCustomerDetailsBW.txt
 ```
-<<<<<<< HEAD
-The HANABackupCustomerDetails.txt file is modifiable as follows for a scale-up deployment. It basically is the control and configuration file for the script that will run the storage snapshots. Please note that you should have received the _Storage Backup Name_ and _Storage IP Address_ from SAP HANA on Azure Service Management when your instances were deployed. You _cannot_ modify the sequence, ordering, or spacing of any of the variables, or the script will not run properly.
-=======
 The HANABackupCustomerDetails.txt file is modifiable as follows for a scale-up deployment. It is the control and configuration file for the script that runs the storage snapshots. You should have received the _Storage Backup Name_ and _Storage IP Address_ from SAP HANA on Azure Service Management when your instances were deployed. You cannot modify the sequence, ordering, or spacing of any of the variables, or the script does not run properly.
->>>>>>> e8cfaf0d
 
 For a scale-up deployment, the configuration file would look like:
 ```
@@ -432,17 +342,11 @@
 ./removeTestStorageSnapshot.pl <hana instance>
 ```
 
-<<<<<<< HEAD
-**Step 7: Perform on-demand snapshots**
-
-Perform on-demand snapshots (as well as scheduling of regular snapshots using cron) as described below, by executing the following script for scale-up configurations:
-=======
 ### Step 7: Perform on-demand snapshots
 
 Perform on-demand snapshots (as well as schedule regular snapshots by using cron) as described here.
 
 For scale-up configurations, execute the following script:
->>>>>>> e8cfaf0d
 ```
 ./azure_hana_backup.pl lhanad01 customer 20
 ```
@@ -461,10 +365,7 @@
 ```
 ./azure_hana_backup.pl lhanad01 customer 20
 ```
-<<<<<<< HEAD
-=======
-
->>>>>>> e8cfaf0d
+
 The execution of the script creates the storage snapshot in these three distinct phases:
 
 - Execute a HANA snapshot.
@@ -485,11 +386,7 @@
 
 You need to include the HANA instance name that's provided by SAP HANA on Azure Service Management as an argument if they are creating snapshots in multi-node environments. In single-node environments, the name of the SAP HANA on Azure (large instances) unit is sufficient, but the HANA instance name is still recommended.
 
-<<<<<<< HEAD
-Additionally, the ability is provided to backup boot volumes\luns using the same script. You must back up your boot volume at least once when you first get HANA running, although a weekly or nightly backup schedule for boot in cron is recommended. Rather than adding an SAP HANA instance name, just insert _boot_ as the argument into the script as follows:
-=======
 Additionally, you can back up boot volumes\LUNs by using the same script. You must back up your boot volume at least once when you first run HANA, although we recommend a weekly or nightly backup schedule for booting in cron. Rather than add an SAP HANA instance name, insert _boot_ as the argument into the script as follows:
->>>>>>> e8cfaf0d
 ```
 ./azure_hana_backup boot customer 20
 ```
@@ -528,11 +425,7 @@
 In the range of log backups, create a snapshot of the backup log volume as well. However, be sure to perform regular log backups so that you can:
 
 - Have the contiguous log backups needed to perform point-in-time recoveries.
-<<<<<<< HEAD
-- Prevent the SAP Hana log volume from running out of space.
-=======
 - Prevent the SAP HANA log volume from running out of space.
->>>>>>> e8cfaf0d
 
 One of the last steps is to schedule SAP HANA backup logs in SAP HANA Studio. The SAP HANA backup log target destination is the specially created hana/log\_backups volume with the mount point of /hana/log/backups.
 
@@ -540,11 +433,7 @@
 
 You can choose backups that are more frequent than every 15 minutes. Some users even perform log backups every minute, although we do not recommend going _over_ 15 minutes.
 
-<<<<<<< HEAD
-The last step is to create a file-based backup (after the initial installation of SAP HANA) to create a single backup entry that must exist within the backup catalog. Otherwise SAP HANA will not initiate the specified log backups as previously set.
-=======
 The final step is to perform a file-based backup (after the initial installation of SAP HANA) to create a single backup entry that must exist within the backup catalog. Otherwise SAP HANA cannot initiate your specified log backups.
->>>>>>> e8cfaf0d
 
 ![Make a file-based backup to create a single backup entry](./media/sap-hana-overview-high-availability-disaster-recovery/image6-make-backup.png)
 
@@ -588,68 +477,6 @@
 >[!NOTE]
 >Your user interface might vary from the following screenshots, depending on the SAP HANA release you are using.
 
-<<<<<<< HEAD
-1. Decide which snapshot to restore. Only the hana/data volume would be restored unless instructed otherwise.
-
-2. Shut down the HANA instance.
-![Shut down the HANA instance](./media/sap-hana-overview-high-availability-disaster-recovery/image7-shutdown-hana.png)
-
-3. Unmount the data volumes on each HANA database node. The restore of the snapshot will fail if the data volumes are not unmounted.
-![Unmount the data volumes on each HANA database node](./media/sap-hana-overview-high-availability-disaster-recovery/image8-unmount-data-volumes.png)
-
-4. Open an Azure support request to instruct the restore of a specific snapshot.
-
-    **While restoring the storage snapshot,** SAP HANA on Azure Service Management is restoring the snapshots for the volumes, might ask you to attend a conference call in order to ensure that no data is getting lost.
-
-    **After restoring storage snapshot,** SAP HANA on Azure Service Management will notify you when the storage snapshot has been restored. 
-
-5. Once the restore process is complete, remount all data volumes.
-![Remount all data volumes](./media/sap-hana-overview-high-availability-disaster-recovery/image9-remount-data-volumes.png)
-
-6. Select recover options within SAP HANA studio, if those do not automatically come up upon reconnecting to HANA DB through HANA Studio. The following example shows a restore to the last HANA snapshot. A storage snapshot embeds one HANA snapshot, and if you are restoring to last the storage snapshot, it should be the most recent HANA snapshot. (If you are restoring to older storage snapshots, you need to locate the HANA snapshot based on the time the storage snapshot was taken.)
-![Select recover options within SAP HANA Studio](./media/sap-hana-overview-high-availability-disaster-recovery/image10-recover-options-a.png)
-
-7. Select the recovery type **Recover the database to a specific data backup or storage snapshot**.
-![Select the recovery type Recover the database to a specific data backup or storage snapshot](./media/sap-hana-overview-high-availability-disaster-recovery/image11-recover-options-b.png)
-
-8. Choose the option **Specify backup without catalog**.
-![Choose the option Specify backup without catalog](./media/sap-hana-overview-high-availability-disaster-recovery/image12-recover-options-c.png)
-
-9. Choose **Destination Type: Snapshot**.
-![Choose Destination Type: Snapshot](./media/sap-hana-overview-high-availability-disaster-recovery/image13-recover-options-d.png)
-
-10. Click **Finish** to start recovery process.
-![Click Finish to start recovery process](./media/sap-hana-overview-high-availability-disaster-recovery/image14-recover-options-e.png)
-
-11. The HANA database is restored and recovered to the HANA snapshot included by the storage snapshot.
-![HANA database is restored and recovered to the HANA snapshot included by the storage snapshot](./media/sap-hana-overview-high-availability-disaster-recovery/image15-recover-options-f.png)
-
-### Recovering to most recent state
-
-This process restores back to a HANA snapshot that is included in the storage snapshot, and then restores the transaction log backups to latest state of the database before restoring the storage snapshot.
-
->[!Important] 
->Make sure that you have a complete and contiguous chain of transaction log backups before you proceed. Without that you are not going to be able to get back to the current state of the database.
-
-Follow Steps 1 to 6 of the procedure for recovering to the latest HANA snapshot described above.
-
-1. Choose **Recover the database to its most recent state**.
-![Choose Recover the database to its most recent state](./media/sap-hana-overview-high-availability-disaster-recovery/image16-recover-database-a.png)
-
-2. Specify the location of the latest HANA log backups. The location specified needs to contain all HANA transaction log backups from the HANA snapshot to most recent state.
-![Specify the location of the latest HANA log backups](./media/sap-hana-overview-high-availability-disaster-recovery/image17-recover-database-b.png)
-
-3. Choose a backup as a base from which to recover the database. In our example, this is the HANA snapshot that was included in the storage snapshot. (Only one of those snapshots was done in the following screenshot.)
-![Choose a backup as a base from which to recover the database](./media/sap-hana-overview-high-availability-disaster-recovery/image18-recover-database-c.png)
-
-4. Deselect **Use Delta Backups** if those do not exist between the time of the HANA snapshot and the most recent state.
-![Deselect Use Delta Backups if those do not exist between the time of the HANA snapshot and the most recent state](./media/sap-hana-overview-high-availability-disaster-recovery/image19-recover-database-d.png)
-
-5. Click **Finish** on the summary screen to start the restore procedure.
-![Click Finish on the summary screen to start the restore procedure](./media/sap-hana-overview-high-availability-disaster-recovery/image20-recover-database-e.png)
-
-To recover to a point time between the HANA snapshot (included in the storage snapshot) and one that is later than the HANA snapshot, point-in-time recovery:
-=======
 1. Decide which snapshot to restore. Only the hana/data volume would be restored unless you are instructed otherwise.
 
 2. Shut down the HANA instance.
@@ -725,7 +552,6 @@
 
 ### Recovering to another point in time
 To recover to a point in time between the HANA snapshot (included in the storage snapshot) and one that is later than the HANA snapshot point-in-time recovery, do the following:
->>>>>>> e8cfaf0d
 
 1. Make sure that you have all transaction log backups from the HANA snapshot to the time you want to recover.
 2. Begin the procedure under "Recovering to the most recent state."
@@ -733,11 +559,7 @@
 
 ## Monitoring the execution of snapshots
 
-<<<<<<< HEAD
-The execution of Storage Snapshots needs to be monitored by you. The script that executes a storage snapshot writes output into a file, and saves in the same location as the Perl scripts. A separate file is written for each snapshot. The output of that file shows clearly the different phases the snapshot script will execute, which are:
-=======
 You need to monitor the execution of storage snapshots. The script that executes a storage snapshot writes output to a file and then saves it to the same location as the Perl scripts. A separate file is written for each snapshot. The output of each file clearly shows the various phases that the snapshot script executes:
->>>>>>> e8cfaf0d
 
 - Finding the volumes that need to create a snapshot
 - Finding the snapshots taken from these volumes
