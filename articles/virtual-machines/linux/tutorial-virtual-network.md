--- conflicted
+++ resolved
@@ -20,11 +20,7 @@
 
 # Manage Azure Virtual Networks and Linux Virtual Machines with the Azure CLI
 
-<<<<<<< HEAD
 Azure virtual machines use Azure networking for internal and external network communication. In this tutorial, you learn about creating multiple virtual machines (VMs) in a virtual network and configure network connectivity between them. When completed a 'front-end' VM will be accessible from the internet on port 22 for SSH and port 80 for HTTP connections. A 'back-end' VM with a MySQL database will be isolated and only accessible from the front-end VM on port 3306.
-=======
-In this tutorial, you learn about creating multiple virtual machines (VMs) in a virtual network and configure network connectivity between them. When completed a 'front-end' VM is accessible from the internet on port 22 for SSH and port 80 for HTTP connections. A 'back-end' VM with a MySQL database is isolated and only accessible from the front-end VM on port 3306.
->>>>>>> b311fb0d
 
 This tutorial requires the Azure CLI version 2.0.4 or later. To find the CLI version run `az --version`. If you need to upgrade, see [Install Azure CLI 2.0]( /cli/azure/install-azure-cli).
 
