---
title: Add a disk to Linux VM using the Azure CLI | Microsoft Docs
description: Learn to add a persistent disk to your Linux VM with the Azure CLI 1.0 and 2.0.
keywords: linux virtual machine,add resource disk
services: virtual-machines-linux
documentationcenter: ''
author: rickstercdn
manager: timlt
editor: tysonn
tags: azure-resource-manager

ms.assetid: 3005a066-7a84-4dc5-bdaa-574c75e6e411
ms.service: virtual-machines-linux
ms.topic: article
ms.workload: infrastructure-services
ms.tgt_pltfrm: vm-linux
ms.devlang: azurecli
ms.date: 02/02/2017
ms.author: rclaus
ms.custom: H1Hack27Feb2017
---
# Add a disk to a Linux VM
This article shows you how to attach a persistent disk to your VM so that you can preserve your data - even if your VM is reprovisioned due to maintenance or resizing. 


## Use managed disks
Azure Managed Disks simplifies disk management for Azure VMs by managing the storage accounts associated with the VM disks. You only have to specify the type (Premium or Standard) and the size of disk you need, and Azure creates and manages the disk for you. For more information, see [Managed Disks overview](managed-disks-overview.md).


### Attach a new disk to a VM
<<<<<<< HEAD
If you just need a new disk on your VM, use the [az vm disk attach](/cli/azure/vm/disk?view=azure-cli-latest#az_vm_disk_attach) command with the `--new` parameter. The following example creates a disk named *myDataDisk* that is *50*Gb in size:
=======
If you just need a new disk on your VM, use the [az vm disk attach](/cli/azure/vm/disk?view=azure-cli-latest#az_vm_disk_attach) command with the `--new` parameter. If your VM is in an Availability Zone, the disk is automatically created in the same zone as the VM. For more information, see [Overview of Availability Zones](../../availability-zones/az-overview.md). The following example creates a disk named *myDataDisk* that is *50*Gb in size:
>>>>>>> cc9ce920

```azurecli
az vm disk attach -g myResourceGroup --vm-name myVM --disk myDataDisk \
  --new --size-gb 50
```

### Attach an existing disk 
In many cases. you attach disks that have already been created. To attach an existing disk, find the disk ID and pass the ID to the [az vm disk attach](/cli/azure/vm/disk?view=azure-cli-latest#az_vm_disk_attach) command. The following example queries for a disk named *myDataDisk* in *myResourceGroup*, then attaches it to the VM named *myVM*:

```azurecli
# find the disk id
diskId=$(az disk show -g myResourceGroup -n myDataDisk --query 'id' -o tsv)
az vm disk attach -g myResourceGroup --vm-name myVM --disk $diskId
```

The output looks something like the following (you can use the `-o table` option to any command to format the output in):

```json
{
  "accountType": "Standard_LRS",
  "creationData": {
    "createOption": "Empty",
    "imageReference": null,
    "sourceResourceId": null,
    "sourceUri": null,
    "storageAccountId": null
  },
  "diskSizeGb": 50,
  "encryptionSettings": null,
  "id": "/subscriptions/<guid>/resourceGroups/rasquill-script/providers/Microsoft.Compute/disks/myDataDisk",
  "location": "westus",
  "name": "myDataDisk",
  "osType": null,
  "ownerId": null,
  "provisioningState": "Succeeded",
  "resourceGroup": "myResourceGroup",
  "tags": null,
  "timeCreated": "2017-02-02T23:35:47.708082+00:00",
  "type": "Microsoft.Compute/disks"
}
```


## Use unmanaged disks
Unmanaged disks require additional overhead to create and manage the underlying storage accounts. Unmanaged disks are created in the same storage account as your OS disk. To create and attach an unmanaged disk, use the [az vm unmanaged-disk attach](/cli/azure/vm/unmanaged-disk?view=azure-cli-latest#az_vm_unmanaged_disk_attach) command. The following example attaches a *50*GB unmanaged disk to the VM named *myVM* in the resource group named *myResourceGroup*:

```azurecli
az vm unmanaged-disk attach -g myResourceGroup -n myUnmanagedDisk --vm-name myVM \
  --new --size-gb 50
```


## Connect to the Linux VM to mount the new disk
To partition, format, and mount your new disk so your Linux VM can use it, SSH into your Azure VM. For more information, see [How to use SSH with Linux on Azure](mac-create-ssh-keys.md). The following example connects to a VM with the public DNS entry of *mypublicdns.westus.cloudapp.azure.com* with the username *azureuser*: 

```bash
ssh azureuser@mypublicdns.westus.cloudapp.azure.com
```

Once connected to your VM, you're ready to attach a disk. First, find the disk using `dmesg` (the method you use to discover your new disk may vary). The following example uses dmesg to filter on *SCSI* disks:

```bash
dmesg | grep SCSI
```

The output is similar to the following example:

```bash
[    0.294784] SCSI subsystem initialized
[    0.573458] Block layer SCSI generic (bsg) driver version 0.4 loaded (major 252)
[    7.110271] sd 2:0:0:0: [sda] Attached SCSI disk
[    8.079653] sd 3:0:1:0: [sdb] Attached SCSI disk
[ 1828.162306] sd 5:0:0:0: [sdc] Attached SCSI disk
```

Here, *sdc* is the disk that we want. Partition the disk with `fdisk`, make it a primary disk on partition 1, and accept the other defaults. The following example starts the `fdisk` process on */dev/sdc*:

```bash
sudo fdisk /dev/sdc
```

The output is similar to the following example:

```bash
Device contains neither a valid DOS partition table, nor Sun, SGI or OSF disklabel
Building a new DOS disklabel with disk identifier 0x2a59b123.
Changes will remain in memory only, until you decide to write them.
After that, of course, the previous content won't be recoverable.

Warning: invalid flag 0x0000 of partition table 4 will be corrected by w(rite)

Command (m for help): n
Partition type:
   p   primary (0 primary, 0 extended, 4 free)
   e   extended
Select (default p): p
Partition number (1-4, default 1): 1
First sector (2048-10485759, default 2048):
Using default value 2048
Last sector, +sectors or +size{K,M,G} (2048-10485759, default 10485759):
Using default value 10485759
```

Create the partition by typing `p` at the prompt as follows:

```bash
Command (m for help): p

Disk /dev/sdc: 5368 MB, 5368709120 bytes
255 heads, 63 sectors/track, 652 cylinders, total 10485760 sectors
Units = sectors of 1 * 512 = 512 bytes
Sector size (logical/physical): 512 bytes / 512 bytes
I/O size (minimum/optimal): 512 bytes / 512 bytes
Disk identifier: 0x2a59b123

   Device Boot      Start         End      Blocks   Id  System
/dev/sdc1            2048    10485759     5241856   83  Linux

Command (m for help): w
The partition table has been altered!

Calling ioctl() to re-read partition table.
Syncing disks.
```

Now, write a file system to the partition with the `mkfs` command. Specify your filesystem type and the device name. The following example creates an *ext4* filesystem on the */dev/sdc1* partition that was created in the preceding steps:

```bash
sudo mkfs -t ext4 /dev/sdc1
```

The output is similar to the following example:

```bash
mke2fs 1.42.9 (4-Feb-2014)
Discarding device blocks: done
Filesystem label=
OS type: Linux
Block size=4096 (log=2)
Fragment size=4096 (log=2)
Stride=0 blocks, Stripe width=0 blocks
327680 inodes, 1310464 blocks
65523 blocks (5.00%) reserved for the super user
First data block=0
Maximum filesystem blocks=1342177280
40 block groups
32768 blocks per group, 32768 fragments per group
8192 inodes per group
Superblock backups stored on blocks:
    32768, 98304, 163840, 229376, 294912, 819200, 884736
Allocating group tables: done
Writing inode tables: done
Creating journal (32768 blocks): done
Writing superblocks and filesystem accounting information: done
```

Now, create a directory to mount the file system using `mkdir`. The following example creates a directory at */datadrive*:

```bash
sudo mkdir /datadrive
```

Use `mount` to then mount the filesystem. The following example mounts the */dev/sdc1* partition to the */datadrive* mount point:

```bash
sudo mount /dev/sdc1 /datadrive
```

To ensure that the drive is remounted automatically after a reboot, it must be added to the */etc/fstab* file. It is also highly recommended that the UUID (Universally Unique IDentifier) is used in */etc/fstab* to refer to the drive rather than just the device name (such as, */dev/sdc1*). If the OS detects a disk error during boot, using the UUID avoids the incorrect disk being mounted to a given location. Remaining data disks would then be assigned those same device IDs. To find the UUID of the new drive, use the `blkid` utility:

```bash
sudo -i blkid
```

The output looks similar to the following example:

```bash
/dev/sda1: UUID="11111111-1b1b-1c1c-1d1d-1e1e1e1e1e1e" TYPE="ext4"
/dev/sdb1: UUID="22222222-2b2b-2c2c-2d2d-2e2e2e2e2e2e" TYPE="ext4"
/dev/sdc1: UUID="33333333-3b3b-3c3c-3d3d-3e3e3e3e3e3e" TYPE="ext4"
```

> [!NOTE]
> Improperly editing the **/etc/fstab** file could result in an unbootable system. If unsure, refer to the distribution's documentation for information on how to properly edit this file. It is also recommended that a backup of the /etc/fstab file is created before editing.

Next, open the */etc/fstab* file in a text editor as follows:

```bash
sudo vi /etc/fstab
```

In this example, we use the UUID value for the */dev/sdc1* device that was created in the previous steps, and the mountpoint of */datadrive*. Add the following line to the end of the */etc/fstab* file:

```bash
UUID=33333333-3b3b-3c3c-3d3d-3e3e3e3e3e3e   /datadrive   ext4   defaults,nofail   1   2
```

> [!NOTE]
> Later removing a data disk without editing fstab could cause the VM to fail to boot. Most distributions provide either the *nofail* and/or *nobootwait* fstab options. These options allow a system to boot even if the disk fails to mount at boot time. Consult your distribution's documentation for more information on these parameters.
> 
> The *nofail* option ensures that the VM starts even if the filesystem is corrupt or the disk does not exist at boot time. Without this option, you may encounter behavior as described in [Cannot SSH to Linux VM due to FSTAB errors](https://blogs.msdn.microsoft.com/linuxonazure/2016/07/21/cannot-ssh-to-linux-vm-after-adding-data-disk-to-etcfstab-and-rebooting/)

### TRIM/UNMAP support for Linux in Azure
Some Linux kernels support TRIM/UNMAP operations to discard unused blocks on the disk. This feature is primarily useful in standard storage to inform Azure that deleted pages are no longer valid and can be discarded, and can save money if you create large files and then delete them.

There are two ways to enable TRIM support in your Linux VM. As usual, consult your distribution for the recommended approach:

* Use the `discard` mount option in */etc/fstab*, for example:

    ```bash
    UUID=33333333-3b3b-3c3c-3d3d-3e3e3e3e3e3e   /datadrive   ext4   defaults,discard   1   2
    ```
* In some cases, the `discard` option may have performance implications. Alternatively, you can run the `fstrim` command manually from the command line, or add it to your crontab to run regularly:
  
    **Ubuntu**
  
    ```bash
    sudo apt-get install util-linux
    sudo fstrim /datadrive
    ```
  
    **RHEL/CentOS**

    ```bash
    sudo yum install util-linux
    sudo fstrim /datadrive
    ```

## Troubleshooting
[!INCLUDE [virtual-machines-linux-lunzero](../../../includes/virtual-machines-linux-lunzero.md)]

## Next steps
* Remember, that your new disk is not available to the VM if it reboots unless you write that information to your [fstab](http://en.wikipedia.org/wiki/Fstab) file.
* To ensure your Linux VM is configured correctly, review the [Optimize your Linux machine performance](optimization.md) recommendations.
* Expand your storage capacity by adding additional disks and [configure RAID](configure-raid.md) for additional performance.

<|MERGE_RESOLUTION|>--- conflicted
+++ resolved
@@ -1,271 +1,269 @@
----
-title: Add a disk to Linux VM using the Azure CLI | Microsoft Docs
-description: Learn to add a persistent disk to your Linux VM with the Azure CLI 1.0 and 2.0.
-keywords: linux virtual machine,add resource disk
-services: virtual-machines-linux
-documentationcenter: ''
-author: rickstercdn
-manager: timlt
-editor: tysonn
-tags: azure-resource-manager
-
-ms.assetid: 3005a066-7a84-4dc5-bdaa-574c75e6e411
-ms.service: virtual-machines-linux
-ms.topic: article
-ms.workload: infrastructure-services
-ms.tgt_pltfrm: vm-linux
-ms.devlang: azurecli
-ms.date: 02/02/2017
-ms.author: rclaus
-ms.custom: H1Hack27Feb2017
----
-# Add a disk to a Linux VM
-This article shows you how to attach a persistent disk to your VM so that you can preserve your data - even if your VM is reprovisioned due to maintenance or resizing. 
-
-
-## Use managed disks
-Azure Managed Disks simplifies disk management for Azure VMs by managing the storage accounts associated with the VM disks. You only have to specify the type (Premium or Standard) and the size of disk you need, and Azure creates and manages the disk for you. For more information, see [Managed Disks overview](managed-disks-overview.md).
-
-
-### Attach a new disk to a VM
-<<<<<<< HEAD
-If you just need a new disk on your VM, use the [az vm disk attach](/cli/azure/vm/disk?view=azure-cli-latest#az_vm_disk_attach) command with the `--new` parameter. The following example creates a disk named *myDataDisk* that is *50*Gb in size:
-=======
-If you just need a new disk on your VM, use the [az vm disk attach](/cli/azure/vm/disk?view=azure-cli-latest#az_vm_disk_attach) command with the `--new` parameter. If your VM is in an Availability Zone, the disk is automatically created in the same zone as the VM. For more information, see [Overview of Availability Zones](../../availability-zones/az-overview.md). The following example creates a disk named *myDataDisk* that is *50*Gb in size:
->>>>>>> cc9ce920
-
-```azurecli
-az vm disk attach -g myResourceGroup --vm-name myVM --disk myDataDisk \
-  --new --size-gb 50
-```
-
-### Attach an existing disk 
-In many cases. you attach disks that have already been created. To attach an existing disk, find the disk ID and pass the ID to the [az vm disk attach](/cli/azure/vm/disk?view=azure-cli-latest#az_vm_disk_attach) command. The following example queries for a disk named *myDataDisk* in *myResourceGroup*, then attaches it to the VM named *myVM*:
-
-```azurecli
-# find the disk id
-diskId=$(az disk show -g myResourceGroup -n myDataDisk --query 'id' -o tsv)
-az vm disk attach -g myResourceGroup --vm-name myVM --disk $diskId
-```
-
-The output looks something like the following (you can use the `-o table` option to any command to format the output in):
-
-```json
-{
-  "accountType": "Standard_LRS",
-  "creationData": {
-    "createOption": "Empty",
-    "imageReference": null,
-    "sourceResourceId": null,
-    "sourceUri": null,
-    "storageAccountId": null
-  },
-  "diskSizeGb": 50,
-  "encryptionSettings": null,
-  "id": "/subscriptions/<guid>/resourceGroups/rasquill-script/providers/Microsoft.Compute/disks/myDataDisk",
-  "location": "westus",
-  "name": "myDataDisk",
-  "osType": null,
-  "ownerId": null,
-  "provisioningState": "Succeeded",
-  "resourceGroup": "myResourceGroup",
-  "tags": null,
-  "timeCreated": "2017-02-02T23:35:47.708082+00:00",
-  "type": "Microsoft.Compute/disks"
-}
-```
-
-
-## Use unmanaged disks
-Unmanaged disks require additional overhead to create and manage the underlying storage accounts. Unmanaged disks are created in the same storage account as your OS disk. To create and attach an unmanaged disk, use the [az vm unmanaged-disk attach](/cli/azure/vm/unmanaged-disk?view=azure-cli-latest#az_vm_unmanaged_disk_attach) command. The following example attaches a *50*GB unmanaged disk to the VM named *myVM* in the resource group named *myResourceGroup*:
-
-```azurecli
-az vm unmanaged-disk attach -g myResourceGroup -n myUnmanagedDisk --vm-name myVM \
-  --new --size-gb 50
-```
-
-
-## Connect to the Linux VM to mount the new disk
-To partition, format, and mount your new disk so your Linux VM can use it, SSH into your Azure VM. For more information, see [How to use SSH with Linux on Azure](mac-create-ssh-keys.md). The following example connects to a VM with the public DNS entry of *mypublicdns.westus.cloudapp.azure.com* with the username *azureuser*: 
-
-```bash
-ssh azureuser@mypublicdns.westus.cloudapp.azure.com
-```
-
-Once connected to your VM, you're ready to attach a disk. First, find the disk using `dmesg` (the method you use to discover your new disk may vary). The following example uses dmesg to filter on *SCSI* disks:
-
-```bash
-dmesg | grep SCSI
-```
-
-The output is similar to the following example:
-
-```bash
-[    0.294784] SCSI subsystem initialized
-[    0.573458] Block layer SCSI generic (bsg) driver version 0.4 loaded (major 252)
-[    7.110271] sd 2:0:0:0: [sda] Attached SCSI disk
-[    8.079653] sd 3:0:1:0: [sdb] Attached SCSI disk
-[ 1828.162306] sd 5:0:0:0: [sdc] Attached SCSI disk
-```
-
-Here, *sdc* is the disk that we want. Partition the disk with `fdisk`, make it a primary disk on partition 1, and accept the other defaults. The following example starts the `fdisk` process on */dev/sdc*:
-
-```bash
-sudo fdisk /dev/sdc
-```
-
-The output is similar to the following example:
-
-```bash
-Device contains neither a valid DOS partition table, nor Sun, SGI or OSF disklabel
-Building a new DOS disklabel with disk identifier 0x2a59b123.
-Changes will remain in memory only, until you decide to write them.
-After that, of course, the previous content won't be recoverable.
-
-Warning: invalid flag 0x0000 of partition table 4 will be corrected by w(rite)
-
-Command (m for help): n
-Partition type:
-   p   primary (0 primary, 0 extended, 4 free)
-   e   extended
-Select (default p): p
-Partition number (1-4, default 1): 1
-First sector (2048-10485759, default 2048):
-Using default value 2048
-Last sector, +sectors or +size{K,M,G} (2048-10485759, default 10485759):
-Using default value 10485759
-```
-
-Create the partition by typing `p` at the prompt as follows:
-
-```bash
-Command (m for help): p
-
-Disk /dev/sdc: 5368 MB, 5368709120 bytes
-255 heads, 63 sectors/track, 652 cylinders, total 10485760 sectors
-Units = sectors of 1 * 512 = 512 bytes
-Sector size (logical/physical): 512 bytes / 512 bytes
-I/O size (minimum/optimal): 512 bytes / 512 bytes
-Disk identifier: 0x2a59b123
-
-   Device Boot      Start         End      Blocks   Id  System
-/dev/sdc1            2048    10485759     5241856   83  Linux
-
-Command (m for help): w
-The partition table has been altered!
-
-Calling ioctl() to re-read partition table.
-Syncing disks.
-```
-
-Now, write a file system to the partition with the `mkfs` command. Specify your filesystem type and the device name. The following example creates an *ext4* filesystem on the */dev/sdc1* partition that was created in the preceding steps:
-
-```bash
-sudo mkfs -t ext4 /dev/sdc1
-```
-
-The output is similar to the following example:
-
-```bash
-mke2fs 1.42.9 (4-Feb-2014)
-Discarding device blocks: done
-Filesystem label=
-OS type: Linux
-Block size=4096 (log=2)
-Fragment size=4096 (log=2)
-Stride=0 blocks, Stripe width=0 blocks
-327680 inodes, 1310464 blocks
-65523 blocks (5.00%) reserved for the super user
-First data block=0
-Maximum filesystem blocks=1342177280
-40 block groups
-32768 blocks per group, 32768 fragments per group
-8192 inodes per group
-Superblock backups stored on blocks:
-    32768, 98304, 163840, 229376, 294912, 819200, 884736
-Allocating group tables: done
-Writing inode tables: done
-Creating journal (32768 blocks): done
-Writing superblocks and filesystem accounting information: done
-```
-
-Now, create a directory to mount the file system using `mkdir`. The following example creates a directory at */datadrive*:
-
-```bash
-sudo mkdir /datadrive
-```
-
-Use `mount` to then mount the filesystem. The following example mounts the */dev/sdc1* partition to the */datadrive* mount point:
-
-```bash
-sudo mount /dev/sdc1 /datadrive
-```
-
-To ensure that the drive is remounted automatically after a reboot, it must be added to the */etc/fstab* file. It is also highly recommended that the UUID (Universally Unique IDentifier) is used in */etc/fstab* to refer to the drive rather than just the device name (such as, */dev/sdc1*). If the OS detects a disk error during boot, using the UUID avoids the incorrect disk being mounted to a given location. Remaining data disks would then be assigned those same device IDs. To find the UUID of the new drive, use the `blkid` utility:
-
-```bash
-sudo -i blkid
-```
-
-The output looks similar to the following example:
-
-```bash
-/dev/sda1: UUID="11111111-1b1b-1c1c-1d1d-1e1e1e1e1e1e" TYPE="ext4"
-/dev/sdb1: UUID="22222222-2b2b-2c2c-2d2d-2e2e2e2e2e2e" TYPE="ext4"
-/dev/sdc1: UUID="33333333-3b3b-3c3c-3d3d-3e3e3e3e3e3e" TYPE="ext4"
-```
-
-> [!NOTE]
-> Improperly editing the **/etc/fstab** file could result in an unbootable system. If unsure, refer to the distribution's documentation for information on how to properly edit this file. It is also recommended that a backup of the /etc/fstab file is created before editing.
-
-Next, open the */etc/fstab* file in a text editor as follows:
-
-```bash
-sudo vi /etc/fstab
-```
-
-In this example, we use the UUID value for the */dev/sdc1* device that was created in the previous steps, and the mountpoint of */datadrive*. Add the following line to the end of the */etc/fstab* file:
-
-```bash
-UUID=33333333-3b3b-3c3c-3d3d-3e3e3e3e3e3e   /datadrive   ext4   defaults,nofail   1   2
-```
-
-> [!NOTE]
-> Later removing a data disk without editing fstab could cause the VM to fail to boot. Most distributions provide either the *nofail* and/or *nobootwait* fstab options. These options allow a system to boot even if the disk fails to mount at boot time. Consult your distribution's documentation for more information on these parameters.
-> 
-> The *nofail* option ensures that the VM starts even if the filesystem is corrupt or the disk does not exist at boot time. Without this option, you may encounter behavior as described in [Cannot SSH to Linux VM due to FSTAB errors](https://blogs.msdn.microsoft.com/linuxonazure/2016/07/21/cannot-ssh-to-linux-vm-after-adding-data-disk-to-etcfstab-and-rebooting/)
-
-### TRIM/UNMAP support for Linux in Azure
-Some Linux kernels support TRIM/UNMAP operations to discard unused blocks on the disk. This feature is primarily useful in standard storage to inform Azure that deleted pages are no longer valid and can be discarded, and can save money if you create large files and then delete them.
-
-There are two ways to enable TRIM support in your Linux VM. As usual, consult your distribution for the recommended approach:
-
-* Use the `discard` mount option in */etc/fstab*, for example:
-
-    ```bash
-    UUID=33333333-3b3b-3c3c-3d3d-3e3e3e3e3e3e   /datadrive   ext4   defaults,discard   1   2
-    ```
-* In some cases, the `discard` option may have performance implications. Alternatively, you can run the `fstrim` command manually from the command line, or add it to your crontab to run regularly:
-  
-    **Ubuntu**
-  
-    ```bash
-    sudo apt-get install util-linux
-    sudo fstrim /datadrive
-    ```
-  
-    **RHEL/CentOS**
-
-    ```bash
-    sudo yum install util-linux
-    sudo fstrim /datadrive
-    ```
-
-## Troubleshooting
-[!INCLUDE [virtual-machines-linux-lunzero](../../../includes/virtual-machines-linux-lunzero.md)]
-
-## Next steps
-* Remember, that your new disk is not available to the VM if it reboots unless you write that information to your [fstab](http://en.wikipedia.org/wiki/Fstab) file.
-* To ensure your Linux VM is configured correctly, review the [Optimize your Linux machine performance](optimization.md) recommendations.
-* Expand your storage capacity by adding additional disks and [configure RAID](configure-raid.md) for additional performance.
-
+---
+title: Add a disk to Linux VM using the Azure CLI | Microsoft Docs
+description: Learn to add a persistent disk to your Linux VM with the Azure CLI 1.0 and 2.0.
+keywords: linux virtual machine,add resource disk
+services: virtual-machines-linux
+documentationcenter: ''
+author: rickstercdn
+manager: timlt
+editor: tysonn
+tags: azure-resource-manager
+
+ms.assetid: 3005a066-7a84-4dc5-bdaa-574c75e6e411
+ms.service: virtual-machines-linux
+ms.topic: article
+ms.workload: infrastructure-services
+ms.tgt_pltfrm: vm-linux
+ms.devlang: azurecli
+ms.date: 02/02/2017
+ms.author: rclaus
+ms.custom: H1Hack27Feb2017
+---
+# Add a disk to a Linux VM
+This article shows you how to attach a persistent disk to your VM so that you can preserve your data - even if your VM is reprovisioned due to maintenance or resizing. 
+
+
+## Use managed disks
+Azure Managed Disks simplifies disk management for Azure VMs by managing the storage accounts associated with the VM disks. You only have to specify the type (Premium or Standard) and the size of disk you need, and Azure creates and manages the disk for you. For more information, see [Managed Disks overview](managed-disks-overview.md).
+
+
+### Attach a new disk to a VM
+
+If you just need a new disk on your VM, use the [az vm disk attach](/cli/azure/vm/disk?view=azure-cli-latest#az_vm_disk_attach) command with the `--new` parameter. The following example creates a disk named *myDataDisk* that is *50*Gb in size:
+
+
+```azurecli
+az vm disk attach -g myResourceGroup --vm-name myVM --disk myDataDisk \
+  --new --size-gb 50
+```
+
+### Attach an existing disk 
+In many cases. you attach disks that have already been created. To attach an existing disk, find the disk ID and pass the ID to the [az vm disk attach](/cli/azure/vm/disk?view=azure-cli-latest#az_vm_disk_attach) command. The following example queries for a disk named *myDataDisk* in *myResourceGroup*, then attaches it to the VM named *myVM*:
+
+```azurecli
+# find the disk id
+diskId=$(az disk show -g myResourceGroup -n myDataDisk --query 'id' -o tsv)
+az vm disk attach -g myResourceGroup --vm-name myVM --disk $diskId
+```
+
+The output looks something like the following (you can use the `-o table` option to any command to format the output in):
+
+```json
+{
+  "accountType": "Standard_LRS",
+  "creationData": {
+    "createOption": "Empty",
+    "imageReference": null,
+    "sourceResourceId": null,
+    "sourceUri": null,
+    "storageAccountId": null
+  },
+  "diskSizeGb": 50,
+  "encryptionSettings": null,
+  "id": "/subscriptions/<guid>/resourceGroups/rasquill-script/providers/Microsoft.Compute/disks/myDataDisk",
+  "location": "westus",
+  "name": "myDataDisk",
+  "osType": null,
+  "ownerId": null,
+  "provisioningState": "Succeeded",
+  "resourceGroup": "myResourceGroup",
+  "tags": null,
+  "timeCreated": "2017-02-02T23:35:47.708082+00:00",
+  "type": "Microsoft.Compute/disks"
+}
+```
+
+
+## Use unmanaged disks
+Unmanaged disks require additional overhead to create and manage the underlying storage accounts. Unmanaged disks are created in the same storage account as your OS disk. To create and attach an unmanaged disk, use the [az vm unmanaged-disk attach](/cli/azure/vm/unmanaged-disk?view=azure-cli-latest#az_vm_unmanaged_disk_attach) command. The following example attaches a *50*GB unmanaged disk to the VM named *myVM* in the resource group named *myResourceGroup*:
+
+```azurecli
+az vm unmanaged-disk attach -g myResourceGroup -n myUnmanagedDisk --vm-name myVM \
+  --new --size-gb 50
+```
+
+
+## Connect to the Linux VM to mount the new disk
+To partition, format, and mount your new disk so your Linux VM can use it, SSH into your Azure VM. For more information, see [How to use SSH with Linux on Azure](mac-create-ssh-keys.md). The following example connects to a VM with the public DNS entry of *mypublicdns.westus.cloudapp.azure.com* with the username *azureuser*: 
+
+```bash
+ssh azureuser@mypublicdns.westus.cloudapp.azure.com
+```
+
+Once connected to your VM, you're ready to attach a disk. First, find the disk using `dmesg` (the method you use to discover your new disk may vary). The following example uses dmesg to filter on *SCSI* disks:
+
+```bash
+dmesg | grep SCSI
+```
+
+The output is similar to the following example:
+
+```bash
+[    0.294784] SCSI subsystem initialized
+[    0.573458] Block layer SCSI generic (bsg) driver version 0.4 loaded (major 252)
+[    7.110271] sd 2:0:0:0: [sda] Attached SCSI disk
+[    8.079653] sd 3:0:1:0: [sdb] Attached SCSI disk
+[ 1828.162306] sd 5:0:0:0: [sdc] Attached SCSI disk
+```
+
+Here, *sdc* is the disk that we want. Partition the disk with `fdisk`, make it a primary disk on partition 1, and accept the other defaults. The following example starts the `fdisk` process on */dev/sdc*:
+
+```bash
+sudo fdisk /dev/sdc
+```
+
+The output is similar to the following example:
+
+```bash
+Device contains neither a valid DOS partition table, nor Sun, SGI or OSF disklabel
+Building a new DOS disklabel with disk identifier 0x2a59b123.
+Changes will remain in memory only, until you decide to write them.
+After that, of course, the previous content won't be recoverable.
+
+Warning: invalid flag 0x0000 of partition table 4 will be corrected by w(rite)
+
+Command (m for help): n
+Partition type:
+   p   primary (0 primary, 0 extended, 4 free)
+   e   extended
+Select (default p): p
+Partition number (1-4, default 1): 1
+First sector (2048-10485759, default 2048):
+Using default value 2048
+Last sector, +sectors or +size{K,M,G} (2048-10485759, default 10485759):
+Using default value 10485759
+```
+
+Create the partition by typing `p` at the prompt as follows:
+
+```bash
+Command (m for help): p
+
+Disk /dev/sdc: 5368 MB, 5368709120 bytes
+255 heads, 63 sectors/track, 652 cylinders, total 10485760 sectors
+Units = sectors of 1 * 512 = 512 bytes
+Sector size (logical/physical): 512 bytes / 512 bytes
+I/O size (minimum/optimal): 512 bytes / 512 bytes
+Disk identifier: 0x2a59b123
+
+   Device Boot      Start         End      Blocks   Id  System
+/dev/sdc1            2048    10485759     5241856   83  Linux
+
+Command (m for help): w
+The partition table has been altered!
+
+Calling ioctl() to re-read partition table.
+Syncing disks.
+```
+
+Now, write a file system to the partition with the `mkfs` command. Specify your filesystem type and the device name. The following example creates an *ext4* filesystem on the */dev/sdc1* partition that was created in the preceding steps:
+
+```bash
+sudo mkfs -t ext4 /dev/sdc1
+```
+
+The output is similar to the following example:
+
+```bash
+mke2fs 1.42.9 (4-Feb-2014)
+Discarding device blocks: done
+Filesystem label=
+OS type: Linux
+Block size=4096 (log=2)
+Fragment size=4096 (log=2)
+Stride=0 blocks, Stripe width=0 blocks
+327680 inodes, 1310464 blocks
+65523 blocks (5.00%) reserved for the super user
+First data block=0
+Maximum filesystem blocks=1342177280
+40 block groups
+32768 blocks per group, 32768 fragments per group
+8192 inodes per group
+Superblock backups stored on blocks:
+    32768, 98304, 163840, 229376, 294912, 819200, 884736
+Allocating group tables: done
+Writing inode tables: done
+Creating journal (32768 blocks): done
+Writing superblocks and filesystem accounting information: done
+```
+
+Now, create a directory to mount the file system using `mkdir`. The following example creates a directory at */datadrive*:
+
+```bash
+sudo mkdir /datadrive
+```
+
+Use `mount` to then mount the filesystem. The following example mounts the */dev/sdc1* partition to the */datadrive* mount point:
+
+```bash
+sudo mount /dev/sdc1 /datadrive
+```
+
+To ensure that the drive is remounted automatically after a reboot, it must be added to the */etc/fstab* file. It is also highly recommended that the UUID (Universally Unique IDentifier) is used in */etc/fstab* to refer to the drive rather than just the device name (such as, */dev/sdc1*). If the OS detects a disk error during boot, using the UUID avoids the incorrect disk being mounted to a given location. Remaining data disks would then be assigned those same device IDs. To find the UUID of the new drive, use the `blkid` utility:
+
+```bash
+sudo -i blkid
+```
+
+The output looks similar to the following example:
+
+```bash
+/dev/sda1: UUID="11111111-1b1b-1c1c-1d1d-1e1e1e1e1e1e" TYPE="ext4"
+/dev/sdb1: UUID="22222222-2b2b-2c2c-2d2d-2e2e2e2e2e2e" TYPE="ext4"
+/dev/sdc1: UUID="33333333-3b3b-3c3c-3d3d-3e3e3e3e3e3e" TYPE="ext4"
+```
+
+> [!NOTE]
+> Improperly editing the **/etc/fstab** file could result in an unbootable system. If unsure, refer to the distribution's documentation for information on how to properly edit this file. It is also recommended that a backup of the /etc/fstab file is created before editing.
+
+Next, open the */etc/fstab* file in a text editor as follows:
+
+```bash
+sudo vi /etc/fstab
+```
+
+In this example, we use the UUID value for the */dev/sdc1* device that was created in the previous steps, and the mountpoint of */datadrive*. Add the following line to the end of the */etc/fstab* file:
+
+```bash
+UUID=33333333-3b3b-3c3c-3d3d-3e3e3e3e3e3e   /datadrive   ext4   defaults,nofail   1   2
+```
+
+> [!NOTE]
+> Later removing a data disk without editing fstab could cause the VM to fail to boot. Most distributions provide either the *nofail* and/or *nobootwait* fstab options. These options allow a system to boot even if the disk fails to mount at boot time. Consult your distribution's documentation for more information on these parameters.
+> 
+> The *nofail* option ensures that the VM starts even if the filesystem is corrupt or the disk does not exist at boot time. Without this option, you may encounter behavior as described in [Cannot SSH to Linux VM due to FSTAB errors](https://blogs.msdn.microsoft.com/linuxonazure/2016/07/21/cannot-ssh-to-linux-vm-after-adding-data-disk-to-etcfstab-and-rebooting/)
+
+### TRIM/UNMAP support for Linux in Azure
+Some Linux kernels support TRIM/UNMAP operations to discard unused blocks on the disk. This feature is primarily useful in standard storage to inform Azure that deleted pages are no longer valid and can be discarded, and can save money if you create large files and then delete them.
+
+There are two ways to enable TRIM support in your Linux VM. As usual, consult your distribution for the recommended approach:
+
+* Use the `discard` mount option in */etc/fstab*, for example:
+
+    ```bash
+    UUID=33333333-3b3b-3c3c-3d3d-3e3e3e3e3e3e   /datadrive   ext4   defaults,discard   1   2
+    ```
+* In some cases, the `discard` option may have performance implications. Alternatively, you can run the `fstrim` command manually from the command line, or add it to your crontab to run regularly:
+  
+    **Ubuntu**
+  
+    ```bash
+    sudo apt-get install util-linux
+    sudo fstrim /datadrive
+    ```
+  
+    **RHEL/CentOS**
+
+    ```bash
+    sudo yum install util-linux
+    sudo fstrim /datadrive
+    ```
+
+## Troubleshooting
+[!INCLUDE [virtual-machines-linux-lunzero](../../../includes/virtual-machines-linux-lunzero.md)]
+
+## Next steps
+* Remember, that your new disk is not available to the VM if it reboots unless you write that information to your [fstab](http://en.wikipedia.org/wiki/Fstab) file.
+* To ensure your Linux VM is configured correctly, review the [Optimize your Linux machine performance](optimization.md) recommendations.
+* Expand your storage capacity by adding additional disks and [configure RAID](configure-raid.md) for additional performance.
+