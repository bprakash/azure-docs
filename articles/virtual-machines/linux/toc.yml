- name: Linux VMs Documentation
  href: index.yml
- name: Overview
  items:
  - name: About Virtual Machines
    href: overview.md
- name: Quickstarts
  expanded: true
  items:
  - name: Create VM - Azure CLI
    href: quick-create-cli.md
  - name: Create VM - Portal
    href: quick-create-portal.md
  - name: Create VM - PowerShell
    href: quick-create-powershell.md
- name: Tutorials
  items:
  - name: 1 - Create / manage VMs
    href: tutorial-manage-vm.md
  - name: 2 - Create / manage disks
    href: tutorial-manage-disks.md
  - name: 3 - Automate configuration
    href: tutorial-automate-vm-deployment.md
  - name: 4 - Create VM images
    href: tutorial-custom-images.md
  - name: 5 - Highly available VMs
    href: tutorial-availability-sets.md
  - name: 6 - Create a VM scale set
    href: tutorial-create-vmss.md
  - name: 7 - Load balance VMs
    href: tutorial-load-balancer.md
  - name: 8 - Manage networking
    href: tutorial-virtual-network.md
  - name: 9 - Backup virtual machines
    href: tutorial-backup-vms.md
  - name: 10 - Monitor virtual machines
    href: tutorial-monitoring.md
  - name: 11 - Manage VM security
    href: tutorial-azure-security.md
  - name: 12 - Jenkins CI/CD
    href: tutorial-jenkins-github-docker-cicd.md
- name: Samples
  items:
  - name: Azure CLI
    href: cli-samples.md
  - name: PowerShell
    href: powershell-samples.md
- name: Concepts
  items:
  - name: Azure-endorsed distributions
    href: endorsed-distros.md
  - name: Regions and availability
    href: regions-and-availability.md
  - name: Storage
    href: azure-vm-storage-overview.md
  - name: Networking
    href: azure-vm-network-overview.md
  - name: VM Scale Sets
    href: ../../virtual-machine-scale-sets/virtual-machine-scale-sets-overview.md
  - name: Instance Metadata Service 
    href: ../virtual-machines-instancemetadataservice-overview.md
  - name: Containers
    href: containers.md
  - name: Resource Manager
    href: ../../azure-resource-manager/resource-group-overview.md?toc=%2fazure%2fvirtual-machines%2flinux%2ftoc.json
    items:
    - name: Deployment models
      href: ../../azure-resource-manager/resource-manager-deployment-model.md?toc=%2fazure%2fvirtual-machines%2flinux%2ftoc.json
    - name: Templates for VMs
      href: ../windows/template-description.md?toc=%2fazure%2fvirtual-machines%2flinux%2ftoc.json
  - name: Azure Linux agent
    href: agent-user-guide.md
  - name: Azure Security Center
    href: ../../security-center/security-center-linux-virtual-machine.md?toc=%2fazure%2fvirtual-machines%2flinux%2ftoc.json
  - name: Disaster recovery
    href: ../virtual-machines-disaster-recovery-guidance.md?toc=%2fazure%2fvirtual-machines%2flinux%2ftoc.json
  - name: Planned maintenance
    href: planned-maintenance.md
    items:
    - name: Preserving maintenance
      href: maintenance-in-place.md
    - name: Restarting maintenance
      href: impactful-maintenance.md
  - name: VM sizes
    items:
    - name: VM sizes overview
      href: sizes.md
      items:
      - name: General purpose
        href: sizes-general.md
      - name: Compute optimized
        href: sizes-compute.md
      - name: Memory optimized
        href: sizes-memory.md
      - name: Storage optimized
        href: sizes-storage.md
      - name: GPU
        href: sizes-gpu.md
      - name: High performance compute
        href: sizes-hpc.md
        items:
        - name: Compute-intensive sizes
          href: a8-a9-a10-a11-specs.md
    - name: Azure compute units (ACU)
      href: acu.md
    - name: Compute benchmark scores
      href: compute-benchmark-scores.md
  - name: Deployment considerations
    items:
    - name: Infrastructure guidelines
      href: infrastructure-virtual-machine-guidelines.md
    - name: Subscriptions and accounts
      href: infrastructure-subscription-accounts-guidelines.md
    - name: Naming
      href: infrastructure-naming-guidelines.md
    - name: Resource groups
      href: infrastructure-resource-groups-guidelines.md
    - name: Storage
      href: infrastructure-storage-solutions-guidelines.md
    - name: Networking
      href: infrastructure-networking-guidelines.md
    - name: Availability sets
      href: infrastructure-availability-sets-guidelines.md
    - name: Infrastructure example
      href: infrastructure-example.md
- name: How-to guides
  items:
  - name: Create VMs
    items:
    - name: VM creation overview
      href: creation-choices.md
    - name: Create a VM with CLI
      href: quick-create-cli-nodejs.md
    - name: Create a VM with template
      href: create-ssh-secured-vm-from-template.md
    - name: Copy a VM
      href: copy-vm.md
    - name: Move a VM between subscriptions
      href: move-vm.md
    - name: Create highly available VMs
      href: create-cli-complete.md
    - name: Deploy an app with VM template
      items:
      - name: Tutorial overview
        href: dotnet-core-1-landing.md
      - name: App architecture
        href: dotnet-core-2-architecture.md
      - name: Access and security
        href: dotnet-core-3-access-security.md
      - name: Availability and scale
        href: dotnet-core-4-availability-scale.md
      - name: App deployment
        href: dotnet-core-5-app-deployment.md
  - name: Configure VMs
    items:
    - name: Use cloud-init
      href: using-cloud-init.md
    - name: Add a user to a VM
      href: add-user.md
    - name: Resize a VM
      href: change-vm-size.md
    - name: Use tags
      href: ../../azure-resource-manager/resource-group-using-tags.md?toc=%2fazure%2fvirtual-machines%2flinux%2ftoc.json
      items:
      - name: Tag a VM
        href: tag.md
    - name: Optimize your Linux VM
      href: optimization.md
    - name: Update Azure Linux agent
      href: update-agent.md
    - name: Backup using Recovery Services
      href: ../../backup/backup-azure-vms-first-look-arm.md?toc=%2fazure%2fvirtual-machines%2flinux%2ftoc.json
    - name: Join a RedHat VM to an Azure Active Directory Domain Service
      href: join-redhat-linux-vm-to-azure-active-directory-domain-service.md
  - name: Connect with SSH
    items:
    - name: Create SSH keys on Linux and Mac
      href: mac-create-ssh-keys.md
      items:
      - name: Detailed steps
        href: create-ssh-keys-detailed.md
    - name: Use SSH keys with Windows for Linux VMs
      href: ssh-from-windows.md
    - name: Use Remote Desktop to connect to a Linux VM
      href: use-remote-desktop.md
  - name: Manage VM images
    items:
    - name: Find marketplace VM images
      href: cli-ps-findimage.md
    - name: Create custom VM images
      href: create-upload-generic.md
    - name: Upload custom VM images
      href: upload-vhd.md
    - name: Capture an existing VM into an image
      href: capture-image.md
    - name: Create Azure-endorsed images
      items:
      - name: Ubuntu
        href: create-upload-ubuntu.md
      - name: Debian
        href: debian-create-upload-vhd.md
      - name: Red Hat
        href: redhat-create-upload-vhd.md
      - name: CentOS
        href: create-upload-centos.md
      - name: Oracle Linux
        href: oracle-create-upload-vhd.md
  - name: Manage VM storage
    items:
    - name: Azure Managed Disks
      href: ../../storage/storage-managed-disks-overview.md?toc=%2fazure%2fvirtual-machines%2flinux%2ftoc.json
      items:
      - name: FAQs
        href: ../../storage/storage-faq-for-disks.md?toc=%2fazure%2fvirtual-machines%2flinux%2ftoc.json
    - name: Copy files to a Linux VM
      href: copy-files-to-linux-vm-using-scp.md
    - name: Convert a VM to Managed Disks
      href: convert-unmanaged-to-managed-disks.md
    - name: Take a snapshot of a Managed Disk
      href: snapshot-copy-managed-disk.md
    - name: Add a disk
      items:
      - name: Azure CLI
        href: add-disk.md
      - name: Azure portal
        href: attach-disk-portal.md
    - name: Detach a disk
      href: detach-disk.md
    - name: Expand the OS disk
      href: expand-disks.md
    - name: Configure software RAID
      href: configure-raid.md
    - name: Configure LVM
      href: configure-lvm.md
    - name: Mount Azure File Storage using SMB
      href: mount-azure-file-storage-on-linux-using-smb.md
  - name: VM networking
    items:
    - name: Create virtual networks
      href: ../../virtual-network/virtual-networks-create-vnet-arm-cli.md?toc=%2fazure%2fvirtual-machines%2flinux%2ftoc.json
    - name: Deploy a VM into existing virtual network
      items:
      - name: Azure CLI
        href: deploy-linux-vm-into-existing-vnet-using-cli.md
      - name: Azure portal
        href: deploy-linux-vm-into-existing-vnet-using-portal.md
    - name: Create a VM with multiple NICs
      href: multiple-nics.md
    - name: Create a static public IP
      href: ../../virtual-network/virtual-network-deploy-static-pip-arm-cli.md?toc=%2fazure%2fvirtual-machines%2flinux%2ftoc.json
    - name: Configure ports, endpoints, and security
      href: endpoints-in-resource-manager.md
    - name: Allow access to a VM
      href: nsg-quickstart.md
    - name: Use FreeBSD's Packet Filter
      href: freebsd-pf-nat.md
    - name: DNS name resolution options
      href: azure-dns.md
    - name: Use internal DNS for VM name resolution
      href: static-dns-name-resolution-for-linux-on-azure.md
    - name: Create an FQDN
      href: portal-create-fqdn.md
    - name: Create user-defined routes
      href: ../../virtual-network/virtual-network-create-udr-arm-cli.md?toc=%2fazure%2fvirtual-machines%2flinux%2ftoc.json
  - name: Scale and availability
    items:
    - name: VM availability
      href: manage-availability.md
    - name: Create a load balancer
      href: ../../load-balancer/load-balancer-get-started-internet-arm-ps.md?toc=%2fazure%2fvirtual-machines%2flinux%2ftoc.json
    - name: Create multiple VMs with Scale Sets
      href: ../../virtual-machine-scale-sets/virtual-machine-scale-sets-overview.md?toc=%2fazure%2fvirtual-machines%2flinux%2ftoc.json
    - name: Vertically scale VMs with Azure Automation
      href: vertical-scaling-automation.md
    - name: VM Monitoring
      href: vm-monitoring.md
  - name: Manage VM security
    items:
    - name: Disable SSH passwords by configuring SSHD
      href: mac-disable-ssh-password-usage.md
    - name: Reset SSH access, manage users, and check disks
      href: using-vmaccess-extension.md
    - name: Use root privileges
      href: use-root-privileges.md
    - name: Encrypt a VM disk
      href: encrypt-disks.md
    - name: Apply policies to VMs
      href: policy.md
    - name: Set up Key Vault
      href: key-vault-setup.md
  - name: Use VM extensions
    items:
    - name: VM Extension overview
      href: extensions-features.md
    - name: Custom Script Extension
      href: extensions-customscript.md
    - name: OMS Agent Extension
      href: extensions-oms.md
  - name: Run applications
    items:
    - name: Cloud Foundry
      href: cloudfoundry-get-started.md
    - name: Data Science VM overview
      href: ../../machine-learning/machine-learning-data-science-virtual-machine-overview.md?toc=%2fazure%2fvirtual-machines%2flinux%2ftoc.json
    - name: MongoDB
      href: install-mongodb.md
    - name: MySQL
      href: mysql-install.md
    - name: PostgreSQL
      href: postgresql-install.md
    - name: Deploy LAMP stack
      href: create-lamp-stack.md
    - name: Deploy a 3-node Deis cluster
      href: deis-cluster.md
    - name: Deploy Node.js application
      href: ../../virtual-machines-linux-nodejs-deploy.md?toc=%2fazure%2fvirtual-machines%2flinux%2ftoc.json
    - name: Django web app
      href: python-django-web-app.md
    - name: Jupyter Notebook
      href: jupyter-notebook.md
    - name: Deploy application frameworks from a template
      href: app-frameworks.md
    - name: High Performance Computing (HPC)
      href: hpcpack-cluster-options.md
      items:
      - name: Run NAMD with Microsoft HPC Pack
        href: classic/hpcpack-cluster-namd.md
    - name: SAP on Azure
      href: ../workloads/sap/get-started.md
  - name: Docker on VMs
    items:
    - name: Create Docker hosts with the Azure Docker VM extension
      href: dockerextension.md
    - name: Use Docker Machine with Azure
      href: docker-machine.md
    - name: Use Docker Compose with Azure
      href: docker-compose-quickstart.md
  - name: Migrate VMs
    items:
    - name: Overview of migration
      href: migration-classic-resource-manager-overview.md
    - name: Deep dive on migration
      href: migration-classic-resource-manager-deep-dive.md
    - name: Plan for migration
      href: migration-classic-resource-manager-plan.md
    - name: Migrate using the CLI
      href: migration-classic-resource-manager-cli.md
    - name: Common migration errors
      href: migration-classic-resource-manager-errors.md
    - name: Community tools for migration
      href: ../windows/migration-classic-resource-manager-community-tools.md?toc=%2fazure%2fvirtual-machines%2flinux%2ftoc.json
    - name: FAQ
      href: migration-classic-resource-manager-faq.md
  - name: Troubleshoot
    items:
<<<<<<< HEAD
    - name: Troubleshoot SSH connections
=======
    - name: Virtual machine boot diagnostics 
      href: ../virtual-machine-boot-diagnostics.md
    - name: SSH connections
>>>>>>> a315af05
      href: troubleshoot-ssh-connection.md
      items:
      - name: Detailed troubleshooting steps
        href: detailed-troubleshoot-ssh-connection.md
<<<<<<< HEAD
    - name: Boot diagnostics 
      href: boot-diagnostics.md
    - name: Troubleshoot access to applications
=======
    - name: Access to applications
>>>>>>> a315af05
      href: troubleshoot-app-connection.md
    - name: Allocation failures
      href: allocation-failure.md
    - name: Deployment issues
      href: troubleshoot-deployment-new-vm.md
    - name: Redeploy VM to a new Azure node
      href: redeploy-to-new-node.md
    - name: Common error messages
      href: error-messages.md
    - name: Attach virtual hard disk for troubleshooting
      items:
      - name: Azure CLI
        href: troubleshoot-recovery-disks.md
      - name: Azure portal
        href: troubleshoot-recovery-disks-portal.md
- name: Reference
  items:
  - name: Azure CLI
    href: /cli/azure/vm
  - name: PowerShell
    href: /powershell/azureps-cmdlets-docs
  - name: .NET
    href: /dotnet/api/microsoft.azure.management.compute
  - name: Java
    href: /java/api
  - name: Node.js
    href: https://azure.microsoft.com/develop/nodejs/#azure-sdk
  - name: Python
    href: https://azure.microsoft.com/develop/python/
  - name: REST
    href: /rest/api/compute
- name: Resources
  items:
  - name: Author templates
    href: ../../azure-resource-manager/resource-group-authoring-templates.md?toc=%2fazure%2fvirtual-machines%2flinux%2ftoc.json
  - name: Community templates
    href: https://azure.microsoft.com/documentation/templates
  - name: Pricing
    href: https://azure.microsoft.com/pricing/details/#Linux
  - name: Regional availability
    href: https://azure.microsoft.com/regions/services/
  - name: Stack Overflow
    href: http://stackoverflow.com/questions/tagged/azure-virtual-machine
  - name: Videos
    href: https://azure.microsoft.com/documentation/videos/index/?services=virtual-machines
  - name: FAQ
    href: faq.md<|MERGE_RESOLUTION|>--- conflicted
+++ resolved
@@ -353,24 +353,13 @@
       href: migration-classic-resource-manager-faq.md
   - name: Troubleshoot
     items:
-<<<<<<< HEAD
-    - name: Troubleshoot SSH connections
-=======
-    - name: Virtual machine boot diagnostics 
-      href: ../virtual-machine-boot-diagnostics.md
-    - name: SSH connections
->>>>>>> a315af05
       href: troubleshoot-ssh-connection.md
       items:
       - name: Detailed troubleshooting steps
         href: detailed-troubleshoot-ssh-connection.md
-<<<<<<< HEAD
     - name: Boot diagnostics 
       href: boot-diagnostics.md
-    - name: Troubleshoot access to applications
-=======
     - name: Access to applications
->>>>>>> a315af05
       href: troubleshoot-app-connection.md
     - name: Allocation failures
       href: allocation-failure.md
