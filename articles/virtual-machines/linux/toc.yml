--- conflicted
+++ resolved
@@ -39,16 +39,10 @@
     href: tutorial-azure-security.md
   - name: 12 - Deploy Jenkins
     href: tutorial-jenkins-github-docker-cicd.md
-<<<<<<< HEAD
-  - name: 13 - Set up CI/CD with Team Services
-=======
   - name: 13 - CI/CD with Team Services
->>>>>>> 7e950a10
     href: tutorial-build-deploy-jenkins.md
 - name: Samples
   items:
-  - name: Code samples
-    href: https://azure.microsoft.com/en-us/resources/samples/?service=virtual-machines
   - name: Azure CLI
     href: cli-samples.md
   - name: PowerShell
@@ -114,39 +108,12 @@
   items:
   - name: Create VMs
     items:
-<<<<<<< HEAD
-    - name: VM creation overview
-      href: creation-choices.md
-    - name: Create complete VM
-      href: create-cli-complete.md
-    - name: Create a VM with template
-=======
     - name: Use the CLI
       href: create-cli-complete.md
     - name: Use a template
->>>>>>> 7e950a10
       href: create-ssh-secured-vm-from-template.md
     - name: Copy or clone a VM
       href: copy-vm.md
-<<<<<<< HEAD
-    - name: Move a VM between subscriptions
-      href: move-vm.md
-    - name: Terraform
-      items:
-      - name: Install and configure
-        href: ../terraform-install-configure.md
-      - name: Create basic infrastructure
-        href: ../terraform-create-complete-vm.md
-    - name: Ansible
-      items:
-      - name: Install and configure
-        href: ansible-install-configure.md
-      - name: Create basic VM
-        href: ansible-create-vm.md
-      - name: Create complete VM
-        href: ansible-create-complete-vm.md
-    - name: Deploy an app with VM template
-=======
   - name: Secure VMs
     items:
     - name: Encrypt
@@ -158,7 +125,6 @@
     - name: Create a Key Vault
       href: key-vault-setup.md
     - name: Create and use SSH keys
->>>>>>> 7e950a10
       items:
       - name: On Linux or macOS
         href: mac-create-ssh-keys.md
@@ -202,21 +168,7 @@
     items:
     - name: Find and use images
       href: cli-ps-findimage.md
-<<<<<<< HEAD
-    - name: Create custom VM images
-      href: create-upload-generic.md
-    - name: Download a VHD
-      href: download-vhd.md
-    - name: Upload custom VM images
-      href: upload-vhd.md
-    - name: Capture an existing VM into an image
-      href: capture-image.md
-    - name: Create image with Packer
-      href: build-image-with-packer.md
-    - name: Create Azure images
-=======
     - name: Create custom image
->>>>>>> 7e950a10
       items:
       - name: Generic steps
         href: create-upload-generic.md
@@ -365,60 +317,10 @@
       href: extensions-oms.md
     - name: Linux Diagnostic Extension
       href: diagnostic-extension.md
-<<<<<<< HEAD
-  - name: Run applications
-    items:
-    - name: Cloud Foundry
-      items:
-      - name: Overview
-        href: cloudfoundry-get-started.md
-      - name: Deploy your first app
-        href: cloudfoundry-deploy-your-first-app.md
-    - name: Data Science VM overview
-      href: ../../machine-learning/machine-learning-data-science-virtual-machine-overview.md?toc=%2fazure%2fvirtual-machines%2flinux%2ftoc.json
-    - name: MongoDB
-      href: install-mongodb.md
-    - name: MySQL
-      href: mysql-install.md
-    - name: OpenShift
-      href: openshift-get-started.md
-    - name: PostgreSQL
-      href: postgresql-install.md
-    - name: Deploy LAMP stack
-      href: create-lamp-stack.md
-    - name: Deploy a 3-node Deis cluster
-      href: deis-cluster.md
-    - name: Deploy Node.js application
-      href: ../../virtual-machines-linux-nodejs-deploy.md?toc=%2fazure%2fvirtual-machines%2flinux%2ftoc.json
-    - name: Django web app
-      href: python-django-web-app.md
-    - name: Jupyter Notebook
-      href: jupyter-notebook.md
-    - name: Deploy application frameworks from a template
-      href: app-frameworks.md
-    - name: High Performance Computing (HPC)
-      href: hpcpack-cluster-options.md
-      items:
-      - name: Run NAMD with Microsoft HPC Pack
-        href: classic/hpcpack-cluster-namd.md
-    - name: SAP on Azure
-      href: ../workloads/sap/get-started.md
-    - name: Oracle on Azure
-      href: ../workloads/oracle/oracle-considerations.md
-  - name: Docker on VMs
-    items:
-    - name: Create Docker hosts with the Azure Docker VM extension
-      href: dockerextension.md
-    - name: Use Docker Machine with Azure
-      href: docker-machine.md
-    - name: Use Docker Compose with Azure
-      href: docker-compose-quickstart.md
-=======
     - name: Network Watcher Agent
       href: extensions-nwa.md
     - name: VMAccess Extension
       href: using-vmaccess-extension.md
->>>>>>> 7e950a10
   - name: Migrate VMs
     items:
     - name: Migrate AWS and on-premises VMs
@@ -447,12 +349,6 @@
         href: migration-classic-resource-manager-faq.md
   - name: Troubleshoot
     items:
-    - name: Supportability of adding Azure VM to an existing availability set
-      href: ../virtual-machines-availability-set-supportability.md
-    - name: Reset Linux VM password
-      href: virtual-machines-linux-reset-password.md
-    - name: Understand a system reboot
-      href: understand-vm-reboot.md
     - name: SSH connections
       href: troubleshoot-ssh-connection.md
       items:
