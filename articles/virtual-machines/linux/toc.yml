--- conflicted
+++ resolved
@@ -99,13 +99,10 @@
       href: premium-storage-performance.md
     - name: Standard storage
       href: standard-storage.md
-<<<<<<< HEAD
+    - name: Scalability targets for disks
+      href: disk-scalability-targets.md
     - name: Backup and disaster recovery for disks
       href: backup-and-disaster-recovery-for-azure-iaas-disks.md
-=======
-    - name: Scalability targets for disks
-      href: disk-scalability-targets.md
->>>>>>> f5bd260f
   - name: Networking
     href: network-overview.md
   - name: Auto-scale applications
