--- conflicted
+++ resolved
@@ -379,13 +379,10 @@
       href: migration-classic-resource-manager-faq.md
   - name: Troubleshoot
     items:
-<<<<<<< HEAD
     - name: Supportability of adding Azure VM to an existing availability set
       href: ../virtual-machines-availability-set-supportability.md
-=======
     - name: Reset Linux VM password
       href: virtual-machines-linux-reset-password.md
->>>>>>> ab15ae99
     - name: Understand a system reboot
       href: understand-vm-reboot.md
     - name: SSH connections
