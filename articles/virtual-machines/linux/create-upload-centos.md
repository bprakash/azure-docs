---
title: Create and upload a CentOS-based Linux VHD in Azure
description: Learn to create and upload an Azure virtual hard disk (VHD) that contains a CentOS-based Linux operating system.
services: virtual-machines-linux
documentationcenter: ''
author: szarkos
manager: timlt
editor: tysonn
tags: azure-resource-manager,azure-service-management

ms.assetid: 0e518e92-e981-43f4-b12c-9cba1064c4bb
ms.service: virtual-machines-linux
ms.workload: infrastructure-services
ms.tgt_pltfrm: vm-linux
ms.devlang: na
ms.topic: article
ms.date: 02/02/2017
ms.author: szark

---
# Prepare a CentOS-based virtual machine for Azure
* [Prepare a CentOS 6.x virtual machine for Azure](#centos-6x)
* [Prepare a CentOS 7.0+ virtual machine for Azure](#centos-70)

[!INCLUDE [learn-about-deployment-models](../../../includes/learn-about-deployment-models-both-include.md)]

## Prerequisites
This article assumes that you have already installed a CentOS (or similar derivative) Linux operating system to a virtual hard disk. Multiple tools exist to create .vhd files, for example a virtualization solution such as Hyper-V. For instructions, see [Install the Hyper-V Role and Configure a Virtual Machine](http://technet.microsoft.com/library/hh846766.aspx).

**CentOS installation notes**

* Please see also [General Linux Installation Notes](create-upload-generic.md#general-linux-installation-notes) for more tips on preparing Linux for Azure.
* The VHDX format is not supported in Azure, only **fixed VHD**.  You can convert the disk to VHD format using Hyper-V Manager or the convert-vhd cmdlet. If you are using VirtualBox this means selecting **Fixed size** as opposed to the default dynamically allocated when creating the disk.
* When installing the Linux system it is *recommended* that you use standard partitions rather than LVM (often the default for many installations). This will avoid LVM name conflicts with cloned VMs, particularly if an OS disk ever needs to be attached to another identical VM for troubleshooting. [LVM](configure-lvm.md?toc=%2fazure%2fvirtual-machines%2flinux%2ftoc.json) or [RAID](configure-raid.md?toc=%2fazure%2fvirtual-machines%2flinux%2ftoc.json) may be used on data disks.
* Kernel support for mounting UDF file systems is required. At first boot on Azure the provisioning configuration is passed to the Linux VM via UDF-formatted media that is attached to the guest. The Azure Linux agent must be able to mount the UDF file system to read its configuration and provision the VM.
* Linux kernel versions below 2.6.37 do not support NUMA on Hyper-V with larger VM sizes. This issue primarily impacts older distributions using the upstream Red Hat 2.6.32 kernel, and was fixed in RHEL 6.6 (kernel-2.6.32-504). Systems running custom kernels older than 2.6.37, or RHEL-based kernels older than 2.6.32-504 must set the boot parameter `numa=off` on the kernel command-line in grub.conf. For more information see Red Hat [KB 436883](https://access.redhat.com/solutions/436883).
* Do not configure a swap partition on the OS disk. The Linux agent can be configured to create a swap file on the temporary resource disk.  More information about this can be found in the steps below.
* All of the VHDs must have sizes that are multiples of 1 MB.

## CentOS 6.x

1. In Hyper-V Manager, select the virtual machine.

2. Click **Connect** to open a console window for the virtual machine.

3. In CentOS 6, NetworkManager can interfere with the Azure Linux agent. Uninstall this package by running the following command:
   
        # sudo rpm -e --nodeps NetworkManager

4. Create or edit the file `/etc/sysconfig/network` and add the following text:
   
        NETWORKING=yes
        HOSTNAME=localhost.localdomain

5. Create or edit the file `/etc/sysconfig/network-scripts/ifcfg-eth0` and add the following text:
   
        DEVICE=eth0
        ONBOOT=yes
        BOOTPROTO=dhcp
        TYPE=Ethernet
        USERCTL=no
        PEERDNS=yes
        IPV6INIT=no

6. Modify udev rules to avoid generating static rules for the Ethernet interface(s). These rules can cause problems when cloning a virtual machine in Microsoft Azure or Hyper-V:
   
        # sudo ln -s /dev/null /etc/udev/rules.d/75-persistent-net-generator.rules
        # sudo rm -f /etc/udev/rules.d/70-persistent-net.rules

7. Ensure the network service will start at boot time by running the following command:
   
        # sudo chkconfig network on

8. If you would like to use the OpenLogic mirrors that are hosted within the Azure datacenters, then replace the `/etc/yum.repos.d/CentOS-Base.repo` file with the following repositories.  This will also add the **[openlogic]** repository that includes additional packages such as the Azure Linux agent:

        [openlogic]
        name=CentOS-$releasever - openlogic packages for $basearch
        baseurl=http://olcentgbl.trafficmanager.net/openlogic/$releasever/openlogic/$basearch/
        enabled=1
        gpgcheck=0
		
		[base]
		name=CentOS-$releasever - Base
		#mirrorlist=http://mirrorlist.centos.org/?release=$releasever&arch=$basearch&repo=os&infra=$infra
		baseurl=http://olcentgbl.trafficmanager.net/centos/$releasever/os/$basearch/
		gpgcheck=1
		gpgkey=file:///etc/pki/rpm-gpg/RPM-GPG-KEY-CentOS-6
		
		#released updates
		[updates]
		name=CentOS-$releasever - Updates
		#mirrorlist=http://mirrorlist.centos.org/?release=$releasever&arch=$basearch&repo=updates&infra=$infra
		baseurl=http://olcentgbl.trafficmanager.net/centos/$releasever/updates/$basearch/
		gpgcheck=1
		gpgkey=file:///etc/pki/rpm-gpg/RPM-GPG-KEY-CentOS-6
		
		#additional packages that may be useful
		[extras]
		name=CentOS-$releasever - Extras
		#mirrorlist=http://mirrorlist.centos.org/?release=$releasever&arch=$basearch&repo=extras&infra=$infra
		baseurl=http://olcentgbl.trafficmanager.net/centos/$releasever/extras/$basearch/
		gpgcheck=1
		gpgkey=file:///etc/pki/rpm-gpg/RPM-GPG-KEY-CentOS-6

		#additional packages that extend functionality of existing packages
		[centosplus]
		name=CentOS-$releasever - Plus
		#mirrorlist=http://mirrorlist.centos.org/?release=$releasever&arch=$basearch&repo=centosplus&infra=$infra
		baseurl=http://olcentgbl.trafficmanager.net/centos/$releasever/centosplus/$basearch/
		gpgcheck=1
		enabled=0
		gpgkey=file:///etc/pki/rpm-gpg/RPM-GPG-KEY-CentOS-6
		
		#contrib - packages by Centos Users
		[contrib]
		name=CentOS-$releasever - Contrib
		#mirrorlist=http://mirrorlist.centos.org/?release=$releasever&arch=$basearch&repo=contrib&infra=$infra
		baseurl=http://olcentgbl.trafficmanager.net/centos/$releasever/contrib/$basearch/
		gpgcheck=1
		enabled=0
		gpgkey=file:///etc/pki/rpm-gpg/RPM-GPG-KEY-CentOS-6

	>[!Note]
	The rest of this guide will assume you are using at least the `[openlogic]` repo, which will be used to install the Azure Linux agent below.


9. Add the following line to /etc/yum.conf:
    
        http_caching=packages

10. Run the following command to clear the current yum metadata and update the system with the latest packages:
    
        # yum clean all

	Unless you are creating an image for an older version of CentOS, it is recommended to update all the packages to the latest:

		# sudo yum -y update

	A reboot may be required after running this command.

11. (Optional) Install the drivers for the Linux Integration Services (LIS).
   
	>[!IMPORTANT]
	The step is **required** for CentOS 6.3 and earlier, and optional for later releases.

		# sudo rpm -e hypervkvpd  ## (may return error if not installed, that's OK)
		# sudo yum install microsoft-hyper-v

	Alternatively, you can follow the manual installation instructions on the [LIS download page](https://go.microsoft.com/fwlink/?linkid=403033) to install the RPM onto your VM.
 
12. Install the Azure Linux Agent and dependencies:
    
        # sudo yum install python-pyasn1 WALinuxAgent
    
    The WALinuxAgent package will remove the NetworkManager and NetworkManager-gnome packages if they were not already removed as described in step 3.


13. Modify the kernel boot line in your grub configuration to include additional kernel parameters for Azure. To do this, open `/boot/grub/menu.lst` in a text editor and ensure that the default kernel includes the following parameters:
    
        console=ttyS0 earlyprintk=ttyS0 rootdelay=300
    
    This will also ensure all console messages are sent to the first serial port, which can assist Azure support with debugging issues.
    
    In addition to the above, it is recommended to *remove* the following parameters:
    
        rhgb quiet crashkernel=auto
    
    Graphical and quiet boot are not useful in a cloud environment where we want all the logs to be sent to the serial port.  The `crashkernel` option may be left configured if desired, but note that this parameter will reduce the amount of available memory in the VM by 128MB or more, which may be problematic on the smaller VM sizes.

	>[!Important]
	CentOS 6.5 and earlier must also set the kernel parameter `numa=off`. See Red Hat [KB 436883](https://access.redhat.com/solutions/436883).

14. Ensure that the SSH server is installed and configured to start at boot time.  This is usually the default.

15. Do not create swap space on the OS disk.
    
    The Azure Linux Agent can automatically configure swap space using the local resource disk that is attached to the VM after provisioning on Azure. Note that the local resource disk is a *temporary* disk, and might be emptied when the VM is deprovisioned. After installing the Azure Linux Agent (see previous step), modify the following parameters in `/etc/waagent.conf` appropriately:
    
        ResourceDisk.Format=y
        ResourceDisk.Filesystem=ext4
        ResourceDisk.MountPoint=/mnt/resource
        ResourceDisk.EnableSwap=y
        ResourceDisk.SwapSizeMB=2048    ## NOTE: set this to whatever you need it to be.

16. Run the following commands to deprovision the virtual machine and prepare it for provisioning on Azure:
    
        # sudo waagent -force -deprovision
        # export HISTSIZE=0
        # logout

17. Click **Action -> Shut Down** in Hyper-V Manager. Your Linux VHD is now ready to be uploaded to Azure.


- - -
## CentOS 7.0+
**Changes in CentOS 7 (and similar derivatives)**

Preparing a CentOS 7 virtual machine for Azure is very similar to CentOS 6, however there are several important differences worth noting:

* The NetworkManager package no longer conflicts with the Azure Linux agent. This package is installed by default and we recommend that it is not removed.
* GRUB2 is now used as the default bootloader, so the procedure for editing kernel parameters has changed (see below).
* XFS is now the default file system. The ext4 file system can still be used if desired.

**Configuration Steps**

1. In Hyper-V Manager, select the virtual machine.

2. Click **Connect** to open a console window for the virtual machine.

3. Create or edit the file `/etc/sysconfig/network` and add the following text:
   
        NETWORKING=yes
        HOSTNAME=localhost.localdomain

4. Create or edit the file `/etc/sysconfig/network-scripts/ifcfg-eth0` and add the following text:
   
        DEVICE=eth0
        ONBOOT=yes
        BOOTPROTO=dhcp
        TYPE=Ethernet
        USERCTL=no
        PEERDNS=yes
        IPV6INIT=no
        NM_CONTROLLED=no

5. Modify udev rules to avoid generating static rules for the Ethernet interface(s). These rules can cause problems when cloning a virtual machine in Microsoft Azure or Hyper-V:
   
        # sudo ln -s /dev/null /etc/udev/rules.d/75-persistent-net-generator.rules

6. If you would like to use the OpenLogic mirrors that are hosted within the Azure datacenters, then replace the `/etc/yum.repos.d/CentOS-Base.repo` file with the following repositories.  This will also add the **[openlogic]** repository that includes packages for the Azure Linux agent:
   
        [openlogic]
        name=CentOS-$releasever - openlogic packages for $basearch
        baseurl=http://olcentgbl.trafficmanager.net/openlogic/$releasever/openlogic/$basearch/
        enabled=1
        gpgcheck=0
		
		[base]
		name=CentOS-$releasever - Base
		#mirrorlist=http://mirrorlist.centos.org/?release=$releasever&arch=$basearch&repo=os&infra=$infra
		baseurl=http://olcentgbl.trafficmanager.net/centos/$releasever/os/$basearch/
		gpgcheck=1
		gpgkey=file:///etc/pki/rpm-gpg/RPM-GPG-KEY-CentOS-7
		
		#released updates
		[updates]
		name=CentOS-$releasever - Updates
		#mirrorlist=http://mirrorlist.centos.org/?release=$releasever&arch=$basearch&repo=updates&infra=$infra
		baseurl=http://olcentgbl.trafficmanager.net/centos/$releasever/updates/$basearch/
		gpgcheck=1
		gpgkey=file:///etc/pki/rpm-gpg/RPM-GPG-KEY-CentOS-7
		
		#additional packages that may be useful
		[extras]
		name=CentOS-$releasever - Extras
		#mirrorlist=http://mirrorlist.centos.org/?release=$releasever&arch=$basearch&repo=extras&infra=$infra
		baseurl=http://olcentgbl.trafficmanager.net/centos/$releasever/extras/$basearch/
		gpgcheck=1
		gpgkey=file:///etc/pki/rpm-gpg/RPM-GPG-KEY-CentOS-7
		
		#additional packages that extend functionality of existing packages
		[centosplus]
		name=CentOS-$releasever - Plus
		#mirrorlist=http://mirrorlist.centos.org/?release=$releasever&arch=$basearch&repo=centosplus&infra=$infra
		baseurl=http://olcentgbl.trafficmanager.net/centos/$releasever/centosplus/$basearch/
		gpgcheck=1
		enabled=0
		gpgkey=file:///etc/pki/rpm-gpg/RPM-GPG-KEY-CentOS-7

	>[!Note]
	The rest of this guide will assume you are using at least the `[openlogic]` repo, which will be used to install the Azure Linux agent below.

7. Run the following command to clear the current yum metadata and install any updates:
   
        # sudo yum clean all

	Unless you are creating an image for an older version of CentOS, it is recommended to update all the packages to the latest:

		# sudo yum -y update

	A reboot maybe required after running this command.

8. Modify the kernel boot line in your grub configuration to include additional kernel parameters for Azure. To do this, open `/etc/default/grub` in a text editor and edit the `GRUB_CMDLINE_LINUX` parameter, for example:
   
        GRUB_CMDLINE_LINUX="rootdelay=300 console=ttyS0 earlyprintk=ttyS0 net.ifnames=0"
   
   This will also ensure all console messages are sent to the first serial port, which can assist Azure support with debugging issues. It also turns off the new CentOS 7 naming conventions for NICs. In addition to the above, it is recommended to *remove* the following parameters:
   
        rhgb quiet crashkernel=auto
   
    Graphical and quiet boot are not useful in a cloud environment where we want all the logs to be sent to the serial port. The `crashkernel` option may be left configured if desired, but note that this parameter will reduce the amount of available memory in the VM by 128MB or more, which may be problematic on the smaller VM sizes.

9. Once you are done editing `/etc/default/grub` per above, run the following command to rebuild the grub configuration:
   
        # sudo grub2-mkconfig -o /boot/grub2/grub.cfg

10. If building the image from **VMWare, VirtualBox or KVM:** Ensure the Hyper-V drivers are included in the initramfs:
   
   Edit `/etc/dracut.conf`, add content:
   
        add_drivers+=”hv_vmbus hv_netvsc hv_storvsc”
   
   Rebuild the initramfs:
   
        # sudo dracut –f -v

11. Install the Azure Linux Agent and dependencies:

        # sudo yum install python-pyasn1 WALinuxAgent
        # sudo systemctl enable waagent

12. Do not create swap space on the OS disk.
   
   The Azure Linux Agent can automatically configure swap space using the local resource disk that is attached to the VM after provisioning on Azure. Note that the local resource disk is a *temporary* disk, and might be emptied when the VM is deprovisioned. After installing the Azure Linux Agent (see previous step), modify the following parameters in `/etc/waagent.conf` appropriately:
   
        ResourceDisk.Format=y
        ResourceDisk.Filesystem=ext4
        ResourceDisk.MountPoint=/mnt/resource
        ResourceDisk.EnableSwap=y
        ResourceDisk.SwapSizeMB=2048    ## NOTE: set this to whatever you need it to be.

13. Run the following commands to deprovision the virtual machine and prepare it for provisioning on Azure:
   
        # sudo waagent -force -deprovision
        # export HISTSIZE=0
        # logout

14. Click **Action -> Shut Down** in Hyper-V Manager. Your Linux VHD is now ready to be uploaded to Azure.

## Next steps
<<<<<<< HEAD
You're now ready to use your CentOS Linux virtual hard disk to create new virtual machines in Azure. If this is the first time that you're uploading the .vhd file to Azure, see steps 2 and 3 in [Creating and uploading a virtual hard disk that contains the Linux operating system](classic/create-upload-vhd-classic.md?toc=%2fazure%2fvirtual-machines%2flinux%2fclassic%2ftoc.json).
=======
You're now ready to use your CentOS Linux virtual hard disk to create new virtual machines in Azure. If this is the first time that you're uploading the .vhd file to Azure, see [Creating and uploading a virtual hard disk that contains the Linux operating system](upload-vhd.md#option-1-upload-a-vhd).
>>>>>>> 1ff42bd3

<|MERGE_RESOLUTION|>--- conflicted
+++ resolved
@@ -1,336 +1,332 @@
----
-title: Create and upload a CentOS-based Linux VHD in Azure
-description: Learn to create and upload an Azure virtual hard disk (VHD) that contains a CentOS-based Linux operating system.
-services: virtual-machines-linux
-documentationcenter: ''
-author: szarkos
-manager: timlt
-editor: tysonn
-tags: azure-resource-manager,azure-service-management
-
-ms.assetid: 0e518e92-e981-43f4-b12c-9cba1064c4bb
-ms.service: virtual-machines-linux
-ms.workload: infrastructure-services
-ms.tgt_pltfrm: vm-linux
-ms.devlang: na
-ms.topic: article
-ms.date: 02/02/2017
-ms.author: szark
-
----
-# Prepare a CentOS-based virtual machine for Azure
-* [Prepare a CentOS 6.x virtual machine for Azure](#centos-6x)
-* [Prepare a CentOS 7.0+ virtual machine for Azure](#centos-70)
-
-[!INCLUDE [learn-about-deployment-models](../../../includes/learn-about-deployment-models-both-include.md)]
-
-## Prerequisites
-This article assumes that you have already installed a CentOS (or similar derivative) Linux operating system to a virtual hard disk. Multiple tools exist to create .vhd files, for example a virtualization solution such as Hyper-V. For instructions, see [Install the Hyper-V Role and Configure a Virtual Machine](http://technet.microsoft.com/library/hh846766.aspx).
-
-**CentOS installation notes**
-
-* Please see also [General Linux Installation Notes](create-upload-generic.md#general-linux-installation-notes) for more tips on preparing Linux for Azure.
-* The VHDX format is not supported in Azure, only **fixed VHD**.  You can convert the disk to VHD format using Hyper-V Manager or the convert-vhd cmdlet. If you are using VirtualBox this means selecting **Fixed size** as opposed to the default dynamically allocated when creating the disk.
-* When installing the Linux system it is *recommended* that you use standard partitions rather than LVM (often the default for many installations). This will avoid LVM name conflicts with cloned VMs, particularly if an OS disk ever needs to be attached to another identical VM for troubleshooting. [LVM](configure-lvm.md?toc=%2fazure%2fvirtual-machines%2flinux%2ftoc.json) or [RAID](configure-raid.md?toc=%2fazure%2fvirtual-machines%2flinux%2ftoc.json) may be used on data disks.
-* Kernel support for mounting UDF file systems is required. At first boot on Azure the provisioning configuration is passed to the Linux VM via UDF-formatted media that is attached to the guest. The Azure Linux agent must be able to mount the UDF file system to read its configuration and provision the VM.
-* Linux kernel versions below 2.6.37 do not support NUMA on Hyper-V with larger VM sizes. This issue primarily impacts older distributions using the upstream Red Hat 2.6.32 kernel, and was fixed in RHEL 6.6 (kernel-2.6.32-504). Systems running custom kernels older than 2.6.37, or RHEL-based kernels older than 2.6.32-504 must set the boot parameter `numa=off` on the kernel command-line in grub.conf. For more information see Red Hat [KB 436883](https://access.redhat.com/solutions/436883).
-* Do not configure a swap partition on the OS disk. The Linux agent can be configured to create a swap file on the temporary resource disk.  More information about this can be found in the steps below.
-* All of the VHDs must have sizes that are multiples of 1 MB.
-
-## CentOS 6.x
-
-1. In Hyper-V Manager, select the virtual machine.
-
-2. Click **Connect** to open a console window for the virtual machine.
-
-3. In CentOS 6, NetworkManager can interfere with the Azure Linux agent. Uninstall this package by running the following command:
-   
-        # sudo rpm -e --nodeps NetworkManager
-
-4. Create or edit the file `/etc/sysconfig/network` and add the following text:
-   
-        NETWORKING=yes
-        HOSTNAME=localhost.localdomain
-
-5. Create or edit the file `/etc/sysconfig/network-scripts/ifcfg-eth0` and add the following text:
-   
-        DEVICE=eth0
-        ONBOOT=yes
-        BOOTPROTO=dhcp
-        TYPE=Ethernet
-        USERCTL=no
-        PEERDNS=yes
-        IPV6INIT=no
-
-6. Modify udev rules to avoid generating static rules for the Ethernet interface(s). These rules can cause problems when cloning a virtual machine in Microsoft Azure or Hyper-V:
-   
-        # sudo ln -s /dev/null /etc/udev/rules.d/75-persistent-net-generator.rules
-        # sudo rm -f /etc/udev/rules.d/70-persistent-net.rules
-
-7. Ensure the network service will start at boot time by running the following command:
-   
-        # sudo chkconfig network on
-
-8. If you would like to use the OpenLogic mirrors that are hosted within the Azure datacenters, then replace the `/etc/yum.repos.d/CentOS-Base.repo` file with the following repositories.  This will also add the **[openlogic]** repository that includes additional packages such as the Azure Linux agent:
-
-        [openlogic]
-        name=CentOS-$releasever - openlogic packages for $basearch
-        baseurl=http://olcentgbl.trafficmanager.net/openlogic/$releasever/openlogic/$basearch/
-        enabled=1
-        gpgcheck=0
-		
-		[base]
-		name=CentOS-$releasever - Base
-		#mirrorlist=http://mirrorlist.centos.org/?release=$releasever&arch=$basearch&repo=os&infra=$infra
-		baseurl=http://olcentgbl.trafficmanager.net/centos/$releasever/os/$basearch/
-		gpgcheck=1
-		gpgkey=file:///etc/pki/rpm-gpg/RPM-GPG-KEY-CentOS-6
-		
-		#released updates
-		[updates]
-		name=CentOS-$releasever - Updates
-		#mirrorlist=http://mirrorlist.centos.org/?release=$releasever&arch=$basearch&repo=updates&infra=$infra
-		baseurl=http://olcentgbl.trafficmanager.net/centos/$releasever/updates/$basearch/
-		gpgcheck=1
-		gpgkey=file:///etc/pki/rpm-gpg/RPM-GPG-KEY-CentOS-6
-		
-		#additional packages that may be useful
-		[extras]
-		name=CentOS-$releasever - Extras
-		#mirrorlist=http://mirrorlist.centos.org/?release=$releasever&arch=$basearch&repo=extras&infra=$infra
-		baseurl=http://olcentgbl.trafficmanager.net/centos/$releasever/extras/$basearch/
-		gpgcheck=1
-		gpgkey=file:///etc/pki/rpm-gpg/RPM-GPG-KEY-CentOS-6
-
-		#additional packages that extend functionality of existing packages
-		[centosplus]
-		name=CentOS-$releasever - Plus
-		#mirrorlist=http://mirrorlist.centos.org/?release=$releasever&arch=$basearch&repo=centosplus&infra=$infra
-		baseurl=http://olcentgbl.trafficmanager.net/centos/$releasever/centosplus/$basearch/
-		gpgcheck=1
-		enabled=0
-		gpgkey=file:///etc/pki/rpm-gpg/RPM-GPG-KEY-CentOS-6
-		
-		#contrib - packages by Centos Users
-		[contrib]
-		name=CentOS-$releasever - Contrib
-		#mirrorlist=http://mirrorlist.centos.org/?release=$releasever&arch=$basearch&repo=contrib&infra=$infra
-		baseurl=http://olcentgbl.trafficmanager.net/centos/$releasever/contrib/$basearch/
-		gpgcheck=1
-		enabled=0
-		gpgkey=file:///etc/pki/rpm-gpg/RPM-GPG-KEY-CentOS-6
-
-	>[!Note]
-	The rest of this guide will assume you are using at least the `[openlogic]` repo, which will be used to install the Azure Linux agent below.
-
-
-9. Add the following line to /etc/yum.conf:
-    
-        http_caching=packages
-
-10. Run the following command to clear the current yum metadata and update the system with the latest packages:
-    
-        # yum clean all
-
-	Unless you are creating an image for an older version of CentOS, it is recommended to update all the packages to the latest:
-
-		# sudo yum -y update
-
-	A reboot may be required after running this command.
-
-11. (Optional) Install the drivers for the Linux Integration Services (LIS).
-   
-	>[!IMPORTANT]
-	The step is **required** for CentOS 6.3 and earlier, and optional for later releases.
-
-		# sudo rpm -e hypervkvpd  ## (may return error if not installed, that's OK)
-		# sudo yum install microsoft-hyper-v
-
-	Alternatively, you can follow the manual installation instructions on the [LIS download page](https://go.microsoft.com/fwlink/?linkid=403033) to install the RPM onto your VM.
- 
-12. Install the Azure Linux Agent and dependencies:
-    
-        # sudo yum install python-pyasn1 WALinuxAgent
-    
-    The WALinuxAgent package will remove the NetworkManager and NetworkManager-gnome packages if they were not already removed as described in step 3.
-
-
-13. Modify the kernel boot line in your grub configuration to include additional kernel parameters for Azure. To do this, open `/boot/grub/menu.lst` in a text editor and ensure that the default kernel includes the following parameters:
-    
-        console=ttyS0 earlyprintk=ttyS0 rootdelay=300
-    
-    This will also ensure all console messages are sent to the first serial port, which can assist Azure support with debugging issues.
-    
-    In addition to the above, it is recommended to *remove* the following parameters:
-    
-        rhgb quiet crashkernel=auto
-    
-    Graphical and quiet boot are not useful in a cloud environment where we want all the logs to be sent to the serial port.  The `crashkernel` option may be left configured if desired, but note that this parameter will reduce the amount of available memory in the VM by 128MB or more, which may be problematic on the smaller VM sizes.
-
-	>[!Important]
-	CentOS 6.5 and earlier must also set the kernel parameter `numa=off`. See Red Hat [KB 436883](https://access.redhat.com/solutions/436883).
-
-14. Ensure that the SSH server is installed and configured to start at boot time.  This is usually the default.
-
-15. Do not create swap space on the OS disk.
-    
-    The Azure Linux Agent can automatically configure swap space using the local resource disk that is attached to the VM after provisioning on Azure. Note that the local resource disk is a *temporary* disk, and might be emptied when the VM is deprovisioned. After installing the Azure Linux Agent (see previous step), modify the following parameters in `/etc/waagent.conf` appropriately:
-    
-        ResourceDisk.Format=y
-        ResourceDisk.Filesystem=ext4
-        ResourceDisk.MountPoint=/mnt/resource
-        ResourceDisk.EnableSwap=y
-        ResourceDisk.SwapSizeMB=2048    ## NOTE: set this to whatever you need it to be.
-
-16. Run the following commands to deprovision the virtual machine and prepare it for provisioning on Azure:
-    
-        # sudo waagent -force -deprovision
-        # export HISTSIZE=0
-        # logout
-
-17. Click **Action -> Shut Down** in Hyper-V Manager. Your Linux VHD is now ready to be uploaded to Azure.
-
-
-- - -
-## CentOS 7.0+
-**Changes in CentOS 7 (and similar derivatives)**
-
-Preparing a CentOS 7 virtual machine for Azure is very similar to CentOS 6, however there are several important differences worth noting:
-
-* The NetworkManager package no longer conflicts with the Azure Linux agent. This package is installed by default and we recommend that it is not removed.
-* GRUB2 is now used as the default bootloader, so the procedure for editing kernel parameters has changed (see below).
-* XFS is now the default file system. The ext4 file system can still be used if desired.
-
-**Configuration Steps**
-
-1. In Hyper-V Manager, select the virtual machine.
-
-2. Click **Connect** to open a console window for the virtual machine.
-
-3. Create or edit the file `/etc/sysconfig/network` and add the following text:
-   
-        NETWORKING=yes
-        HOSTNAME=localhost.localdomain
-
-4. Create or edit the file `/etc/sysconfig/network-scripts/ifcfg-eth0` and add the following text:
-   
-        DEVICE=eth0
-        ONBOOT=yes
-        BOOTPROTO=dhcp
-        TYPE=Ethernet
-        USERCTL=no
-        PEERDNS=yes
-        IPV6INIT=no
-        NM_CONTROLLED=no
-
-5. Modify udev rules to avoid generating static rules for the Ethernet interface(s). These rules can cause problems when cloning a virtual machine in Microsoft Azure or Hyper-V:
-   
-        # sudo ln -s /dev/null /etc/udev/rules.d/75-persistent-net-generator.rules
-
-6. If you would like to use the OpenLogic mirrors that are hosted within the Azure datacenters, then replace the `/etc/yum.repos.d/CentOS-Base.repo` file with the following repositories.  This will also add the **[openlogic]** repository that includes packages for the Azure Linux agent:
-   
-        [openlogic]
-        name=CentOS-$releasever - openlogic packages for $basearch
-        baseurl=http://olcentgbl.trafficmanager.net/openlogic/$releasever/openlogic/$basearch/
-        enabled=1
-        gpgcheck=0
-		
-		[base]
-		name=CentOS-$releasever - Base
-		#mirrorlist=http://mirrorlist.centos.org/?release=$releasever&arch=$basearch&repo=os&infra=$infra
-		baseurl=http://olcentgbl.trafficmanager.net/centos/$releasever/os/$basearch/
-		gpgcheck=1
-		gpgkey=file:///etc/pki/rpm-gpg/RPM-GPG-KEY-CentOS-7
-		
-		#released updates
-		[updates]
-		name=CentOS-$releasever - Updates
-		#mirrorlist=http://mirrorlist.centos.org/?release=$releasever&arch=$basearch&repo=updates&infra=$infra
-		baseurl=http://olcentgbl.trafficmanager.net/centos/$releasever/updates/$basearch/
-		gpgcheck=1
-		gpgkey=file:///etc/pki/rpm-gpg/RPM-GPG-KEY-CentOS-7
-		
-		#additional packages that may be useful
-		[extras]
-		name=CentOS-$releasever - Extras
-		#mirrorlist=http://mirrorlist.centos.org/?release=$releasever&arch=$basearch&repo=extras&infra=$infra
-		baseurl=http://olcentgbl.trafficmanager.net/centos/$releasever/extras/$basearch/
-		gpgcheck=1
-		gpgkey=file:///etc/pki/rpm-gpg/RPM-GPG-KEY-CentOS-7
-		
-		#additional packages that extend functionality of existing packages
-		[centosplus]
-		name=CentOS-$releasever - Plus
-		#mirrorlist=http://mirrorlist.centos.org/?release=$releasever&arch=$basearch&repo=centosplus&infra=$infra
-		baseurl=http://olcentgbl.trafficmanager.net/centos/$releasever/centosplus/$basearch/
-		gpgcheck=1
-		enabled=0
-		gpgkey=file:///etc/pki/rpm-gpg/RPM-GPG-KEY-CentOS-7
-
-	>[!Note]
-	The rest of this guide will assume you are using at least the `[openlogic]` repo, which will be used to install the Azure Linux agent below.
-
-7. Run the following command to clear the current yum metadata and install any updates:
-   
-        # sudo yum clean all
-
-	Unless you are creating an image for an older version of CentOS, it is recommended to update all the packages to the latest:
-
-		# sudo yum -y update
-
-	A reboot maybe required after running this command.
-
-8. Modify the kernel boot line in your grub configuration to include additional kernel parameters for Azure. To do this, open `/etc/default/grub` in a text editor and edit the `GRUB_CMDLINE_LINUX` parameter, for example:
-   
-        GRUB_CMDLINE_LINUX="rootdelay=300 console=ttyS0 earlyprintk=ttyS0 net.ifnames=0"
-   
-   This will also ensure all console messages are sent to the first serial port, which can assist Azure support with debugging issues. It also turns off the new CentOS 7 naming conventions for NICs. In addition to the above, it is recommended to *remove* the following parameters:
-   
-        rhgb quiet crashkernel=auto
-   
-    Graphical and quiet boot are not useful in a cloud environment where we want all the logs to be sent to the serial port. The `crashkernel` option may be left configured if desired, but note that this parameter will reduce the amount of available memory in the VM by 128MB or more, which may be problematic on the smaller VM sizes.
-
-9. Once you are done editing `/etc/default/grub` per above, run the following command to rebuild the grub configuration:
-   
-        # sudo grub2-mkconfig -o /boot/grub2/grub.cfg
-
-10. If building the image from **VMWare, VirtualBox or KVM:** Ensure the Hyper-V drivers are included in the initramfs:
-   
-   Edit `/etc/dracut.conf`, add content:
-   
-        add_drivers+=”hv_vmbus hv_netvsc hv_storvsc”
-   
-   Rebuild the initramfs:
-   
-        # sudo dracut –f -v
-
-11. Install the Azure Linux Agent and dependencies:
-
-        # sudo yum install python-pyasn1 WALinuxAgent
-        # sudo systemctl enable waagent
-
-12. Do not create swap space on the OS disk.
-   
-   The Azure Linux Agent can automatically configure swap space using the local resource disk that is attached to the VM after provisioning on Azure. Note that the local resource disk is a *temporary* disk, and might be emptied when the VM is deprovisioned. After installing the Azure Linux Agent (see previous step), modify the following parameters in `/etc/waagent.conf` appropriately:
-   
-        ResourceDisk.Format=y
-        ResourceDisk.Filesystem=ext4
-        ResourceDisk.MountPoint=/mnt/resource
-        ResourceDisk.EnableSwap=y
-        ResourceDisk.SwapSizeMB=2048    ## NOTE: set this to whatever you need it to be.
-
-13. Run the following commands to deprovision the virtual machine and prepare it for provisioning on Azure:
-   
-        # sudo waagent -force -deprovision
-        # export HISTSIZE=0
-        # logout
-
-14. Click **Action -> Shut Down** in Hyper-V Manager. Your Linux VHD is now ready to be uploaded to Azure.
-
-## Next steps
-<<<<<<< HEAD
-You're now ready to use your CentOS Linux virtual hard disk to create new virtual machines in Azure. If this is the first time that you're uploading the .vhd file to Azure, see steps 2 and 3 in [Creating and uploading a virtual hard disk that contains the Linux operating system](classic/create-upload-vhd-classic.md?toc=%2fazure%2fvirtual-machines%2flinux%2fclassic%2ftoc.json).
-=======
-You're now ready to use your CentOS Linux virtual hard disk to create new virtual machines in Azure. If this is the first time that you're uploading the .vhd file to Azure, see [Creating and uploading a virtual hard disk that contains the Linux operating system](upload-vhd.md#option-1-upload-a-vhd).
->>>>>>> 1ff42bd3
-
+---
+title: Create and upload a CentOS-based Linux VHD in Azure
+description: Learn to create and upload an Azure virtual hard disk (VHD) that contains a CentOS-based Linux operating system.
+services: virtual-machines-linux
+documentationcenter: ''
+author: szarkos
+manager: timlt
+editor: tysonn
+tags: azure-resource-manager,azure-service-management
+
+ms.assetid: 0e518e92-e981-43f4-b12c-9cba1064c4bb
+ms.service: virtual-machines-linux
+ms.workload: infrastructure-services
+ms.tgt_pltfrm: vm-linux
+ms.devlang: na
+ms.topic: article
+ms.date: 02/02/2017
+ms.author: szark
+
+---
+# Prepare a CentOS-based virtual machine for Azure
+* [Prepare a CentOS 6.x virtual machine for Azure](#centos-6x)
+* [Prepare a CentOS 7.0+ virtual machine for Azure](#centos-70)
+
+[!INCLUDE [learn-about-deployment-models](../../../includes/learn-about-deployment-models-both-include.md)]
+
+## Prerequisites
+This article assumes that you have already installed a CentOS (or similar derivative) Linux operating system to a virtual hard disk. Multiple tools exist to create .vhd files, for example a virtualization solution such as Hyper-V. For instructions, see [Install the Hyper-V Role and Configure a Virtual Machine](http://technet.microsoft.com/library/hh846766.aspx).
+
+**CentOS installation notes**
+
+* Please see also [General Linux Installation Notes](create-upload-generic.md#general-linux-installation-notes) for more tips on preparing Linux for Azure.
+* The VHDX format is not supported in Azure, only **fixed VHD**.  You can convert the disk to VHD format using Hyper-V Manager or the convert-vhd cmdlet. If you are using VirtualBox this means selecting **Fixed size** as opposed to the default dynamically allocated when creating the disk.
+* When installing the Linux system it is *recommended* that you use standard partitions rather than LVM (often the default for many installations). This will avoid LVM name conflicts with cloned VMs, particularly if an OS disk ever needs to be attached to another identical VM for troubleshooting. [LVM](configure-lvm.md?toc=%2fazure%2fvirtual-machines%2flinux%2ftoc.json) or [RAID](configure-raid.md?toc=%2fazure%2fvirtual-machines%2flinux%2ftoc.json) may be used on data disks.
+* Kernel support for mounting UDF file systems is required. At first boot on Azure the provisioning configuration is passed to the Linux VM via UDF-formatted media that is attached to the guest. The Azure Linux agent must be able to mount the UDF file system to read its configuration and provision the VM.
+* Linux kernel versions below 2.6.37 do not support NUMA on Hyper-V with larger VM sizes. This issue primarily impacts older distributions using the upstream Red Hat 2.6.32 kernel, and was fixed in RHEL 6.6 (kernel-2.6.32-504). Systems running custom kernels older than 2.6.37, or RHEL-based kernels older than 2.6.32-504 must set the boot parameter `numa=off` on the kernel command-line in grub.conf. For more information see Red Hat [KB 436883](https://access.redhat.com/solutions/436883).
+* Do not configure a swap partition on the OS disk. The Linux agent can be configured to create a swap file on the temporary resource disk.  More information about this can be found in the steps below.
+* All of the VHDs must have sizes that are multiples of 1 MB.
+
+## CentOS 6.x
+
+1. In Hyper-V Manager, select the virtual machine.
+
+2. Click **Connect** to open a console window for the virtual machine.
+
+3. In CentOS 6, NetworkManager can interfere with the Azure Linux agent. Uninstall this package by running the following command:
+   
+        # sudo rpm -e --nodeps NetworkManager
+
+4. Create or edit the file `/etc/sysconfig/network` and add the following text:
+   
+        NETWORKING=yes
+        HOSTNAME=localhost.localdomain
+
+5. Create or edit the file `/etc/sysconfig/network-scripts/ifcfg-eth0` and add the following text:
+   
+        DEVICE=eth0
+        ONBOOT=yes
+        BOOTPROTO=dhcp
+        TYPE=Ethernet
+        USERCTL=no
+        PEERDNS=yes
+        IPV6INIT=no
+
+6. Modify udev rules to avoid generating static rules for the Ethernet interface(s). These rules can cause problems when cloning a virtual machine in Microsoft Azure or Hyper-V:
+   
+        # sudo ln -s /dev/null /etc/udev/rules.d/75-persistent-net-generator.rules
+        # sudo rm -f /etc/udev/rules.d/70-persistent-net.rules
+
+7. Ensure the network service will start at boot time by running the following command:
+   
+        # sudo chkconfig network on
+
+8. If you would like to use the OpenLogic mirrors that are hosted within the Azure datacenters, then replace the `/etc/yum.repos.d/CentOS-Base.repo` file with the following repositories.  This will also add the **[openlogic]** repository that includes additional packages such as the Azure Linux agent:
+
+        [openlogic]
+        name=CentOS-$releasever - openlogic packages for $basearch
+        baseurl=http://olcentgbl.trafficmanager.net/openlogic/$releasever/openlogic/$basearch/
+        enabled=1
+        gpgcheck=0
+		
+		[base]
+		name=CentOS-$releasever - Base
+		#mirrorlist=http://mirrorlist.centos.org/?release=$releasever&arch=$basearch&repo=os&infra=$infra
+		baseurl=http://olcentgbl.trafficmanager.net/centos/$releasever/os/$basearch/
+		gpgcheck=1
+		gpgkey=file:///etc/pki/rpm-gpg/RPM-GPG-KEY-CentOS-6
+		
+		#released updates
+		[updates]
+		name=CentOS-$releasever - Updates
+		#mirrorlist=http://mirrorlist.centos.org/?release=$releasever&arch=$basearch&repo=updates&infra=$infra
+		baseurl=http://olcentgbl.trafficmanager.net/centos/$releasever/updates/$basearch/
+		gpgcheck=1
+		gpgkey=file:///etc/pki/rpm-gpg/RPM-GPG-KEY-CentOS-6
+		
+		#additional packages that may be useful
+		[extras]
+		name=CentOS-$releasever - Extras
+		#mirrorlist=http://mirrorlist.centos.org/?release=$releasever&arch=$basearch&repo=extras&infra=$infra
+		baseurl=http://olcentgbl.trafficmanager.net/centos/$releasever/extras/$basearch/
+		gpgcheck=1
+		gpgkey=file:///etc/pki/rpm-gpg/RPM-GPG-KEY-CentOS-6
+
+		#additional packages that extend functionality of existing packages
+		[centosplus]
+		name=CentOS-$releasever - Plus
+		#mirrorlist=http://mirrorlist.centos.org/?release=$releasever&arch=$basearch&repo=centosplus&infra=$infra
+		baseurl=http://olcentgbl.trafficmanager.net/centos/$releasever/centosplus/$basearch/
+		gpgcheck=1
+		enabled=0
+		gpgkey=file:///etc/pki/rpm-gpg/RPM-GPG-KEY-CentOS-6
+		
+		#contrib - packages by Centos Users
+		[contrib]
+		name=CentOS-$releasever - Contrib
+		#mirrorlist=http://mirrorlist.centos.org/?release=$releasever&arch=$basearch&repo=contrib&infra=$infra
+		baseurl=http://olcentgbl.trafficmanager.net/centos/$releasever/contrib/$basearch/
+		gpgcheck=1
+		enabled=0
+		gpgkey=file:///etc/pki/rpm-gpg/RPM-GPG-KEY-CentOS-6
+
+	>[!Note]
+	The rest of this guide will assume you are using at least the `[openlogic]` repo, which will be used to install the Azure Linux agent below.
+
+
+9. Add the following line to /etc/yum.conf:
+    
+        http_caching=packages
+
+10. Run the following command to clear the current yum metadata and update the system with the latest packages:
+    
+        # yum clean all
+
+	Unless you are creating an image for an older version of CentOS, it is recommended to update all the packages to the latest:
+
+		# sudo yum -y update
+
+	A reboot may be required after running this command.
+
+11. (Optional) Install the drivers for the Linux Integration Services (LIS).
+   
+	>[!IMPORTANT]
+	The step is **required** for CentOS 6.3 and earlier, and optional for later releases.
+
+		# sudo rpm -e hypervkvpd  ## (may return error if not installed, that's OK)
+		# sudo yum install microsoft-hyper-v
+
+	Alternatively, you can follow the manual installation instructions on the [LIS download page](https://go.microsoft.com/fwlink/?linkid=403033) to install the RPM onto your VM.
+ 
+12. Install the Azure Linux Agent and dependencies:
+    
+        # sudo yum install python-pyasn1 WALinuxAgent
+    
+    The WALinuxAgent package will remove the NetworkManager and NetworkManager-gnome packages if they were not already removed as described in step 3.
+
+
+13. Modify the kernel boot line in your grub configuration to include additional kernel parameters for Azure. To do this, open `/boot/grub/menu.lst` in a text editor and ensure that the default kernel includes the following parameters:
+    
+        console=ttyS0 earlyprintk=ttyS0 rootdelay=300
+    
+    This will also ensure all console messages are sent to the first serial port, which can assist Azure support with debugging issues.
+    
+    In addition to the above, it is recommended to *remove* the following parameters:
+    
+        rhgb quiet crashkernel=auto
+    
+    Graphical and quiet boot are not useful in a cloud environment where we want all the logs to be sent to the serial port.  The `crashkernel` option may be left configured if desired, but note that this parameter will reduce the amount of available memory in the VM by 128MB or more, which may be problematic on the smaller VM sizes.
+
+	>[!Important]
+	CentOS 6.5 and earlier must also set the kernel parameter `numa=off`. See Red Hat [KB 436883](https://access.redhat.com/solutions/436883).
+
+14. Ensure that the SSH server is installed and configured to start at boot time.  This is usually the default.
+
+15. Do not create swap space on the OS disk.
+    
+    The Azure Linux Agent can automatically configure swap space using the local resource disk that is attached to the VM after provisioning on Azure. Note that the local resource disk is a *temporary* disk, and might be emptied when the VM is deprovisioned. After installing the Azure Linux Agent (see previous step), modify the following parameters in `/etc/waagent.conf` appropriately:
+    
+        ResourceDisk.Format=y
+        ResourceDisk.Filesystem=ext4
+        ResourceDisk.MountPoint=/mnt/resource
+        ResourceDisk.EnableSwap=y
+        ResourceDisk.SwapSizeMB=2048    ## NOTE: set this to whatever you need it to be.
+
+16. Run the following commands to deprovision the virtual machine and prepare it for provisioning on Azure:
+    
+        # sudo waagent -force -deprovision
+        # export HISTSIZE=0
+        # logout
+
+17. Click **Action -> Shut Down** in Hyper-V Manager. Your Linux VHD is now ready to be uploaded to Azure.
+
+
+- - -
+## CentOS 7.0+
+**Changes in CentOS 7 (and similar derivatives)**
+
+Preparing a CentOS 7 virtual machine for Azure is very similar to CentOS 6, however there are several important differences worth noting:
+
+* The NetworkManager package no longer conflicts with the Azure Linux agent. This package is installed by default and we recommend that it is not removed.
+* GRUB2 is now used as the default bootloader, so the procedure for editing kernel parameters has changed (see below).
+* XFS is now the default file system. The ext4 file system can still be used if desired.
+
+**Configuration Steps**
+
+1. In Hyper-V Manager, select the virtual machine.
+
+2. Click **Connect** to open a console window for the virtual machine.
+
+3. Create or edit the file `/etc/sysconfig/network` and add the following text:
+   
+        NETWORKING=yes
+        HOSTNAME=localhost.localdomain
+
+4. Create or edit the file `/etc/sysconfig/network-scripts/ifcfg-eth0` and add the following text:
+   
+        DEVICE=eth0
+        ONBOOT=yes
+        BOOTPROTO=dhcp
+        TYPE=Ethernet
+        USERCTL=no
+        PEERDNS=yes
+        IPV6INIT=no
+        NM_CONTROLLED=no
+
+5. Modify udev rules to avoid generating static rules for the Ethernet interface(s). These rules can cause problems when cloning a virtual machine in Microsoft Azure or Hyper-V:
+   
+        # sudo ln -s /dev/null /etc/udev/rules.d/75-persistent-net-generator.rules
+
+6. If you would like to use the OpenLogic mirrors that are hosted within the Azure datacenters, then replace the `/etc/yum.repos.d/CentOS-Base.repo` file with the following repositories.  This will also add the **[openlogic]** repository that includes packages for the Azure Linux agent:
+   
+        [openlogic]
+        name=CentOS-$releasever - openlogic packages for $basearch
+        baseurl=http://olcentgbl.trafficmanager.net/openlogic/$releasever/openlogic/$basearch/
+        enabled=1
+        gpgcheck=0
+		
+		[base]
+		name=CentOS-$releasever - Base
+		#mirrorlist=http://mirrorlist.centos.org/?release=$releasever&arch=$basearch&repo=os&infra=$infra
+		baseurl=http://olcentgbl.trafficmanager.net/centos/$releasever/os/$basearch/
+		gpgcheck=1
+		gpgkey=file:///etc/pki/rpm-gpg/RPM-GPG-KEY-CentOS-7
+		
+		#released updates
+		[updates]
+		name=CentOS-$releasever - Updates
+		#mirrorlist=http://mirrorlist.centos.org/?release=$releasever&arch=$basearch&repo=updates&infra=$infra
+		baseurl=http://olcentgbl.trafficmanager.net/centos/$releasever/updates/$basearch/
+		gpgcheck=1
+		gpgkey=file:///etc/pki/rpm-gpg/RPM-GPG-KEY-CentOS-7
+		
+		#additional packages that may be useful
+		[extras]
+		name=CentOS-$releasever - Extras
+		#mirrorlist=http://mirrorlist.centos.org/?release=$releasever&arch=$basearch&repo=extras&infra=$infra
+		baseurl=http://olcentgbl.trafficmanager.net/centos/$releasever/extras/$basearch/
+		gpgcheck=1
+		gpgkey=file:///etc/pki/rpm-gpg/RPM-GPG-KEY-CentOS-7
+		
+		#additional packages that extend functionality of existing packages
+		[centosplus]
+		name=CentOS-$releasever - Plus
+		#mirrorlist=http://mirrorlist.centos.org/?release=$releasever&arch=$basearch&repo=centosplus&infra=$infra
+		baseurl=http://olcentgbl.trafficmanager.net/centos/$releasever/centosplus/$basearch/
+		gpgcheck=1
+		enabled=0
+		gpgkey=file:///etc/pki/rpm-gpg/RPM-GPG-KEY-CentOS-7
+
+	>[!Note]
+	The rest of this guide will assume you are using at least the `[openlogic]` repo, which will be used to install the Azure Linux agent below.
+
+7. Run the following command to clear the current yum metadata and install any updates:
+   
+        # sudo yum clean all
+
+	Unless you are creating an image for an older version of CentOS, it is recommended to update all the packages to the latest:
+
+		# sudo yum -y update
+
+	A reboot maybe required after running this command.
+
+8. Modify the kernel boot line in your grub configuration to include additional kernel parameters for Azure. To do this, open `/etc/default/grub` in a text editor and edit the `GRUB_CMDLINE_LINUX` parameter, for example:
+   
+        GRUB_CMDLINE_LINUX="rootdelay=300 console=ttyS0 earlyprintk=ttyS0 net.ifnames=0"
+   
+   This will also ensure all console messages are sent to the first serial port, which can assist Azure support with debugging issues. It also turns off the new CentOS 7 naming conventions for NICs. In addition to the above, it is recommended to *remove* the following parameters:
+   
+        rhgb quiet crashkernel=auto
+   
+    Graphical and quiet boot are not useful in a cloud environment where we want all the logs to be sent to the serial port. The `crashkernel` option may be left configured if desired, but note that this parameter will reduce the amount of available memory in the VM by 128MB or more, which may be problematic on the smaller VM sizes.
+
+9. Once you are done editing `/etc/default/grub` per above, run the following command to rebuild the grub configuration:
+   
+        # sudo grub2-mkconfig -o /boot/grub2/grub.cfg
+
+10. If building the image from **VMWare, VirtualBox or KVM:** Ensure the Hyper-V drivers are included in the initramfs:
+   
+   Edit `/etc/dracut.conf`, add content:
+   
+        add_drivers+=”hv_vmbus hv_netvsc hv_storvsc”
+   
+   Rebuild the initramfs:
+   
+        # sudo dracut –f -v
+
+11. Install the Azure Linux Agent and dependencies:
+
+        # sudo yum install python-pyasn1 WALinuxAgent
+        # sudo systemctl enable waagent
+
+12. Do not create swap space on the OS disk.
+   
+   The Azure Linux Agent can automatically configure swap space using the local resource disk that is attached to the VM after provisioning on Azure. Note that the local resource disk is a *temporary* disk, and might be emptied when the VM is deprovisioned. After installing the Azure Linux Agent (see previous step), modify the following parameters in `/etc/waagent.conf` appropriately:
+   
+        ResourceDisk.Format=y
+        ResourceDisk.Filesystem=ext4
+        ResourceDisk.MountPoint=/mnt/resource
+        ResourceDisk.EnableSwap=y
+        ResourceDisk.SwapSizeMB=2048    ## NOTE: set this to whatever you need it to be.
+
+13. Run the following commands to deprovision the virtual machine and prepare it for provisioning on Azure:
+   
+        # sudo waagent -force -deprovision
+        # export HISTSIZE=0
+        # logout
+
+14. Click **Action -> Shut Down** in Hyper-V Manager. Your Linux VHD is now ready to be uploaded to Azure.
+
+## Next steps
+You're now ready to use your CentOS Linux virtual hard disk to create new virtual machines in Azure. If this is the first time that you're uploading the .vhd file to Azure, see [Creating and uploading a virtual hard disk that contains the Linux operating system](upload-vhd.md).
+