---
title: Introduction to Linux in Azure | Microsoft Docs
description: Learn about using Linux virtual machines on Azure.
services: virtual-machines-linux
documentationcenter: python
author: szarkos
manager: timlt
editor: ''
tags: azure-resource-manager,azure-service-management

ms.assetid: b13bf305-87bf-4df3-815e-e8f6337aa6ea
ms.service: virtual-machines-linux
ms.workload: infrastructure-services
ms.tgt_pltfrm: vm-linux
ms.devlang: na
ms.topic: article
<<<<<<< HEAD
ms.date: 06/01/2017
=======
ms.date: 05/30/2017
>>>>>>> cadd29e2
ms.author: szark

---
# Introduction to Linux on Azure
This topic provides an overview of some aspects of using Linux virtual machines in the Azure cloud. Deploying a Linux virtual machine is a straightforward process using an image from the gallery.

## Authentication: Usernames, Passwords and SSH Keys
<<<<<<< HEAD
When creating a Linux virtual machine using the Azure portal, you are asked to provide a either username and password or an SSH public key. The choice of a username for deploying a Linux virtual machine on Azure is subject to the following constraint: names of system accounts (UID <100) already present in the virtual machine are not allowed, 'root' for example.
=======
When creating a Linux virtual machine using the Azure portal, you are asked to provide a username, password or an SSH public key. The choice of a username for deploying a Linux virtual machine on Azure is subject to the following constraint: names of system accounts (UID <100) already present in the virtual machine are not allowed, 'root' for example.
>>>>>>> cadd29e2

* See [Create a Virtual Machine Running Linux](quick-create-cli.md?toc=%2fazure%2fvirtual-machines%2flinux%2ftoc.json)
* See [How to Use SSH with Linux on Azure](mac-create-ssh-keys.md?toc=%2fazure%2fvirtual-machines%2flinux%2ftoc.json)

## Obtaining Superuser Privileges Using `sudo`
The user account that is specified during virtual machine instance deployment on Azure is a privileged account. This account is configured by the Azure Linux Agent to be able to elevate privileges to root (superuser account) using the `sudo` utility. Once logged in using this user account, you will be able to run commands as root using the command syntax:

    # sudo <COMMAND>

You can optionally obtain a root shell using **sudo -s**.

* See [Using root privileges on Linux virtual machines in Azure](use-root-privileges.md?toc=%2fazure%2fvirtual-machines%2flinux%2ftoc.json)

## Firewall Configuration
Azure provides an inbound packet filter that restricts connectivity to ports specified in the Azure portal. By default, the only allowed port is SSH. You may open up access to additional ports on your Linux virtual machine by configuring endpoints in the Azure portal:

* See: [How to Set Up Endpoints to a Virtual Machine](../windows/classic/setup-endpoints.md?toc=%2fazure%2fvirtual-machines%2fwindows%2fclassic%2ftoc.json)

The Linux images in the Azure Gallery do not enable the *iptables* firewall by default. If desired, the firewall may be configured to provide additional filtering.

## Hostname Changes
When you initially deploy an instance of a Linux image, you are required to provide a host name for the virtual machine. Once the virtual machine is running, this hostname is published to the platform DNS servers so that multiple virtual machines connected to each other can perform IP address lookups using hostnames.

If hostname changes are desired after a virtual machine has been deployed, please use the command

    # sudo hostname <newname>

The Azure Linux Agent includes functionality to automatically detect this name change and appropriately configure the virtual machine to persist this change and publish this change to the platform DNS servers.

* [Azure Linux Agent User Guide](../windows/agent-user-guide.md?toc=%2fazure%2fvirtual-machines%2flinux%2ftoc.json)

### Cloud-Init
**Ubuntu** and **CoreOS** images utilize cloud-init on Azure, which provides additional capabilities for bootstrapping a virtual machine.

* [How to Inject Custom Data](../windows/classic/inject-custom-data.md?toc=%2fazure%2fvirtual-machines%2fwindows%2fclassic%2ftoc.json)
* [Custom Data and Cloud-Init on Microsoft Azure](https://azure.microsoft.com/blog/2014/04/21/custom-data-and-cloud-init-on-windows-azure/)
* [Create Azure Swap Partitions Using Cloud-Init](https://wiki.ubuntu.com/AzureSwapPartitions)
* [How to Use CoreOS on Azure](https://coreos.com/os/docs/latest/booting-on-azure.html)

## Virtual Machine Image Capture
Azure provides the ability to capture the state of an existing virtual machine into an image that can subsequently be used to deploy additional virtual machine instances. The Azure Linux Agent may be used to rollback some of the customization that was performed during the provisioning process. You may follow the steps below to capture a virtual machine as an image:

1. Run **waagent -deprovision** to undo provisioning customization. Or **waagent -deprovision+user** to optionally, delete the user account specified during provisioning and all associated data.
2. Shut down/power off the virtual machine.
<<<<<<< HEAD
3. Click **Capture** in the Azure portal or use the PowerShell or CLI tools to capture the virtual machine as an image.
=======
3. Click *Capture* in the Azure portal or use the Powershell or CLI tools to capture the virtual machine as an image.
>>>>>>> cadd29e2
   
   * See: [How to Capture a Linux Virtual Machine to Use as a Template](classic/capture-image.md?toc=%2fazure%2fvirtual-machines%2flinux%2fclassic%2ftoc.json)

## Attaching Disks
Each virtual machine has a temporary, local *resource disk* attached. Because data on a resource disk may not be durable across reboots, it is often used by applications and processes running in the virtual machine for transient and **temporary** storage of data. It is also used to store the page or swap files for the operating system.

On Linux, the resource disk is typically managed by the Azure Linux Agent and automatically mounted to **/mnt/resource** (or **/mnt** on Ubuntu images).

> [!NOTE]
> Note that the resource disk is a **temporary** disk, and might be deleted and reformatted when the VM is rebooted.
> 
> 

On Linux the data disk might be named by the kernel as `/dev/sdc`, and users will need to partition, format and mount that resource. This is covered step-by-step in the tutorial: [How to Attach a Data Disk to a Virtual Machine](../windows/classic/attach-disk.md?toc=%2fazure%2fvirtual-machines%2flinux%2fclassic%2ftoc.json).

* **See also:** [Configure Software RAID on Linux](configure-raid.md?toc=%2fazure%2fvirtual-machines%2flinux%2ftoc.json) & [Configure LVM on a Linux VM in Azure](configure-lvm.md?toc=%2fazure%2fvirtual-machines%2flinux%2ftoc.json)

<|MERGE_RESOLUTION|>--- conflicted
+++ resolved
@@ -1,99 +1,87 @@
----
-title: Introduction to Linux in Azure | Microsoft Docs
-description: Learn about using Linux virtual machines on Azure.
-services: virtual-machines-linux
-documentationcenter: python
-author: szarkos
-manager: timlt
-editor: ''
-tags: azure-resource-manager,azure-service-management
-
-ms.assetid: b13bf305-87bf-4df3-815e-e8f6337aa6ea
-ms.service: virtual-machines-linux
-ms.workload: infrastructure-services
-ms.tgt_pltfrm: vm-linux
-ms.devlang: na
-ms.topic: article
-<<<<<<< HEAD
-ms.date: 06/01/2017
-=======
-ms.date: 05/30/2017
->>>>>>> cadd29e2
-ms.author: szark
-
----
-# Introduction to Linux on Azure
-This topic provides an overview of some aspects of using Linux virtual machines in the Azure cloud. Deploying a Linux virtual machine is a straightforward process using an image from the gallery.
-
-## Authentication: Usernames, Passwords and SSH Keys
-<<<<<<< HEAD
-When creating a Linux virtual machine using the Azure portal, you are asked to provide a either username and password or an SSH public key. The choice of a username for deploying a Linux virtual machine on Azure is subject to the following constraint: names of system accounts (UID <100) already present in the virtual machine are not allowed, 'root' for example.
-=======
-When creating a Linux virtual machine using the Azure portal, you are asked to provide a username, password or an SSH public key. The choice of a username for deploying a Linux virtual machine on Azure is subject to the following constraint: names of system accounts (UID <100) already present in the virtual machine are not allowed, 'root' for example.
->>>>>>> cadd29e2
-
-* See [Create a Virtual Machine Running Linux](quick-create-cli.md?toc=%2fazure%2fvirtual-machines%2flinux%2ftoc.json)
-* See [How to Use SSH with Linux on Azure](mac-create-ssh-keys.md?toc=%2fazure%2fvirtual-machines%2flinux%2ftoc.json)
-
-## Obtaining Superuser Privileges Using `sudo`
-The user account that is specified during virtual machine instance deployment on Azure is a privileged account. This account is configured by the Azure Linux Agent to be able to elevate privileges to root (superuser account) using the `sudo` utility. Once logged in using this user account, you will be able to run commands as root using the command syntax:
-
-    # sudo <COMMAND>
-
-You can optionally obtain a root shell using **sudo -s**.
-
-* See [Using root privileges on Linux virtual machines in Azure](use-root-privileges.md?toc=%2fazure%2fvirtual-machines%2flinux%2ftoc.json)
-
-## Firewall Configuration
-Azure provides an inbound packet filter that restricts connectivity to ports specified in the Azure portal. By default, the only allowed port is SSH. You may open up access to additional ports on your Linux virtual machine by configuring endpoints in the Azure portal:
-
-* See: [How to Set Up Endpoints to a Virtual Machine](../windows/classic/setup-endpoints.md?toc=%2fazure%2fvirtual-machines%2fwindows%2fclassic%2ftoc.json)
-
-The Linux images in the Azure Gallery do not enable the *iptables* firewall by default. If desired, the firewall may be configured to provide additional filtering.
-
-## Hostname Changes
-When you initially deploy an instance of a Linux image, you are required to provide a host name for the virtual machine. Once the virtual machine is running, this hostname is published to the platform DNS servers so that multiple virtual machines connected to each other can perform IP address lookups using hostnames.
-
-If hostname changes are desired after a virtual machine has been deployed, please use the command
-
-    # sudo hostname <newname>
-
-The Azure Linux Agent includes functionality to automatically detect this name change and appropriately configure the virtual machine to persist this change and publish this change to the platform DNS servers.
-
-* [Azure Linux Agent User Guide](../windows/agent-user-guide.md?toc=%2fazure%2fvirtual-machines%2flinux%2ftoc.json)
-
-### Cloud-Init
-**Ubuntu** and **CoreOS** images utilize cloud-init on Azure, which provides additional capabilities for bootstrapping a virtual machine.
-
-* [How to Inject Custom Data](../windows/classic/inject-custom-data.md?toc=%2fazure%2fvirtual-machines%2fwindows%2fclassic%2ftoc.json)
-* [Custom Data and Cloud-Init on Microsoft Azure](https://azure.microsoft.com/blog/2014/04/21/custom-data-and-cloud-init-on-windows-azure/)
-* [Create Azure Swap Partitions Using Cloud-Init](https://wiki.ubuntu.com/AzureSwapPartitions)
-* [How to Use CoreOS on Azure](https://coreos.com/os/docs/latest/booting-on-azure.html)
-
-## Virtual Machine Image Capture
-Azure provides the ability to capture the state of an existing virtual machine into an image that can subsequently be used to deploy additional virtual machine instances. The Azure Linux Agent may be used to rollback some of the customization that was performed during the provisioning process. You may follow the steps below to capture a virtual machine as an image:
-
-1. Run **waagent -deprovision** to undo provisioning customization. Or **waagent -deprovision+user** to optionally, delete the user account specified during provisioning and all associated data.
-2. Shut down/power off the virtual machine.
-<<<<<<< HEAD
-3. Click **Capture** in the Azure portal or use the PowerShell or CLI tools to capture the virtual machine as an image.
-=======
-3. Click *Capture* in the Azure portal or use the Powershell or CLI tools to capture the virtual machine as an image.
->>>>>>> cadd29e2
-   
-   * See: [How to Capture a Linux Virtual Machine to Use as a Template](classic/capture-image.md?toc=%2fazure%2fvirtual-machines%2flinux%2fclassic%2ftoc.json)
-
-## Attaching Disks
-Each virtual machine has a temporary, local *resource disk* attached. Because data on a resource disk may not be durable across reboots, it is often used by applications and processes running in the virtual machine for transient and **temporary** storage of data. It is also used to store the page or swap files for the operating system.
-
-On Linux, the resource disk is typically managed by the Azure Linux Agent and automatically mounted to **/mnt/resource** (or **/mnt** on Ubuntu images).
-
-> [!NOTE]
-> Note that the resource disk is a **temporary** disk, and might be deleted and reformatted when the VM is rebooted.
-> 
-> 
-
-On Linux the data disk might be named by the kernel as `/dev/sdc`, and users will need to partition, format and mount that resource. This is covered step-by-step in the tutorial: [How to Attach a Data Disk to a Virtual Machine](../windows/classic/attach-disk.md?toc=%2fazure%2fvirtual-machines%2flinux%2fclassic%2ftoc.json).
-
-* **See also:** [Configure Software RAID on Linux](configure-raid.md?toc=%2fazure%2fvirtual-machines%2flinux%2ftoc.json) & [Configure LVM on a Linux VM in Azure](configure-lvm.md?toc=%2fazure%2fvirtual-machines%2flinux%2ftoc.json)
-
+---
+title: Introduction to Linux in Azure | Microsoft Docs
+description: Learn about using Linux virtual machines on Azure.
+services: virtual-machines-linux
+documentationcenter: python
+author: szarkos
+manager: timlt
+editor: ''
+tags: azure-resource-manager,azure-service-management
+
+ms.assetid: b13bf305-87bf-4df3-815e-e8f6337aa6ea
+ms.service: virtual-machines-linux
+ms.workload: infrastructure-services
+ms.tgt_pltfrm: vm-linux
+ms.devlang: na
+ms.topic: article
+ms.date: 06/01/2017
+ms.author: szark
+
+---
+# Introduction to Linux on Azure
+This topic provides an overview of some aspects of using Linux virtual machines in the Azure cloud. Deploying a Linux virtual machine is a straightforward process using an image from the gallery.
+
+## Authentication: Usernames, Passwords and SSH Keys
+When creating a Linux virtual machine using the Azure portal, you are asked to provide a either username and password or an SSH public key. The choice of a username for deploying a Linux virtual machine on Azure is subject to the following constraint: names of system accounts (UID <100) already present in the virtual machine are not allowed, 'root' for example.
+
+* See [Create a Virtual Machine Running Linux](quick-create-cli.md?toc=%2fazure%2fvirtual-machines%2flinux%2ftoc.json)
+* See [How to Use SSH with Linux on Azure](mac-create-ssh-keys.md?toc=%2fazure%2fvirtual-machines%2flinux%2ftoc.json)
+
+## Obtaining Superuser Privileges Using `sudo`
+The user account that is specified during virtual machine instance deployment on Azure is a privileged account. This account is configured by the Azure Linux Agent to be able to elevate privileges to root (superuser account) using the `sudo` utility. Once logged in using this user account, you will be able to run commands as root using the command syntax:
+
+    # sudo <COMMAND>
+
+You can optionally obtain a root shell using **sudo -s**.
+
+* See [Using root privileges on Linux virtual machines in Azure](use-root-privileges.md?toc=%2fazure%2fvirtual-machines%2flinux%2ftoc.json)
+
+## Firewall Configuration
+Azure provides an inbound packet filter that restricts connectivity to ports specified in the Azure portal. By default, the only allowed port is SSH. You may open up access to additional ports on your Linux virtual machine by configuring endpoints in the Azure portal:
+
+* See: [How to Set Up Endpoints to a Virtual Machine](../windows/classic/setup-endpoints.md?toc=%2fazure%2fvirtual-machines%2fwindows%2fclassic%2ftoc.json)
+
+The Linux images in the Azure Gallery do not enable the *iptables* firewall by default. If desired, the firewall may be configured to provide additional filtering.
+
+## Hostname Changes
+When you initially deploy an instance of a Linux image, you are required to provide a host name for the virtual machine. Once the virtual machine is running, this hostname is published to the platform DNS servers so that multiple virtual machines connected to each other can perform IP address lookups using hostnames.
+
+If hostname changes are desired after a virtual machine has been deployed, please use the command
+
+    # sudo hostname <newname>
+
+The Azure Linux Agent includes functionality to automatically detect this name change and appropriately configure the virtual machine to persist this change and publish this change to the platform DNS servers.
+
+* [Azure Linux Agent User Guide](../windows/agent-user-guide.md?toc=%2fazure%2fvirtual-machines%2flinux%2ftoc.json)
+
+### Cloud-Init
+**Ubuntu** and **CoreOS** images utilize cloud-init on Azure, which provides additional capabilities for bootstrapping a virtual machine.
+
+* [How to Inject Custom Data](../windows/classic/inject-custom-data.md?toc=%2fazure%2fvirtual-machines%2fwindows%2fclassic%2ftoc.json)
+* [Custom Data and Cloud-Init on Microsoft Azure](https://azure.microsoft.com/blog/2014/04/21/custom-data-and-cloud-init-on-windows-azure/)
+* [Create Azure Swap Partitions Using Cloud-Init](https://wiki.ubuntu.com/AzureSwapPartitions)
+* [How to Use CoreOS on Azure](https://coreos.com/os/docs/latest/booting-on-azure.html)
+
+## Virtual Machine Image Capture
+Azure provides the ability to capture the state of an existing virtual machine into an image that can subsequently be used to deploy additional virtual machine instances. The Azure Linux Agent may be used to rollback some of the customization that was performed during the provisioning process. You may follow the steps below to capture a virtual machine as an image:
+
+1. Run **waagent -deprovision** to undo provisioning customization. Or **waagent -deprovision+user** to optionally, delete the user account specified during provisioning and all associated data.
+2. Shut down/power off the virtual machine.
+3. Click **Capture** in the Azure portal or use the PowerShell or CLI tools to capture the virtual machine as an image.
+   
+   * See: [How to Capture a Linux Virtual Machine to Use as a Template](classic/capture-image.md?toc=%2fazure%2fvirtual-machines%2flinux%2fclassic%2ftoc.json)
+
+## Attaching Disks
+Each virtual machine has a temporary, local *resource disk* attached. Because data on a resource disk may not be durable across reboots, it is often used by applications and processes running in the virtual machine for transient and **temporary** storage of data. It is also used to store the page or swap files for the operating system.
+
+On Linux, the resource disk is typically managed by the Azure Linux Agent and automatically mounted to **/mnt/resource** (or **/mnt** on Ubuntu images).
+
+> [!NOTE]
+> Note that the resource disk is a **temporary** disk, and might be deleted and reformatted when the VM is rebooted.
+> 
+> 
+
+On Linux the data disk might be named by the kernel as `/dev/sdc`, and users will need to partition, format and mount that resource. This is covered step-by-step in the tutorial: [How to Attach a Data Disk to a Virtual Machine](../windows/classic/attach-disk.md?toc=%2fazure%2fvirtual-machines%2flinux%2fclassic%2ftoc.json).
+
+* **See also:** [Configure Software RAID on Linux](configure-raid.md?toc=%2fazure%2fvirtual-machines%2flinux%2ftoc.json) & [Configure LVM on a Linux VM in Azure](configure-lvm.md?toc=%2fazure%2fvirtual-machines%2flinux%2ftoc.json)
+