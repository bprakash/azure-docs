---
title: Maintenance and updates for Linux VMs in Azure | Microsoft Docs
description: Overview of maintenance and updates for Linux virtual machines running in Azure.
services: virtual-machines-linux
documentationcenter: ''
author: zivr
manager: timlt
editor: ''
tags: azure-resource-manager,azure-service-management

ms.assetid: 
ms.service: virtual-machines-linux
ms.devlang: na
ms.topic: article
ms.tgt_pltfrm: vm-linux
ms.workload: infrastructure-services
ms.date: 08/14/2017
ms.author: zivr

---

# Planned maintenance for Linux virtual machines 

[!INCLUDE [virtual-machines-common-planned-maintenance](../../../includes/virtual-machines-common-planned-maintenance.md)]

## Next steps

<<<<<<< HEAD
However, there are cases where updates do have an impact to hosted
virtual machines:

-   VM preserving maintenance using In-place VM migration describes a class of updates where virtual machines are not rebooted
    during the maintenance.

-   VM restarting maintenance which require a reboot or redeploy to hosted
    virtual machines.

Please note that this page describes how Microsoft Azure performs
planned maintenance. For more information about unplanned events
(outages), see [Manage the availability of virtual
machines](../linux/manage-availability.md).

=======
The [Azure Metadata Service](instance-metadata-service.md) enables you to discover information about your Virtual Machine hosted in Azure. 


>>>>>>> 7e950a10
<|MERGE_RESOLUTION|>--- conflicted
+++ resolved
@@ -1,47 +1,29 @@
----
-title: Maintenance and updates for Linux VMs in Azure | Microsoft Docs
-description: Overview of maintenance and updates for Linux virtual machines running in Azure.
-services: virtual-machines-linux
-documentationcenter: ''
-author: zivr
-manager: timlt
-editor: ''
-tags: azure-resource-manager,azure-service-management
-
-ms.assetid: 
-ms.service: virtual-machines-linux
-ms.devlang: na
-ms.topic: article
-ms.tgt_pltfrm: vm-linux
-ms.workload: infrastructure-services
-ms.date: 08/14/2017
-ms.author: zivr
-
----
-
-# Planned maintenance for Linux virtual machines 
-
-[!INCLUDE [virtual-machines-common-planned-maintenance](../../../includes/virtual-machines-common-planned-maintenance.md)]
-
-## Next steps
-
-<<<<<<< HEAD
-However, there are cases where updates do have an impact to hosted
-virtual machines:
-
--   VM preserving maintenance using In-place VM migration describes a class of updates where virtual machines are not rebooted
-    during the maintenance.
-
--   VM restarting maintenance which require a reboot or redeploy to hosted
-    virtual machines.
-
-Please note that this page describes how Microsoft Azure performs
-planned maintenance. For more information about unplanned events
-(outages), see [Manage the availability of virtual
-machines](../linux/manage-availability.md).
-
-=======
-The [Azure Metadata Service](instance-metadata-service.md) enables you to discover information about your Virtual Machine hosted in Azure. 
-
-
->>>>>>> 7e950a10
+---
+title: Maintenance and updates for Linux VMs in Azure | Microsoft Docs
+description: Overview of maintenance and updates for Linux virtual machines running in Azure.
+services: virtual-machines-linux
+documentationcenter: ''
+author: zivr
+manager: timlt
+editor: ''
+tags: azure-resource-manager,azure-service-management
+
+ms.assetid: 
+ms.service: virtual-machines-linux
+ms.devlang: na
+ms.topic: article
+ms.tgt_pltfrm: vm-linux
+ms.workload: infrastructure-services
+ms.date: 08/14/2017
+ms.author: zivr
+
+---
+
+# Planned maintenance for Linux virtual machines 
+
+[!INCLUDE [virtual-machines-common-planned-maintenance](../../../includes/virtual-machines-common-planned-maintenance.md)]
+
+## Next steps
+
+The [Azure Metadata Service](instance-metadata-service.md) enables you to discover information about your Virtual Machine hosted in Azure. 
+