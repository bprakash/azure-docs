---
title: Endorsed distributions of Linux | Microsoft Docs
description: Learn about Linux on Azure-endorsed distributions, including guidelines for Ubuntu, CentOS, Oracle, and SUSE.
services: virtual-machines-linux
documentationcenter: ''
author: szarkos
manager: timlt
editor: tysonn
tags: azure-service-management,azure-resource-manager

ms.assetid: 2777a526-c260-4cb9-a31a-bdfe1a55fffc
ms.service: virtual-machines-linux
ms.workload: infrastructure-services
ms.tgt_pltfrm: vm-linux
ms.devlang: na
ms.topic: article
ms.date: 11/21/2017
ms.author: szark

---
# Linux on distributions endorsed by Azure
<<<<<<< HEAD
Partners provide Linux images in the Azure Marketplace. We are working with various Linux communities to add even more flavors to the Endorsed Distribution list. In the meantime, for distributions that are not available from the Marketplace, you can always bring your own Linux by following the guidelines at [Creating and uploading a virtual hard disk that contains the Linux operating system](classic/create-upload-vhd-classic.md?toc=%2fazure%2fvirtual-machines%2flinux%2fclassic%2ftoc.json).
=======
Partners provide Linux images in the Azure Marketplace. We are working with various Linux communities to add even more flavors to the Endorsed Distribution list. In the meantime, for distributions that are not available from the Marketplace, you can always bring your own Linux by following the guidelines at [Create and upload a virtual hard disk that contains the Linux operating system](https://docs.microsoft.com/en-us/azure/virtual-machines/linux/create-upload-generic).
>>>>>>> 1ff42bd3

## Supported distributions and versions
The following table lists the Linux distributions and versions that are supported on Azure. Refer to [Support for Linux images in Microsoft Azure](https://support.microsoft.com/help/2941892/support-for-linux-and-open-source-technology-in-azure) for more detailed information about support for Linux and open source technology in Azure.

The Linux Integration Services (LIS) drivers for Hyper-V and Azure are kernel modules that Microsoft contributes directly to the upstream Linux kernel.  Some LIS drivers are built into the distribution's kernel by default. Older distributions that are based on Red Hat Enterprise (RHEL)/CentOS are available as a separate download at [Linux Integration Services Version 4.1 for Hyper-V](http://go.microsoft.com/fwlink/?LinkID=403033&clcid=0x409). See [Linux kernel requirements](create-upload-generic.md#linux-kernel-requirements) for more information about the LIS drivers.

The Azure Linux Agent is already pre-installed on the Azure Marketplace images and is typically available from the distribution's package repository. Source code can be found on [GitHub](https://github.com/azure/walinuxagent).

  
| Distribution | Version | Drivers | Agent |
| --- | --- | --- | --- |
| CentOS |CentOS 6.3+, 7.0+ |CentOS 6.3: [LIS download](http://go.microsoft.com/fwlink/?LinkID=403033&clcid=0x409)<p>CentOS 6.4+: In kernel |Package: In [repo](http://olcentgbl.trafficmanager.net/openlogic/6/openlogic/x86_64/RPMS/) under "WALinuxAgent" <br/>Source code: [GitHub](https://github.com/Azure/WALinuxAgent) |
| [CoreOS](https://coreos.com/docs/running-coreos/cloud-providers/azure/) |494.4.0+ |In kernel |Source code: [GitHub](https://github.com/coreos/coreos-overlay/tree/master/app-emulation/wa-linux-agent) |
| Debian |Debian 7.9+, 8.2+ |In kernel |Package: In repo under "waagent" <br/>Source code: [GitHub](https://github.com/Azure/WALinuxAgent) |
| Oracle Linux |6.4+, 7.0+ |In kernel |Package: In repo under "WALinuxAgent" <br/>Source code: [GitHub](http://go.microsoft.com/fwlink/p/?LinkID=250998) |
| Red Hat Enterprise Linux |RHEL 6.7+, 7.1+ |In kernel |Package: In repo under "WALinuxAgent" <br/>Source code: [GitHub](https://github.com/Azure/WALinuxAgent) |
| SUSE Linux Enterprise |SLES/SLES for SAP<br>11 SP4<br>12 SP1+|In kernel |Package:<p> for 11 in [Cloud:Tools](https://build.opensuse.org/project/show/Cloud:Tools) repo<br>for 12 included in "Public Cloud" Module under "python-azure-agent"<br/>Source code: [GitHub](http://go.microsoft.com/fwlink/p/?LinkID=250998) |
| openSUSE |openSUSE Leap 42.2+ |In kernel |Package: In [Cloud:Tools](https://build.opensuse.org/project/show/Cloud:Tools) repo under "python-azure-agent" <br/>Source code: [GitHub](https://github.com/Azure/WALinuxAgent) |
| Ubuntu |Ubuntu 12.04+ **<sup>1</sup>** |In kernel |Package: In repo under "walinuxagent" <br/>Source code: [GitHub](https://github.com/Azure/WALinuxAgent) |

  - **<sup>1</sup>** For Ubuntu 12.04 support on Azure please refer to the [EOL notice](https://azure.microsoft.com/blog/ubuntu-12-04-precise-pangolin-nearing-end-of-life/).


## Partners

### CoreOS
[https://coreos.com/docs/running-coreos/cloud-providers/azure/](https://coreos.com/docs/running-coreos/cloud-providers/azure/)

From the CoreOS website:

*CoreOS is designed for security, consistency, and reliability. Instead of installing packages via yum or apt, CoreOS uses Linux containers to manage your services at a higher level of abstraction. A single service's code and all dependencies are packaged within a container that can be run on one or many CoreOS machines.*

### Credativ
[http://www.credativ.co.uk/credativ-blog/debian-images-microsoft-azure](http://www.credativ.co.uk/credativ-blog/debian-images-microsoft-azure)

Credativ is an independent consulting and services company that specializes in the development and implementation of professional solutions by using free software. As leading open-source specialists, Credativ has international recognition with many IT departments that use their support. In conjunction with Microsoft, Credativ is currently preparing corresponding Debian images for Debian 8 (Jessie) and Debian before 7 (Wheezy). Both images are specially designed to run on Azure and can be easily managed via the platform. Credativ will also support the long-term maintenance and updating of the Debian images for Azure through its Open Source Support Centers.

### Oracle
[http://www.oracle.com/technetwork/topics/cloud/faq-1963009.html](http://www.oracle.com/technetwork/topics/cloud/faq-1963009.html)

Oracle’s strategy is to offer a broad portfolio of solutions for public and private clouds. The strategy gives customers choice and flexibility in how they deploy Oracle software in Oracle clouds and other clouds. Oracle’s partnership with Microsoft enables customers to deploy Oracle software in Microsoft public and private clouds with the confidence of certification and support from Oracle.  Oracle’s commitment and investment in Oracle public and private cloud solutions is unchanged.

### Red Hat
[http://www.redhat.com/en/partners/strategic-alliance/microsoft](http://www.redhat.com/en/partners/strategic-alliance/microsoft)

The world's leading provider of open source solutions, Red Hat helps more than 90% of Fortune 500 companies solve business challenges, align their IT and business strategies, and prepare for the future of technology. Red Hat does this by providing secure solutions through an open business model and an affordable, predictable subscription model.

### SUSE
[http://www.suse.com/suse-linux-enterprise-server-on-azure](http://www.suse.com/suse-linux-enterprise-server-on-azure)

SUSE Linux Enterprise Server on Azure is a proven platform that provides superior reliability and security for cloud computing. SUSE's versatile Linux platform seamlessly integrates with Azure cloud services to deliver an easily manageable cloud environment. With more than 9,200 certified applications from more than 1,800 independent software vendors for SUSE Linux Enterprise Server, SUSE ensures that workloads running supported in the data center can be confidently deployed on Azure.

### Canonical
[http://www.ubuntu.com/cloud/azure](http://www.ubuntu.com/cloud/azure)

Canonical engineering and open community governance drive Ubuntu's success in client, server, and cloud computing, which includes personal cloud services for consumers. Canonical's vision of a unified, free platform in Ubuntu, from phone to cloud, provides a family of coherent interfaces for the phone, tablet, TV, and desktop. This vision makes Ubuntu the first choice for diverse institutions from public cloud providers to the makers of consumer electronics and a favorite among individual technologists.

With developers and engineering centers around the world, Canonical is uniquely positioned to partner with hardware makers, content providers, and software developers to bring Ubuntu solutions to market for PCs, servers, and handheld devices.
<|MERGE_RESOLUTION|>--- conflicted
+++ resolved
@@ -1,84 +1,80 @@
----
-title: Endorsed distributions of Linux | Microsoft Docs
-description: Learn about Linux on Azure-endorsed distributions, including guidelines for Ubuntu, CentOS, Oracle, and SUSE.
-services: virtual-machines-linux
-documentationcenter: ''
-author: szarkos
-manager: timlt
-editor: tysonn
-tags: azure-service-management,azure-resource-manager
-
-ms.assetid: 2777a526-c260-4cb9-a31a-bdfe1a55fffc
-ms.service: virtual-machines-linux
-ms.workload: infrastructure-services
-ms.tgt_pltfrm: vm-linux
-ms.devlang: na
-ms.topic: article
-ms.date: 11/21/2017
-ms.author: szark
-
----
-# Linux on distributions endorsed by Azure
-<<<<<<< HEAD
-Partners provide Linux images in the Azure Marketplace. We are working with various Linux communities to add even more flavors to the Endorsed Distribution list. In the meantime, for distributions that are not available from the Marketplace, you can always bring your own Linux by following the guidelines at [Creating and uploading a virtual hard disk that contains the Linux operating system](classic/create-upload-vhd-classic.md?toc=%2fazure%2fvirtual-machines%2flinux%2fclassic%2ftoc.json).
-=======
-Partners provide Linux images in the Azure Marketplace. We are working with various Linux communities to add even more flavors to the Endorsed Distribution list. In the meantime, for distributions that are not available from the Marketplace, you can always bring your own Linux by following the guidelines at [Create and upload a virtual hard disk that contains the Linux operating system](https://docs.microsoft.com/en-us/azure/virtual-machines/linux/create-upload-generic).
->>>>>>> 1ff42bd3
-
-## Supported distributions and versions
-The following table lists the Linux distributions and versions that are supported on Azure. Refer to [Support for Linux images in Microsoft Azure](https://support.microsoft.com/help/2941892/support-for-linux-and-open-source-technology-in-azure) for more detailed information about support for Linux and open source technology in Azure.
-
-The Linux Integration Services (LIS) drivers for Hyper-V and Azure are kernel modules that Microsoft contributes directly to the upstream Linux kernel.  Some LIS drivers are built into the distribution's kernel by default. Older distributions that are based on Red Hat Enterprise (RHEL)/CentOS are available as a separate download at [Linux Integration Services Version 4.1 for Hyper-V](http://go.microsoft.com/fwlink/?LinkID=403033&clcid=0x409). See [Linux kernel requirements](create-upload-generic.md#linux-kernel-requirements) for more information about the LIS drivers.
-
-The Azure Linux Agent is already pre-installed on the Azure Marketplace images and is typically available from the distribution's package repository. Source code can be found on [GitHub](https://github.com/azure/walinuxagent).
-
-  
-| Distribution | Version | Drivers | Agent |
-| --- | --- | --- | --- |
-| CentOS |CentOS 6.3+, 7.0+ |CentOS 6.3: [LIS download](http://go.microsoft.com/fwlink/?LinkID=403033&clcid=0x409)<p>CentOS 6.4+: In kernel |Package: In [repo](http://olcentgbl.trafficmanager.net/openlogic/6/openlogic/x86_64/RPMS/) under "WALinuxAgent" <br/>Source code: [GitHub](https://github.com/Azure/WALinuxAgent) |
-| [CoreOS](https://coreos.com/docs/running-coreos/cloud-providers/azure/) |494.4.0+ |In kernel |Source code: [GitHub](https://github.com/coreos/coreos-overlay/tree/master/app-emulation/wa-linux-agent) |
-| Debian |Debian 7.9+, 8.2+ |In kernel |Package: In repo under "waagent" <br/>Source code: [GitHub](https://github.com/Azure/WALinuxAgent) |
-| Oracle Linux |6.4+, 7.0+ |In kernel |Package: In repo under "WALinuxAgent" <br/>Source code: [GitHub](http://go.microsoft.com/fwlink/p/?LinkID=250998) |
-| Red Hat Enterprise Linux |RHEL 6.7+, 7.1+ |In kernel |Package: In repo under "WALinuxAgent" <br/>Source code: [GitHub](https://github.com/Azure/WALinuxAgent) |
-| SUSE Linux Enterprise |SLES/SLES for SAP<br>11 SP4<br>12 SP1+|In kernel |Package:<p> for 11 in [Cloud:Tools](https://build.opensuse.org/project/show/Cloud:Tools) repo<br>for 12 included in "Public Cloud" Module under "python-azure-agent"<br/>Source code: [GitHub](http://go.microsoft.com/fwlink/p/?LinkID=250998) |
-| openSUSE |openSUSE Leap 42.2+ |In kernel |Package: In [Cloud:Tools](https://build.opensuse.org/project/show/Cloud:Tools) repo under "python-azure-agent" <br/>Source code: [GitHub](https://github.com/Azure/WALinuxAgent) |
-| Ubuntu |Ubuntu 12.04+ **<sup>1</sup>** |In kernel |Package: In repo under "walinuxagent" <br/>Source code: [GitHub](https://github.com/Azure/WALinuxAgent) |
-
-  - **<sup>1</sup>** For Ubuntu 12.04 support on Azure please refer to the [EOL notice](https://azure.microsoft.com/blog/ubuntu-12-04-precise-pangolin-nearing-end-of-life/).
-
-
-## Partners
-
-### CoreOS
-[https://coreos.com/docs/running-coreos/cloud-providers/azure/](https://coreos.com/docs/running-coreos/cloud-providers/azure/)
-
-From the CoreOS website:
-
-*CoreOS is designed for security, consistency, and reliability. Instead of installing packages via yum or apt, CoreOS uses Linux containers to manage your services at a higher level of abstraction. A single service's code and all dependencies are packaged within a container that can be run on one or many CoreOS machines.*
-
-### Credativ
-[http://www.credativ.co.uk/credativ-blog/debian-images-microsoft-azure](http://www.credativ.co.uk/credativ-blog/debian-images-microsoft-azure)
-
-Credativ is an independent consulting and services company that specializes in the development and implementation of professional solutions by using free software. As leading open-source specialists, Credativ has international recognition with many IT departments that use their support. In conjunction with Microsoft, Credativ is currently preparing corresponding Debian images for Debian 8 (Jessie) and Debian before 7 (Wheezy). Both images are specially designed to run on Azure and can be easily managed via the platform. Credativ will also support the long-term maintenance and updating of the Debian images for Azure through its Open Source Support Centers.
-
-### Oracle
-[http://www.oracle.com/technetwork/topics/cloud/faq-1963009.html](http://www.oracle.com/technetwork/topics/cloud/faq-1963009.html)
-
-Oracle’s strategy is to offer a broad portfolio of solutions for public and private clouds. The strategy gives customers choice and flexibility in how they deploy Oracle software in Oracle clouds and other clouds. Oracle’s partnership with Microsoft enables customers to deploy Oracle software in Microsoft public and private clouds with the confidence of certification and support from Oracle.  Oracle’s commitment and investment in Oracle public and private cloud solutions is unchanged.
-
-### Red Hat
-[http://www.redhat.com/en/partners/strategic-alliance/microsoft](http://www.redhat.com/en/partners/strategic-alliance/microsoft)
-
-The world's leading provider of open source solutions, Red Hat helps more than 90% of Fortune 500 companies solve business challenges, align their IT and business strategies, and prepare for the future of technology. Red Hat does this by providing secure solutions through an open business model and an affordable, predictable subscription model.
-
-### SUSE
-[http://www.suse.com/suse-linux-enterprise-server-on-azure](http://www.suse.com/suse-linux-enterprise-server-on-azure)
-
-SUSE Linux Enterprise Server on Azure is a proven platform that provides superior reliability and security for cloud computing. SUSE's versatile Linux platform seamlessly integrates with Azure cloud services to deliver an easily manageable cloud environment. With more than 9,200 certified applications from more than 1,800 independent software vendors for SUSE Linux Enterprise Server, SUSE ensures that workloads running supported in the data center can be confidently deployed on Azure.
-
-### Canonical
-[http://www.ubuntu.com/cloud/azure](http://www.ubuntu.com/cloud/azure)
-
-Canonical engineering and open community governance drive Ubuntu's success in client, server, and cloud computing, which includes personal cloud services for consumers. Canonical's vision of a unified, free platform in Ubuntu, from phone to cloud, provides a family of coherent interfaces for the phone, tablet, TV, and desktop. This vision makes Ubuntu the first choice for diverse institutions from public cloud providers to the makers of consumer electronics and a favorite among individual technologists.
-
-With developers and engineering centers around the world, Canonical is uniquely positioned to partner with hardware makers, content providers, and software developers to bring Ubuntu solutions to market for PCs, servers, and handheld devices.
+---
+title: Endorsed distributions of Linux | Microsoft Docs
+description: Learn about Linux on Azure-endorsed distributions, including guidelines for Ubuntu, CentOS, Oracle, and SUSE.
+services: virtual-machines-linux
+documentationcenter: ''
+author: szarkos
+manager: timlt
+editor: tysonn
+tags: azure-service-management,azure-resource-manager
+
+ms.assetid: 2777a526-c260-4cb9-a31a-bdfe1a55fffc
+ms.service: virtual-machines-linux
+ms.workload: infrastructure-services
+ms.tgt_pltfrm: vm-linux
+ms.devlang: na
+ms.topic: article
+ms.date: 11/21/2017
+ms.author: szark
+
+---
+# Linux on distributions endorsed by Azure
+Partners provide Linux images in the Azure Marketplace. We are working with various Linux communities to add even more flavors to the Endorsed Distribution list. In the meantime, for distributions that are not available from the Marketplace, you can always bring your own Linux by following the guidelines at [Create and upload a virtual hard disk that contains the Linux operating system](https://docs.microsoft.com/en-us/azure/virtual-machines/linux/create-upload-generic).
+
+## Supported distributions and versions
+The following table lists the Linux distributions and versions that are supported on Azure. Refer to [Support for Linux images in Microsoft Azure](https://support.microsoft.com/help/2941892/support-for-linux-and-open-source-technology-in-azure) for more detailed information about support for Linux and open source technology in Azure.
+
+The Linux Integration Services (LIS) drivers for Hyper-V and Azure are kernel modules that Microsoft contributes directly to the upstream Linux kernel.  Some LIS drivers are built into the distribution's kernel by default. Older distributions that are based on Red Hat Enterprise (RHEL)/CentOS are available as a separate download at [Linux Integration Services Version 4.1 for Hyper-V](http://go.microsoft.com/fwlink/?LinkID=403033&clcid=0x409). See [Linux kernel requirements](create-upload-generic.md#linux-kernel-requirements) for more information about the LIS drivers.
+
+The Azure Linux Agent is already pre-installed on the Azure Marketplace images and is typically available from the distribution's package repository. Source code can be found on [GitHub](https://github.com/azure/walinuxagent).
+
+  
+| Distribution | Version | Drivers | Agent |
+| --- | --- | --- | --- |
+| CentOS |CentOS 6.3+, 7.0+ |CentOS 6.3: [LIS download](http://go.microsoft.com/fwlink/?LinkID=403033&clcid=0x409)<p>CentOS 6.4+: In kernel |Package: In [repo](http://olcentgbl.trafficmanager.net/openlogic/6/openlogic/x86_64/RPMS/) under "WALinuxAgent" <br/>Source code: [GitHub](https://github.com/Azure/WALinuxAgent) |
+| [CoreOS](https://coreos.com/docs/running-coreos/cloud-providers/azure/) |494.4.0+ |In kernel |Source code: [GitHub](https://github.com/coreos/coreos-overlay/tree/master/app-emulation/wa-linux-agent) |
+| Debian |Debian 7.9+, 8.2+ |In kernel |Package: In repo under "waagent" <br/>Source code: [GitHub](https://github.com/Azure/WALinuxAgent) |
+| Oracle Linux |6.4+, 7.0+ |In kernel |Package: In repo under "WALinuxAgent" <br/>Source code: [GitHub](http://go.microsoft.com/fwlink/p/?LinkID=250998) |
+| Red Hat Enterprise Linux |RHEL 6.7+, 7.1+ |In kernel |Package: In repo under "WALinuxAgent" <br/>Source code: [GitHub](https://github.com/Azure/WALinuxAgent) |
+| SUSE Linux Enterprise |SLES/SLES for SAP<br>11 SP4<br>12 SP1+|In kernel |Package:<p> for 11 in [Cloud:Tools](https://build.opensuse.org/project/show/Cloud:Tools) repo<br>for 12 included in "Public Cloud" Module under "python-azure-agent"<br/>Source code: [GitHub](http://go.microsoft.com/fwlink/p/?LinkID=250998) |
+| openSUSE |openSUSE Leap 42.2+ |In kernel |Package: In [Cloud:Tools](https://build.opensuse.org/project/show/Cloud:Tools) repo under "python-azure-agent" <br/>Source code: [GitHub](https://github.com/Azure/WALinuxAgent) |
+| Ubuntu |Ubuntu 12.04+ **<sup>1</sup>** |In kernel |Package: In repo under "walinuxagent" <br/>Source code: [GitHub](https://github.com/Azure/WALinuxAgent) |
+
+  - **<sup>1</sup>** For Ubuntu 12.04 support on Azure please refer to the [EOL notice](https://azure.microsoft.com/blog/ubuntu-12-04-precise-pangolin-nearing-end-of-life/).
+
+
+## Partners
+
+### CoreOS
+[https://coreos.com/docs/running-coreos/cloud-providers/azure/](https://coreos.com/docs/running-coreos/cloud-providers/azure/)
+
+From the CoreOS website:
+
+*CoreOS is designed for security, consistency, and reliability. Instead of installing packages via yum or apt, CoreOS uses Linux containers to manage your services at a higher level of abstraction. A single service's code and all dependencies are packaged within a container that can be run on one or many CoreOS machines.*
+
+### Credativ
+[http://www.credativ.co.uk/credativ-blog/debian-images-microsoft-azure](http://www.credativ.co.uk/credativ-blog/debian-images-microsoft-azure)
+
+Credativ is an independent consulting and services company that specializes in the development and implementation of professional solutions by using free software. As leading open-source specialists, Credativ has international recognition with many IT departments that use their support. In conjunction with Microsoft, Credativ is currently preparing corresponding Debian images for Debian 8 (Jessie) and Debian before 7 (Wheezy). Both images are specially designed to run on Azure and can be easily managed via the platform. Credativ will also support the long-term maintenance and updating of the Debian images for Azure through its Open Source Support Centers.
+
+### Oracle
+[http://www.oracle.com/technetwork/topics/cloud/faq-1963009.html](http://www.oracle.com/technetwork/topics/cloud/faq-1963009.html)
+
+Oracle’s strategy is to offer a broad portfolio of solutions for public and private clouds. The strategy gives customers choice and flexibility in how they deploy Oracle software in Oracle clouds and other clouds. Oracle’s partnership with Microsoft enables customers to deploy Oracle software in Microsoft public and private clouds with the confidence of certification and support from Oracle.  Oracle’s commitment and investment in Oracle public and private cloud solutions is unchanged.
+
+### Red Hat
+[http://www.redhat.com/en/partners/strategic-alliance/microsoft](http://www.redhat.com/en/partners/strategic-alliance/microsoft)
+
+The world's leading provider of open source solutions, Red Hat helps more than 90% of Fortune 500 companies solve business challenges, align their IT and business strategies, and prepare for the future of technology. Red Hat does this by providing secure solutions through an open business model and an affordable, predictable subscription model.
+
+### SUSE
+[http://www.suse.com/suse-linux-enterprise-server-on-azure](http://www.suse.com/suse-linux-enterprise-server-on-azure)
+
+SUSE Linux Enterprise Server on Azure is a proven platform that provides superior reliability and security for cloud computing. SUSE's versatile Linux platform seamlessly integrates with Azure cloud services to deliver an easily manageable cloud environment. With more than 9,200 certified applications from more than 1,800 independent software vendors for SUSE Linux Enterprise Server, SUSE ensures that workloads running supported in the data center can be confidently deployed on Azure.
+
+### Canonical
+[http://www.ubuntu.com/cloud/azure](http://www.ubuntu.com/cloud/azure)
+
+Canonical engineering and open community governance drive Ubuntu's success in client, server, and cloud computing, which includes personal cloud services for consumers. Canonical's vision of a unified, free platform in Ubuntu, from phone to cloud, provides a family of coherent interfaces for the phone, tablet, TV, and desktop. This vision makes Ubuntu the first choice for diverse institutions from public cloud providers to the makers of consumer electronics and a favorite among individual technologists.
+
+With developers and engineering centers around the world, Canonical is uniquely positioned to partner with hardware makers, content providers, and software developers to bring Ubuntu solutions to market for PCs, servers, and handheld devices.