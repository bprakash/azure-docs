<properties
	pageTitle="Compute-intensive Java application on a VM | Microsoft Azure"
	description="Learn how to create an Azure virtual machine that runs a compute-intensive Java application that can be monitored by another Java application."
	services="virtual-machines"
	documentationCenter="java"
	authors="rmcmurray"
	manager="wpickett"
	editor="jimbe"
	tags="azure-service-management,azure-resource-manager"/>

<tags
	ms.service="virtual-machines"
	ms.workload="infrastructure-services"
	ms.tgt_pltfrm="vm-windows"
	ms.devlang="Java"
	ms.topic="article"
	ms.date="11/19/2015"
	ms.author="robmcm"/>

# How to run a compute-intensive task in Java on a virtual machine

<<<<<<< HEAD
[AZURE.INCLUDE [learn-about-deployment-models](../../includes/learn-about-deployment-models-include.md)] This article covers creating a resource with the classic deployment model. 
=======
[AZURE.INCLUDE [learn-about-deployment-models](../../includes/learn-about-deployment-models-classic-include.md)] Resource Manager model.
 
>>>>>>> 08be3281

With Azure, you can use a virtual machine to handle compute-intensive tasks. For example, a virtual machine can handle tasks and deliver results to client machines or mobile applications. After reading this article, you will have an understanding of how to create a virtual machine that runs a compute-intensive Java application that can be monitored by another Java application.

This tutorial assumes you know how to create Java console applications, can import libraries to your Java application, and can generate a Java archive (JAR). No knowledge of Microsoft Azure is assumed.

You will learn:

* How to create a virtual machine with a Java Development Kit (JDK) already installed.
* How to remotely log in to your virtual machine.
* How to create a service bus namespace.
* How to create a Java application that performs a compute-intensive task.
* How to create a Java application that monitors the progress of the compute-intensive task.
* How to run the Java applications.
* How to stop the Java applications.

This tutorial will use the Traveling Salesman Problem for the compute-intensive task. The following is an example of the Java application running the compute-intensive task.

![Traveling Salesman Problem solver][solver_output]

The following is an example of the Java application monitoring the compute-intensive task.

![Traveling Salesman Problem client][client_output]

[AZURE.INCLUDE [create-account-and-vms-note](../../includes/create-account-and-vms-note.md)]

## To create a virtual machine

1. Log in to the [Azure classic portal](https://manage.windowsazure.com).
2. Click **New**, click **Compute**, click **Virtual machine**, and then click **From Gallery**.
3. In the **Virtual machine image select** dialog box, select **JDK 7 Windows Server 2012**.
Note that **JDK 6 Windows Server 2012** is available in case you have legacy applications that are not yet ready to run in JDK 7.
4. Click **Next**.
4. In the **Virtual machine configuration** dialog box:
    1. Specify a name for the virtual machine.
    2. Specify the size to use for the virtual machine.
    3. Enter a name for the administrator in the **User Name** field. Remember this name and the password you will enter next, you will use them when you remotely log in to the virtual machine.
    4. Enter a password in the **New password** field, and re-enter it in the **Confirm** field. This is the Administrator account password.
    5. Click **Next**.
5. In the next **Virtual machine configuration** dialog box:
    1. For **Cloud service**, use the default **Create a new cloud service**.
    2. The value for **Cloud service DNS name** must be unique across cloudapp.net. If needed, modify this value so that Azure indicates it is unique.
    2. Specify a region, affinity group, or virtual network. For purposes of this tutorial, specify a region such as **West US**.
    2. For **Storage Account**, select **Use an automatically generated storage account**.
    3. For **Availability Set**, select **(None)**.
    4. Click **Next**.
5. In the final **Virtual machine configuration** dialog box:
    1. Accept the default endpoint entries.
    2. Click **Complete**.

## To remotely log in to your virtual machine

1. Log on to the [Azure classic portal](https://manage.windowsazure.com).
2. Click **Virtual machines**.
3. Click the name of the virtual machine that you want to log in to.
4. Click **Connect**.
5. Respond to the prompts as needed to connect to the virtual machine. When prompted for the administrator name and password, use the values that you provided when you created the virtual machine.

Note that the Azure Service Bus functionality requires the Baltimore CyberTrust Root certificate to be installed as part of your JRE's **cacerts** store. This certificate is automatically included in the Java Runtime Environment (JRE) used by this tutorial. If you do not have this certificate in your JRE **cacerts** store, see [Adding a Certificate to the Java CA Certificate Store][add_ca_cert] for information on adding it (as well as information on viewing the certificates in your cacerts store).

## How to create a service bus namespace

To begin using Service Bus queues in Azure, you must first
create a service namespace. A service namespace provides a scoping
container for addressing Service Bus resources within your application.

To create a service namespace:

1.  Log on to the [Azure classic portal](https://manage.windowsazure.com).
2.  In the lower-left navigation pane of the Azure classic portal, click **Service Bus, Access Control & Caching**.
3.  In the upper-left pane of the Azure classic portal, click the **Service
    Bus** node, and then click the **New** button.  
    ![Service Bus Node screenshot][svc_bus_node]
4.  In the **Create a new Service Namespace** dialog box, enter a
    **Namespace**, and then to make sure that it is unique, click the
    **Check Availability** button.  
    ![Create a New Namespace screenshot][create_namespace]
5.  After making sure the namespace name is available, choose the
    country or region in which your namespace should be hosted, and then click the **Create Namespace** button.  

    The namespace you created will then appear in the Azure classic portal
    and takes a moment to activate. Wait until the status is **Active** before continuing with the next step.

## Obtain the Default Management Credentials for the namespace

In order to perform management operations, such as creating a queue, on
the new namespace, you need to obtain the management credentials for the
namespace.

1.  In the left navigation pane, click the **Service Bus** node to
    display the list of available namespaces.
    ![Available Namespaces screenshot][avail_namespaces]
2.  Select the namespace you just created from the list shown.
    ![Namespace List screenshot][namespace_list]
3.  The right-hand **Properties** pane lists the properties for the
    new namespace.
    ![Properties Pane screenshot][properties_pane]
4.  The **Default Key** is hidden. Click the **View** button to display
    the security credentials.
    ![Default Key screenshot][default_key]
5.  Make a note of the **Default Issuer** and the **Default Key** as you
    will use this information below to perform operations with the
    namespace.

## How to create a Java application that performs a compute-intensive task

1. On your development machine (which does not have to be the virtual machine that you created), download the [Azure SDK for Java](http://azure.microsoft.com/develop/java/).
2. Create a Java console application using the example code at the end of this section. In this tutorial, we'll use **TSPSolver.java** as the Java file name. Modify the **your\_service\_bus\_namespace**, **your\_service\_bus\_owner**, and **your\_service\_bus\_key** placeholders to use your service bus **namespace**, **Default Issuer** and **Default Key** values, respectively.
3. After coding, export the application to a runnable Java archive (JAR), and package the required libraries into the generated JAR. In this tutorial, we'll use **TSPSolver.jar** as the generated JAR name.

<p/>

	// TSPSolver.java

	import com.microsoft.windowsazure.services.core.Configuration;
	import com.microsoft.windowsazure.services.core.ServiceException;
	import com.microsoft.windowsazure.services.serviceBus.*;
	import com.microsoft.windowsazure.services.serviceBus.models.*;
	import java.io.*;
	import java.text.DateFormat;
	import java.text.SimpleDateFormat;
	import java.util.ArrayList;
	import java.util.Date;
	import java.util.List;

	public class TSPSolver {

	    //  Value specifying how often to provide an update to the console.
	    private static long loopCheck = 100000000;  

	    private static long nTimes = 0, nLoops=0;

	    private static double[][] distances;
	    private static String[] cityNames;
	    private static int[] bestOrder;
	    private static double minDistance;
	    private static ServiceBusContract service;

	    private static void buildDistances(String fileLocation, int numCities) throws Exception{
	        try{
	            BufferedReader file = new BufferedReader(new InputStreamReader(new DataInputStream(new FileInputStream(new File(fileLocation)))));
	            double[][] cityLocs = new double[numCities][2];
	            for (int i = 0; i<numCities; i++){
	                String[] line = file.readLine().split(", ");
	                cityNames[i] = line[0];
	                cityLocs[i][0] = Double.parseDouble(line[1]);
	                cityLocs[i][1] = Double.parseDouble(line[2]);
	            }
	            for (int i = 0; i<numCities; i++){
	                for (int j = i; j<numCities; j++){
	                    distances[i][j] = Math.hypot(Math.abs(cityLocs[i][0] - cityLocs[j][0]), Math.abs(cityLocs[i][1] - cityLocs[j][1]));
	                    distances[j][i] = distances[i][j];
	                }
	            }
	        } catch (Exception e){
	            throw e;
	        }
	    }

	    private static void permutation(List<Integer> startCities, double distSoFar, List<Integer> restCities) throws Exception {

	        try
	        {
	            nTimes++;
	            if (nTimes == loopCheck)
	            {
	                nLoops++;
	                nTimes = 0;
	                DateFormat dateFormat = new SimpleDateFormat("MM/dd/yyyy HH:mm:ss");
	                Date date = new Date();
	                System.out.print("Current time is " + dateFormat.format(date) + ". ");
	                System.out.println(  "Completed " + nLoops + " iterations of size of " + loopCheck + ".");
	            }

	            if ((restCities.size() == 1) && ((minDistance == -1) || (distSoFar + distances[restCities.get(0)][startCities.get(0)] + distances[restCities.get(0)][startCities.get(startCities.size()-1)] < minDistance))){
	                startCities.add(restCities.get(0));
	                newBestDistance(startCities, distSoFar + distances[restCities.get(0)][startCities.get(0)] + distances[restCities.get(0)][startCities.get(startCities.size()-2)]);
	                startCities.remove(startCities.size()-1);
	            }
	            else{
	                for (int i=0; i<restCities.size(); i++){
	                    startCities.add(restCities.get(0));
	                    restCities.remove(0);
	                    permutation(startCities, distSoFar + distances[startCities.get(startCities.size()-1)][startCities.get(startCities.size()-2)],restCities);
	                    restCities.add(startCities.get(startCities.size()-1));
	                    startCities.remove(startCities.size()-1);
	                }
	            }
	        }
	        catch (Exception e)
	        {
	            throw e;
	        }
	    }

	    private static void newBestDistance(List<Integer> cities, double distance) throws ServiceException, Exception {
	        try
	        {
		        minDistance = distance;
		        String cityList = "Shortest distance is "+minDistance+", with route: ";
		        for (int i = 0; i<bestOrder.length; i++){
		            bestOrder[i] = cities.get(i);
		            cityList += cityNames[bestOrder[i]];
		            if (i != bestOrder.length -1)
		                cityList += ", ";
		        }
		        System.out.println(cityList);
	            service.sendQueueMessage("TSPQueue", new BrokeredMessage(cityList));
	        }
	        catch (ServiceException se)
	        {
	            throw se;
	        }
	        catch (Exception e)
	        {
	            throw e;
	        }
	    }

	    public static void main(String args[]){

	        try {

	            Configuration config = ServiceBusConfiguration.configureWithWrapAuthentication(
	                    "your_service_bus_namespace", "your_service_bus_owner",
                        "your_service_bus_key",
                        ".servicebus.windows.net",
                        "-sb.accesscontrol.windows.net/WRAPv0.9");

	            service = ServiceBusService.create(config);

	            int numCities = 10;  // Use as the default, if no value is specified at command line.
	            if (args.length != 0)
	            {
	                if (args[0].toLowerCase().compareTo("createqueue")==0)
	                {
	                    // No processing to occur other than creating the queue.
	                    QueueInfo queueInfo = new QueueInfo("TSPQueue");

	                    service.createQueue(queueInfo);

	                    System.out.println("Queue named TSPQueue was created.");

	                    System.exit(0);
	                }

	                if (args[0].toLowerCase().compareTo("deletequeue")==0)
	                {
	                    // No processing to occur other than deleting the queue.
	                    service.deleteQueue("TSPQueue");

	                    System.out.println("Queue named TSPQueue was deleted.");

	                    System.exit(0);
	                }

	                // Neither creating or deleting a queue.
	                // Assume the value passed in is the number of cities to solve.
	                numCities = Integer.valueOf(args[0]);  
	            }

	            System.out.println("Running for " + numCities + " cities.");

	            List<Integer> startCities = new ArrayList<Integer>();
	            List<Integer> restCities = new ArrayList<Integer>();
	            startCities.add(0);
	            for(int i = 1; i<numCities; i++)
	                restCities.add(i);
	            distances = new double[numCities][numCities];
	            cityNames = new String[numCities];
	            buildDistances("c:\\TSP\\cities.txt", numCities);
	            minDistance = -1;
	            bestOrder = new int[numCities];
	            permutation(startCities, 0, restCities);
	            System.out.println("Final solution found!");
	            service.sendQueueMessage("TSPQueue", new BrokeredMessage("Complete"));
	        }
	        catch (ServiceException se)
	        {
	            System.out.println(se.getMessage());
	            se.printStackTrace();
	            System.exit(-1);
	        }
	        catch (Exception e)
	        {
	            System.out.println(e.getMessage());
	            e.printStackTrace();
	            System.exit(-1);
	        }
	    }

	}



## How to create a Java application that monitors the progress of the compute-intensive task

1. On your development machine, create a Java console application using the example code at the end of this section. In this tutorial, we'll use **TSPClient.java** as the Java file name. As shown earlier, modify the **your\_service\_bus\_namespace**, **your\_service\_bus\_owner**, and **your\_service\_bus\_key** placeholders to use your service bus **namespace**, **Default Issuer** and **Default Key** values, respectively.
2. Export the application to a runnable JAR, and package the required libraries into the generated JAR. In this tutorial, we'll use **TSPClient.jar** as the generated JAR name.

<p/>

	// TSPClient.java

	import java.util.Date;
	import java.text.DateFormat;
	import java.text.SimpleDateFormat;
	import com.microsoft.windowsazure.services.serviceBus.*;
	import com.microsoft.windowsazure.services.serviceBus.models.*;
	import com.microsoft.windowsazure.services.core.*;

	public class TSPClient
	{

	    public static void main(String[] args)
	    {
	            try
	            {

	                DateFormat dateFormat = new SimpleDateFormat("MM/dd/yyyy HH:mm:ss");
	                Date date = new Date();
	                System.out.println("Starting at " + dateFormat.format(date) + ".");

	                String namespace = "your_service_bus_namespace";
	                String issuer = "your_service_bus_owner";
	                String key = "your_service_bus_key";

	                Configuration config;
	                config = ServiceBusConfiguration.configureWithWrapAuthentication(
	                        namespace, issuer, key,
                            ".servicebus.windows.net",
                            "-sb.accesscontrol.windows.net/WRAPv0.9");

	                ServiceBusContract service = ServiceBusService.create(config);

	                BrokeredMessage message;

	                int waitMinutes = 3;  // Use as the default, if no value is specified at command line.
	                if (args.length != 0)
	                {
	                    waitMinutes = Integer.valueOf(args[0]);  
	                }

	                String waitString;

	                waitString = (waitMinutes == 1) ? "minute." : waitMinutes + " minutes.";

	                // This queue must have previously been created.
	                service.getQueue("TSPQueue");

	                int numRead;

	                String s = null;

	                while (true)
	                {

	                    ReceiveQueueMessageResult resultQM = service.receiveQueueMessage("TSPQueue");
	                    message = resultQM.getValue();

	                    if (null != message && null != message.getMessageId())
	                    {

	                        // Display the queue message.
	                        byte[] b = new byte[200];

	                        System.out.print("From queue: ");

	                        s = null;
	                        numRead = message.getBody().read(b);
	                        while (-1 != numRead)
	                        {
	                            s = new String(b);
	                            s = s.trim();
	                            System.out.print(s);
	                            numRead = message.getBody().read(b);
	                        }
	                        System.out.println();
	                        if (s.compareTo("Complete") == 0)
	                        {
	                            // No more processing to occur.
	                            date = new Date();
	                            System.out.println("Finished at " + dateFormat.format(date) + ".");
	                            break;
	                        }
	                    }
	                    else
	                    {
	                        // The queue is empty.
	                        System.out.println("Queue is empty. Sleeping for another " + waitString);
	                        Thread.sleep(60000 * waitMinutes);
	                    }
	                }

	        }
	        catch (ServiceException se)
	        {
	            System.out.println(se.getMessage());
	            se.printStackTrace();
	            System.exit(-1);
	        }
	        catch (Exception e)
	        {
	            System.out.println(e.getMessage());
	            e.printStackTrace();
	            System.exit(-1);
	        }

	    }

	}

## How to run the Java applications
Run the compute-intensive application, first to create the queue, then to solve the Traveling Saleseman Problem, which will add the current best route to the service bus queue. While the compute-intensive application is running (or afterwards), run the client to display results from the service bus queue.

### To run the compute-intensive application

1. Log on to your virtual machine.
2. Create a folder where you will run your application. For example, **c:\TSP**.
3. Copy **TSPSolver.jar** to **c:\TSP**,
4. Create a file named **c:\TSP\cities.txt** with the following contents.

		City_1, 1002.81, -1841.35
		City_2, -953.55, -229.6
		City_3, -1363.11, -1027.72
		City_4, -1884.47, -1616.16
		City_5, 1603.08, -1030.03
		City_6, -1555.58, 218.58
		City_7, 578.8, -12.87
		City_8, 1350.76, 77.79
		City_9, 293.36, -1820.01
		City_10, 1883.14, 1637.28
		City_11, -1271.41, -1670.5
		City_12, 1475.99, 225.35
		City_13, 1250.78, 379.98
		City_14, 1305.77, 569.75
		City_15, 230.77, 231.58
		City_16, -822.63, -544.68
		City_17, -817.54, -81.92
		City_18, 303.99, -1823.43
		City_19, 239.95, 1007.91
		City_20, -1302.92, 150.39
		City_21, -116.11, 1933.01
		City_22, 382.64, 835.09
		City_23, -580.28, 1040.04
		City_24, 205.55, -264.23
		City_25, -238.81, -576.48
		City_26, -1722.9, -909.65
		City_27, 445.22, 1427.28
		City_28, 513.17, 1828.72
		City_29, 1750.68, -1668.1
		City_30, 1705.09, -309.35
		City_31, -167.34, 1003.76
		City_32, -1162.85, -1674.33
		City_33, 1490.32, 821.04
		City_34, 1208.32, 1523.3
		City_35, 18.04, 1857.11
		City_36, 1852.46, 1647.75
		City_37, -167.44, -336.39
		City_38, 115.4, 0.2
		City_39, -66.96, 917.73
		City_40, 915.96, 474.1
		City_41, 140.03, 725.22
		City_42, -1582.68, 1608.88
		City_43, -567.51, 1253.83
		City_44, 1956.36, 830.92
		City_45, -233.38, 909.93
		City_46, -1750.45, 1940.76
		City_47, 405.81, 421.84
		City_48, 363.68, 768.21
		City_49, -120.3, -463.13
		City_50, 588.51, 679.33

5. At a command prompt, change directories to c:\TSP.
6. Ensure the JRE's bin folder is in the PATH environment variable.
7. You'll need to create the service bus queue before you run the TSP solver permutations. Run the following command to create the service bus queue.

        java -jar TSPSolver.jar createqueue

8. Now that the queue is created, you can run the TSP solver permutations. For example, run the following command to run the solver for 8 cities.

        java -jar TSPSolver.jar 8

 If you don't specify a number, it will run for 10 cities. As the solver finds current shortest routes, it will add them to the queue.

> [AZURE.NOTE]
> The larger the number that you specify, the longer the solver will run. For example, running for 14 cities could take several minutes, and running for 15 cities could take several hours. Increasing to 16 or more cities could result in days of runtime (eventually weeks, months, and years). This is due to the rapid increase in the number of permutations evaluated by the solver as the number of cities increases.

### How to run the monitoring client application
1. Log on to your machine where you will run the client application. This does not need to be the same machine running the **TSPSolver** application, although it can be.
2. Create a folder where you will run your application. For example, **c:\TSP**.
3. Copy **TSPClient.jar** to **c:\TSP**,
4. Ensure the JRE's bin folder is in the PATH environment variable.
5. At a command prompt, change directories to c:\TSP.
6. Run the following command.

        java -jar TSPClient.jar

    Optionally, specify the number of minutes to sleep in between checking the queue, by passing in a command-line argument. The default sleep period for checking the queue is 3 minutes, which is used if no command-line argument is passed to **TSPClient**. If you want to use a different value for the sleep interval, for example, one minute, run the following command.

	    java -jar TSPClient.jar 1

    The client will run until it sees a queue message of "Complete". Note that if you run multiple occurrences of the solver without running the client, you may need to run the client multiple times to completely empty the queue. Alternatively, you can delete the queue and then create it again. To delete the queue, run the following **TSPSolver** (not **TSPClient**)  command.

        java -jar TSPSolver.jar deletequeue

    The solver will run until it finishes examining all routes.

## How to stop the Java applications
For both the solver and client applications, you can press **Ctrl+C** to exit if you want to end prior to normal completion.


[solver_output]: ./media/virtual-machines-java-run-compute-intensive-task/WA_JavaTSPSolver.png
[client_output]: ./media/virtual-machines-java-run-compute-intensive-task/WA_JavaTSPClient.png
[svc_bus_node]: ./media/virtual-machines-java-run-compute-intensive-task/SvcBusQueues_02_SvcBusNode.jpg
[create_namespace]: ./media/virtual-machines-java-run-compute-intensive-task/SvcBusQueues_03_CreateNewSvcNamespace.jpg
[avail_namespaces]: ./media/virtual-machines-java-run-compute-intensive-task/SvcBusQueues_04_SvcBusNode_AvailNamespaces.jpg
[namespace_list]: ./media/virtual-machines-java-run-compute-intensive-task/SvcBusQueues_05_NamespaceList.jpg
[properties_pane]: ./media/virtual-machines-java-run-compute-intensive-task/SvcBusQueues_06_PropertiesPane.jpg
[default_key]: ./media/virtual-machines-java-run-compute-intensive-task/SvcBusQueues_07_DefaultKey.jpg
[add_ca_cert]: ../java-add-certificate-ca-store.md
<|MERGE_RESOLUTION|>--- conflicted
+++ resolved
@@ -1,547 +1,543 @@
-<properties
-	pageTitle="Compute-intensive Java application on a VM | Microsoft Azure"
-	description="Learn how to create an Azure virtual machine that runs a compute-intensive Java application that can be monitored by another Java application."
-	services="virtual-machines"
-	documentationCenter="java"
-	authors="rmcmurray"
-	manager="wpickett"
-	editor="jimbe"
-	tags="azure-service-management,azure-resource-manager"/>
-
-<tags
-	ms.service="virtual-machines"
-	ms.workload="infrastructure-services"
-	ms.tgt_pltfrm="vm-windows"
-	ms.devlang="Java"
-	ms.topic="article"
-	ms.date="11/19/2015"
-	ms.author="robmcm"/>
-
-# How to run a compute-intensive task in Java on a virtual machine
-
-<<<<<<< HEAD
-[AZURE.INCLUDE [learn-about-deployment-models](../../includes/learn-about-deployment-models-include.md)] This article covers creating a resource with the classic deployment model. 
-=======
-[AZURE.INCLUDE [learn-about-deployment-models](../../includes/learn-about-deployment-models-classic-include.md)] Resource Manager model.
- 
->>>>>>> 08be3281
-
-With Azure, you can use a virtual machine to handle compute-intensive tasks. For example, a virtual machine can handle tasks and deliver results to client machines or mobile applications. After reading this article, you will have an understanding of how to create a virtual machine that runs a compute-intensive Java application that can be monitored by another Java application.
-
-This tutorial assumes you know how to create Java console applications, can import libraries to your Java application, and can generate a Java archive (JAR). No knowledge of Microsoft Azure is assumed.
-
-You will learn:
-
-* How to create a virtual machine with a Java Development Kit (JDK) already installed.
-* How to remotely log in to your virtual machine.
-* How to create a service bus namespace.
-* How to create a Java application that performs a compute-intensive task.
-* How to create a Java application that monitors the progress of the compute-intensive task.
-* How to run the Java applications.
-* How to stop the Java applications.
-
-This tutorial will use the Traveling Salesman Problem for the compute-intensive task. The following is an example of the Java application running the compute-intensive task.
-
-![Traveling Salesman Problem solver][solver_output]
-
-The following is an example of the Java application monitoring the compute-intensive task.
-
-![Traveling Salesman Problem client][client_output]
-
-[AZURE.INCLUDE [create-account-and-vms-note](../../includes/create-account-and-vms-note.md)]
-
-## To create a virtual machine
-
-1. Log in to the [Azure classic portal](https://manage.windowsazure.com).
-2. Click **New**, click **Compute**, click **Virtual machine**, and then click **From Gallery**.
-3. In the **Virtual machine image select** dialog box, select **JDK 7 Windows Server 2012**.
-Note that **JDK 6 Windows Server 2012** is available in case you have legacy applications that are not yet ready to run in JDK 7.
-4. Click **Next**.
-4. In the **Virtual machine configuration** dialog box:
-    1. Specify a name for the virtual machine.
-    2. Specify the size to use for the virtual machine.
-    3. Enter a name for the administrator in the **User Name** field. Remember this name and the password you will enter next, you will use them when you remotely log in to the virtual machine.
-    4. Enter a password in the **New password** field, and re-enter it in the **Confirm** field. This is the Administrator account password.
-    5. Click **Next**.
-5. In the next **Virtual machine configuration** dialog box:
-    1. For **Cloud service**, use the default **Create a new cloud service**.
-    2. The value for **Cloud service DNS name** must be unique across cloudapp.net. If needed, modify this value so that Azure indicates it is unique.
-    2. Specify a region, affinity group, or virtual network. For purposes of this tutorial, specify a region such as **West US**.
-    2. For **Storage Account**, select **Use an automatically generated storage account**.
-    3. For **Availability Set**, select **(None)**.
-    4. Click **Next**.
-5. In the final **Virtual machine configuration** dialog box:
-    1. Accept the default endpoint entries.
-    2. Click **Complete**.
-
-## To remotely log in to your virtual machine
-
-1. Log on to the [Azure classic portal](https://manage.windowsazure.com).
-2. Click **Virtual machines**.
-3. Click the name of the virtual machine that you want to log in to.
-4. Click **Connect**.
-5. Respond to the prompts as needed to connect to the virtual machine. When prompted for the administrator name and password, use the values that you provided when you created the virtual machine.
-
-Note that the Azure Service Bus functionality requires the Baltimore CyberTrust Root certificate to be installed as part of your JRE's **cacerts** store. This certificate is automatically included in the Java Runtime Environment (JRE) used by this tutorial. If you do not have this certificate in your JRE **cacerts** store, see [Adding a Certificate to the Java CA Certificate Store][add_ca_cert] for information on adding it (as well as information on viewing the certificates in your cacerts store).
-
-## How to create a service bus namespace
-
-To begin using Service Bus queues in Azure, you must first
-create a service namespace. A service namespace provides a scoping
-container for addressing Service Bus resources within your application.
-
-To create a service namespace:
-
-1.  Log on to the [Azure classic portal](https://manage.windowsazure.com).
-2.  In the lower-left navigation pane of the Azure classic portal, click **Service Bus, Access Control & Caching**.
-3.  In the upper-left pane of the Azure classic portal, click the **Service
-    Bus** node, and then click the **New** button.  
-    ![Service Bus Node screenshot][svc_bus_node]
-4.  In the **Create a new Service Namespace** dialog box, enter a
-    **Namespace**, and then to make sure that it is unique, click the
-    **Check Availability** button.  
-    ![Create a New Namespace screenshot][create_namespace]
-5.  After making sure the namespace name is available, choose the
-    country or region in which your namespace should be hosted, and then click the **Create Namespace** button.  
-
-    The namespace you created will then appear in the Azure classic portal
-    and takes a moment to activate. Wait until the status is **Active** before continuing with the next step.
-
-## Obtain the Default Management Credentials for the namespace
-
-In order to perform management operations, such as creating a queue, on
-the new namespace, you need to obtain the management credentials for the
-namespace.
-
-1.  In the left navigation pane, click the **Service Bus** node to
-    display the list of available namespaces.
-    ![Available Namespaces screenshot][avail_namespaces]
-2.  Select the namespace you just created from the list shown.
-    ![Namespace List screenshot][namespace_list]
-3.  The right-hand **Properties** pane lists the properties for the
-    new namespace.
-    ![Properties Pane screenshot][properties_pane]
-4.  The **Default Key** is hidden. Click the **View** button to display
-    the security credentials.
-    ![Default Key screenshot][default_key]
-5.  Make a note of the **Default Issuer** and the **Default Key** as you
-    will use this information below to perform operations with the
-    namespace.
-
-## How to create a Java application that performs a compute-intensive task
-
-1. On your development machine (which does not have to be the virtual machine that you created), download the [Azure SDK for Java](http://azure.microsoft.com/develop/java/).
-2. Create a Java console application using the example code at the end of this section. In this tutorial, we'll use **TSPSolver.java** as the Java file name. Modify the **your\_service\_bus\_namespace**, **your\_service\_bus\_owner**, and **your\_service\_bus\_key** placeholders to use your service bus **namespace**, **Default Issuer** and **Default Key** values, respectively.
-3. After coding, export the application to a runnable Java archive (JAR), and package the required libraries into the generated JAR. In this tutorial, we'll use **TSPSolver.jar** as the generated JAR name.
-
-<p/>
-
-	// TSPSolver.java
-
-	import com.microsoft.windowsazure.services.core.Configuration;
-	import com.microsoft.windowsazure.services.core.ServiceException;
-	import com.microsoft.windowsazure.services.serviceBus.*;
-	import com.microsoft.windowsazure.services.serviceBus.models.*;
-	import java.io.*;
-	import java.text.DateFormat;
-	import java.text.SimpleDateFormat;
-	import java.util.ArrayList;
-	import java.util.Date;
-	import java.util.List;
-
-	public class TSPSolver {
-
-	    //  Value specifying how often to provide an update to the console.
-	    private static long loopCheck = 100000000;  
-
-	    private static long nTimes = 0, nLoops=0;
-
-	    private static double[][] distances;
-	    private static String[] cityNames;
-	    private static int[] bestOrder;
-	    private static double minDistance;
-	    private static ServiceBusContract service;
-
-	    private static void buildDistances(String fileLocation, int numCities) throws Exception{
-	        try{
-	            BufferedReader file = new BufferedReader(new InputStreamReader(new DataInputStream(new FileInputStream(new File(fileLocation)))));
-	            double[][] cityLocs = new double[numCities][2];
-	            for (int i = 0; i<numCities; i++){
-	                String[] line = file.readLine().split(", ");
-	                cityNames[i] = line[0];
-	                cityLocs[i][0] = Double.parseDouble(line[1]);
-	                cityLocs[i][1] = Double.parseDouble(line[2]);
-	            }
-	            for (int i = 0; i<numCities; i++){
-	                for (int j = i; j<numCities; j++){
-	                    distances[i][j] = Math.hypot(Math.abs(cityLocs[i][0] - cityLocs[j][0]), Math.abs(cityLocs[i][1] - cityLocs[j][1]));
-	                    distances[j][i] = distances[i][j];
-	                }
-	            }
-	        } catch (Exception e){
-	            throw e;
-	        }
-	    }
-
-	    private static void permutation(List<Integer> startCities, double distSoFar, List<Integer> restCities) throws Exception {
-
-	        try
-	        {
-	            nTimes++;
-	            if (nTimes == loopCheck)
-	            {
-	                nLoops++;
-	                nTimes = 0;
-	                DateFormat dateFormat = new SimpleDateFormat("MM/dd/yyyy HH:mm:ss");
-	                Date date = new Date();
-	                System.out.print("Current time is " + dateFormat.format(date) + ". ");
-	                System.out.println(  "Completed " + nLoops + " iterations of size of " + loopCheck + ".");
-	            }
-
-	            if ((restCities.size() == 1) && ((minDistance == -1) || (distSoFar + distances[restCities.get(0)][startCities.get(0)] + distances[restCities.get(0)][startCities.get(startCities.size()-1)] < minDistance))){
-	                startCities.add(restCities.get(0));
-	                newBestDistance(startCities, distSoFar + distances[restCities.get(0)][startCities.get(0)] + distances[restCities.get(0)][startCities.get(startCities.size()-2)]);
-	                startCities.remove(startCities.size()-1);
-	            }
-	            else{
-	                for (int i=0; i<restCities.size(); i++){
-	                    startCities.add(restCities.get(0));
-	                    restCities.remove(0);
-	                    permutation(startCities, distSoFar + distances[startCities.get(startCities.size()-1)][startCities.get(startCities.size()-2)],restCities);
-	                    restCities.add(startCities.get(startCities.size()-1));
-	                    startCities.remove(startCities.size()-1);
-	                }
-	            }
-	        }
-	        catch (Exception e)
-	        {
-	            throw e;
-	        }
-	    }
-
-	    private static void newBestDistance(List<Integer> cities, double distance) throws ServiceException, Exception {
-	        try
-	        {
-		        minDistance = distance;
-		        String cityList = "Shortest distance is "+minDistance+", with route: ";
-		        for (int i = 0; i<bestOrder.length; i++){
-		            bestOrder[i] = cities.get(i);
-		            cityList += cityNames[bestOrder[i]];
-		            if (i != bestOrder.length -1)
-		                cityList += ", ";
-		        }
-		        System.out.println(cityList);
-	            service.sendQueueMessage("TSPQueue", new BrokeredMessage(cityList));
-	        }
-	        catch (ServiceException se)
-	        {
-	            throw se;
-	        }
-	        catch (Exception e)
-	        {
-	            throw e;
-	        }
-	    }
-
-	    public static void main(String args[]){
-
-	        try {
-
-	            Configuration config = ServiceBusConfiguration.configureWithWrapAuthentication(
-	                    "your_service_bus_namespace", "your_service_bus_owner",
-                        "your_service_bus_key",
-                        ".servicebus.windows.net",
-                        "-sb.accesscontrol.windows.net/WRAPv0.9");
-
-	            service = ServiceBusService.create(config);
-
-	            int numCities = 10;  // Use as the default, if no value is specified at command line.
-	            if (args.length != 0)
-	            {
-	                if (args[0].toLowerCase().compareTo("createqueue")==0)
-	                {
-	                    // No processing to occur other than creating the queue.
-	                    QueueInfo queueInfo = new QueueInfo("TSPQueue");
-
-	                    service.createQueue(queueInfo);
-
-	                    System.out.println("Queue named TSPQueue was created.");
-
-	                    System.exit(0);
-	                }
-
-	                if (args[0].toLowerCase().compareTo("deletequeue")==0)
-	                {
-	                    // No processing to occur other than deleting the queue.
-	                    service.deleteQueue("TSPQueue");
-
-	                    System.out.println("Queue named TSPQueue was deleted.");
-
-	                    System.exit(0);
-	                }
-
-	                // Neither creating or deleting a queue.
-	                // Assume the value passed in is the number of cities to solve.
-	                numCities = Integer.valueOf(args[0]);  
-	            }
-
-	            System.out.println("Running for " + numCities + " cities.");
-
-	            List<Integer> startCities = new ArrayList<Integer>();
-	            List<Integer> restCities = new ArrayList<Integer>();
-	            startCities.add(0);
-	            for(int i = 1; i<numCities; i++)
-	                restCities.add(i);
-	            distances = new double[numCities][numCities];
-	            cityNames = new String[numCities];
-	            buildDistances("c:\\TSP\\cities.txt", numCities);
-	            minDistance = -1;
-	            bestOrder = new int[numCities];
-	            permutation(startCities, 0, restCities);
-	            System.out.println("Final solution found!");
-	            service.sendQueueMessage("TSPQueue", new BrokeredMessage("Complete"));
-	        }
-	        catch (ServiceException se)
-	        {
-	            System.out.println(se.getMessage());
-	            se.printStackTrace();
-	            System.exit(-1);
-	        }
-	        catch (Exception e)
-	        {
-	            System.out.println(e.getMessage());
-	            e.printStackTrace();
-	            System.exit(-1);
-	        }
-	    }
-
-	}
-
-
-
-## How to create a Java application that monitors the progress of the compute-intensive task
-
-1. On your development machine, create a Java console application using the example code at the end of this section. In this tutorial, we'll use **TSPClient.java** as the Java file name. As shown earlier, modify the **your\_service\_bus\_namespace**, **your\_service\_bus\_owner**, and **your\_service\_bus\_key** placeholders to use your service bus **namespace**, **Default Issuer** and **Default Key** values, respectively.
-2. Export the application to a runnable JAR, and package the required libraries into the generated JAR. In this tutorial, we'll use **TSPClient.jar** as the generated JAR name.
-
-<p/>
-
-	// TSPClient.java
-
-	import java.util.Date;
-	import java.text.DateFormat;
-	import java.text.SimpleDateFormat;
-	import com.microsoft.windowsazure.services.serviceBus.*;
-	import com.microsoft.windowsazure.services.serviceBus.models.*;
-	import com.microsoft.windowsazure.services.core.*;
-
-	public class TSPClient
-	{
-
-	    public static void main(String[] args)
-	    {
-	            try
-	            {
-
-	                DateFormat dateFormat = new SimpleDateFormat("MM/dd/yyyy HH:mm:ss");
-	                Date date = new Date();
-	                System.out.println("Starting at " + dateFormat.format(date) + ".");
-
-	                String namespace = "your_service_bus_namespace";
-	                String issuer = "your_service_bus_owner";
-	                String key = "your_service_bus_key";
-
-	                Configuration config;
-	                config = ServiceBusConfiguration.configureWithWrapAuthentication(
-	                        namespace, issuer, key,
-                            ".servicebus.windows.net",
-                            "-sb.accesscontrol.windows.net/WRAPv0.9");
-
-	                ServiceBusContract service = ServiceBusService.create(config);
-
-	                BrokeredMessage message;
-
-	                int waitMinutes = 3;  // Use as the default, if no value is specified at command line.
-	                if (args.length != 0)
-	                {
-	                    waitMinutes = Integer.valueOf(args[0]);  
-	                }
-
-	                String waitString;
-
-	                waitString = (waitMinutes == 1) ? "minute." : waitMinutes + " minutes.";
-
-	                // This queue must have previously been created.
-	                service.getQueue("TSPQueue");
-
-	                int numRead;
-
-	                String s = null;
-
-	                while (true)
-	                {
-
-	                    ReceiveQueueMessageResult resultQM = service.receiveQueueMessage("TSPQueue");
-	                    message = resultQM.getValue();
-
-	                    if (null != message && null != message.getMessageId())
-	                    {
-
-	                        // Display the queue message.
-	                        byte[] b = new byte[200];
-
-	                        System.out.print("From queue: ");
-
-	                        s = null;
-	                        numRead = message.getBody().read(b);
-	                        while (-1 != numRead)
-	                        {
-	                            s = new String(b);
-	                            s = s.trim();
-	                            System.out.print(s);
-	                            numRead = message.getBody().read(b);
-	                        }
-	                        System.out.println();
-	                        if (s.compareTo("Complete") == 0)
-	                        {
-	                            // No more processing to occur.
-	                            date = new Date();
-	                            System.out.println("Finished at " + dateFormat.format(date) + ".");
-	                            break;
-	                        }
-	                    }
-	                    else
-	                    {
-	                        // The queue is empty.
-	                        System.out.println("Queue is empty. Sleeping for another " + waitString);
-	                        Thread.sleep(60000 * waitMinutes);
-	                    }
-	                }
-
-	        }
-	        catch (ServiceException se)
-	        {
-	            System.out.println(se.getMessage());
-	            se.printStackTrace();
-	            System.exit(-1);
-	        }
-	        catch (Exception e)
-	        {
-	            System.out.println(e.getMessage());
-	            e.printStackTrace();
-	            System.exit(-1);
-	        }
-
-	    }
-
-	}
-
-## How to run the Java applications
-Run the compute-intensive application, first to create the queue, then to solve the Traveling Saleseman Problem, which will add the current best route to the service bus queue. While the compute-intensive application is running (or afterwards), run the client to display results from the service bus queue.
-
-### To run the compute-intensive application
-
-1. Log on to your virtual machine.
-2. Create a folder where you will run your application. For example, **c:\TSP**.
-3. Copy **TSPSolver.jar** to **c:\TSP**,
-4. Create a file named **c:\TSP\cities.txt** with the following contents.
-
-		City_1, 1002.81, -1841.35
-		City_2, -953.55, -229.6
-		City_3, -1363.11, -1027.72
-		City_4, -1884.47, -1616.16
-		City_5, 1603.08, -1030.03
-		City_6, -1555.58, 218.58
-		City_7, 578.8, -12.87
-		City_8, 1350.76, 77.79
-		City_9, 293.36, -1820.01
-		City_10, 1883.14, 1637.28
-		City_11, -1271.41, -1670.5
-		City_12, 1475.99, 225.35
-		City_13, 1250.78, 379.98
-		City_14, 1305.77, 569.75
-		City_15, 230.77, 231.58
-		City_16, -822.63, -544.68
-		City_17, -817.54, -81.92
-		City_18, 303.99, -1823.43
-		City_19, 239.95, 1007.91
-		City_20, -1302.92, 150.39
-		City_21, -116.11, 1933.01
-		City_22, 382.64, 835.09
-		City_23, -580.28, 1040.04
-		City_24, 205.55, -264.23
-		City_25, -238.81, -576.48
-		City_26, -1722.9, -909.65
-		City_27, 445.22, 1427.28
-		City_28, 513.17, 1828.72
-		City_29, 1750.68, -1668.1
-		City_30, 1705.09, -309.35
-		City_31, -167.34, 1003.76
-		City_32, -1162.85, -1674.33
-		City_33, 1490.32, 821.04
-		City_34, 1208.32, 1523.3
-		City_35, 18.04, 1857.11
-		City_36, 1852.46, 1647.75
-		City_37, -167.44, -336.39
-		City_38, 115.4, 0.2
-		City_39, -66.96, 917.73
-		City_40, 915.96, 474.1
-		City_41, 140.03, 725.22
-		City_42, -1582.68, 1608.88
-		City_43, -567.51, 1253.83
-		City_44, 1956.36, 830.92
-		City_45, -233.38, 909.93
-		City_46, -1750.45, 1940.76
-		City_47, 405.81, 421.84
-		City_48, 363.68, 768.21
-		City_49, -120.3, -463.13
-		City_50, 588.51, 679.33
-
-5. At a command prompt, change directories to c:\TSP.
-6. Ensure the JRE's bin folder is in the PATH environment variable.
-7. You'll need to create the service bus queue before you run the TSP solver permutations. Run the following command to create the service bus queue.
-
-        java -jar TSPSolver.jar createqueue
-
-8. Now that the queue is created, you can run the TSP solver permutations. For example, run the following command to run the solver for 8 cities.
-
-        java -jar TSPSolver.jar 8
-
- If you don't specify a number, it will run for 10 cities. As the solver finds current shortest routes, it will add them to the queue.
-
-> [AZURE.NOTE]
-> The larger the number that you specify, the longer the solver will run. For example, running for 14 cities could take several minutes, and running for 15 cities could take several hours. Increasing to 16 or more cities could result in days of runtime (eventually weeks, months, and years). This is due to the rapid increase in the number of permutations evaluated by the solver as the number of cities increases.
-
-### How to run the monitoring client application
-1. Log on to your machine where you will run the client application. This does not need to be the same machine running the **TSPSolver** application, although it can be.
-2. Create a folder where you will run your application. For example, **c:\TSP**.
-3. Copy **TSPClient.jar** to **c:\TSP**,
-4. Ensure the JRE's bin folder is in the PATH environment variable.
-5. At a command prompt, change directories to c:\TSP.
-6. Run the following command.
-
-        java -jar TSPClient.jar
-
-    Optionally, specify the number of minutes to sleep in between checking the queue, by passing in a command-line argument. The default sleep period for checking the queue is 3 minutes, which is used if no command-line argument is passed to **TSPClient**. If you want to use a different value for the sleep interval, for example, one minute, run the following command.
-
-	    java -jar TSPClient.jar 1
-
-    The client will run until it sees a queue message of "Complete". Note that if you run multiple occurrences of the solver without running the client, you may need to run the client multiple times to completely empty the queue. Alternatively, you can delete the queue and then create it again. To delete the queue, run the following **TSPSolver** (not **TSPClient**)  command.
-
-        java -jar TSPSolver.jar deletequeue
-
-    The solver will run until it finishes examining all routes.
-
-## How to stop the Java applications
-For both the solver and client applications, you can press **Ctrl+C** to exit if you want to end prior to normal completion.
-
-
-[solver_output]: ./media/virtual-machines-java-run-compute-intensive-task/WA_JavaTSPSolver.png
-[client_output]: ./media/virtual-machines-java-run-compute-intensive-task/WA_JavaTSPClient.png
-[svc_bus_node]: ./media/virtual-machines-java-run-compute-intensive-task/SvcBusQueues_02_SvcBusNode.jpg
-[create_namespace]: ./media/virtual-machines-java-run-compute-intensive-task/SvcBusQueues_03_CreateNewSvcNamespace.jpg
-[avail_namespaces]: ./media/virtual-machines-java-run-compute-intensive-task/SvcBusQueues_04_SvcBusNode_AvailNamespaces.jpg
-[namespace_list]: ./media/virtual-machines-java-run-compute-intensive-task/SvcBusQueues_05_NamespaceList.jpg
-[properties_pane]: ./media/virtual-machines-java-run-compute-intensive-task/SvcBusQueues_06_PropertiesPane.jpg
-[default_key]: ./media/virtual-machines-java-run-compute-intensive-task/SvcBusQueues_07_DefaultKey.jpg
-[add_ca_cert]: ../java-add-certificate-ca-store.md
+<properties
+	pageTitle="Compute-intensive Java application on a VM | Microsoft Azure"
+	description="Learn how to create an Azure virtual machine that runs a compute-intensive Java application that can be monitored by another Java application."
+	services="virtual-machines"
+	documentationCenter="java"
+	authors="rmcmurray"
+	manager="wpickett"
+	editor="jimbe"
+	tags="azure-service-management,azure-resource-manager"/>
+
+<tags
+	ms.service="virtual-machines"
+	ms.workload="infrastructure-services"
+	ms.tgt_pltfrm="vm-windows"
+	ms.devlang="Java"
+	ms.topic="article"
+	ms.date="11/19/2015"
+	ms.author="robmcm"/>
+
+# How to run a compute-intensive task in Java on a virtual machine
+
+[AZURE.INCLUDE [learn-about-deployment-models](../../includes/learn-about-deployment-models-classic-include.md)] Resource Manager model.
+ 
+
+With Azure, you can use a virtual machine to handle compute-intensive tasks. For example, a virtual machine can handle tasks and deliver results to client machines or mobile applications. After reading this article, you will have an understanding of how to create a virtual machine that runs a compute-intensive Java application that can be monitored by another Java application.
+
+This tutorial assumes you know how to create Java console applications, can import libraries to your Java application, and can generate a Java archive (JAR). No knowledge of Microsoft Azure is assumed.
+
+You will learn:
+
+* How to create a virtual machine with a Java Development Kit (JDK) already installed.
+* How to remotely log in to your virtual machine.
+* How to create a service bus namespace.
+* How to create a Java application that performs a compute-intensive task.
+* How to create a Java application that monitors the progress of the compute-intensive task.
+* How to run the Java applications.
+* How to stop the Java applications.
+
+This tutorial will use the Traveling Salesman Problem for the compute-intensive task. The following is an example of the Java application running the compute-intensive task.
+
+![Traveling Salesman Problem solver][solver_output]
+
+The following is an example of the Java application monitoring the compute-intensive task.
+
+![Traveling Salesman Problem client][client_output]
+
+[AZURE.INCLUDE [create-account-and-vms-note](../../includes/create-account-and-vms-note.md)]
+
+## To create a virtual machine
+
+1. Log in to the [Azure classic portal](https://manage.windowsazure.com).
+2. Click **New**, click **Compute**, click **Virtual machine**, and then click **From Gallery**.
+3. In the **Virtual machine image select** dialog box, select **JDK 7 Windows Server 2012**.
+Note that **JDK 6 Windows Server 2012** is available in case you have legacy applications that are not yet ready to run in JDK 7.
+4. Click **Next**.
+4. In the **Virtual machine configuration** dialog box:
+    1. Specify a name for the virtual machine.
+    2. Specify the size to use for the virtual machine.
+    3. Enter a name for the administrator in the **User Name** field. Remember this name and the password you will enter next, you will use them when you remotely log in to the virtual machine.
+    4. Enter a password in the **New password** field, and re-enter it in the **Confirm** field. This is the Administrator account password.
+    5. Click **Next**.
+5. In the next **Virtual machine configuration** dialog box:
+    1. For **Cloud service**, use the default **Create a new cloud service**.
+    2. The value for **Cloud service DNS name** must be unique across cloudapp.net. If needed, modify this value so that Azure indicates it is unique.
+    2. Specify a region, affinity group, or virtual network. For purposes of this tutorial, specify a region such as **West US**.
+    2. For **Storage Account**, select **Use an automatically generated storage account**.
+    3. For **Availability Set**, select **(None)**.
+    4. Click **Next**.
+5. In the final **Virtual machine configuration** dialog box:
+    1. Accept the default endpoint entries.
+    2. Click **Complete**.
+
+## To remotely log in to your virtual machine
+
+1. Log on to the [Azure classic portal](https://manage.windowsazure.com).
+2. Click **Virtual machines**.
+3. Click the name of the virtual machine that you want to log in to.
+4. Click **Connect**.
+5. Respond to the prompts as needed to connect to the virtual machine. When prompted for the administrator name and password, use the values that you provided when you created the virtual machine.
+
+Note that the Azure Service Bus functionality requires the Baltimore CyberTrust Root certificate to be installed as part of your JRE's **cacerts** store. This certificate is automatically included in the Java Runtime Environment (JRE) used by this tutorial. If you do not have this certificate in your JRE **cacerts** store, see [Adding a Certificate to the Java CA Certificate Store][add_ca_cert] for information on adding it (as well as information on viewing the certificates in your cacerts store).
+
+## How to create a service bus namespace
+
+To begin using Service Bus queues in Azure, you must first
+create a service namespace. A service namespace provides a scoping
+container for addressing Service Bus resources within your application.
+
+To create a service namespace:
+
+1.  Log on to the [Azure classic portal](https://manage.windowsazure.com).
+2.  In the lower-left navigation pane of the Azure classic portal, click **Service Bus, Access Control & Caching**.
+3.  In the upper-left pane of the Azure classic portal, click the **Service
+    Bus** node, and then click the **New** button.  
+    ![Service Bus Node screenshot][svc_bus_node]
+4.  In the **Create a new Service Namespace** dialog box, enter a
+    **Namespace**, and then to make sure that it is unique, click the
+    **Check Availability** button.  
+    ![Create a New Namespace screenshot][create_namespace]
+5.  After making sure the namespace name is available, choose the
+    country or region in which your namespace should be hosted, and then click the **Create Namespace** button.  
+
+    The namespace you created will then appear in the Azure classic portal
+    and takes a moment to activate. Wait until the status is **Active** before continuing with the next step.
+
+## Obtain the Default Management Credentials for the namespace
+
+In order to perform management operations, such as creating a queue, on
+the new namespace, you need to obtain the management credentials for the
+namespace.
+
+1.  In the left navigation pane, click the **Service Bus** node to
+    display the list of available namespaces.
+    ![Available Namespaces screenshot][avail_namespaces]
+2.  Select the namespace you just created from the list shown.
+    ![Namespace List screenshot][namespace_list]
+3.  The right-hand **Properties** pane lists the properties for the
+    new namespace.
+    ![Properties Pane screenshot][properties_pane]
+4.  The **Default Key** is hidden. Click the **View** button to display
+    the security credentials.
+    ![Default Key screenshot][default_key]
+5.  Make a note of the **Default Issuer** and the **Default Key** as you
+    will use this information below to perform operations with the
+    namespace.
+
+## How to create a Java application that performs a compute-intensive task
+
+1. On your development machine (which does not have to be the virtual machine that you created), download the [Azure SDK for Java](http://azure.microsoft.com/develop/java/).
+2. Create a Java console application using the example code at the end of this section. In this tutorial, we'll use **TSPSolver.java** as the Java file name. Modify the **your\_service\_bus\_namespace**, **your\_service\_bus\_owner**, and **your\_service\_bus\_key** placeholders to use your service bus **namespace**, **Default Issuer** and **Default Key** values, respectively.
+3. After coding, export the application to a runnable Java archive (JAR), and package the required libraries into the generated JAR. In this tutorial, we'll use **TSPSolver.jar** as the generated JAR name.
+
+<p/>
+
+	// TSPSolver.java
+
+	import com.microsoft.windowsazure.services.core.Configuration;
+	import com.microsoft.windowsazure.services.core.ServiceException;
+	import com.microsoft.windowsazure.services.serviceBus.*;
+	import com.microsoft.windowsazure.services.serviceBus.models.*;
+	import java.io.*;
+	import java.text.DateFormat;
+	import java.text.SimpleDateFormat;
+	import java.util.ArrayList;
+	import java.util.Date;
+	import java.util.List;
+
+	public class TSPSolver {
+
+	    //  Value specifying how often to provide an update to the console.
+	    private static long loopCheck = 100000000;  
+
+	    private static long nTimes = 0, nLoops=0;
+
+	    private static double[][] distances;
+	    private static String[] cityNames;
+	    private static int[] bestOrder;
+	    private static double minDistance;
+	    private static ServiceBusContract service;
+
+	    private static void buildDistances(String fileLocation, int numCities) throws Exception{
+	        try{
+	            BufferedReader file = new BufferedReader(new InputStreamReader(new DataInputStream(new FileInputStream(new File(fileLocation)))));
+	            double[][] cityLocs = new double[numCities][2];
+	            for (int i = 0; i<numCities; i++){
+	                String[] line = file.readLine().split(", ");
+	                cityNames[i] = line[0];
+	                cityLocs[i][0] = Double.parseDouble(line[1]);
+	                cityLocs[i][1] = Double.parseDouble(line[2]);
+	            }
+	            for (int i = 0; i<numCities; i++){
+	                for (int j = i; j<numCities; j++){
+	                    distances[i][j] = Math.hypot(Math.abs(cityLocs[i][0] - cityLocs[j][0]), Math.abs(cityLocs[i][1] - cityLocs[j][1]));
+	                    distances[j][i] = distances[i][j];
+	                }
+	            }
+	        } catch (Exception e){
+	            throw e;
+	        }
+	    }
+
+	    private static void permutation(List<Integer> startCities, double distSoFar, List<Integer> restCities) throws Exception {
+
+	        try
+	        {
+	            nTimes++;
+	            if (nTimes == loopCheck)
+	            {
+	                nLoops++;
+	                nTimes = 0;
+	                DateFormat dateFormat = new SimpleDateFormat("MM/dd/yyyy HH:mm:ss");
+	                Date date = new Date();
+	                System.out.print("Current time is " + dateFormat.format(date) + ". ");
+	                System.out.println(  "Completed " + nLoops + " iterations of size of " + loopCheck + ".");
+	            }
+
+	            if ((restCities.size() == 1) && ((minDistance == -1) || (distSoFar + distances[restCities.get(0)][startCities.get(0)] + distances[restCities.get(0)][startCities.get(startCities.size()-1)] < minDistance))){
+	                startCities.add(restCities.get(0));
+	                newBestDistance(startCities, distSoFar + distances[restCities.get(0)][startCities.get(0)] + distances[restCities.get(0)][startCities.get(startCities.size()-2)]);
+	                startCities.remove(startCities.size()-1);
+	            }
+	            else{
+	                for (int i=0; i<restCities.size(); i++){
+	                    startCities.add(restCities.get(0));
+	                    restCities.remove(0);
+	                    permutation(startCities, distSoFar + distances[startCities.get(startCities.size()-1)][startCities.get(startCities.size()-2)],restCities);
+	                    restCities.add(startCities.get(startCities.size()-1));
+	                    startCities.remove(startCities.size()-1);
+	                }
+	            }
+	        }
+	        catch (Exception e)
+	        {
+	            throw e;
+	        }
+	    }
+
+	    private static void newBestDistance(List<Integer> cities, double distance) throws ServiceException, Exception {
+	        try
+	        {
+		        minDistance = distance;
+		        String cityList = "Shortest distance is "+minDistance+", with route: ";
+		        for (int i = 0; i<bestOrder.length; i++){
+		            bestOrder[i] = cities.get(i);
+		            cityList += cityNames[bestOrder[i]];
+		            if (i != bestOrder.length -1)
+		                cityList += ", ";
+		        }
+		        System.out.println(cityList);
+	            service.sendQueueMessage("TSPQueue", new BrokeredMessage(cityList));
+	        }
+	        catch (ServiceException se)
+	        {
+	            throw se;
+	        }
+	        catch (Exception e)
+	        {
+	            throw e;
+	        }
+	    }
+
+	    public static void main(String args[]){
+
+	        try {
+
+	            Configuration config = ServiceBusConfiguration.configureWithWrapAuthentication(
+	                    "your_service_bus_namespace", "your_service_bus_owner",
+                        "your_service_bus_key",
+                        ".servicebus.windows.net",
+                        "-sb.accesscontrol.windows.net/WRAPv0.9");
+
+	            service = ServiceBusService.create(config);
+
+	            int numCities = 10;  // Use as the default, if no value is specified at command line.
+	            if (args.length != 0)
+	            {
+	                if (args[0].toLowerCase().compareTo("createqueue")==0)
+	                {
+	                    // No processing to occur other than creating the queue.
+	                    QueueInfo queueInfo = new QueueInfo("TSPQueue");
+
+	                    service.createQueue(queueInfo);
+
+	                    System.out.println("Queue named TSPQueue was created.");
+
+	                    System.exit(0);
+	                }
+
+	                if (args[0].toLowerCase().compareTo("deletequeue")==0)
+	                {
+	                    // No processing to occur other than deleting the queue.
+	                    service.deleteQueue("TSPQueue");
+
+	                    System.out.println("Queue named TSPQueue was deleted.");
+
+	                    System.exit(0);
+	                }
+
+	                // Neither creating or deleting a queue.
+	                // Assume the value passed in is the number of cities to solve.
+	                numCities = Integer.valueOf(args[0]);  
+	            }
+
+	            System.out.println("Running for " + numCities + " cities.");
+
+	            List<Integer> startCities = new ArrayList<Integer>();
+	            List<Integer> restCities = new ArrayList<Integer>();
+	            startCities.add(0);
+	            for(int i = 1; i<numCities; i++)
+	                restCities.add(i);
+	            distances = new double[numCities][numCities];
+	            cityNames = new String[numCities];
+	            buildDistances("c:\\TSP\\cities.txt", numCities);
+	            minDistance = -1;
+	            bestOrder = new int[numCities];
+	            permutation(startCities, 0, restCities);
+	            System.out.println("Final solution found!");
+	            service.sendQueueMessage("TSPQueue", new BrokeredMessage("Complete"));
+	        }
+	        catch (ServiceException se)
+	        {
+	            System.out.println(se.getMessage());
+	            se.printStackTrace();
+	            System.exit(-1);
+	        }
+	        catch (Exception e)
+	        {
+	            System.out.println(e.getMessage());
+	            e.printStackTrace();
+	            System.exit(-1);
+	        }
+	    }
+
+	}
+
+
+
+## How to create a Java application that monitors the progress of the compute-intensive task
+
+1. On your development machine, create a Java console application using the example code at the end of this section. In this tutorial, we'll use **TSPClient.java** as the Java file name. As shown earlier, modify the **your\_service\_bus\_namespace**, **your\_service\_bus\_owner**, and **your\_service\_bus\_key** placeholders to use your service bus **namespace**, **Default Issuer** and **Default Key** values, respectively.
+2. Export the application to a runnable JAR, and package the required libraries into the generated JAR. In this tutorial, we'll use **TSPClient.jar** as the generated JAR name.
+
+<p/>
+
+	// TSPClient.java
+
+	import java.util.Date;
+	import java.text.DateFormat;
+	import java.text.SimpleDateFormat;
+	import com.microsoft.windowsazure.services.serviceBus.*;
+	import com.microsoft.windowsazure.services.serviceBus.models.*;
+	import com.microsoft.windowsazure.services.core.*;
+
+	public class TSPClient
+	{
+
+	    public static void main(String[] args)
+	    {
+	            try
+	            {
+
+	                DateFormat dateFormat = new SimpleDateFormat("MM/dd/yyyy HH:mm:ss");
+	                Date date = new Date();
+	                System.out.println("Starting at " + dateFormat.format(date) + ".");
+
+	                String namespace = "your_service_bus_namespace";
+	                String issuer = "your_service_bus_owner";
+	                String key = "your_service_bus_key";
+
+	                Configuration config;
+	                config = ServiceBusConfiguration.configureWithWrapAuthentication(
+	                        namespace, issuer, key,
+                            ".servicebus.windows.net",
+                            "-sb.accesscontrol.windows.net/WRAPv0.9");
+
+	                ServiceBusContract service = ServiceBusService.create(config);
+
+	                BrokeredMessage message;
+
+	                int waitMinutes = 3;  // Use as the default, if no value is specified at command line.
+	                if (args.length != 0)
+	                {
+	                    waitMinutes = Integer.valueOf(args[0]);  
+	                }
+
+	                String waitString;
+
+	                waitString = (waitMinutes == 1) ? "minute." : waitMinutes + " minutes.";
+
+	                // This queue must have previously been created.
+	                service.getQueue("TSPQueue");
+
+	                int numRead;
+
+	                String s = null;
+
+	                while (true)
+	                {
+
+	                    ReceiveQueueMessageResult resultQM = service.receiveQueueMessage("TSPQueue");
+	                    message = resultQM.getValue();
+
+	                    if (null != message && null != message.getMessageId())
+	                    {
+
+	                        // Display the queue message.
+	                        byte[] b = new byte[200];
+
+	                        System.out.print("From queue: ");
+
+	                        s = null;
+	                        numRead = message.getBody().read(b);
+	                        while (-1 != numRead)
+	                        {
+	                            s = new String(b);
+	                            s = s.trim();
+	                            System.out.print(s);
+	                            numRead = message.getBody().read(b);
+	                        }
+	                        System.out.println();
+	                        if (s.compareTo("Complete") == 0)
+	                        {
+	                            // No more processing to occur.
+	                            date = new Date();
+	                            System.out.println("Finished at " + dateFormat.format(date) + ".");
+	                            break;
+	                        }
+	                    }
+	                    else
+	                    {
+	                        // The queue is empty.
+	                        System.out.println("Queue is empty. Sleeping for another " + waitString);
+	                        Thread.sleep(60000 * waitMinutes);
+	                    }
+	                }
+
+	        }
+	        catch (ServiceException se)
+	        {
+	            System.out.println(se.getMessage());
+	            se.printStackTrace();
+	            System.exit(-1);
+	        }
+	        catch (Exception e)
+	        {
+	            System.out.println(e.getMessage());
+	            e.printStackTrace();
+	            System.exit(-1);
+	        }
+
+	    }
+
+	}
+
+## How to run the Java applications
+Run the compute-intensive application, first to create the queue, then to solve the Traveling Saleseman Problem, which will add the current best route to the service bus queue. While the compute-intensive application is running (or afterwards), run the client to display results from the service bus queue.
+
+### To run the compute-intensive application
+
+1. Log on to your virtual machine.
+2. Create a folder where you will run your application. For example, **c:\TSP**.
+3. Copy **TSPSolver.jar** to **c:\TSP**,
+4. Create a file named **c:\TSP\cities.txt** with the following contents.
+
+		City_1, 1002.81, -1841.35
+		City_2, -953.55, -229.6
+		City_3, -1363.11, -1027.72
+		City_4, -1884.47, -1616.16
+		City_5, 1603.08, -1030.03
+		City_6, -1555.58, 218.58
+		City_7, 578.8, -12.87
+		City_8, 1350.76, 77.79
+		City_9, 293.36, -1820.01
+		City_10, 1883.14, 1637.28
+		City_11, -1271.41, -1670.5
+		City_12, 1475.99, 225.35
+		City_13, 1250.78, 379.98
+		City_14, 1305.77, 569.75
+		City_15, 230.77, 231.58
+		City_16, -822.63, -544.68
+		City_17, -817.54, -81.92
+		City_18, 303.99, -1823.43
+		City_19, 239.95, 1007.91
+		City_20, -1302.92, 150.39
+		City_21, -116.11, 1933.01
+		City_22, 382.64, 835.09
+		City_23, -580.28, 1040.04
+		City_24, 205.55, -264.23
+		City_25, -238.81, -576.48
+		City_26, -1722.9, -909.65
+		City_27, 445.22, 1427.28
+		City_28, 513.17, 1828.72
+		City_29, 1750.68, -1668.1
+		City_30, 1705.09, -309.35
+		City_31, -167.34, 1003.76
+		City_32, -1162.85, -1674.33
+		City_33, 1490.32, 821.04
+		City_34, 1208.32, 1523.3
+		City_35, 18.04, 1857.11
+		City_36, 1852.46, 1647.75
+		City_37, -167.44, -336.39
+		City_38, 115.4, 0.2
+		City_39, -66.96, 917.73
+		City_40, 915.96, 474.1
+		City_41, 140.03, 725.22
+		City_42, -1582.68, 1608.88
+		City_43, -567.51, 1253.83
+		City_44, 1956.36, 830.92
+		City_45, -233.38, 909.93
+		City_46, -1750.45, 1940.76
+		City_47, 405.81, 421.84
+		City_48, 363.68, 768.21
+		City_49, -120.3, -463.13
+		City_50, 588.51, 679.33
+
+5. At a command prompt, change directories to c:\TSP.
+6. Ensure the JRE's bin folder is in the PATH environment variable.
+7. You'll need to create the service bus queue before you run the TSP solver permutations. Run the following command to create the service bus queue.
+
+        java -jar TSPSolver.jar createqueue
+
+8. Now that the queue is created, you can run the TSP solver permutations. For example, run the following command to run the solver for 8 cities.
+
+        java -jar TSPSolver.jar 8
+
+ If you don't specify a number, it will run for 10 cities. As the solver finds current shortest routes, it will add them to the queue.
+
+> [AZURE.NOTE]
+> The larger the number that you specify, the longer the solver will run. For example, running for 14 cities could take several minutes, and running for 15 cities could take several hours. Increasing to 16 or more cities could result in days of runtime (eventually weeks, months, and years). This is due to the rapid increase in the number of permutations evaluated by the solver as the number of cities increases.
+
+### How to run the monitoring client application
+1. Log on to your machine where you will run the client application. This does not need to be the same machine running the **TSPSolver** application, although it can be.
+2. Create a folder where you will run your application. For example, **c:\TSP**.
+3. Copy **TSPClient.jar** to **c:\TSP**,
+4. Ensure the JRE's bin folder is in the PATH environment variable.
+5. At a command prompt, change directories to c:\TSP.
+6. Run the following command.
+
+        java -jar TSPClient.jar
+
+    Optionally, specify the number of minutes to sleep in between checking the queue, by passing in a command-line argument. The default sleep period for checking the queue is 3 minutes, which is used if no command-line argument is passed to **TSPClient**. If you want to use a different value for the sleep interval, for example, one minute, run the following command.
+
+	    java -jar TSPClient.jar 1
+
+    The client will run until it sees a queue message of "Complete". Note that if you run multiple occurrences of the solver without running the client, you may need to run the client multiple times to completely empty the queue. Alternatively, you can delete the queue and then create it again. To delete the queue, run the following **TSPSolver** (not **TSPClient**)  command.
+
+        java -jar TSPSolver.jar deletequeue
+
+    The solver will run until it finishes examining all routes.
+
+## How to stop the Java applications
+For both the solver and client applications, you can press **Ctrl+C** to exit if you want to end prior to normal completion.
+
+
+[solver_output]: ./media/virtual-machines-java-run-compute-intensive-task/WA_JavaTSPSolver.png
+[client_output]: ./media/virtual-machines-java-run-compute-intensive-task/WA_JavaTSPClient.png
+[svc_bus_node]: ./media/virtual-machines-java-run-compute-intensive-task/SvcBusQueues_02_SvcBusNode.jpg
+[create_namespace]: ./media/virtual-machines-java-run-compute-intensive-task/SvcBusQueues_03_CreateNewSvcNamespace.jpg
+[avail_namespaces]: ./media/virtual-machines-java-run-compute-intensive-task/SvcBusQueues_04_SvcBusNode_AvailNamespaces.jpg
+[namespace_list]: ./media/virtual-machines-java-run-compute-intensive-task/SvcBusQueues_05_NamespaceList.jpg
+[properties_pane]: ./media/virtual-machines-java-run-compute-intensive-task/SvcBusQueues_06_PropertiesPane.jpg
+[default_key]: ./media/virtual-machines-java-run-compute-intensive-task/SvcBusQueues_07_DefaultKey.jpg
+[add_ca_cert]: ../java-add-certificate-ca-store.md