<properties
	pageTitle="Deploy SharePoint farms with ARM templates | Microsoft Azure"
	description="Easily deploy 3-server or 9-server SharePoint farm with Resource Manager templates and the Azure portal, Azure PowerShell, or the Azure CLI."
	services="virtual-machines"
	documentationCenter=""
	authors="JoeDavies-MSFT"
	manager="timlt"
	editor=""
	tags="azure-resource-manager"/>

<tags
	ms.service="virtual-machines"
	ms.workload="infrastructure-services"
	ms.tgt_pltfrm="vm-windows-sharepoint"
	ms.devlang="na"
	ms.topic="hero-article"
	ms.date="10/20/2015"
	ms.author="josephd"/>

# Deploy SharePoint farms with Azure Resource Manager templates

<<<<<<< HEAD
[AZURE.INCLUDE [learn-about-deployment-models](../../includes/learn-about-deployment-models-include.md)] This article covers creating a resource with the Resource Manager deployment model. You can't create this resource with the classic deployment model.
=======
[AZURE.INCLUDE [learn-about-deployment-models](../../includes/learn-about-deployment-models-rm-include.md)] classic deployment model. You can't create this resource with the classic deployment model.
>>>>>>> 08be3281

Use the instructions in this article to deploy a new three-server or nine-server SharePoint Server 2013 farm using Resource Manager templates.

## Deploy a three-server SharePoint farm

For a basic SharePoint Server 2013 farm, a Resource Manager template creates three virtual machines in a new virtual network on three different subnets.

![](./media/virtual-machines-workload-template-sharepoint/three-server-sharepoint-farm.png)

You can run the template with the Azure portal, Azure PowerShell, or the Azure CLI.

> [AZURE.NOTE] You can also create this configuration using the [SharePoint 2013 non-HA Farm](https://azure.microsoft.com/marketplace/partners/sharepoint2013/sharepoint2013farmsharepoint2013-nonha/) item in the Azure Marketplace of the Azure portal.

### Azure portal

To deploy this workload using a Resource Manager template and the Azure portal, click [here](https://portal.azure.com/#create/Microsoft.Template/uri/https%3A%2F%2Fraw.githubusercontent.com%2FAzure%2Fazure-quickstart-templates%2Fmaster%2Fsharepoint-three-vm%2Fazuredeploy.json).

![](./media/virtual-machines-workload-template-sharepoint/azure-portal-template.png)

1.	Click **Parameters**. On the **Parameters** pane, enter new values, select from allowed values, or accept default values, and then click **OK**.
2.	If needed, click **Subscription** and select the correct Azure subscription.
3.	Click **Resource group** and select an existing resource group. Alternately, click **Or create new** to create a new one for this workload.
4.	If needed, click **Resource group location** and select the correct Azure location.
6.	Click **Legal terms** to review the terms and agreement for using the template, and then click **Buy**.
7.	Click **Create**.

Depending on the template, it can take some time for Azure to build the workload. When complete, you have a new three-server SharePoint farm in your existing or new resource group.

### Azure PowerShell

> [AZURE.NOTE] This article contains commands for Azure PowerShell Preview 1.0. To run these commands in Azure PowerShell 0.9.8 and prior versions, replace **New-AzureRMResourceGroup** with **New-AzureResourceGroup**, replace **New-AzureRMResourceGroupDeployment** with **New-AzureResourceGroupDeployment**, and add the **Switch-AzureMode AzureResourceManager** command before the **New-AzureResourceGroup** command. For more information, see [Azure PowerShell 1.0 Preview](https://azure.microsoft.com/blog/azps-1-0-pre/).

Fill in an Azure deployment name, a new Resource Group name, and an Azure datacenter location in the following set of commands. Remove everything within the quotes, including the < and > characters.

	$deployName="<deployment name>"
	$RGName="<resource group name>"
	$locName="<Azure location, such as West US>"
	$templateURI="https://raw.githubusercontent.com/Azure/azure-quickstart-templates/master/sharepoint-three-vm/azuredeploy.json"
	New-AzureRMResourceGroup -Name $RGName -Location $locName
	New-AzureRMResourceGroupDeployment -Name $deployName -ResourceGroupName $RGName -TemplateUri $templateURI

Here is an example.

	$deployName="TestDeployment"
	$RGName="TestRG"
	$locname="West US"
	$templateURI="https://raw.githubusercontent.com/Azure/azure-quickstart-templates/master/sharepoint-three-vm/azuredeploy.json"
	New-AzureRMResourceGroup -Name $RGName -Location $locName
	New-AzureRMResourceGroupDeployment -Name $deployName -ResourceGroupName $RGName -TemplateUri $templateURI

Next, run your command block in the Azure PowerShell prompt.

When you run the **New-AzureRMResourceGroupDeployment** command, you will be prompted to supply the values for a series of parameters. When you have specified all the parameter values, **New-AzureRMResourceGroupDeployment** creates and configures the virtual machines.

When the template execution is complete, you have a new three-server SharePoint farm in your new resource group.

### Azure CLI

Before you begin, make sure you have the right version of Azure CLI installed, you have logged in, and you have switched to the new Resource Manager mode. For the details, click [here](virtual-machines-deploy-rmtemplates-azure-cli.md#getting-ready).

First, you create a new resource group. Use the following command and specify the name of the group and the Azure data center location into which you want to deploy.

	azure group create <group name> <location>

Next, use the following command and specify the name of your new resource group and the name of an Azure deployment.

	azure group deployment create --template-uri https://raw.githubusercontent.com/Azure/azure-quickstart-templates/master/sharepoint-three-vm/azuredeploy.json <group name> <deployment name>

Here is an example.

	azure group create sp3serverfarm eastus2
	azure group deployment create --template-uri https://raw.githubusercontent.com/Azure/azure-quickstart-templates/master/sharepoint-three-vm/azuredeploy.json sp3serverfarm spdevtest

When you run the **azure group deployment create** command, you will be prompted to supply the values for a series of parameters. When you have specified all the parameter values, Azure creates and configures the virtual machines.

You now have a new three-server SharePoint farm in your new resource group.

## Deploy a nine-server SharePoint farm

For a high-availability SharePoint Server 2013 farm, a Resource Manager template creates nine virtual machines in a new virtual network on four different subnets.

![](./media/virtual-machines-workload-template-sharepoint/nine-server-sharepoint-farm.png)

> [AZURE.NOTE] You can also create this configuration using the [SharePoint 2013 HA Farm](https://azure.microsoft.com/marketplace/partners/sharepoint2013/sharepoint2013farmsharepoint2013-ha/) item in the Azure Marketplace of the Azure portal.

### Azure portal

To deploy this workload using a Resource Manager template and the Azure portal, click [here](https://portal.azure.com/#create/Microsoft.Template/uri/https%3A%2F%2Fraw.githubusercontent.com%2FAzure%2Fazure-quickstart-templates%2Fmaster%2Fsharepoint-server-farm-ha%2Fazuredeploy.json).

![](./media/virtual-machines-workload-template-sharepoint/azure-portal-template.png)

1.	Click **Parameters**. On the **Parameters** pane, enter new values, select from allowed values, or accept default values, and then click **OK**.
2.	If needed, click **Subscription** and select the correct Azure subscription.
3.	Click **Resource group** and select an existing resource group. Alternately, click **Or create new** to create a new one for this workload.
4.	If needed, click **Resource group location** and select the correct Azure location.
5.	Click **Legal terms** to review the terms and agreement for using the template, and then click **Buy**.
6.	Click **Create**.

Depending on the template, it can take some time for Azure to build the workload. When complete, you have a new nine-server SharePoint farm in your existing or new resource group.

### Azure PowerShell

> [AZURE.NOTE] This article contains commands for Azure PowerShell Preview 1.0. To run these commands in Azure PowerShell 0.9.8 and prior versions, replace **New-AzureRMResourceGroup** with **New-AzureResourceGroup**, replace **New-AzureRMResourceGroupDeployment** with **New-AzureResourceGroupDeployment**, and add the **Switch-AzureMode AzureResourceManager** command before the **New-AzureResourceGroup** command. For more information, see [Azure PowerShell 1.0 Preview](https://azure.microsoft.com/blog/azps-1-0-pre/).

Fill in an Azure deployment name, a new Resource Group name, and an Azure datacenter location in the following set of commands. Remove everything within the quotes, including the < and > characters.

	$deployName="<deployment name>"
	$RGName="<resource group name>"
	$locName="<Azure location, such as West US>"
	$templateURI="https://raw.githubusercontent.com/Azure/azure-quickstart-templates/master/sharepoint-server-farm-ha/azuredeploy.json"
	New-AzureRMResourceGroup -Name $RGName -Location $locName
	New-AzureRMResourceGroupDeployment -Name $deployName -ResourceGroupName $RGName -TemplateUri $templateURI

Here is an example.

	$deployName="TestDeployment"
	$RGName="TestRG"
	$locname="West US"
	$templateURI="https://raw.githubusercontent.com/Azure/azure-quickstart-templates/master/sharepoint-server-farm-ha/azuredeploy.json"
	New-AzureRMResourceGroup -Name $RGName -Location $locName
	New-AzureRMResourceGroupDeployment -Name $deployName -ResourceGroupName $RGName -TemplateUri $templateURI

Next, run your command block in the Azure PowerShell command prompt.

When you run the **New-AzureRMResourceGroupDeployment** command, you will be prompted to supply the values for a series of parameters. When you have specified all the parameter values, **New-AzureRMResourceGroupDeployment** creates and configures the virtual machines.

When the template execution is complete, you have a new nine-server SharePoint farm in your new resource group.

### Azure CLI

Before you begin, make sure you have the right version of Azure CLI installed, you have logged in, and you have switched to the new Resource Manager mode. For the details, click [here](virtual-machines-deploy-rmtemplates-azure-cli.md#getting-ready).

First, create a new resource group. Use the following command and specify the name of the group and the Azure data center location into which you want to deploy.

	azure group create <group name> <location>

Next, use the following command and specify the name of your new resource group and the name of an Azure deployment.

	azure group deployment create --template-uri https://raw.githubusercontent.com/Azure/azure-quickstart-templates/master/sharepoint-server-farm-ha/azuredeploy.json <group name> <deployment name>

Here is an example.

	azure group create sphaserverfarm eastus2
	azure group deployment create --template-uri https://raw.githubusercontent.com/Azure/azure-quickstart-templates/master/sharepoint-server-farm-ha/azuredeploy.json sphaserverfarm spdevtest

When you run the **azure group deployment create** command, you will be prompted to supply the values for a series of parameters. When you have specified all the parameter values, Azure creates and configures the virtual machines.

When the template execution is complete, you now have a new nine-server SharePoint Server 2013 farm in your new resource group.


## Additional resources

[SharePoint farms hosted in Azure infrastructure services](virtual-machines-sharepoint-infrastructure-services.md)

[Deploy and manage virtual machines using Azure Resource Manager templates and Azure PowerShell](virtual-machines-deploy-rmtemplates-powershell.md)

[Azure Compute, Network and Storage providers under Azure Resource Manager](virtual-machines-azurerm-versus-azuresm.md)

[Azure Resource Manager overview](../resource-group-overview.md)

[Deploy and manage virtual machines using Azure Resource Manager templates and the Azure CLI](virtual-machines-deploy-rmtemplates-azure-cli.md)

[Virtual machines documentation](http://azure.microsoft.com/documentation/services/virtual-machines/)

[How to install and configure Azure PowerShell](../install-configure-powershell.md)

<|MERGE_RESOLUTION|>--- conflicted
+++ resolved
@@ -19,11 +19,7 @@
 
 # Deploy SharePoint farms with Azure Resource Manager templates
 
-<<<<<<< HEAD
-[AZURE.INCLUDE [learn-about-deployment-models](../../includes/learn-about-deployment-models-include.md)] This article covers creating a resource with the Resource Manager deployment model. You can't create this resource with the classic deployment model.
-=======
 [AZURE.INCLUDE [learn-about-deployment-models](../../includes/learn-about-deployment-models-rm-include.md)] classic deployment model. You can't create this resource with the classic deployment model.
->>>>>>> 08be3281
 
 Use the instructions in this article to deploy a new three-server or nine-server SharePoint Server 2013 farm using Resource Manager templates.
 
