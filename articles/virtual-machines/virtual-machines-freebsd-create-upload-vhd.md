<properties
   pageTitle="Create and upload a FreeBSD VM image | Microsoft Azure"
   description="Learn to create and upload a virtual hard disk (VHD) that contains the FreeBSD operating system to create an Azure virtual machine"
   services="virtual-machines"
   documentationCenter=""
   authors="KylieLiang"
   manager="timlt"
   editor=""
   tags="azure-service-management"/>

<tags
   ms.service="virtual-machines"
   ms.devlang="na"
   ms.topic="article"
   ms.tgt_pltfrm="vm-linux"
   ms.workload="infrastructure-services"
   ms.date="05/19/2015"
   ms.author="kyliel"/>

# Create and Upload a FreeBSD VHD to Azure
<<<<<<< HEAD

This article shows you how to create and upload a virtual hard disk (VHD) that contains the FreeBSD operating system so you can use it as your own image to create a virtual machine (VM) in Azure.

[AZURE.INCLUDE [learn-about-deployment-models](../../includes/learn-about-deployment-models-include.md)] This article covers creating a resource with the classic deployment model.
=======

This article shows you how to create and upload a virtual hard disk (VHD) that contains the FreeBSD operating system so you can use it as your own image to create a virtual machine (VM) in Azure.

[AZURE.INCLUDE [learn-about-deployment-models](../../includes/learn-about-deployment-models-classic-include.md)] Resource Manager model.

>>>>>>> 08be3281

##Prerequisites##
This article assumes that you have the following items:

- **An Azure subscription** - If you don't have one, you can create an account in just a couple of minutes. If you have an MSDN subscription, see [Azure Benefit for MSDN Subscribers](http://azure.microsoft.com/pricing/member-offers/msdn-benefits-details/). Otherwise, see [create a free trial account](http://azure.microsoft.com/pricing/free-trial/).  

- **Azure PowerShell tools** - You have the Microsoft Azure PowerShell module installed and configured to use your subscription. To download the module, see [Azure Downloads](http://azure.microsoft.com/downloads/). A tutorial to install and configure the module is available here. You'll use the [Azure Downloads](http://azure.microsoft.com/downloads/) cmdlet to upload the VHD.

- **FreeBSD operating system installed in a .vhd file**  - You have installed a supported FreeBSD operating system to a virtual hard disk. Multiple tools exist to create .vhd files, for example you can use a virtualization solution such as Hyper-V to create the .vhd file and install the operating system. For instructions, see [Install the Hyper-V Role and Configure a Virtual Machine](http://technet.microsoft.com/library/hh846766.aspx).

> [AZURE.NOTE] The newer VHDX format is not supported in Azure. You can convert the disk to VHD format using Hyper-V Manager or the cmdlet [convert-vhd](https://technet.microsoft.com/library/hh848454.aspx).

This task includes the following five steps.

## Step 1: Prepare the image to be uploaded ##

As for FreeBSD installation on Hyper-v, a tutorial is available [here](http://blogs.msdn.com/b/kylie/archive/2014/12/25/running-freebsd-on-hyper-v.aspx).

From the virtual machine that the FreeBSD operating system was installed to, complete the following procedures:

1. **Enable DHCP**

		# echo 'ifconfig_hn0="SYNCDHCP"' >> /etc/rc.conf
		# service netif restart

2. **Enable SSH**

    SSH is enabled by default after installation from disc. If not or if you use FreeBSD VHD directly, type:

		# echo 'sshd_enable="YES"' >> /etc/rc.conf
		# ssh-keygen -t dsa -f /etc/ssh/ssh_host_dsa_key
		# ssh-keygen -t rsa -f /etc/ssh/ssh_host_rsa_key
		# service sshd restart

3. **Setup serial console**

		# echo 'console="comconsole vidconsole"' >> /boot/loader.conf
		# echo 'comconsole_speed="115200"' >> /boot/loader.conf

4. **Install sudo**

    The root account is disabled in Azure and then you need to utilize sudo from an unprivileged user to run commands with elevated privileges.

		# pkg install sudo

5. Prerequisites for Azure Agent

    5.1 **Install python**

		# pkg install python27 py27-asn1
		# ln -s /usr/local/bin/python2.7 /usr/bin/python

    5.2 **Install wget**

		# pkg install wget

6. **Install Azure Agent**

    The latest release of the Azure Agent can always be found on [github](https://github.com/Azure/WALinuxAgent/releases). Version 2.0.10 and later officially supports FreeBSD 10 and later releases.

		# wget https://raw.githubusercontent.com/Azure/WALinuxAgent/WALinuxAgent-2.0.10/waagent --no-check-certificate
		# mv waagent /usr/sbin
		# chmod 755 /usr/sbin/waagent
		# /usr/sbin/waagent -install

    **Important**: After installation, please double check it is running.

		# service –e | grep waagent
		/etc/rc.d/waagent
		# cat /var/log/waagent.log

    Now you could **shut down** your VM. You also could execute step 7 before shut down but it is optional.

7. De-provision is optional. It is to clean the system and make it suitable for re-provisioning.

    Below command also deletes the last provisioned user account and associated data.

		# waagent –deprovision+user

## Step 2: Create a storage account in Azure ##

You need a storage account in Azure to upload a .vhd file so it can be used in Azure to create a virtual machine. You can use the Azure classic portal to create a storage account.

1. Sign in to the Azure classic portal.

2. On the command bar, click **New**.

3. Click **Data Services** > **Storage** > **Quick Create**.

	![Quick create a storage account](./media/virtual-machines-freebsd-create-upload-vhd/Storage-quick-create.png)

4. Fill out the fields as follows:

	- Under **URL**, type a subdomain name to use in the URL for the storage account. The entry can contain from 3-24 lowercase letters and numbers. This name becomes the host name within the URL that is used to address Blob, Queue, or Table resources for the subscription.

	- Choose the **location or affinity group** for the storage account. An affinity group lets you place your cloud services and storage in the same data center.

	- Decide whether to use **geo-replication** for the storage account. Geo-replication is turned on by default. This option replicates your data to a secondary location, at no cost to you, so that your storage fails over to that location if a major failure occurs at the primary location. The secondary location is assigned automatically, and can't be changed. If you need more control over the location of your cloud-based storage due to legal requirements or organizational policy, you can turn off geo-replication. However, be aware that if you later turn on geo-replication, you will be charged a one-time data transfer fee to replicate your existing data to the secondary location. Storage services without geo-replication are offered at a discount. More details on managing geo-replication of Storage accounts can be found here: [Create, manage, or delete a storage account](../storage-create-storage-account/#replication-options).

	![Enter storage account details](./media/virtual-machines-freebsd-create-upload-vhd/Storage-create-account.png)


5. Click **Create Storage Account**. The account now appears under **Storage**.

	![Storage account successfully created](./media/virtual-machines-freebsd-create-upload-vhd/Storagenewaccount.png)

6. Next, create a container for your uploaded VHDs. Click the storage account name and then click **Containers**.

	![Storage account detail](./media/virtual-machines-freebsd-create-upload-vhd/storageaccount_detail.png)

7. Click **Create a Container**.

	![Storage account detail](./media/virtual-machines-freebsd-create-upload-vhd/storageaccount_container.png)

8. Type a **Name** for your container and select the **Access** policy.

	![Container name](./media/virtual-machines-freebsd-create-upload-vhd/storageaccount_containervalues.png)

    > [AZURE.NOTE] By default, the container is private and can be accessed only by the account owner. To allow public read access to the blobs in the container, but not the container properties and metadata, use the "Public Blob" option. To allow full public read access for the container and blobs, use the "Public Container" option.

## Step 3: Prepare the connection to Microsoft Azure ##

Before you can upload a .vhd file, you need to establish a secure connection between your computer and your subscription in Azure. You can use the Microsoft Azure Active Directory method or the certificate method to do this.

###Use the Microsoft Azure AD method

1. Open the Azure PowerShell console.

2. Type the following command:  
	`Add-AzureAccount`

	This command opens a sign-in window so you can sign with your work or school account.

	![PowerShell Window](./media/virtual-machines-freebsd-create-upload-vhd/add_azureaccount.png)

3. Azure authenticates and saves the credential information, and then closes the window.

###Use the certificate method

1. Open the Azure PowerShell console.

2. Type:
	`Get-AzurePublishSettingsFile`.

3. A browser window opens and prompts you to download a .publishsettings file. It contains information and a certificate for your Microsoft Azure subscription.

	![Browser download page](./media/virtual-machines-freebsd-create-upload-vhd/Browser_download_GetPublishSettingsFile.png)

3. Save the .publishsettings file.

4. Type:
	`Import-AzurePublishSettingsFile <PathToFile>`

	Where `<PathToFile>` is the full path to the .publishsettings file.

   For more information, see [Get Started with Microsoft Azure Cmdlets](http://msdn.microsoft.com/library/windowsazure/jj554332.aspx)

   For more information on installing and configuring PowerShell, see [How to install and configure Microsoft Azure PowerShell](../install-configure-powershell.md).

## Step 4: Upload the .vhd file ##

<<<<<<< HEAD
When you upload the .vhd file, you can place the .vhd file anywhere within your blob storage. In the following command examples, **BlobStorageURL** is the URL for the storage account that you created in Step 2, **YourImagesFolder** is the container within blob storage where you want to store your images. **VHDName** is the label that appears in the Management Portal to identify the virtual hard disk. **PathToVHDFile** is the full path and name of the .vhd file.
=======
When you upload the .vhd file, you can place the .vhd file anywhere within your blob storage. In the following command examples, **BlobStorageURL** is the URL for the storage account that you created in Step 2, **YourImagesFolder** is the container within blob storage where you want to store your images. **VHDName** is the label that appears in the Azure classic portal to identify the virtual hard disk. **PathToVHDFile** is the full path and name of the .vhd file.
>>>>>>> 08be3281


1. From the Azure PowerShell window you used in the previous step, type:

		Add-AzureVhd -Destination "<BlobStorageURL>/<YourImagesFolder>/<VHDName>.vhd" -LocalFilePath <PathToVHDFile>		

## Step 5: Create a VM with uploaded VHD ##
After you upload the .vhd, you can add it as an image to the list of custom images associated with your subscription and create a virtual machine with this custom image.

1. From the Azure PowerShell window you used in the previous step, type:

		Add-AzureVMImage -ImageName <Your Image's Name> -MediaLocation <location of the VHD> -OS <Type of the OS on the VHD>

    **Important**: Please use Linux as OS type for now since current Azure PowerShell version only accepts “Linux” or “Windows” as a parameter.

2. After you complete the previous steps, the new image is listed when you choose the **Images** tab on the Azure classic portal.  

    ![add image](./media/virtual-machines-freebsd-create-upload-vhd/addfreebsdimage.png)

3. Create a virtual machine from gallery. This new image is now available under **My Images**. Select the new image and go through the prompts to set up a hostname, password/SSH key and etc.

	![custom image](./media/virtual-machines-freebsd-create-upload-vhd/createfreebsdimageinazure.png)

4. Once provisioning has completed, you will see your FreeBSD VM running in Azure.

	![freebsd image in azure](./media/virtual-machines-freebsd-create-upload-vhd/freebsdimageinazure.png)
<|MERGE_RESOLUTION|>--- conflicted
+++ resolved
@@ -1,224 +1,213 @@
-<properties
-   pageTitle="Create and upload a FreeBSD VM image | Microsoft Azure"
-   description="Learn to create and upload a virtual hard disk (VHD) that contains the FreeBSD operating system to create an Azure virtual machine"
-   services="virtual-machines"
-   documentationCenter=""
-   authors="KylieLiang"
-   manager="timlt"
-   editor=""
-   tags="azure-service-management"/>
-
-<tags
-   ms.service="virtual-machines"
-   ms.devlang="na"
-   ms.topic="article"
-   ms.tgt_pltfrm="vm-linux"
-   ms.workload="infrastructure-services"
-   ms.date="05/19/2015"
-   ms.author="kyliel"/>
-
-# Create and Upload a FreeBSD VHD to Azure
-<<<<<<< HEAD
-
-This article shows you how to create and upload a virtual hard disk (VHD) that contains the FreeBSD operating system so you can use it as your own image to create a virtual machine (VM) in Azure.
-
-[AZURE.INCLUDE [learn-about-deployment-models](../../includes/learn-about-deployment-models-include.md)] This article covers creating a resource with the classic deployment model.
-=======
-
-This article shows you how to create and upload a virtual hard disk (VHD) that contains the FreeBSD operating system so you can use it as your own image to create a virtual machine (VM) in Azure.
-
-[AZURE.INCLUDE [learn-about-deployment-models](../../includes/learn-about-deployment-models-classic-include.md)] Resource Manager model.
-
->>>>>>> 08be3281
-
-##Prerequisites##
-This article assumes that you have the following items:
-
-- **An Azure subscription** - If you don't have one, you can create an account in just a couple of minutes. If you have an MSDN subscription, see [Azure Benefit for MSDN Subscribers](http://azure.microsoft.com/pricing/member-offers/msdn-benefits-details/). Otherwise, see [create a free trial account](http://azure.microsoft.com/pricing/free-trial/).  
-
-- **Azure PowerShell tools** - You have the Microsoft Azure PowerShell module installed and configured to use your subscription. To download the module, see [Azure Downloads](http://azure.microsoft.com/downloads/). A tutorial to install and configure the module is available here. You'll use the [Azure Downloads](http://azure.microsoft.com/downloads/) cmdlet to upload the VHD.
-
-- **FreeBSD operating system installed in a .vhd file**  - You have installed a supported FreeBSD operating system to a virtual hard disk. Multiple tools exist to create .vhd files, for example you can use a virtualization solution such as Hyper-V to create the .vhd file and install the operating system. For instructions, see [Install the Hyper-V Role and Configure a Virtual Machine](http://technet.microsoft.com/library/hh846766.aspx).
-
-> [AZURE.NOTE] The newer VHDX format is not supported in Azure. You can convert the disk to VHD format using Hyper-V Manager or the cmdlet [convert-vhd](https://technet.microsoft.com/library/hh848454.aspx).
-
-This task includes the following five steps.
-
-## Step 1: Prepare the image to be uploaded ##
-
-As for FreeBSD installation on Hyper-v, a tutorial is available [here](http://blogs.msdn.com/b/kylie/archive/2014/12/25/running-freebsd-on-hyper-v.aspx).
-
-From the virtual machine that the FreeBSD operating system was installed to, complete the following procedures:
-
-1. **Enable DHCP**
-
-		# echo 'ifconfig_hn0="SYNCDHCP"' >> /etc/rc.conf
-		# service netif restart
-
-2. **Enable SSH**
-
-    SSH is enabled by default after installation from disc. If not or if you use FreeBSD VHD directly, type:
-
-		# echo 'sshd_enable="YES"' >> /etc/rc.conf
-		# ssh-keygen -t dsa -f /etc/ssh/ssh_host_dsa_key
-		# ssh-keygen -t rsa -f /etc/ssh/ssh_host_rsa_key
-		# service sshd restart
-
-3. **Setup serial console**
-
-		# echo 'console="comconsole vidconsole"' >> /boot/loader.conf
-		# echo 'comconsole_speed="115200"' >> /boot/loader.conf
-
-4. **Install sudo**
-
-    The root account is disabled in Azure and then you need to utilize sudo from an unprivileged user to run commands with elevated privileges.
-
-		# pkg install sudo
-
-5. Prerequisites for Azure Agent
-
-    5.1 **Install python**
-
-		# pkg install python27 py27-asn1
-		# ln -s /usr/local/bin/python2.7 /usr/bin/python
-
-    5.2 **Install wget**
-
-		# pkg install wget
-
-6. **Install Azure Agent**
-
-    The latest release of the Azure Agent can always be found on [github](https://github.com/Azure/WALinuxAgent/releases). Version 2.0.10 and later officially supports FreeBSD 10 and later releases.
-
-		# wget https://raw.githubusercontent.com/Azure/WALinuxAgent/WALinuxAgent-2.0.10/waagent --no-check-certificate
-		# mv waagent /usr/sbin
-		# chmod 755 /usr/sbin/waagent
-		# /usr/sbin/waagent -install
-
-    **Important**: After installation, please double check it is running.
-
-		# service –e | grep waagent
-		/etc/rc.d/waagent
-		# cat /var/log/waagent.log
-
-    Now you could **shut down** your VM. You also could execute step 7 before shut down but it is optional.
-
-7. De-provision is optional. It is to clean the system and make it suitable for re-provisioning.
-
-    Below command also deletes the last provisioned user account and associated data.
-
-		# waagent –deprovision+user
-
-## Step 2: Create a storage account in Azure ##
-
-You need a storage account in Azure to upload a .vhd file so it can be used in Azure to create a virtual machine. You can use the Azure classic portal to create a storage account.
-
-1. Sign in to the Azure classic portal.
-
-2. On the command bar, click **New**.
-
-3. Click **Data Services** > **Storage** > **Quick Create**.
-
-	![Quick create a storage account](./media/virtual-machines-freebsd-create-upload-vhd/Storage-quick-create.png)
-
-4. Fill out the fields as follows:
-
-	- Under **URL**, type a subdomain name to use in the URL for the storage account. The entry can contain from 3-24 lowercase letters and numbers. This name becomes the host name within the URL that is used to address Blob, Queue, or Table resources for the subscription.
-
-	- Choose the **location or affinity group** for the storage account. An affinity group lets you place your cloud services and storage in the same data center.
-
-	- Decide whether to use **geo-replication** for the storage account. Geo-replication is turned on by default. This option replicates your data to a secondary location, at no cost to you, so that your storage fails over to that location if a major failure occurs at the primary location. The secondary location is assigned automatically, and can't be changed. If you need more control over the location of your cloud-based storage due to legal requirements or organizational policy, you can turn off geo-replication. However, be aware that if you later turn on geo-replication, you will be charged a one-time data transfer fee to replicate your existing data to the secondary location. Storage services without geo-replication are offered at a discount. More details on managing geo-replication of Storage accounts can be found here: [Create, manage, or delete a storage account](../storage-create-storage-account/#replication-options).
-
-	![Enter storage account details](./media/virtual-machines-freebsd-create-upload-vhd/Storage-create-account.png)
-
-
-5. Click **Create Storage Account**. The account now appears under **Storage**.
-
-	![Storage account successfully created](./media/virtual-machines-freebsd-create-upload-vhd/Storagenewaccount.png)
-
-6. Next, create a container for your uploaded VHDs. Click the storage account name and then click **Containers**.
-
-	![Storage account detail](./media/virtual-machines-freebsd-create-upload-vhd/storageaccount_detail.png)
-
-7. Click **Create a Container**.
-
-	![Storage account detail](./media/virtual-machines-freebsd-create-upload-vhd/storageaccount_container.png)
-
-8. Type a **Name** for your container and select the **Access** policy.
-
-	![Container name](./media/virtual-machines-freebsd-create-upload-vhd/storageaccount_containervalues.png)
-
-    > [AZURE.NOTE] By default, the container is private and can be accessed only by the account owner. To allow public read access to the blobs in the container, but not the container properties and metadata, use the "Public Blob" option. To allow full public read access for the container and blobs, use the "Public Container" option.
-
-## Step 3: Prepare the connection to Microsoft Azure ##
-
-Before you can upload a .vhd file, you need to establish a secure connection between your computer and your subscription in Azure. You can use the Microsoft Azure Active Directory method or the certificate method to do this.
-
-###Use the Microsoft Azure AD method
-
-1. Open the Azure PowerShell console.
-
-2. Type the following command:  
-	`Add-AzureAccount`
-
-	This command opens a sign-in window so you can sign with your work or school account.
-
-	![PowerShell Window](./media/virtual-machines-freebsd-create-upload-vhd/add_azureaccount.png)
-
-3. Azure authenticates and saves the credential information, and then closes the window.
-
-###Use the certificate method
-
-1. Open the Azure PowerShell console.
-
-2. Type:
-	`Get-AzurePublishSettingsFile`.
-
-3. A browser window opens and prompts you to download a .publishsettings file. It contains information and a certificate for your Microsoft Azure subscription.
-
-	![Browser download page](./media/virtual-machines-freebsd-create-upload-vhd/Browser_download_GetPublishSettingsFile.png)
-
-3. Save the .publishsettings file.
-
-4. Type:
-	`Import-AzurePublishSettingsFile <PathToFile>`
-
-	Where `<PathToFile>` is the full path to the .publishsettings file.
-
-   For more information, see [Get Started with Microsoft Azure Cmdlets](http://msdn.microsoft.com/library/windowsazure/jj554332.aspx)
-
-   For more information on installing and configuring PowerShell, see [How to install and configure Microsoft Azure PowerShell](../install-configure-powershell.md).
-
-## Step 4: Upload the .vhd file ##
-
-<<<<<<< HEAD
-When you upload the .vhd file, you can place the .vhd file anywhere within your blob storage. In the following command examples, **BlobStorageURL** is the URL for the storage account that you created in Step 2, **YourImagesFolder** is the container within blob storage where you want to store your images. **VHDName** is the label that appears in the Management Portal to identify the virtual hard disk. **PathToVHDFile** is the full path and name of the .vhd file.
-=======
-When you upload the .vhd file, you can place the .vhd file anywhere within your blob storage. In the following command examples, **BlobStorageURL** is the URL for the storage account that you created in Step 2, **YourImagesFolder** is the container within blob storage where you want to store your images. **VHDName** is the label that appears in the Azure classic portal to identify the virtual hard disk. **PathToVHDFile** is the full path and name of the .vhd file.
->>>>>>> 08be3281
-
-
-1. From the Azure PowerShell window you used in the previous step, type:
-
-		Add-AzureVhd -Destination "<BlobStorageURL>/<YourImagesFolder>/<VHDName>.vhd" -LocalFilePath <PathToVHDFile>		
-
-## Step 5: Create a VM with uploaded VHD ##
-After you upload the .vhd, you can add it as an image to the list of custom images associated with your subscription and create a virtual machine with this custom image.
-
-1. From the Azure PowerShell window you used in the previous step, type:
-
-		Add-AzureVMImage -ImageName <Your Image's Name> -MediaLocation <location of the VHD> -OS <Type of the OS on the VHD>
-
-    **Important**: Please use Linux as OS type for now since current Azure PowerShell version only accepts “Linux” or “Windows” as a parameter.
-
-2. After you complete the previous steps, the new image is listed when you choose the **Images** tab on the Azure classic portal.  
-
-    ![add image](./media/virtual-machines-freebsd-create-upload-vhd/addfreebsdimage.png)
-
-3. Create a virtual machine from gallery. This new image is now available under **My Images**. Select the new image and go through the prompts to set up a hostname, password/SSH key and etc.
-
-	![custom image](./media/virtual-machines-freebsd-create-upload-vhd/createfreebsdimageinazure.png)
-
-4. Once provisioning has completed, you will see your FreeBSD VM running in Azure.
-
-	![freebsd image in azure](./media/virtual-machines-freebsd-create-upload-vhd/freebsdimageinazure.png)
+<properties
+   pageTitle="Create and upload a FreeBSD VM image | Microsoft Azure"
+   description="Learn to create and upload a virtual hard disk (VHD) that contains the FreeBSD operating system to create an Azure virtual machine"
+   services="virtual-machines"
+   documentationCenter=""
+   authors="KylieLiang"
+   manager="timlt"
+   editor=""
+   tags="azure-service-management"/>
+
+<tags
+   ms.service="virtual-machines"
+   ms.devlang="na"
+   ms.topic="article"
+   ms.tgt_pltfrm="vm-linux"
+   ms.workload="infrastructure-services"
+   ms.date="05/19/2015"
+   ms.author="kyliel"/>
+
+# Create and Upload a FreeBSD VHD to Azure
+
+This article shows you how to create and upload a virtual hard disk (VHD) that contains the FreeBSD operating system so you can use it as your own image to create a virtual machine (VM) in Azure.
+
+[AZURE.INCLUDE [learn-about-deployment-models](../../includes/learn-about-deployment-models-classic-include.md)] Resource Manager model.
+
+
+##Prerequisites##
+This article assumes that you have the following items:
+
+- **An Azure subscription** - If you don't have one, you can create an account in just a couple of minutes. If you have an MSDN subscription, see [Azure Benefit for MSDN Subscribers](http://azure.microsoft.com/pricing/member-offers/msdn-benefits-details/). Otherwise, see [create a free trial account](http://azure.microsoft.com/pricing/free-trial/).  
+
+- **Azure PowerShell tools** - You have the Microsoft Azure PowerShell module installed and configured to use your subscription. To download the module, see [Azure Downloads](http://azure.microsoft.com/downloads/). A tutorial to install and configure the module is available here. You'll use the [Azure Downloads](http://azure.microsoft.com/downloads/) cmdlet to upload the VHD.
+
+- **FreeBSD operating system installed in a .vhd file**  - You have installed a supported FreeBSD operating system to a virtual hard disk. Multiple tools exist to create .vhd files, for example you can use a virtualization solution such as Hyper-V to create the .vhd file and install the operating system. For instructions, see [Install the Hyper-V Role and Configure a Virtual Machine](http://technet.microsoft.com/library/hh846766.aspx).
+
+> [AZURE.NOTE] The newer VHDX format is not supported in Azure. You can convert the disk to VHD format using Hyper-V Manager or the cmdlet [convert-vhd](https://technet.microsoft.com/library/hh848454.aspx).
+
+This task includes the following five steps.
+
+## Step 1: Prepare the image to be uploaded ##
+
+As for FreeBSD installation on Hyper-v, a tutorial is available [here](http://blogs.msdn.com/b/kylie/archive/2014/12/25/running-freebsd-on-hyper-v.aspx).
+
+From the virtual machine that the FreeBSD operating system was installed to, complete the following procedures:
+
+1. **Enable DHCP**
+
+		# echo 'ifconfig_hn0="SYNCDHCP"' >> /etc/rc.conf
+		# service netif restart
+
+2. **Enable SSH**
+
+    SSH is enabled by default after installation from disc. If not or if you use FreeBSD VHD directly, type:
+
+		# echo 'sshd_enable="YES"' >> /etc/rc.conf
+		# ssh-keygen -t dsa -f /etc/ssh/ssh_host_dsa_key
+		# ssh-keygen -t rsa -f /etc/ssh/ssh_host_rsa_key
+		# service sshd restart
+
+3. **Setup serial console**
+
+		# echo 'console="comconsole vidconsole"' >> /boot/loader.conf
+		# echo 'comconsole_speed="115200"' >> /boot/loader.conf
+
+4. **Install sudo**
+
+    The root account is disabled in Azure and then you need to utilize sudo from an unprivileged user to run commands with elevated privileges.
+
+		# pkg install sudo
+
+5. Prerequisites for Azure Agent
+
+    5.1 **Install python**
+
+		# pkg install python27 py27-asn1
+		# ln -s /usr/local/bin/python2.7 /usr/bin/python
+
+    5.2 **Install wget**
+
+		# pkg install wget
+
+6. **Install Azure Agent**
+
+    The latest release of the Azure Agent can always be found on [github](https://github.com/Azure/WALinuxAgent/releases). Version 2.0.10 and later officially supports FreeBSD 10 and later releases.
+
+		# wget https://raw.githubusercontent.com/Azure/WALinuxAgent/WALinuxAgent-2.0.10/waagent --no-check-certificate
+		# mv waagent /usr/sbin
+		# chmod 755 /usr/sbin/waagent
+		# /usr/sbin/waagent -install
+
+    **Important**: After installation, please double check it is running.
+
+		# service –e | grep waagent
+		/etc/rc.d/waagent
+		# cat /var/log/waagent.log
+
+    Now you could **shut down** your VM. You also could execute step 7 before shut down but it is optional.
+
+7. De-provision is optional. It is to clean the system and make it suitable for re-provisioning.
+
+    Below command also deletes the last provisioned user account and associated data.
+
+		# waagent –deprovision+user
+
+## Step 2: Create a storage account in Azure ##
+
+You need a storage account in Azure to upload a .vhd file so it can be used in Azure to create a virtual machine. You can use the Azure classic portal to create a storage account.
+
+1. Sign in to the Azure classic portal.
+
+2. On the command bar, click **New**.
+
+3. Click **Data Services** > **Storage** > **Quick Create**.
+
+	![Quick create a storage account](./media/virtual-machines-freebsd-create-upload-vhd/Storage-quick-create.png)
+
+4. Fill out the fields as follows:
+
+	- Under **URL**, type a subdomain name to use in the URL for the storage account. The entry can contain from 3-24 lowercase letters and numbers. This name becomes the host name within the URL that is used to address Blob, Queue, or Table resources for the subscription.
+
+	- Choose the **location or affinity group** for the storage account. An affinity group lets you place your cloud services and storage in the same data center.
+
+	- Decide whether to use **geo-replication** for the storage account. Geo-replication is turned on by default. This option replicates your data to a secondary location, at no cost to you, so that your storage fails over to that location if a major failure occurs at the primary location. The secondary location is assigned automatically, and can't be changed. If you need more control over the location of your cloud-based storage due to legal requirements or organizational policy, you can turn off geo-replication. However, be aware that if you later turn on geo-replication, you will be charged a one-time data transfer fee to replicate your existing data to the secondary location. Storage services without geo-replication are offered at a discount. More details on managing geo-replication of Storage accounts can be found here: [Create, manage, or delete a storage account](../storage-create-storage-account/#replication-options).
+
+	![Enter storage account details](./media/virtual-machines-freebsd-create-upload-vhd/Storage-create-account.png)
+
+
+5. Click **Create Storage Account**. The account now appears under **Storage**.
+
+	![Storage account successfully created](./media/virtual-machines-freebsd-create-upload-vhd/Storagenewaccount.png)
+
+6. Next, create a container for your uploaded VHDs. Click the storage account name and then click **Containers**.
+
+	![Storage account detail](./media/virtual-machines-freebsd-create-upload-vhd/storageaccount_detail.png)
+
+7. Click **Create a Container**.
+
+	![Storage account detail](./media/virtual-machines-freebsd-create-upload-vhd/storageaccount_container.png)
+
+8. Type a **Name** for your container and select the **Access** policy.
+
+	![Container name](./media/virtual-machines-freebsd-create-upload-vhd/storageaccount_containervalues.png)
+
+    > [AZURE.NOTE] By default, the container is private and can be accessed only by the account owner. To allow public read access to the blobs in the container, but not the container properties and metadata, use the "Public Blob" option. To allow full public read access for the container and blobs, use the "Public Container" option.
+
+## Step 3: Prepare the connection to Microsoft Azure ##
+
+Before you can upload a .vhd file, you need to establish a secure connection between your computer and your subscription in Azure. You can use the Microsoft Azure Active Directory method or the certificate method to do this.
+
+###Use the Microsoft Azure AD method
+
+1. Open the Azure PowerShell console.
+
+2. Type the following command:  
+	`Add-AzureAccount`
+
+	This command opens a sign-in window so you can sign with your work or school account.
+
+	![PowerShell Window](./media/virtual-machines-freebsd-create-upload-vhd/add_azureaccount.png)
+
+3. Azure authenticates and saves the credential information, and then closes the window.
+
+###Use the certificate method
+
+1. Open the Azure PowerShell console.
+
+2. Type:
+	`Get-AzurePublishSettingsFile`.
+
+3. A browser window opens and prompts you to download a .publishsettings file. It contains information and a certificate for your Microsoft Azure subscription.
+
+	![Browser download page](./media/virtual-machines-freebsd-create-upload-vhd/Browser_download_GetPublishSettingsFile.png)
+
+3. Save the .publishsettings file.
+
+4. Type:
+	`Import-AzurePublishSettingsFile <PathToFile>`
+
+	Where `<PathToFile>` is the full path to the .publishsettings file.
+
+   For more information, see [Get Started with Microsoft Azure Cmdlets](http://msdn.microsoft.com/library/windowsazure/jj554332.aspx)
+
+   For more information on installing and configuring PowerShell, see [How to install and configure Microsoft Azure PowerShell](../install-configure-powershell.md).
+
+## Step 4: Upload the .vhd file ##
+
+When you upload the .vhd file, you can place the .vhd file anywhere within your blob storage. In the following command examples, **BlobStorageURL** is the URL for the storage account that you created in Step 2, **YourImagesFolder** is the container within blob storage where you want to store your images. **VHDName** is the label that appears in the Azure classic portal to identify the virtual hard disk. **PathToVHDFile** is the full path and name of the .vhd file.
+
+
+1. From the Azure PowerShell window you used in the previous step, type:
+
+		Add-AzureVhd -Destination "<BlobStorageURL>/<YourImagesFolder>/<VHDName>.vhd" -LocalFilePath <PathToVHDFile>		
+
+## Step 5: Create a VM with uploaded VHD ##
+After you upload the .vhd, you can add it as an image to the list of custom images associated with your subscription and create a virtual machine with this custom image.
+
+1. From the Azure PowerShell window you used in the previous step, type:
+
+		Add-AzureVMImage -ImageName <Your Image's Name> -MediaLocation <location of the VHD> -OS <Type of the OS on the VHD>
+
+    **Important**: Please use Linux as OS type for now since current Azure PowerShell version only accepts “Linux” or “Windows” as a parameter.
+
+2. After you complete the previous steps, the new image is listed when you choose the **Images** tab on the Azure classic portal.  
+
+    ![add image](./media/virtual-machines-freebsd-create-upload-vhd/addfreebsdimage.png)
+
+3. Create a virtual machine from gallery. This new image is now available under **My Images**. Select the new image and go through the prompts to set up a hostname, password/SSH key and etc.
+
+	![custom image](./media/virtual-machines-freebsd-create-upload-vhd/createfreebsdimageinazure.png)
+
+4. Once provisioning has completed, you will see your FreeBSD VM running in Azure.
+
+	![freebsd image in azure](./media/virtual-machines-freebsd-create-upload-vhd/freebsdimageinazure.png)