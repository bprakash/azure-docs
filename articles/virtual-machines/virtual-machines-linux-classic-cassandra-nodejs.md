--- conflicted
+++ resolved
@@ -1,727 +1,718 @@
-<properties
-	pageTitle="Run Cassandra with Linux on Azure | Microsoft Azure"
-	description="How to run a Cassandra cluster on Linux in Azure Virtual Machines from a Node.js app"
-	services="virtual-machines-linux"
-	documentationCenter="nodejs"
-	authors="hanuk"
-	manager="wpickett"
-	editor=""
-	tags="azure-service-management"/>
-
-<tags
-	ms.service="virtual-machines-linux"
-	ms.workload="infrastructure-services"
-	ms.tgt_pltfrm="vm-linux"
-	ms.devlang="na"
-	ms.topic="article"
-	ms.date="08/11/2016"
-	ms.author="hanuk;robmcm"/>
-
-# Running Cassandra with Linux on Azure and Accessing it from Node.js
-
-[AZURE.INCLUDE [learn-about-deployment-models](../../includes/learn-about-deployment-models-classic-include.md)] See Resource Manager templates for [Datastax Enterprise](https://azure.microsoft.com/documentation/templates/datastax) and [Spark cluster and Cassandra on CentOS](https://azure.microsoft.com/documentation/templates/spark-and-cassandra-on-centos/).
-
-## Overview
-Microsoft Azure is an open cloud platform that runs both Microsoft as well as non-Microsoft software which  includes operating systems, application servers, messaging middleware as well as SQL and NoSQL databases from both commercial and open source models. Building resilient services on public clouds including Azure requires careful planning and deliberate architecture for both applications servers as well storage layers. Cassandra’s distributed storage architecture naturally helps in building highly available systems that are fault tolerant for cluster failures. Cassandra is a cloud scale NoSQL database maintained by Apache Software Foundation at cassandra.apache.org; Cassandra is written in Java and hence runs on both on Windows as well as Linux platforms.
-
-The focus of this article is to show Cassandra deployment on Ubuntu as a single and multi-data center cluster leveraging Microsoft Azure Virtual Machines and Virtual Networks. The cluster deployment for production optimized workloads is out of scope of this article as it requires multi-disk node configuration, appropriate ring topology design and data modeling to support the needed replication, data consistency, throughput and high availability requirements.
-
-This article takes a fundamental approach to show what is involved in building the Cassandra cluster compared Docker, Chef or Puppet which can make the infrastructure deployment a lot easier.  
-
-## The Deployment Models
-Microsoft Azure networking allows the deployment of isolated private clusters, the access of which can be restricted to attain fine grained network security.  Since this article is about showing the Cassandra deployment at a fundamental level, we will not focus on the consistency level and the optimal storage design for throughput. Here is the list of networking requirements for our hypothetical cluster:
-
-- External systems can’t access Cassandra database from within or outside Azure
-- Cassandra cluster has to be behind a load balancer for thrift traffic
-- Deploy Cassandra nodes in two groups in each data center for an enhanced cluster availability
-- Lock down the cluster so that only application server farm has access to the database directly
-- No public networking endpoints other than SSH
-- Each Cassandra node needs a fixed internal IP address
-
-Cassandra can be deployed to a single Azure region or to multiple regions based on the distributed nature of the workload. Multi-region deployment model can be leveraged to serve end users closer to a particular geography through the same Cassandra infrastructure. Cassandra’s built-in node replication takes care of the synchronization of multi-master writes originating from multiple data centers and presents a consistent view of the data to applications. Multi-region deployment can also help with the risk mitigation of the broader Azure service outages. Cassandra’s tunable consistency and replication topology will help in meeting diverse RPO needs of applications.
-
-### Single Region Deployment
-We will start with a single region deployment and harvest the learnings in creating a multi-region model. Azure virtual networking will be used to create isolated subnets so that the network security requirements mentioned above can be met.  The process described in creating the single region deployment uses Ubuntu 14.04 LTS and Cassandra 2.08; however, the process can easily be adopted to the other Linux variants. The following are some of the systemic characteristics of the single region deployment.  
-
-**High Availability:** The Cassandra nodes shown in the Figure 1 are deployed to two availability sets so that the nodes are spread between multiple fault domains for high availability. VMs annotated with each availability set is mapped to 2 fault domains.  Microsoft Azure uses the concept of fault domain to manage unplanned down time (e.g. hardware or software failures) while the concept of upgrade domain (e.g. host or guest OS patching/upgrades, application upgrades) is used for managing scheduled down time. Please see [Disaster Recovery and High Availability for Azure Applications](http://msdn.microsoft.com/library/dn251004.aspx) for the role of fault and upgrade domains in attaining high availability.
-
-![Single region deployment](./media/virtual-machines-linux-classic-cassandra-nodejs/cassandra-linux1.png)
-
-Figure 1: Single region deployment
-
-Note that at the time of this writing, Azure doesn’t allow the explicit mapping of a group of VMs to a specific fault domain; consequently, even with the deployment model shown in Figure 1, it is statistically probable that all the virtual machines may be mapped to two fault domains instead of four.
-
-**Load Balancing Thrift Traffic:** Thrift client libraries inside the web server connect to the cluster through an internal load balancer. This requires the process of adding the internal load balancer to the “data” subnet (refer Figure 1) in the context of the cloud service hosting the Cassandra cluster. Once the internal load balancer is defined, each node requires the load balanced endpoint to be added with the annotations of a load balanced set with previously defined load balancer name. See [Azure Internal Load Balancing ](../load-balancer/load-balancer-internal-overview.md)for more details.
-
-**Cluster Seeds:** It is important to select the most highly available nodes for seeds as the new nodes will communicate with seed nodes to discover the topology of the cluster. One node from each availability set is designated as seed nodes to avoid single point of failure.
-
-**Replication Factor and Consistency Level:** Cassandra’s build-in high-availability and data durability is characterized by the Replication Factor (RF - number of copies of each row stored on the cluster) and Consistency Level (number of replicas to be read/written before returning the result to the caller). Replication factor is specified during the KEYSPACE (similar to a relational database) creation whereas the consistency level is specified while issuing the CRUD query. See Cassandra documentation at [Configuring for Consistency](http://www.datastax.com/documentation/cassandra/2.0/cassandra/dml/dml_config_consistency_c.html) for consistency details and the formula for quorum computation.
-
-Cassandra supports two types of data integrity models – Consistency and Eventual Consistency; the Replication Factor and Consistency Level will together determine if the data will be consistent as soon as a write operation is complete or it will be eventually consistent. For example, specifying QUORUM as the Consistency Level will always ensures data Consistency while any consistency level, below the number of replicas to be written as needed to attain QUORUM (e.g. ONE) results in data being eventually consistent.
-
-The 8-node cluster shown above, with a replication factor of 3 and QUORUM (2 nodes are read or written for consistency) read/write consistency level, can survive the theoretical loss of at the most 1 node per replication group before the application start noticing the failure. This assumes that all the key spaces have well balanced read/write requests.  The following are the parameters we will use for the deployed cluster:
-
-Single region Cassandra cluster configuration:
-
-| Cluster Parameter | Value | Remarks |
-| ----------------- | ----- | ------- |
-| Number of Nodes (N) | 8   | Total number of nodes in the cluster |
-| Replication Factor (RF) | 3 |	Number of replicas of a given row |
-| Consistency Level (Write) | QUORUM[(RF/2) +1) = 2] The result of the formula is rounded down | Writes at the most 2 replicas before the response is sent to the caller; 3rd replica is written in an eventually consistent manner. |
-| Consistency Level (Read) | QUORUM [(RF/2) +1= 2] The result of the formula is rounded down | Reads 2 replicas before sending response to the caller. |
-| Replication Strategy | NetworkTopologyStrategy see [Data Replication](http://www.datastax.com/documentation/cassandra/2.0/cassandra/architecture/architectureDataDistributeReplication_c.html) in Cassandra documentation for more information | Understands the deployment topology and places replicas on nodes so that all the replicas don’t end up on the same rack |
-| Snitch | GossipingPropertyFileSnitch see [Snitches](http://www.datastax.com/documentation/cassandra/2.0/cassandra/architecture/architectureSnitchesAbout_c.html) in Cassandra documentation for more information | NetworkTopologyStrategy uses a concept of snitch to understand the topology. GossipingPropertyFileSnitch gives better control in mapping each node to data center and rack. The cluster then uses gossip to propagate this information. This is much simpler in dynamic IP setting relative to PropertyFileSnitch |
-
-
-**Azure Considerations for Cassandra Cluster:** Microsoft Azure Virtual Machines capability uses Azure Blob storage for disk persistence; Azure Storage saves 3 replicas of each disk for high durability. That means each row of data inserted into a Cassandra table is already stored in 3 replicas and hence data consistency is already taken care of even if the Replication Factor (RF) is 1. The main problem with Replication Factor being 1 is that the application will experience downtime even if a single Cassandra node fails. However, if a node is down for the problems (e.g. hardware, system software failures) recognized by Azure Fabric Controller, it will provision a new node in its place using the same storage drives. Provisioning a new node to replace the old one may take a few minutes.  Similarly for planned maintenance activities like guest OS changes, Cassandra upgrades and application changes Azure Fabric Controller performs rolling upgrades of the nodes in the cluster.  Rolling upgrades also may take down a few nodes at a time and hence the cluster may experience brief downtime for a few partitions. However, the data will not be lost due to the built-in Azure Storage redundancy.  
-
-For systems deployed to Azure that doesn’t require high availability (e.g. around 99.9 which is equivalent to 8.76 hrs/year; see [High Availability](http://en.wikipedia.org/wiki/High_availability) for details) you may be able to run with RF=1 and Consistency Level=ONE.  For applications with high availability requirements, RF=3 and Consistency Level=QUORUM will tolerate the down time of one of the nodes one of the replicas. RF=1 in traditional deployments (e.g. on-premise) can’t be used due to the possible data loss resulting from problems like disk failures.   
-
-## Multi-region Deployment
-Cassandra’s data-center-aware replication and consistency model described above helps with the multi-region deployment out of the box without the need for any external tooling. This is quite different from the traditional relational databases where the setup for database mirroring for multi-master writes can be quite complex. Cassandra in a multi-region set up can help with the usage scenarios including the following:
-
-**Proximity based deployment:** Multi-tenant applications, with clear mapping of tenant users -to-region, can be benefited by the multi-region cluster’s low latencies. For example a learning management systems for educational institutions can deploy a distributed cluster in East US and West US regions to serve the respective campuses for transactional as well as analytics. The data can be locally consistent at the time reads and writes and can be eventually consistent across both the regions. There are other examples like media distribution, e-commerce and anything and everything that serves geo concentrated user base is a good use case for this deployment model.
-
-**High Availability:** Redundancy is a key factor in attaining high availability of software and hardware; see Building Reliable Cloud Systems on Microsoft Azure for details. On Microsoft Azure, the only reliable way of achieving true redundancy is by deploying a multi-region cluster. Applications can be deployed in an active-active or active-passive mode and if one of the regions is down, Azure Traffic Manager can redirect traffic to the active region.  With the single region deployment, if the availability is 99.9, a two-region deployment can attain an availability of 99.9999 computed by the formula: (1-(1-0.999) * (1-0.999))*100); see the above paper for details.
-
-**Disaster Recovery:** Multi-region Cassandra cluster, if properly designed, can withstand catastrophic data center outages. If one region is down, the application deployed to other regions can start serving the end users. Like any other business continuity implementations, the application has to be tolerant for some data loss resulting from the data in the asynchronous pipeline. However, Cassandra makes the recovery much swifter than the time taken by traditional database recovery processes. Figure 2 shows the typical multi-region deployment model with eight nodes in each region. Both regions are mirror images of each other for the same of symmetry; real world designs depend on the workload type (e.g. transactional or analytical), RPO, RTO, data consistency and availability requirements.
-
-![Multi region deployment](./media/virtual-machines-linux-classic-cassandra-nodejs/cassandra-linux2.png)
-
-Figure 2: Multi-region Cassandra deployment
-
-### Network Integration
-Sets of virtual machines deployed to private networks located on two regions communicates with each other using a VPN tunnel. The VPN tunnel connects two software gateways provisioned during the network deployment process. Both regions have similar network architecture in terms of “web” and “data” subnets; Azure networking allows the creation of as many subnets as needed and apply ACLs as needed by network security. While designing the cluster topology inter data center communication latency and the economic impact of the network traffic need to be considered.
-
-### Data Consistency for Multi-Data Center Deployment
-Distributed deployments need to be aware of the cluster topology impact on throughput and high availability. The RF and Consistency Level need to be selected in such way that the quorum doesn’t depend on the availability of all the data centers.
-For a system that needs high consistency, a LOCAL_QUORUM for consistency level (for reads and writes) will make sure that the local reads and writes are satisfied from the local nodes while data is replicated asynchronously to the remote data centers.  Table 2 summarizes the configuration details for the multi-region cluster outlined later in the write up.
-
-**Two-region Cassandra cluster configuration**
-
-
-| Cluster Parameter | Value | Remarks |
-| ----------------- | ----- | ------- |
-| Number of Nodes (N) | 8 + 8 | Total number of nodes in the cluster |
-| Replication Factor (RF) | 3 | Number of replicas of a given row |
-| Consistency Level (Write) | LOCAL_QUORUM [(sum(RF)/2) +1) = 4] The result of the formula is rounded down | 2 nodes will be written to the first data center synchronously; the additional 2 nodes needed for quorum will be written asynchronously to the 2nd data center. |
-| Consistency Level (Read) | LOCAL_QUORUM ((RF/2) +1) = 2 The result of the formula is rounded down | Read requests are satisfied from only one region; 2 nodes are read before the response is sent back to the client. |
-| Replication Strategy | NetworkTopologyStrategy see [Data Replication](http://www.datastax.com/documentation/cassandra/2.0/cassandra/architecture/architectureDataDistributeReplication_c.html) in Cassandra documentation for more information | Understands the deployment topology and places replicas on nodes so that all the replicas don’t end up on the same rack |
-| Snitch | GossipingPropertyFileSnitch see [Snitches](http://www.datastax.com/documentation/cassandra/2.0/cassandra/architecture/architectureSnitchesAbout_c.html) in Cassandra documentation for more information | NetworkTopologyStrategy uses a concept of snitch to understand the topology. GossipingPropertyFileSnitch gives better control in mapping each node to data center and rack. The cluster then uses gossip to propagate this information. This is much simpler in dynamic IP setting relative to PropertyFileSnitch |
-
-
-##THE SOFTWARE CONFIGURATION
-The following software versions are used during the deployment:
-
-<table>
-<tr><th>Software</th><th>Source</th><th>Version</th></tr>
-<tr><td>JRE	</td><td>[JRE 8](http://www.oracle.com/technetwork/java/javase/downloads/server-jre8-downloads-2133154.html) </td><td>8U5</td></tr>
-<tr><td>JNA	</td><td>[JNA](https://github.com/twall/jna) </td><td> 3.2.7</td></tr>
-<tr><td>Cassandra</td><td>[Apache Cassandra 2.0.8](http://www.apache.org/dist/cassandra/2.0.8/apache-cassandra-2.0.8-bin.tar.gz)</td><td> 2.0.8</td></tr>
-<tr><td>Ubuntu	</td><td>[Microsoft Azure](https://azure.microsoft.com/) </td><td>14.04 LTS</td></tr>
-</table>
-
-Since downloading of JRE requires manual acceptance of Oracle license, to simplify the deployment, download all the required software to the desktop for later uploading into the Ubuntu template image we will be creating as a precursor to the cluster deployment.
-
-Download the above software into a well-known download directory (e.g. %TEMP%/downloads on Windows or ~/Downloads on most Linux distributions or Mac) on the local computer.
-
-### CREATE UBUNTU VM
-In this step of the process we will create Ubuntu image with the pre-requisite software so that the image can be reused for provisioning several Cassandra nodes.  
-####STEP 1: Generate SSH key pair
-Azure needs an X509 public key that is either PEM or DER encoded at the provisioning time. Generate a public/private key pair using the instructions located at How to Use SSH with Linux on Azure. If you plan to use putty.exe as an SSH client either on Windows or Linux, you have to convert the PEM encoded RSA private key to PPK format using puttygen.exe; the instructions for this can be found in the above web page.
-
-####STEP 2: Create Ubuntu template VM
-To create the template VM, log into the Azure classic portal and use the following sequence: Click NEW, COMPUTE, VIRTUAL MACHINE, FROM GALLERY, UBUNTU, Ubuntu Server 14.04 LTS, and then click the right arrow. For a tutorial that describes how to create a Linux VM, see Create a Virtual Machine Running Linux.
-
-Enter the following information on the “Virtual machine configuration” screen #1:
-
-<table>
-<tr><th>FIELD NAME              </td><td>       FIELD VALUE               </td><td>         REMARKS                </td><tr>
-<tr><td>VERSION RELEASE DATE    </td><td> Select a date from the drop down</td><td></td><tr>
-<tr><td>VIRTUAL MACHINE NAME    </td><td> cass-template	               </td><td> This is the hostname of the VM </td><tr>
-<tr><td>TIER	                 </td><td> STANDARD	                       </td><td> Leave the default              </td><tr>
-<tr><td>SIZE	                 </td><td> A1                              </td><td>Select the VM based on the IO needs; for this purpose leave the default </td><tr>
-<tr><td> NEW USER NAME	         </td><td> localadmin	                   </td><td> "admin" is a reserved user name in Ubuntu 12.xx and after</td><tr>
-<tr><td> AUTHENTICATION	     </td><td> Click check box                 </td><td>Check if you want to secure with an SSH key </td><tr>
-<tr><td> CERTIFICATE	         </td><td> file name of the public key certificate </td><td> Use the public key generated previously</td><tr>
-<tr><td> New Password	</td><td> strong password </td><td> </td><tr>
-<tr><td> Confirm Password	</td><td> strong password </td><td></td><tr>
-</table>
-
-Enter the following information on the “Virtual machine configuration” screen #2:
-
-<table>
-<tr><th>FIELD NAME             </th><th> FIELD VALUE	                   </th><th> REMARKS                                 </th></tr>
-<tr><td> CLOUD SERVICE	</td><td> Create a new cloud service	</td><td>Cloud service is a container compute resources like virtual machines</td></tr>
-<tr><td> CLOUD SERVICE DNS NAME	</td><td>ubuntu-template.cloudapp.net	</td><td>Give a machine agnostic load balancer name</td></tr>
-<tr><td> REGION/AFFINITY GROUP/VIRTUAL NETWORK </td><td>	West US	</td><td> Select a region from which your web applications access the Cassandra cluster</td></tr>
-<tr><td>STORAGE ACCOUNT </td><td>	Use default	</td><td>Use the default storage account  or a pre-created storage account in a particular region</td></tr>
-<tr><td>AVAILABILITY SET </td><td>	None </td><td>	Leave it blank</td></tr>
-<tr><td>ENDPOINTS	</td><td>Use default </td><td>	Use the default SSH configuration </td></tr>
-</table>
-
-Click right arrow, leave the defaults on the screen #3 and click the “check” button to complete the VM provisioning process. After a few minutes, the VM with the name “ubuntu-template” should be in a “running” status.
-
-###INSTALL THE NECESSARY SOFTWARE
-####STEP 1: Upload tarballs
-Using scp or pscp, copy the previously downloaded software to ~/downloads directory using the following command format:
-
-#####pscp server-jre-8u5-linux-x64.tar.gz localadmin@hk-cas-template.cloudapp.net:/home/localadmin/downloads/server-jre-8u5-linux-x64.tar.gz
-
-Repeat the above command for JRE as well as for the Cassandra bits.
-
-####STEP 2: Prepare the directory structure and extract the archives
-Log into the VM and create the directory structure and extract software as a super user using the bash script below:
-
-	#!/bin/bash
-	CASS_INSTALL_DIR="/opt/cassandra"
-	JRE_INSTALL_DIR="/opt/java"
-	CASS_DATA_DIR="/var/lib/cassandra"
-	CASS_LOG_DIR="/var/log/cassandra"
-	DOWNLOADS_DIR="~/downloads"
-	JRE_TARBALL="server-jre-8u5-linux-x64.tar.gz"
-	CASS_TARBALL="apache-cassandra-2.0.8-bin.tar.gz"
-	SVC_USER="localadmin"
-
-	RESET_ERROR=1
-	MKDIR_ERROR=2
-
-	reset_installation ()
-	{
-	   rm -rf $CASS_INSTALL_DIR 2> /dev/null
-	   rm -rf $JRE_INSTALL_DIR 2> /dev/null
-	   rm -rf $CASS_DATA_DIR 2> /dev/null
-	   rm -rf $CASS_LOG_DIR 2> /dev/null
-	}
-	make_dir ()
-	{
-	   if [ -z "$1" ]
-	   then
-	      echo "make_dir: invalid directory name"
-	      exit $MKDIR_ERROR
-	   fi
-
-	   if [ -d "$1" ]
-	   then
-	      echo "make_dir: directory already exists"
-	      exit $MKDIR_ERROR
-	   fi
-
-	   mkdir $1 2>/dev/null
-	   if [ $? != 0 ]
-	   then
-	      echo "directory creation failed"
-	      exit $MKDIR_ERROR
-	   fi
-	}
-
-	unzip()
-	{
-	   if [ $# == 2 ]
-	   then
-	      tar xzf $1 -C $2
-	   else
-	      echo "archive error"
-	   fi
-
-	}
-
-	if [ -n "$1" ]
-	then
-	   SVC_USER=$1
-	fi
-
-	reset_installation
-	make_dir $CASS_INSTALL_DIR
-	make_dir $JRE_INSTALL_DIR
-	make_dir $CASS_DATA_DIR
-	make_dir $CASS_LOG_DIR
-
-	#unzip JRE and Cassandra
-	unzip $HOME/downloads/$JRE_TARBALL $JRE_INSTALL_DIR
-	unzip $HOME/downloads/$CASS_TARBALL $CASS_INSTALL_DIR
-
-	#Change the ownership to the service credentials
-
-	chown -R $SVC_USER:$GROUP $CASS_DATA_DIR
-	chown -R $SVC_USER:$GROUP $CASS_LOG_DIR
-	echo "edit /etc/profile to add JRE to the PATH"
-	echo "installation is complete"
-
-
-If you paste this script into vim window, make sure to remove the carriage return (‘\r”) using the following command:
-
-	tr -d '\r' <infile.sh >outfile.sh
-
-####Step 3: Edit etc/profile
-Append the following at the end:
-
-	JAVA_HOME=/opt/java/jdk1.8.0_05
-	CASS_HOME= /opt/cassandra/apache-cassandra-2.0.8
-	PATH=$PATH:$HOME/bin:$JAVA_HOME/bin:$CASS_HOME/bin
-	export JAVA_HOME
-	export CASS_HOME
-	export PATH
-
-####Step 4: Install JNA for production systems
-Use the following command sequence:
-The following command will install jna-3.2.7.jar and jna-platform-3.2.7.jar to /usr/share.java directory
-sudo apt-get install libjna-java
-
-Create symbolic links in $CASS_HOME/lib directory so that Cassandra startup script can find these jars:
-
-	ln -s /usr/share/java/jna-3.2.7.jar $CASS_HOME/lib/jna.jar
-
-	ln -s /usr/share/java/jna-platform-3.2.7.jar $CASS_HOME/lib/jna-platform.jar
-
-####Step 5: Configure cassandra.yaml
-Edit cassandra.yaml on each VM to reflect configuration needed by all the virtual machines [we will tweak this during the actual provisioning]:
-
-<table>
-<tr><th>Field Name   </th><th> Value  </th><th>	Remarks </th></tr>
-<tr><td>cluster_name </td><td>	“CustomerService”	</td><td> Use the name that reflects your deployment</td></tr>
-<tr><td>listen_address	</td><td>[leave it blank]	</td><td> Delete “localhost” </td></tr>
-<tr><td>rpc_addres   </td><td>[leave it blank]	</td><td> Delete “localhost” </td></tr>
-<tr><td>seeds	</td><td>"10.1.2.4, 10.1.2.6, 10.1.2.8"	</td><td>List of  all the IP addresses which are designated as seeds.</td></tr>
-<tr><td>endpoint_snitch </td><td> org.apache.cassandra.locator.GossipingPropertyFileSnitch </td><td> This is used by the NetworkTopologyStrateg for inferring the data center and the rack of the VM</td></tr>
-</table>
-
-####Step 6: Capture the VM image
-Log into the virtual machine using the hostname (hk-cas-template.cloudapp.net) and the SSH private key previously created. See How to Use SSH with Linux on Azure for details on how to log in using the command ssh or putty.exe.
-
-Execute the following sequence of actions to capture the image:
-#####1. Deprovision
-Use the command “sudo waagent –deprovision+user” to remove Virtual Machine instance specific information. See for [How to Capture a Linux Virtual Machine](virtual-machines-linux-classic-capture-image.md) to Use as a Template more details on the image capture process.
-
-#####2: Shutdown the VM
-Make sure that the virtual machine is highlighted and click the SHUTDOWN link from the bottom command bar.
-
-#####3: Capture the image
-Make sure that the virtual machine is highlighted and click the CAPTURE link from the bottom command bar. In the next screen, give an IMAGE NAME (e.g. hk-cas-2-08-ub-14-04-2014071), appropriate IMAGE DESCRIPTION, and click the “check” mark to finish the CAPTURE process.
-
-<<<<<<< HEAD
-This will take a few seconds and the image should be available in MY IMAGES section of the image gallery. The source VM will be automatically deleted after the image is successfully captured. 
-=======
-This will take a few seconds and the image should be available in MY IMAGES section of the image gallery. The source VM will be automatically delated after the image is successfully captured.
->>>>>>> d1e8dfc8
-
-##Single Region Deployment Process
-**Step 1: Create the Virtual Network**
-Log into the Azure classic portal and create a Virtual Network with the attributes show in the table. See [Configure a Cloud-Only Virtual Network in the Azure classic portal](../virtual-network/virtual-networks-create-vnet-classic-portal.md) for detailed steps of the process.      
-
-<table>
-<tr><th>VM Attribute Name</th><th>Value</th><th>Remarks</th></tr>
-<tr><td>Name</td><td>vnet-cass-west-us</td><td></td></tr>
-<tr><td>Region</td><td>West US</td><td></td></tr>
-<tr><td>DNS Servers	</td><td>None</td><td>Ignore this as we are not using a DNS Server</td></tr>
-<tr><td>Configure a point-to-site VPN</td><td>None</td><td> Ignore this</td></tr>
-<<<<<<< HEAD
-<tr><td>Configure a site-to-site VPN</td><td>None</td><td> Ignore this</td></tr>
-<tr><td>Address Space</td><td>10.1.0.0/16</td><td></td></tr>	
-<tr><td>Starting IP</td><td>10.1.0.0</td><td></td></tr>	
-=======
-<tr><td>Configure a site-to-site VPN</td><td>Nnone</td><td> Ignore this</td></tr>
-<tr><td>Address Space</td><td>10.1.0.0/16</td><td></td></tr>
-<tr><td>Starting IP</td><td>10.1.0.0</td><td></td></tr>
->>>>>>> d1e8dfc8
-<tr><td>CIDR </td><td>/16 (65531)</td><td></td></tr>
-</table>
-
-Add the following subnets:
-
-<table>
-<tr><th>Name</th><th>Starting IP</th><th>CIDR</th><th>Remarks</th></tr>
-<tr><td>web</td><td>10.1.1.0</td><td>/24 (251)</td><td>Subnet for the web farm</td></tr>
-<tr><td>data</td><td>10.1.2.0</td><td>/24 (251)</td><td>Subnet for the database nodes</td></tr>
-</table>
-
-Data and Web subnets can be protected through network security groups the coverage of which is out of scope for this article.  
-
-**Step 2: Provision Virtual Machines**
-Using the image created previously, we will create the following virtual machines in the cloud server “hk-c-svc-west” and bind them to the respective subnets as shown below:
-
-<table>
-<tr><th>Machine Name    </th><th>Subnet	</th><th>IP Address	</th><th>Availability set</th><th>DC/Rack</th><th>Seed?</th></tr>
-<tr><td>hk-c1-west-us	</td><td>data	</td><td>10.1.2.4	</td><td>hk-c-aset-1	</td><td>dc =WESTUS rack =rack1 </td><td>Yes</td></tr>
-<tr><td>hk-c2-west-us	</td><td>data	</td><td>10.1.2.5	</td><td>hk-c-aset-1	</td><td>dc =WESTUS rack =rack1	</td><td>No </td></tr>
-<tr><td>hk-c3-west-us	</td><td>data	</td><td>10.1.2.6	</td><td>hk-c-aset-1	</td><td>dc =WESTUS rack =rack2	</td><td>Yes</td></tr>
-<tr><td>hk-c4-west-us	</td><td>data	</td><td>10.1.2.7	</td><td>hk-c-aset-1	</td><td>dc =WESTUS rack =rack2	</td><td>No </td></tr>
-<tr><td>hk-c5-west-us	</td><td>data	</td><td>10.1.2.8	</td><td>hk-c-aset-2	</td><td>dc =WESTUS rack =rack3	</td><td>Yes</td></tr>
-<tr><td>hk-c6-west-us	</td><td>data	</td><td>10.1.2.9	</td><td>hk-c-aset-2	</td><td>dc =WESTUS rack =rack3	</td><td>No </td></tr>
-<tr><td>hk-c7-west-us	</td><td>data	</td><td>10.1.2.10	</td><td>hk-c-aset-2	</td><td>dc =WESTUS rack =rack4	</td><td>Yes</td></tr>
-<tr><td>hk-c8-west-us	</td><td>data	</td><td>10.1.2.11	</td><td>hk-c-aset-2	</td><td>dc =WESTUS rack =rack4	</td><td>No </td></tr>
-<tr><td>hk-w1-west-us	</td><td>web	</td><td>10.1.1.4	</td><td>hk-w-aset-1	</td><td>                       </td><td>N/A</td></tr>
-<tr><td>hk-w2-west-us	</td><td>web	</td><td>10.1.1.5	</td><td>hk-w-aset-1	</td><td>                       </td><td>N/A</td></tr>
-</table>
-
-Creation of the above list of VMs requires the following process:
-
-1.  Create an empty cloud service in a particular region
-2.	Create a VM from the previously captured image and attach it to the virtual network created previously; repeat this for all the VMs
-3.	Add an internal load balancer to the cloud service and attach it to the “data” subnet
-4.	For each VM created previously, add a load balanced endpoint for thrift traffic through a load balanced set connected to the previously created internal load balancer
-
-The above process can be executed using Azure classic portal; use a Windows machine (use a VM on Azure if you don't have access to a Windows machine), use the following PowerShell script to provision all 8 VMs automatically.
-
-**List 1: PowerShell script for provisioning virtual machines**
-
-		#Tested with Azure Powershell - November 2014
-		#This powershell script deployes a number of VMs from an existing image inside an Azure region
-		#Import your Azure subscription into the current Powershell session before proceeding
-		#The process: 1. create Azure Storage account, 2. create virtual network, 3.create the VM template, 2. crate a list of VMs from the template
-
-		#fundamental variables - change these to reflect your subscription
-		$country="us"; $region="west"; $vnetName = "your_vnet_name";$storageAccount="your_storage_account"
-		$numVMs=8;$prefix = "hk-cass";$ilbIP="your_ilb_ip"
-		$subscriptionName = "Azure_subscription_name";
-		$vmSize="ExtraSmall"; $imageName="your_linux_image_name"
-		$ilbName="ThriftInternalLB"; $thriftEndPoint="ThriftEndPoint"
-
-		#generated variables
-		$serviceName = "$prefix-svc-$region-$country"; $azureRegion = "$region $country"
-
-		$vmNames = @()
-		for ($i=0; $i -lt $numVMs; $i++)
-		{
-		   $vmNames+=("$prefix-vm"+($i+1) + "-$region-$country" );
-		}
-
-		#select an Azure subscription already imported into Powershell session
-		Select-AzureSubscription -SubscriptionName $subscriptionName -Current
-		Set-AzureSubscription -SubscriptionName $subscriptionName -CurrentStorageAccountName $storageAccount
-
-		#create an empty cloud service
-		New-AzureService -ServiceName $serviceName -Label "hkcass$region" -Location $azureRegion
-		Write-Host "Created $serviceName"
-
-		$VMList= @()   # stores the list of azure vm configuration objects
-		#create the list of VMs
-		foreach($vmName in $vmNames)
-		{
-		   $VMList += New-AzureVMConfig -Name $vmName -InstanceSize ExtraSmall -ImageName $imageName |
-		   Add-AzureProvisioningConfig -Linux -LinuxUser "localadmin" -Password "Local123" |
-		   Set-AzureSubnet "data"
-		}
-
-		New-AzureVM -ServiceName $serviceName -VNetName $vnetName -VMs $VMList
-
-		#Create internal load balancer
-		Add-AzureInternalLoadBalancer -ServiceName $serviceName -InternalLoadBalancerName $ilbName -SubnetName "data" -StaticVNetIPAddress "$ilbIP"
-		Write-Host "Created $ilbName"
-		#Add add the thrift endpoint to the internal load balancer for all the VMs
-		foreach($vmName in $vmNames)
-		{
-		    Get-AzureVM -ServiceName $serviceName -Name $vmName |
-		        Add-AzureEndpoint -Name $thriftEndPoint -LBSetName "ThriftLBSet" -Protocol tcp -LocalPort 9160 -PublicPort 9160 -ProbePort 9160 -ProbeProtocol tcp -ProbeIntervalInSeconds 10 -InternalLoadBalancerName $ilbName |
-		        Update-AzureVM
-
-		    Write-Host "created $vmName"     
-		}
-
-**Step 3: Configure Cassandra on each VM**
-
-Log into the VM and perform the following:
-
-* Edit $CASS_HOME/conf/cassandra-rackdc.properties to specify the data center and rack properties:
-
-       dc =EASTUS, rack =rack1
-
-* Edit cassandra.yaml to configure seed nodes as below:
-
-       Seeds: "10.1.2.4,10.1.2.6,10.1.2.8,10.1.2.10"
-
-**Step 4: Start the VMs and test the cluster**
-
-Log into one of the nodes (e.g. hk-c1-west-us) and run the following command to see the status of the cluster:
-
-       nodetool –h 10.1.2.4 –p 7199 status
-
-You should see the display similar to the one below for an 8-node cluster:
-
-<table>
-<tr><th>Status</th><th>Address	</th><th>Load	</th><th>Tokens	</th><th>Owns </th><th>Host ID	</th><th>Rack</th></tr>
-<tr><th>UN	</td><td>10.1.2.4 	</td><td>87.81 KB	</td><td>256	</td><td>38.0%	</td><td>Guid (removed)</td><td>rack1</td></tr>
-<tr><th>UN	</td><td>10.1.2.5 	</td><td>41.08 KB	</td><td>256	</td><td>68.9%	</td><td>Guid (removed)</td><td>rack1</td></tr>
-<tr><th>UN	</td><td>10.1.2.6 	</td><td>55.29 KB	</td><td>256	</td><td>68.8%	</td><td>Guid (removed)</td><td>rack2</td></tr>
-<tr><th>UN	</td><td>10.1.2.7 	</td><td>55.29 KB	</td><td>256	</td><td>68.8%	</td><td>Guid (removed)</td><td>rack2</td></tr>
-<tr><th>UN	</td><td>10.1.2.8 	</td><td>55.29 KB	</td><td>256	</td><td>68.8%	</td><td>Guid (removed)</td><td>rack3</td></tr>
-<tr><th>UN	</td><td>10.1.2.9 	</td><td>55.29 KB	</td><td>256	</td><td>68.8%	</td><td>Guid (removed)</td><td>rack3</td></tr>
-<tr><th>UN	</td><td>10.1.2.10 	</td><td>55.29 KB	</td><td>256	</td><td>68.8%	</td><td>Guid (removed)</td><td>rack4</td></tr>
-<tr><th>UN	</td><td>10.1.2.11 	</td><td>55.29 KB	</td><td>256	</td><td>68.8%	</td><td>Guid (removed)</td><td>rack4</td></tr>
-</table>
-
-## Test the Single Region Cluster
-Use the following steps to test the cluster:
-
-1.    Using the Powershell command Get-AzureInternalLoadbalancer commandlet, obtain the IP address of the internal load balancer (e.g.  10.1.2.101). The syntax of the command is shown below: Get-AzureLoadbalancer –ServiceName "hk-c-svc-west-us” [displays the details of the internal load balancer along with its IP address]
-2.	Log into the web farm VM (e.g. hk-w1-west-us) using Putty or ssh
-3.	Execute $CASS_HOME/bin/cqlsh 10.1.2.101 9160
-4.	Use the following CQL commands to verify if the cluster is working:
-
-		CREATE KEYSPACE customers_ks WITH REPLICATION = { 'class' : 'SimpleStrategy', 'replication_factor' : 3 };
-		USE customers_ks;
-		CREATE TABLE Customers(customer_id int PRIMARY KEY, firstname text, lastname text);
-		INSERT INTO Customers(customer_id, firstname, lastname) VALUES(1, 'John', 'Doe');
-		INSERT INTO Customers(customer_id, firstname, lastname) VALUES (2, 'Jane', 'Doe');
-
-		SELECT * FROM Customers;
-
-You should see a display like the one below:
-
-<table>
-  <tr><th> customer_id </th><th> firstname </th><th> lastname </th></tr>
-  <tr><td> 1 </td><td> John </td><td> Doe </td></tr>
-  <tr><td> 2 </td><td> Jane </td><td> Doe </td></tr>
-</table>
-
-Please note that the keyspace created in step 4 uses SimpleStrategy with a  replication_factor of 3. SimpleStrategy is recommended for single data center deployments whereas NetworkTopologyStrategy for multi-data center deployments. A replication_factor of 3 will give tolerance for node failures.
-
-##<a id="tworegion"> </a>Multi-Region Deployment Process
-Will leverage the single region deployment completed and repeat the same process for installing the second region. The key difference between the single and multiple region deployment is the VPN tunnel setup for inter-region communication; we will start with the network installation, provision the VMs and configure Cassandra.
-
-###Step 1: Create the Virtual Network at the 2nd Region
-Log into the Azure classic portal and create a Virtual Network with the attributes show in the table. See [Configure a Cloud-Only Virtual Network in the Azure classic portal](../virtual-network/virtual-networks-create-vnet-classic-pportal.md) for detailed steps of the process.      
-
-<table>
-<tr><th>Attribute Name    </th><th>Value	</th><th>Remarks</th></tr>
-<tr><td>Name	</td><td>vnet-cass-east-us</td><td></td></tr>
-<tr><td>Region	</td><td>East US</td><td></td></tr>
-<tr><td>DNS Servers		</td><td></td><td>Ignore this as we are not using a DNS Server</td></tr>
-<tr><td>Configure a point-to-site VPN</td><td></td><td>		Ignore this</td></tr>
-<tr><td>Configure a site-to-site VPN</td><td></td><td>		Ignore this</td></tr>
-<tr><td>Address Space	</td><td>10.2.0.0/16</td><td></td></tr>
-<tr><td>Starting IP	</td><td>10.2.0.0	</td><td></td></tr>
-<tr><td>CIDR	</td><td>/16 (65531)</td><td></td></tr>
-</table>
-
-Add the following subnets:
-<table>
-<tr><th>Name    </th><th>Starting IP	</th><th>CIDR	</th><th>Remarks</th></tr>
-<tr><td>web	</td><td>10.2.1.0	</td><td>/24 (251)	</td><td>Subnet for the web farm</td></tr>
-<tr><td>data	</td><td>10.2.2.0	</td><td>/24 (251)	</td><td>Subnet for the database nodes</td></tr>
-</table>
-
-
-###Step 2: Create Local Networks
-A Local Network in Azure virtual networking is a proxy address space that maps to a remote site including a private cloud or another Azure region. This proxy address space is bound to a remote gateway for routing network to the right networking destinations. See [Configure a VNet to VNet Connection](../vpn-gateway/virtual-networks-configure-vnet-to-vnet-connection.md) for the instructions on establishing VNET-to-VNET connection.
-
-Create two local networks per the following details:
-
-| Network Name | VPN Gateway Address | Address Space | Remarks |
-| ------------ | ------------------- | ------------- | ------- |
-| hk-lnet-map-to-east-us | 23.1.1.1  | 10.2.0.0/16   | While creating the Local Network give a placeholder gateway address. The real gateway address is filled once the gateway is created. Make sure the address space exactly matches the respective remote VNET; in this case the VNET created in the East US region. |
-| hk-lnet-map-to-west-us | 23.2.2.2  | 10.1.0.0/16   | While creating the Local Network give a placeholder gateway address. The real gateway address is filled once the gateway is created. Make sure the address space exactly matches the respective remote VNET; in this case the VNET created in the West US region. |
-
-
-###Step 3: Map “Local” network to the respective VNETs
-From the Azure classic portal, select each vnet, click “Configure”, check “Connect to the local network”, and select the Local Networks per the following details:
-
-
-| Virtual Network | Local Network |
-| --------------- | ------------- |
-| hk-vnet-west-us | hk-lnet-map-to-east-us |
-| hk-vnet-east-us | hk-lnet-map-to-west-us |
-
-
-###Step 4: Create Gateways on VNET1 and VNET2
-From the dashboard of both the virtual networks, click CREATE GATEWAY which will trigger the VPN gateway provisioning process. After a few minutes the dashboard of each virtual network should display the actual gateway address.
-
-###Step 5: Update “Local” networks with the respective “Gateway” addresses###
-Edit both the local networks to replace the placeholder gateway IP address with the real IP address of the just provisioned gateways. Use the following mapping:
-
-<table>
-<tr><th>Local Network    </th><th>Virtual Network Gateway</th></tr>
-<tr><td>hk-lnet-map-to-east-us </td><td>Gateway of hk-vnet-west-us</td></tr>
-<tr><td>hk-lnet-map-to-west-us </td><td>Gateway of hk-vnet-east-us</td></tr>
-</table>
-
-###Step 6: Update the shared key
-Use the following Powershell script to update the IPSec key of each VPN gateway [use the sake key for both the gateways]:
-Set-AzureVNetGatewayKey -VNetName hk-vnet-east-us -LocalNetworkSiteName hk-lnet-map-to-west-us -SharedKey D9E76BKK
-Set-AzureVNetGatewayKey -VNetName hk-vnet-west-us -LocalNetworkSiteName hk-lnet-map-to-east-us -SharedKey D9E76BKK
-
-###Step 7: Establish the VNET-to-VNET connection
-From the Azure classic portal, use the “DASHBOARD” menu of both the virtual networks to establish gateway-to-gateway connection. Use the “CONNECT” menu items in the bottom toolbar. After a few minutes the dashboard should display the connection details graphically.
-
-###Step 8: Create the virtual machines in region #2
-Create the Ubuntu image as described in region #1 deployment by following the same steps or copy the image VHD file to the Azure storage account located in region #2 and create the image. Use this image and create the following list of virtual machines into a new cloud service hk-c-svc-east-us:
-
-
-| Machine Name | Subnet | IP Address | Availability set | DC/Rack | Seed? |
-| ------------ | ------ | ---------- | ---------------- | ------- | ----- |
-| hk-c1-east-us	| data	| 10.2.2.4   | hk-c-aset-1      | dc =EASTUS rack =rack1 | Yes |
-| hk-c2-east-us	| data	| 10.2.2.5   | hk-c-aset-1      | dc =EASTUS rack =rack1 | No  |
-| hk-c3-east-us	| data	| 10.2.2.6   | hk-c-aset-1      | dc =EASTUS rack =rack2 | Yes |
-| hk-c5-east-us	| data	| 10.2.2.8   | hk-c-aset-2      | dc =EASTUS rack =rack3 | Yes |
-| hk-c6-east-us	| data  | 10.2.2.9   | hk-c-aset-2      | dc =EASTUS rack =rack3 | No  |
-| hk-c7-east-us | data  | 10.2.2.10  | hk-c-aset-2      | dc =EASTUS rack =rack4 | Yes |
-| hk-c8-east-us	| data	| 10.2.2.11  | hk-c-aset-2      | dc =EASTUS rack =rack4 | No  |
-| hk-w1-east-us	| web   | 10.2.1.4   | hk-w-aset-1      | N/A                    | N/A |
-| hk-w2-east-us | web   | 10.2.1.5   | hk-w-aset-1      | N/A                    | N/A |
-
-
-Follow the same instructions as region #1 but use 10.2.xxx.xxx address space.
-
-###Step 9: Configure Cassandra on each VM
-Log into the VM and perform the following:
-
-1. Edit $CASS_HOME/conf/cassandra-rackdc.properties to specify the data center and rack properties in the format:
-    dc =EASTUS
-    rack =rack1
-2. Edit cassandra.yaml to configure seed nodes:
-    Seeds: "10.1.2.4,10.1.2.6,10.1.2.8,10.1.2.10,10.2.2.4,10.2.2.6,10.2.2.8,10.2.2.10"
-
-###Step 10: Start Cassandra
-Log into each VM and start Cassandra in the background by running the following command:
-$CASS_HOME/bin/cassandra
-
-## Test the Multi-Region Cluster
-By now Cassandra has been deployed to 16 nodes with 8 nodes in each Azure region. These nodes are in the same cluster by virtue of the common cluster name and the seed node configuration. Use the following process to test the cluster:
-
-###Step 1: Get the internal load balancer IP for both the regions using PowerShell
-- Get-AzureInternalLoadbalancer -ServiceName "hk-c-svc-west-us"
-- Get-AzureInternalLoadbalancer -ServiceName "hk-c-svc-east-us"  
-
-    Note the IP addresses (e.g. west - 10.1.2.101, east - 10.2.2.101) displayed.
-
-###Step 2: Execute the following in the west region after logging into hk-w1-west-us
-1.    Execute $CASS_HOME/bin/cqlsh 10.1.2.101 9160
-2.	Execute the following CQL commands:
-
-		CREATE KEYSPACE customers_ks
-		WITH REPLICATION = { 'class' : 'NetworkToplogyStrategy', 'WESTUS' : 3, 'EASTUS' : 3};
-		USE customers_ks;
-		CREATE TABLE Customers(customer_id int PRIMARY KEY, firstname text, lastname text);
-		INSERT INTO Customers(customer_id, firstname, lastname) VALUES(1, 'John', 'Doe');
-		INSERT INTO Customers(customer_id, firstname, lastname) VALUES (2, 'Jane', 'Doe');
-		SELECT * FROM Customers;
-
-You should see a display like the one below:
-
-| customer_id | firstname | Lastname |
-| ----------- | --------- | -------- |
-| 1           | John      | Doe      |
-| 2           | Jane      | Doe      |
-
-
-###Step 3: Execute the following in the east region after logging into hk-w1-east-us:
-1.    Execute $CASS_HOME/bin/cqlsh 10.2.2.101 9160
-2.	Execute the following CQL commands:
-
-		USE customers_ks;
-		CREATE TABLE Customers(customer_id int PRIMARY KEY, firstname text, lastname text);
-		INSERT INTO Customers(customer_id, firstname, lastname) VALUES(1, 'John', 'Doe');
-		INSERT INTO Customers(customer_id, firstname, lastname) VALUES (2, 'Jane', 'Doe');
-		SELECT * FROM Customers;
-
-You should see the same display as seen for the West region:
-
-
-| customer_id | firstname | Lastname   |
-|------------ | --------- | ---------- |
-| 1           | John      | Doe        |
-| 2           | Jane      | Doe        |
-
-
-Execute a few more inserts and see that those get replicated to west-us part of the cluster.
-
-## Test Cassandra Cluster from Node.js
-Using one of the Linux VMs crated in the "web" tier previously, we will execute a simple Node.js script to read the previously inserted data
-
-**Step 1: Install Node.js and Cassandra Client**
-
-1. Install Node.js and npm
-2. Install node package "cassandra-client" using npm
-3. Execute the following script at the shell prompt which displays the json string of the retrieved data:
-
-		var pooledCon = require('cassandra-client').PooledConnection;
-		var ksName = "custsupport_ks";
-		var cfName = "customers_cf";
-		var hostList = ['internal_loadbalancer_ip:9160'];
-		var ksConOptions = { hosts: hostList,
-		                     keyspace: ksName, use_bigints: false };
-
-		function createKeyspace(callback){
-		   var cql = 'CREATE KEYSPACE ' + ksName + ' WITH strategy_class=SimpleStrategy AND strategy_options:replication_factor=1';
-		   var sysConOptions = { hosts: hostList,  
-		                         keyspace: 'system', use_bigints: false };
-		   var con = new pooledCon(sysConOptions);
-		   con.execute(cql,[],function(err) {
-		   if (err) {
-		     console.log("Failed to create Keyspace: " + ksName);
-		     console.log(err);
-		   }
-		   else {
-		     console.log("Created Keyspace: " + ksName);
-		     callback(ksConOptions, populateCustomerData);
-		   }
-		   });
-		   con.shutdown();
-		}
-
-		function createColumnFamily(ksConOptions, callback){
-		  var params = ['customers_cf','custid','varint','custname',
-		                'text','custaddress','text'];
-		  var cql = 'CREATE COLUMNFAMILY ? (? ? PRIMARY KEY,? ?, ? ?)';
-		var con =  new pooledCon(ksConOptions);
-		  con.execute(cql,params,function(err) {
-		      if (err) {
-		         console.log("Failed to create column family: " + params[0]);
-		         console.log(err);
-		      }
-		      else {
-		         console.log("Created column family: " + params[0]);
-		         callback();
-		      }
-		  });
-		  con.shutdown();
-		}
-
-		//populate Data
-		function populateCustomerData() {
-		   var params = ['John','Infinity Dr, TX', 1];
-		   updateCustomer(ksConOptions,params);
-
-		   params = ['Tom','Fermat Ln, WA', 2];
-		   updateCustomer(ksConOptions,params);
-		}
-
-		//update will also insert the record if none exists
-		function updateCustomer(ksConOptions,params)
-		{
-		  var cql = 'UPDATE customers_cf SET custname=?,custaddress=? where custid=?';
-		  var con = new pooledCon(ksConOptions);
-		  con.execute(cql,params,function(err) {
-		      if (err) console.log(err);
-		      else console.log("Inserted customer : " + params[0]);
-		  });
-		  con.shutdown();
-		}
-
-		//read the two rows inserted above
-		function readCustomer(ksConOptions)
-		{
-		  var cql = 'SELECT * FROM customers_cf WHERE custid IN (1,2)';
-		  var con = new pooledCon(ksConOptions);
-		  con.execute(cql,[],function(err,rows) {
-		      if (err)
-		         console.log(err);
-		      else
-		         for (var i=0; i<rows.length; i++)
-		            console.log(JSON.stringify(rows[i]));
-		    });
-		   con.shutdown();
-		}
-
-		//exectue the code
-		createKeyspace(createColumnFamily);
-		readCustomer(ksConOptions)
-
-
-## Conclusion
-Microsoft Azure is a flexible platform that allows the running of both Microsoft as well as open source software as demonstrated by this exercise. Highly available Cassandra clusters can be deployed on a single data center through the spreading of the cluster nodes across multiple fault domains. Cassandra clusters can also be deployed across multiple geographically distant Azure regions for disaster proof systems. Azure and Cassandra together enables the construction of highly scalable, highly available and disaster recoverable cloud services needed by today's internet scale services.  
-
-##References##
-- [http://cassandra.apache.org](http://cassandra.apache.org)
-- [http://www.datastax.com](http://www.datastax.com)
-- [http://www.nodejs.org](http://www.nodejs.org)
+<properties
+	pageTitle="Run Cassandra with Linux on Azure | Microsoft Azure"
+	description="How to run a Cassandra cluster on Linux in Azure Virtual Machines from a Node.js app"
+	services="virtual-machines-linux"
+	documentationCenter="nodejs"
+	authors="hanuk"
+	manager="wpickett"
+	editor=""
+	tags="azure-service-management"/>
+
+<tags
+	ms.service="virtual-machines-linux"
+	ms.workload="infrastructure-services"
+	ms.tgt_pltfrm="vm-linux"
+	ms.devlang="na"
+	ms.topic="article"
+	ms.date="08/11/2016"
+	ms.author="hanuk;robmcm"/>
+
+# Running Cassandra with Linux on Azure and Accessing it from Node.js
+
+[AZURE.INCLUDE [learn-about-deployment-models](../../includes/learn-about-deployment-models-classic-include.md)] See Resource Manager templates for [Datastax Enterprise](https://azure.microsoft.com/documentation/templates/datastax) and [Spark cluster and Cassandra on CentOS](https://azure.microsoft.com/documentation/templates/spark-and-cassandra-on-centos/).
+
+## Overview
+Microsoft Azure is an open cloud platform that runs both Microsoft as well as non-Microsoft software which  includes operating systems, application servers, messaging middleware as well as SQL and NoSQL databases from both commercial and open source models. Building resilient services on public clouds including Azure requires careful planning and deliberate architecture for both applications servers as well storage layers. Cassandra’s distributed storage architecture naturally helps in building highly available systems that are fault tolerant for cluster failures. Cassandra is a cloud scale NoSQL database maintained by Apache Software Foundation at cassandra.apache.org; Cassandra is written in Java and hence runs on both on Windows as well as Linux platforms.
+
+The focus of this article is to show Cassandra deployment on Ubuntu as a single and multi-data center cluster leveraging Microsoft Azure Virtual Machines and Virtual Networks. The cluster deployment for production optimized workloads is out of scope of this article as it requires multi-disk node configuration, appropriate ring topology design and data modeling to support the needed replication, data consistency, throughput and high availability requirements.
+
+This article takes a fundamental approach to show what is involved in building the Cassandra cluster compared Docker, Chef or Puppet which can make the infrastructure deployment a lot easier.  
+
+## The Deployment Models
+Microsoft Azure networking allows the deployment of isolated private clusters, the access of which can be restricted to attain fine grained network security.  Since this article is about showing the Cassandra deployment at a fundamental level, we will not focus on the consistency level and the optimal storage design for throughput. Here is the list of networking requirements for our hypothetical cluster:
+
+- External systems can’t access Cassandra database from within or outside Azure
+- Cassandra cluster has to be behind a load balancer for thrift traffic
+- Deploy Cassandra nodes in two groups in each data center for an enhanced cluster availability
+- Lock down the cluster so that only application server farm has access to the database directly
+- No public networking endpoints other than SSH
+- Each Cassandra node needs a fixed internal IP address
+
+Cassandra can be deployed to a single Azure region or to multiple regions based on the distributed nature of the workload. Multi-region deployment model can be leveraged to serve end users closer to a particular geography through the same Cassandra infrastructure. Cassandra’s built-in node replication takes care of the synchronization of multi-master writes originating from multiple data centers and presents a consistent view of the data to applications. Multi-region deployment can also help with the risk mitigation of the broader Azure service outages. Cassandra’s tunable consistency and replication topology will help in meeting diverse RPO needs of applications.
+
+### Single Region Deployment
+We will start with a single region deployment and harvest the learnings in creating a multi-region model. Azure virtual networking will be used to create isolated subnets so that the network security requirements mentioned above can be met.  The process described in creating the single region deployment uses Ubuntu 14.04 LTS and Cassandra 2.08; however, the process can easily be adopted to the other Linux variants. The following are some of the systemic characteristics of the single region deployment.  
+
+**High Availability:** The Cassandra nodes shown in the Figure 1 are deployed to two availability sets so that the nodes are spread between multiple fault domains for high availability. VMs annotated with each availability set is mapped to 2 fault domains.  Microsoft Azure uses the concept of fault domain to manage unplanned down time (e.g. hardware or software failures) while the concept of upgrade domain (e.g. host or guest OS patching/upgrades, application upgrades) is used for managing scheduled down time. Please see [Disaster Recovery and High Availability for Azure Applications](http://msdn.microsoft.com/library/dn251004.aspx) for the role of fault and upgrade domains in attaining high availability.
+
+![Single region deployment](./media/virtual-machines-linux-classic-cassandra-nodejs/cassandra-linux1.png)
+
+Figure 1: Single region deployment
+
+Note that at the time of this writing, Azure doesn’t allow the explicit mapping of a group of VMs to a specific fault domain; consequently, even with the deployment model shown in Figure 1, it is statistically probable that all the virtual machines may be mapped to two fault domains instead of four.
+
+**Load Balancing Thrift Traffic:** Thrift client libraries inside the web server connect to the cluster through an internal load balancer. This requires the process of adding the internal load balancer to the “data” subnet (refer Figure 1) in the context of the cloud service hosting the Cassandra cluster. Once the internal load balancer is defined, each node requires the load balanced endpoint to be added with the annotations of a load balanced set with previously defined load balancer name. See [Azure Internal Load Balancing ](../load-balancer/load-balancer-internal-overview.md)for more details.
+
+**Cluster Seeds:** It is important to select the most highly available nodes for seeds as the new nodes will communicate with seed nodes to discover the topology of the cluster. One node from each availability set is designated as seed nodes to avoid single point of failure.
+
+**Replication Factor and Consistency Level:** Cassandra’s build-in high-availability and data durability is characterized by the Replication Factor (RF - number of copies of each row stored on the cluster) and Consistency Level (number of replicas to be read/written before returning the result to the caller). Replication factor is specified during the KEYSPACE (similar to a relational database) creation whereas the consistency level is specified while issuing the CRUD query. See Cassandra documentation at [Configuring for Consistency](http://www.datastax.com/documentation/cassandra/2.0/cassandra/dml/dml_config_consistency_c.html) for consistency details and the formula for quorum computation.
+
+Cassandra supports two types of data integrity models – Consistency and Eventual Consistency; the Replication Factor and Consistency Level will together determine if the data will be consistent as soon as a write operation is complete or it will be eventually consistent. For example, specifying QUORUM as the Consistency Level will always ensures data Consistency while any consistency level, below the number of replicas to be written as needed to attain QUORUM (e.g. ONE) results in data being eventually consistent.
+
+The 8-node cluster shown above, with a replication factor of 3 and QUORUM (2 nodes are read or written for consistency) read/write consistency level, can survive the theoretical loss of at the most 1 node per replication group before the application start noticing the failure. This assumes that all the key spaces have well balanced read/write requests.  The following are the parameters we will use for the deployed cluster:
+
+Single region Cassandra cluster configuration:
+
+| Cluster Parameter | Value | Remarks |
+| ----------------- | ----- | ------- |
+| Number of Nodes (N) | 8   | Total number of nodes in the cluster |
+| Replication Factor (RF) | 3 |	Number of replicas of a given row |
+| Consistency Level (Write) | QUORUM[(RF/2) +1) = 2] The result of the formula is rounded down | Writes at the most 2 replicas before the response is sent to the caller; 3rd replica is written in an eventually consistent manner. |
+| Consistency Level (Read) | QUORUM [(RF/2) +1= 2] The result of the formula is rounded down | Reads 2 replicas before sending response to the caller. |
+| Replication Strategy | NetworkTopologyStrategy see [Data Replication](http://www.datastax.com/documentation/cassandra/2.0/cassandra/architecture/architectureDataDistributeReplication_c.html) in Cassandra documentation for more information | Understands the deployment topology and places replicas on nodes so that all the replicas don’t end up on the same rack |
+| Snitch | GossipingPropertyFileSnitch see [Snitches](http://www.datastax.com/documentation/cassandra/2.0/cassandra/architecture/architectureSnitchesAbout_c.html) in Cassandra documentation for more information | NetworkTopologyStrategy uses a concept of snitch to understand the topology. GossipingPropertyFileSnitch gives better control in mapping each node to data center and rack. The cluster then uses gossip to propagate this information. This is much simpler in dynamic IP setting relative to PropertyFileSnitch |
+
+
+**Azure Considerations for Cassandra Cluster:** Microsoft Azure Virtual Machines capability uses Azure Blob storage for disk persistence; Azure Storage saves 3 replicas of each disk for high durability. That means each row of data inserted into a Cassandra table is already stored in 3 replicas and hence data consistency is already taken care of even if the Replication Factor (RF) is 1. The main problem with Replication Factor being 1 is that the application will experience downtime even if a single Cassandra node fails. However, if a node is down for the problems (e.g. hardware, system software failures) recognized by Azure Fabric Controller, it will provision a new node in its place using the same storage drives. Provisioning a new node to replace the old one may take a few minutes.  Similarly for planned maintenance activities like guest OS changes, Cassandra upgrades and application changes Azure Fabric Controller performs rolling upgrades of the nodes in the cluster.  Rolling upgrades also may take down a few nodes at a time and hence the cluster may experience brief downtime for a few partitions. However, the data will not be lost due to the built-in Azure Storage redundancy.  
+
+For systems deployed to Azure that doesn’t require high availability (e.g. around 99.9 which is equivalent to 8.76 hrs/year; see [High Availability](http://en.wikipedia.org/wiki/High_availability) for details) you may be able to run with RF=1 and Consistency Level=ONE.  For applications with high availability requirements, RF=3 and Consistency Level=QUORUM will tolerate the down time of one of the nodes one of the replicas. RF=1 in traditional deployments (e.g. on-premise) can’t be used due to the possible data loss resulting from problems like disk failures.   
+
+## Multi-region Deployment
+Cassandra’s data-center-aware replication and consistency model described above helps with the multi-region deployment out of the box without the need for any external tooling. This is quite different from the traditional relational databases where the setup for database mirroring for multi-master writes can be quite complex. Cassandra in a multi-region set up can help with the usage scenarios including the following:
+
+**Proximity based deployment:** Multi-tenant applications, with clear mapping of tenant users -to-region, can be benefited by the multi-region cluster’s low latencies. For example a learning management systems for educational institutions can deploy a distributed cluster in East US and West US regions to serve the respective campuses for transactional as well as analytics. The data can be locally consistent at the time reads and writes and can be eventually consistent across both the regions. There are other examples like media distribution, e-commerce and anything and everything that serves geo concentrated user base is a good use case for this deployment model.
+
+**High Availability:** Redundancy is a key factor in attaining high availability of software and hardware; see Building Reliable Cloud Systems on Microsoft Azure for details. On Microsoft Azure, the only reliable way of achieving true redundancy is by deploying a multi-region cluster. Applications can be deployed in an active-active or active-passive mode and if one of the regions is down, Azure Traffic Manager can redirect traffic to the active region.  With the single region deployment, if the availability is 99.9, a two-region deployment can attain an availability of 99.9999 computed by the formula: (1-(1-0.999) * (1-0.999))*100); see the above paper for details.
+
+**Disaster Recovery:** Multi-region Cassandra cluster, if properly designed, can withstand catastrophic data center outages. If one region is down, the application deployed to other regions can start serving the end users. Like any other business continuity implementations, the application has to be tolerant for some data loss resulting from the data in the asynchronous pipeline. However, Cassandra makes the recovery much swifter than the time taken by traditional database recovery processes. Figure 2 shows the typical multi-region deployment model with eight nodes in each region. Both regions are mirror images of each other for the same of symmetry; real world designs depend on the workload type (e.g. transactional or analytical), RPO, RTO, data consistency and availability requirements.
+
+![Multi region deployment](./media/virtual-machines-linux-classic-cassandra-nodejs/cassandra-linux2.png)
+
+Figure 2: Multi-region Cassandra deployment
+
+### Network Integration
+Sets of virtual machines deployed to private networks located on two regions communicates with each other using a VPN tunnel. The VPN tunnel connects two software gateways provisioned during the network deployment process. Both regions have similar network architecture in terms of “web” and “data” subnets; Azure networking allows the creation of as many subnets as needed and apply ACLs as needed by network security. While designing the cluster topology inter data center communication latency and the economic impact of the network traffic need to be considered.
+
+### Data Consistency for Multi-Data Center Deployment
+Distributed deployments need to be aware of the cluster topology impact on throughput and high availability. The RF and Consistency Level need to be selected in such way that the quorum doesn’t depend on the availability of all the data centers.
+For a system that needs high consistency, a LOCAL_QUORUM for consistency level (for reads and writes) will make sure that the local reads and writes are satisfied from the local nodes while data is replicated asynchronously to the remote data centers.  Table 2 summarizes the configuration details for the multi-region cluster outlined later in the write up.
+
+**Two-region Cassandra cluster configuration**
+
+
+| Cluster Parameter | Value | Remarks |
+| ----------------- | ----- | ------- |
+| Number of Nodes (N) | 8 + 8 | Total number of nodes in the cluster |
+| Replication Factor (RF) | 3 | Number of replicas of a given row |
+| Consistency Level (Write) | LOCAL_QUORUM [(sum(RF)/2) +1) = 4] The result of the formula is rounded down | 2 nodes will be written to the first data center synchronously; the additional 2 nodes needed for quorum will be written asynchronously to the 2nd data center. |
+| Consistency Level (Read) | LOCAL_QUORUM ((RF/2) +1) = 2 The result of the formula is rounded down | Read requests are satisfied from only one region; 2 nodes are read before the response is sent back to the client. |
+| Replication Strategy | NetworkTopologyStrategy see [Data Replication](http://www.datastax.com/documentation/cassandra/2.0/cassandra/architecture/architectureDataDistributeReplication_c.html) in Cassandra documentation for more information | Understands the deployment topology and places replicas on nodes so that all the replicas don’t end up on the same rack |
+| Snitch | GossipingPropertyFileSnitch see [Snitches](http://www.datastax.com/documentation/cassandra/2.0/cassandra/architecture/architectureSnitchesAbout_c.html) in Cassandra documentation for more information | NetworkTopologyStrategy uses a concept of snitch to understand the topology. GossipingPropertyFileSnitch gives better control in mapping each node to data center and rack. The cluster then uses gossip to propagate this information. This is much simpler in dynamic IP setting relative to PropertyFileSnitch |
+
+
+##THE SOFTWARE CONFIGURATION
+The following software versions are used during the deployment:
+
+<table>
+<tr><th>Software</th><th>Source</th><th>Version</th></tr>
+<tr><td>JRE	</td><td>[JRE 8](http://www.oracle.com/technetwork/java/javase/downloads/server-jre8-downloads-2133154.html) </td><td>8U5</td></tr>
+<tr><td>JNA	</td><td>[JNA](https://github.com/twall/jna) </td><td> 3.2.7</td></tr>
+<tr><td>Cassandra</td><td>[Apache Cassandra 2.0.8](http://www.apache.org/dist/cassandra/2.0.8/apache-cassandra-2.0.8-bin.tar.gz)</td><td> 2.0.8</td></tr>
+<tr><td>Ubuntu	</td><td>[Microsoft Azure](https://azure.microsoft.com/) </td><td>14.04 LTS</td></tr>
+</table>
+
+Since downloading of JRE requires manual acceptance of Oracle license, to simplify the deployment, download all the required software to the desktop for later uploading into the Ubuntu template image we will be creating as a precursor to the cluster deployment.
+
+Download the above software into a well-known download directory (e.g. %TEMP%/downloads on Windows or ~/Downloads on most Linux distributions or Mac) on the local computer.
+
+### CREATE UBUNTU VM
+In this step of the process we will create Ubuntu image with the pre-requisite software so that the image can be reused for provisioning several Cassandra nodes.  
+####STEP 1: Generate SSH key pair
+Azure needs an X509 public key that is either PEM or DER encoded at the provisioning time. Generate a public/private key pair using the instructions located at How to Use SSH with Linux on Azure. If you plan to use putty.exe as an SSH client either on Windows or Linux, you have to convert the PEM encoded RSA private key to PPK format using puttygen.exe; the instructions for this can be found in the above web page.
+
+####STEP 2: Create Ubuntu template VM
+To create the template VM, log into the Azure classic portal and use the following sequence: Click NEW, COMPUTE, VIRTUAL MACHINE, FROM GALLERY, UBUNTU, Ubuntu Server 14.04 LTS, and then click the right arrow. For a tutorial that describes how to create a Linux VM, see Create a Virtual Machine Running Linux.
+
+Enter the following information on the “Virtual machine configuration” screen #1:
+
+<table>
+<tr><th>FIELD NAME              </td><td>       FIELD VALUE               </td><td>         REMARKS                </td><tr>
+<tr><td>VERSION RELEASE DATE    </td><td> Select a date from the drop down</td><td></td><tr>
+<tr><td>VIRTUAL MACHINE NAME    </td><td> cass-template	               </td><td> This is the hostname of the VM </td><tr>
+<tr><td>TIER	                 </td><td> STANDARD	                       </td><td> Leave the default              </td><tr>
+<tr><td>SIZE	                 </td><td> A1                              </td><td>Select the VM based on the IO needs; for this purpose leave the default </td><tr>
+<tr><td> NEW USER NAME	         </td><td> localadmin	                   </td><td> "admin" is a reserved user name in Ubuntu 12.xx and after</td><tr>
+<tr><td> AUTHENTICATION	     </td><td> Click check box                 </td><td>Check if you want to secure with an SSH key </td><tr>
+<tr><td> CERTIFICATE	         </td><td> file name of the public key certificate </td><td> Use the public key generated previously</td><tr>
+<tr><td> New Password	</td><td> strong password </td><td> </td><tr>
+<tr><td> Confirm Password	</td><td> strong password </td><td></td><tr>
+</table>
+
+Enter the following information on the “Virtual machine configuration” screen #2:
+
+<table>
+<tr><th>FIELD NAME             </th><th> FIELD VALUE	                   </th><th> REMARKS                                 </th></tr>
+<tr><td> CLOUD SERVICE	</td><td> Create a new cloud service	</td><td>Cloud service is a container compute resources like virtual machines</td></tr>
+<tr><td> CLOUD SERVICE DNS NAME	</td><td>ubuntu-template.cloudapp.net	</td><td>Give a machine agnostic load balancer name</td></tr>
+<tr><td> REGION/AFFINITY GROUP/VIRTUAL NETWORK </td><td>	West US	</td><td> Select a region from which your web applications access the Cassandra cluster</td></tr>
+<tr><td>STORAGE ACCOUNT </td><td>	Use default	</td><td>Use the default storage account  or a pre-created storage account in a particular region</td></tr>
+<tr><td>AVAILABILITY SET </td><td>	None </td><td>	Leave it blank</td></tr>
+<tr><td>ENDPOINTS	</td><td>Use default </td><td>	Use the default SSH configuration </td></tr>
+</table>
+
+Click right arrow, leave the defaults on the screen #3 and click the “check” button to complete the VM provisioning process. After a few minutes, the VM with the name “ubuntu-template” should be in a “running” status.
+
+###INSTALL THE NECESSARY SOFTWARE
+####STEP 1: Upload tarballs
+Using scp or pscp, copy the previously downloaded software to ~/downloads directory using the following command format:
+
+#####pscp server-jre-8u5-linux-x64.tar.gz localadmin@hk-cas-template.cloudapp.net:/home/localadmin/downloads/server-jre-8u5-linux-x64.tar.gz
+
+Repeat the above command for JRE as well as for the Cassandra bits.
+
+####STEP 2: Prepare the directory structure and extract the archives
+Log into the VM and create the directory structure and extract software as a super user using the bash script below:
+
+	#!/bin/bash
+	CASS_INSTALL_DIR="/opt/cassandra"
+	JRE_INSTALL_DIR="/opt/java"
+	CASS_DATA_DIR="/var/lib/cassandra"
+	CASS_LOG_DIR="/var/log/cassandra"
+	DOWNLOADS_DIR="~/downloads"
+	JRE_TARBALL="server-jre-8u5-linux-x64.tar.gz"
+	CASS_TARBALL="apache-cassandra-2.0.8-bin.tar.gz"
+	SVC_USER="localadmin"
+
+	RESET_ERROR=1
+	MKDIR_ERROR=2
+
+	reset_installation ()
+	{
+	   rm -rf $CASS_INSTALL_DIR 2> /dev/null
+	   rm -rf $JRE_INSTALL_DIR 2> /dev/null
+	   rm -rf $CASS_DATA_DIR 2> /dev/null
+	   rm -rf $CASS_LOG_DIR 2> /dev/null
+	}
+	make_dir ()
+	{
+	   if [ -z "$1" ]
+	   then
+	      echo "make_dir: invalid directory name"
+	      exit $MKDIR_ERROR
+	   fi
+
+	   if [ -d "$1" ]
+	   then
+	      echo "make_dir: directory already exists"
+	      exit $MKDIR_ERROR
+	   fi
+
+	   mkdir $1 2>/dev/null
+	   if [ $? != 0 ]
+	   then
+	      echo "directory creation failed"
+	      exit $MKDIR_ERROR
+	   fi
+	}
+
+	unzip()
+	{
+	   if [ $# == 2 ]
+	   then
+	      tar xzf $1 -C $2
+	   else
+	      echo "archive error"
+	   fi
+
+	}
+
+	if [ -n "$1" ]
+	then
+	   SVC_USER=$1
+	fi
+
+	reset_installation
+	make_dir $CASS_INSTALL_DIR
+	make_dir $JRE_INSTALL_DIR
+	make_dir $CASS_DATA_DIR
+	make_dir $CASS_LOG_DIR
+
+	#unzip JRE and Cassandra
+	unzip $HOME/downloads/$JRE_TARBALL $JRE_INSTALL_DIR
+	unzip $HOME/downloads/$CASS_TARBALL $CASS_INSTALL_DIR
+
+	#Change the ownership to the service credentials
+
+	chown -R $SVC_USER:$GROUP $CASS_DATA_DIR
+	chown -R $SVC_USER:$GROUP $CASS_LOG_DIR
+	echo "edit /etc/profile to add JRE to the PATH"
+	echo "installation is complete"
+
+
+If you paste this script into vim window, make sure to remove the carriage return (‘\r”) using the following command:
+
+	tr -d '\r' <infile.sh >outfile.sh
+
+####Step 3: Edit etc/profile
+Append the following at the end:
+
+	JAVA_HOME=/opt/java/jdk1.8.0_05
+	CASS_HOME= /opt/cassandra/apache-cassandra-2.0.8
+	PATH=$PATH:$HOME/bin:$JAVA_HOME/bin:$CASS_HOME/bin
+	export JAVA_HOME
+	export CASS_HOME
+	export PATH
+
+####Step 4: Install JNA for production systems
+Use the following command sequence:
+The following command will install jna-3.2.7.jar and jna-platform-3.2.7.jar to /usr/share.java directory
+sudo apt-get install libjna-java
+
+Create symbolic links in $CASS_HOME/lib directory so that Cassandra startup script can find these jars:
+
+	ln -s /usr/share/java/jna-3.2.7.jar $CASS_HOME/lib/jna.jar
+
+	ln -s /usr/share/java/jna-platform-3.2.7.jar $CASS_HOME/lib/jna-platform.jar
+
+####Step 5: Configure cassandra.yaml
+Edit cassandra.yaml on each VM to reflect configuration needed by all the virtual machines [we will tweak this during the actual provisioning]:
+
+<table>
+<tr><th>Field Name   </th><th> Value  </th><th>	Remarks </th></tr>
+<tr><td>cluster_name </td><td>	“CustomerService”	</td><td> Use the name that reflects your deployment</td></tr>
+<tr><td>listen_address	</td><td>[leave it blank]	</td><td> Delete “localhost” </td></tr>
+<tr><td>rpc_addres   </td><td>[leave it blank]	</td><td> Delete “localhost” </td></tr>
+<tr><td>seeds	</td><td>"10.1.2.4, 10.1.2.6, 10.1.2.8"	</td><td>List of  all the IP addresses which are designated as seeds.</td></tr>
+<tr><td>endpoint_snitch </td><td> org.apache.cassandra.locator.GossipingPropertyFileSnitch </td><td> This is used by the NetworkTopologyStrateg for inferring the data center and the rack of the VM</td></tr>
+</table>
+
+####Step 6: Capture the VM image
+Log into the virtual machine using the hostname (hk-cas-template.cloudapp.net) and the SSH private key previously created. See How to Use SSH with Linux on Azure for details on how to log in using the command ssh or putty.exe.
+
+Execute the following sequence of actions to capture the image:
+#####1. Deprovision
+Use the command “sudo waagent –deprovision+user” to remove Virtual Machine instance specific information. See for [How to Capture a Linux Virtual Machine](virtual-machines-linux-classic-capture-image.md) to Use as a Template more details on the image capture process.
+
+#####2: Shutdown the VM
+Make sure that the virtual machine is highlighted and click the SHUTDOWN link from the bottom command bar.
+
+#####3: Capture the image
+Make sure that the virtual machine is highlighted and click the CAPTURE link from the bottom command bar. In the next screen, give an IMAGE NAME (e.g. hk-cas-2-08-ub-14-04-2014071), appropriate IMAGE DESCRIPTION, and click the “check” mark to finish the CAPTURE process.
+
+This will take a few seconds and the image should be available in MY IMAGES section of the image gallery. The source VM will be automatically deleted after the image is successfully captured. 
+
+
+##Single Region Deployment Process
+**Step 1: Create the Virtual Network**
+Log into the Azure classic portal and create a Virtual Network with the attributes show in the table. See [Configure a Cloud-Only Virtual Network in the Azure classic portal](../virtual-network/virtual-networks-create-vnet-classic-portal.md) for detailed steps of the process.      
+
+<table>
+<tr><th>VM Attribute Name</th><th>Value</th><th>Remarks</th></tr>
+<tr><td>Name</td><td>vnet-cass-west-us</td><td></td></tr>
+<tr><td>Region</td><td>West US</td><td></td></tr>
+<tr><td>DNS Servers	</td><td>None</td><td>Ignore this as we are not using a DNS Server</td></tr>
+<tr><td>Configure a point-to-site VPN</td><td>None</td><td> Ignore this</td></tr>
+<tr><td>Configure a site-to-site VPN</td><td>None</td><td> Ignore this</td></tr>
+<tr><td>Address Space</td><td>10.1.0.0/16</td><td></td></tr>	
+<tr><td>Starting IP</td><td>10.1.0.0</td><td></td></tr>	
+<tr><td>CIDR </td><td>/16 (65531)</td><td></td></tr>
+</table>
+
+Add the following subnets:
+
+<table>
+<tr><th>Name</th><th>Starting IP</th><th>CIDR</th><th>Remarks</th></tr>
+<tr><td>web</td><td>10.1.1.0</td><td>/24 (251)</td><td>Subnet for the web farm</td></tr>
+<tr><td>data</td><td>10.1.2.0</td><td>/24 (251)</td><td>Subnet for the database nodes</td></tr>
+</table>
+
+Data and Web subnets can be protected through network security groups the coverage of which is out of scope for this article.  
+
+**Step 2: Provision Virtual Machines**
+Using the image created previously, we will create the following virtual machines in the cloud server “hk-c-svc-west” and bind them to the respective subnets as shown below:
+
+<table>
+<tr><th>Machine Name    </th><th>Subnet	</th><th>IP Address	</th><th>Availability set</th><th>DC/Rack</th><th>Seed?</th></tr>
+<tr><td>hk-c1-west-us	</td><td>data	</td><td>10.1.2.4	</td><td>hk-c-aset-1	</td><td>dc =WESTUS rack =rack1 </td><td>Yes</td></tr>
+<tr><td>hk-c2-west-us	</td><td>data	</td><td>10.1.2.5	</td><td>hk-c-aset-1	</td><td>dc =WESTUS rack =rack1	</td><td>No </td></tr>
+<tr><td>hk-c3-west-us	</td><td>data	</td><td>10.1.2.6	</td><td>hk-c-aset-1	</td><td>dc =WESTUS rack =rack2	</td><td>Yes</td></tr>
+<tr><td>hk-c4-west-us	</td><td>data	</td><td>10.1.2.7	</td><td>hk-c-aset-1	</td><td>dc =WESTUS rack =rack2	</td><td>No </td></tr>
+<tr><td>hk-c5-west-us	</td><td>data	</td><td>10.1.2.8	</td><td>hk-c-aset-2	</td><td>dc =WESTUS rack =rack3	</td><td>Yes</td></tr>
+<tr><td>hk-c6-west-us	</td><td>data	</td><td>10.1.2.9	</td><td>hk-c-aset-2	</td><td>dc =WESTUS rack =rack3	</td><td>No </td></tr>
+<tr><td>hk-c7-west-us	</td><td>data	</td><td>10.1.2.10	</td><td>hk-c-aset-2	</td><td>dc =WESTUS rack =rack4	</td><td>Yes</td></tr>
+<tr><td>hk-c8-west-us	</td><td>data	</td><td>10.1.2.11	</td><td>hk-c-aset-2	</td><td>dc =WESTUS rack =rack4	</td><td>No </td></tr>
+<tr><td>hk-w1-west-us	</td><td>web	</td><td>10.1.1.4	</td><td>hk-w-aset-1	</td><td>                       </td><td>N/A</td></tr>
+<tr><td>hk-w2-west-us	</td><td>web	</td><td>10.1.1.5	</td><td>hk-w-aset-1	</td><td>                       </td><td>N/A</td></tr>
+</table>
+
+Creation of the above list of VMs requires the following process:
+
+1.  Create an empty cloud service in a particular region
+2.	Create a VM from the previously captured image and attach it to the virtual network created previously; repeat this for all the VMs
+3.	Add an internal load balancer to the cloud service and attach it to the “data” subnet
+4.	For each VM created previously, add a load balanced endpoint for thrift traffic through a load balanced set connected to the previously created internal load balancer
+
+The above process can be executed using Azure classic portal; use a Windows machine (use a VM on Azure if you don't have access to a Windows machine), use the following PowerShell script to provision all 8 VMs automatically.
+
+**List 1: PowerShell script for provisioning virtual machines**
+
+		#Tested with Azure Powershell - November 2014
+		#This powershell script deployes a number of VMs from an existing image inside an Azure region
+		#Import your Azure subscription into the current Powershell session before proceeding
+		#The process: 1. create Azure Storage account, 2. create virtual network, 3.create the VM template, 2. crate a list of VMs from the template
+
+		#fundamental variables - change these to reflect your subscription
+		$country="us"; $region="west"; $vnetName = "your_vnet_name";$storageAccount="your_storage_account"
+		$numVMs=8;$prefix = "hk-cass";$ilbIP="your_ilb_ip"
+		$subscriptionName = "Azure_subscription_name";
+		$vmSize="ExtraSmall"; $imageName="your_linux_image_name"
+		$ilbName="ThriftInternalLB"; $thriftEndPoint="ThriftEndPoint"
+
+		#generated variables
+		$serviceName = "$prefix-svc-$region-$country"; $azureRegion = "$region $country"
+
+		$vmNames = @()
+		for ($i=0; $i -lt $numVMs; $i++)
+		{
+		   $vmNames+=("$prefix-vm"+($i+1) + "-$region-$country" );
+		}
+
+		#select an Azure subscription already imported into Powershell session
+		Select-AzureSubscription -SubscriptionName $subscriptionName -Current
+		Set-AzureSubscription -SubscriptionName $subscriptionName -CurrentStorageAccountName $storageAccount
+
+		#create an empty cloud service
+		New-AzureService -ServiceName $serviceName -Label "hkcass$region" -Location $azureRegion
+		Write-Host "Created $serviceName"
+
+		$VMList= @()   # stores the list of azure vm configuration objects
+		#create the list of VMs
+		foreach($vmName in $vmNames)
+		{
+		   $VMList += New-AzureVMConfig -Name $vmName -InstanceSize ExtraSmall -ImageName $imageName |
+		   Add-AzureProvisioningConfig -Linux -LinuxUser "localadmin" -Password "Local123" |
+		   Set-AzureSubnet "data"
+		}
+
+		New-AzureVM -ServiceName $serviceName -VNetName $vnetName -VMs $VMList
+
+		#Create internal load balancer
+		Add-AzureInternalLoadBalancer -ServiceName $serviceName -InternalLoadBalancerName $ilbName -SubnetName "data" -StaticVNetIPAddress "$ilbIP"
+		Write-Host "Created $ilbName"
+		#Add add the thrift endpoint to the internal load balancer for all the VMs
+		foreach($vmName in $vmNames)
+		{
+		    Get-AzureVM -ServiceName $serviceName -Name $vmName |
+		        Add-AzureEndpoint -Name $thriftEndPoint -LBSetName "ThriftLBSet" -Protocol tcp -LocalPort 9160 -PublicPort 9160 -ProbePort 9160 -ProbeProtocol tcp -ProbeIntervalInSeconds 10 -InternalLoadBalancerName $ilbName |
+		        Update-AzureVM
+
+		    Write-Host "created $vmName"     
+		}
+
+**Step 3: Configure Cassandra on each VM**
+
+Log into the VM and perform the following:
+
+* Edit $CASS_HOME/conf/cassandra-rackdc.properties to specify the data center and rack properties:
+
+       dc =EASTUS, rack =rack1
+
+* Edit cassandra.yaml to configure seed nodes as below:
+
+       Seeds: "10.1.2.4,10.1.2.6,10.1.2.8,10.1.2.10"
+
+**Step 4: Start the VMs and test the cluster**
+
+Log into one of the nodes (e.g. hk-c1-west-us) and run the following command to see the status of the cluster:
+
+       nodetool –h 10.1.2.4 –p 7199 status
+
+You should see the display similar to the one below for an 8-node cluster:
+
+<table>
+<tr><th>Status</th><th>Address	</th><th>Load	</th><th>Tokens	</th><th>Owns </th><th>Host ID	</th><th>Rack</th></tr>
+<tr><th>UN	</td><td>10.1.2.4 	</td><td>87.81 KB	</td><td>256	</td><td>38.0%	</td><td>Guid (removed)</td><td>rack1</td></tr>
+<tr><th>UN	</td><td>10.1.2.5 	</td><td>41.08 KB	</td><td>256	</td><td>68.9%	</td><td>Guid (removed)</td><td>rack1</td></tr>
+<tr><th>UN	</td><td>10.1.2.6 	</td><td>55.29 KB	</td><td>256	</td><td>68.8%	</td><td>Guid (removed)</td><td>rack2</td></tr>
+<tr><th>UN	</td><td>10.1.2.7 	</td><td>55.29 KB	</td><td>256	</td><td>68.8%	</td><td>Guid (removed)</td><td>rack2</td></tr>
+<tr><th>UN	</td><td>10.1.2.8 	</td><td>55.29 KB	</td><td>256	</td><td>68.8%	</td><td>Guid (removed)</td><td>rack3</td></tr>
+<tr><th>UN	</td><td>10.1.2.9 	</td><td>55.29 KB	</td><td>256	</td><td>68.8%	</td><td>Guid (removed)</td><td>rack3</td></tr>
+<tr><th>UN	</td><td>10.1.2.10 	</td><td>55.29 KB	</td><td>256	</td><td>68.8%	</td><td>Guid (removed)</td><td>rack4</td></tr>
+<tr><th>UN	</td><td>10.1.2.11 	</td><td>55.29 KB	</td><td>256	</td><td>68.8%	</td><td>Guid (removed)</td><td>rack4</td></tr>
+</table>
+
+## Test the Single Region Cluster
+Use the following steps to test the cluster:
+
+1.    Using the Powershell command Get-AzureInternalLoadbalancer commandlet, obtain the IP address of the internal load balancer (e.g.  10.1.2.101). The syntax of the command is shown below: Get-AzureLoadbalancer –ServiceName "hk-c-svc-west-us” [displays the details of the internal load balancer along with its IP address]
+2.	Log into the web farm VM (e.g. hk-w1-west-us) using Putty or ssh
+3.	Execute $CASS_HOME/bin/cqlsh 10.1.2.101 9160
+4.	Use the following CQL commands to verify if the cluster is working:
+
+		CREATE KEYSPACE customers_ks WITH REPLICATION = { 'class' : 'SimpleStrategy', 'replication_factor' : 3 };
+		USE customers_ks;
+		CREATE TABLE Customers(customer_id int PRIMARY KEY, firstname text, lastname text);
+		INSERT INTO Customers(customer_id, firstname, lastname) VALUES(1, 'John', 'Doe');
+		INSERT INTO Customers(customer_id, firstname, lastname) VALUES (2, 'Jane', 'Doe');
+
+		SELECT * FROM Customers;
+
+You should see a display like the one below:
+
+<table>
+  <tr><th> customer_id </th><th> firstname </th><th> lastname </th></tr>
+  <tr><td> 1 </td><td> John </td><td> Doe </td></tr>
+  <tr><td> 2 </td><td> Jane </td><td> Doe </td></tr>
+</table>
+
+Please note that the keyspace created in step 4 uses SimpleStrategy with a  replication_factor of 3. SimpleStrategy is recommended for single data center deployments whereas NetworkTopologyStrategy for multi-data center deployments. A replication_factor of 3 will give tolerance for node failures.
+
+##<a id="tworegion"> </a>Multi-Region Deployment Process
+Will leverage the single region deployment completed and repeat the same process for installing the second region. The key difference between the single and multiple region deployment is the VPN tunnel setup for inter-region communication; we will start with the network installation, provision the VMs and configure Cassandra.
+
+###Step 1: Create the Virtual Network at the 2nd Region
+Log into the Azure classic portal and create a Virtual Network with the attributes show in the table. See [Configure a Cloud-Only Virtual Network in the Azure classic portal](../virtual-network/virtual-networks-create-vnet-classic-pportal.md) for detailed steps of the process.      
+
+<table>
+<tr><th>Attribute Name    </th><th>Value	</th><th>Remarks</th></tr>
+<tr><td>Name	</td><td>vnet-cass-east-us</td><td></td></tr>
+<tr><td>Region	</td><td>East US</td><td></td></tr>
+<tr><td>DNS Servers		</td><td></td><td>Ignore this as we are not using a DNS Server</td></tr>
+<tr><td>Configure a point-to-site VPN</td><td></td><td>		Ignore this</td></tr>
+<tr><td>Configure a site-to-site VPN</td><td></td><td>		Ignore this</td></tr>
+<tr><td>Address Space	</td><td>10.2.0.0/16</td><td></td></tr>
+<tr><td>Starting IP	</td><td>10.2.0.0	</td><td></td></tr>
+<tr><td>CIDR	</td><td>/16 (65531)</td><td></td></tr>
+</table>
+
+Add the following subnets:
+<table>
+<tr><th>Name    </th><th>Starting IP	</th><th>CIDR	</th><th>Remarks</th></tr>
+<tr><td>web	</td><td>10.2.1.0	</td><td>/24 (251)	</td><td>Subnet for the web farm</td></tr>
+<tr><td>data	</td><td>10.2.2.0	</td><td>/24 (251)	</td><td>Subnet for the database nodes</td></tr>
+</table>
+
+
+###Step 2: Create Local Networks
+A Local Network in Azure virtual networking is a proxy address space that maps to a remote site including a private cloud or another Azure region. This proxy address space is bound to a remote gateway for routing network to the right networking destinations. See [Configure a VNet to VNet Connection](../vpn-gateway/virtual-networks-configure-vnet-to-vnet-connection.md) for the instructions on establishing VNET-to-VNET connection.
+
+Create two local networks per the following details:
+
+| Network Name | VPN Gateway Address | Address Space | Remarks |
+| ------------ | ------------------- | ------------- | ------- |
+| hk-lnet-map-to-east-us | 23.1.1.1  | 10.2.0.0/16   | While creating the Local Network give a placeholder gateway address. The real gateway address is filled once the gateway is created. Make sure the address space exactly matches the respective remote VNET; in this case the VNET created in the East US region. |
+| hk-lnet-map-to-west-us | 23.2.2.2  | 10.1.0.0/16   | While creating the Local Network give a placeholder gateway address. The real gateway address is filled once the gateway is created. Make sure the address space exactly matches the respective remote VNET; in this case the VNET created in the West US region. |
+
+
+###Step 3: Map “Local” network to the respective VNETs
+From the Azure classic portal, select each vnet, click “Configure”, check “Connect to the local network”, and select the Local Networks per the following details:
+
+
+| Virtual Network | Local Network |
+| --------------- | ------------- |
+| hk-vnet-west-us | hk-lnet-map-to-east-us |
+| hk-vnet-east-us | hk-lnet-map-to-west-us |
+
+
+###Step 4: Create Gateways on VNET1 and VNET2
+From the dashboard of both the virtual networks, click CREATE GATEWAY which will trigger the VPN gateway provisioning process. After a few minutes the dashboard of each virtual network should display the actual gateway address.
+
+###Step 5: Update “Local” networks with the respective “Gateway” addresses###
+Edit both the local networks to replace the placeholder gateway IP address with the real IP address of the just provisioned gateways. Use the following mapping:
+
+<table>
+<tr><th>Local Network    </th><th>Virtual Network Gateway</th></tr>
+<tr><td>hk-lnet-map-to-east-us </td><td>Gateway of hk-vnet-west-us</td></tr>
+<tr><td>hk-lnet-map-to-west-us </td><td>Gateway of hk-vnet-east-us</td></tr>
+</table>
+
+###Step 6: Update the shared key
+Use the following Powershell script to update the IPSec key of each VPN gateway [use the sake key for both the gateways]:
+Set-AzureVNetGatewayKey -VNetName hk-vnet-east-us -LocalNetworkSiteName hk-lnet-map-to-west-us -SharedKey D9E76BKK
+Set-AzureVNetGatewayKey -VNetName hk-vnet-west-us -LocalNetworkSiteName hk-lnet-map-to-east-us -SharedKey D9E76BKK
+
+###Step 7: Establish the VNET-to-VNET connection
+From the Azure classic portal, use the “DASHBOARD” menu of both the virtual networks to establish gateway-to-gateway connection. Use the “CONNECT” menu items in the bottom toolbar. After a few minutes the dashboard should display the connection details graphically.
+
+###Step 8: Create the virtual machines in region #2
+Create the Ubuntu image as described in region #1 deployment by following the same steps or copy the image VHD file to the Azure storage account located in region #2 and create the image. Use this image and create the following list of virtual machines into a new cloud service hk-c-svc-east-us:
+
+
+| Machine Name | Subnet | IP Address | Availability set | DC/Rack | Seed? |
+| ------------ | ------ | ---------- | ---------------- | ------- | ----- |
+| hk-c1-east-us	| data	| 10.2.2.4   | hk-c-aset-1      | dc =EASTUS rack =rack1 | Yes |
+| hk-c2-east-us	| data	| 10.2.2.5   | hk-c-aset-1      | dc =EASTUS rack =rack1 | No  |
+| hk-c3-east-us	| data	| 10.2.2.6   | hk-c-aset-1      | dc =EASTUS rack =rack2 | Yes |
+| hk-c5-east-us	| data	| 10.2.2.8   | hk-c-aset-2      | dc =EASTUS rack =rack3 | Yes |
+| hk-c6-east-us	| data  | 10.2.2.9   | hk-c-aset-2      | dc =EASTUS rack =rack3 | No  |
+| hk-c7-east-us | data  | 10.2.2.10  | hk-c-aset-2      | dc =EASTUS rack =rack4 | Yes |
+| hk-c8-east-us	| data	| 10.2.2.11  | hk-c-aset-2      | dc =EASTUS rack =rack4 | No  |
+| hk-w1-east-us	| web   | 10.2.1.4   | hk-w-aset-1      | N/A                    | N/A |
+| hk-w2-east-us | web   | 10.2.1.5   | hk-w-aset-1      | N/A                    | N/A |
+
+
+Follow the same instructions as region #1 but use 10.2.xxx.xxx address space.
+
+###Step 9: Configure Cassandra on each VM
+Log into the VM and perform the following:
+
+1. Edit $CASS_HOME/conf/cassandra-rackdc.properties to specify the data center and rack properties in the format:
+    dc =EASTUS
+    rack =rack1
+2. Edit cassandra.yaml to configure seed nodes:
+    Seeds: "10.1.2.4,10.1.2.6,10.1.2.8,10.1.2.10,10.2.2.4,10.2.2.6,10.2.2.8,10.2.2.10"
+
+###Step 10: Start Cassandra
+Log into each VM and start Cassandra in the background by running the following command:
+$CASS_HOME/bin/cassandra
+
+## Test the Multi-Region Cluster
+By now Cassandra has been deployed to 16 nodes with 8 nodes in each Azure region. These nodes are in the same cluster by virtue of the common cluster name and the seed node configuration. Use the following process to test the cluster:
+
+###Step 1: Get the internal load balancer IP for both the regions using PowerShell
+- Get-AzureInternalLoadbalancer -ServiceName "hk-c-svc-west-us"
+- Get-AzureInternalLoadbalancer -ServiceName "hk-c-svc-east-us"  
+
+    Note the IP addresses (e.g. west - 10.1.2.101, east - 10.2.2.101) displayed.
+
+###Step 2: Execute the following in the west region after logging into hk-w1-west-us
+1.    Execute $CASS_HOME/bin/cqlsh 10.1.2.101 9160
+2.	Execute the following CQL commands:
+
+		CREATE KEYSPACE customers_ks
+		WITH REPLICATION = { 'class' : 'NetworkToplogyStrategy', 'WESTUS' : 3, 'EASTUS' : 3};
+		USE customers_ks;
+		CREATE TABLE Customers(customer_id int PRIMARY KEY, firstname text, lastname text);
+		INSERT INTO Customers(customer_id, firstname, lastname) VALUES(1, 'John', 'Doe');
+		INSERT INTO Customers(customer_id, firstname, lastname) VALUES (2, 'Jane', 'Doe');
+		SELECT * FROM Customers;
+
+You should see a display like the one below:
+
+| customer_id | firstname | Lastname |
+| ----------- | --------- | -------- |
+| 1           | John      | Doe      |
+| 2           | Jane      | Doe      |
+
+
+###Step 3: Execute the following in the east region after logging into hk-w1-east-us:
+1.    Execute $CASS_HOME/bin/cqlsh 10.2.2.101 9160
+2.	Execute the following CQL commands:
+
+		USE customers_ks;
+		CREATE TABLE Customers(customer_id int PRIMARY KEY, firstname text, lastname text);
+		INSERT INTO Customers(customer_id, firstname, lastname) VALUES(1, 'John', 'Doe');
+		INSERT INTO Customers(customer_id, firstname, lastname) VALUES (2, 'Jane', 'Doe');
+		SELECT * FROM Customers;
+
+You should see the same display as seen for the West region:
+
+
+| customer_id | firstname | Lastname   |
+|------------ | --------- | ---------- |
+| 1           | John      | Doe        |
+| 2           | Jane      | Doe        |
+
+
+Execute a few more inserts and see that those get replicated to west-us part of the cluster.
+
+## Test Cassandra Cluster from Node.js
+Using one of the Linux VMs crated in the "web" tier previously, we will execute a simple Node.js script to read the previously inserted data
+
+**Step 1: Install Node.js and Cassandra Client**
+
+1. Install Node.js and npm
+2. Install node package "cassandra-client" using npm
+3. Execute the following script at the shell prompt which displays the json string of the retrieved data:
+
+		var pooledCon = require('cassandra-client').PooledConnection;
+		var ksName = "custsupport_ks";
+		var cfName = "customers_cf";
+		var hostList = ['internal_loadbalancer_ip:9160'];
+		var ksConOptions = { hosts: hostList,
+		                     keyspace: ksName, use_bigints: false };
+
+		function createKeyspace(callback){
+		   var cql = 'CREATE KEYSPACE ' + ksName + ' WITH strategy_class=SimpleStrategy AND strategy_options:replication_factor=1';
+		   var sysConOptions = { hosts: hostList,  
+		                         keyspace: 'system', use_bigints: false };
+		   var con = new pooledCon(sysConOptions);
+		   con.execute(cql,[],function(err) {
+		   if (err) {
+		     console.log("Failed to create Keyspace: " + ksName);
+		     console.log(err);
+		   }
+		   else {
+		     console.log("Created Keyspace: " + ksName);
+		     callback(ksConOptions, populateCustomerData);
+		   }
+		   });
+		   con.shutdown();
+		}
+
+		function createColumnFamily(ksConOptions, callback){
+		  var params = ['customers_cf','custid','varint','custname',
+		                'text','custaddress','text'];
+		  var cql = 'CREATE COLUMNFAMILY ? (? ? PRIMARY KEY,? ?, ? ?)';
+		var con =  new pooledCon(ksConOptions);
+		  con.execute(cql,params,function(err) {
+		      if (err) {
+		         console.log("Failed to create column family: " + params[0]);
+		         console.log(err);
+		      }
+		      else {
+		         console.log("Created column family: " + params[0]);
+		         callback();
+		      }
+		  });
+		  con.shutdown();
+		}
+
+		//populate Data
+		function populateCustomerData() {
+		   var params = ['John','Infinity Dr, TX', 1];
+		   updateCustomer(ksConOptions,params);
+
+		   params = ['Tom','Fermat Ln, WA', 2];
+		   updateCustomer(ksConOptions,params);
+		}
+
+		//update will also insert the record if none exists
+		function updateCustomer(ksConOptions,params)
+		{
+		  var cql = 'UPDATE customers_cf SET custname=?,custaddress=? where custid=?';
+		  var con = new pooledCon(ksConOptions);
+		  con.execute(cql,params,function(err) {
+		      if (err) console.log(err);
+		      else console.log("Inserted customer : " + params[0]);
+		  });
+		  con.shutdown();
+		}
+
+		//read the two rows inserted above
+		function readCustomer(ksConOptions)
+		{
+		  var cql = 'SELECT * FROM customers_cf WHERE custid IN (1,2)';
+		  var con = new pooledCon(ksConOptions);
+		  con.execute(cql,[],function(err,rows) {
+		      if (err)
+		         console.log(err);
+		      else
+		         for (var i=0; i<rows.length; i++)
+		            console.log(JSON.stringify(rows[i]));
+		    });
+		   con.shutdown();
+		}
+
+		//exectue the code
+		createKeyspace(createColumnFamily);
+		readCustomer(ksConOptions)
+
+
+## Conclusion
+Microsoft Azure is a flexible platform that allows the running of both Microsoft as well as open source software as demonstrated by this exercise. Highly available Cassandra clusters can be deployed on a single data center through the spreading of the cluster nodes across multiple fault domains. Cassandra clusters can also be deployed across multiple geographically distant Azure regions for disaster proof systems. Azure and Cassandra together enables the construction of highly scalable, highly available and disaster recoverable cloud services needed by today's internet scale services.  
+
+##References##
+- [http://cassandra.apache.org](http://cassandra.apache.org)
+- [http://www.datastax.com](http://www.datastax.com)
+- [http://www.nodejs.org](http://www.nodejs.org)