--- conflicted
+++ resolved
@@ -165,10 +165,5 @@
    ```
 
 ## SAP support for Oracle on Linux in the cloud
-<<<<<<< HEAD
-There is a support restriction from Oracle on Linux in virtualized environments. Although this is not an Azure-specific topic, it's important to understand. SAP does not support Oracle on SUSE or Red Hat in a public cloud like Azure. 
+There is a support restriction from Oracle on Linux in virtualized environments. Although this support restriction is not an Azure-specific topic, it's important to understand. SAP does not support Oracle on SUSE or Red Hat in a public cloud like Azure. 
 In the meantime running Oracle DB in Azure is fully supported by SAP on Oracle Linux (see SAP Note 1928533). If other combinations are required, contact Oracle directly.
-=======
-There is a support restriction from Oracle on Linux in virtualized environments. Although this support restriction is not an Azure-specific topic, it's important to understand. SAP does not support Oracle on SUSE or Red Hat in a public cloud like Azure. To discuss this topic, contact Oracle directly.
->>>>>>> cfac3f6d
-
