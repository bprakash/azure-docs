---
title: Infrastructure and Connectivity to SAP HANA on Azure (Large Instances) | Microsoft Docs
description: Configure required connectivity infrastructure to use SAP HANA on Azure (Large Instances).
services: virtual-machines-linux
documentationcenter: 
author: RicksterCDN
manager: timlt
editor:

ms.service: virtual-machines-linux
ms.devlang: NA
ms.topic: article
ms.tgt_pltfrm: vm-linux
ms.workload: infrastructure
ms.date: 12/01/2016
ms.author: rclaus
ms.custom: H1Hack27Feb2017

---

# SAP HANA (large instances) infrastructure and connectivity on Azure 

Some definitions upfront before reading this guide. In [SAP HANA (large instances) overview and architecture on Azure](https://docs.microsoft.com/azure/virtual-machines/workloads/sap/hana-overview-architecture) we introduced two different classes of HANA Large Instance units with:

- S72, S72m, S144, S144m, S192, and S192m, which we refer to as the 'Type I class' of SKUs.
- S384, S384m, S384xm, S576, S768, and S960, which we refer to as the 'Type II class' of SKUs.

The class specifiers are going to be used throughout the HANA Large Instance documentation to eventually refer to different capabilities and requirements based on HANA Large Instance SKUs.

Other definitions we use frequently are:
- **Large Instance stamp:** A hardware infrastructure stack that is SAP HANA TDI certified and dedicated to run SAP HANA instances within Azure.
- **SAP HANA on Azure (Large Instances):** Official name for the offer in Azure to run HANA instances in on SAP HANA TDI certified hardware that is deployed in Large Instance stamps in different Azure regions. The related term **HANA Large Instance** is short for SAP HANA on Azure (Large Instances) and is widely used this technical deployment guide.
 

After the purchase of SAP HANA on Azure (Large Instances) is finalized between you and the Microsoft enterprise account team, the following information is required by Microsoft to deploy HANA Large Instance Units:

- Customer name
- Business contact information (including e-mail address and phone number)
- Technical contact information (including e-mail address and phone number)
- Technical networking contact information (including e-mail address and phone number)
- Azure deployment region (West US, East US, Australia East, Australia Southeast, West Europe, and North Europe as of July 
- 2017)
- Confirm SAP HANA on Azure (Large Instances) SKU (configuration)
- As already detailed in the Overview and Architecture document for HANA Large Instances, for every Azure Region being deployed to:
	- A /29 IP address range for ER-P2P Connections that connect Azure VNets to HANA Large Instances
	- A /24 CIDR Block used for the HANA Large Instances Server IP Pool
- The IP address range values used in the VNet Address Space attribute of every Azure VNet that connects to the HANA Large Instances
- Data for each of HANA Large Instances system:
  - Desired hostname - ideally with fully qualified domain name.
  - Desired IP address for the HANA Large Instance unit out of the Server IP Pool address range - Keep in mind that the first 30 IP addresses in the Server IP Pool address range are reserved for internal usage within HANA Large Instances
  - SAP HANA SID name for the SAP HANA instance (required to create the necessary SAP HANA-related disk volumes). The HANA SID is required for creating the permissions for <sidadm> on the NFS volumes, which are getting attached to the HANA Large Instance unit. It also is used as one of the name components of the disk volumes that get mounted. If you want to run more than one HANA instance on the unit, you need to list multiple HANA SIDs. Each one gets a separate set of volumes assigned.
  - The groupid the hana-sidadm user has in the Linux OS is required to create the necessary SAP HANA-related disk volumes. The SAP HANA installation usually creates the sapsys group with a group id of 1001. The hana-sidadm user is part of that group
  - The userid the hana-sidadm user has in the Linux OS is required to create the necessary SAP HANA-related disk volumes. If you are running multiple HANA instances on the unit, you need to list all the <sid>adm users 
- Azure subscription ID for the Azure subscription to which SAP HANA on Azure HANA Large Instances are going to be directly connected. This subscription ID references the Azure subscription, which is going to be charged with the HANA Large Instance unit(s).

After you provide the information, Microsoft provisions SAP HANA on Azure (Large Instances) and will return the information necessary to link your Azure VNets to HANA Large Instances and to access the HANA Large Instance units.

## Connecting Azure VMs to HANA Large Instances

As already mentioned in [SAP HANA (large instances) overview and architecture on Azure](https://docs.microsoft.com/azure/virtual-machines/workloads/sap/hana-overview-architecture) the minimal deployment of HANA Large Instances with the SAP application layer in Azure looks like:

![Azure VNet connected to SAP HANA on Azure (Large Instances) and on-premises](./media/hana-overview-architecture/image3-on-premises-infrastructure.png)

Looking closer on the Azure VNet side, we realize the need for:

- The definition of an Azure VNet that is going to be used to deploy the VMs of the SAP application layer into.
- That automatically means that a default subnet in the Azure Vnet is defined that is really the one used to deploy the VMs into.
- The Azure VNet that's created needs to have at least one VM subnet and one ExpressRoute Gateway subnet. These subnets should be assigned the IP address ranges as specified and discussed in the following sections.

So, let's look a bit closer into the Azure VNet creation for HANA Large Instances

### Creating the Azure VNet for HANA Large Instances

>[!Note]
>The Azure VNet for HANA Large Instance must be created using the Azure Resource Manager deployment model. The older Azure deployment model, commonly known as classic deployment model, is not supported with the HANA Large Instance solution.

The VNet can be created using the Azure portal, PowerShell, Azure template, or Azure CLI (see [Create a virtual network using the Azure portal](../../../virtual-network/virtual-networks-create-vnet-arm-pportal.md?toc=%2fazure%2fvirtual-machines%2flinux%2ftoc.json)). In the following example, we look into a VNet created through the Azure portal.

If we look into the definitions of an Azure VNet through the Azure portal, let's look into some of the definitions and how those relate to what we list of different IP address ranges. As we are talking about the **Address Space**, we mean the address space that the Azure VNet is allowed to use. This address space is also the address range that the VNet uses for BGP route propagation. This **Address Space** can be seen here:

![Address Space of Azure VNet displayed in the Azure portal](./media/hana-overview-connectivity/image1-azure-vnet-address-space.png)

In the case preceding, with 10.16.0.0/16, the Azure VNet was given a rather large and wide IP address range to use. Means all the IP address ranges of subsequent subnets within this VNet can have their ranges within that 'Address Space'. Usually we are not recommending such a large address range for single VNet in Azure. But getting a step further, let's look into the subnets defined in the Azure VNet:

![Azure VNet Subnets and their IP address ranges](./media/hana-overview-connectivity/image2b-vnet-subnets.png)

As you can see, we look at a VNet with a first VM subnet (here called 'default') and a subnet called 'GatewaySubnet'.
In the following section, we refer to the IP address range of the subnet, which was called 'default' in the graphics as **Azure VM subnet IP address range**. In the following sections, we refer to the IP address range of the Gateway Subnet as **VNet Gateway Subnet IP address range**. 

In the case demonstrated by the two graphics above, you see that the **VNet Address Space** covers both, the **Azure VM subnet IP address range** and the **VNet Gateway Subnet IP address range**. 

In other cases where you need to conserve or be specific with your IP address ranges, you can restrict the **VNet Address Space** of a VNet to the specific ranges being used by each subnet. In this case, you can define the **VNet Address Space** of a VNet as multiple specific ranges as shown here:

![Azure VNet Address Space with two spaces](./media/hana-overview-connectivity/image3-azure-vnet-address-space_alternate.png)

In this case, the **VNet Address Space** has two spaces defined. These two spaces, are identical to the IP address ranges defined for **Azure VM subnet IP address range** and the **VNet Gateway Subnet IP address range.**

You can use any naming standard you like for these tenant subnets (VM subnets). However, **there must always be one, and only one, gateway subnet for each VNet** that connects to the SAP HANA on Azure (Large Instances) ExpressRoute circuit. And **this gateway subnet must always be named "GatewaySubnet"** to ensure proper placement of the ExpressRoute gateway.

> [!WARNING] 
> It is critical that the gateway subnet always is named "GatewaySubnet."

Multiple VM subnets may be used, even utilizing non-contiguous address ranges. But as mentioned previously, these address ranges must be covered by the **VNet Address Space** of the VNet either in aggregated form or in a list of the exact ranges of the VM subnets and the gateway subnet.

Summarizing the important fact about an Azure VNet that connects to HANA Large Instances:

- You need to submit to Microsoft the **VNet Address Space** when performing an initial deployment of HANA Large Instances. 
- The **VNet Address Space** can be one larger range that covers the range for Azure VM subnet IP address range(s) and the VNet Gateway Subnet IP address range.
- Or you can submit as **VNet Address Space** multiple ranges that cover the different IP address ranges of VM subnet IP address range(s) and the VNet Gateway Subnet IP address range.
- The defined **VNet Address Space** is used BGP routing propagation.
- The name of the Gateway subnet must be: **"GatewaySubnet."**
- The **VNet Address Space** is used as a filter on the HANA Large Instance side to allow or disallow traffic to the HANA Large Instance units from Azure. If the BGP routing information of the Azure VNet and the IP address ranges configured for filtering on the HANA Large Instance side do not match, issues in connectivity can arise.
- There are some details about the Gateway subnet that are discussed further down in Section 'Connecting a VNet to HANA Large Instance ExpressRoute'



### Different IP address ranges to be defined 

We already introduced some of the IP address ranges necessary to deploy HANA Large Instances in earlier sections. But there are some more IP address ranges, which are important. Let's go through some further details. The following IP addresses of which not all need to be submitted to Microsoft need to be defined, before sending a request for initial deployment:

- **VNet Address Space:** As already introduced earlier, is or are the IP address range(s) you have assigned (or plan to assign) to your address space parameter in the Azure Virtual Network(s) (VNet) connecting to the SAP HANA Large Instance environment. It is recommended that this Address Space parameter is a multi-line value comprised of the Azure VM Subnet range(s) and the Azure Gateway subnet range as shown in the graphics earlier. This range must NOT overlap with your on-premise or Server IP Pool or ER-P2P address ranges. How to get this or these IP address range(s)? Your corporate network team or service provider should provide one or multiple IP Address Range(s), which is or are not used inside your network. Example: If your Azure VM Subnet (see earlier) is 10.0.1.0/24, and your Azure Gateway Subnet (see following) is 10.0.2.0/28, then your Azure VNet Address Space is recommended to be two lines; 10.0.1.0/24 and 10.0.2.0/28. Although the Address Space values can be aggregated, it is recommended matching them to the subnet ranges to avoid accidental reuse of unused IP address ranges within larger address spaces in the future elsewhere in your network. **The VNET Address Space is an IP address range, which needs to be submitted to Microsoft when asking for an initial deployment**

- **Azure VM subnet IP address range:** This IP address range, as discussed earlier already, is the one you have assigned (or plan to assign) to the Azure VNet subnet parameter in your Azure VNET connecting to the SAP HANA Large Instance environment. This IP address range is used to assign IP addresses to your Azure VMs. The IP addresses out of this range are allowed to connect to your SAP HANA Large Instance server(s). If needed, multiple Azure VM subnets may be used. A /24 CIDR block is recommended by Microsoft for each Azure VM Subnet. This address range must be a part of the values used in the Azure VNet Address Space. How to get this IP address range? Your corporate network team or service provider should provide an IP Address Range, which is not currently used inside your network.

- **VNet Gateway Subnet IP address range:** Depending on the features you plan to use, the recommended size would be:
   - Ultra-performance ExpressRoute gateway: /26 address block - required for Type II class of SKUs
   - Co-existence with VPN and ExpressRoute using a High-performance ExpressRoute Gateway (or smaller): /27 address block
   - All other situations: /28 address block. This address range must be a part of the values used in the “VNet Address Space” values. This address range must be a part of the values used in the Azure VNet Address Space values that you need to submit to Microsoft. How to get this IP address range? Your corporate network team or service provider should provide an IP Address Range, which is not currently used inside your network. 

- **Address range for ER-P2P connectivity:** This range is the IP range for your SAP HANA Large Instance ExpressRoute (ER) P2P connection. This range of IP addresses must be a /29 CIDR IP address range. This range must NOT overlap with your on-premise or other Azure IP address ranges. This IP address range is used to set up the ER connectivity from your Azure VNet ExpressRoute Gateway to the SAP HANA Large Instance servers. How to get this IP address range? Your corporate network team or service provider should provide an IP Address Range, which is not currently used inside your network. **This range is an IP address range, which needs to be submitted to Microsoft when asking for an initial deployment**
  
- **Server IP Pool Address Range:** This IP address range is used to assign the individual IP address to HANA large instance servers. The recommended subnet size is a /24 CIDR block - but if needed it can be smaller to a minimum of providing 64 IP addresses. From this range, the first 30 IP addresses are reserved for use by Microsoft. Ensure this fact is accounted for when choosing the size of the range. This range must NOT overlap with your on-premise or other Azure IP addresses. How to get this IP address range? Your corporate network team or service provider should provide an IP Address Range which is not currently used inside your network. A /24 (recommended) unique CIDR block to be used for assigning the specific IP addresses needed for SAP HANA on Azure (Large Instances). **This range is an IP address range, which needs to be submitted to Microsoft when asking for an initial deployment**
 
Though you need to define and plan the IP address ranges above, not all them need to be transmitted to Microsoft. To summarize the above, the IP address ranges you are required to name to Microsoft are:

- Azure VNet Address Space(s)
- Address range for ER-P2P connectivity
- Server IP Pool Address Range

Adding additional VNets that need to connect to HANA Large Instances, requires you to submit the new Azure VNet Address Space you're adding to Microsoft. 

Following is an example of the different ranges and some example ranges as you need to configure and eventually provide to Microsoft. As you can see, the value for the Azure VNet Address Space is not aggregated in the first example, but is defined from the ranges of the first Azure VM subnet IP address range and the VNet Gateway Subnet IP address range. Using multiple VM subnets within the Azure VNet would work accordingly by configuring and submitting the additional IP address ranges of the additional VM subnet(s) as part of the Azure VNet Address Space.

![IP address ranges required in SAP HANA on Azure (Large Instances) minimal deployment](./media/hana-overview-connectivity/image4b-ip-addres-ranges-necessary.png)

You also have the possibility of aggregating the data you submit to Microsoft. In that case, the Address Space of the Azure VNet only would include one space. Using the IP address ranges used in the example earlier. This aggregated VNet Address space could look like:

![Second possibility of IP address ranges required in SAP HANA on Azure (Large Instances) minimal deployment](./media/hana-overview-connectivity/image5b-ip-addres-ranges-necessary-one-value.png)

As you can see above, instead of two smaller ranges that defined the address space of the Azure VNet, we have one larger range that covers 4096 IP addresses. Such a large definition of the Address Space leaves some rather large ranges unused. Since the VNet Address Space value(s) are used for BGP route propagation, usage of the unused ranges on-premises or elsewhere in your network can cause routing issues. So it's recommended to keep the Address Space tightly aligned with the actual subnet address space used. If needed, without incurring downtime on the VNet, you can always add new Address Space values later.
 
> [!IMPORTANT] 
> Each IP address range of ER-P2P, Server IP Pool, Azure VNet Address Space must **NOT** overlap with each other or any other range used somewhere else in your network; each must be discrete and as the two graphics earlier show, may not be a subnet of any other range. If overlaps occur between ranges, the Azure VNet may not connect to the ExpressRoute circuit.

### Next steps after address ranges have been defined
After the IP address ranges have been defined, the following activities need to happen:

1. Submit the IP address ranges for Azure VNet Address Space, the ER-P2P connectivity, and Server IP Pool Address Range, together with other data that has been listed at the beginning of the document. At this point in time, you also could start to create the VNet and the VM Subnets. 
2. An Express Route circuit is created by Microsoft between your Azure subscription and the HANA Large Instance stamp.
3. A tenant network is created on the Large Instance stamp by Microsoft.
4. Microsoft configures networking in the SAP HANA on Azure (Large Instances) infrastructure to accept IP addresses from your Azure VNet Address Space that communicates with HANA Large Instances.
5. Depending on the specific SAP HANA on Azure (Large Instances) SKU purchased, Microsoft assigns a compute unit in a tenant network, allocate and mount storage, and install the operating system (SUSE or Red Hat Linux). IP addresses for these units are taken out of the Server IP Pool address Range you submitted to Microsoft.

At the end of the deployment process, Microsoft delivers the following data to you:
- Information needed to connect your Azure VNet(s) to the ExpressRoute circuit that connects Azure VNets to HANA Large Instances:
     - Authorization key(s)
     - ExpressRoute PeerID
- Data to access HANA Large Instances after you established ExpressRoute circuit and Azure VNet.

<<<<<<< HEAD
You can also find the sequence of connecting HANA Large Instances in the document [End to End Setup for SAP HANA Large Instances](https://msdnshared.blob.core.windows.net/media/2017/06/End-to-End-Setup-of-SAP-HANA-Large-Instances.pdf). Many of the following steps are shown in an example deployment in that document. 
=======
You can also find the sequence of connecting HANA Large Instances in the document [End to End Setup for SAP HANA Large Instances](https://azure.microsoft.com/resources/sap-hana-on-azure-large-instances-setup/). Many of the following steps are shown in an example deployment in that document. 
>>>>>>> 7e950a10


## Connecting a VNet to HANA Large Instance ExpressRoute

As you defined all the IP address ranges and now got the data back from Microsoft, you can start connecting the VNet you created before to HANA Large Instances. Once the Azure VNet is created, an ExpressRoute gateway must be created on the VNet to link the VNet to the ExpressRoute circuit that connects to the customer tenant on the Large Instance stamp.

> [!NOTE] 
> This step can take up to 30 minutes to complete, as the new gateway is created in the designated Azure subscription and then connected to the specified Azure VNet.

If a gateway already exists, check whether it is an ExpressRoute gateway or not. If not, the gateway must be deleted and recreated as an ExpressRoute gateway. If an ExpressRoute gateway is already established, since the Azure VNet is already connected to the ExpressRoute circuit for on-premises connectivity, proceed to the Linking VNets section below.

- Use either the (new) [Azure portal](https://portal.azure.com/), or PowerShell to create an ExpressRoute VPN gateway connected to your VNet.
  - If you use the Azure portal, add a new **Virtual Network Gateway** and then select **ExpressRoute** as the gateway type.
  - If you chose PowerShell instead, first download and use the latest [Azure PowerShell SDK](https://azure.microsoft.com/downloads/) to ensure an optimal experience. The following commands create an ExpressRoute gateway. The texts preceded by a _$_ are user defined variables that need to be updated with your specific information.

```PowerShell
# These Values should already exist, update to match your environment
$myAzureRegion = "eastus"
$myGroupName = "SAP-East-Coast"
$myVNetName = "VNet01"

# These values are used to create the gateway, update for how you wish the GW components to be named
$myGWName = "VNet01GW"
$myGWConfig = "VNet01GWConfig"
$myGWPIPName = "VNet01GWPIP"
$myGWSku = "HighPerformance" # Supported values for HANA Large Instances are: HighPerformance or UltraPerformance

# These Commands create the Public IP and ExpressRoute Gateway
$vnet = Get-AzureRmVirtualNetwork -Name $myVNetName -ResourceGroupName $myGroupName
$subnet = Get-AzureRmVirtualNetworkSubnetConfig -Name 'GatewaySubnet' -VirtualNetwork $vnet
New-AzureRmPublicIpAddress -Name $myGWPIPName -ResourceGroupName $myGroupName `
-Location $myAzureRegion -AllocationMethod Dynamic
$gwpip = Get-AzureRmPublicIpAddress -Name $myGWPIPName -ResourceGroupName $myGroupName
$gwipconfig = New-AzureRmVirtualNetworkGatewayIpConfig -Name $myGWConfig -SubnetId $subnet.Id `
-PublicIpAddressId $gwpip.Id

New-AzureRmVirtualNetworkGateway -Name $myGWName -ResourceGroupName $myGroupName -Location $myAzureRegion `
-IpConfigurations $gwipconfig -GatewayType ExpressRoute `
-GatewaySku $myGWSku -VpnType PolicyBased -EnableBgp $true
```

In this example, the HighPerformance gateway SKU was used. Your options are HighPerformance or UltraPerformance as the only gateway SKUs that are supported for SAP HANA on Azure (Large Instances).

> [!IMPORTANT]
> For HANA Large Instances of the SKU types S384, S384m, S384xm, S576, S768, and S960 (Type II class SKUs), the usage of the UltraPerformance Gateway SKU is mandatory.

### Linking VNets

Now that the Azure VNet has an ExpressRoute gateway, you use the authorization information provided by Microsoft to connect the ExpressRoute gateway to the SAP HANA on Azure (Large Instances) ExpressRoute circuit created for this connectivity. This step can be performed using the Azure portal or PowerShell. The portal is recommended, however PowerShell instructions are as follows. 

- You execute the following commands for each VNet gateway using a different AuthGUID for each connection. The first two entries shown in the script following come from the information provided by Microsoft. Also, the AuthGUID is specific for every VNet and its gateway. Means, if you want to add another Azure VNet, you need to get another AuthID for your ExpressRoute circuit that connects HANA Large Instances into Azure. 

```PowerShell
# Populate with information provided by Microsoft Onboarding team
$PeerID = "/subscriptions/9cb43037-9195-4420-a798-f87681a0e380/resourceGroups/Customer-USE-Circuits/providers/Microsoft.Network/expressRouteCircuits/Customer-USE01"
$AuthGUID = "76d40466-c458-4d14-adcf-3d1b56d1cd61"

# Your ExpressRoute Gateway Information
$myGroupName = "SAP-East-Coast"
$myGWName = "VNet01GW"
$myGWLocation = "East US"

# Define the name for your connection
$myConnectionName = "VNet01GWConnection"

# Create a new connection between the ER Circuit and your Gateway using the Authorization
$gw = Get-AzureRmVirtualNetworkGateway -Name $myGWName -ResourceGroupName $myGroupName
    
New-AzureRmVirtualNetworkGatewayConnection -Name $myConnectionName `
-ResourceGroupName $myGroupName -Location $myGWLocation -VirtualNetworkGateway1 $gw `
-PeerId $PeerID -ConnectionType ExpressRoute -AuthorizationKey $AuthGUID
```

If you want to connect the gateway to multiple ExpressRoute circuits that are associated with your subscription, you may need to execute this step more than once. For example, you are likely going to connect the same VNet Gateway to the ExpressRoute circuit that connects the VNet to your on-premise network.

## Adding more IP addresses or subnets

Use either the Azure portal, PowerShell, or CLI when adding more IP addresses or subnets.

In this case, the recommendation is to add the new IP address range as new range to the VNet Address Space instead of generating a new aggregated range. In either case, you need to submit this change to Microsoft to allow connectivity out of that new IP address range to the HANA Large Instance units in your client. You can open an Azure support request to get the new VNet Address space added. After you receive confirmation, perform the next steps.

To create an additional subnet from the Azure portal, see the article [Create a virtual network using the Azure portal](../../../virtual-network/virtual-networks-create-vnet-arm-pportal.md?toc=%2fazure%2fvirtual-machines%2flinux%2ftoc.json), and to create from PowerShell, see [Create a virtual network using PowerShell](../../../virtual-network/virtual-networks-create-vnet-arm-ps.md?toc=%2fazure%2fvirtual-machines%2flinux%2ftoc.json).

## Adding VNets

After initially connecting one or more Azure VNets, you might want to add additional ones that access SAP HANA on Azure (Large Instances). First, submit an Azure support request, in that request include both the specific information identifying the particular Azure deployment, and the IP address space range(s) of the Azure VNet Address Space. SAP HANA on Azure Service Management then provides the necessary information you need to connect the additional VNets and ExpressRoute. For every VNet, you need a unique Authorization Key to connect to the ExpressRoute Circuit to HANA Large Instances.

Steps to add a new Azure VNet:

1. Complete the first step in the onboarding process, see the _Creating Azure VNet_ section.
2. Complete the second step in the onboarding process, see the _Creating gateway subnet_ section.
3. To connect your additional VNets to the HANA Large Instance ExpressRoute circuit, open an Azure support request with information on the new VNet and request a new Authorization Key.
4. Once notified that the authorization is complete, use the Microsoft-provided authorization information to complete the third step in the onboarding process, see the _Linking VNets_ section.

## Increasing ExpressRoute circuit bandwidth

Consult with SAP HANA on Azure Service Management. If you are advised to increase the bandwidth of the SAP HANA on Azure (Large Instances) ExpressRoute circuit, create an Azure support request. (You can request an increase for a single circuit bandwidth up to a maximum of 10 Gbps.) You then receive notification after the operation is complete; no additional action needed to enable this higher speed in Azure.

## Adding an additional ExpressRoute circuit

Consult with SAP HANA on Azure Service Management, if you are advised that an additional ExpressRoute circuit is needed, make an Azure support request to create a new ExpressRoute circuit (and to get authorization information to connect to it). The address space that is going be used on the VNets must be defined before making the request, in order for SAP HANA on Azure Service Management to provide authorization.

Once the new circuit is created and the SAP HANA on Azure Service Management configuration is complete, you are going to receive notification with the information you need to proceed. Follow the steps provided above for creating and connecting the new VNet to this additional circuit. You are not able to connect Azure VNets to this additional circuit if they already connected to another SAP HANA on Azure (Large Instance) ExpressRoute circuit in the same Azure Region.

## Deleting a subnet

To remove a VNet subnet, either the Azure portal, PowerShell, or CLI can be used. In case your Azure VNet IP address range/Azure VNet Address Space was an aggregated range, there is no follow up for you with Microsoft. Except that the VNet is still propagating BGP route address space that includes the deleted subnet. If you defined the Azure VNet IP address range/Azure VNet Address Space as multiple IP address ranges of which one was assigned to your deleted subnet, you should delete that out of your VNet Address Space and subsequently inform  SAP HANA on Azure Service Management to remove it from the ranges that SAP HANA on Azure (Large Instances) is allowed to communicate with.

While there isn't yet specific, dedicated Azure.com guidance on removing subnets, the process for removing subnets is the reverse of the process for adding them. See the article [Create a virtual network using the Azure portal](../../../virtual-network/virtual-networks-create-vnet-arm-pportal.md?toc=%2fazure%2fvirtual-machines%2flinux%2ftoc.json) for more information on creating subnets.

## Deleting a VNet

Use either the Azure portal, PowerShell, or CLI when deleting a VNet. SAP HANA on Azure Service Management removes the existing authorizations on the SAP HANA on Azure (Large Instances) ExpressRoute circuit and remove the Azure VNet IP address range/Azure VNet Address Space for the communication with HANA Large Instances.

Once the VNet has been removed, open an Azure support request to provide the IP address space range(s) to be removed.

While there isn't yet specific, dedicated Azure.com guidance on removing VNets, the process for removing VNets is the reverse of the process for adding them, which is described above. See the articles [Create a virtual network using the Azure portal](../../../virtual-network/virtual-networks-create-vnet-arm-pportal.md?toc=%2fazure%2fvirtual-machines%2flinux%2ftoc.json) and [Create a virtual network using PowerShell](../../../virtual-network/virtual-networks-create-vnet-arm-ps.md?toc=%2fazure%2fvirtual-machines%2flinux%2ftoc.json) for more information on creating VNets.

To ensure everything is removed, delete the following items:

- The ExpressRoute connection, VNet Gateway, VNet Gateway Public IP and, VNet

## Deleting an ExpressRoute circuit

To remove an additional SAP HANA on Azure (Large Instances) ExpressRoute circuit, open an Azure support request with SAP HANA on Azure Service Management and request that the circuit should be deleted. Within the Azure subscription, you may delete or keep the VNet as necessary. However, you must delete the connection between the HANA Large Instances ExpressRoute circuit and the linked VNet gateway.

If you also want to remove a VNet, follow the guidance on Deleting a VNet in the section above.


<|MERGE_RESOLUTION|>--- conflicted
+++ resolved
@@ -1,303 +1,299 @@
----
-title: Infrastructure and Connectivity to SAP HANA on Azure (Large Instances) | Microsoft Docs
-description: Configure required connectivity infrastructure to use SAP HANA on Azure (Large Instances).
-services: virtual-machines-linux
-documentationcenter: 
-author: RicksterCDN
-manager: timlt
-editor:
-
-ms.service: virtual-machines-linux
-ms.devlang: NA
-ms.topic: article
-ms.tgt_pltfrm: vm-linux
-ms.workload: infrastructure
-ms.date: 12/01/2016
-ms.author: rclaus
-ms.custom: H1Hack27Feb2017
-
----
-
-# SAP HANA (large instances) infrastructure and connectivity on Azure 
-
-Some definitions upfront before reading this guide. In [SAP HANA (large instances) overview and architecture on Azure](https://docs.microsoft.com/azure/virtual-machines/workloads/sap/hana-overview-architecture) we introduced two different classes of HANA Large Instance units with:
-
-- S72, S72m, S144, S144m, S192, and S192m, which we refer to as the 'Type I class' of SKUs.
-- S384, S384m, S384xm, S576, S768, and S960, which we refer to as the 'Type II class' of SKUs.
-
-The class specifiers are going to be used throughout the HANA Large Instance documentation to eventually refer to different capabilities and requirements based on HANA Large Instance SKUs.
-
-Other definitions we use frequently are:
-- **Large Instance stamp:** A hardware infrastructure stack that is SAP HANA TDI certified and dedicated to run SAP HANA instances within Azure.
-- **SAP HANA on Azure (Large Instances):** Official name for the offer in Azure to run HANA instances in on SAP HANA TDI certified hardware that is deployed in Large Instance stamps in different Azure regions. The related term **HANA Large Instance** is short for SAP HANA on Azure (Large Instances) and is widely used this technical deployment guide.
- 
-
-After the purchase of SAP HANA on Azure (Large Instances) is finalized between you and the Microsoft enterprise account team, the following information is required by Microsoft to deploy HANA Large Instance Units:
-
-- Customer name
-- Business contact information (including e-mail address and phone number)
-- Technical contact information (including e-mail address and phone number)
-- Technical networking contact information (including e-mail address and phone number)
-- Azure deployment region (West US, East US, Australia East, Australia Southeast, West Europe, and North Europe as of July 
-- 2017)
-- Confirm SAP HANA on Azure (Large Instances) SKU (configuration)
-- As already detailed in the Overview and Architecture document for HANA Large Instances, for every Azure Region being deployed to:
-	- A /29 IP address range for ER-P2P Connections that connect Azure VNets to HANA Large Instances
-	- A /24 CIDR Block used for the HANA Large Instances Server IP Pool
-- The IP address range values used in the VNet Address Space attribute of every Azure VNet that connects to the HANA Large Instances
-- Data for each of HANA Large Instances system:
-  - Desired hostname - ideally with fully qualified domain name.
-  - Desired IP address for the HANA Large Instance unit out of the Server IP Pool address range - Keep in mind that the first 30 IP addresses in the Server IP Pool address range are reserved for internal usage within HANA Large Instances
-  - SAP HANA SID name for the SAP HANA instance (required to create the necessary SAP HANA-related disk volumes). The HANA SID is required for creating the permissions for <sidadm> on the NFS volumes, which are getting attached to the HANA Large Instance unit. It also is used as one of the name components of the disk volumes that get mounted. If you want to run more than one HANA instance on the unit, you need to list multiple HANA SIDs. Each one gets a separate set of volumes assigned.
-  - The groupid the hana-sidadm user has in the Linux OS is required to create the necessary SAP HANA-related disk volumes. The SAP HANA installation usually creates the sapsys group with a group id of 1001. The hana-sidadm user is part of that group
-  - The userid the hana-sidadm user has in the Linux OS is required to create the necessary SAP HANA-related disk volumes. If you are running multiple HANA instances on the unit, you need to list all the <sid>adm users 
-- Azure subscription ID for the Azure subscription to which SAP HANA on Azure HANA Large Instances are going to be directly connected. This subscription ID references the Azure subscription, which is going to be charged with the HANA Large Instance unit(s).
-
-After you provide the information, Microsoft provisions SAP HANA on Azure (Large Instances) and will return the information necessary to link your Azure VNets to HANA Large Instances and to access the HANA Large Instance units.
-
-## Connecting Azure VMs to HANA Large Instances
-
-As already mentioned in [SAP HANA (large instances) overview and architecture on Azure](https://docs.microsoft.com/azure/virtual-machines/workloads/sap/hana-overview-architecture) the minimal deployment of HANA Large Instances with the SAP application layer in Azure looks like:
-
-![Azure VNet connected to SAP HANA on Azure (Large Instances) and on-premises](./media/hana-overview-architecture/image3-on-premises-infrastructure.png)
-
-Looking closer on the Azure VNet side, we realize the need for:
-
-- The definition of an Azure VNet that is going to be used to deploy the VMs of the SAP application layer into.
-- That automatically means that a default subnet in the Azure Vnet is defined that is really the one used to deploy the VMs into.
-- The Azure VNet that's created needs to have at least one VM subnet and one ExpressRoute Gateway subnet. These subnets should be assigned the IP address ranges as specified and discussed in the following sections.
-
-So, let's look a bit closer into the Azure VNet creation for HANA Large Instances
-
-### Creating the Azure VNet for HANA Large Instances
-
->[!Note]
->The Azure VNet for HANA Large Instance must be created using the Azure Resource Manager deployment model. The older Azure deployment model, commonly known as classic deployment model, is not supported with the HANA Large Instance solution.
-
-The VNet can be created using the Azure portal, PowerShell, Azure template, or Azure CLI (see [Create a virtual network using the Azure portal](../../../virtual-network/virtual-networks-create-vnet-arm-pportal.md?toc=%2fazure%2fvirtual-machines%2flinux%2ftoc.json)). In the following example, we look into a VNet created through the Azure portal.
-
-If we look into the definitions of an Azure VNet through the Azure portal, let's look into some of the definitions and how those relate to what we list of different IP address ranges. As we are talking about the **Address Space**, we mean the address space that the Azure VNet is allowed to use. This address space is also the address range that the VNet uses for BGP route propagation. This **Address Space** can be seen here:
-
-![Address Space of Azure VNet displayed in the Azure portal](./media/hana-overview-connectivity/image1-azure-vnet-address-space.png)
-
-In the case preceding, with 10.16.0.0/16, the Azure VNet was given a rather large and wide IP address range to use. Means all the IP address ranges of subsequent subnets within this VNet can have their ranges within that 'Address Space'. Usually we are not recommending such a large address range for single VNet in Azure. But getting a step further, let's look into the subnets defined in the Azure VNet:
-
-![Azure VNet Subnets and their IP address ranges](./media/hana-overview-connectivity/image2b-vnet-subnets.png)
-
-As you can see, we look at a VNet with a first VM subnet (here called 'default') and a subnet called 'GatewaySubnet'.
-In the following section, we refer to the IP address range of the subnet, which was called 'default' in the graphics as **Azure VM subnet IP address range**. In the following sections, we refer to the IP address range of the Gateway Subnet as **VNet Gateway Subnet IP address range**. 
-
-In the case demonstrated by the two graphics above, you see that the **VNet Address Space** covers both, the **Azure VM subnet IP address range** and the **VNet Gateway Subnet IP address range**. 
-
-In other cases where you need to conserve or be specific with your IP address ranges, you can restrict the **VNet Address Space** of a VNet to the specific ranges being used by each subnet. In this case, you can define the **VNet Address Space** of a VNet as multiple specific ranges as shown here:
-
-![Azure VNet Address Space with two spaces](./media/hana-overview-connectivity/image3-azure-vnet-address-space_alternate.png)
-
-In this case, the **VNet Address Space** has two spaces defined. These two spaces, are identical to the IP address ranges defined for **Azure VM subnet IP address range** and the **VNet Gateway Subnet IP address range.**
-
-You can use any naming standard you like for these tenant subnets (VM subnets). However, **there must always be one, and only one, gateway subnet for each VNet** that connects to the SAP HANA on Azure (Large Instances) ExpressRoute circuit. And **this gateway subnet must always be named "GatewaySubnet"** to ensure proper placement of the ExpressRoute gateway.
-
-> [!WARNING] 
-> It is critical that the gateway subnet always is named "GatewaySubnet."
-
-Multiple VM subnets may be used, even utilizing non-contiguous address ranges. But as mentioned previously, these address ranges must be covered by the **VNet Address Space** of the VNet either in aggregated form or in a list of the exact ranges of the VM subnets and the gateway subnet.
-
-Summarizing the important fact about an Azure VNet that connects to HANA Large Instances:
-
-- You need to submit to Microsoft the **VNet Address Space** when performing an initial deployment of HANA Large Instances. 
-- The **VNet Address Space** can be one larger range that covers the range for Azure VM subnet IP address range(s) and the VNet Gateway Subnet IP address range.
-- Or you can submit as **VNet Address Space** multiple ranges that cover the different IP address ranges of VM subnet IP address range(s) and the VNet Gateway Subnet IP address range.
-- The defined **VNet Address Space** is used BGP routing propagation.
-- The name of the Gateway subnet must be: **"GatewaySubnet."**
-- The **VNet Address Space** is used as a filter on the HANA Large Instance side to allow or disallow traffic to the HANA Large Instance units from Azure. If the BGP routing information of the Azure VNet and the IP address ranges configured for filtering on the HANA Large Instance side do not match, issues in connectivity can arise.
-- There are some details about the Gateway subnet that are discussed further down in Section 'Connecting a VNet to HANA Large Instance ExpressRoute'
-
-
-
-### Different IP address ranges to be defined 
-
-We already introduced some of the IP address ranges necessary to deploy HANA Large Instances in earlier sections. But there are some more IP address ranges, which are important. Let's go through some further details. The following IP addresses of which not all need to be submitted to Microsoft need to be defined, before sending a request for initial deployment:
-
-- **VNet Address Space:** As already introduced earlier, is or are the IP address range(s) you have assigned (or plan to assign) to your address space parameter in the Azure Virtual Network(s) (VNet) connecting to the SAP HANA Large Instance environment. It is recommended that this Address Space parameter is a multi-line value comprised of the Azure VM Subnet range(s) and the Azure Gateway subnet range as shown in the graphics earlier. This range must NOT overlap with your on-premise or Server IP Pool or ER-P2P address ranges. How to get this or these IP address range(s)? Your corporate network team or service provider should provide one or multiple IP Address Range(s), which is or are not used inside your network. Example: If your Azure VM Subnet (see earlier) is 10.0.1.0/24, and your Azure Gateway Subnet (see following) is 10.0.2.0/28, then your Azure VNet Address Space is recommended to be two lines; 10.0.1.0/24 and 10.0.2.0/28. Although the Address Space values can be aggregated, it is recommended matching them to the subnet ranges to avoid accidental reuse of unused IP address ranges within larger address spaces in the future elsewhere in your network. **The VNET Address Space is an IP address range, which needs to be submitted to Microsoft when asking for an initial deployment**
-
-- **Azure VM subnet IP address range:** This IP address range, as discussed earlier already, is the one you have assigned (or plan to assign) to the Azure VNet subnet parameter in your Azure VNET connecting to the SAP HANA Large Instance environment. This IP address range is used to assign IP addresses to your Azure VMs. The IP addresses out of this range are allowed to connect to your SAP HANA Large Instance server(s). If needed, multiple Azure VM subnets may be used. A /24 CIDR block is recommended by Microsoft for each Azure VM Subnet. This address range must be a part of the values used in the Azure VNet Address Space. How to get this IP address range? Your corporate network team or service provider should provide an IP Address Range, which is not currently used inside your network.
-
-- **VNet Gateway Subnet IP address range:** Depending on the features you plan to use, the recommended size would be:
-   - Ultra-performance ExpressRoute gateway: /26 address block - required for Type II class of SKUs
-   - Co-existence with VPN and ExpressRoute using a High-performance ExpressRoute Gateway (or smaller): /27 address block
-   - All other situations: /28 address block. This address range must be a part of the values used in the “VNet Address Space” values. This address range must be a part of the values used in the Azure VNet Address Space values that you need to submit to Microsoft. How to get this IP address range? Your corporate network team or service provider should provide an IP Address Range, which is not currently used inside your network. 
-
-- **Address range for ER-P2P connectivity:** This range is the IP range for your SAP HANA Large Instance ExpressRoute (ER) P2P connection. This range of IP addresses must be a /29 CIDR IP address range. This range must NOT overlap with your on-premise or other Azure IP address ranges. This IP address range is used to set up the ER connectivity from your Azure VNet ExpressRoute Gateway to the SAP HANA Large Instance servers. How to get this IP address range? Your corporate network team or service provider should provide an IP Address Range, which is not currently used inside your network. **This range is an IP address range, which needs to be submitted to Microsoft when asking for an initial deployment**
-  
-- **Server IP Pool Address Range:** This IP address range is used to assign the individual IP address to HANA large instance servers. The recommended subnet size is a /24 CIDR block - but if needed it can be smaller to a minimum of providing 64 IP addresses. From this range, the first 30 IP addresses are reserved for use by Microsoft. Ensure this fact is accounted for when choosing the size of the range. This range must NOT overlap with your on-premise or other Azure IP addresses. How to get this IP address range? Your corporate network team or service provider should provide an IP Address Range which is not currently used inside your network. A /24 (recommended) unique CIDR block to be used for assigning the specific IP addresses needed for SAP HANA on Azure (Large Instances). **This range is an IP address range, which needs to be submitted to Microsoft when asking for an initial deployment**
- 
-Though you need to define and plan the IP address ranges above, not all them need to be transmitted to Microsoft. To summarize the above, the IP address ranges you are required to name to Microsoft are:
-
-- Azure VNet Address Space(s)
-- Address range for ER-P2P connectivity
-- Server IP Pool Address Range
-
-Adding additional VNets that need to connect to HANA Large Instances, requires you to submit the new Azure VNet Address Space you're adding to Microsoft. 
-
-Following is an example of the different ranges and some example ranges as you need to configure and eventually provide to Microsoft. As you can see, the value for the Azure VNet Address Space is not aggregated in the first example, but is defined from the ranges of the first Azure VM subnet IP address range and the VNet Gateway Subnet IP address range. Using multiple VM subnets within the Azure VNet would work accordingly by configuring and submitting the additional IP address ranges of the additional VM subnet(s) as part of the Azure VNet Address Space.
-
-![IP address ranges required in SAP HANA on Azure (Large Instances) minimal deployment](./media/hana-overview-connectivity/image4b-ip-addres-ranges-necessary.png)
-
-You also have the possibility of aggregating the data you submit to Microsoft. In that case, the Address Space of the Azure VNet only would include one space. Using the IP address ranges used in the example earlier. This aggregated VNet Address space could look like:
-
-![Second possibility of IP address ranges required in SAP HANA on Azure (Large Instances) minimal deployment](./media/hana-overview-connectivity/image5b-ip-addres-ranges-necessary-one-value.png)
-
-As you can see above, instead of two smaller ranges that defined the address space of the Azure VNet, we have one larger range that covers 4096 IP addresses. Such a large definition of the Address Space leaves some rather large ranges unused. Since the VNet Address Space value(s) are used for BGP route propagation, usage of the unused ranges on-premises or elsewhere in your network can cause routing issues. So it's recommended to keep the Address Space tightly aligned with the actual subnet address space used. If needed, without incurring downtime on the VNet, you can always add new Address Space values later.
- 
-> [!IMPORTANT] 
-> Each IP address range of ER-P2P, Server IP Pool, Azure VNet Address Space must **NOT** overlap with each other or any other range used somewhere else in your network; each must be discrete and as the two graphics earlier show, may not be a subnet of any other range. If overlaps occur between ranges, the Azure VNet may not connect to the ExpressRoute circuit.
-
-### Next steps after address ranges have been defined
-After the IP address ranges have been defined, the following activities need to happen:
-
-1. Submit the IP address ranges for Azure VNet Address Space, the ER-P2P connectivity, and Server IP Pool Address Range, together with other data that has been listed at the beginning of the document. At this point in time, you also could start to create the VNet and the VM Subnets. 
-2. An Express Route circuit is created by Microsoft between your Azure subscription and the HANA Large Instance stamp.
-3. A tenant network is created on the Large Instance stamp by Microsoft.
-4. Microsoft configures networking in the SAP HANA on Azure (Large Instances) infrastructure to accept IP addresses from your Azure VNet Address Space that communicates with HANA Large Instances.
-5. Depending on the specific SAP HANA on Azure (Large Instances) SKU purchased, Microsoft assigns a compute unit in a tenant network, allocate and mount storage, and install the operating system (SUSE or Red Hat Linux). IP addresses for these units are taken out of the Server IP Pool address Range you submitted to Microsoft.
-
-At the end of the deployment process, Microsoft delivers the following data to you:
-- Information needed to connect your Azure VNet(s) to the ExpressRoute circuit that connects Azure VNets to HANA Large Instances:
-     - Authorization key(s)
-     - ExpressRoute PeerID
-- Data to access HANA Large Instances after you established ExpressRoute circuit and Azure VNet.
-
-<<<<<<< HEAD
-You can also find the sequence of connecting HANA Large Instances in the document [End to End Setup for SAP HANA Large Instances](https://msdnshared.blob.core.windows.net/media/2017/06/End-to-End-Setup-of-SAP-HANA-Large-Instances.pdf). Many of the following steps are shown in an example deployment in that document. 
-=======
-You can also find the sequence of connecting HANA Large Instances in the document [End to End Setup for SAP HANA Large Instances](https://azure.microsoft.com/resources/sap-hana-on-azure-large-instances-setup/). Many of the following steps are shown in an example deployment in that document. 
->>>>>>> 7e950a10
-
-
-## Connecting a VNet to HANA Large Instance ExpressRoute
-
-As you defined all the IP address ranges and now got the data back from Microsoft, you can start connecting the VNet you created before to HANA Large Instances. Once the Azure VNet is created, an ExpressRoute gateway must be created on the VNet to link the VNet to the ExpressRoute circuit that connects to the customer tenant on the Large Instance stamp.
-
-> [!NOTE] 
-> This step can take up to 30 minutes to complete, as the new gateway is created in the designated Azure subscription and then connected to the specified Azure VNet.
-
-If a gateway already exists, check whether it is an ExpressRoute gateway or not. If not, the gateway must be deleted and recreated as an ExpressRoute gateway. If an ExpressRoute gateway is already established, since the Azure VNet is already connected to the ExpressRoute circuit for on-premises connectivity, proceed to the Linking VNets section below.
-
-- Use either the (new) [Azure portal](https://portal.azure.com/), or PowerShell to create an ExpressRoute VPN gateway connected to your VNet.
-  - If you use the Azure portal, add a new **Virtual Network Gateway** and then select **ExpressRoute** as the gateway type.
-  - If you chose PowerShell instead, first download and use the latest [Azure PowerShell SDK](https://azure.microsoft.com/downloads/) to ensure an optimal experience. The following commands create an ExpressRoute gateway. The texts preceded by a _$_ are user defined variables that need to be updated with your specific information.
-
-```PowerShell
-# These Values should already exist, update to match your environment
-$myAzureRegion = "eastus"
-$myGroupName = "SAP-East-Coast"
-$myVNetName = "VNet01"
-
-# These values are used to create the gateway, update for how you wish the GW components to be named
-$myGWName = "VNet01GW"
-$myGWConfig = "VNet01GWConfig"
-$myGWPIPName = "VNet01GWPIP"
-$myGWSku = "HighPerformance" # Supported values for HANA Large Instances are: HighPerformance or UltraPerformance
-
-# These Commands create the Public IP and ExpressRoute Gateway
-$vnet = Get-AzureRmVirtualNetwork -Name $myVNetName -ResourceGroupName $myGroupName
-$subnet = Get-AzureRmVirtualNetworkSubnetConfig -Name 'GatewaySubnet' -VirtualNetwork $vnet
-New-AzureRmPublicIpAddress -Name $myGWPIPName -ResourceGroupName $myGroupName `
--Location $myAzureRegion -AllocationMethod Dynamic
-$gwpip = Get-AzureRmPublicIpAddress -Name $myGWPIPName -ResourceGroupName $myGroupName
-$gwipconfig = New-AzureRmVirtualNetworkGatewayIpConfig -Name $myGWConfig -SubnetId $subnet.Id `
--PublicIpAddressId $gwpip.Id
-
-New-AzureRmVirtualNetworkGateway -Name $myGWName -ResourceGroupName $myGroupName -Location $myAzureRegion `
--IpConfigurations $gwipconfig -GatewayType ExpressRoute `
--GatewaySku $myGWSku -VpnType PolicyBased -EnableBgp $true
-```
-
-In this example, the HighPerformance gateway SKU was used. Your options are HighPerformance or UltraPerformance as the only gateway SKUs that are supported for SAP HANA on Azure (Large Instances).
-
-> [!IMPORTANT]
-> For HANA Large Instances of the SKU types S384, S384m, S384xm, S576, S768, and S960 (Type II class SKUs), the usage of the UltraPerformance Gateway SKU is mandatory.
-
-### Linking VNets
-
-Now that the Azure VNet has an ExpressRoute gateway, you use the authorization information provided by Microsoft to connect the ExpressRoute gateway to the SAP HANA on Azure (Large Instances) ExpressRoute circuit created for this connectivity. This step can be performed using the Azure portal or PowerShell. The portal is recommended, however PowerShell instructions are as follows. 
-
-- You execute the following commands for each VNet gateway using a different AuthGUID for each connection. The first two entries shown in the script following come from the information provided by Microsoft. Also, the AuthGUID is specific for every VNet and its gateway. Means, if you want to add another Azure VNet, you need to get another AuthID for your ExpressRoute circuit that connects HANA Large Instances into Azure. 
-
-```PowerShell
-# Populate with information provided by Microsoft Onboarding team
-$PeerID = "/subscriptions/9cb43037-9195-4420-a798-f87681a0e380/resourceGroups/Customer-USE-Circuits/providers/Microsoft.Network/expressRouteCircuits/Customer-USE01"
-$AuthGUID = "76d40466-c458-4d14-adcf-3d1b56d1cd61"
-
-# Your ExpressRoute Gateway Information
-$myGroupName = "SAP-East-Coast"
-$myGWName = "VNet01GW"
-$myGWLocation = "East US"
-
-# Define the name for your connection
-$myConnectionName = "VNet01GWConnection"
-
-# Create a new connection between the ER Circuit and your Gateway using the Authorization
-$gw = Get-AzureRmVirtualNetworkGateway -Name $myGWName -ResourceGroupName $myGroupName
-    
-New-AzureRmVirtualNetworkGatewayConnection -Name $myConnectionName `
--ResourceGroupName $myGroupName -Location $myGWLocation -VirtualNetworkGateway1 $gw `
--PeerId $PeerID -ConnectionType ExpressRoute -AuthorizationKey $AuthGUID
-```
-
-If you want to connect the gateway to multiple ExpressRoute circuits that are associated with your subscription, you may need to execute this step more than once. For example, you are likely going to connect the same VNet Gateway to the ExpressRoute circuit that connects the VNet to your on-premise network.
-
-## Adding more IP addresses or subnets
-
-Use either the Azure portal, PowerShell, or CLI when adding more IP addresses or subnets.
-
-In this case, the recommendation is to add the new IP address range as new range to the VNet Address Space instead of generating a new aggregated range. In either case, you need to submit this change to Microsoft to allow connectivity out of that new IP address range to the HANA Large Instance units in your client. You can open an Azure support request to get the new VNet Address space added. After you receive confirmation, perform the next steps.
-
-To create an additional subnet from the Azure portal, see the article [Create a virtual network using the Azure portal](../../../virtual-network/virtual-networks-create-vnet-arm-pportal.md?toc=%2fazure%2fvirtual-machines%2flinux%2ftoc.json), and to create from PowerShell, see [Create a virtual network using PowerShell](../../../virtual-network/virtual-networks-create-vnet-arm-ps.md?toc=%2fazure%2fvirtual-machines%2flinux%2ftoc.json).
-
-## Adding VNets
-
-After initially connecting one or more Azure VNets, you might want to add additional ones that access SAP HANA on Azure (Large Instances). First, submit an Azure support request, in that request include both the specific information identifying the particular Azure deployment, and the IP address space range(s) of the Azure VNet Address Space. SAP HANA on Azure Service Management then provides the necessary information you need to connect the additional VNets and ExpressRoute. For every VNet, you need a unique Authorization Key to connect to the ExpressRoute Circuit to HANA Large Instances.
-
-Steps to add a new Azure VNet:
-
-1. Complete the first step in the onboarding process, see the _Creating Azure VNet_ section.
-2. Complete the second step in the onboarding process, see the _Creating gateway subnet_ section.
-3. To connect your additional VNets to the HANA Large Instance ExpressRoute circuit, open an Azure support request with information on the new VNet and request a new Authorization Key.
-4. Once notified that the authorization is complete, use the Microsoft-provided authorization information to complete the third step in the onboarding process, see the _Linking VNets_ section.
-
-## Increasing ExpressRoute circuit bandwidth
-
-Consult with SAP HANA on Azure Service Management. If you are advised to increase the bandwidth of the SAP HANA on Azure (Large Instances) ExpressRoute circuit, create an Azure support request. (You can request an increase for a single circuit bandwidth up to a maximum of 10 Gbps.) You then receive notification after the operation is complete; no additional action needed to enable this higher speed in Azure.
-
-## Adding an additional ExpressRoute circuit
-
-Consult with SAP HANA on Azure Service Management, if you are advised that an additional ExpressRoute circuit is needed, make an Azure support request to create a new ExpressRoute circuit (and to get authorization information to connect to it). The address space that is going be used on the VNets must be defined before making the request, in order for SAP HANA on Azure Service Management to provide authorization.
-
-Once the new circuit is created and the SAP HANA on Azure Service Management configuration is complete, you are going to receive notification with the information you need to proceed. Follow the steps provided above for creating and connecting the new VNet to this additional circuit. You are not able to connect Azure VNets to this additional circuit if they already connected to another SAP HANA on Azure (Large Instance) ExpressRoute circuit in the same Azure Region.
-
-## Deleting a subnet
-
-To remove a VNet subnet, either the Azure portal, PowerShell, or CLI can be used. In case your Azure VNet IP address range/Azure VNet Address Space was an aggregated range, there is no follow up for you with Microsoft. Except that the VNet is still propagating BGP route address space that includes the deleted subnet. If you defined the Azure VNet IP address range/Azure VNet Address Space as multiple IP address ranges of which one was assigned to your deleted subnet, you should delete that out of your VNet Address Space and subsequently inform  SAP HANA on Azure Service Management to remove it from the ranges that SAP HANA on Azure (Large Instances) is allowed to communicate with.
-
-While there isn't yet specific, dedicated Azure.com guidance on removing subnets, the process for removing subnets is the reverse of the process for adding them. See the article [Create a virtual network using the Azure portal](../../../virtual-network/virtual-networks-create-vnet-arm-pportal.md?toc=%2fazure%2fvirtual-machines%2flinux%2ftoc.json) for more information on creating subnets.
-
-## Deleting a VNet
-
-Use either the Azure portal, PowerShell, or CLI when deleting a VNet. SAP HANA on Azure Service Management removes the existing authorizations on the SAP HANA on Azure (Large Instances) ExpressRoute circuit and remove the Azure VNet IP address range/Azure VNet Address Space for the communication with HANA Large Instances.
-
-Once the VNet has been removed, open an Azure support request to provide the IP address space range(s) to be removed.
-
-While there isn't yet specific, dedicated Azure.com guidance on removing VNets, the process for removing VNets is the reverse of the process for adding them, which is described above. See the articles [Create a virtual network using the Azure portal](../../../virtual-network/virtual-networks-create-vnet-arm-pportal.md?toc=%2fazure%2fvirtual-machines%2flinux%2ftoc.json) and [Create a virtual network using PowerShell](../../../virtual-network/virtual-networks-create-vnet-arm-ps.md?toc=%2fazure%2fvirtual-machines%2flinux%2ftoc.json) for more information on creating VNets.
-
-To ensure everything is removed, delete the following items:
-
-- The ExpressRoute connection, VNet Gateway, VNet Gateway Public IP and, VNet
-
-## Deleting an ExpressRoute circuit
-
-To remove an additional SAP HANA on Azure (Large Instances) ExpressRoute circuit, open an Azure support request with SAP HANA on Azure Service Management and request that the circuit should be deleted. Within the Azure subscription, you may delete or keep the VNet as necessary. However, you must delete the connection between the HANA Large Instances ExpressRoute circuit and the linked VNet gateway.
-
-If you also want to remove a VNet, follow the guidance on Deleting a VNet in the section above.
-
-
+---
+title: Infrastructure and Connectivity to SAP HANA on Azure (Large Instances) | Microsoft Docs
+description: Configure required connectivity infrastructure to use SAP HANA on Azure (Large Instances).
+services: virtual-machines-linux
+documentationcenter: 
+author: RicksterCDN
+manager: timlt
+editor:
+
+ms.service: virtual-machines-linux
+ms.devlang: NA
+ms.topic: article
+ms.tgt_pltfrm: vm-linux
+ms.workload: infrastructure
+ms.date: 12/01/2016
+ms.author: rclaus
+ms.custom: H1Hack27Feb2017
+
+---
+
+# SAP HANA (large instances) infrastructure and connectivity on Azure 
+
+Some definitions upfront before reading this guide. In [SAP HANA (large instances) overview and architecture on Azure](https://docs.microsoft.com/azure/virtual-machines/workloads/sap/hana-overview-architecture) we introduced two different classes of HANA Large Instance units with:
+
+- S72, S72m, S144, S144m, S192, and S192m, which we refer to as the 'Type I class' of SKUs.
+- S384, S384m, S384xm, S576, S768, and S960, which we refer to as the 'Type II class' of SKUs.
+
+The class specifiers are going to be used throughout the HANA Large Instance documentation to eventually refer to different capabilities and requirements based on HANA Large Instance SKUs.
+
+Other definitions we use frequently are:
+- **Large Instance stamp:** A hardware infrastructure stack that is SAP HANA TDI certified and dedicated to run SAP HANA instances within Azure.
+- **SAP HANA on Azure (Large Instances):** Official name for the offer in Azure to run HANA instances in on SAP HANA TDI certified hardware that is deployed in Large Instance stamps in different Azure regions. The related term **HANA Large Instance** is short for SAP HANA on Azure (Large Instances) and is widely used this technical deployment guide.
+ 
+
+After the purchase of SAP HANA on Azure (Large Instances) is finalized between you and the Microsoft enterprise account team, the following information is required by Microsoft to deploy HANA Large Instance Units:
+
+- Customer name
+- Business contact information (including e-mail address and phone number)
+- Technical contact information (including e-mail address and phone number)
+- Technical networking contact information (including e-mail address and phone number)
+- Azure deployment region (West US, East US, Australia East, Australia Southeast, West Europe, and North Europe as of July 
+- 2017)
+- Confirm SAP HANA on Azure (Large Instances) SKU (configuration)
+- As already detailed in the Overview and Architecture document for HANA Large Instances, for every Azure Region being deployed to:
+	- A /29 IP address range for ER-P2P Connections that connect Azure VNets to HANA Large Instances
+	- A /24 CIDR Block used for the HANA Large Instances Server IP Pool
+- The IP address range values used in the VNet Address Space attribute of every Azure VNet that connects to the HANA Large Instances
+- Data for each of HANA Large Instances system:
+  - Desired hostname - ideally with fully qualified domain name.
+  - Desired IP address for the HANA Large Instance unit out of the Server IP Pool address range - Keep in mind that the first 30 IP addresses in the Server IP Pool address range are reserved for internal usage within HANA Large Instances
+  - SAP HANA SID name for the SAP HANA instance (required to create the necessary SAP HANA-related disk volumes). The HANA SID is required for creating the permissions for <sidadm> on the NFS volumes, which are getting attached to the HANA Large Instance unit. It also is used as one of the name components of the disk volumes that get mounted. If you want to run more than one HANA instance on the unit, you need to list multiple HANA SIDs. Each one gets a separate set of volumes assigned.
+  - The groupid the hana-sidadm user has in the Linux OS is required to create the necessary SAP HANA-related disk volumes. The SAP HANA installation usually creates the sapsys group with a group id of 1001. The hana-sidadm user is part of that group
+  - The userid the hana-sidadm user has in the Linux OS is required to create the necessary SAP HANA-related disk volumes. If you are running multiple HANA instances on the unit, you need to list all the <sid>adm users 
+- Azure subscription ID for the Azure subscription to which SAP HANA on Azure HANA Large Instances are going to be directly connected. This subscription ID references the Azure subscription, which is going to be charged with the HANA Large Instance unit(s).
+
+After you provide the information, Microsoft provisions SAP HANA on Azure (Large Instances) and will return the information necessary to link your Azure VNets to HANA Large Instances and to access the HANA Large Instance units.
+
+## Connecting Azure VMs to HANA Large Instances
+
+As already mentioned in [SAP HANA (large instances) overview and architecture on Azure](https://docs.microsoft.com/azure/virtual-machines/workloads/sap/hana-overview-architecture) the minimal deployment of HANA Large Instances with the SAP application layer in Azure looks like:
+
+![Azure VNet connected to SAP HANA on Azure (Large Instances) and on-premises](./media/hana-overview-architecture/image3-on-premises-infrastructure.png)
+
+Looking closer on the Azure VNet side, we realize the need for:
+
+- The definition of an Azure VNet that is going to be used to deploy the VMs of the SAP application layer into.
+- That automatically means that a default subnet in the Azure Vnet is defined that is really the one used to deploy the VMs into.
+- The Azure VNet that's created needs to have at least one VM subnet and one ExpressRoute Gateway subnet. These subnets should be assigned the IP address ranges as specified and discussed in the following sections.
+
+So, let's look a bit closer into the Azure VNet creation for HANA Large Instances
+
+### Creating the Azure VNet for HANA Large Instances
+
+>[!Note]
+>The Azure VNet for HANA Large Instance must be created using the Azure Resource Manager deployment model. The older Azure deployment model, commonly known as classic deployment model, is not supported with the HANA Large Instance solution.
+
+The VNet can be created using the Azure portal, PowerShell, Azure template, or Azure CLI (see [Create a virtual network using the Azure portal](../../../virtual-network/virtual-networks-create-vnet-arm-pportal.md?toc=%2fazure%2fvirtual-machines%2flinux%2ftoc.json)). In the following example, we look into a VNet created through the Azure portal.
+
+If we look into the definitions of an Azure VNet through the Azure portal, let's look into some of the definitions and how those relate to what we list of different IP address ranges. As we are talking about the **Address Space**, we mean the address space that the Azure VNet is allowed to use. This address space is also the address range that the VNet uses for BGP route propagation. This **Address Space** can be seen here:
+
+![Address Space of Azure VNet displayed in the Azure portal](./media/hana-overview-connectivity/image1-azure-vnet-address-space.png)
+
+In the case preceding, with 10.16.0.0/16, the Azure VNet was given a rather large and wide IP address range to use. Means all the IP address ranges of subsequent subnets within this VNet can have their ranges within that 'Address Space'. Usually we are not recommending such a large address range for single VNet in Azure. But getting a step further, let's look into the subnets defined in the Azure VNet:
+
+![Azure VNet Subnets and their IP address ranges](./media/hana-overview-connectivity/image2b-vnet-subnets.png)
+
+As you can see, we look at a VNet with a first VM subnet (here called 'default') and a subnet called 'GatewaySubnet'.
+In the following section, we refer to the IP address range of the subnet, which was called 'default' in the graphics as **Azure VM subnet IP address range**. In the following sections, we refer to the IP address range of the Gateway Subnet as **VNet Gateway Subnet IP address range**. 
+
+In the case demonstrated by the two graphics above, you see that the **VNet Address Space** covers both, the **Azure VM subnet IP address range** and the **VNet Gateway Subnet IP address range**. 
+
+In other cases where you need to conserve or be specific with your IP address ranges, you can restrict the **VNet Address Space** of a VNet to the specific ranges being used by each subnet. In this case, you can define the **VNet Address Space** of a VNet as multiple specific ranges as shown here:
+
+![Azure VNet Address Space with two spaces](./media/hana-overview-connectivity/image3-azure-vnet-address-space_alternate.png)
+
+In this case, the **VNet Address Space** has two spaces defined. These two spaces, are identical to the IP address ranges defined for **Azure VM subnet IP address range** and the **VNet Gateway Subnet IP address range.**
+
+You can use any naming standard you like for these tenant subnets (VM subnets). However, **there must always be one, and only one, gateway subnet for each VNet** that connects to the SAP HANA on Azure (Large Instances) ExpressRoute circuit. And **this gateway subnet must always be named "GatewaySubnet"** to ensure proper placement of the ExpressRoute gateway.
+
+> [!WARNING] 
+> It is critical that the gateway subnet always is named "GatewaySubnet."
+
+Multiple VM subnets may be used, even utilizing non-contiguous address ranges. But as mentioned previously, these address ranges must be covered by the **VNet Address Space** of the VNet either in aggregated form or in a list of the exact ranges of the VM subnets and the gateway subnet.
+
+Summarizing the important fact about an Azure VNet that connects to HANA Large Instances:
+
+- You need to submit to Microsoft the **VNet Address Space** when performing an initial deployment of HANA Large Instances. 
+- The **VNet Address Space** can be one larger range that covers the range for Azure VM subnet IP address range(s) and the VNet Gateway Subnet IP address range.
+- Or you can submit as **VNet Address Space** multiple ranges that cover the different IP address ranges of VM subnet IP address range(s) and the VNet Gateway Subnet IP address range.
+- The defined **VNet Address Space** is used BGP routing propagation.
+- The name of the Gateway subnet must be: **"GatewaySubnet."**
+- The **VNet Address Space** is used as a filter on the HANA Large Instance side to allow or disallow traffic to the HANA Large Instance units from Azure. If the BGP routing information of the Azure VNet and the IP address ranges configured for filtering on the HANA Large Instance side do not match, issues in connectivity can arise.
+- There are some details about the Gateway subnet that are discussed further down in Section 'Connecting a VNet to HANA Large Instance ExpressRoute'
+
+
+
+### Different IP address ranges to be defined 
+
+We already introduced some of the IP address ranges necessary to deploy HANA Large Instances in earlier sections. But there are some more IP address ranges, which are important. Let's go through some further details. The following IP addresses of which not all need to be submitted to Microsoft need to be defined, before sending a request for initial deployment:
+
+- **VNet Address Space:** As already introduced earlier, is or are the IP address range(s) you have assigned (or plan to assign) to your address space parameter in the Azure Virtual Network(s) (VNet) connecting to the SAP HANA Large Instance environment. It is recommended that this Address Space parameter is a multi-line value comprised of the Azure VM Subnet range(s) and the Azure Gateway subnet range as shown in the graphics earlier. This range must NOT overlap with your on-premise or Server IP Pool or ER-P2P address ranges. How to get this or these IP address range(s)? Your corporate network team or service provider should provide one or multiple IP Address Range(s), which is or are not used inside your network. Example: If your Azure VM Subnet (see earlier) is 10.0.1.0/24, and your Azure Gateway Subnet (see following) is 10.0.2.0/28, then your Azure VNet Address Space is recommended to be two lines; 10.0.1.0/24 and 10.0.2.0/28. Although the Address Space values can be aggregated, it is recommended matching them to the subnet ranges to avoid accidental reuse of unused IP address ranges within larger address spaces in the future elsewhere in your network. **The VNET Address Space is an IP address range, which needs to be submitted to Microsoft when asking for an initial deployment**
+
+- **Azure VM subnet IP address range:** This IP address range, as discussed earlier already, is the one you have assigned (or plan to assign) to the Azure VNet subnet parameter in your Azure VNET connecting to the SAP HANA Large Instance environment. This IP address range is used to assign IP addresses to your Azure VMs. The IP addresses out of this range are allowed to connect to your SAP HANA Large Instance server(s). If needed, multiple Azure VM subnets may be used. A /24 CIDR block is recommended by Microsoft for each Azure VM Subnet. This address range must be a part of the values used in the Azure VNet Address Space. How to get this IP address range? Your corporate network team or service provider should provide an IP Address Range, which is not currently used inside your network.
+
+- **VNet Gateway Subnet IP address range:** Depending on the features you plan to use, the recommended size would be:
+   - Ultra-performance ExpressRoute gateway: /26 address block - required for Type II class of SKUs
+   - Co-existence with VPN and ExpressRoute using a High-performance ExpressRoute Gateway (or smaller): /27 address block
+   - All other situations: /28 address block. This address range must be a part of the values used in the “VNet Address Space” values. This address range must be a part of the values used in the Azure VNet Address Space values that you need to submit to Microsoft. How to get this IP address range? Your corporate network team or service provider should provide an IP Address Range, which is not currently used inside your network. 
+
+- **Address range for ER-P2P connectivity:** This range is the IP range for your SAP HANA Large Instance ExpressRoute (ER) P2P connection. This range of IP addresses must be a /29 CIDR IP address range. This range must NOT overlap with your on-premise or other Azure IP address ranges. This IP address range is used to set up the ER connectivity from your Azure VNet ExpressRoute Gateway to the SAP HANA Large Instance servers. How to get this IP address range? Your corporate network team or service provider should provide an IP Address Range, which is not currently used inside your network. **This range is an IP address range, which needs to be submitted to Microsoft when asking for an initial deployment**
+  
+- **Server IP Pool Address Range:** This IP address range is used to assign the individual IP address to HANA large instance servers. The recommended subnet size is a /24 CIDR block - but if needed it can be smaller to a minimum of providing 64 IP addresses. From this range, the first 30 IP addresses are reserved for use by Microsoft. Ensure this fact is accounted for when choosing the size of the range. This range must NOT overlap with your on-premise or other Azure IP addresses. How to get this IP address range? Your corporate network team or service provider should provide an IP Address Range which is not currently used inside your network. A /24 (recommended) unique CIDR block to be used for assigning the specific IP addresses needed for SAP HANA on Azure (Large Instances). **This range is an IP address range, which needs to be submitted to Microsoft when asking for an initial deployment**
+ 
+Though you need to define and plan the IP address ranges above, not all them need to be transmitted to Microsoft. To summarize the above, the IP address ranges you are required to name to Microsoft are:
+
+- Azure VNet Address Space(s)
+- Address range for ER-P2P connectivity
+- Server IP Pool Address Range
+
+Adding additional VNets that need to connect to HANA Large Instances, requires you to submit the new Azure VNet Address Space you're adding to Microsoft. 
+
+Following is an example of the different ranges and some example ranges as you need to configure and eventually provide to Microsoft. As you can see, the value for the Azure VNet Address Space is not aggregated in the first example, but is defined from the ranges of the first Azure VM subnet IP address range and the VNet Gateway Subnet IP address range. Using multiple VM subnets within the Azure VNet would work accordingly by configuring and submitting the additional IP address ranges of the additional VM subnet(s) as part of the Azure VNet Address Space.
+
+![IP address ranges required in SAP HANA on Azure (Large Instances) minimal deployment](./media/hana-overview-connectivity/image4b-ip-addres-ranges-necessary.png)
+
+You also have the possibility of aggregating the data you submit to Microsoft. In that case, the Address Space of the Azure VNet only would include one space. Using the IP address ranges used in the example earlier. This aggregated VNet Address space could look like:
+
+![Second possibility of IP address ranges required in SAP HANA on Azure (Large Instances) minimal deployment](./media/hana-overview-connectivity/image5b-ip-addres-ranges-necessary-one-value.png)
+
+As you can see above, instead of two smaller ranges that defined the address space of the Azure VNet, we have one larger range that covers 4096 IP addresses. Such a large definition of the Address Space leaves some rather large ranges unused. Since the VNet Address Space value(s) are used for BGP route propagation, usage of the unused ranges on-premises or elsewhere in your network can cause routing issues. So it's recommended to keep the Address Space tightly aligned with the actual subnet address space used. If needed, without incurring downtime on the VNet, you can always add new Address Space values later.
+ 
+> [!IMPORTANT] 
+> Each IP address range of ER-P2P, Server IP Pool, Azure VNet Address Space must **NOT** overlap with each other or any other range used somewhere else in your network; each must be discrete and as the two graphics earlier show, may not be a subnet of any other range. If overlaps occur between ranges, the Azure VNet may not connect to the ExpressRoute circuit.
+
+### Next steps after address ranges have been defined
+After the IP address ranges have been defined, the following activities need to happen:
+
+1. Submit the IP address ranges for Azure VNet Address Space, the ER-P2P connectivity, and Server IP Pool Address Range, together with other data that has been listed at the beginning of the document. At this point in time, you also could start to create the VNet and the VM Subnets. 
+2. An Express Route circuit is created by Microsoft between your Azure subscription and the HANA Large Instance stamp.
+3. A tenant network is created on the Large Instance stamp by Microsoft.
+4. Microsoft configures networking in the SAP HANA on Azure (Large Instances) infrastructure to accept IP addresses from your Azure VNet Address Space that communicates with HANA Large Instances.
+5. Depending on the specific SAP HANA on Azure (Large Instances) SKU purchased, Microsoft assigns a compute unit in a tenant network, allocate and mount storage, and install the operating system (SUSE or Red Hat Linux). IP addresses for these units are taken out of the Server IP Pool address Range you submitted to Microsoft.
+
+At the end of the deployment process, Microsoft delivers the following data to you:
+- Information needed to connect your Azure VNet(s) to the ExpressRoute circuit that connects Azure VNets to HANA Large Instances:
+     - Authorization key(s)
+     - ExpressRoute PeerID
+- Data to access HANA Large Instances after you established ExpressRoute circuit and Azure VNet.
+
+You can also find the sequence of connecting HANA Large Instances in the document [End to End Setup for SAP HANA Large Instances](https://azure.microsoft.com/resources/sap-hana-on-azure-large-instances-setup/). Many of the following steps are shown in an example deployment in that document. 
+
+
+## Connecting a VNet to HANA Large Instance ExpressRoute
+
+As you defined all the IP address ranges and now got the data back from Microsoft, you can start connecting the VNet you created before to HANA Large Instances. Once the Azure VNet is created, an ExpressRoute gateway must be created on the VNet to link the VNet to the ExpressRoute circuit that connects to the customer tenant on the Large Instance stamp.
+
+> [!NOTE] 
+> This step can take up to 30 minutes to complete, as the new gateway is created in the designated Azure subscription and then connected to the specified Azure VNet.
+
+If a gateway already exists, check whether it is an ExpressRoute gateway or not. If not, the gateway must be deleted and recreated as an ExpressRoute gateway. If an ExpressRoute gateway is already established, since the Azure VNet is already connected to the ExpressRoute circuit for on-premises connectivity, proceed to the Linking VNets section below.
+
+- Use either the (new) [Azure portal](https://portal.azure.com/), or PowerShell to create an ExpressRoute VPN gateway connected to your VNet.
+  - If you use the Azure portal, add a new **Virtual Network Gateway** and then select **ExpressRoute** as the gateway type.
+  - If you chose PowerShell instead, first download and use the latest [Azure PowerShell SDK](https://azure.microsoft.com/downloads/) to ensure an optimal experience. The following commands create an ExpressRoute gateway. The texts preceded by a _$_ are user defined variables that need to be updated with your specific information.
+
+```PowerShell
+# These Values should already exist, update to match your environment
+$myAzureRegion = "eastus"
+$myGroupName = "SAP-East-Coast"
+$myVNetName = "VNet01"
+
+# These values are used to create the gateway, update for how you wish the GW components to be named
+$myGWName = "VNet01GW"
+$myGWConfig = "VNet01GWConfig"
+$myGWPIPName = "VNet01GWPIP"
+$myGWSku = "HighPerformance" # Supported values for HANA Large Instances are: HighPerformance or UltraPerformance
+
+# These Commands create the Public IP and ExpressRoute Gateway
+$vnet = Get-AzureRmVirtualNetwork -Name $myVNetName -ResourceGroupName $myGroupName
+$subnet = Get-AzureRmVirtualNetworkSubnetConfig -Name 'GatewaySubnet' -VirtualNetwork $vnet
+New-AzureRmPublicIpAddress -Name $myGWPIPName -ResourceGroupName $myGroupName `
+-Location $myAzureRegion -AllocationMethod Dynamic
+$gwpip = Get-AzureRmPublicIpAddress -Name $myGWPIPName -ResourceGroupName $myGroupName
+$gwipconfig = New-AzureRmVirtualNetworkGatewayIpConfig -Name $myGWConfig -SubnetId $subnet.Id `
+-PublicIpAddressId $gwpip.Id
+
+New-AzureRmVirtualNetworkGateway -Name $myGWName -ResourceGroupName $myGroupName -Location $myAzureRegion `
+-IpConfigurations $gwipconfig -GatewayType ExpressRoute `
+-GatewaySku $myGWSku -VpnType PolicyBased -EnableBgp $true
+```
+
+In this example, the HighPerformance gateway SKU was used. Your options are HighPerformance or UltraPerformance as the only gateway SKUs that are supported for SAP HANA on Azure (Large Instances).
+
+> [!IMPORTANT]
+> For HANA Large Instances of the SKU types S384, S384m, S384xm, S576, S768, and S960 (Type II class SKUs), the usage of the UltraPerformance Gateway SKU is mandatory.
+
+### Linking VNets
+
+Now that the Azure VNet has an ExpressRoute gateway, you use the authorization information provided by Microsoft to connect the ExpressRoute gateway to the SAP HANA on Azure (Large Instances) ExpressRoute circuit created for this connectivity. This step can be performed using the Azure portal or PowerShell. The portal is recommended, however PowerShell instructions are as follows. 
+
+- You execute the following commands for each VNet gateway using a different AuthGUID for each connection. The first two entries shown in the script following come from the information provided by Microsoft. Also, the AuthGUID is specific for every VNet and its gateway. Means, if you want to add another Azure VNet, you need to get another AuthID for your ExpressRoute circuit that connects HANA Large Instances into Azure. 
+
+```PowerShell
+# Populate with information provided by Microsoft Onboarding team
+$PeerID = "/subscriptions/9cb43037-9195-4420-a798-f87681a0e380/resourceGroups/Customer-USE-Circuits/providers/Microsoft.Network/expressRouteCircuits/Customer-USE01"
+$AuthGUID = "76d40466-c458-4d14-adcf-3d1b56d1cd61"
+
+# Your ExpressRoute Gateway Information
+$myGroupName = "SAP-East-Coast"
+$myGWName = "VNet01GW"
+$myGWLocation = "East US"
+
+# Define the name for your connection
+$myConnectionName = "VNet01GWConnection"
+
+# Create a new connection between the ER Circuit and your Gateway using the Authorization
+$gw = Get-AzureRmVirtualNetworkGateway -Name $myGWName -ResourceGroupName $myGroupName
+    
+New-AzureRmVirtualNetworkGatewayConnection -Name $myConnectionName `
+-ResourceGroupName $myGroupName -Location $myGWLocation -VirtualNetworkGateway1 $gw `
+-PeerId $PeerID -ConnectionType ExpressRoute -AuthorizationKey $AuthGUID
+```
+
+If you want to connect the gateway to multiple ExpressRoute circuits that are associated with your subscription, you may need to execute this step more than once. For example, you are likely going to connect the same VNet Gateway to the ExpressRoute circuit that connects the VNet to your on-premise network.
+
+## Adding more IP addresses or subnets
+
+Use either the Azure portal, PowerShell, or CLI when adding more IP addresses or subnets.
+
+In this case, the recommendation is to add the new IP address range as new range to the VNet Address Space instead of generating a new aggregated range. In either case, you need to submit this change to Microsoft to allow connectivity out of that new IP address range to the HANA Large Instance units in your client. You can open an Azure support request to get the new VNet Address space added. After you receive confirmation, perform the next steps.
+
+To create an additional subnet from the Azure portal, see the article [Create a virtual network using the Azure portal](../../../virtual-network/virtual-networks-create-vnet-arm-pportal.md?toc=%2fazure%2fvirtual-machines%2flinux%2ftoc.json), and to create from PowerShell, see [Create a virtual network using PowerShell](../../../virtual-network/virtual-networks-create-vnet-arm-ps.md?toc=%2fazure%2fvirtual-machines%2flinux%2ftoc.json).
+
+## Adding VNets
+
+After initially connecting one or more Azure VNets, you might want to add additional ones that access SAP HANA on Azure (Large Instances). First, submit an Azure support request, in that request include both the specific information identifying the particular Azure deployment, and the IP address space range(s) of the Azure VNet Address Space. SAP HANA on Azure Service Management then provides the necessary information you need to connect the additional VNets and ExpressRoute. For every VNet, you need a unique Authorization Key to connect to the ExpressRoute Circuit to HANA Large Instances.
+
+Steps to add a new Azure VNet:
+
+1. Complete the first step in the onboarding process, see the _Creating Azure VNet_ section.
+2. Complete the second step in the onboarding process, see the _Creating gateway subnet_ section.
+3. To connect your additional VNets to the HANA Large Instance ExpressRoute circuit, open an Azure support request with information on the new VNet and request a new Authorization Key.
+4. Once notified that the authorization is complete, use the Microsoft-provided authorization information to complete the third step in the onboarding process, see the _Linking VNets_ section.
+
+## Increasing ExpressRoute circuit bandwidth
+
+Consult with SAP HANA on Azure Service Management. If you are advised to increase the bandwidth of the SAP HANA on Azure (Large Instances) ExpressRoute circuit, create an Azure support request. (You can request an increase for a single circuit bandwidth up to a maximum of 10 Gbps.) You then receive notification after the operation is complete; no additional action needed to enable this higher speed in Azure.
+
+## Adding an additional ExpressRoute circuit
+
+Consult with SAP HANA on Azure Service Management, if you are advised that an additional ExpressRoute circuit is needed, make an Azure support request to create a new ExpressRoute circuit (and to get authorization information to connect to it). The address space that is going be used on the VNets must be defined before making the request, in order for SAP HANA on Azure Service Management to provide authorization.
+
+Once the new circuit is created and the SAP HANA on Azure Service Management configuration is complete, you are going to receive notification with the information you need to proceed. Follow the steps provided above for creating and connecting the new VNet to this additional circuit. You are not able to connect Azure VNets to this additional circuit if they already connected to another SAP HANA on Azure (Large Instance) ExpressRoute circuit in the same Azure Region.
+
+## Deleting a subnet
+
+To remove a VNet subnet, either the Azure portal, PowerShell, or CLI can be used. In case your Azure VNet IP address range/Azure VNet Address Space was an aggregated range, there is no follow up for you with Microsoft. Except that the VNet is still propagating BGP route address space that includes the deleted subnet. If you defined the Azure VNet IP address range/Azure VNet Address Space as multiple IP address ranges of which one was assigned to your deleted subnet, you should delete that out of your VNet Address Space and subsequently inform  SAP HANA on Azure Service Management to remove it from the ranges that SAP HANA on Azure (Large Instances) is allowed to communicate with.
+
+While there isn't yet specific, dedicated Azure.com guidance on removing subnets, the process for removing subnets is the reverse of the process for adding them. See the article [Create a virtual network using the Azure portal](../../../virtual-network/virtual-networks-create-vnet-arm-pportal.md?toc=%2fazure%2fvirtual-machines%2flinux%2ftoc.json) for more information on creating subnets.
+
+## Deleting a VNet
+
+Use either the Azure portal, PowerShell, or CLI when deleting a VNet. SAP HANA on Azure Service Management removes the existing authorizations on the SAP HANA on Azure (Large Instances) ExpressRoute circuit and remove the Azure VNet IP address range/Azure VNet Address Space for the communication with HANA Large Instances.
+
+Once the VNet has been removed, open an Azure support request to provide the IP address space range(s) to be removed.
+
+While there isn't yet specific, dedicated Azure.com guidance on removing VNets, the process for removing VNets is the reverse of the process for adding them, which is described above. See the articles [Create a virtual network using the Azure portal](../../../virtual-network/virtual-networks-create-vnet-arm-pportal.md?toc=%2fazure%2fvirtual-machines%2flinux%2ftoc.json) and [Create a virtual network using PowerShell](../../../virtual-network/virtual-networks-create-vnet-arm-ps.md?toc=%2fazure%2fvirtual-machines%2flinux%2ftoc.json) for more information on creating VNets.
+
+To ensure everything is removed, delete the following items:
+
+- The ExpressRoute connection, VNet Gateway, VNet Gateway Public IP and, VNet
+
+## Deleting an ExpressRoute circuit
+
+To remove an additional SAP HANA on Azure (Large Instances) ExpressRoute circuit, open an Azure support request with SAP HANA on Azure Service Management and request that the circuit should be deleted. Within the Azure subscription, you may delete or keep the VNet as necessary. However, you must delete the connection between the HANA Large Instances ExpressRoute circuit and the linked VNet gateway.
+
+If you also want to remove a VNet, follow the guidance on Deleting a VNet in the section above.
+
+