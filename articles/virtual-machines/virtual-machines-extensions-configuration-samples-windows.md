<properties
   pageTitle="Sample configuration for Windows VM extensions | Microsoft Azure"
   description="Sample configuration for authoring templates with extensions"
   services="virtual-machines"
   documentationCenter=""
   authors="kundanap"
   manager="timlt"
   editor=""
   tags="azure-resource-manager"/>

<tags
   ms.service="virtual-machines"
   ms.devlang="na"
   ms.topic="article"
   ms.tgt_pltfrm="vm-windows"
   ms.workload="infrastructure-services"
   ms.date="09/01/2015"
   ms.author="kundanap"/>

# Azure Windows VM Extension Configuration Samples.

This article provides sample configuration for configuring Azure VM Extensions for Windows VMs.

[AZURE.INCLUDE [learn-about-deployment-models](../../includes/learn-about-deployment-models-include.md)] 

To learn more about these extensions click here : [Azure VM Extensions Overview.](https://msdn.microsoft.com/library/azure/dn606311.aspx)

To learn more about authoring extension templates click here : [Authoring Extension Templates.](virtual-machines-extensions-authoring-templates.md)

This article lists expected configuration values for some of the Windows Extensions.

## Sample template snippet for VM Extensions.
The template snippet for Deploying extensions looks as following:

      {
      "type": "Microsoft.Compute/virtualMachines/extensions",
      "name": "MyExtension",
      "apiVersion": "2015-05-01-preview",
      "location": "[parameters('location')]",
      "dependsOn": ["[concat('Microsoft.Compute/virtualMachines/',parameters('vmName'))]"],
      "properties":
      {
      "publisher": "Publisher Namespace",
      "type": "extension Name",
      "typeHandlerVersion": "extension version",
      "settings": {
      // Extension specific configuration goes in here.
      }
      }
      }

Before deploying the extension please check the latest extension version and replace the "typeHandlerVersion" with the current latest version.

Rest of the article provides sample configurations for Windows VM Extensions.

Before deploying the extension please check the latest extension version and replace the "typeHandlerVersion" with the current latest version.

### CustomScript Extension.
    {
        "publisher": "Microsoft.Compute",
        "type": "CustomScriptExtension",
        "typeHandlerVersion": "1.4",
        "settings": {
            "fileUris": [
                "http: //Yourstorageaccount.blob.core.windows.net/customscriptfiles/start.ps1"
            ],
            "commandToExecute": "powershell.exe-ExecutionPolicyUnrestricted-Filestart.ps1"
        }
    }

### VMAccess Extension.

      {
          "publisher": "Microsoft.Compute",
          "type": "VMAccessAgent",
          "typeHandlerVersion": "2.0",
          "settings": {
            "UserName" : "New User Name"
          },
          "protectedSettings": {
            "Password" : "New Password"
          }
      }

### DSC Extension.
      {
          "publisher": "Microsoft.Powershell",
          "type": "DSC",
          "typeHandlerVersion": "2.1(Recommendation is to use the latest version)",
          "settings": {
              "ModulesUrl": "https://UrlToZipContainingConfigurationScript.ps1.zip",
              "SasToken": "Optional : SAS Token if ModulesUrl points to Azure Blob Storage",
              "ConfigurationFunction": "ConfigurationScript.ps1\\ConfigurationFunction",
              "Properties": {
                  "ParameterToConfigurationFunction1": "Value1",
                  "ParameterToConfigurationFunction2": "Value2",
                  "ParameterOfTypePSCredential1": {
                      "UserName": "UsernameValue1",
                      "Password": "PrivateSettingsRef:Key1(Value is a reference to a member of the Items object in the protected settings)"
                  },
                  "ParameterOfTypePSCredential2": {
                      "UserName": "UsernameValue2",
                      "Password": "PrivateSettingsRef:Key2"
                  }
              }
          },
          "protectedSettings": {
              "Items": {
                  "Key1": "PasswordValue1",
                  "Key2": "PasswordValue2"
              },
              "DataBlobUri": "optional : https: //UrlToConfigurationData.psd1"
          }
      }


### Symantec Endpoint Protection.
      {
        "publisher": "SymantecEndpointProtection",
        "type": "Symantec",
        "typeHandlerVersion": "12.1",
        "settings": {}
      }

### Trend Micro Deep Security Agent.
      {
        "publisher": "TrendMicro.DeepSecurity",
        "type": "TrendMicroDSA",
        "typeHandlerVersion": "9.6",
        "settings": {
          "ManagerAddress" : "Enter the externally accessible DNS name or IP address of the Deep Security Manager. Please enter \"agents.deepsecurity.trendmicro.com\" if using Deep Security as a Service",

          "ActivationPort" : "Enter the port number of the Deep Security Manager, default value - 443",

          "TenantIdentifier" : "Enter the tenant ID, which is a hyphenated, 36-character string available in the Deployment Scripts dialog box in the Deep Security console. This parameter is mandatory if using Deep Security as a Service, or a multi-tenant installation of Deep Security Manager. Type NA if using a non multi-tenant installation of Deep Security Manager.",

          "TenantActivationPassword" : "Enter the tenant activation password, which is a hyphenated, 36-character string available in the Deployment Scripts dialog box in the Deep Security console. This parameter is mandatory if using Deep Security as a Service, or a multi-tenant installation of Deep Security Manager. Type NA if using a non multi-tenant installation of Deep Security Manager.",

          "SecurityPolicy" : "Optional : Enter the name or numeric ID of the security policy defined in the Deep Security Manager which will be applied on agent activation to protect this virtual machine (recommended). No security policy will be applied to the virtual machine if this parameter is blank. This parameter is optional if using Deep Security as a Service."
        }
      }

### Vormertric Transparent Encryption Agent.
            {
              "publisher": "Vormetric",
              "type": "VormetricTransparentEncryptionAgent",
              "typeHandlerVersion": "5.2",
              "settings": {
              }
            }

### Puppet Enterprise Agent.
            {
              "publisher": "PuppetLabs",
              "type": "PuppetEnterpriseAgent",
              "typeHandlerVersion": "3.2",
              "settings": {
                "puppet_master_server" : "Puppet Master Server Name"
              }
            }  

### Microsoft Monitoring Agent for Azure Operational Insights
            {
              "publisher": "Microsoft.EnterpriseCloud.Monitoring",
              "type": "MicrosoftMonitoringAgent",
              "typeHandlerVersion": "1.0",
              "settings": {
<<<<<<< HEAD
                "workspace_name" : "Workspace Name : The Workspace ID is available from within the Direct Agent Configuration section of the Azure Operational Insights portal"
              }
              "protectedSettings": {
                "workspace_key"  : "The Workspace Key is a string that is available from within the Direct Agent Configuration section of the Azure Operational Insights portal"
              }
=======
                "workspaceId" : "The Workspace ID is available from within the Direct Agent Configuration section of the Azure Operational Insights portal"
              }
              "protectedSettings": {
                "workspaceKey"  : "The Workspace Key is a string that is available from within the Direct Agent Configuration section of the Azure Operational Insights portal"
              }
>>>>>>> a3835ed1
          }
            }

### McAfee EndpointSecurity
            {
              "publisher": "McAfee.EndpointSecurity",
              "type": "McAfeeEndpointSecurity",
              "typeHandlerVersion": "6.0",
              "settings": {
                "entitlementKey" : "Optional : Enter a valid entitlement key or leave blank for trial version",
                "featureVS"      : "Choose whether or not to install the Virus and Spyware Protection features : true|false",
                "featureBP"      : "Choose whether or not to install the Browser Protection feature : true|false",
                "featureFW"      : "Choose whether or not to install the Firewall Protection feature :true|false",
                "relayServer"    : "Allows VMs on the local subnet to receive updates through this VM when they are not connected to the internet : true|false"
              }
            }

### Azure IaaS Antimalware
          {
            "publisher": "Microsoft.Azure.Security",
            "type": "IaaSAntimalware",
            "typeHandlerVersion": "1.2",
            "settings": {
              "AntimalwareEnabled": "true",
              "ExclusionsPaths"        : "Optional : ExclusionsPaths",
              "ExclusionsExtensions"   : "Optional : ExclusionsExtensions",
              "ExclusionsProcesses"   : "Optional : ExclusionsProcesses",
              "RealtimeProtectionEnabled"   : "Optional : True|False",
              "ScheduledScanSettingsIsEnabled"   : "Optional : True|False",
              "ScheduledScanSettingsScanType"   : "Optional : Quick|Full",
              "ScheduledScanSettingsDay"   : "Optional : Sunday-Saturday",
              "ScheduledScanSettingsTime"   : "Optional : When to perform the scheduled scan, measured in minutes from midnight,0-1440"
            }
          }

### ESET File Security
          {
            "publisher": "ESET",
            "type": "FileSecurity",
            "typeHandlerVersion": "6.0",
            "settings": {
            }
          }

### Datadog Agent
          {
            "publisher": "Datadog.Agent",
            "type": "DatadogWindowsAgent",
            "typeHandlerVersion": "0.5",
            "settings": {
              "api_key" : "API Key from https://app.datadoghq.com/account/settings#api"
            }
          }

### Confer Advanced Threat Prevention and Incident Response for Azure
          {
            "publisher": "Confer",
            "type": "ConferForAzure",
            "typeHandlerVersion": "1.0",
            "settings": {
              "ConferRegisterCode" : "Optional : Valid product registration code or leave it blank to register later",
              "ConferRegisterCode" : "Enter a valid server name if your account requires a dedicated confer backend server or leave it blank"
            }
          }

### CloudLink SecureVM Agent
          {
            "publisher": "CloudLinkEMC.SecureVM",
            "type": "CloudLinkSecureVMWindowsAgent",
            "typeHandlerVersion": "4.0",
            "settings": {
              "CloudLinkCenter" : "specify valid IP/FQDN to CloudLinkCenter"
            }
          }

### Barracuda VPN Connectivity Agent for Microsoft Azure
          {
            "publisher": "Barracuda.Azure.ConnectivityAgent",
            "type": "BarracudaConnectivityAgent",
            "typeHandlerVersion": "3.5",
            "settings": {
              "ServerAddress" : "Host name or IP address of the VPN server - AES, AES256, Blowfish,CAST,DES,3DES,None",
              "EncryptionAlgorithm" : "Algorithm used to encrypt VPN traffic - MD5,SHA1,SHA256,None",
              "PKCS12File" : "Url for file containing certificate and private key used to authenticate against the VPN server",
              "PKCS12FilePassword" : "Password for the file containing certificate and private key"
            }
          }

### Alert Logic Log Manager
          {
            "publisher": "AlertLogic.Extension",
            "type": "AlertLogicLM",
            "typeHandlerVersion": "1.9",
            "settings": {
              "registrationKey" : " Alert Logic Log Manager registration key"
            }
          }

### Chef Agent
          {
            "publisher": "Chef.Bootstrap.WindowsAzure",
            "type": "ChefClient",
            "typeHandlerVersion": "1210.12",
            "settings": {
              "validation_key" : " Validation key",
              "client_rb" : "client_rb file",
              "runlist" : "Optional runlist"
            }
          }

### Azure Diagnostics

Click here for an overview of [Azure Diagnostics Extension](https://msdn.microsoft.com/library/azure/dn782207.aspx/)

          {
            "publisher": "Microsoft.Azure.Diagnostics",
            "type": "IaaSDiagnostics",
            "typeHandlerVersion": "1.4",
            "settings": {
              "xmlCfg": "[base64(variables('wadcfgx'))]",
              "storageAccount": "[parameters('diagnosticsStorageAccount')]"
            },
            "protectedSettings": {
            "storageAccountName": "[parameters('diagnosticsStorageAccount')]",
            "storageAccountKey": "[listkeys(variables('accountid'), '2015-05-01-preview').key1]",
            "storageAccountEndPoint": "https://core.windows.net"
          }
          }

In the examples above, replace the version number with the latest version number.

Here is an example of a full VM template with Custom Script Extension.

[Custom Script Extension on a Windows VM](https://github.com/Azure/azure-quickstart-templates/blob/b1908e74259da56a92800cace97350af1f1fc32b/201-list-storage-keys-windows-vm/azuredeploy.json/)<|MERGE_RESOLUTION|>--- conflicted
+++ resolved
@@ -165,19 +165,11 @@
               "type": "MicrosoftMonitoringAgent",
               "typeHandlerVersion": "1.0",
               "settings": {
-<<<<<<< HEAD
-                "workspace_name" : "Workspace Name : The Workspace ID is available from within the Direct Agent Configuration section of the Azure Operational Insights portal"
-              }
-              "protectedSettings": {
-                "workspace_key"  : "The Workspace Key is a string that is available from within the Direct Agent Configuration section of the Azure Operational Insights portal"
-              }
-=======
                 "workspaceId" : "The Workspace ID is available from within the Direct Agent Configuration section of the Azure Operational Insights portal"
               }
               "protectedSettings": {
                 "workspaceKey"  : "The Workspace Key is a string that is available from within the Direct Agent Configuration section of the Azure Operational Insights portal"
               }
->>>>>>> a3835ed1
           }
             }
 
