<properties
	pageTitle="Connect to a Windows Server VM | Microsoft Azure"
	description="Learn how to connect and log on to a Windows Server VM using the Azure portal and the Resource Manager deployment model."
	services="virtual-machines-windows"
	documentationCenter=""
	authors="cynthn"
	manager="timlt"
	editor="tysonn"
	tags="azure-resource-manager"/>

<tags
	ms.service="virtual-machines-windows"
	ms.workload="infrastructure-services"
	ms.tgt_pltfrm="vm-windows"
	ms.devlang="na"
	ms.topic="get-started-article"
<<<<<<< HEAD
	ms.date="03/17/2016"
=======
	ms.date="04/14/2016"
>>>>>>> edd433ef
	ms.author="cynthn"/>

# How to connect and log on to an Azure virtual machine running Windows Server 


You'll use the **Connect** button in the Azure portal to start a Remote Desktop (RDP) session. First you connect to the virtual machine, then you log on.

## Connect to the virtual machine

1. If you haven't already done so, sign in to the [Azure portal](https://portal.azure.com/).

2.	On the Hub menu, click **Virtual Machines**.

3.	Select the virtual machine from the list.

4. On the blade for the virtual machine, click **Connect**.

	![Screenshot of the Azure portal showing how to connect to your VM.](./media/virtual-machines-windows-connect-logon/preview-portal-connect.png)

## Log on to the virtual machine

[AZURE.INCLUDE [virtual-machines-log-on-win-server](../../includes/virtual-machines-log-on-win-server.md)]


## Next steps

If you run into trouble when you try to connect, see [Troubleshoot Remote Desktop connections to a Windows-based Azure Virtual Machine](virtual-machines-windows-troubleshoot-rdp-connection.md). This article walks you through diagnosing and resolving common problems.<|MERGE_RESOLUTION|>--- conflicted
+++ resolved
@@ -14,11 +14,7 @@
 	ms.tgt_pltfrm="vm-windows"
 	ms.devlang="na"
 	ms.topic="get-started-article"
-<<<<<<< HEAD
-	ms.date="03/17/2016"
-=======
 	ms.date="04/14/2016"
->>>>>>> edd433ef
 	ms.author="cynthn"/>
 
 # How to connect and log on to an Azure virtual machine running Windows Server 
