---
<<<<<<< HEAD
title: Copy a Linux virtual machine by using Azure CLI 2.0 Preview | Microsoft Docs
description: Learn how to create a copy of an Azure Linux virtual machine in the Resource Manager deployment model by using Azure CLI 2.0 Preview.
=======
title: Copy a Linux VM using the Azure CLI 2.0 | Microsoft Docs
description: Learn how to create a copy of your Azure Linux virtual machine in the Resource Manager deployment model with the Azure CLI 2.0
>>>>>>> b9f0c7af
services: virtual-machines-linux
documentationcenter: ''
author: cynthn
manager: timlt
tags: azure-resource-manager

ms.assetid: 770569d2-23c1-4a5b-801e-cddcd1375164
ms.service: virtual-machines-linux
ms.workload: infrastructure-services
ms.tgt_pltfrm: vm-linux
ms.devlang: na
ms.topic: article
ms.date: 02/02/2017
ms.author: cynthn

---
<<<<<<< HEAD
# Create a copy of a Linux virtual machine by using Azure CLI 2.0 Preview
This article shows you how to create a copy of your Azure virtual machine running Linux by using the Azure Resource Manager deployment model.
=======
# Create a copy of a Linux virtual machine
This article shows you how to create a copy of your Azure virtual machine (VM) running Linux using the Resource Manager deployment model. First you copy over the operating system and data disks to a new container, then set up the network resources and create the virtual machine. This article details how to create a copy of a Linux VM with the Azure CLI 2.0. You can also perform these steps with the [Azure CLI 1.0](virtual-machines-linux-copy-vm-nodejs.md?toc=%2fazure%2fvirtual-machines%2flinux%2ftoc.json).
>>>>>>> b9f0c7af

First you copy the operating system and data disks to a new container, and then you set up the network resources and create the virtual machine.

<<<<<<< HEAD
You can also [upload and create a virtual machine from a custom disk image](virtual-machines-linux-upload-vhd.md?toc=%2fazure%2fvirtual-machines%2flinux%2ftoc.json).

## CLI versions to use
You can complete the task by using either of the following command-line interface (CLI) versions:

* [Azure CLI 1.0](virtual-machines-linux-copy-vm-nodejs.md?toc=%2fazure%2fvirtual-machines%2flinux%2ftoc.json): The CLI for the classic and Azure Resource Manager deployment models.
* Azure CLI 2.0 Preview: The next-generation CLI for the Resource Manager deployment model, which this article discusses.

## Prerequisites
* [Azure CLI 2.0 Preview](/cli/azure/install-az-cli2), installed and signed in to an Azure account with [az login](/cli/azure/#login).
* An Azure virtual machine to use as the source for your copy.
=======
## Prerequisites
- You need the latest [Azure CLI 2.0](/cli/azure/install-az-cli2) installed and logged in to an Azure account using [az login](/cli/azure/#login).
- You need an Azure VM to use as your source when you create a copy.
>>>>>>> b9f0c7af

## Step 1: Stop the source virtual machine
Deallocate the source virtual machine by using [az vm deallocate](/cli/azure/vm#deallocate). The following example deallocates the virtual machine `myVM` in the resource group `myResourceGroup`:

```azurecli
az vm deallocate --resource-group myResourceGroup --name myVM
```

## Step 2: Copy the source virtual machine
To copy a virtual machine, you create a copy of the underlying virtual hard disk. Through this process, you create a specialized virtual machine that contains the same configuration and settings as the source virtual machine.

The process of copying a virtual disk differs between Azure Managed Disks and unmanaged disks. Managed disks are handled by the Azure platform and require no preparation or location to store them. Because managed disks are a top-level resource, they are easier to work with. For example, you can make a direct copy of the disk resource.

For more information about Azure Managed Disks, see [Azure Managed Disks overview](../storage/storage-managed-disks-overview.md).

Depending on the storage type of your source virtual machine, follow the instructions in either of the next two sections, and then go to "Step 3: Set up a virtual network."

### Managed disks

1. List each virtual machine and the name of its OS-managed disk with [az vm list](/cli/azure/vm#list). The following example lists all virtual machines in the resource group `myResourceGroup`:

    ```azurecli
    az vm list -g myTestRG --query '[].{Name:name,DiskName:storageProfile.osDisk.name}' --output table
    ```

    The output is similar to the following example:

    ```azurecli
    Name    DiskName
    ------  --------
    myVM    myDisk
```

2. To copy the disk, create a new managed disk with [az disk create](/cli/azure/disk#create). The following example creates a disk `myCopiedDisk` from the managed disk `myDisk`:

    ```azurecli
    az disk create --resource-group myResourceGroup --name myCopiedDisk --source myDisk
    ```

3. Verify the managed disks now in your resource group by using [az disk list](/cli/azure/disk#list). The following example lists the managed disks in the resource group `myResourceGroup`:

    ```azurecli
    az disk list --resource-group myResourceGroup --output table
    ```

4. Skip to ["Step 3: Set up a virtual network"](#set-up-the-virtual-network).


### Unmanaged disks

1. To create a copy of a virtual hard disk, you need the Azure storage account keys and the URI of the disk. To view the storage account keys, use [az storage account keys list](/cli/azure/storage/account/keys#list). The following example lists the keys for the storage account `mystorageaccount` in the resource group `myResourceGroup`:

    ```azurecli
    az storage account keys list --resource-group myResourceGroup \
        --name mystorageaccount --output table
    ```

    The output is similar to the following example:

    ```azurecli
    KeyName    Permissions    Value
    ---------  -------------  ----------------------------------------------------------------------------------------
    key1       Full           gi7crXhD8PMs8DRWqAM7fAjQEFmENiGlOprNxZGbnpylsw/nq+lQQg0c4jiKoV3Nytr3dAiXZRpL8jflpAr2Ug==
    key2       Full           UMoyQjWuKCBUAVDr1ANRe/IWTE2o0ZdmQH2JSZzXKNmDKq83368Fw9nyTBcTEkSKI9cm5tlTL8J15ArbPMo8eA==
    ```

2. To view a list of virtual machines and their URIs, use [az vm list](/cli/azure/vm#list). The following example lists the virtual machines in the resource group `myResourceGroup`:

    ```azurecli
    az vm list -g myResourceGroup --query '[].{Name:name,URI:storageProfile.osDisk.vhd.uri}' --output table
    ```

    The output is similar to the following example:

    ```azurecli
    Name    URI
    ------  -------------------------------------------------------------
    myVM    https://mystorageaccount.blob.core.windows.net/vhds/myVHD.vhd
    ```

3. Copy the virtual hard disk by using [az storage blob copy start](/cli/azure/storage/blob/copy#start). To provide the required storage account keys and virtual hard disk URI, use the information from the `az storage account keys` and `az vm` lists.

    ```azurecli
    az storage blob copy start \
        --account-name mystorageaccount \
        --account-key gi7crXhD8PMs8DRWqAM7fAjQEFmENiGlOprNxZGbnpylsw/nq+lQQg0c4jiKoV3Nytr3dAiXZRpL8jflpAr2Ug== \
        --source-uri https://mystorageaccount.blob.core.windows.net/vhds/myVHD.vhd \
        --destination-container vhds --destination-blob myCopiedVHD.vhd
    ```

## Step 3: Set up a virtual network
The following optional steps create a new virtual network, subnet, public IP address, and virtual network interface card (NIC).

If you are copying a virtual machine for troubleshooting purposes or additional deployments, you might not want to use a virtual machine in an existing virtual network.

If you want to create a virtual network infrastructure for your copied virtual machines, follow the next few steps. If you don't want to create a virtual network, skip to ["Step 4: Create a virtual machine](#create-a-vm)."

1. Create the virtual network by using [az network vnet create](/cli/azure/network/vnet#create). The following example creates a virtual network `myVnet` and subnet `mySubnet`:

    ```azurecli
    az network vnet create --resource-group myResourceGroup --location westus --name myVnet \
        --address-prefix 192.168.0.0/16 --subnet-name mySubnet --subnet-prefix 192.168.1.0/24
    ```

2. Create a public IP by using [az network public-ip create](/cli/azure/network/public-ip#create). The following example creates a public IP `myPublicIP` with the DNS name `mypublicdns`. (The DNS name must be unique, so provide a unique name.)

    ```azurecli
    az network public-ip create --resource-group myResourceGroup --location westus \
        --name myPublicIP --dns-name mypublicdns --allocation-method static --idle-timeout 4
    ```

3. Create the NIC by using [az network nic create](/cli/azure/network/nic#create). The following example creates a NIC `myNic` that's attached to the `mySubnet` subnet:

    ```azurecli
    az network nic create --resource-group myResourceGroup --location westeurope --name myNic \
        --vnet-name myVnet --subnet mySubnet
    ```

## Step 4: Create a virtual machine
You can now create a virtual machine by using [az vm create](/cli/azure/vm#create). As when you copy a disk, the process differs slightly between managed disks and unmanaged disks. Depending on the storage type of your source virtual machine, follow the instructions in either of the next two sections.

### Managed disks
1. Create a virtual machine by using [az vm create](/cli/azure/vm#create).
2. Specify the copied managed disk to use as the OS disk (`--attach-os-disk`), as follows:

    ```azurecli
    az vm create --resource-group myResourceGroup --name myCopiedVM \
        --admin-username azureuser --ssh-key-value ~/.ssh/id_rsa.pub \
        --nics myNic --size Standard_DS1_v2 --os-type Linux \
        --image UbuntuLTS
        --attach-os-disk myCopiedDisk
    ```

### Unmanaged disks
1. Create a virtual machine with [az vm create](/cli/azure/vm#create).
2. Specify the storage account, container name, and virtual hard disk that you used when you created the copied disk with `az storage blob copy start` (`--image`), as follows:

    ```azurecli
    az vm create --resource-group myResourceGroup --name myCopiedVM  \
        --admin-username azureuser --ssh-key-value ~/.ssh/id_rsa.pub \
        --nics myNic --size Standard_DS1_v2 --os-type Linux \
        --image https://mystorageaccount.blob.core.windows.net/vhds/myCopiedVHD.vhd \
        --use-unmanaged-disk
    ```

## Next steps
To learn how to use Azure CLI to manage your new virtual machine, see [Azure CLI commands for the Azure Resource Manager](azure-cli-arm-commands.md).<|MERGE_RESOLUTION|>--- conflicted
+++ resolved
@@ -1,11 +1,6 @@
 ---
-<<<<<<< HEAD
-title: Copy a Linux virtual machine by using Azure CLI 2.0 Preview | Microsoft Docs
-description: Learn how to create a copy of an Azure Linux virtual machine in the Resource Manager deployment model by using Azure CLI 2.0 Preview.
-=======
-title: Copy a Linux VM using the Azure CLI 2.0 | Microsoft Docs
-description: Learn how to create a copy of your Azure Linux virtual machine in the Resource Manager deployment model with the Azure CLI 2.0
->>>>>>> b9f0c7af
+title: Copy a Linux VM by using Azure CLI 2.0 | Microsoft Docs
+description: Learn how to create a copy of your Azure Linux VM in the Resource Manager deployment model by using Azure CLI 2.0 (Preview).
 services: virtual-machines-linux
 documentationcenter: ''
 author: cynthn
@@ -22,53 +17,42 @@
 ms.author: cynthn
 
 ---
-<<<<<<< HEAD
-# Create a copy of a Linux virtual machine by using Azure CLI 2.0 Preview
-This article shows you how to create a copy of your Azure virtual machine running Linux by using the Azure Resource Manager deployment model.
-=======
-# Create a copy of a Linux virtual machine
-This article shows you how to create a copy of your Azure virtual machine (VM) running Linux using the Resource Manager deployment model. First you copy over the operating system and data disks to a new container, then set up the network resources and create the virtual machine. This article details how to create a copy of a Linux VM with the Azure CLI 2.0. You can also perform these steps with the [Azure CLI 1.0](virtual-machines-linux-copy-vm-nodejs.md?toc=%2fazure%2fvirtual-machines%2flinux%2ftoc.json).
->>>>>>> b9f0c7af
+# Create a copy of a Linux VM by using Azure CLI 2.0 (Preview)
+This article shows you how to create a copy of your Azure virtual machine (VM) running Linux by using the Azure Resource Manager deployment model.
 
-First you copy the operating system and data disks to a new container, and then you set up the network resources and create the virtual machine.
+Copy the operating system and data disks to a new container, and then set up the network resources and create the VM.
 
-<<<<<<< HEAD
-You can also [upload and create a virtual machine from a custom disk image](virtual-machines-linux-upload-vhd.md?toc=%2fazure%2fvirtual-machines%2flinux%2ftoc.json).
+You can also [upload and create a VM from a custom disk image](virtual-machines-linux-upload-vhd.md?toc=%2fazure%2fvirtual-machines%2flinux%2ftoc.json).
 
-## CLI versions to use
+## CLI versions
 You can complete the task by using either of the following command-line interface (CLI) versions:
 
-* [Azure CLI 1.0](virtual-machines-linux-copy-vm-nodejs.md?toc=%2fazure%2fvirtual-machines%2flinux%2ftoc.json): The CLI for the classic and Azure Resource Manager deployment models.
-* Azure CLI 2.0 Preview: The next-generation CLI for the Resource Manager deployment model, which this article discusses.
+* [Azure CLI 1.0](virtual-machines-linux-copy-vm-nodejs.md?toc=%2fazure%2fvirtual-machines%2flinux%2ftoc.json): For classic and resource management deployment models.
+* Azure CLI 2.0 (Preview): The next-generation CLI for the resource management deployment model, which this article covers.
 
 ## Prerequisites
-* [Azure CLI 2.0 Preview](/cli/azure/install-az-cli2), installed and signed in to an Azure account with [az login](/cli/azure/#login).
-* An Azure virtual machine to use as the source for your copy.
-=======
-## Prerequisites
-- You need the latest [Azure CLI 2.0](/cli/azure/install-az-cli2) installed and logged in to an Azure account using [az login](/cli/azure/#login).
-- You need an Azure VM to use as your source when you create a copy.
->>>>>>> b9f0c7af
+* [Azure CLI 2.0 (Preview)](/cli/azure/install-az-cli2), installed and signed in to an Azure account with [az login](/cli/azure/#login).
+* An Azure VM to use as the source for your copy.
 
-## Step 1: Stop the source virtual machine
-Deallocate the source virtual machine by using [az vm deallocate](/cli/azure/vm#deallocate). The following example deallocates the virtual machine `myVM` in the resource group `myResourceGroup`:
+## Step 1: Stop the source VM
+Deallocate the source VM by using [az vm deallocate](/cli/azure/vm#deallocate). The following example deallocates the VM `myVM` in the resource group `myResourceGroup`:
 
 ```azurecli
 az vm deallocate --resource-group myResourceGroup --name myVM
 ```
 
-## Step 2: Copy the source virtual machine
-To copy a virtual machine, you create a copy of the underlying virtual hard disk. Through this process, you create a specialized virtual machine that contains the same configuration and settings as the source virtual machine.
+## Step 2: Copy the source VM
+To copy a VM, you create a copy of the underlying virtual hard disk. Through this process, you create a specialized VM that contains the same configuration and settings as the source VM.
 
-The process of copying a virtual disk differs between Azure Managed Disks and unmanaged disks. Managed disks are handled by the Azure platform and require no preparation or location to store them. Because managed disks are a top-level resource, they are easier to work with. For example, you can make a direct copy of the disk resource.
+The process of copying a virtual disk differs between Azure Managed Disks and unmanaged disks. Managed disks are handled by the Azure platform and require no preparation or location to store them. Because managed disks are a top-level resource, they are easier to work with. That is, you can make a direct copy of the disk resource.
 
 For more information about Azure Managed Disks, see [Azure Managed Disks overview](../storage/storage-managed-disks-overview.md).
 
-Depending on the storage type of your source virtual machine, follow the instructions in either of the next two sections, and then go to "Step 3: Set up a virtual network."
+Depending on the storage type of your source VM, follow the instructions in either of the next two sections, and then go to "Step 3: Set up a virtual network."
 
 ### Managed disks
 
-1. List each virtual machine and the name of its OS-managed disk with [az vm list](/cli/azure/vm#list). The following example lists all virtual machines in the resource group `myResourceGroup`:
+1. List each VM and the name of its OS-managed disk with [az vm list](/cli/azure/vm#list). The following example lists all VMs in the resource group `myResourceGroup`:
 
     ```azurecli
     az vm list -g myTestRG --query '[].{Name:name,DiskName:storageProfile.osDisk.name}' --output table
@@ -99,7 +83,9 @@
 
 ### Unmanaged disks
 
-1. To create a copy of a virtual hard disk, you need the Azure storage account keys and the URI of the disk. To view the storage account keys, use [az storage account keys list](/cli/azure/storage/account/keys#list). The following example lists the keys for the storage account `mystorageaccount` in the resource group `myResourceGroup`:
+1. To create a copy of a virtual hard disk, you need the Azure storage account keys and the URI of the disk. To view the storage account keys, use [az storage account keys list](/cli/azure/storage/account/keys#list).
+
+The following example lists the keys for the storage account `mystorageaccount` in the resource group `myResourceGroup`:
 
     ```azurecli
     az storage account keys list --resource-group myResourceGroup \
@@ -115,7 +101,7 @@
     key2       Full           UMoyQjWuKCBUAVDr1ANRe/IWTE2o0ZdmQH2JSZzXKNmDKq83368Fw9nyTBcTEkSKI9cm5tlTL8J15ArbPMo8eA==
     ```
 
-2. To view a list of virtual machines and their URIs, use [az vm list](/cli/azure/vm#list). The following example lists the virtual machines in the resource group `myResourceGroup`:
+2. To view a list of VMs and their URIs, use [az vm list](/cli/azure/vm#list). The following example lists the VMs in the resource group `myResourceGroup`:
 
     ```azurecli
     az vm list -g myResourceGroup --query '[].{Name:name,URI:storageProfile.osDisk.vhd.uri}' --output table
@@ -142,11 +128,11 @@
 ## Step 3: Set up a virtual network
 The following optional steps create a new virtual network, subnet, public IP address, and virtual network interface card (NIC).
 
-If you are copying a virtual machine for troubleshooting purposes or additional deployments, you might not want to use a virtual machine in an existing virtual network.
+If you are copying a VM for troubleshooting purposes or additional deployments, you might not want to use a VM in an existing virtual network.
 
-If you want to create a virtual network infrastructure for your copied virtual machines, follow the next few steps. If you don't want to create a virtual network, skip to ["Step 4: Create a virtual machine](#create-a-vm)."
+If you want to create a virtual network infrastructure for your copied VMs, follow the next few steps. If you don't want to create a virtual network, skip to ["Step 4: Create a VM](#create-a-vm)."
 
-1. Create the virtual network by using [az network vnet create](/cli/azure/network/vnet#create). The following example creates a virtual network `myVnet` and subnet `mySubnet`:
+1. Create the virtual network by using [az network vnet create](/cli/azure/network/vnet#create). The following example creates a virtual network `myVnet` and a subnet `mySubnet`:
 
     ```azurecli
     az network vnet create --resource-group myResourceGroup --location westus --name myVnet \
@@ -167,11 +153,11 @@
         --vnet-name myVnet --subnet mySubnet
     ```
 
-## Step 4: Create a virtual machine
-You can now create a virtual machine by using [az vm create](/cli/azure/vm#create). As when you copy a disk, the process differs slightly between managed disks and unmanaged disks. Depending on the storage type of your source virtual machine, follow the instructions in either of the next two sections.
+## Step 4: Create a VM
+You can now create a VM by using [az vm create](/cli/azure/vm#create). As when you copy a disk, the process differs slightly between managed disks and unmanaged disks. Depending on the storage type of your source VM, follow the instructions in either of the next two sections.
 
 ### Managed disks
-1. Create a virtual machine by using [az vm create](/cli/azure/vm#create).
+1. Create a VM by using [az vm create](/cli/azure/vm#create).
 2. Specify the copied managed disk to use as the OS disk (`--attach-os-disk`), as follows:
 
     ```azurecli
@@ -183,7 +169,7 @@
     ```
 
 ### Unmanaged disks
-1. Create a virtual machine with [az vm create](/cli/azure/vm#create).
+1. Create a VM with [az vm create](/cli/azure/vm#create).
 2. Specify the storage account, container name, and virtual hard disk that you used when you created the copied disk with `az storage blob copy start` (`--image`), as follows:
 
     ```azurecli
@@ -195,4 +181,4 @@
     ```
 
 ## Next steps
-To learn how to use Azure CLI to manage your new virtual machine, see [Azure CLI commands for the Azure Resource Manager](azure-cli-arm-commands.md).+To learn how to use Azure CLI to manage your new VM, see [Azure CLI commands for the Azure Resource Manager](azure-cli-arm-commands.md).