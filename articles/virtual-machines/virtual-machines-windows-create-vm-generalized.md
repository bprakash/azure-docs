--- conflicted
+++ resolved
@@ -151,22 +151,17 @@
 	$vmConfig = New-AzureRmVMConfig -VMName $vmName -VMSize $vmSize
 	
 	#Set the Windows operating system configuration and add the NIC
-	$vm = Set-AzureRmVMOperatingSystem -VM $vmConfig -Windows -ComputerName $computerName -Credential $cred -ProvisionVMAgent -EnableAutoUpdate
-<<<<<<< HEAD
-	
-=======
->>>>>>> 4ddfb6e1
+	$vm = Set-AzureRmVMOperatingSystem -VM $vmConfig -Windows -ComputerName $computerName `
+		-Credential $cred -ProvisionVMAgent -EnableAutoUpdate
 	$vm = Add-AzureRmVMNetworkInterface -VM $vm -Id $nic.Id
 	
 	# Create the OS disk URI
-	$osDiskUri = '{0}vhds/{1}-{2}.vhd' -f $storageAcc.PrimaryEndpoints.Blob.ToString(), $vmName.ToLower(), $osDiskName
+	$osDiskUri = '{0}vhds/{1}-{2}.vhd' `
+		-f $storageAcc.PrimaryEndpoints.Blob.ToString(), $vmName.ToLower(), $osDiskName
 	
 	# Configure the OS disk to be created from the existing VHD image (-CreateOption fromImage).
-<<<<<<< HEAD
-	
-=======
->>>>>>> 4ddfb6e1
-	$vm = Set-AzureRmVMOSDisk -VM $vm -Name $osDiskName -VhdUri $osDiskUri -CreateOption fromImage -SourceImageUri $imageURI -Windows
+	$vm = Set-AzureRmVMOSDisk -VM $vm -Name $osDiskName -VhdUri $osDiskUri `
+		-CreateOption fromImage -SourceImageUri $imageURI -Windows
 	
 	# Create the new VM
 	New-AzureRmVM -ResourceGroupName $rgName -Location $location -VM $vm
