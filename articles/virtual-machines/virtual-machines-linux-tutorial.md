--- conflicted
+++ resolved
@@ -1,638 +1,329 @@
-<<<<<<< HEAD
-<properties
-	pageTitle="Create a virtual machine running Linux in Azure"
-	description="Learn to create Azure virtual machine (VM) running Linux by using an image from Azure."
-	services="virtual-machines"
-	documentationCenter=""
-	authors="squillace"
-	manager="timlt"
-	editor="tysonn"
-	tags="azure-resource-management" />
-
-<tags
-	ms.service="virtual-machines"
-	ms.workload="infrastructure-services"
-	ms.tgt_pltfrm="vm-linux"
-	ms.devlang="na"
-	ms.topic="hero-article"
-	ms.date="07/13/2015"
-	ms.author="rasquill"/>
-
-# Create a Virtual Machine Running Linux
-
-> [AZURE.SELECTOR]
-- [Azure Portal](virtual-machines-linux-tutorial-portal-rm.md)
-- [Azure CLI](virtual-machines-linux-tutorial.md)
-
-Creating an Azure virtual machine (VM) that runs Linux is easy to do from the command line or from the portal. This tutorial shows you how to use the Azure Command-Line Interface for Mac, Linux, and Windows (the Azure CLI) to create quickly an Ubuntu Server VM running in Azure, connect to it using **ssh**, and creating and mounting a new disk. (This topic uses an Ubuntu Server VM, but you can also create Linux VMs using [your own images as templates](virtual-machines-linux-create-upload-vhd.md).)
-
-[AZURE.INCLUDE [free-trial-note](../../includes/free-trial-note.md)]
-
-## Video walkthrough
-
-Here's a walkthrough of this tutorial.
-
-[AZURE.VIDEO building-a-linux-virtual-machine-tutorial]
-
-## Install the Azure CLI
-
-The first step is to [install the Azure CLI](../xplat-cli-install.md).
-
-Good. Now make sure you're in the resource management mode by typing `azure config mode arm`.
-
-Even better. Now log in with your work or school id by typing `azure login` and following the prompts.
-
-> [AZURE.NOTE] If you receive an error logging in, you may need to [create a work or school id from your personal Microsoft account](resource-group-create-work-id-from-personal.md).
-
-## Create your Azure VM
-
-Type `azure group create <my-group-name> westus` replacing _&lt;my-group-name&gt;_ with a group name that's unique to you (you can use a different region if you want). You should see something like the following:
-
-	azure group create myuniquegroupname westus
-	info:    Executing command group create
-	+ Getting resource group myuniquegroupname
-	+ Creating resource group myuniquegroupname
-	info:    Created resource group myuniquegroupname
-	data:    Id:                  /subscriptions/xxxxxxxx-xxxx-xxxx-xxxx-xxxxxxxxxxxx/resourceGroups/myuniquegroupname
-	data:    Name:                myuniquegroupname
-	data:    Location:            westus
-	data:    Provisioning State:  Succeeded
-	data:    Tags:
-	data:
-	info:    group create command OK
-
-Now create your VM by typing `azure vm quick-create`, and you'll receive prompts to input the remaining parameters. Use the name of the resource group that you just created, above, and for the **ImageURN** value, use `canonical:ubuntuserver:14.04.2-LTS:latest`, so that your experience looks something like:
-
-	azure vm quick-create
-	info:    Executing command vm quick-create
-	Resource group name: myuniquegroupname
-	Virtual machine name: myuniquevmname
-	Location name: westus
-	Operating system Type [Windows, Linux]: Linux
-	ImageURN (format: "publisherName:offer:skus:version"): canonical:ubuntuserver:14.04.2-LTS:latest
-	User name: ops
-	Password: *********
-	Confirm password: *********
-	+ Looking up the VM "myuniquevmname"
-	info:    Using the VM Size "Standard_D1"
-	info:    The [OS, Data] Disk or image configuration requires storage account
-	+ Retrieving storage accounts
-	info:    Could not find any storage accounts in the region "westus", trying to create new one
-	+ Creating storage account "cli3c0464f24f1bf4f014323" in "westus"
-	+ Looking up the storage account cli3c0464f24f1bf4f014323
-	+ Looking up the NIC "myuni-westu-1432328437727-nic"
-	info:    An nic with given name "myuni-westu-1432328437727-nic" not found, creating a new one
-	+ Looking up the virtual network "myuni-westu-1432328437727-vnet"
-	info:    Preparing to create new virtual network and subnet
-	/ Creating a new virtual network "myuni-westu-1432328437727-vnet" [address prefix: "10.0.0.0/16"] with subnet "myuni-westu-1432328437727-snet"+[address prefix: "10.0.1.0/24"]
-	+ Looking up the virtual network "myuni-westu-1432328437727-vnet"
-	+ Looking up the subnet "myuni-westu-1432328437727-snet" under the virtual network "myuni-westu-1432328437727-vnet"
-	info:    Found public ip parameters, trying to setup PublicIP profile
-	+ Looking up the public ip "myuni-westu-1432328437727-pip"
-	info:    PublicIP with given name "myuni-westu-1432328437727-pip" not found, creating a new one
-	+ Creating public ip "myuni-westu-1432328437727-pip"
-	+ Looking up the public ip "myuni-westu-1432328437727-pip"
-	+ Creating NIC "myuni-westu-1432328437727-nic"
-	+ Looking up the NIC "myuni-westu-1432328437727-nic"
-	+ Creating VM "myuniquevmname"
-	+ Looking up the VM "myuniquevmname"
-	+ Looking up the NIC "myuni-westu-1432328437727-nic"
-	+ Looking up the public ip "myuni-westu-1432328437727-pip"
-	data:    Id                              :/subscriptions/xxxxxxxx-xxxx-xxxx-xxxx-xxxxxxxxxxxx/resourceGroups/myuniquegroupname/providers/Microsoft.Compute/virtualMachines/myuniquevmname
-	data:    ProvisioningState               :Succeeded
-	data:    Name                            :myuniquevmname
-	data:    Location                        :westus
-	data:    FQDN                            :myuni-westu-1432328437727-pip.westus.cloudapp.azure.com
-	data:    Type                            :Microsoft.Compute/virtualMachines
-	data:
-	data:    Hardware Profile:
-	data:      Size                          :Standard_D1
-	data:
-	data:    Storage Profile:
-	data:      Image reference:
-	data:        Publisher                   :canonical
-	data:        Offer                       :ubuntuserver
-	data:        Sku                         :14.04.2-LTS
-	data:        Version                     :latest
-	data:
-	data:      OS Disk:
-	data:        OSType                      :Linux
-	data:        Name                        :cli3c0464f24f1bf4f0-os-1432328438224
-	data:        Caching                     :ReadWrite
-	data:        CreateOption                :FromImage
-	data:        Vhd:
-	data:          Uri                       :https://cli3c0464f24f1bf4f014323.blob.core.windows.net/vhds/cli3c0464f24f1bf4f0-os-1432328438224.vhd
-	data:
-	data:    OS Profile:
-	data:      Computer Name                 :myuniquevmname
-	data:      User Name                     :ops
-	data:      Linux Configuration:
-	data:        Disable Password Auth       :false
-	data:
-	data:    Network Profile:
-	data:      Network Interfaces:
-	data:        Network Interface #1:
-	data:          Id                        :/subscriptions/xxxxxxxx-xxxx-xxxx-xxxx-xxxxxxxxxxxx/resourceGroups/myuniquegroupname/providers/Microsoft.Network/networkInterfaces/myuni-westu-1432328437727-nic
-	data:          Primary                   :true
-	data:          MAC Address               :00-0D-3A-31-55-31
-	data:          Provisioning State        :Succeeded
-	data:          Name                      :myuni-westu-1432328437727-nic
-	data:          Location                  :westus
-	data:            Private IP alloc-method :Dynamic
-	data:            Private IP address      :10.0.1.4
-	data:            Public IP address       :191.239.51.1
-	data:            FQDN                    :myuni-westu-1432328437727-pip.westus.cloudapp.azure.com
-	info:    vm quick-create command OK
-
-Your VM is up and running and waiting for you to connect.
-
-## Connecting to your VM
-
-With Linux VMs, you typically connect using **ssh**. This topic connects to a VM using usernames and passwords; to use public and private key pairs to communicate with your VM, see [How to Use SSH with Linux on Azure](virtual-machines-linux-use-ssh-key.md).
-
-If you're not familiar with connecting with **ssh**, the command takes the form `ssh <username>@<publicdnsaddress> -p <the ssh port>`. In this case, we use the username and password from the previous step and port 22, which is the default **ssh** port.
-
-	ssh ops@myuni-westu-1432328437727-pip.westus.cloudapp.azure.com -p 22
-	The authenticity of host 'myuni-westu-1432328437727-pip.westus.cloudapp.azure.com (191.239.51.1)' can't be established.
-	ECDSA key fingerprint is bx:xx:xx:xx:xx:xx:xx:xx:xx:x:x:x:x:x:x:xx.
-	Are you sure you want to continue connecting (yes/no)? yes
-	Warning: Permanently added 'myuni-westu-1432328437727-pip.westus.cloudapp.azure.com,191.239.51.1' (ECDSA) to the list of known hosts.
-	ops@myuni-westu-1432328437727-pip.westus.cloudapp.azure.com's password:
-	Welcome to Ubuntu 14.04.2 LTS (GNU/Linux 3.16.0-37-generic x86_64)
-
-	 * Documentation:  https://help.ubuntu.com/
-
-	  System information as of Fri May 22 21:02:32 UTC 2015
-
-	  System load: 0.37              Memory usage: 2%   Processes:       207
-	  Usage of /:  41.4% of 1.94GB   Swap usage:   0%   Users logged in: 0
-
-	  Graph this data and manage this system at:
-	    https://landscape.canonical.com/
-
-	  Get cloud support with Ubuntu Advantage Cloud Guest:
-	    http://www.ubuntu.com/business/services/cloud
-
-	0 packages can be updated.
-	0 updates are security updates.
-
-
-
-	The programs included with the Ubuntu system are free software;
-	the exact distribution terms for each program are described in the
-	individual files in /usr/share/doc/*/copyright.
-
-	Ubuntu comes with ABSOLUTELY NO WARRANTY, to the extent permitted by
-	applicable law.
-
-	ops@myuniquevmname:~$
-
-Now that you're connected to your VM, you're ready to attach a disk.
-
-## Attach and mount a disk
-
-Attaching a new disk is quick. Just type `azure vm disk attach-new <myuniquegroupname> <myuniquevmname> <size-in-GB>` to create and attach a new GB disk for your VM. It should look something like this:
-
-	azure vm disk attach-new myuniquegroupname myuniquevmname 5
-	info:    Executing command vm disk attach-new
-	+ Looking up the VM "myuniquevmname"
-	info:    New data disk location: https://cliexxx.blob.core.windows.net/vhds/myuniquevmname-20150526-0xxxxxxx43.vhd
-	+ Updating VM "myuniquevmname"
-	info:    vm disk attach-new command OK
-
-
-Now let's find the disk, using `dmesg | grep SCSI` (the method you use to discover your new disk may vary). In this case, it looks something like:
-
-	dmesg | grep SCSI
-	[    0.294784] SCSI subsystem initialized
-	[    0.573458] Block layer SCSI generic (bsg) driver version 0.4 loaded (major 252)
-	[    7.110271] sd 2:0:0:0: [sda] Attached SCSI disk
-	[    8.079653] sd 3:0:1:0: [sdb] Attached SCSI disk
-	[ 1828.162306] sd 5:0:0:0: [sdc] Attached SCSI disk
-
-and in the case of this topic, the `sdc` disk is the one that we want. Now partition the disk with `sudo fdisk /dev/sdc` -- assuming that in your case the disk was `sdc`, and make it a primary disk on partition 1, and accept the other defaults.
-
-	sudo fdisk /dev/sdc
-	Device contains neither a valid DOS partition table, nor Sun, SGI or OSF disklabel
-	Building a new DOS disklabel with disk identifier 0x2a59b123.
-	Changes will remain in memory only, until you decide to write them.
-	After that, of course, the previous content won't be recoverable.
-
-	Warning: invalid flag 0x0000 of partition table 4 will be corrected by w(rite)
-
-	Command (m for help): n
-	Partition type:
-	   p   primary (0 primary, 0 extended, 4 free)
-	   e   extended
-	Select (default p): p
-	Partition number (1-4, default 1): 1
-	First sector (2048-10485759, default 2048):
-	Using default value 2048
-	Last sector, +sectors or +size{K,M,G} (2048-10485759, default 10485759):
-	Using default value 10485759
-
-Create the partition by typing `p` at the prompt:
-
-	Command (m for help): p
-
-	Disk /dev/sdc: 5368 MB, 5368709120 bytes
-	255 heads, 63 sectors/track, 652 cylinders, total 10485760 sectors
-	Units = sectors of 1 * 512 = 512 bytes
-	Sector size (logical/physical): 512 bytes / 512 bytes
-	I/O size (minimum/optimal): 512 bytes / 512 bytes
-	Disk identifier: 0x2a59b123
-
-	   Device Boot      Start         End      Blocks   Id  System
-	/dev/sdc1            2048    10485759     5241856   83  Linux
-
-	Command (m for help): w
-	The partition table has been altered!
-
-	Calling ioctl() to re-read partition table.
-	Syncing disks.
-
-And write a file system to the partition by using the **mkfs** command, specifying your filesystem type and the device name. In this topic, we're using `ext4` and `/dev/sdc1` from above:
-
-	sudo mkfs -t ext4 /dev/sdc1
-	mke2fs 1.42.9 (4-Feb-2014)
-	Discarding device blocks: done
-	Filesystem label=
-	OS type: Linux
-	Block size=4096 (log=2)
-	Fragment size=4096 (log=2)
-	Stride=0 blocks, Stripe width=0 blocks
-	327680 inodes, 1310464 blocks
-	65523 blocks (5.00%) reserved for the super user
-	First data block=0
-	Maximum filesystem blocks=1342177280
-	40 block groups
-	32768 blocks per group, 32768 fragments per group
-	8192 inodes per group
-	Superblock backups stored on blocks:
-		32768, 98304, 163840, 229376, 294912, 819200, 884736
-
-	Allocating group tables: done
-	Writing inode tables: done
-	Creating journal (32768 blocks): done
-	Writing superblocks and filesystem accounting information: done
-
-Now we create a directory to mount the file system using `mkdir`:
-
-	sudo mkdir /datadrive
-
-And you mount the directory using `mount`:
-
-	sudo mount /dev/sdc1 /datadrive
-
-The data disk is now ready to use as `/datadrive`.
-
-	ls
-	bin   datadrive  etc   initrd.img  lib64       media  opt   root  sbin  sys  usr  vmlinuz
-	boot  dev        home  lib         lost+found  mnt    proc  run   srv   tmp  var
-
-> [AZURE.NOTE] You can also connect to your Linux virtual machine using an SSH key for identification. For details, see [How to Use SSH with Linux on Azure](virtual-machines-linux-use-ssh-key.md).
-
-## Next Steps
-
-Remember, that your new disk will not typically be available to the VM if it reboots unless you write that information to your [fstab](http://en.wikipedia.org/wiki/Fstab) file.
-
-To learn more about Linux on Azure, see:
-
-- [Linux and Open-Source Computing on Azure](virtual-machines-linux-opensource.md)
-
-- [How to use the Azure Command-Line Interface](../virtual-machines-command-line-tools.md)
-
-- [Deploy a LAMP app using the Azure CustomScript Extension for Linux](virtual-machines-linux-script-lamp.md)
-
-- [The Docker Virtual Machine Extension for Linux on Azure](virtual-machines-docker-vm-extension.md)
-=======
-<properties
-	pageTitle="Create a virtual machine running Linux | Microsoft Azure"
-	description="Learn to create an Azure Linux virtual machine or Azure Ubuntu virtual machine by using an image from Azure and the Azure Command-Line Interface."
-	keywords="linux virtual machine,virtual machine linux,Azure Linux,azure ubuntu" 
-	services="virtual-machines"
-	documentationCenter=""
-	authors="squillace"
-	manager="timlt"
-	editor="tysonn"
-	tags="azure-resource-manager" />
-
-<tags
-	ms.service="virtual-machines"
-	ms.workload="infrastructure-services"
-	ms.tgt_pltfrm="vm-linux"
-	ms.devlang="na"
-	ms.topic="hero-article"
-	ms.date="10/21/2015"
-	ms.author="rasquill"/>
-
-# Create a Virtual Machine Running Linux
-
-> [AZURE.SELECTOR]
-- [Azure Portal - Windows](virtual-machines-windows-tutorial.md)
-- [Azure PowerShell](virtual-machines-ps-create-preconfigure-windows-resource-manager-vms.md)
-- [Azure PowerShell - Template](virtual-machines-create-windows-powershell-resource-manager-template.md)
-- [Azure Portal - Linux](virtual-machines-linux-tutorial-portal-rm.md)
-- [Azure CLI](virtual-machines-linux-tutorial.md)
-
-<br>
-
-Creating an Azure virtual machine (VM) that runs Linux is easy to do from the command line or from the portal. This tutorial shows you how to use the Azure Command-Line Interface (CLI) for Mac, Linux, and Windows to quickly create an Ubuntu Server VM running in Azure, connect to it using **ssh**, and create and mount a new disk. This topic uses an Ubuntu Server VM, but you can also create Linux virtual machine using [your own images as templates](virtual-machines-linux-create-upload-vhd.md).
-
-[AZURE.INCLUDE [learn-about-deployment-models](../../includes/learn-about-deployment-models-rm-include.md)] classic deployment model.
-
-[AZURE.INCLUDE [free-trial-note](../../includes/free-trial-note.md)]
-
-## Video walkthrough
-
-Here's a walkthrough of this tutorial.
-
-[AZURE.VIDEO building-a-linux-virtual-machine-tutorial]
-
-## Install the Azure CLI
-
-The first step is to [install the Azure CLI](../xplat-cli-install.md).
-
-Good. Now make sure you're in the Resource Manager mode by typing `azure config mode arm`.
-
-Even better. Now [log in with your work or school id](../xplat-cli-connect.md#use-the-log-in-method) by typing `azure login` and following the prompts for an interactive login experience to your Azure account.
-
-> [AZURE.NOTE] If you have a work or school ID and you know you do not have two-factor authentication enabled, you can use `azure login -u` along with the work or school ID to log in without an interactive session. If you don't have a work or school ID, you can [create a work or school id from your personal Microsoft account](resource-group-create-work-id-from-personal.md).
-
-## Create the Azure virtual machine
-
-Type `azure group create <my-group-name> westus` replacing _&lt;my-group-name&gt;_ with a group name that's unique to you (you can use a different region if you want). You should see something like the following:
-
-	azure group create myuniquegroupname westus
-	info:    Executing command group create
-	+ Getting resource group myuniquegroupname
-	+ Creating resource group myuniquegroupname
-	info:    Created resource group myuniquegroupname
-	data:    Id:                  /subscriptions/xxxxxxxx-xxxx-xxxx-xxxx-xxxxxxxxxxxx/resourceGroups/myuniquegroupname
-	data:    Name:                myuniquegroupname
-	data:    Location:            westus
-	data:    Provisioning State:  Succeeded
-	data:    Tags:
-	data:
-	info:    group create command OK
-
-Now create your VM by typing `azure vm quick-create`, and you'll receive prompts to input the remaining parameters. Use the name of the resource group that you just created, above, and for the **ImageURN** value, use `canonical:ubuntuserver:14.04.2-LTS:latest`, so that your experience looks something like the following. Note that the `azure vm quick-create` command prompts for basic information it requires to create, host, and connect to a Linux VM, including:
-
-- the resource group name and VM name
-- a deployment location
-- the operating system type and the image URN string
-- a username and password
-
-and then creates the infrastructure necessary to host the VM. This includes:
-
-- An Azure storage account for VHD storage and extra disks
-- A NIC for the VM
-- a vnet with a subnet
-- a public IP address
-- a subdomain
-
-		azure vm quick-create
-		info:    Executing command vm quick-create
-		Resource group name: myuniquegroupname
-		Virtual machine name: myuniquevmname
-		Location name: westus
-		Operating system Type [Windows, Linux]: Linux
-		ImageURN (format: "publisherName:offer:skus:version"): canonical:ubuntuserver:14.04.2-LTS:latest
-		User name: ops
-		Password: *********
-		Confirm password: *********
-		+ Looking up the VM "myuniquevmname"
-		info:    Using the VM Size "Standard_D1"
-		info:    The [OS, Data] Disk or image configuration requires storage account
-		+ Retrieving storage accounts
-		info:    Could not find any storage accounts in the region "westus", trying to create new one
-		+ Creating storage account "cli3c0464f24f1bf4f014323" in "westus"
-		+ Looking up the storage account cli3c0464f24f1bf4f014323
-		+ Looking up the NIC "myuni-westu-1432328437727-nic"
-		info:    An nic with given name "myuni-westu-1432328437727-nic" not found, creating a new one
-		+ Looking up the virtual network "myuni-westu-1432328437727-vnet"
-		info:    Preparing to create new virtual network and subnet
-		/ Creating a new virtual network "myuni-westu-1432328437727-vnet" [address prefix: "10.0.0.0/16"] with subnet "myuni-westu-1432328437727-snet"+[address prefix: "10.0.1.0/24"]
-		+ Looking up the virtual network "myuni-westu-1432328437727-vnet"
-		+ Looking up the subnet "myuni-westu-1432328437727-snet" under the virtual network "myuni-westu-1432328437727-vnet"
-		info:    Found public ip parameters, trying to setup PublicIP profile
-		+ Looking up the public ip "myuni-westu-1432328437727-pip"
-		info:    PublicIP with given name "myuni-westu-1432328437727-pip" not found, creating a new one
-		+ Creating public ip "myuni-westu-1432328437727-pip"
-		+ Looking up the public ip "myuni-westu-1432328437727-pip"
-		+ Creating NIC "myuni-westu-1432328437727-nic"
-		+ Looking up the NIC "myuni-westu-1432328437727-nic"
-		+ Creating VM "myuniquevmname"
-		+ Looking up the VM "myuniquevmname"
-		+ Looking up the NIC "myuni-westu-1432328437727-nic"
-		+ Looking up the public ip "myuni-westu-1432328437727-pip"
-		data:    Id                              :/subscriptions/xxxxxxxx-xxxx-xxxx-xxxx-xxxxxxxxxxxx/resourceGroups/myuniquegroupname/providers/Microsoft.Compute/virtualMachines/myuniquevmname
-		data:    ProvisioningState               :Succeeded
-		data:    Name                            :myuniquevmname
-		data:    Location                        :westus
-		data:    FQDN                            :myuni-westu-1432328437727-pip.westus.cloudapp.azure.com
-		data:    Type                            :Microsoft.Compute/virtualMachines
-		data:
-		data:    Hardware Profile:
-		data:      Size                          :Standard_D1
-		data:
-		data:    Storage Profile:
-		data:      Image reference:
-		data:        Publisher                   :canonical
-		data:        Offer                       :ubuntuserver
-		data:        Sku                         :14.04.2-LTS
-		data:        Version                     :latest
-		data:
-		data:      OS Disk:
-		data:        OSType                      :Linux
-		data:        Name                        :cli3c0464f24f1bf4f0-os-1432328438224
-		data:        Caching                     :ReadWrite
-		data:        CreateOption                :FromImage
-		data:        Vhd:
-		data:          Uri                       :https://cli3c0464f24f1bf4f014323.blob.core.windows.net/vhds/cli3c0464f24f1bf4f0-os-1432328438224.vhd
-		data:
-		data:    OS Profile:
-		data:      Computer Name                 :myuniquevmname
-		data:      User Name                     :ops
-		data:      Linux Configuration:
-		data:        Disable Password Auth       :false
-		data:
-		data:    Network Profile:
-		data:      Network Interfaces:
-		data:        Network Interface #1:
-		data:          Id                        :/subscriptions/xxxxxxxx-xxxx-xxxx-xxxx-xxxxxxxxxxxx/resourceGroups/myuniquegroupname/providers/Microsoft.Network/networkInterfaces/myuni-westu-1432328437727-nic
-		data:          Primary                   :true
-		data:          MAC Address               :00-0D-3A-31-55-31
-		data:          Provisioning State        :Succeeded
-		data:          Name                      :myuni-westu-1432328437727-nic
-		data:          Location                  :westus
-		data:            Private IP alloc-method :Dynamic
-		data:            Private IP address      :10.0.1.4
-		data:            Public IP address       :191.239.51.1
-		data:            FQDN                    :myuni-westu-1432328437727-pip.westus.cloudapp.azure.com
-		info:    vm quick-create command OK
-
-Your VM is up and running and waiting for you to connect.
-
-## Connect to the Linux virtual machine
-
-With Linux virtual machines, you typically connect using **ssh**. 
-
-> [AZURE.NOTE] This topic connects to a VM using usernames and passwords; to use public and private key pairs to communicate with your VM, see [How to Use SSH with Linux on Azure](virtual-machines-linux-use-ssh-key.md). You can modify the **SSH** connectivity of VMs created with the `azure vm quick-create` command by using the `azure vm reset-access` command to reset **SSH** access completely, add or remove users, or add public key files to secure access. This article uses username and password with **SSH** for brevity.
-
-If you're not familiar with connecting with **ssh**, the command takes the form `ssh <username>@<publicdnsaddress> -p <the ssh port>`. In this case, we use the username and password from the previous step and port 22, which is the default **ssh** port.
-
-	ssh ops@myuni-westu-1432328437727-pip.westus.cloudapp.azure.com -p 22
-	The authenticity of host 'myuni-westu-1432328437727-pip.westus.cloudapp.azure.com (191.239.51.1)' can't be established.
-	ECDSA key fingerprint is bx:xx:xx:xx:xx:xx:xx:xx:xx:x:x:x:x:x:x:xx.
-	Are you sure you want to continue connecting (yes/no)? yes
-	Warning: Permanently added 'myuni-westu-1432328437727-pip.westus.cloudapp.azure.com,191.239.51.1' (ECDSA) to the list of known hosts.
-	ops@myuni-westu-1432328437727-pip.westus.cloudapp.azure.com's password:
-	Welcome to Ubuntu 14.04.2 LTS (GNU/Linux 3.16.0-37-generic x86_64)
-
-	 * Documentation:  https://help.ubuntu.com/
-
-	  System information as of Fri May 22 21:02:32 UTC 2015
-
-	  System load: 0.37              Memory usage: 2%   Processes:       207
-	  Usage of /:  41.4% of 1.94GB   Swap usage:   0%   Users logged in: 0
-
-	  Graph this data and manage this system at:
-	    https://landscape.canonical.com/
-
-	  Get cloud support with Ubuntu Advantage Cloud Guest:
-	    http://www.ubuntu.com/business/services/cloud
-
-	0 packages can be updated.
-	0 updates are security updates.
-
-
-
-	The programs included with the Ubuntu system are free software;
-	the exact distribution terms for each program are described in the
-	individual files in /usr/share/doc/*/copyright.
-
-	Ubuntu comes with ABSOLUTELY NO WARRANTY, to the extent permitted by
-	applicable law.
-
-	ops@myuniquevmname:~$
-
-Now that you're connected to your VM, you're ready to attach a disk.
-
-## Attach and mount a disk
-
-Attaching a new disk is quick. Just type `azure vm disk attach-new <myuniquegroupname> <myuniquevmname> <size-in-GB>` to create and attach a new GB disk for your VM. It should look something like this:
-
-	azure vm disk attach-new myuniquegroupname myuniquevmname 5
-	info:    Executing command vm disk attach-new
-	+ Looking up the VM "myuniquevmname"
-	info:    New data disk location: https://cliexxx.blob.core.windows.net/vhds/myuniquevmname-20150526-0xxxxxxx43.vhd
-	+ Updating VM "myuniquevmname"
-	info:    vm disk attach-new command OK
-
-
-Now let's find the disk, using `dmesg | grep SCSI` (the method you use to discover your new disk may vary). In this case, it looks something like:
-
-	dmesg | grep SCSI
-	[    0.294784] SCSI subsystem initialized
-	[    0.573458] Block layer SCSI generic (bsg) driver version 0.4 loaded (major 252)
-	[    7.110271] sd 2:0:0:0: [sda] Attached SCSI disk
-	[    8.079653] sd 3:0:1:0: [sdb] Attached SCSI disk
-	[ 1828.162306] sd 5:0:0:0: [sdc] Attached SCSI disk
-
-and in the case of this topic, the `sdc` disk is the one that we want. Now partition the disk with `sudo fdisk /dev/sdc` -- assuming that in your case the disk was `sdc`, and make it a primary disk on partition 1, and accept the other defaults.
-
-	sudo fdisk /dev/sdc
-	Device contains neither a valid DOS partition table, nor Sun, SGI or OSF disklabel
-	Building a new DOS disklabel with disk identifier 0x2a59b123.
-	Changes will remain in memory only, until you decide to write them.
-	After that, of course, the previous content won't be recoverable.
-
-	Warning: invalid flag 0x0000 of partition table 4 will be corrected by w(rite)
-
-	Command (m for help): n
-	Partition type:
-	   p   primary (0 primary, 0 extended, 4 free)
-	   e   extended
-	Select (default p): p
-	Partition number (1-4, default 1): 1
-	First sector (2048-10485759, default 2048):
-	Using default value 2048
-	Last sector, +sectors or +size{K,M,G} (2048-10485759, default 10485759):
-	Using default value 10485759
-
-Create the partition by typing `p` at the prompt:
-
-	Command (m for help): p
-
-	Disk /dev/sdc: 5368 MB, 5368709120 bytes
-	255 heads, 63 sectors/track, 652 cylinders, total 10485760 sectors
-	Units = sectors of 1 * 512 = 512 bytes
-	Sector size (logical/physical): 512 bytes / 512 bytes
-	I/O size (minimum/optimal): 512 bytes / 512 bytes
-	Disk identifier: 0x2a59b123
-
-	   Device Boot      Start         End      Blocks   Id  System
-	/dev/sdc1            2048    10485759     5241856   83  Linux
-
-	Command (m for help): w
-	The partition table has been altered!
-
-	Calling ioctl() to re-read partition table.
-	Syncing disks.
-
-And write a file system to the partition by using the **mkfs** command, specifying your filesystem type and the device name. In this topic, we're using `ext4` and `/dev/sdc1` from above:
-
-	sudo mkfs -t ext4 /dev/sdc1
-	mke2fs 1.42.9 (4-Feb-2014)
-	Discarding device blocks: done
-	Filesystem label=
-	OS type: Linux
-	Block size=4096 (log=2)
-	Fragment size=4096 (log=2)
-	Stride=0 blocks, Stripe width=0 blocks
-	327680 inodes, 1310464 blocks
-	65523 blocks (5.00%) reserved for the super user
-	First data block=0
-	Maximum filesystem blocks=1342177280
-	40 block groups
-	32768 blocks per group, 32768 fragments per group
-	8192 inodes per group
-	Superblock backups stored on blocks:
-		32768, 98304, 163840, 229376, 294912, 819200, 884736
-
-	Allocating group tables: done
-	Writing inode tables: done
-	Creating journal (32768 blocks): done
-	Writing superblocks and filesystem accounting information: done
-
-Now we create a directory to mount the file system using `mkdir`:
-
-	sudo mkdir /datadrive
-
-And you mount the directory using `mount`:
-
-	sudo mount /dev/sdc1 /datadrive
-
-The data disk is now ready to use as `/datadrive`.
-
-	ls
-	bin   datadrive  etc   initrd.img  lib64       media  opt   root  sbin  sys  usr  vmlinuz
-	boot  dev        home  lib         lost+found  mnt    proc  run   srv   tmp  var
-
-> [AZURE.NOTE] You can also connect to your Linux virtual machine using an SSH key for identification. For details, see [How to Use SSH with Linux on Azure](virtual-machines-linux-use-ssh-key.md).
-
-## Next Steps
-
-Remember, that your new disk will not typically be available to the VM if it reboots unless you write that information to your [fstab](http://en.wikipedia.org/wiki/Fstab) file. If you want, you can add several more disks and [configure RAID](virtual-machines-linux-configure-raid.md). 
-
-To learn more about Linux on Azure, see:
-
-- [Linux and Open-Source Computing on Azure](virtual-machines-linux-opensource.md)
-
-- [How to use the Azure Command-Line Interface](../virtual-machines-command-line-tools.md)
-
-- [Deploy a LAMP app using the Azure CustomScript Extension for Linux](virtual-machines-linux-script-lamp.md)
-
-- [The Docker Virtual Machine Extension for Linux on Azure](virtual-machines-docker-vm-extension.md)
->>>>>>> 08be3281
+<properties
+	pageTitle="Create a virtual machine running Linux | Microsoft Azure"
+	description="Learn to create an Azure Linux virtual machine or Azure Ubuntu virtual machine by using an image from Azure and the Azure Command-Line Interface."
+	keywords="linux virtual machine,virtual machine linux,Azure Linux,azure ubuntu" 
+	services="virtual-machines"
+	documentationCenter=""
+	authors="squillace"
+	manager="timlt"
+	editor="tysonn"
+	tags="azure-resource-manager" />
+
+<tags
+	ms.service="virtual-machines"
+	ms.workload="infrastructure-services"
+	ms.tgt_pltfrm="vm-linux"
+	ms.devlang="na"
+	ms.topic="hero-article"
+	ms.date="10/21/2015"
+	ms.author="rasquill"/>
+
+# Create a Virtual Machine Running Linux
+
+> [AZURE.SELECTOR]
+- [Azure Portal - Windows](virtual-machines-windows-tutorial.md)
+- [Azure PowerShell](virtual-machines-ps-create-preconfigure-windows-resource-manager-vms.md)
+- [Azure PowerShell - Template](virtual-machines-create-windows-powershell-resource-manager-template.md)
+- [Azure Portal - Linux](virtual-machines-linux-tutorial-portal-rm.md)
+- [Azure CLI](virtual-machines-linux-tutorial.md)
+
+<br>
+
+Creating an Azure virtual machine (VM) that runs Linux is easy to do from the command line or from the portal. This tutorial shows you how to use the Azure Command-Line Interface (CLI) for Mac, Linux, and Windows to quickly create an Ubuntu Server VM running in Azure, connect to it using **ssh**, and create and mount a new disk. This topic uses an Ubuntu Server VM, but you can also create Linux virtual machine using [your own images as templates](virtual-machines-linux-create-upload-vhd.md).
+
+[AZURE.INCLUDE [learn-about-deployment-models](../../includes/learn-about-deployment-models-rm-include.md)] classic deployment model.
+
+[AZURE.INCLUDE [free-trial-note](../../includes/free-trial-note.md)]
+
+## Video walkthrough
+
+Here's a walkthrough of this tutorial.
+
+[AZURE.VIDEO building-a-linux-virtual-machine-tutorial]
+
+## Install the Azure CLI
+
+The first step is to [install the Azure CLI](../xplat-cli-install.md).
+
+Good. Now make sure you're in the Resource Manager mode by typing `azure config mode arm`.
+
+Even better. Now [log in with your work or school id](../xplat-cli-connect.md#use-the-log-in-method) by typing `azure login` and following the prompts for an interactive login experience to your Azure account.
+
+> [AZURE.NOTE] If you have a work or school ID and you know you do not have two-factor authentication enabled, you can use `azure login -u` along with the work or school ID to log in without an interactive session. If you don't have a work or school ID, you can [create a work or school id from your personal Microsoft account](resource-group-create-work-id-from-personal.md).
+
+## Create the Azure virtual machine
+
+Type `azure group create <my-group-name> westus` replacing _&lt;my-group-name&gt;_ with a group name that's unique to you (you can use a different region if you want). You should see something like the following:
+
+	azure group create myuniquegroupname westus
+	info:    Executing command group create
+	+ Getting resource group myuniquegroupname
+	+ Creating resource group myuniquegroupname
+	info:    Created resource group myuniquegroupname
+	data:    Id:                  /subscriptions/xxxxxxxx-xxxx-xxxx-xxxx-xxxxxxxxxxxx/resourceGroups/myuniquegroupname
+	data:    Name:                myuniquegroupname
+	data:    Location:            westus
+	data:    Provisioning State:  Succeeded
+	data:    Tags:
+	data:
+	info:    group create command OK
+
+Now create your VM by typing `azure vm quick-create`, and you'll receive prompts to input the remaining parameters. Use the name of the resource group that you just created, above, and for the **ImageURN** value, use `canonical:ubuntuserver:14.04.2-LTS:latest`, so that your experience looks something like the following. Note that the `azure vm quick-create` command prompts for basic information it requires to create, host, and connect to a Linux VM, including:
+
+- the resource group name and VM name
+- a deployment location
+- the operating system type and the image URN string
+- a username and password
+
+and then creates the infrastructure necessary to host the VM. This includes:
+
+- An Azure storage account for VHD storage and extra disks
+- A NIC for the VM
+- a vnet with a subnet
+- a public IP address
+- a subdomain
+
+		azure vm quick-create
+		info:    Executing command vm quick-create
+		Resource group name: myuniquegroupname
+		Virtual machine name: myuniquevmname
+		Location name: westus
+		Operating system Type [Windows, Linux]: Linux
+		ImageURN (format: "publisherName:offer:skus:version"): canonical:ubuntuserver:14.04.2-LTS:latest
+		User name: ops
+		Password: *********
+		Confirm password: *********
+		+ Looking up the VM "myuniquevmname"
+		info:    Using the VM Size "Standard_D1"
+		info:    The [OS, Data] Disk or image configuration requires storage account
+		+ Retrieving storage accounts
+		info:    Could not find any storage accounts in the region "westus", trying to create new one
+		+ Creating storage account "cli3c0464f24f1bf4f014323" in "westus"
+		+ Looking up the storage account cli3c0464f24f1bf4f014323
+		+ Looking up the NIC "myuni-westu-1432328437727-nic"
+		info:    An nic with given name "myuni-westu-1432328437727-nic" not found, creating a new one
+		+ Looking up the virtual network "myuni-westu-1432328437727-vnet"
+		info:    Preparing to create new virtual network and subnet
+		/ Creating a new virtual network "myuni-westu-1432328437727-vnet" [address prefix: "10.0.0.0/16"] with subnet "myuni-westu-1432328437727-snet"+[address prefix: "10.0.1.0/24"]
+		+ Looking up the virtual network "myuni-westu-1432328437727-vnet"
+		+ Looking up the subnet "myuni-westu-1432328437727-snet" under the virtual network "myuni-westu-1432328437727-vnet"
+		info:    Found public ip parameters, trying to setup PublicIP profile
+		+ Looking up the public ip "myuni-westu-1432328437727-pip"
+		info:    PublicIP with given name "myuni-westu-1432328437727-pip" not found, creating a new one
+		+ Creating public ip "myuni-westu-1432328437727-pip"
+		+ Looking up the public ip "myuni-westu-1432328437727-pip"
+		+ Creating NIC "myuni-westu-1432328437727-nic"
+		+ Looking up the NIC "myuni-westu-1432328437727-nic"
+		+ Creating VM "myuniquevmname"
+		+ Looking up the VM "myuniquevmname"
+		+ Looking up the NIC "myuni-westu-1432328437727-nic"
+		+ Looking up the public ip "myuni-westu-1432328437727-pip"
+		data:    Id                              :/subscriptions/xxxxxxxx-xxxx-xxxx-xxxx-xxxxxxxxxxxx/resourceGroups/myuniquegroupname/providers/Microsoft.Compute/virtualMachines/myuniquevmname
+		data:    ProvisioningState               :Succeeded
+		data:    Name                            :myuniquevmname
+		data:    Location                        :westus
+		data:    FQDN                            :myuni-westu-1432328437727-pip.westus.cloudapp.azure.com
+		data:    Type                            :Microsoft.Compute/virtualMachines
+		data:
+		data:    Hardware Profile:
+		data:      Size                          :Standard_D1
+		data:
+		data:    Storage Profile:
+		data:      Image reference:
+		data:        Publisher                   :canonical
+		data:        Offer                       :ubuntuserver
+		data:        Sku                         :14.04.2-LTS
+		data:        Version                     :latest
+		data:
+		data:      OS Disk:
+		data:        OSType                      :Linux
+		data:        Name                        :cli3c0464f24f1bf4f0-os-1432328438224
+		data:        Caching                     :ReadWrite
+		data:        CreateOption                :FromImage
+		data:        Vhd:
+		data:          Uri                       :https://cli3c0464f24f1bf4f014323.blob.core.windows.net/vhds/cli3c0464f24f1bf4f0-os-1432328438224.vhd
+		data:
+		data:    OS Profile:
+		data:      Computer Name                 :myuniquevmname
+		data:      User Name                     :ops
+		data:      Linux Configuration:
+		data:        Disable Password Auth       :false
+		data:
+		data:    Network Profile:
+		data:      Network Interfaces:
+		data:        Network Interface #1:
+		data:          Id                        :/subscriptions/xxxxxxxx-xxxx-xxxx-xxxx-xxxxxxxxxxxx/resourceGroups/myuniquegroupname/providers/Microsoft.Network/networkInterfaces/myuni-westu-1432328437727-nic
+		data:          Primary                   :true
+		data:          MAC Address               :00-0D-3A-31-55-31
+		data:          Provisioning State        :Succeeded
+		data:          Name                      :myuni-westu-1432328437727-nic
+		data:          Location                  :westus
+		data:            Private IP alloc-method :Dynamic
+		data:            Private IP address      :10.0.1.4
+		data:            Public IP address       :191.239.51.1
+		data:            FQDN                    :myuni-westu-1432328437727-pip.westus.cloudapp.azure.com
+		info:    vm quick-create command OK
+
+Your VM is up and running and waiting for you to connect.
+
+## Connect to the Linux virtual machine
+
+With Linux virtual machines, you typically connect using **ssh**. 
+
+> [AZURE.NOTE] This topic connects to a VM using usernames and passwords; to use public and private key pairs to communicate with your VM, see [How to Use SSH with Linux on Azure](virtual-machines-linux-use-ssh-key.md). You can modify the **SSH** connectivity of VMs created with the `azure vm quick-create` command by using the `azure vm reset-access` command to reset **SSH** access completely, add or remove users, or add public key files to secure access. This article uses username and password with **SSH** for brevity.
+
+If you're not familiar with connecting with **ssh**, the command takes the form `ssh <username>@<publicdnsaddress> -p <the ssh port>`. In this case, we use the username and password from the previous step and port 22, which is the default **ssh** port.
+
+	ssh ops@myuni-westu-1432328437727-pip.westus.cloudapp.azure.com -p 22
+	The authenticity of host 'myuni-westu-1432328437727-pip.westus.cloudapp.azure.com (191.239.51.1)' can't be established.
+	ECDSA key fingerprint is bx:xx:xx:xx:xx:xx:xx:xx:xx:x:x:x:x:x:x:xx.
+	Are you sure you want to continue connecting (yes/no)? yes
+	Warning: Permanently added 'myuni-westu-1432328437727-pip.westus.cloudapp.azure.com,191.239.51.1' (ECDSA) to the list of known hosts.
+	ops@myuni-westu-1432328437727-pip.westus.cloudapp.azure.com's password:
+	Welcome to Ubuntu 14.04.2 LTS (GNU/Linux 3.16.0-37-generic x86_64)
+
+	 * Documentation:  https://help.ubuntu.com/
+
+	  System information as of Fri May 22 21:02:32 UTC 2015
+
+	  System load: 0.37              Memory usage: 2%   Processes:       207
+	  Usage of /:  41.4% of 1.94GB   Swap usage:   0%   Users logged in: 0
+
+	  Graph this data and manage this system at:
+	    https://landscape.canonical.com/
+
+	  Get cloud support with Ubuntu Advantage Cloud Guest:
+	    http://www.ubuntu.com/business/services/cloud
+
+	0 packages can be updated.
+	0 updates are security updates.
+
+
+
+	The programs included with the Ubuntu system are free software;
+	the exact distribution terms for each program are described in the
+	individual files in /usr/share/doc/*/copyright.
+
+	Ubuntu comes with ABSOLUTELY NO WARRANTY, to the extent permitted by
+	applicable law.
+
+	ops@myuniquevmname:~$
+
+Now that you're connected to your VM, you're ready to attach a disk.
+
+## Attach and mount a disk
+
+Attaching a new disk is quick. Just type `azure vm disk attach-new <myuniquegroupname> <myuniquevmname> <size-in-GB>` to create and attach a new GB disk for your VM. It should look something like this:
+
+	azure vm disk attach-new myuniquegroupname myuniquevmname 5
+	info:    Executing command vm disk attach-new
+	+ Looking up the VM "myuniquevmname"
+	info:    New data disk location: https://cliexxx.blob.core.windows.net/vhds/myuniquevmname-20150526-0xxxxxxx43.vhd
+	+ Updating VM "myuniquevmname"
+	info:    vm disk attach-new command OK
+
+
+Now let's find the disk, using `dmesg | grep SCSI` (the method you use to discover your new disk may vary). In this case, it looks something like:
+
+	dmesg | grep SCSI
+	[    0.294784] SCSI subsystem initialized
+	[    0.573458] Block layer SCSI generic (bsg) driver version 0.4 loaded (major 252)
+	[    7.110271] sd 2:0:0:0: [sda] Attached SCSI disk
+	[    8.079653] sd 3:0:1:0: [sdb] Attached SCSI disk
+	[ 1828.162306] sd 5:0:0:0: [sdc] Attached SCSI disk
+
+and in the case of this topic, the `sdc` disk is the one that we want. Now partition the disk with `sudo fdisk /dev/sdc` -- assuming that in your case the disk was `sdc`, and make it a primary disk on partition 1, and accept the other defaults.
+
+	sudo fdisk /dev/sdc
+	Device contains neither a valid DOS partition table, nor Sun, SGI or OSF disklabel
+	Building a new DOS disklabel with disk identifier 0x2a59b123.
+	Changes will remain in memory only, until you decide to write them.
+	After that, of course, the previous content won't be recoverable.
+
+	Warning: invalid flag 0x0000 of partition table 4 will be corrected by w(rite)
+
+	Command (m for help): n
+	Partition type:
+	   p   primary (0 primary, 0 extended, 4 free)
+	   e   extended
+	Select (default p): p
+	Partition number (1-4, default 1): 1
+	First sector (2048-10485759, default 2048):
+	Using default value 2048
+	Last sector, +sectors or +size{K,M,G} (2048-10485759, default 10485759):
+	Using default value 10485759
+
+Create the partition by typing `p` at the prompt:
+
+	Command (m for help): p
+
+	Disk /dev/sdc: 5368 MB, 5368709120 bytes
+	255 heads, 63 sectors/track, 652 cylinders, total 10485760 sectors
+	Units = sectors of 1 * 512 = 512 bytes
+	Sector size (logical/physical): 512 bytes / 512 bytes
+	I/O size (minimum/optimal): 512 bytes / 512 bytes
+	Disk identifier: 0x2a59b123
+
+	   Device Boot      Start         End      Blocks   Id  System
+	/dev/sdc1            2048    10485759     5241856   83  Linux
+
+	Command (m for help): w
+	The partition table has been altered!
+
+	Calling ioctl() to re-read partition table.
+	Syncing disks.
+
+And write a file system to the partition by using the **mkfs** command, specifying your filesystem type and the device name. In this topic, we're using `ext4` and `/dev/sdc1` from above:
+
+	sudo mkfs -t ext4 /dev/sdc1
+	mke2fs 1.42.9 (4-Feb-2014)
+	Discarding device blocks: done
+	Filesystem label=
+	OS type: Linux
+	Block size=4096 (log=2)
+	Fragment size=4096 (log=2)
+	Stride=0 blocks, Stripe width=0 blocks
+	327680 inodes, 1310464 blocks
+	65523 blocks (5.00%) reserved for the super user
+	First data block=0
+	Maximum filesystem blocks=1342177280
+	40 block groups
+	32768 blocks per group, 32768 fragments per group
+	8192 inodes per group
+	Superblock backups stored on blocks:
+		32768, 98304, 163840, 229376, 294912, 819200, 884736
+
+	Allocating group tables: done
+	Writing inode tables: done
+	Creating journal (32768 blocks): done
+	Writing superblocks and filesystem accounting information: done
+
+Now we create a directory to mount the file system using `mkdir`:
+
+	sudo mkdir /datadrive
+
+And you mount the directory using `mount`:
+
+	sudo mount /dev/sdc1 /datadrive
+
+The data disk is now ready to use as `/datadrive`.
+
+	ls
+	bin   datadrive  etc   initrd.img  lib64       media  opt   root  sbin  sys  usr  vmlinuz
+	boot  dev        home  lib         lost+found  mnt    proc  run   srv   tmp  var
+
+> [AZURE.NOTE] You can also connect to your Linux virtual machine using an SSH key for identification. For details, see [How to Use SSH with Linux on Azure](virtual-machines-linux-use-ssh-key.md).
+
+## Next Steps
+
+Remember, that your new disk will not typically be available to the VM if it reboots unless you write that information to your [fstab](http://en.wikipedia.org/wiki/Fstab) file. If you want, you can add several more disks and [configure RAID](virtual-machines-linux-configure-raid.md). 
+
+To learn more about Linux on Azure, see:
+
+- [Linux and Open-Source Computing on Azure](virtual-machines-linux-opensource.md)
+
+- [How to use the Azure Command-Line Interface](../virtual-machines-command-line-tools.md)
+
+- [Deploy a LAMP app using the Azure CustomScript Extension for Linux](virtual-machines-linux-script-lamp.md)
+
+- [The Docker Virtual Machine Extension for Linux on Azure](virtual-machines-docker-vm-extension.md)