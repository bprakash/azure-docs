---
title: How to resize a Linux VM with the Azure CLI 2.0 | Microsoft Docs
description: How to scale up or scale down a Linux virtual machine, by changing the VM size.
services: virtual-machines-linux
documentationcenter: na
author: mikewasson
manager: timlt
editor: ''
tags: ''

ms.assetid: e163f878-b919-45c5-9f5a-75a64f3b14a0
ms.service: virtual-machines-linux
ms.devlang: na
ms.topic: article
ms.tgt_pltfrm: na
ms.workload: infrastructure-services
ms.date: 02/10/2017
ms.author: mwasson
ms.custom: H1Hack27Feb2017
<<<<<<< HEAD

---
# How to resize a Linux virtual machine using CLI 2.0

After you provision a virtual machine (VM), you can scale the VM up or down by changing the [VM size][vm-sizes]. In some cases, you must deallocate the VM first. You need to deallocate the VM if the desired size is not available on the hardware cluster that is hosting the VM. This article details how to resize a Linux VM with the Azure CLI 2.0. You can also perform these steps with the [Azure CLI 1.0](virtual-machines-linux-change-vm-size-nodejs.md?toc=%2fazure%2fvirtual-machines%2flinux%2ftoc.json).
=======
---
>>>>>>> 76ccbfd0

# Resize a Linux VM with the Azure CLI 2.0

After you provision a virtual machine (VM), you can scale the VM up or down by changing the [VM size][vm-sizes]. In some cases, you must deallocate the VM first. You need to deallocate the VM if the desired size is not available on the hardware cluster that is hosting the VM. 

## CLI versions to complete the task
You can complete the task using one of the following CLI versions:

- [Azure CLI 1.0](#resize-a-linux-vm) – our CLI for the classic and resource management deployment models (this article)
- [Azure CLI 2.0](virtual-machines-linux-change-vm-size.md?toc=%2fazure%2fvirtual-machines%2flinux%2ftoc.json) - our next generation CLI for the resource management deployment model



To resize a VM, you need the latest [Azure CLI 2.0](/cli/azure/install-az-cli2) installed and logged in to an Azure account using [az login](/cli/azure/#login).

1. View the list of available VM sizes on the hardware cluster where the VM is hosted with [az vm list-vm-resize-options](/cli/azure/vm#list-vm-resize-options). The following example lists VM sizes for the VM named `myVM` in the resource group `myResourceGroup` region:
   
    ```azurecli
    az vm list-vm-resize-options --resource-group myResourceGroup --name myVM --output table
    ```

2. If the desired VM size is listed, resize the VM with [az vm resize](/cli/azure/vm#resize). The following example resizes the VM named `myVM` to the `Standard_DS3_v2` size:
   
    ```azurecli
    az vm resize --resource-group myResourceGroup --name myVM --size Standard_DS3_v2
    ```
   
    The VM restarts during this process. After the restart, your existing OS and data disks are remapped. Anything on the temporary disk is lost.

3. If the desired VM size is not listed, you need to first deallocate the VM with [az vm deallocate](/cli/azure/vm#deallocate). This process allows the VM to then be resized to any size available that the region supports and then started. The following steps deallocate, resize, and then start the VM named `myVM` in the resource group named `myResourceGroup`:
   
    ```azurecli
    az vm deallocate --resource-group myResourceGroup --name myVM
    az vm resize --resource-group myResourceGroup --name myVM --size Standard_DS3_v2
    az vm start --resource-group myResourceGroup --name myVM
    ```
   
   > [!WARNING]
   > Deallocating the VM also releases any dynamic IP addresses assigned to the VM. The OS and data disks are not affected.

## Next steps
For additional scalability, run multiple VM instances and scale out. For more information, see [Automatically scale Linux machines in a Virtual Machine Scale Set][scale-set]. 

<!-- links -->
[boot-diagnostics]: https://azure.microsoft.com/en-us/blog/boot-diagnostics-for-virtual-machines-v2/
[scale-set]: ../virtual-machine-scale-sets/virtual-machine-scale-sets-linux-autoscale.md 
[vm-sizes]: virtual-machines-linux-sizes.md<|MERGE_RESOLUTION|>--- conflicted
+++ resolved
@@ -17,19 +17,11 @@
 ms.date: 02/10/2017
 ms.author: mwasson
 ms.custom: H1Hack27Feb2017
-<<<<<<< HEAD
 
 ---
-# How to resize a Linux virtual machine using CLI 2.0
+# Resize a Linux virtual machine using CLI 2.0
 
 After you provision a virtual machine (VM), you can scale the VM up or down by changing the [VM size][vm-sizes]. In some cases, you must deallocate the VM first. You need to deallocate the VM if the desired size is not available on the hardware cluster that is hosting the VM. This article details how to resize a Linux VM with the Azure CLI 2.0. You can also perform these steps with the [Azure CLI 1.0](virtual-machines-linux-change-vm-size-nodejs.md?toc=%2fazure%2fvirtual-machines%2flinux%2ftoc.json).
-=======
----
->>>>>>> 76ccbfd0
-
-# Resize a Linux VM with the Azure CLI 2.0
-
-After you provision a virtual machine (VM), you can scale the VM up or down by changing the [VM size][vm-sizes]. In some cases, you must deallocate the VM first. You need to deallocate the VM if the desired size is not available on the hardware cluster that is hosting the VM. 
 
 ## CLI versions to complete the task
 You can complete the task using one of the following CLI versions:
