--- conflicted
+++ resolved
@@ -23,11 +23,8 @@
 This script creates an Azure Virtual Machine running Windows Server 2016. After running the script, you can access the virtual machine through a Remote Desktop connection.
 
 [!INCLUDE [sample-cli-install](../../../includes/sample-cli-install.md)]
-<<<<<<< HEAD
-=======
 
 [!INCLUDE [quickstarts-free-trial-note](../../../includes/quickstarts-free-trial-note.md)]
->>>>>>> a42dbad0
 
 ## Sample script
 
