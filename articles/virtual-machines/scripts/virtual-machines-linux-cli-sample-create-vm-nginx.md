--- conflicted
+++ resolved
@@ -23,11 +23,8 @@
 This script creates an Azure Virtual Machine and uses the Azure Virtual Machine Custom Script Extension to install NGINX. After running the script, you can access a demo website on the public IP address of the virtual machine.
 
 [!INCLUDE [sample-cli-install](../../../includes/sample-cli-install.md)]
-<<<<<<< HEAD
-=======
 
 [!INCLUDE [quickstarts-free-trial-note](../../../includes/quickstarts-free-trial-note.md)]
->>>>>>> a42dbad0
 
 ## Sample script
 
