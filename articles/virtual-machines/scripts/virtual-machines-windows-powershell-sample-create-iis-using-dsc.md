--- conflicted
+++ resolved
@@ -22,13 +22,9 @@
 
 This script creates an Azure Virtual Machine running Windows Server 2016, and then uses the Azure Virtual Machine DSC Extension to install IIS. After running the script, you can access the default IIS website on the public IP address of the virtual machine.
 
-<<<<<<< HEAD
-[!INCLUDE [sample-powershell-install](../../../includes/sample-powershell-install.md)]
-=======
 [!INCLUDE [sample-powershell-install](../../../includes/sample-powershell-install-no-ssh.md)]
 
 [!INCLUDE [quickstarts-free-trial-note](../../../includes/quickstarts-free-trial-note.md)]
->>>>>>> a42dbad0
 
 ## Sample script
 
