--- conflicted
+++ resolved
@@ -22,11 +22,8 @@
 
 [!INCLUDE [sample-cli-install](../../../includes/sample-cli-install.md)]
 
-<<<<<<< HEAD
-=======
 [!INCLUDE [quickstarts-free-trial-note](../../../includes/quickstarts-free-trial-note.md)]
 
->>>>>>> a42dbad0
 This sample shows a couple of ways to get some VMs and restart them.
 
 The first restarts all the VMs in the resource group.
