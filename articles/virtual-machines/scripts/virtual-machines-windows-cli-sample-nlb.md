---
title: Azure CLI Script Sample - Create a Windows Server 2016 VM with NLB | Microsoft Docs
description: Azure CLI Script Sample - Create a Windows Server 2016 VM with NLB 
services: virtual-machines-Windows
documentationcenter: virtual-machines
author: rickstercdn
manager: timlt
editor: tysonn
tags: 

ms.assetid:
ms.service: virtual-machines-Windows
ms.devlang: azurecli
ms.topic: sample
ms.tgt_pltfrm: vm-windows
ms.workload: infrastructure
ms.date: 02/23/2017
ms.author: rclaus
---

# Load balance traffic between highly available virtual machines

This script sample creates everything needed to run several Ubuntu virtual machines configured in a highly available and load balanced configuration. After running the script, you will have three virtual machines, joined to an Azure Availability Set, and accessible through an Azure Load Balancer.

[!INCLUDE [sample-cli-install](../../../includes/sample-cli-install.md)]
<<<<<<< HEAD
=======

[!INCLUDE [quickstarts-free-trial-note](../../../includes/quickstarts-free-trial-note.md)]
>>>>>>> a42dbad0

## Sample script

[!code-azurecli-interactive[main](../../../cli_scripts/virtual-machine/create-vm-nlb/create-windows-vm-nlb.sh "Quick Create VM")]

## Clean up deployment 

Run the following command to remove the resource group, VM, and all related resources.

```azurecli
az group delete --name myResourceGroup --yes
```

## Script explanation

This script uses the following commands to create a resource group, virtual machine, availability set, load balancer, and all related resources. Each command in the table links to command specific documentation.

| Command | Notes |
|---|---|
| [az group create](https://docs.microsoft.com/cli/azure/group#create) | Creates a resource group in which all resources are stored. |
| [az network vnet create](https://docs.microsoft.com/cli/azure/network/vnet#create) | Creates an Azure virtual network and subnet. |
| [az network public-ip create](https://docs.microsoft.com/cli/azure/network/public-ip#create) | Creates a public IP address with a static IP address and an associated DNS name. |
| [az network lb create](https://docs.microsoft.com/cli/azure/network/lb#create) | Creates an Azure Network Load Balancer (NLB). |
| [az network lb probe create](https://docs.microsoft.com/cli/azure/network/lb/probe#create) | Creates an NLB probe. An NLB probe is used to monitor each VM in the NLB set. If any VM becomes inaccessible, traffic is not routed to the VM. |
| [az network lb rule create](https://docs.microsoft.com/cli/azure/network/lb/rule#create) | Creates an NLB rule. In this sample, a rule is created for port 80. As HTTP traffic arrives at the NLB, it is routed to port 80 one of the VMs in the NLB set. |
| [az network lb inbound-nat-rule create](https://docs.microsoft.com/cli/azure/network/lb/inbound-nat-rule#create) | Creates an NLB Network Address Translation (NAT) rule.  NAT rules map a port of the NLB to a port on a VM. In this sample, a NAT rule is created for SSH traffic to each VM in the NLB set.  |
| [az network nsg create](https://docs.microsoft.com/cli/azure/network/nsg#create) | Creates a network security group (NSG), which is a security boundary between the internet and the virtual machine. |
| [az network nsg rule create](https://docs.microsoft.com/cli/azure/network/nsg/rule#create) | Creates an NSG rule to allow inbound traffic. In this sample, port 22 is opened for SSH traffic. |
| [az network nic create](https://docs.microsoft.com/cli/azure/network/nic#create) | Creates a virtual network card and attaches it to the virtual network, subnet, and NSG. |
| [az vm availability-set create](https://docs.microsoft.com/cli/azure/network/lb/rule#create) | Creates an availability set. Availability sets ensure application uptime by spreading the virtual machines across physical resources such that if failure occurs, the entire set is not effected. |
| [az vm create](https://docs.microsoft.com/cli/azure/vm/availability-set#create) | Creates the virtual machine and connects it to the network card, virtual network, subnet, and NSG. This command also specifies the virtual machine image to be used and administrative credentials.  |
| [az group delete](https://docs.microsoft.com/cli/azure/vm/extension#set) | Deletes a resource group including all nested resources. |

## Next steps

For more information on the Azure CLI, see [Azure CLI documentation](https://docs.microsoft.com/cli/azure/overview).

Additional virtual machine CLI script samples can be found in the [Azure Windows VM documentation](../windows/cli-samples.md?toc=%2fazure%2fvirtual-machines%2fwindows%2ftoc.json).<|MERGE_RESOLUTION|>--- conflicted
+++ resolved
@@ -23,11 +23,8 @@
 This script sample creates everything needed to run several Ubuntu virtual machines configured in a highly available and load balanced configuration. After running the script, you will have three virtual machines, joined to an Azure Availability Set, and accessible through an Azure Load Balancer.
 
 [!INCLUDE [sample-cli-install](../../../includes/sample-cli-install.md)]
-<<<<<<< HEAD
-=======
 
 [!INCLUDE [quickstarts-free-trial-note](../../../includes/quickstarts-free-trial-note.md)]
->>>>>>> a42dbad0
 
 ## Sample script
 
