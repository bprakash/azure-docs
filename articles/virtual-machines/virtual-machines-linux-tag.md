<properties
   pageTitle="How to tag a Linux virtual machine | Microsoft Azure"
   description="Learn about tagging a Linux virtual machine created in Azure using the Resource Manager deployment model."
   services="virtual-machines-linux"
   documentationCenter=""
   authors="mmccrory"
   manager="timlt"
   editor="tysonn"
   tags="azure-resource-manager"/>

<tags
   ms.service="virtual-machines-linux"
   ms.devlang="na"
   ms.topic="article"
   ms.tgt_pltfrm="vm-linux"
   ms.workload="infrastructure-services"
<<<<<<< HEAD
   ms.date="04/05/2016"
   ms.author="iainfour;memccror"/>

# How to tag a Linux virtual machine in Azure

This article describes different ways to tag a Linux virtual machine in Azure through the Azure Resource Manager. Tags are user-defined key/value pairs which can be placed directly on a resource or a resource group. Azure currently supports up to 15 tags per resource and resource group. Tags may be placed on a resource at the time of creation or added to an existing resource. Please note, tags are supported for resources created via the Azure Resource Manager only.
=======
   ms.date="07/05/2016"
   ms.author="memccror"/>

# How to tag a Linux virtual machine in Azure

This article describes different ways to tag a Linux virtual machine in Azure through the Resource Manager deployment model. Tags are user-defined key/value pairs which can be placed directly on a resource or a resource group. Azure currently supports up to 15 tags per resource and resource group. Tags may be placed on a resource at the time of creation or added to an existing resource. Please note, tags are supported for resources created via the Resource Manager deployment model only.
>>>>>>> c186bb0b

[AZURE.INCLUDE [virtual-machines-common-tag](../../includes/virtual-machines-common-tag.md)]

## Tagging with Azure CLI

<<<<<<< HEAD
Tagging is also supported for resources that are already created through the Azure CLI. To begin, set up your [Azure CLI environment][]. Log in to your subscription through the Azure CLI and switch to ARM mode (`azure config mode arm`).

You can view all properties for a given Virtual Machine, including the tags, using this command:
=======
To begin, [install and configure the Azure CLI](../xplat-cli-azure-resource-manager.md) and make sure you are in Resource Manager mode (`azure config mode arm`).
>>>>>>> c186bb0b

You can view all properties for a given Virtual Machine, including the tags, using this command:

<<<<<<< HEAD
To add a new VM tag through the Azure CLI, you can use the `azure vm set` command along with the tag parameter **-t**:
=======
        azure vm show -g MyResourceGroup -n MyTestVM
>>>>>>> c186bb0b

To add a new VM tag through the Azure CLI, you can use the `azure vm set` command along with the tag parameter **-t**:

        azure vm set -g MyResourceGroup -n MyTestVM –t myNewTagName1=myNewTagValue1;myNewTagName2=myNewTagValue2

To remove all tags, you can use the **–T** parameter in the `azure vm set` command.

<<<<<<< HEAD
Now that we have applied tags to our resources Azure CLI and the Portal, let’s take a look at the usage details to see the tags in the billing portal.
=======
        azure vm set – g MyResourceGroup –n MyTestVM -T
>>>>>>> c186bb0b


Now that we have applied tags to our resources Azure CLI and the Portal, let’s take a look at the usage details to see the tags in the billing portal.

[AZURE.INCLUDE [virtual-machines-common-tag-usage](../../includes/virtual-machines-common-tag-usage.md)]

## Next steps

* To learn more about tagging your Azure resources, see [Azure Resource Manager Overview][] and [Using Tags to organize your Azure Resources][].
* To see how tags can help you manage your use of Azure resources, see [Understanding your Azure Bill][] and [Gain insights into your Microsoft Azure resource consumption][].





[Azure CLI environment]: ./xplat-cli-azure-resource-manager.md
[Azure Resource Manager Overview]: ../resource-group-overview.md
[Using Tags to organize your Azure Resources]: ../resource-group-using-tags.md
[Understanding your Azure Bill]: ../billing-understand-your-bill.md
[Gain insights into your Microsoft Azure resource consumption]: ../billing-usage-rate-card-overview.md
<|MERGE_RESOLUTION|>--- conflicted
+++ resolved
@@ -1,83 +1,60 @@
-<properties
-   pageTitle="How to tag a Linux virtual machine | Microsoft Azure"
-   description="Learn about tagging a Linux virtual machine created in Azure using the Resource Manager deployment model."
-   services="virtual-machines-linux"
-   documentationCenter=""
-   authors="mmccrory"
-   manager="timlt"
-   editor="tysonn"
-   tags="azure-resource-manager"/>
-
-<tags
-   ms.service="virtual-machines-linux"
-   ms.devlang="na"
-   ms.topic="article"
-   ms.tgt_pltfrm="vm-linux"
-   ms.workload="infrastructure-services"
-<<<<<<< HEAD
-   ms.date="04/05/2016"
-   ms.author="iainfour;memccror"/>
-
-# How to tag a Linux virtual machine in Azure
-
-This article describes different ways to tag a Linux virtual machine in Azure through the Azure Resource Manager. Tags are user-defined key/value pairs which can be placed directly on a resource or a resource group. Azure currently supports up to 15 tags per resource and resource group. Tags may be placed on a resource at the time of creation or added to an existing resource. Please note, tags are supported for resources created via the Azure Resource Manager only.
-=======
-   ms.date="07/05/2016"
-   ms.author="memccror"/>
-
-# How to tag a Linux virtual machine in Azure
-
-This article describes different ways to tag a Linux virtual machine in Azure through the Resource Manager deployment model. Tags are user-defined key/value pairs which can be placed directly on a resource or a resource group. Azure currently supports up to 15 tags per resource and resource group. Tags may be placed on a resource at the time of creation or added to an existing resource. Please note, tags are supported for resources created via the Resource Manager deployment model only.
->>>>>>> c186bb0b
-
-[AZURE.INCLUDE [virtual-machines-common-tag](../../includes/virtual-machines-common-tag.md)]
-
-## Tagging with Azure CLI
-
-<<<<<<< HEAD
-Tagging is also supported for resources that are already created through the Azure CLI. To begin, set up your [Azure CLI environment][]. Log in to your subscription through the Azure CLI and switch to ARM mode (`azure config mode arm`).
-
-You can view all properties for a given Virtual Machine, including the tags, using this command:
-=======
-To begin, [install and configure the Azure CLI](../xplat-cli-azure-resource-manager.md) and make sure you are in Resource Manager mode (`azure config mode arm`).
->>>>>>> c186bb0b
-
-You can view all properties for a given Virtual Machine, including the tags, using this command:
-
-<<<<<<< HEAD
-To add a new VM tag through the Azure CLI, you can use the `azure vm set` command along with the tag parameter **-t**:
-=======
-        azure vm show -g MyResourceGroup -n MyTestVM
->>>>>>> c186bb0b
-
-To add a new VM tag through the Azure CLI, you can use the `azure vm set` command along with the tag parameter **-t**:
-
-        azure vm set -g MyResourceGroup -n MyTestVM –t myNewTagName1=myNewTagValue1;myNewTagName2=myNewTagValue2
-
-To remove all tags, you can use the **–T** parameter in the `azure vm set` command.
-
-<<<<<<< HEAD
-Now that we have applied tags to our resources Azure CLI and the Portal, let’s take a look at the usage details to see the tags in the billing portal.
-=======
-        azure vm set – g MyResourceGroup –n MyTestVM -T
->>>>>>> c186bb0b
-
-
-Now that we have applied tags to our resources Azure CLI and the Portal, let’s take a look at the usage details to see the tags in the billing portal.
-
-[AZURE.INCLUDE [virtual-machines-common-tag-usage](../../includes/virtual-machines-common-tag-usage.md)]
-
-## Next steps
-
-* To learn more about tagging your Azure resources, see [Azure Resource Manager Overview][] and [Using Tags to organize your Azure Resources][].
-* To see how tags can help you manage your use of Azure resources, see [Understanding your Azure Bill][] and [Gain insights into your Microsoft Azure resource consumption][].
-
-
-
-
-
-[Azure CLI environment]: ./xplat-cli-azure-resource-manager.md
-[Azure Resource Manager Overview]: ../resource-group-overview.md
-[Using Tags to organize your Azure Resources]: ../resource-group-using-tags.md
-[Understanding your Azure Bill]: ../billing-understand-your-bill.md
-[Gain insights into your Microsoft Azure resource consumption]: ../billing-usage-rate-card-overview.md
+<properties
+   pageTitle="How to tag a Linux virtual machine | Microsoft Azure"
+   description="Learn about tagging a Linux virtual machine created in Azure using the Resource Manager deployment model."
+   services="virtual-machines-linux"
+   documentationCenter=""
+   authors="mmccrory"
+   manager="timlt"
+   editor="tysonn"
+   tags="azure-resource-manager"/>
+
+<tags
+   ms.service="virtual-machines-linux"
+   ms.devlang="na"
+   ms.topic="article"
+   ms.tgt_pltfrm="vm-linux"
+   ms.workload="infrastructure-services"
+   ms.date="07/05/2016"
+   ms.author="memccror"/>
+
+# How to tag a Linux virtual machine in Azure
+
+This article describes different ways to tag a Linux virtual machine in Azure through the Resource Manager deployment model. Tags are user-defined key/value pairs which can be placed directly on a resource or a resource group. Azure currently supports up to 15 tags per resource and resource group. Tags may be placed on a resource at the time of creation or added to an existing resource. Please note, tags are supported for resources created via the Resource Manager deployment model only.
+
+[AZURE.INCLUDE [virtual-machines-common-tag](../../includes/virtual-machines-common-tag.md)]
+
+## Tagging with Azure CLI
+
+To begin, [install and configure the Azure CLI](../xplat-cli-azure-resource-manager.md) and make sure you are in Resource Manager mode (`azure config mode arm`).
+
+You can view all properties for a given Virtual Machine, including the tags, using this command:
+
+        azure vm show -g MyResourceGroup -n MyTestVM
+
+To add a new VM tag through the Azure CLI, you can use the `azure vm set` command along with the tag parameter **-t**:
+
+        azure vm set -g MyResourceGroup -n MyTestVM –t myNewTagName1=myNewTagValue1;myNewTagName2=myNewTagValue2
+
+To remove all tags, you can use the **–T** parameter in the `azure vm set` command.
+
+        azure vm set – g MyResourceGroup –n MyTestVM -T
+
+
+Now that we have applied tags to our resources Azure CLI and the Portal, let’s take a look at the usage details to see the tags in the billing portal.
+
+[AZURE.INCLUDE [virtual-machines-common-tag-usage](../../includes/virtual-machines-common-tag-usage.md)]
+
+## Next steps
+
+* To learn more about tagging your Azure resources, see [Azure Resource Manager Overview][] and [Using Tags to organize your Azure Resources][].
+* To see how tags can help you manage your use of Azure resources, see [Understanding your Azure Bill][] and [Gain insights into your Microsoft Azure resource consumption][].
+
+
+
+
+
+[Azure CLI environment]: ./xplat-cli-azure-resource-manager.md
+[Azure Resource Manager Overview]: ../resource-group-overview.md
+[Using Tags to organize your Azure Resources]: ../resource-group-using-tags.md
+[Understanding your Azure Bill]: ../billing-understand-your-bill.md
+[Gain insights into your Microsoft Azure resource consumption]: ../billing-usage-rate-card-overview.md