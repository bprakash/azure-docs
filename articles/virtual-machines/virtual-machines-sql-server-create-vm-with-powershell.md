--- conflicted
+++ resolved
@@ -1,8 +1,4 @@
-<<<<<<< HEAD
-<properties 
-=======
 ﻿<properties 
->>>>>>> 08be3281
 	pageTitle="Create a SQL Server Virtual Machine in PowerShell | Microsoft Azure"
 	description="Provides steps and PowerShell scripts for creating an Azure VM with SQL Server virtual machine gallery images."
 	services="virtual-machines"
@@ -31,12 +27,8 @@
 
 This article provides steps for how to create a SQL Server virtual machine in Azure by using the PowerShell cmdlets.
 
-<<<<<<< HEAD
-[AZURE.INCLUDE [learn-about-deployment-models](../../includes/learn-about-deployment-models-include.md)] This article covers creating a resource with the classic deployment model. If you want to create a SQL Server virtual machine with Resource Manager in PowerShell, see the generic instructions for resource manager VMs in the following topic: [Create and preconfigure a Windows Virtual Machine with Resource Manager and Azure PowerShell](virtual-machines-ps-create-preconfigure-windows-resource-manager-vms.md).
-=======
 [AZURE.INCLUDE [learn-about-deployment-models](../../includes/learn-about-deployment-models-classic-include.md)] Resource Manager model.
 
->>>>>>> 08be3281
 
 ## Install and Configure PowerShell
 
