<properties
   pageTitle="Desired State Configuration for Azure Overview | Microsoft Azure"
   description="Overview for using the Microsoft Azure extension handler for PowerShell Desired State Configuration. Including prerequisites, architecture, cmdlets.."
   services="virtual-machines-windows"
   documentationCenter=""
   authors="zjalexander"
   manager="timlt"
   editor=""
   tags="azure-service-management,azure-resource-manager"
   keywords=""/>

<tags
   ms.service="virtual-machines-windows"
   ms.devlang="na"
   ms.topic="article"
   ms.tgt_pltfrm="vm-windows"
   ms.workload="na"
   ms.date="04/18/2016"
   ms.author="zachal"/>

# Introduction to the Azure Desired State Configuration extension handler #

[AZURE.INCLUDE [learn-about-deployment-models](../../includes/learn-about-deployment-models-both-include.md)]

The Azure VM Agent and associated Extensions are part of the Microsoft Azure Infrastructure Services. VM Extensions are software components that extend the VM functionality and simplify various VM management operations; for example, the VMAccess extension can be used to reset an administrator's password, or the Custom Script extension can be used to execute a script on the VM.

This article introduces the PowerShell Desired State Configuration (DSC) Extension for Azure VMs as part of the Azure PowerShell SDK. You can use new cmdlets to upload and apply a PowerShell DSC configuration on an Azure VM enabled with the PowerShell DSC extension. PowerShell DSC extension will call into PowerShell DSC to enact the received DSC configuration on the VM. This functionality is also available through the Azure portal.

## Prerequisites ##
**Local machine**
To interact with the Azure VM extension, you will either need to use the Azure portal or the Azure PowerShell SDK. 

**Guest Agent**
The Azure VM that will be configured by the DSC configuration will need to be an OS that supports either Windows Management Framework (WMF) 4.0 or 5.0. The full list of supported OS versions can be found at the DSC Extension Version History.

## Terms and concepts ##
This guide presumes familiarity with the following concepts:

Configuration - A DSC configuration document. 

Node - A target for a DSC configuration. In this document, "node" will always refer to an Azure VM.

Configuration Data - A .psd1 file containing environmental data for a configuration

## Architectural overview ##

The Azure DSC extension uses the Azure VM Agent framework to deliver, enact, and report on DSC configurations running on Azure VMs. The DSC extension expects a .zip file containing at least a configuration document, and a set of parameters provided either through the Azure PowerShell SDK or through the Azure portal.

When the extension is called for the first time, it runs an installation process. This process installs a version of the Windows Management Framework (WMF) as defined below:

1. If the Azure VM OS is Windows Server 2016, no action is taken. WS 2016 already has the latest version of PowerShell installed.
2. If the `wmfVersion` property is specified, that version of the WMF is installed unless it is incompatible with the VM's OS.
3. If no `wmfVersion` property is specified, the latest applicable version of the WMF is installed.

Installation of the WMF requires a reboot. After reboot, the extension downloads the .zip file specified in the `modulesUrl` property. If this location is in Azure blob storage, a SAS token can be specified in the `sasToken` property to access the file. After the .zip is downloaded and unpacked, the configuration function defined in `configurationFunction` is run to generate the MOF file. The extension then runs `Start-DscConfiguration -Force` on the generated MOF file. The extension captures output and writes it back out to the Azure Status Channel. From this point on, the DSC LCM handles monitoring and correction as normal. 

## PowerShell cmdlets ##

PowerShell cmdlets can be used with ARM or ASM to package, publish and monitor DSC extension deployments. The following cmdlets listed are the ASM modules, but "Azure" can be replaced with "AzureRm" to use the ARM model. For example,  `Publish-AzureVMDscConfiguration` will use ASM, where `Publish-AzureRmVMDscConfiguration` will use ARM. 

`Publish-AzureVMDscConfiguration` will take in a configuration file, scan it for dependent DSC resources, and create a .zip file containing the configuration and DSC resources needed to enact the configuration. It can either create the package locally using the `-ConfigurationArchivePath` parameter. Otherwise, it will publish the .zip file to Azure blob storage and secure it with a SAS token.

The .zip file created by this cmdlet has the .ps1 configuration script at the root of the archive folder. Resources have the module folder placed in the archive folder. 

`Set-AzureVMDscExtension` will  injects the settings needed by the PowerShell DSC extension into a VM configuration object, which can then be applied to an Azure VM with `Update-AzureVM`.

`Get-AzureVMDscExtension` retrieves the DSC extension status of a particular VM. 

`Get-AzureVMDscExtensionStatus` retrieves the status of the DSC configuration enacted by the DSC extension handler on a VM or group of VMs.

`Remove-AzureVMDscExtension` removes the extension handler from a given virtual machine. This does **not** remove the configuration, uninstall the WMF, or change the applied settings on the virtual machine. It only removes the extension handler. 

**Key differences in ASM and ARM cmdlets**

- ARM cmdlets are synchronous. ASM cmdlets are asynchronous.
- ResourceGroupName, VMName, ArchiveStorageAccountName, Version, and Location are all new required parameters.
- ArchiveResourceGroupName is a new optional parameter for ARM. You can specify this when your storage account belongs to a different resource group than the one where the virtual machine is created.
- ConfigurationArchive is called ArchiveBlobName in ARM
- ContainerName is called ArchiveContainerName in ARM
- StorageEndpointSuffix is called ArchiveStorageEndpointSuffix in ARM
- The AutoUpdate switch has been added to ARM to enable automatic updating of the extension handler to the latest version as and when it is available. Please note this has the potential to cause reboots on the VM when a new version of the WMF is released. 


## Azure portal functionality ##
Browse to a classic VM. Under Settings -> General click "Extensions". A new pane is created. Click "Add" and select PowerShell DSC.

The portal will need input.
**Configuration Modules or Script**: This is a mandatory field. Requires a .ps1 file containing a configuration script, or a .zip file with a .ps1 configuration script at the root and all dependent resources in module folders within the .zip. It can be created with the `Publish-AzureVMDscConfiguration -ConfigurationArchivePath` cmdlet included in the Azure PowerShell SDK. The .zip file will be uploaded into your user blob storage secured by a SAS token. 

**Configuration Data PSD1 File**: This is an optional field. If your configuration requires a configuration data file in .psd1, use this field to select it and upload it to your user blob storage, where it will be secured by a SAS token. 
 
<<<<<<< HEAD
**Module-Qualified Name of Configuration**: .ps1 files can have multiple configuration functions. Enter the name of the configuration .ps1 script followed by a  '\' and the name of the configuration function. For example, if your .ps1 script has the name "configuration.ps1", and the configuration is "IisInstall", you would enter: `configuration.ps1\IisInstall`
=======
**Module-qualified Name of Configuration**: .ps1 files can have multiple configuration functions. Enter the name of the configuration .ps1 script followed by a  '\' and the name of the configuration function. 
>>>>>>> 88d55569

**Configuration Arguments**: If the configuration function takes arguments, enter them in here in the format `argumentName1=value1,argumentName2=value2`. Note this is a different format than how configuration arguments are accepted through PowerShell cmdlets or ARM templates. 

## Getting started ##

The Azure DSC extension takes in DSC configuration documents and enacts them on Azure VMs. A simple example of a configuration follows. Save it locally as "IisInstall.ps1":

```powershell
configuration IISInstall 
{ 
    node "localhost"
    { 
        WindowsFeature IIS 
        { 
            Ensure = "Present" 
            Name = "Web-Server"                       
        } 
    } 
}
```

The following steps will then place the IisInstall.ps1 script on the specified VM, execute the configuration, and report back on status.
 
```powershell
#Azure PowerShell cmdlets are required
Import-Module Azure

#Use an existing Azure Virtual Machine, 'DscDemo1'
$demoVM = Get-AzureVM DscDemo1

#Publish the configuration script into user storage.
Publish-AzureVMDscConfiguration -ConfigurationPath ".\IisInstall.ps1" -StorageContext $storageContext -Verbose -Force

#Set the VM to run the DSC configuration
Set-AzureVMDscExtension -VM $demoVM -ConfigurationArchive "demo.ps1.zip" -StorageContext $storageContext -ConfigurationName "runScript" -Verbose

#Update the configuration of an Azure Virtual Machine
$demoVM | Update-AzureVM -Verbose

#check on status
Get-AzureVMDscExtensionStatus -VM $demovm -Verbose
```

## Logging ##

Logs are placed in:

C:\WindowsAzure\Logs\Plugins\Microsoft.Powershell.DSC\[Version Number]

## Next steps ##

For more information about PowerShell DSC, [visit the PowerShell documentation center](https://msdn.microsoft.com/powershell/dsc/overview). 

To find additional functionality you can manage with PowerShell DSC, [browse the PowerShell gallery](https://www.powershellgallery.com/packages?q=DscResource&x=0&y=0) for more DSC resources.

For details on passing sensitive parameters into configurations, see [Manage credentials securely with the DSC extension handler](virtual-machines-windows-extensions-dsc-credentials.md).<|MERGE_RESOLUTION|>--- conflicted
+++ resolved
@@ -89,11 +89,7 @@
 
 **Configuration Data PSD1 File**: This is an optional field. If your configuration requires a configuration data file in .psd1, use this field to select it and upload it to your user blob storage, where it will be secured by a SAS token. 
  
-<<<<<<< HEAD
 **Module-Qualified Name of Configuration**: .ps1 files can have multiple configuration functions. Enter the name of the configuration .ps1 script followed by a  '\' and the name of the configuration function. For example, if your .ps1 script has the name "configuration.ps1", and the configuration is "IisInstall", you would enter: `configuration.ps1\IisInstall`
-=======
-**Module-qualified Name of Configuration**: .ps1 files can have multiple configuration functions. Enter the name of the configuration .ps1 script followed by a  '\' and the name of the configuration function. 
->>>>>>> 88d55569
 
 **Configuration Arguments**: If the configuration function takes arguments, enter them in here in the format `argumentName1=value1,argumentName2=value2`. Note this is a different format than how configuration arguments are accepted through PowerShell cmdlets or ARM templates. 
 
