<properties 
	pageTitle="Configure an external Listener for AlwaysOn Availability Groups | Microsoft Azure"
	description="This tutorial walks you through steps of creating an AlwaysOn Availability Group Listener in Azure that is externally accessible by using the public Virtual IP address of the associated cloud service."
	services="virtual-machines"
	documentationCenter="na"
	authors="rothja"
	manager="jeffreyg"
	editor="monicar"
	tags="azure-service-management" />
<tags 
	ms.service="virtual-machines"
	ms.devlang="na"
	ms.topic="article"
	ms.tgt_pltfrm="vm-windows-sql-server"
	ms.workload="infrastructure-services"
<<<<<<< HEAD
	ms.date="09/16/2015"
=======
	ms.date="11/13/2015"
>>>>>>> 08be3281
	ms.author="jroth" />

# Configure an external listener for AlwaysOn Availability Groups in Azure

> [AZURE.SELECTOR]
- [Internal Listener](virtual-machines-sql-server-configure-ilb-alwayson-availability-group-listener.md)
- [External Listener](virtual-machines-sql-server-configure-public-alwayson-availability-group-listener.md)

This topic shows you how to configure a listener for an AlwaysOn Availability Group that is externally accessible on the internet. This is made possible associating the cloud service's **public Virtual IP (VIP)** address with the listener.

<<<<<<< HEAD
[AZURE.INCLUDE [learn-about-deployment-models](../../includes/learn-about-deployment-models-include.md)] This article covers creating a resource with the classic deployment model. 
=======
[AZURE.INCLUDE [learn-about-deployment-models](../../includes/learn-about-deployment-models-classic-include.md)] Resource Manager model.
 
>>>>>>> 08be3281

Your Availability Group can contain replicas that are on-premises only, Azure only, or span both on-premises and Azure for hybrid configurations. Azure replicas can reside within the same region or across multiple regions using multiple virtual networks (VNets). The steps below assume you have already [configured an availability group](virtual-machines-sql-server-alwayson-availability-groups-gui.md) but have not configured a listener. 

## Guidelines and limitations for external listeners

Note the following guidelines about the availability group listener in Azure when you are deploying using the cloud service pubic VIP address:

- The availability group listener is supported on Windows Server 2008 R2, Windows Server 2012, and Windows Server 2012 R2.

- The client application must reside on a different cloud service than the one that contains your availability group VMs. Azure does not support direct server return with client and server in the same cloud service.

- By default, the steps in this article show how to configure one listener to use the cloud service Virtual IP (VIP) address. However, it is possible to reserve and create multiple VIP addresses for your cloud service. This enables you to use the steps in this article to create multiple listeners that are each associated with a different VIP. For information on how to create multiple VIP addresses, see [Multiple VIPs per cloud service](load-balancer-multivip.md).

- If you are creating a listener for a hybrid environment, the on-premises network must have connectivity to the public Internet in addition to the site-to-site VPN with the Azure virtual network. When in the Azure subnet, the availability group listener is reachable only by the public IP address of the respective cloud service.

<<<<<<< HEAD
=======
- It is not supported to create an external listener in the same cloud service where you also have an internal listener using the Internal Load Balancer (ILB).

>>>>>>> 08be3281
## Determine the accessibility of the Listener

[AZURE.INCLUDE [ag-listener-accessibility](../../includes/virtual-machines-ag-listener-determine-accessibility.md)]

This article focuses on creating a listener that uses **external load balancing**. If you want a listener that is private to your virtual network, see the version of this article that provides steps for setting up an [listener with ILB](virtual-machines-sql-server-configure-ilb-alwayson-availability-group-listener.md)

## Create load-balanced VM endpoints with direct server return

External load balancing uses the virtual the public Virtual IP address of the cloud service that hosts your VMs. So you do not need to create or configure the load balancer in this case. 

[AZURE.INCLUDE [load-balanced-endpoints](../../includes/virtual-machines-ag-listener-load-balanced-endpoints.md)]

1. Copy the PowerShell script below into a text editor and set the variable values to suit your environment (defaults have been provided for some parameters). Note that if your availability group spans Azure regions, you must run the script once in each datacenter for the cloud service and nodes that reside in that datacenter.

		# Define variables
		$ServiceName = "<MyCloudService>" # the name of the cloud service that contains the availability group nodes
		$AGNodes = "<VM1>","<VM2>","<VM3>" # all availability group nodes containing replicas in the same cloud service, separated by commas
		
		# Configure a load balanced endpoint for each node in $AGNodes, with direct server return enabled
		ForEach ($node in $AGNodes)
		{
		    Get-AzureVM -ServiceName $ServiceName -Name $node | Add-AzureEndpoint -Name "ListenerEndpoint" -Protocol "TCP" -PublicPort 1433 -LocalPort 1433 -LBSetName "ListenerEndpointLB" -ProbePort 59999 -ProbeProtocol "TCP" -DirectServerReturn $true | Update-AzureVM
		}

1. Once you have set the variables, copy the script from the text editor into your Azure PowerShell session to run it. If the prompt still shows >>, type ENTER again to make sure the script starts running.

## Verify that KB2854082 is installed if necessary

[AZURE.INCLUDE [kb2854082](../../includes/virtual-machines-ag-listener-kb2854082.md)]

## Open the firewall ports in availability group nodes

[AZURE.INCLUDE [firewall](../../includes/virtual-machines-ag-listener-open-firewall.md)]

## Create the availability group listener

[AZURE.INCLUDE [firewall](../../includes/virtual-machines-ag-listener-create-listener.md)]

1. For external load balancing, you must obtain the public virtual IP address of the cloud service that contains your replicas. Log into the Azure classic portal. Navigate to the cloud service that contains your availability group VM. Open the **Dashboard** view. 

3. Note the address shown under **Public Virtual IP (VIP) Address**. If your solution spans VNets, repeat this step for each cloud service that contains a VM that hosts a replica.

4. On one of the VMs, copy the PowerShell script below into a text editor and set the variables to the values you noted earlier.

		# Define variables
		$ClusterNetworkName = "<ClusterNetworkName>" # the cluster network name (Use Get-ClusterNetwork on Windows Server 2012 of higher to find the name)
		$IPResourceName = "<IPResourceName>" # the IP Address resource name 
		$CloudServiceIP = "<X.X.X.X>" # Public Virtual IP (VIP) address of your cloud service
		
		Import-Module FailoverClusters
		
		# If you are using Windows Server 2012 or higher, use the Get-Cluster Resource command. If you are using Windows Server 2008 R2, use the cluster res command. Both commands are commented out. Choose the one applicable to your environment and remove the # at the beginning of the line to convert the comment to an executable line of code. 
		
		# Get-ClusterResource $IPResourceName | Set-ClusterParameter -Multiple @{"Address"="$CloudServiceIP";"ProbePort"="59999";"SubnetMask"="255.255.255.255";"Network"="$ClusterNetworkName";"OverrideAddressMatch"=1;"EnableDhcp"=0}
		# cluster res $IPResourceName /priv enabledhcp=0 overrideaddressmatch=1 address=$CloudServiceIP probeport=59999  subnetmask=255.255.255.255


1. Once you have set the variables, open an elevated Windows PowerShell window, then copy the script from the text editor and paste into your Azure PowerShell session to run it. If the prompt still shows >>, type ENTER again to make sure the script starts running. 

1. Repeat this on each VM. This script configures the IP Address resource with the IP address of the cloud service and sets other parameters like the probe port. When the IP Address resource is brought online, it can then respond to the polling on the probe port from the load-balanced endpoint created earlier in this tutorial.

## Bring the listener online

[AZURE.INCLUDE [Bring-Listener-Online](../../includes/virtual-machines-ag-listener-bring-online.md)]

## Follow-up items

[AZURE.INCLUDE [Follow-up](../../includes/virtual-machines-ag-listener-follow-up.md)]

## Test the availability group listener (within the same VNet)

[AZURE.INCLUDE [Test-Listener-Within-VNET](../../includes/virtual-machines-ag-listener-test.md)]

## Test the availability group listener (over the internet)

In order to access the listener from outside the virtual network, you must be using external/public load balancing (described in this topic) rather than ILB, which is only accesible within the same VNet. In the connection string, you specify the cloud service name. For example, if you had a cloud service with the name *mycloudservice*, the sqlcmd statement would be as follows:

	sqlcmd -S "mycloudservice.cloudapp.net,<EndpointPort>" -d "<DatabaseName>" -U "<LoginId>" -P "<Password>"  -Q "select @@servername, db_name()" -l 15

Unlike the previous example, SQL authentication must be used, because the caller cannot use windows authentication over the internet. For more information, see [AlwaysOn Availability Group in Azure VM: Client Connectivity Scenarios](http://blogs.msdn.com/b/sqlcat/archive/2014/02/03/alwayson-availability-group-in-windows-azure-vm-client-connectivity-scenarios.aspx). When using SQL authentication, make sure that you create the same login on both replicas. For more information about troubleshooting logins with Availability Groups, see [How to map logins or use contained SQL database user to connect to other replicas and map to availability databases](http://blogs.msdn.com/b/alwaysonpro/archive/2014/02/19/how-to-map-logins-or-use-contained-sql-database-user-to-connect-to-other-replicas-and-map-to-availability-databases.aspx).

If the AlwaysOn replicas are in different subnets, clients must specify **MultisubnetFailover=True** in the connection string. This results in parallel connection attempts to replicas in the different subnets. Note that this scenario includes a cross-region AlwaysOn Availability Group deployment.

## Next Steps

[AZURE.INCLUDE [Listener-Next-Steps](../../includes/virtual-machines-ag-listener-next-steps.md)]
<|MERGE_RESOLUTION|>--- conflicted
+++ resolved
@@ -13,11 +13,7 @@
 	ms.topic="article"
 	ms.tgt_pltfrm="vm-windows-sql-server"
 	ms.workload="infrastructure-services"
-<<<<<<< HEAD
-	ms.date="09/16/2015"
-=======
 	ms.date="11/13/2015"
->>>>>>> 08be3281
 	ms.author="jroth" />
 
 # Configure an external listener for AlwaysOn Availability Groups in Azure
@@ -28,12 +24,8 @@
 
 This topic shows you how to configure a listener for an AlwaysOn Availability Group that is externally accessible on the internet. This is made possible associating the cloud service's **public Virtual IP (VIP)** address with the listener.
 
-<<<<<<< HEAD
-[AZURE.INCLUDE [learn-about-deployment-models](../../includes/learn-about-deployment-models-include.md)] This article covers creating a resource with the classic deployment model. 
-=======
 [AZURE.INCLUDE [learn-about-deployment-models](../../includes/learn-about-deployment-models-classic-include.md)] Resource Manager model.
  
->>>>>>> 08be3281
 
 Your Availability Group can contain replicas that are on-premises only, Azure only, or span both on-premises and Azure for hybrid configurations. Azure replicas can reside within the same region or across multiple regions using multiple virtual networks (VNets). The steps below assume you have already [configured an availability group](virtual-machines-sql-server-alwayson-availability-groups-gui.md) but have not configured a listener. 
 
@@ -49,11 +41,8 @@
 
 - If you are creating a listener for a hybrid environment, the on-premises network must have connectivity to the public Internet in addition to the site-to-site VPN with the Azure virtual network. When in the Azure subnet, the availability group listener is reachable only by the public IP address of the respective cloud service.
 
-<<<<<<< HEAD
-=======
 - It is not supported to create an external listener in the same cloud service where you also have an internal listener using the Internal Load Balancer (ILB).
 
->>>>>>> 08be3281
 ## Determine the accessibility of the Listener
 
 [AZURE.INCLUDE [ag-listener-accessibility](../../includes/virtual-machines-ag-listener-determine-accessibility.md)]
