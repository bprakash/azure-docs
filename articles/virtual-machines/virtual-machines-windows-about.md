---
title: About Windows Virtual Machines | Microsoft Docs
description: Learn about the basics of Windows virtual machines in Azure using both deployment models.
services: virtual-machines-windows
documentationcenter: ''
author: cynthn
manager: timlt
editor: tysonn
tags: azure-resource-manager,azure-service-management

ms.assetid: 316883a8-e526-48f6-a20b-7f1490b24d6c
ms.service: virtual-machines-windows
ms.workload: infrastructure-services
ms.tgt_pltfrm: vm-windows
ms.devlang: na
ms.topic: get-started-article
<<<<<<< HEAD
ms.date: 01/11/2016
=======
ms.date: 01/17/2017
>>>>>>> dd62886d
ms.author: cynthn

---
# About Windows virtual machines in Azure
[!INCLUDE [learn-about-deployment-models](../../includes/learn-about-deployment-models-both-include.md)]

Azure Virtual Machines is one of several types of on-demand, scalable computing resources that Azure offers. Typically, you'll choose a virtual machine if you need more control over the computing environment than the other choices offer.

An Azure virtual machine gives you the flexibility of virtualization without having to buy and maintain the physical hardware that runs the virtual machine. However, you still need to maintain the virtual machine -- configuring, patching, and maintaining the software that runs on the virtual machine. You can also learn [about Linux virtual machines in Azure](virtual-machines-linux-about.md?toc=%2fazure%2fvirtual-machines%2flinux%2ftoc.json).

This table helps you compare the choices offered by Azure.

[!INCLUDE [compute-table](../../includes/compute-options-table.md)]

[!INCLUDE [virtual-machines-choose-me-content](../../includes/virtual-machines-choose-me-content.md)]

## Next steps
Try out a virtual machine by creating a simple virtual machine quickly. For instructions, see [Create a virtual machine running Windows in the Azure portal](virtual-machines-windows-hero-tutorial.md?toc=%2fazure%2fvirtual-machines%2fwindows%2ftoc.json).

Because the tutorial helps you create a virtual machine quickly, it only shows you one way to do it instead of describing the various tools you can use to create virtual machines. For a summary of these tools and links to instructions, see [Different ways to create a Windows virtual machine](virtual-machines-windows-creation-choices.md?toc=%2fazure%2fvirtual-machines%2fwindows%2ftoc.json).
<|MERGE_RESOLUTION|>--- conflicted
+++ resolved
@@ -14,11 +14,7 @@
 ms.tgt_pltfrm: vm-windows
 ms.devlang: na
 ms.topic: get-started-article
-<<<<<<< HEAD
-ms.date: 01/11/2016
-=======
-ms.date: 01/17/2017
->>>>>>> dd62886d
+ms.date: 01/20/2017
 ms.author: cynthn
 
 ---
