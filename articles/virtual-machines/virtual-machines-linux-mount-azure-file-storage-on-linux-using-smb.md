--- conflicted
+++ resolved
@@ -1,11 +1,6 @@
 ---
-<<<<<<< HEAD
 title: Mount Azure File Storage on Linux VMs using SMB | Microsoft Docs
 description: How to mount Azure File Storage on Linux VMs using SMB with the Azure CLI 2.0
-=======
-title: Mount Azure File storage on Linux VMs by using SMB with Azure CLI 2.0 Preview | Microsoft Docs
-description: How to mount Azure File storage on Linux VMs using SMB with Azure CLI 2.0 Preview
->>>>>>> 2116b35b
 services: virtual-machines-linux
 documentationcenter: virtual-machines-linux
 author: vlivech
@@ -23,7 +18,6 @@
 
 ---
 
-<<<<<<< HEAD
 # Mount Azure File Storage on Linux VMs using SMB
 
 This article shows you how to utilize the Azure File Storage service on a Linux VM using an SMB mount with the Azure CLI 2.0. Azure File storage offers file shares in the cloud using the standard SMB protocol. You can also perform these steps with the [Azure CLI 1.0](virtual-machines-linux-mount-azure-file-storage-on-linux-using-smb-nodejs.md?toc=%2fazure%2fvirtual-machines%2flinux%2ftoc.json). The requirements are:
@@ -32,27 +26,6 @@
 - [SSH public and private key files](virtual-machines-linux-mac-create-ssh-keys.md)
 
 ## Quick Commands
-=======
-# Mount Azure File storage on Linux VMs using SMB with Azure CLI 2.0 Preview
-
-This article shows how to mount Azure File storage on a Linux VM by using the server message block (SMB) protocol. File storage offers file shares in the cloud via the standard SMB protocol. The requirements are:
-
-* An [Azure account](https://azure.microsoft.com/pricing/free-trial/)
-* [Secure Shell (SSH) public and private key files](virtual-machines-linux-mac-create-ssh-keys.md)
-
-## CLI versions to use
-You can complete the task by using one of the following command-line interface (CLI) versions:
-
-* Azure CLI 1.0: The CLI for the classic and Azure Resource Manager deployment models.
-* [Azure CLI 2.0 Preview](virtual-machines-linux-mount-azure-file-storage-on-linux-using-smb-nodejs.md?toc=%2fazure%2fvirtual-machines%2flinux%2ftoc.json): The next-generation CLI for the Resource Manager deployment model.
-
-
-## Quick commands
-
-To accomplish the task quickly, follow the steps in this section. For more detailed information and context, begin at the ["Detailed walkthrough"](virtual-machines-linux-mount-azure-file-storage-on-linux-using-smb.md#detailed-walkthrough) section.
-
-### Prerequisites
->>>>>>> 2116b35b
 
 * A resource group
 * An Azure virtual network
