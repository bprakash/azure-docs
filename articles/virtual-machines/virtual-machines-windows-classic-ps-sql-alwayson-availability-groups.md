--- conflicted
+++ resolved
@@ -1,567 +1,3 @@
 ---
-<<<<<<< HEAD
-title: Configure Always On availability group in Azure VM with PowerShell
-description: This tutorial uses resources created with  the classic deployment model, and uses PowerShell to create an Always On Availability Group in Azure.
-services: virtual-machines-windows
-documentationcenter: na
-author: MikeRayMSFT
-manager: jhubbard
-editor: ''
-tags: azure-service-management
-
-ms.assetid: a4e2f175-fe56-4218-86c7-a43fb916cc64
-ms.service: virtual-machines-windows
-ms.devlang: na
-ms.topic: article
-ms.tgt_pltfrm: vm-windows-sql-server
-ms.workload: infrastructure-services
-ms.date: 09/22/2016
-ms.author: mikeray
-
----
-# Configure Always On availability group in Azure VM with PowerShell
-> [!div class="op_single_selector"]
-> * [Resource Manager: Template](virtual-machines-windows-portal-sql-alwayson-availability-groups.md?toc=%2fazure%2fvirtual-machines%2fwindows%2ftoc.json)
-> * [Resource Manager: Manual](virtual-machines-windows-portal-sql-alwayson-availability-groups-manual.md?toc=%2fazure%2fvirtual-machines%2fwindows%2ftoc.json)
-> * [Classic: UI](virtual-machines-windows-classic-portal-sql-alwayson-availability-groups.md?toc=%2fazure%2fvirtual-machines%2fwindows%2fclassic%2ftoc.json)
-> * [Classic: PowerShell](virtual-machines-windows-classic-ps-sql-alwayson-availability-groups.md?toc=%2fazure%2fvirtual-machines%2fwindows%2fclassic%2ftoc.json)
-> 
-> 
-
-> [!IMPORTANT] 
-> Azure has two different deployment models for creating and working with resources: [Resource Manager and Classic](../azure-resource-manager/resource-manager-deployment-model.md). This article covers using the Classic deployment model. Microsoft recommends that most new deployments use the Resource Manager model.
-
-Azure virtual machines (VMs) can help database administrators to implement lower the cost of a high availability SQL Server system. This tutorial shows you how to implement an availability group using SQL Server Always On end-to-end inside an Azure environment. At the end of the tutorial, your SQL Server Always On solution in Azure will consist of the following elements:
-
-* A virtual network containing multiple subnets, including a front-end and a back-end subnet
-* A domain controller with an Active Directory (AD) domain
-* Two SQL Server VMs deployed to the back-end subnet and joined to the AD domain
-* A 3-node WSFC cluster with the Node Majority quorum model
-* An availability group with two synchronous-commit replicas of an availability database
-
-This scenario is chosen for its simplicity, not for its cost effectiveness or other factors on Azure. For example, you can minimize the number of VMs for a two-replica availability group in order to save on compute hours in Azure by using the domain controller as the quorum file share witness in a 2-node WSFC cluster. This method reduces the VM count by one from the above configuration.
-
-This tutorial is intended to show you the steps required to set up the described solution above without elaborating on the details of each step. Therefore, instead of showing you the GUI configuration steps, it uses PowerShell scripting to take you quickly through each step. It assumes the following:
-
-* You already have an Azure account with the virtual machine subscription.
-* You have installed the [Azure PowerShell cmdlets](/powershell/azureps-cmdlets-docs).
-* You already have a solid understanding of Always On Availability Groups for on-premise solutions. For more information, see [Always On Availability Groups (SQL Server)](https://msdn.microsoft.com/library/hh510230.aspx).
-
-## Connect to Your Azure Subscription and Create the Virtual Network
-1. In a PowerShell window on your local computer, import the Azure module, download a publishing settings file to your machine, and connect your PowerShell session to your Azure subscription by importing the downloaded publishing settings.
-   
-        Import-Module "C:\Program Files (x86)\Microsoft SDKs\Azure\PowerShell\Azure\Azure.psd1"
-        Get-AzurePublishSettingsFile
-        Import-AzurePublishSettingsFile <publishsettingsfilepath>
-   
-    The **Get-AzurePublishgSettingsFile** command automatically generates a management certificate with Azure downloads it to your machine. A browser will be automatically opened and you are prompted to enter the Microsoft account credentials for your Azure subscription. The downloaded **.publishsettings** file contains all the information you need to manage your Azure subscription. After saving this file to a local directory, import it using the **Import-AzurePublishSettingsFile** command.
-   
-   > [!NOTE]
-   > The publishsettings file contains your credentials (unencoded) that are used to administer your Azure subscriptions and services. The security best practice for this file is to store it temporarily outside your source directories (for example in the Libraries\Documents folder), and then delete it once the import has completed. A malicious user gaining access to the publishsettings file can edit, create, and delete your Azure services.
-   > 
-   > 
-2. Define a series of variables that you will use to create your cloud IT infrastructure.
-   
-        $location = "West US"
-        $affinityGroupName = "ContosoAG"
-        $affinityGroupDescription = "Contoso SQL HADR Affinity Group"
-        $affinityGroupLabel = "IaaS BI Affinity Group"
-        $networkConfigPath = "C:\scripts\Network.netcfg"
-        $virtualNetworkName = "ContosoNET"
-        $storageAccountName = "<uniquestorageaccountname>"
-        $storageAccountLabel = "Contoso SQL HADR Storage Account"
-        $storageAccountContainer = "https://" + $storageAccountName + ".blob.core.windows.net/vhds/"
-        $winImageName = (Get-AzureVMImage | where {$_.Label -like "Windows Server 2008 R2 SP1*"} | sort PublishedDate -Descending)[0].ImageName
-        $sqlImageName = (Get-AzureVMImage | where {$_.Label -like "SQL Server 2012 SP1 Enterprise*"} | sort PublishedDate -Descending)[0].ImageName
-        $dcServerName = "ContosoDC"
-        $dcServiceName = "<uniqueservicename>"
-        $availabilitySetName = "SQLHADR"
-        $vmAdminUser = "AzureAdmin"
-        $vmAdminPassword = "Contoso!000"
-        $workingDir = "c:\scripts\"
-   
-    Pay attention to the following to ensure that your commands will succeed later:
-   
-   * Variables **$storageAccountName** and **$dcServiceName** must be unique because they are used to identify your cloud storage account and cloud server, respectively, on the internet.
-   * Names specified for variables **$affinityGroupName** and **$virtualNetworkName** are configured in the virtual network configuration document that you will use later.
-   * **$sqlImageName** specifies the updated name of the VM image that contains SQL Server 2012 Service Pack 1 Enterprise Edition.
-   * For simplicity, **Contoso!000** is the same password used throughout the entire tutorial.
-3. Create an affinity group.
-   
-        New-AzureAffinityGroup `
-            -Name $affinityGroupName `
-            -Location $location `
-            -Description $affinityGroupDescription `
-            -Label $affinityGroupLabel
-4. Create a virtual network by importing a configuration file.
-   
-        Set-AzureVNetConfig `
-            -ConfigurationPath $networkConfigPath
-   
-    The configuration file contains the following XML document. In brief, it specifies a virtual network called **ContosoNET** in the affinity group called **ContosoAG**, and it has the address space **10.10.0.0/16** and has two subnets, **10.10.1.0/24** and **10.10.2.0/24**, which are the front subnet and back subnet, respectively. The front subnet is where you can place client applications such as Microsoft SharePoint, and the back subnet is where you will place the SQL Server VMs. If you change the **$affinityGroupName** and **$virtualNetworkName** variables earlier, you must also change the corresponding names below.
-   
-        <NetworkConfiguration xmlns:xsi="http://www.w3.org/2001/XMLSchema-instance" xmlns:xsd="http://www.w3.org/2001/XMLSchema" xmlns="http://schemas.microsoft.com/ServiceHosting/2011/07/NetworkConfiguration">
-          <VirtualNetworkConfiguration>
-            <Dns />
-            <VirtualNetworkSites>
-              <VirtualNetworkSite name="ContosoNET" AffinityGroup="ContosoAG">
-                <AddressSpace>
-                  <AddressPrefix>10.10.0.0/16</AddressPrefix>
-                </AddressSpace>
-                <Subnets>
-                  <Subnet name="Front">
-                    <AddressPrefix>10.10.1.0/24</AddressPrefix>
-                  </Subnet>
-                  <Subnet name="Back">
-                    <AddressPrefix>10.10.2.0/24</AddressPrefix>
-                  </Subnet>
-                </Subnets>
-              </VirtualNetworkSite>
-            </VirtualNetworkSites>
-          </VirtualNetworkConfiguration>
-        </NetworkConfiguration>
-5. Create a storage account that is associated with the affinity group you created and set it as the current storage account in your subscription.
-   
-        New-AzureStorageAccount `
-            -StorageAccountName $storageAccountName `
-            -Label $storageAccountLabel `
-            -AffinityGroup $affinityGroupName
-        Set-AzureSubscription `
-            -SubscriptionName (Get-AzureSubscription).SubscriptionName `
-            -CurrentStorageAccount $storageAccountName
-6. Create the DC server in new cloud service and availability set.
-   
-        New-AzureVMConfig `
-            -Name $dcServerName `
-            -InstanceSize Medium `
-            -ImageName $winImageName `
-            -MediaLocation "$storageAccountContainer$dcServerName.vhd" `
-            -DiskLabel "OS" |
-            Add-AzureProvisioningConfig `
-                -Windows `
-                -DisableAutomaticUpdates `
-                -AdminUserName $vmAdminUser `
-                -Password $vmAdminPassword |
-                New-AzureVM `
-                    -ServiceName $dcServiceName `
-                    –AffinityGroup $affinityGroupName `
-                    -VNetName $virtualNetworkName
-   
-    This series of piped commands do the following things:
-   
-   * **New-AzureVMConfig** creates a VM configuration.
-   * **Add-AzureProvisioningConfig** gives the configuration parameters of a standalone Windows server.
-   * **Add-AzureDataDisk** adds the data disk that you will use for storing Active Directory data, with caching option set to None.
-   * **New-AzureVM** creates a new cloud service and creates the new Azure VM in the new cloud service.
-7. Wait for the new VM to be fully provisioned and download the remote desktop file to your working directory. Since the new Azure VM takes a long time to provision, the while loop continues to poll the new VM until it is ready for use.
-   
-        $VMStatus = Get-AzureVM -ServiceName $dcServiceName -Name $dcServerName
-   
-        While ($VMStatus.InstanceStatus -ne "ReadyRole")
-        {
-            write-host "Waiting for " $VMStatus.Name "... Current Status = " $VMStatus.InstanceStatus
-            Start-Sleep -Seconds 15
-            $VMStatus = Get-AzureVM -ServiceName $dcServiceName -Name $dcServerName
-        }
-   
-        Get-AzureRemoteDesktopFile `
-            -ServiceName $dcServiceName `
-            -Name $dcServerName `
-            -LocalPath "$workingDir$dcServerName.rdp"
-
-The DC server is now successfully provisioned. Next, you will configure the Active Directory domain on this DC server. Leave the PowerShell window open on your local computer. You will use it again later to create the two SQL Server VMs.
-
-## Configure the Domain Controller
-1. Connect to the DC server by launching the remote desktop file. Use the machine administrator’s username AzureAdmin and password **Contoso!000**, which you specified when creating the new VM.
-2. Open a PowerShell window in administrator mode.
-3. Run the following **DCPROMO.EXE** command to setup the **corp.contoso.com** domain, with the data directories on drive M.
-   
-        dcpromo.exe `
-            /unattend `
-            /ReplicaOrNewDomain:Domain `
-            /NewDomain:Forest `
-            /NewDomainDNSName:corp.contoso.com `
-            /ForestLevel:4 `
-            /DomainNetbiosName:CORP `
-            /DomainLevel:4 `
-            /InstallDNS:Yes `
-            /ConfirmGc:Yes `
-            /CreateDNSDelegation:No `
-            /DatabasePath:"C:\Windows\NTDS" `
-            /LogPath:"C:\Windows\NTDS" `
-            /SYSVOLPath:"C:\Windows\SYSVOL" `
-            /SafeModeAdminPassword:"Contoso!000"
-   
-    Once the command completes, the VM restarts automatically.
-4. Connect to the DC server again by launching the remote desktop file. This time, log in as **CORP\Administrator**.
-5. Open a PowerShell window in administrator mode and import the Active Directory PowerShell module using the following command:
-   
-        Import-Module ActiveDirectory
-6. Run the following commands to add three users to the domain.
-   
-        $pwd = ConvertTo-SecureString "Contoso!000" -AsPlainText -Force
-        New-ADUser `
-            -Name 'Install' `
-            -AccountPassword  $pwd `
-            -PasswordNeverExpires $true `
-            -ChangePasswordAtLogon $false `
-            -Enabled $true
-        New-ADUser `
-            -Name 'SQLSvc1' `
-            -AccountPassword  $pwd `
-            -PasswordNeverExpires $true `
-            -ChangePasswordAtLogon $false `
-            -Enabled $true
-        New-ADUser `
-            -Name 'SQLSvc2' `
-            -AccountPassword  $pwd `
-            -PasswordNeverExpires $true `
-            -ChangePasswordAtLogon $false `
-            -Enabled $true
-   
-    **CORP\Install** is used to configure everything related to the SQL Server service instances, the WSFC cluster, and the availability group. **CORP\SQLSvc1** and **CORP\SQLSvc2** are used as the SQL Server service accounts for the two SQL Server VMs.
-7. Next, run the following commands to give **CORP\Install** the permissions to create computer objects in the domain.
-   
-        Cd ad:
-        $sid = new-object System.Security.Principal.SecurityIdentifier (Get-ADUser "Install").SID
-        $guid = new-object Guid bf967a86-0de6-11d0-a285-00aa003049e2
-        $ace1 = new-object System.DirectoryServices.ActiveDirectoryAccessRule $sid,"CreateChild","Allow",$guid,"All"
-        $corp = Get-ADObject -Identity "DC=corp,DC=contoso,DC=com"
-        $acl = Get-Acl $corp
-        $acl.AddAccessRule($ace1)
-        Set-Acl -Path "DC=corp,DC=contoso,DC=com" -AclObject $acl
-   
-    The GUID specified above is the GUID for the computer object type. The **CORP\Install** account needs the **Read All Properties** and **Create Computer Objects** permission in order to create the Active Direct objects for the WSFC cluster. The **Read All Properties** permission is already given to CORP\Install by default, so you do not need to grant it explicitly. For more information on permissions needed to create the WSFC cluster, see [Failover Cluster Step-by-Step Guide: Configuring Accounts in Active Directory](https://technet.microsoft.com/library/cc731002%28v=WS.10%29.aspx).
-   
-    Now that you have finished configuring Active Directory and the user objects, you will create two SQL Server VMs and join them to this domain.
-
-## Create the SQL Server VMs
-1. Continue to use the PowerShell window that is open on your local computer. Define the following additional variables:
-   
-        $domainName= "corp"
-        $FQDN = "corp.contoso.com"
-        $subnetName = "Back"
-        $sqlServiceName = "<uniqueservicename>"
-        $quorumServerName = "ContosoQuorum"
-        $sql1ServerName = "ContosoSQL1"
-        $sql2ServerName = "ContosoSQL2"
-        $availabilitySetName = "SQLHADR"
-        $dataDiskSize = 100
-        $dnsSettings = New-AzureDns -Name "ContosoBackDNS" -IPAddress "10.10.0.4"
-   
-    The IP address **10.10.0.4** is typically assigned to the first VM you create in the **10.10.0.0/16** subnet of your Azure virtual network. You should verify this is the address of your DC server by running **IPCONFIG**.
-2. Run the following piped commands to create the first VM in the WSFC cluster, named **ContosoQuorum**:
-   
-        New-AzureVMConfig `
-            -Name $quorumServerName `
-            -InstanceSize Medium `
-            -ImageName $winImageName `
-            -MediaLocation "$storageAccountContainer$quorumServerName.vhd" `
-            -AvailabilitySetName $availabilitySetName `
-            -DiskLabel "OS" |
-            Add-AzureProvisioningConfig `
-                -WindowsDomain `
-                -AdminUserName $vmAdminUser `
-                -Password $vmAdminPassword `
-                -DisableAutomaticUpdates `
-                -Domain $domainName `
-                -JoinDomain $FQDN `
-                -DomainUserName $vmAdminUser `
-                -DomainPassword $vmAdminPassword |
-                Set-AzureSubnet `
-                    -SubnetNames $subnetName |
-                    New-AzureVM `
-                        -ServiceName $sqlServiceName `
-                        –AffinityGroup $affinityGroupName `
-                        -VNetName $virtualNetworkName `
-                        -DnsSettings $dnsSettings
-   
-    Note the following regarding the command above:
-   
-   * **New-AzureVMConfig** creates a VM configuration with the desired availability set name. The subsequent VMs will be created with the same availability set name so that they are joined to the same availability set.
-   * **Add-AzureProvisioningConfig** joins the VM to the Active Directory domain you created.
-   * **Set-AzureSubnet** places the VM in the Back subnet.
-   * **New-AzureVM** creates a new cloud service and creates the new Azure VM in the new cloud service. The **DnsSettings** parameter specifies that the DNS server for the servers in the new cloud service has the IP address **10.10.0.4**, which is the IP address of the DC server. This parameter is needed to enable the new VMs in the cloud service to join to the Active Directory domain successfully. Without this parameter, you must manually set the IPv4 settings in your VM to use the DC server as the primary DNS server after the VM is provisioned and then join the VM to the Active Directory domain.
-3. Run the following piped commands to create the SQL Server VMs, named **ContosoSQL1** and **ContosoSQL2**.
-   
-        # Create ContosoSQL1...
-        New-AzureVMConfig `
-            -Name $sql1ServerName `
-            -InstanceSize Large `
-            -ImageName $sqlImageName `
-            -MediaLocation "$storageAccountContainer$sql1ServerName.vhd" `
-            -AvailabilitySetName $availabilitySetName `
-            -HostCaching "ReadOnly" `
-            -DiskLabel "OS" |
-            Add-AzureProvisioningConfig `
-                -WindowsDomain `
-                -AdminUserName $vmAdminUser `
-                -Password $vmAdminPassword `
-                -DisableAutomaticUpdates `
-                -Domain $domainName `
-                -JoinDomain $FQDN `
-                -DomainUserName $vmAdminUser `
-                -DomainPassword $vmAdminPassword |
-                Set-AzureSubnet `
-                    -SubnetNames $subnetName |
-                    Add-AzureEndpoint `
-                        -Name "SQL" `
-                        -Protocol "tcp" `
-                        -PublicPort 1 `
-                        -LocalPort 1433 |
-                        New-AzureVM `
-                            -ServiceName $sqlServiceName
-   
-        # Create ContosoSQL2...
-        New-AzureVMConfig `
-            -Name $sql2ServerName `
-            -InstanceSize Large `
-            -ImageName $sqlImageName `
-            -MediaLocation "$storageAccountContainer$sql2ServerName.vhd" `
-            -AvailabilitySetName $availabilitySetName `
-            -HostCaching "ReadOnly" `
-            -DiskLabel "OS" |
-            Add-AzureProvisioningConfig `
-                -WindowsDomain `
-                -AdminUserName $vmAdminUser `
-                -Password $vmAdminPassword `
-                -DisableAutomaticUpdates `
-                -Domain $domainName `
-                -JoinDomain $FQDN `
-                -DomainUserName $vmAdminUser `
-                -DomainPassword $vmAdminPassword |
-                Set-AzureSubnet `
-                    -SubnetNames $subnetName |
-                    Add-AzureEndpoint `
-                        -Name "SQL" `
-                        -Protocol "tcp" `
-                        -PublicPort 2 `
-                        -LocalPort 1433 |
-                        New-AzureVM `
-                            -ServiceName $sqlServiceName
-   
-    Note the following regarding the commands above:
-   
-   * **New-AzureVMConfig** uses the same availability set name as the DC server, and uses the SQL Server 2012 Service Pack 1 Enterprise Edition image in the virtual machine gallery. It also sets the operating system disk to read-caching only (no write caching). It is recommended that you migrate the database files to a separate data disk that you attach to the VM and configure it with no read or write caching. However, the next best thing is to remove write caching on the operating system disk, since you cannot remove read caching on the operating system disk.
-   * **Add-AzureProvisioningConfig** joins the VM to the Active Directory domain you created.
-   * **Set-AzureSubnet** places the VM in the Back subnet.
-   * **Add-AzureEndpoint** adds access endpoints so that client applications can access these SQL Server services instances on the internet. Different ports are given to ContosoSQL1 and ContosoSQL2.
-   * **New-AzureVM** creates the new SQL Server VM in the same cloud service as ContosoQuorum. You must place the VMs in the same cloud service if you want them to be in the same availability set.
-4. Wait for each VM to be fully provisioned and download its remote desktop file to your working directory. The for loop cycles through the three new VMs and executes the commands inside the top-level curly brackets for each of them.
-   
-        Foreach ($VM in $VMs = Get-AzureVM -ServiceName $sqlServiceName)
-        {
-            write-host "Waiting for " $VM.Name "..."
-   
-            # Loop until the VM status is "ReadyRole"
-            While ($VM.InstanceStatus -ne "ReadyRole")
-            {
-                write-host "  Current Status = " $VM.InstanceStatus
-                Start-Sleep -Seconds 15
-                $VM = Get-AzureVM -ServiceName $VM.ServiceName -Name $VM.InstanceName
-            }
-   
-            write-host "  Current Status = " $VM.InstanceStatus
-   
-            # Download remote desktop file
-            Get-AzureRemoteDesktopFile -ServiceName $VM.ServiceName -Name $VM.InstanceName -LocalPath "$workingDir$($VM.InstanceName).rdp"
-        }
-   
-    The SQL Server VMs are now provisioned and running, but they are installed with SQL Server with default options.
-
-## Initialize the WSFC Cluster VMs
-In this section, you need to modify the three servers you will use in the WSFC cluster and the SQL Server installation. Specifically:
-
-* (All servers) You need to install the **Failover Clustering** feature.
-* (All servers) You need to add **CORP\Install** as the machine **administrator**.
-* (ContosoSQL1 and ContosoSQL2 only) You need to add **CORP\Install** as a **sysadmin** role in the default database.
-* (ContosoSQL1 and ContosoSQL2 only) You need to add **NT AUTHORITY\System** as a login with the following permissions:
-  
-  * Alter any availability group
-  * Connect SQL
-  * View server state
-* (ContosoSQL1 and ContosoSQL2 only) The **TCP** protocol is already enabled on the SQL Server VM. However, you still need to open the firewall for remote access of SQL Server.
-
-Now, you are ready to start. Beginning with **ContosoQuorum**, follow the steps below:
-
-1. Connect to **ContosoQuorum** by launching the remote desktop files. Use the machine administrator’s username **AzureAdmin** and password **Contoso!000**, which you specified when creating the VMs.
-2. Verify that the computers have been successfully joined to **corp.contoso.com**.
-3. Wait for the SQL Server installation to finish running the automated initialization tasks before proceeding.
-4. Open a PowerShell window in administrator mode.
-5. Install the Windows Failover Clustering feature.
-   
-        Import-Module ServerManager
-        Add-WindowsFeature Failover-Clustering
-6. Add **CORP\Install** as local administrator.
-   
-        net localgroup administrators "CORP\Install" /Add
-7. Log out of ContosoQuorum. You are done with this server now.
-   
-        logoff.exe
-
-Next, initialize **ContosoSQL1** and **ContosoSQL2**. Follow the steps below, which are identical for both of the SQL Server VMs.
-
-1. Connect to the two SQL Server VMs by launching the remote desktop files. Use the machine administrator’s username **AzureAdmin** and password **Contoso!000**, which you specified when creating the VMs.
-2. Verify that the computers have been successfully joined to **corp.contoso.com**.
-3. Wait for the SQL Server installation to finish running the automated initialization tasks before proceeding.
-4. Open a PowerShell window in administrator mode.
-5. Install the Windows Failover Clustering feature.
-   
-        Import-Module ServerManager
-        Add-WindowsFeature Failover-Clustering
-6. Add **CORP\Install** as local administrator
-   
-        net localgroup administrators "CORP\Install" /Add
-7. Import the SQL Server PowerShell Provider.
-   
-        Set-ExecutionPolicy -Execution RemoteSigned -Force
-        Import-Module -Name "sqlps" -DisableNameChecking
-8. Add **CORP\Install** as the sysadmin role for the default SQL Server instance.
-   
-        net localgroup administrators "CORP\Install" /Add
-        Invoke-SqlCmd -Query "EXEC sp_addsrvrolemember 'CORP\Install', 'sysadmin'" -ServerInstance "."
-9. Add **NT AUTHORITY\System** as a login with the three permissions described above.
-   
-        Invoke-SqlCmd -Query "CREATE LOGIN [NT AUTHORITY\SYSTEM] FROM WINDOWS" -ServerInstance "."
-        Invoke-SqlCmd -Query "GRANT ALTER ANY AVAILABILITY GROUP TO [NT AUTHORITY\SYSTEM] AS SA" -ServerInstance "."
-        Invoke-SqlCmd -Query "GRANT CONNECT SQL TO [NT AUTHORITY\SYSTEM] AS SA" -ServerInstance "."
-        Invoke-SqlCmd -Query "GRANT VIEW SERVER STATE TO [NT AUTHORITY\SYSTEM] AS SA" -ServerInstance "."
-10. Open the firewall for remote access of SQL Server.
-    
-         netsh advfirewall firewall add rule name='SQL Server (TCP-In)' program='C:\Program Files\Microsoft SQL Server\MSSQL11.MSSQLSERVER\MSSQL\Binn\sqlservr.exe' dir=in action=allow protocol=TCP
-11. Log out of both VMs.
-    
-         logoff.exe
-
-Finally, you are ready to configure the availability group. You will use the SQL Server PowerShell Provider to perform all of the work on **ContosoSQL1**.
-
-## Configure the Availability Group
-1. Connect to **ContosoSQL1** again by launching the remote desktop files. Instead of logging in using the machine account, log in using **CORP\Install**.
-2. Open a PowerShell window in administrator mode.
-3. Define the following variables:
-   
-        $server1 = "ContosoSQL1"
-        $server2 = "ContosoSQL2"
-        $serverQuorum = "ContosoQuorum"
-        $acct1 = "CORP\SQLSvc1"
-        $acct2 = "CORP\SQLSvc2"
-        $password = "Contoso!000"
-        $clusterName = "Cluster1"
-        $timeout = New-Object System.TimeSpan -ArgumentList 0, 0, 30
-        $db = "MyDB1"
-        $backupShare = "\\$server1\backup"
-        $quorumShare = "\\$server1\quorum"
-        $ag = "AG1"
-4. Import SQL Server PowerShell Provider.
-   
-        Set-ExecutionPolicy RemoteSigned -Force
-        Import-Module "sqlps" -DisableNameChecking
-5. Change the SQL Server service account for ContosoSQL1 to CORP\SQLSvc1.
-   
-        $wmi1 = new-object ("Microsoft.SqlServer.Management.Smo.Wmi.ManagedComputer") $server1
-        $wmi1.services | where {$_.Type -eq 'SqlServer'} | foreach{$_.SetServiceAccount($acct1,$password)}
-        $svc1 = Get-Service -ComputerName $server1 -Name 'MSSQLSERVER'
-        $svc1.Stop()
-        $svc1.WaitForStatus([System.ServiceProcess.ServiceControllerStatus]::Stopped,$timeout)
-        $svc1.Start();
-        $svc1.WaitForStatus([System.ServiceProcess.ServiceControllerStatus]::Running,$timeout)
-6. Change the SQL Server service account for ContosoSQL2 to CORP\SQLSvc2.
-   
-        $wmi2 = new-object ("Microsoft.SqlServer.Management.Smo.Wmi.ManagedComputer") $server2
-        $wmi2.services | where {$_.Type -eq 'SqlServer'} | foreach{$_.SetServiceAccount($acct2,$password)}
-        $svc2 = Get-Service -ComputerName $server2 -Name 'MSSQLSERVER'
-        $svc2.Stop()
-        $svc2.WaitForStatus([System.ServiceProcess.ServiceControllerStatus]::Stopped,$timeout)
-        $svc2.Start();
-        $svc2.WaitForStatus([System.ServiceProcess.ServiceControllerStatus]::Running,$timeout)
-7. Download **CreateAzureFailoverCluster.ps1** from [Create WSFC Cluster for Always On Availability Groups in Azure VM](http://gallery.technet.microsoft.com/scriptcenter/Create-WSFC-Cluster-for-7c207d3a) to the local working directory. You will use this script to help you create a functional WSFC cluster. For important information on how WSFC interacts with the Azure network, see [High Availability and Disaster Recovery for SQL Server in Azure Virtual Machines](virtual-machines-windows-sql-high-availability-dr.md?toc=%2fazure%2fvirtual-machines%2fwindows%2ftoc.json).
-8. Change to your working directory and create the WSFC cluster with the downloaded script.
-   
-        Set-ExecutionPolicy Unrestricted -Force
-        .\CreateAzureFailoverCluster.ps1 -ClusterName "$clusterName" -ClusterNode "$server1","$server2","$serverQuorum"
-9. Enable Always On Availability Groups for the default SQL Server instances on **ContosoSQL1** and **ContosoSQL2**.
-   
-        Enable-SqlAlwaysOn `
-            -Path SQLSERVER:\SQL\$server1\Default `
-            -Force
-        Enable-SqlAlwaysOn `
-            -Path SQLSERVER:\SQL\$server2\Default `
-            -NoServiceRestart
-        $svc2.Stop()
-        $svc2.WaitForStatus([System.ServiceProcess.ServiceControllerStatus]::Stopped,$timeout)
-        $svc2.Start();
-        $svc2.WaitForStatus([System.ServiceProcess.ServiceControllerStatus]::Running,$timeout)
-10. Create a backup directory and grant permissions for the SQL Server service accounts. You will use this directory to prepare the availability database on the secondary replica.
-    
-         $backup = "C:\backup"
-         New-Item $backup -ItemType directory
-         net share backup=$backup "/grant:$acct1,FULL" "/grant:$acct2,FULL"
-         icacls.exe "$backup" /grant:r ("$acct1" + ":(OI)(CI)F") ("$acct2" + ":(OI)(CI)F")
-11. Create a database on **ContosoSQL1** called **MyDB1**, take both a full backup and a log backup, and restore them on **ContosoSQL2** with the **WITH NORECOVERY ** option.
-    
-         Invoke-SqlCmd -Query "CREATE database $db"
-         Backup-SqlDatabase -Database $db -BackupFile "$backupShare\db.bak" -ServerInstance $server1
-         Backup-SqlDatabase -Database $db -BackupFile "$backupShare\db.log" -ServerInstance $server1 -BackupAction Log
-         Restore-SqlDatabase -Database $db -BackupFile "$backupShare\db.bak" -ServerInstance $server2 -NoRecovery
-         Restore-SqlDatabase -Database $db -BackupFile "$backupShare\db.log" -ServerInstance $server2 -RestoreAction Log -NoRecovery
-12. Create the availability group endpoints on the SQL Server VMs and set the proper permissions on the endpoints.
-    
-         $endpoint =
-             New-SqlHadrEndpoint MyMirroringEndpoint `
-             -Port 5022 `
-             -Path "SQLSERVER:\SQL\$server1\Default"
-         Set-SqlHadrEndpoint `
-             -InputObject $endpoint `
-             -State "Started"
-         $endpoint =
-             New-SqlHadrEndpoint MyMirroringEndpoint `
-             -Port 5022 `
-             -Path "SQLSERVER:\SQL\$server2\Default"
-         Set-SqlHadrEndpoint `
-             -InputObject $endpoint `
-             -State "Started"
-    
-         Invoke-SqlCmd -Query "CREATE LOGIN [$acct2] FROM WINDOWS" -ServerInstance $server1
-         Invoke-SqlCmd -Query "GRANT CONNECT ON ENDPOINT::[MyMirroringEndpoint] TO [$acct2]" -ServerInstance $server1
-         Invoke-SqlCmd -Query "CREATE LOGIN [$acct1] FROM WINDOWS" -ServerInstance $server2
-         Invoke-SqlCmd -Query "GRANT CONNECT ON ENDPOINT::[MyMirroringEndpoint] TO [$acct1]" -ServerInstance $server2
-13. Create the availability replicas.
-    
-         $primaryReplica =
-             New-SqlAvailabilityReplica `
-             -Name $server1 `
-             -EndpointURL "TCP://$server1.corp.contoso.com:5022" `
-             -AvailabilityMode "SynchronousCommit" `
-             -FailoverMode "Automatic" `
-             -Version 11 `
-             -AsTemplate
-         $secondaryReplica =
-             New-SqlAvailabilityReplica `
-             -Name $server2 `
-             -EndpointURL "TCP://$server2.corp.contoso.com:5022" `
-             -AvailabilityMode "SynchronousCommit" `
-             -FailoverMode "Automatic" `
-             -Version 11 `
-             -AsTemplate
-14. Finally, create the availability group and join the secondary replica to the availability group.
-    
-         New-SqlAvailabilityGroup `
-             -Name $ag `
-             -Path "SQLSERVER:\SQL\$server1\Default" `
-             -AvailabilityReplica @($primaryReplica,$secondaryReplica) `
-             -Database $db
-         Join-SqlAvailabilityGroup `
-             -Path "SQLSERVER:\SQL\$server2\Default" `
-             -Name $ag
-         Add-SqlAvailabilityDatabase `
-             -Path "SQLSERVER:\SQL\$server2\Default\AvailabilityGroups\$ag" `
-             -Database $db
-
-## Next Steps
-You have now successfully implemented SQL Server Always On by creating an availability group in Azure. To configure a listener for this availability group, see [Configure an ILB listener for Always On Availability Groups in Azure](virtual-machines-windows-classic-ps-sql-int-listener.md?toc=%2fazure%2fvirtual-machines%2fwindows%2fclassic%2ftoc.json).
-
-For other information about using SQL Server in Azure, see [SQL Server on Azure Virtual Machines](virtual-machines-windows-sql-server-iaas-overview.md?toc=%2fazure%2fvirtual-machines%2fwindows%2ftoc.json).
-=======
 redirect_url: /azure/virtual-machines/windows/sqlclassic/virtual-machines-windows-classic-ps-sql-alwayson-availability-groups
----
->>>>>>> e8cfaf0d
+---