<properties
   pageTitle="Docker and Compose on a virtual machine | Microsoft Azure"
   description="Quick introduction to working with Compose and Docker on Linux virtual machines in Azure"
   services="virtual-machines-linux"
   documentationCenter=""
   authors="dlepow"
   manager="timlt"
   editor=""
   tags="azure-resource-manager"/>

<tags
   ms.service="virtual-machines-linux"
   ms.devlang="NA"
   ms.topic="article"
   ms.tgt_pltfrm="vm-linux"
   ms.workload="infrastructure-services"
   ms.date="06/10/2016"
   ms.author="danlep"/>

# Get Started with Docker and Compose to define and run a multi-container application on an Azure virtual machine

Get started using Docker and [Compose](http://github.com/docker/compose) to define and run a complex application on a Linux virtual machine in Azure. With Compose (the successor to *Fig*), you use a simple text file to define an application consisting of multiple Docker containers. Then you spin up your application in a single command which does everything to get it running on the VM. 

As an example, this article shows you how to quickly set up a WordPress blog with a backend MariaDB SQL database on an Ubuntu VM, but you can also use Compose to set up more complex applications.

<<<<<<< HEAD
[AZURE.INCLUDE [learn-about-deployment-models](../../includes/learn-about-deployment-models-classic-include.md)] Learn how to [perform these steps using the Resource Manager model](https://github.com/Azure/azure-quickstart-templates/tree/master/docker-wordpress-mysql).
=======
[AZURE.INCLUDE [learn-about-deployment-models](../../includes/learn-about-deployment-models-both-include.md)]
>>>>>>> 734a02d3


If you're new to Docker and containers, see the [Docker high level whiteboard](https://azure.microsoft.com/documentation/videos/docker-high-level-whiteboard/).

## Step 1: Set up a Linux VM as a Docker host

You can use a variety of Azure procedures and available images or Resource Manager templates in the Azure Markeplace to create a Linux VM and set it up as a Docker host. For example, see [Using the Docker VM Extension to deploy your environment](virtual-machines-linux-dockerextension.md) for a quick procedure to create an Ubuntu VM with the Azure Docker VM extension by using a [quickstart template](https://github.com/Azure/azure-quickstart-templates/tree/master/docker-simple-on-ubuntu). When you use the Docker VM extension, your VM is automatically set up as a Docker host and Compose is already installed. The example in that article shows you how to use the the [Azure command-line interface for Mac, Linux, and Windows](../xplat-cli-install.md) (the Azure CLI) in Resource Manager mode to create the VM.

## Step 2: Verify that Compose is installed

After the Linux VM is running with Docker, connect to it from your client computer using SSH.

To test your installation of Compose on the VM, run the following command.

```
$ docker-compose --version
```

You will see output similar to `docker-compose 1.6.2, build 4d72027`.

>[AZURE.TIP] If you used another method to create a Docker host and need to install Compose yourself, see the [Compose documentation](https://github.com/docker/compose/blob/882dc673ce84b0b29cd59b6815cb93f74a6c4134/docs/install.md).


## Step 3: Create a docker-compose.yml configuration file

Next you'll create a `docker-compose.yml` file, which is just a text configuration file, to define the Docker containers to run on the VM. The file specifies the image to run on each container (or it could be a build from a Dockerfile), necessary environment variables and dependencies, ports, links between containers, and so on. For details on yml file syntax, see [Compose file reference](http://docs.docker.com/compose/yml/).

Create a working directory on your VM, and use your favorite text editor to create `docker-compose.yml`. To try a simple example for a proof of concept, copy the following text to the file. This configuration uses images from the [DockerHub Registry](https://registry.hub.docker.com/_/wordpress/) to install WordPress (the open source blogging and content management system) and a linked backend MariaDB SQL database.

 ```
 wordpress:
  image: wordpress
  links:
    - db:mysql
  ports:
    - 80:80

db:
  image: mariadb
  environment:
    MYSQL_ROOT_PASSWORD: <your password>

```

## Step 4: Start the containers with Compose

In the working directory on your VM, simply run the following command. (Depending on your environment, you might need to run  `docker-compose` using `sudo`.)

```
$ docker-compose up -d

```

This starts the Docker containers specified in `docker-compose.yml`. You'll see output similar to:

```
Creating wordpress_db_1...
Creating wordpress_wordpress_1...
```

>[AZURE.NOTE] Be sure to use the **-d** option on start-up so that the containers run in the background continuously.

To verify that the containers are up, type `docker-compose ps`. You should see something like:

```
Name             Command             State              Ports
-------------------------------------------------------------------------
wordpress_db_1     /docker-           Up                 3306/tcp
             entrypoint.sh
             mysqld
wordpress_wordpr   /entrypoint.sh     Up                 0.0.0.0:80->80
ess_1              apache2-for ...                       /tcp
```

You can now connect to WordPress directly on the VM on port 80. If you used a Resource Manager template to create the VM, try connecting to `http://<dnsname>.<region>.cloudapp.azure.com` or, if you created the VM using the classic deployment model, try connecting to `http://<cloudservicename>.cloudapp.net`. You should now see the WordPress start screen, where you can complete the installation and get started with the application.

![WordPress start screen][wordpress_start]


## Next steps

* Go to the [Docker VM extension user guide](https://github.com/Azure/azure-docker-extension/blob/master/README.md) for more options to configure Docker and Compose in your Docker VM. For example, one option is to put the Compose yml file (converted to JSON) directly in the configuration of the Docker VM extension.
* Check out the [Compose command-line reference](http://docs.docker.com/compose/reference/) and [user guide](http://docs.docker.com/compose/) for more examples of building and deploying multi-container apps.
* Use an Azure Resource Manager template, either your own or one contributed from the [community](https://azure.microsoft.com/documentation/templates/), to deploy an Azure VM with Docker and an application set up with Compose. For example, the [Deploy a WordPress blog with Docker](https://github.com/Azure/azure-quickstart-templates/tree/master/docker-wordpress-mysql) template uses Docker and Compose to quickly deploy WordPress with a MySQL backend on an Ubuntu VM.
* Try integrating Docker Compose with a [Docker Swarm](virtual-machines-linux-docker-swarm.md) cluster. See
[Using Compose with Swarm](https://docs.docker.com/compose/swarm/) for scenarios.

<!--Image references-->

[wordpress_start]: ./media/virtual-machines-linux-docker-compose-quickstart/WordPress.png
<|MERGE_RESOLUTION|>--- conflicted
+++ resolved
@@ -1,120 +1,115 @@
-<properties
-   pageTitle="Docker and Compose on a virtual machine | Microsoft Azure"
-   description="Quick introduction to working with Compose and Docker on Linux virtual machines in Azure"
-   services="virtual-machines-linux"
-   documentationCenter=""
-   authors="dlepow"
-   manager="timlt"
-   editor=""
-   tags="azure-resource-manager"/>
-
-<tags
-   ms.service="virtual-machines-linux"
-   ms.devlang="NA"
-   ms.topic="article"
-   ms.tgt_pltfrm="vm-linux"
-   ms.workload="infrastructure-services"
-   ms.date="06/10/2016"
-   ms.author="danlep"/>
-
-# Get Started with Docker and Compose to define and run a multi-container application on an Azure virtual machine
-
-Get started using Docker and [Compose](http://github.com/docker/compose) to define and run a complex application on a Linux virtual machine in Azure. With Compose (the successor to *Fig*), you use a simple text file to define an application consisting of multiple Docker containers. Then you spin up your application in a single command which does everything to get it running on the VM. 
-
-As an example, this article shows you how to quickly set up a WordPress blog with a backend MariaDB SQL database on an Ubuntu VM, but you can also use Compose to set up more complex applications.
-
-<<<<<<< HEAD
-[AZURE.INCLUDE [learn-about-deployment-models](../../includes/learn-about-deployment-models-classic-include.md)] Learn how to [perform these steps using the Resource Manager model](https://github.com/Azure/azure-quickstart-templates/tree/master/docker-wordpress-mysql).
-=======
-[AZURE.INCLUDE [learn-about-deployment-models](../../includes/learn-about-deployment-models-both-include.md)]
->>>>>>> 734a02d3
-
-
-If you're new to Docker and containers, see the [Docker high level whiteboard](https://azure.microsoft.com/documentation/videos/docker-high-level-whiteboard/).
-
-## Step 1: Set up a Linux VM as a Docker host
-
-You can use a variety of Azure procedures and available images or Resource Manager templates in the Azure Markeplace to create a Linux VM and set it up as a Docker host. For example, see [Using the Docker VM Extension to deploy your environment](virtual-machines-linux-dockerextension.md) for a quick procedure to create an Ubuntu VM with the Azure Docker VM extension by using a [quickstart template](https://github.com/Azure/azure-quickstart-templates/tree/master/docker-simple-on-ubuntu). When you use the Docker VM extension, your VM is automatically set up as a Docker host and Compose is already installed. The example in that article shows you how to use the the [Azure command-line interface for Mac, Linux, and Windows](../xplat-cli-install.md) (the Azure CLI) in Resource Manager mode to create the VM.
-
-## Step 2: Verify that Compose is installed
-
-After the Linux VM is running with Docker, connect to it from your client computer using SSH.
-
-To test your installation of Compose on the VM, run the following command.
-
-```
-$ docker-compose --version
-```
-
-You will see output similar to `docker-compose 1.6.2, build 4d72027`.
-
->[AZURE.TIP] If you used another method to create a Docker host and need to install Compose yourself, see the [Compose documentation](https://github.com/docker/compose/blob/882dc673ce84b0b29cd59b6815cb93f74a6c4134/docs/install.md).
-
-
-## Step 3: Create a docker-compose.yml configuration file
-
-Next you'll create a `docker-compose.yml` file, which is just a text configuration file, to define the Docker containers to run on the VM. The file specifies the image to run on each container (or it could be a build from a Dockerfile), necessary environment variables and dependencies, ports, links between containers, and so on. For details on yml file syntax, see [Compose file reference](http://docs.docker.com/compose/yml/).
-
-Create a working directory on your VM, and use your favorite text editor to create `docker-compose.yml`. To try a simple example for a proof of concept, copy the following text to the file. This configuration uses images from the [DockerHub Registry](https://registry.hub.docker.com/_/wordpress/) to install WordPress (the open source blogging and content management system) and a linked backend MariaDB SQL database.
-
- ```
- wordpress:
-  image: wordpress
-  links:
-    - db:mysql
-  ports:
-    - 80:80
-
-db:
-  image: mariadb
-  environment:
-    MYSQL_ROOT_PASSWORD: <your password>
-
-```
-
-## Step 4: Start the containers with Compose
-
-In the working directory on your VM, simply run the following command. (Depending on your environment, you might need to run  `docker-compose` using `sudo`.)
-
-```
-$ docker-compose up -d
-
-```
-
-This starts the Docker containers specified in `docker-compose.yml`. You'll see output similar to:
-
-```
-Creating wordpress_db_1...
-Creating wordpress_wordpress_1...
-```
-
->[AZURE.NOTE] Be sure to use the **-d** option on start-up so that the containers run in the background continuously.
-
-To verify that the containers are up, type `docker-compose ps`. You should see something like:
-
-```
-Name             Command             State              Ports
--------------------------------------------------------------------------
-wordpress_db_1     /docker-           Up                 3306/tcp
-             entrypoint.sh
-             mysqld
-wordpress_wordpr   /entrypoint.sh     Up                 0.0.0.0:80->80
-ess_1              apache2-for ...                       /tcp
-```
-
-You can now connect to WordPress directly on the VM on port 80. If you used a Resource Manager template to create the VM, try connecting to `http://<dnsname>.<region>.cloudapp.azure.com` or, if you created the VM using the classic deployment model, try connecting to `http://<cloudservicename>.cloudapp.net`. You should now see the WordPress start screen, where you can complete the installation and get started with the application.
-
-![WordPress start screen][wordpress_start]
-
-
-## Next steps
-
-* Go to the [Docker VM extension user guide](https://github.com/Azure/azure-docker-extension/blob/master/README.md) for more options to configure Docker and Compose in your Docker VM. For example, one option is to put the Compose yml file (converted to JSON) directly in the configuration of the Docker VM extension.
-* Check out the [Compose command-line reference](http://docs.docker.com/compose/reference/) and [user guide](http://docs.docker.com/compose/) for more examples of building and deploying multi-container apps.
-* Use an Azure Resource Manager template, either your own or one contributed from the [community](https://azure.microsoft.com/documentation/templates/), to deploy an Azure VM with Docker and an application set up with Compose. For example, the [Deploy a WordPress blog with Docker](https://github.com/Azure/azure-quickstart-templates/tree/master/docker-wordpress-mysql) template uses Docker and Compose to quickly deploy WordPress with a MySQL backend on an Ubuntu VM.
-* Try integrating Docker Compose with a [Docker Swarm](virtual-machines-linux-docker-swarm.md) cluster. See
-[Using Compose with Swarm](https://docs.docker.com/compose/swarm/) for scenarios.
-
-<!--Image references-->
-
-[wordpress_start]: ./media/virtual-machines-linux-docker-compose-quickstart/WordPress.png
+<properties
+   pageTitle="Docker and Compose on a virtual machine | Microsoft Azure"
+   description="Quick introduction to working with Compose and Docker on Linux virtual machines in Azure"
+   services="virtual-machines-linux"
+   documentationCenter=""
+   authors="dlepow"
+   manager="timlt"
+   editor=""
+   tags="azure-resource-manager"/>
+
+<tags
+   ms.service="virtual-machines-linux"
+   ms.devlang="NA"
+   ms.topic="article"
+   ms.tgt_pltfrm="vm-linux"
+   ms.workload="infrastructure-services"
+   ms.date="06/10/2016"
+   ms.author="danlep"/>
+
+# Get Started with Docker and Compose to define and run a multi-container application on an Azure virtual machine
+
+Get started using Docker and [Compose](http://github.com/docker/compose) to define and run a complex application on a Linux virtual machine in Azure. With Compose (the successor to *Fig*), you use a simple text file to define an application consisting of multiple Docker containers. Then you spin up your application in a single command which does everything to get it running on the VM. 
+
+As an example, this article shows you how to quickly set up a WordPress blog with a backend MariaDB SQL database on an Ubuntu VM, but you can also use Compose to set up more complex applications.
+
+[AZURE.INCLUDE [learn-about-deployment-models](../../includes/learn-about-deployment-models-classic-include.md)] Learn how to [perform these steps using the Resource Manager model](https://github.com/Azure/azure-quickstart-templates/tree/master/docker-wordpress-mysql).
+
+If you're new to Docker and containers, see the [Docker high level whiteboard](https://azure.microsoft.com/documentation/videos/docker-high-level-whiteboard/).
+
+## Step 1: Set up a Linux VM as a Docker host
+
+You can use a variety of Azure procedures and available images or Resource Manager templates in the Azure Markeplace to create a Linux VM and set it up as a Docker host. For example, see [Using the Docker VM Extension to deploy your environment](virtual-machines-linux-dockerextension.md) for a quick procedure to create an Ubuntu VM with the Azure Docker VM extension by using a [quickstart template](https://github.com/Azure/azure-quickstart-templates/tree/master/docker-simple-on-ubuntu). When you use the Docker VM extension, your VM is automatically set up as a Docker host and Compose is already installed. The example in that article shows you how to use the the [Azure command-line interface for Mac, Linux, and Windows](../xplat-cli-install.md) (the Azure CLI) in Resource Manager mode to create the VM.
+
+## Step 2: Verify that Compose is installed
+
+After the Linux VM is running with Docker, connect to it from your client computer using SSH.
+
+To test your installation of Compose on the VM, run the following command.
+
+```
+$ docker-compose --version
+```
+
+You will see output similar to `docker-compose 1.6.2, build 4d72027`.
+
+>[AZURE.TIP] If you used another method to create a Docker host and need to install Compose yourself, see the [Compose documentation](https://github.com/docker/compose/blob/882dc673ce84b0b29cd59b6815cb93f74a6c4134/docs/install.md).
+
+
+## Step 3: Create a docker-compose.yml configuration file
+
+Next you'll create a `docker-compose.yml` file, which is just a text configuration file, to define the Docker containers to run on the VM. The file specifies the image to run on each container (or it could be a build from a Dockerfile), necessary environment variables and dependencies, ports, links between containers, and so on. For details on yml file syntax, see [Compose file reference](http://docs.docker.com/compose/yml/).
+
+Create a working directory on your VM, and use your favorite text editor to create `docker-compose.yml`. To try a simple example for a proof of concept, copy the following text to the file. This configuration uses images from the [DockerHub Registry](https://registry.hub.docker.com/_/wordpress/) to install WordPress (the open source blogging and content management system) and a linked backend MariaDB SQL database.
+
+ ```
+ wordpress:
+  image: wordpress
+  links:
+    - db:mysql
+  ports:
+    - 80:80
+
+db:
+  image: mariadb
+  environment:
+    MYSQL_ROOT_PASSWORD: <your password>
+
+```
+
+## Step 4: Start the containers with Compose
+
+In the working directory on your VM, simply run the following command. (Depending on your environment, you might need to run  `docker-compose` using `sudo`.)
+
+```
+$ docker-compose up -d
+
+```
+
+This starts the Docker containers specified in `docker-compose.yml`. You'll see output similar to:
+
+```
+Creating wordpress_db_1...
+Creating wordpress_wordpress_1...
+```
+
+>[AZURE.NOTE] Be sure to use the **-d** option on start-up so that the containers run in the background continuously.
+
+To verify that the containers are up, type `docker-compose ps`. You should see something like:
+
+```
+Name             Command             State              Ports
+-------------------------------------------------------------------------
+wordpress_db_1     /docker-           Up                 3306/tcp
+             entrypoint.sh
+             mysqld
+wordpress_wordpr   /entrypoint.sh     Up                 0.0.0.0:80->80
+ess_1              apache2-for ...                       /tcp
+```
+
+You can now connect to WordPress directly on the VM on port 80. If you used a Resource Manager template to create the VM, try connecting to `http://<dnsname>.<region>.cloudapp.azure.com` or, if you created the VM using the classic deployment model, try connecting to `http://<cloudservicename>.cloudapp.net`. You should now see the WordPress start screen, where you can complete the installation and get started with the application.
+
+![WordPress start screen][wordpress_start]
+
+
+## Next steps
+
+* Go to the [Docker VM extension user guide](https://github.com/Azure/azure-docker-extension/blob/master/README.md) for more options to configure Docker and Compose in your Docker VM. For example, one option is to put the Compose yml file (converted to JSON) directly in the configuration of the Docker VM extension.
+* Check out the [Compose command-line reference](http://docs.docker.com/compose/reference/) and [user guide](http://docs.docker.com/compose/) for more examples of building and deploying multi-container apps.
+* Use an Azure Resource Manager template, either your own or one contributed from the [community](https://azure.microsoft.com/documentation/templates/), to deploy an Azure VM with Docker and an application set up with Compose. For example, the [Deploy a WordPress blog with Docker](https://github.com/Azure/azure-quickstart-templates/tree/master/docker-wordpress-mysql) template uses Docker and Compose to quickly deploy WordPress with a MySQL backend on an Ubuntu VM.
+* Try integrating Docker Compose with a [Docker Swarm](virtual-machines-linux-docker-swarm.md) cluster. See
+[Using Compose with Swarm](https://docs.docker.com/compose/swarm/) for scenarios.
+
+<!--Image references-->
+
+[wordpress_start]: ./media/virtual-machines-linux-docker-compose-quickstart/WordPress.png