<properties
	pageTitle="Highly-available Active Directory Domain Services ARM template | Microsoft Azure"
<<<<<<< HEAD
	description="Easily deploy two servers acting as Active Directory Domain Services domain controllers with a Resource Manager Template and the Azure Preview portal, Azure PowerShell, or the Azure CLI."
=======
	description="Easily deploy two servers acting as Active Directory Domain Services domain controllers with a Resource Manager Template and the Azure portal, Azure PowerShell, or the Azure CLI."
>>>>>>> 08be3281
	services="virtual-machines"
	documentationCenter=""
	authors="davidmu1"
	manager="timlt"
	editor=""
	tags="azure-resource-manager"/>

<tags
	ms.service="virtual-machines"
	ms.workload="infrastructure-services"
	ms.tgt_pltfrm="vm-windows"
	ms.devlang="na"
	ms.topic="article"
	ms.date="10/08/2015"
	ms.author="davidmu"/>


# Deploy a highly-available Active Directory Domain Services domain with an Azure Resource Manager template

<<<<<<< HEAD
[AZURE.INCLUDE [learn-about-deployment-models](../../includes/learn-about-deployment-models-include.md)] This article covers creating a resource with the Resource Manager deployment model. You can't create this resource with the classic deployment model.
=======
[AZURE.INCLUDE [learn-about-deployment-models](../../includes/learn-about-deployment-models-rm-include.md)] classic deployment model. You can't create this resource with the classic deployment model.
>>>>>>> 08be3281

Use the instructions in this article to deploy a highly-available Active Directory domain using a Resource Manager template. This template creates two virtual machines in a new virtual network on the same subnet.

![](./media/virtual-machines-workload-template-ad-domain/two-server-ad.png)

You can run the template with the Azure portal, Azure PowerShell, or the Azure CLI.

## Azure portal

To deploy this workload using a Resource Manager template and the Azure portal, click [here](https://portal.azure.com/#create/Microsoft.Template/uri/https%3A%2F%2Fraw.githubusercontent.com%2FAzure%2Fazure-quickstart-templates%2Fmaster%2Factive-directory-new-domain-ha-2-dc%2Fazuredeploy.json).

![](./media/virtual-machines-workload-template-ad-domain/azure-portal-template.png)

1.	For the **Template** pane, click **Save**.
2.	Click **Parameters**. On the **Parameters** pane, enter new values, select from allowed values, or accept default values, and then click **OK**.
3.	If needed, click **Subscription** and select the correct Azure subscription.
4.	Click **Resource group** and select an existing resource group. Alternately, click **Or create new** to create a new one for this workload.
5.	If needed, click **Resource group location** and select the correct Azure location.
6.	If needed, click **Legal terms** to review the terms and agreement for using the template.
7.	Click **Create**.

Depending on the template, it can take some time for Azure to build the workload. When the template execution is complete, you have a new two-server Active Directory domain in your existing or new resource group.

## Azure PowerShell

[AZURE.INCLUDE [powershell-preview](../../includes/powershell-preview-inline-include.md)]

Fill in an Azure deployment name, a new Resource Group name, and an Azure datacenter location in the following set of commands. Remove everything within the quotes, including the < and > characters.

	$deployName="<deployment name>"
	$RGName="<resource group name>"
	$locName="<Azure location, such as West US>"
	$templateURI="https://raw.githubusercontent.com/azure/azure-quickstart-templates/master/active-directory-new-domain-ha-2-dc/azuredeploy.json"
	New-AzureRmResourceGroup -Name $RGName -Location $locName
	New-AzureRmResourceGroupDeployment -Name $deployName -ResourceGroupName $RGName -TemplateUri $templateURI

Here is an example.

	$deployName="TestDeployment"
	$RGName="TestRG"
	$locname="West US"
	$templateURI="https://raw.githubusercontent.com/azure/azure-quickstart-templates/master/active-directory-new-domain-ha-2-dc/azuredeploy.json"
	New-AzureRmResourceGroup -Name $RGName -Location $locName
	New-AzureRmResourceGroupDeployment -Name $deployName -ResourceGroupName $RGName -TemplateUri $templateURI

Next, run your command block in the Azure PowerShell prompt.

When you run the **New-AzureRmResourceGroupDeployment** command, you will be prompted to supply the values for a series of parameters. When you have specified all the parameter values, **New-AzureRmResourceGroupDeployment** creates and configures the virtual machines.

When the template execution is complete, you have a new two-server Active Directory domain configuration in your new resource group.

## Azure CLI

Before you begin, make sure you have the right version of Azure CLI installed, you have logged in, and you have switched to the new Resource Manager mode. For the details, click [here](virtual-machines-deploy-rmtemplates-azure-cli.md#getting-ready).

First, you create a new resource group. Use the following command and specify the name of the group and the Azure data center location into which you want to deploy.

	azure group create <group name> <location>

Next, use the following command and specify the name of your new resource group and the name of an Azure deployment.

	azure group deployment create --template-uri https://raw.githubusercontent.com/azure/azure-quickstart-templates/master/active-directory-new-domain-ha-2-dc/azuredeploy.json <group name> <deployment name>

Here is an example.

	azure group create adtestbed eastus2
	azure group deployment create --template-uri https://raw.githubusercontent.com/azure/azure-quickstart-templates/master/active-directory-new-domain-ha-2-dc/azuredeploy.json adtestbed wldevtest

When you run the **azure group deployment create** command, you will be prompted to supply the values for a series of parameters. When you have specified all the parameter values, Azure creates and configures the virtual machines.

When the template execution is complete, you have a new, two-server Active Directory Domain Services domain configuration in your new resource group.


## Additional Resources

[Deploy and manage virtual machines using Azure Resource Manager Templates and Azure PowerShell](virtual-machines-deploy-rmtemplates-powershell.md)

[Azure Compute, Network and Storage Providers under Azure Resource Manager](virtual-machines-azurerm-versus-azuresm.md)

[Azure Resource Manager Overview](../resource-group-overview.md)

[Deploy and manage virtual machines using Azure Resource Manager templates and the Azure CLI](virtual-machines-deploy-rmtemplates-azure-cli.md)

[Virtual machines documentation](http://azure.microsoft.com/documentation/services/virtual-machines/)

[How to install and configure Azure PowerShell](../install-configure-powershell.md)<|MERGE_RESOLUTION|>--- conflicted
+++ resolved
@@ -1,10 +1,6 @@
 <properties
 	pageTitle="Highly-available Active Directory Domain Services ARM template | Microsoft Azure"
-<<<<<<< HEAD
-	description="Easily deploy two servers acting as Active Directory Domain Services domain controllers with a Resource Manager Template and the Azure Preview portal, Azure PowerShell, or the Azure CLI."
-=======
 	description="Easily deploy two servers acting as Active Directory Domain Services domain controllers with a Resource Manager Template and the Azure portal, Azure PowerShell, or the Azure CLI."
->>>>>>> 08be3281
 	services="virtual-machines"
 	documentationCenter=""
 	authors="davidmu1"
@@ -24,11 +20,7 @@
 
 # Deploy a highly-available Active Directory Domain Services domain with an Azure Resource Manager template
 
-<<<<<<< HEAD
-[AZURE.INCLUDE [learn-about-deployment-models](../../includes/learn-about-deployment-models-include.md)] This article covers creating a resource with the Resource Manager deployment model. You can't create this resource with the classic deployment model.
-=======
 [AZURE.INCLUDE [learn-about-deployment-models](../../includes/learn-about-deployment-models-rm-include.md)] classic deployment model. You can't create this resource with the classic deployment model.
->>>>>>> 08be3281
 
 Use the instructions in this article to deploy a highly-available Active Directory domain using a Resource Manager template. This template creates two virtual machines in a new virtual network on the same subnet.
 
