<<<<<<< HEAD
<properties 
	pageTitle="Create an Oracle Database VM with the Azure portal | Microsoft Azure" 
	description="Learn how to create a virtual machine with an Oracle Database on it using the classic deployment model and the Azure preview portal." 
	services="virtual-machines" 
	authors="bbenz" 
	documentationCenter=""
	tags="azure-service-management"/>
	
<tags 
	ms.service="virtual-machines" 
	ms.devlang="na" 
	ms.topic="article" 
	ms.tgt_pltfrm="Windows" 
	ms.workload="infrastructure-services" 
	ms.date="06/22/2015" 
	ms.author="bbenz" />
	
#Create an Oracle Database virtual machine in Azure

[AZURE.INCLUDE [learn-about-deployment-models](../../includes/learn-about-deployment-models-include.md)] This article covers creating a resource with the classic deployment model. 
=======
<properties
	pageTitle="Create an Oracle Database VM with the Azure classic portal | Microsoft Azure"
	description="Learn how to create a virtual machine with an Oracle Database on it using the classic deployment model and the Azure portal."
	services="virtual-machines"
	authors="bbenz"
	documentationCenter=""
	tags="azure-service-management"/>

<tags
	ms.service="virtual-machines"
	ms.devlang="na"
	ms.topic="article"
	ms.tgt_pltfrm="Windows"
	ms.workload="infrastructure-services"
	ms.date="06/22/2015"
	ms.author="bbenz" />

#Create an Oracle Database virtual machine in Azure

[AZURE.INCLUDE [learn-about-deployment-models](../../includes/learn-about-deployment-models-classic-include.md)] Resource Manager model.

>>>>>>> 08be3281

The following example shows you how you can create a virtual machine (VM) based on a Microsoft-provided Oracle Database image running on Windows Server 2012 in Azure. There are two steps. First, create the VM, and then create the Oracle Database inside the VM. The example shown is Oracle Database version 12c, but the steps are virtually identical for version 11g.

##To create an Oracle Database VM in Azure

1.	Log in to the [Azure portal](https://ms.portal.azure.com/).

2.	Click **Marketplace**, click **Compute**, and then type **Oracle** into the search box.

3.	Select one of the available Oracle Database images including **version 11g, version 12c, Standard Edition, Enterprise Edition, or one of the popular options or advanced options bundles.**  Review the information about the image you select (such as minimum recommended size), and then click **Next**.

4.	Specify a **Host Name** for the VM.

5.	Specify a **User Name** for the VM. Note that this user is for remotely logging in to the VM; this is not the Oracle database user name.

6.	Specify and confirm a password for the VM, or provide a SSH Public Key.

7.	Choose a **Pricing Tier**.  Note that Recommended Pricing Tiers are displayed by default, to see all configuration options, click **View all** on the top right.

8.	Set the optional configuration as needed, with these considerations:

	a. Leave **Storage Account** as-is to create a new storage account with the VM name.

	b. Leave **Availability Set** as “Not Configured”.

	c. Do not add any **endpoints** at this time.

9.	Choose or create a resource group.

10. Choose a **Subscription**.

11. Choose a **Location**.

12. Click **Create**, and the process of creating a VM will begin. After the VM has a status of **Running**, proceed to the next procedure.


##To create your database using the Oracle Database VM in Azure

1.	Log in to the [Azure portal](https://ms.portal.azure.com/).

2.	Click **Virtual Machines**.

3.	Click the name of the VM that you want to log in to.

4.	Click **Connect**.

5.	Respond to the prompts as needed to connect to the VM. When prompted for the administrator name and password, use the values that you provided when you created the VM.

6.	Create an environment variable named **ORACLE_HOSTNAME** with its value set to the computer name of the VM. You can create an environment variable using the following steps:

	a.	In Windows, click **Start**, type **Control Panel**, click the **Control Panel** icon, click **System and Security**, click **System**, and then click **Advanced system settings**.

	b.	Click the **Advanced** tab, and then click **Environment Variables**.

	c.	Under the **System variables** section, click **New** to create the variable.

	d.	In the **New system variable** dialog box, enter **ORACLE_HOSTNAME** for the name of the variable, and then enter the computer name of the VM as the value. To determine the computer name, open a command prompt and run **SET COMPUTERNAME** (the output of that command will contain the computer name).

	e.	Click **OK** to save the new environment variable and close the **New system variable** dialog box.

	f.	Close the other dialog boxes that were opened by Control Panel.

7.	In Windows, click **Start**, and then type **Database Configuration Assistant**. Click the **Database Configuration Assistant** icon.

8.	Within the **Database Configuration Assistant** wizard, provide values as needed for each dialog box step:

	a.	**Step 1:** Click **Create Database** and then click **Next**.

		![](media/virtual-machines-creating-oracle-database-virtual-machine/image5.png)

	b. **Step 2:** Enter a value for **Global Database Name**. Enter and confirm a value for **Administrative Password**. This password is for your Oracle database **SYSTEM** user. Clear **Create As Container Database**. Click **Next**.

		![](media/virtual-machines-creating-oracle-database-virtual-machine/image6.png)

	c. **Step 3:** The prerequisites check should proceed automatically, advancing to **Step 4**.

	d. **Step 4:** Review the **Create Database – Summary** options, and then click **Finish**.

		![](media/virtual-machines-creating-oracle-database-virtual-machine/image7.png)
	e. **Step 5:** The **Progress Page** will report the status of your database creation.

		![](media/virtual-machines-creating-oracle-database-virtual-machine/image8.png)
	f. After your database is created, you’ll have the option to use the **Password Management** dialog box. Modify password settings if needed for your requirements, and then close the dialog boxes to exit the **Database Configuration Assistant** wizard.

##To confirm your database is installed

1.	Still logged in to your VM, start a SQL Plus command prompt. In Windows, click *Start**, then type **SQL Plus**. Click the **SQL Plus** icon.

2.	When prompted, log in using the user name of **SYSTEM** and the password that you specified when you created the Oracle database.

3.	Run the following command at the SQL Plus command prompt.

		**select \* from GLOBAL\_NAME;**

	The result should be the global name of the database that you created.

	![](media/virtual-machines-creating-oracle-database-virtual-machine/image9.png)

##Allowing your database to be reached remotely
To allow your database to be reached remotely (for example, from a client computer running Java code), you’ll need to start the database listener, open port 1521 in your virtual machine’s firewall, and create a public endpoint for port 1521.

### Start the database listener
1.	Log in to your VM.

2.	Open a command prompt.

3.	At the command prompt, run the following command.

		**lsnrctl start**

> [AZURE.NOTE] You can run **lsnrctl status** to check the status of the listener. When you want to stop the listener, you can run **lsnrctl stop**.

### Open port 1521 in your virtual machine’s firewall

1.	While still logged in to your virtual machine, in Windows, click **Start**, type **Windows Firewall with Advanced Security**, and then click the **Windows Firewall with Advanced Security** icon. This opens the **Windows Firewall with Advanced Security** management console.

2.	Within the firewall management console, click **Inbound Rules** in the left pane (if you don’t see **Inbound Rules**, expand the top node in the left pane), and then click **New Rule** in the right pane.

3.	For **Rule Type**, select **Port** and then click **Next**.

4.	For **Protocol and Port**, select **TCP**, select **Specific local ports**, enter **1521** for the port, and then click **Next**.

5.	Select **Allow the connection** and click **Next**.

6.	Accept the defaults for the profiles for which the rule applies and then click **Next**.

7.	Specify a name for the rule and optionally a description, and then click **Finish**.

### Create a public endpoint for port 1521

1.	Log in to the [Azure portal](https://ms.portal.azure.com/).

2.	Click **Browse**.

3.  Click **Virtual Machines**.

4.	Select the virtual machine.

5.	Click **Settings**.

6.	Click **Endpoints**.

7.	Click **Add**.

8.	Specify a name for the endpoint:

	a. Use **TCP** for the protocol.

	b. Use **1521** for the public port.

	c. Use **1521** for the private port.

9.	Leave the rest of the options as-is.

10. Click **OK**.

##Enabling Oracle Database Enterprise Manager remote access
If you want to enable remote access to Oracle Database Enterprise Manager, open port 5500 in your firewall, and create a virtual machine endpoint for 5500 in the Azure classic portal (using the steps shown earlier for opening port 1521 and creating an endpoint for 1521). Then, to run the Oracle Enterprise Manager from the remote computer, open a browser to the URL in the form of `http://<<unique_domain_name>>:5500/em`.

> [AZURE.NOTE] You can determine the value for *\<\<unique\_domain\_name\>\>* within the [Azure classic portal](https://ms.portal.azure.com/) by clicking **Virtual Machines** and then selecting the virtual machine that you are using to run Oracle Database).

##Configuring Popular Options and Advanced Options Bundles
If you chose the **Oracle Database with Popular Options** or the **Oracle Database with Advanced Options bundle**, the next step is to configure the add-on features in your Oracle installation. Refer to the Oracle documentation for instruction on setting these up on Windows, as configurations can vary widely based on your needs of each individual component.

The **Oracle Database with Popular Options bundle** includes Oracle Database Enterprise Edition and license-included instances of [Partitioning](http://www.oracle.com/us/products/database/options/partitioning/overview/index.html), [Active Data Guard](http://www.oracle.com/us/products/database/options/active-data-guard/overview/index.html), [Oracle Tuning Pack for Database](http://docs.oracle.com/html/A86647_01/tun_ovw.htm), [Oracle Diagnostics Pack for Database](http://docs.oracle.com/cd/B28359_01/license.111/b28287/options.htm#CIHIHDDJ), and [Oracle Lifecycle Management Pack for Database](http://www.oracle.com/technetwork/oem/lifecycle-mgmt-495331.html).

The **Oracle Database with Advanced Options bundle** includes license-included instances of all the options in the Popular Options bundle, plus [Advanced Compression](http://www.oracle.com/us/products/database/options/advanced-compression/overview/index.html), [Advanced Security](http://www.oracle.com/us/products/database/options/advanced-security/overview/index.html), [Label Security](http://www.oracle.com/us/products/database/options/label-security/overview/index.html), [Database Vault](http://www.oracle.com/us/products/database/options/database-vault/overview/index.html), [Advanced Analytics](http://www.oracle.com/us/products/database/options/advanced-analytics/overview/index.html), [OLAP](http://docs.oracle.com/cd/E11882_01/license.112/e47877/options.htm#CIHGDEEF), [Spatial and Graph](http://docs.oracle.com/cd/E11882_01/license.112/e47877/options.htm#CIHGDEEF), [In-Memory Database Cache](http://www.oracle.com/technetwork/products/timesten/overview/timesten-imdb-cache-101293.html), [Data Masking Pack](http://docs.oracle.com/cd/E11882_01/license.112/e47877/options.htm#CHDGEEBB), and the Oracle Test Data Management Pack (as part of the Data Masking Pack).

##Additional resources
Now that you’ve set up your virtual machine and created your database, see the following topics for additional information.

-	[Oracle virtual machine images - Miscellaneous considerations](virtual-machines-miscellaneous-considerations-oracle-virtual-machine-images.md)

-	[Oracle Database 12c Documentation Library](http://www.oracle.com/pls/db1211/homepage)

-	[Connecting to Oracle Database from a Java Application](http://docs.oracle.com/cd/E11882_01/appdev.112/e12137/getconn.htm#TDPJD136)

-	[Oracle virtual machine images for Azure](virtual-machines-oracle-list-oracle-virtual-machine-images.md)

-	[Oracle Database 2 Day DBA 12c Release 1](http://docs.oracle.com/cd/E16655_01/server.121/e17643/toc.htm)<|MERGE_RESOLUTION|>--- conflicted
+++ resolved
@@ -1,25 +1,3 @@
-<<<<<<< HEAD
-<properties 
-	pageTitle="Create an Oracle Database VM with the Azure portal | Microsoft Azure" 
-	description="Learn how to create a virtual machine with an Oracle Database on it using the classic deployment model and the Azure preview portal." 
-	services="virtual-machines" 
-	authors="bbenz" 
-	documentationCenter=""
-	tags="azure-service-management"/>
-	
-<tags 
-	ms.service="virtual-machines" 
-	ms.devlang="na" 
-	ms.topic="article" 
-	ms.tgt_pltfrm="Windows" 
-	ms.workload="infrastructure-services" 
-	ms.date="06/22/2015" 
-	ms.author="bbenz" />
-	
-#Create an Oracle Database virtual machine in Azure
-
-[AZURE.INCLUDE [learn-about-deployment-models](../../includes/learn-about-deployment-models-include.md)] This article covers creating a resource with the classic deployment model. 
-=======
 <properties
 	pageTitle="Create an Oracle Database VM with the Azure classic portal | Microsoft Azure"
 	description="Learn how to create a virtual machine with an Oracle Database on it using the classic deployment model and the Azure portal."
@@ -41,7 +19,6 @@
 
 [AZURE.INCLUDE [learn-about-deployment-models](../../includes/learn-about-deployment-models-classic-include.md)] Resource Manager model.
 
->>>>>>> 08be3281
 
 The following example shows you how you can create a virtual machine (VM) based on a Microsoft-provided Oracle Database image running on Windows Server 2012 in Azure. There are two steps. First, create the VM, and then create the Oracle Database inside the VM. The example shown is Oracle Database version 12c, but the steps are virtually identical for version 11g.
 
