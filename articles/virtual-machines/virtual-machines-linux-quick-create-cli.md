--- conflicted
+++ resolved
@@ -19,13 +19,7 @@
 
 # Create a Linux VM on Azure by using the CLI
 
-<<<<<<< HEAD
-> [AZURE.NOTE] If you have a few moments, help us to improve the Azure Linux virtual machine (VM) documentation by taking a [quick survey](https://aka.ms/linuxdocsurvey) of your experiences. Every answer helps us help you get your work done.
-
-This article shows how to quickly deploy a Linux virtual machine on Azure by using the `azure vm quick-create` command in the Azure command-line interface (CLI). The `quick-create` command deploys a VM, with a basic infrastructure surrounding it, that you can use to prototype or test a concept rapidly.  The article requires an Azure account ([get a free trial](https://azure.microsoft.com/pricing/free-trial/)), and [the Azure CLI](../xplat-cli-install.md) logged in (`azure login`) and in Azure Resource Manager mode (`azure config mode arm`).  You can also quickly deploy a Linux VM by using the [Azure portal](virtual-machines-linux-quick-create-portal.md).
-=======
-This article shows how to quickly deploy a Linux Virtual Machine on Azure using the Azure CLI's `azure vm quick-create` command. The `quick-create` command deploys a VM with a basic infrastructure surrounding it that you can use to prototype or test a concept rapidly.  The article requires an Azure account ([get a free trial](https://azure.microsoft.com/pricing/free-trial/)), and [the Azure CLI](../xplat-cli-install.md) logged in (`azure login`) and in Resource Manager mode (`azure config mode arm`).  You can also quickly deploy a Linux VM using the [Azure portal](virtual-machines-linux-quick-create-portal.md).
->>>>>>> 4f9e925a
+This article shows how to quickly deploy a Linux virtual machine (VM) on Azure by using the `azure vm quick-create` command in the Azure command-line interface (CLI). The `quick-create` command deploys a VM, with a basic infrastructure surrounding it, that you can use to prototype or test a concept rapidly.  The article requires an Azure account ([get a free trial](https://azure.microsoft.com/pricing/free-trial/)), and [the Azure CLI](../xplat-cli-install.md) logged in (`azure login`) and in Azure Resource Manager mode (`azure config mode arm`).  You can also quickly deploy a Linux VM by using the [Azure portal](virtual-machines-linux-quick-create-portal.md).
 
 ## Command summary
 
