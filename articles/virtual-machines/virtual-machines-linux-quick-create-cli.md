<properties
   pageTitle="Create a Linux VM on Azure using the CLI | Microsoft Azure"
   description="Create a Linux VM on Azure using the CLI."
   services="virtual-machines-linux"
   documentationCenter=""
   authors="vlivech"
   manager="timlt"
   editor=""/>

<tags
   ms.service="virtual-machines-linux"
   ms.devlang="NA"
   ms.topic="hero-article"
   ms.tgt_pltfrm="vm-linux"
   ms.workload="infrastructure"
<<<<<<< HEAD
   ms.date="04/08/2016"
=======
   ms.date="04/27/2016"
>>>>>>> e75a547e
   ms.author="v-livech"/>


# Create a Linux VM on Azure using the CLI

<<<<<<< HEAD
This article shows how to quickly deploy a Linux Virtual Machine on Azure using the Azure CLI's `azure vm quick-create` command. The `quick-create` command deploys a VM with a basic infrastructure surrounding it that you can use to prototype or test a concept very rapidly. Think of it as the quickest way to a Linux bash shell.  The article requires an Azure account ([get a free trial](https://azure.microsoft.com/pricing/free-trial/)] and [the Azure CLI](../xplat-cli-install.md) in resource manager mode (`azure config mode arm`).  You can also quickly deploy a Linux VM using the [Azure Portal](virtual-machines-linux-quick-create-portal.md).
=======
This article shows how to quickly deploy a Linux Virtual Machine on Azure using the Azure CLI's `azure vm quick-create` command. The `quick-create` command deploys a VM with a basic infrastructure surrounding it that you can use to prototype or test a concept very rapidly. Think of it as the quickest way to a Linux bash shell.  The article requires an Azure account ([get a free trial](https://azure.microsoft.com/pricing/free-trial/)), and [the Azure CLI](../xplat-cli-install.md) logged in (`azure login`) and in resource manager mode (`azure config mode arm`).  You can also quickly deploy a Linux VM using the [Azure Portal](virtual-machines-linux-quick-create-portal.md).
>>>>>>> e75a547e

## Quick Command Summary

```
# One command to deploy the VM and attach your SSH key
ahmet@fedora$ azure vm quick-create -M ~/.ssh/azure_id_rsa.pub
```

## Deploy the Linux VM

Using the same command from above we will show each prompt along with the output you should expect to see.  

<<<<<<< HEAD
For the ImageURN we will use `canonical:ubuntuserver:14.04.2-LTS:latest` to deploy a Ubuntu 14.04 VM. (To locate an image in the marketplace, [search for an image](virtual-machines-linux-cli-ps-findimage.md) or you can [upload your own custom image](virtual-machines-linux-create-upload-generic.md).).
=======
For the ImageURN we will use `canonical:ubuntuserver:14.04.2-LTS:latest` to deploy a Ubuntu 14.04 VM. (To locate an image in the marketplace, [search for an image](virtual-machines-linux-cli-ps-findimage.md) or you can [upload your own custom image](virtual-machines-linux-create-upload-generic.md)).
>>>>>>> e75a547e

In the following command walk through, please replace the prompts with values from your own environment, we are using "example" values.  The output should look like the following output block.  

```bash
# Follow the prompts and enter your own names
ahmet@fedora$ azure vm quick-create -M ~/.ssh/azure_id_rsa.pub
info:    Executing command vm quick-create
Resource group name: exampleRGname
Virtual machine name: exampleVMname
Location name: westus
Operating system Type [Windows, Linux]: Linux
ImageURN (in the format of "publisherName:offer:skus:version") or a VHD link to the user image: Canonical:UbuntuServer:14.04.4-LTS:latest
User name: ahmet
Password: ************************************************
Confirm password: ************************************************
```

```bash
########### expected output ###########
+ Looking up the VM "exampleVMname"
info:    Verifying the public key SSH file: /home/ahmet/.ssh/azure_id_rsa.pub
info:    Using the VM Size "Standard_D1"
info:    The [OS, Data] Disk or image configuration requires storage account
+ Looking up the storage account cli38948918364134011018
info:    Could not find the storage account "cli38948918364134011018", trying to create new one
+ Creating storage account "cli38948918364134011018" in "westus"
+ Looking up the storage account cli38948918364134011018
+ Looking up the NIC "examp-westu-3894891836-nic"
info:    An nic with given name "examp-westu-3894891836-nic" not found, creating a new one
+ Looking up the virtual network "examp-westu-3894891836-vnet"
info:    Preparing to create new virtual network and subnet
| Creating a new virtual network "examp-westu-3894891836-vnet" [address prefix: "10.0.0.0/16"] with subnet "examp-westu-3894891836-snet" [address prefix: "10.+.1.0/24"]
+ Looking up the virtual network "examp-westu-3894891836-vnet"
+ Looking up the subnet "examp-westu-3894891836-snet" under the virtual network "examp-westu-3894891836-vnet"
info:    Found public ip parameters, trying to setup PublicIP profile
+ Looking up the public ip "examp-westu-3894891836-pip"
info:    PublicIP with given name "examp-westu-3894891836-pip" not found, creating a new one
+ Creating public ip "examp-westu-3894891836-pip"
+ Looking up the public ip "examp-westu-3894891836-pip"
+ Creating NIC "examp-westu-3894891836-nic"
+ Looking up the NIC "examp-westu-3894891836-nic"
+ Creating VM "exampleVMname"
+ Looking up the VM "exampleVMname"
+ Looking up the NIC "examp-westu-3894891836-nic"
+ Looking up the public ip "examp-westu-3894891836-pip"
data:    Id                              :/subscriptions/<**subscriptionsID**>/resourceGroups/exampleRGname/providers/Microsoft.Compute/virtualMachines/exampleVMname
data:    ProvisioningState               :Succeeded
data:    Name                            :exampleVMname
data:    Location                        :westus
data:    Type                            :Microsoft.Compute/virtualMachines
data:
data:    Hardware Profile:
data:      Size                          :Standard_D1
data:
data:    Storage Profile:
data:      Image reference:
data:        Publisher                   :Canonical
data:        Offer                       :UbuntuServer
data:        Sku                         :14.04.4-LTS
data:        Version                     :latest
data:
data:      OS Disk:
data:        OSType                      :Linux
data:        Name                        :clife36db80ae0539d2-os-1460152163612
data:        Caching                     :ReadWrite
data:        CreateOption                :FromImage
data:        Vhd:
data:          Uri                       :https://<**subscriptionsID**>.blob.core.windows.net/vhds/clife36db80ae0539d2-os-1460152163612.vhd
data:
data:    OS Profile:
data:      Computer Name                 :exampleVMname
data:      User Name                     :ahmet
data:      Linux Configuration:
data:        Disable Password Auth       :false
data:
data:    Network Profile:
data:      Network Interfaces:
data:        Network Interface #1:
data:          Primary                   :true
data:          MAC Address               :00-0D-3A-33-4C-B2
data:          Provisioning State        :Succeeded
data:          Name                      :examp-westu-3894891836-nic
data:          Location                  :westus
data:            Public IP address       :13.88.22.244
data:            FQDN                    :examp-westu-3894891836-pip.westus.cloudapp.azure.com
data:
data:    Diagnostics Profile:
data:      BootDiagnostics Enabled       :true
data:      BootDiagnostics StorageUri    :https://<**subscriptionsID**>.blob.core.windows.net/
data:
data:      Diagnostics Instance View:
info:    vm quick-create command OK
```

<<<<<<< HEAD
You can now SSH into your VM on the default SSH port 22 and the Public IP address listed in the output above.
=======
You can now SSH into your VM on the default SSH port 22 and the Public IP address (or the fully qualified domain name -- FQDN) listed in the output above.
>>>>>>> e75a547e

```
ahmet@fedora$ ssh -i ~/.ssh/azure_id_rsa ubuntu@13.88.22.244
```

## Next Steps

The `azure vm quick-create` is the way to quickly deploy a VM so you can log in  to a bash shell and get working. Using `vm quick-create` does not give you the additional benefits of a complex environment.  To deploy a Linux VM customized for your infrastructure you can follow any of the articles below.

- [Use an Azure resource manager template to create a specific deployment](virtual-machines-linux-cli-deploy-templates.md)
- [Create your own custom environment for a Linux VM using Azure CLI commands directly](virtual-machines-linux-cli-deploy-templates.md).
- [Create a Linux VM on Azure using Templates](virtual-machines-linux-cli-deploy-templates.md)
- [Create a SSH Secured Linux VM on Azure using Templates](virtual-machines-linux-create-ssh-secured-vm-from-template.md)
- [Create a Linux VM using the Azure CLI](virtual-machines-linux-create-cli-complete.md)

Those articles will get you started in building an Azure infrastructure as well as any number of proprietary and open-source infrastructure deployment, configuration, and orchestration tools.<|MERGE_RESOLUTION|>--- conflicted
+++ resolved
@@ -13,21 +13,13 @@
    ms.topic="hero-article"
    ms.tgt_pltfrm="vm-linux"
    ms.workload="infrastructure"
-<<<<<<< HEAD
-   ms.date="04/08/2016"
-=======
    ms.date="04/27/2016"
->>>>>>> e75a547e
    ms.author="v-livech"/>
 
 
 # Create a Linux VM on Azure using the CLI
 
-<<<<<<< HEAD
-This article shows how to quickly deploy a Linux Virtual Machine on Azure using the Azure CLI's `azure vm quick-create` command. The `quick-create` command deploys a VM with a basic infrastructure surrounding it that you can use to prototype or test a concept very rapidly. Think of it as the quickest way to a Linux bash shell.  The article requires an Azure account ([get a free trial](https://azure.microsoft.com/pricing/free-trial/)] and [the Azure CLI](../xplat-cli-install.md) in resource manager mode (`azure config mode arm`).  You can also quickly deploy a Linux VM using the [Azure Portal](virtual-machines-linux-quick-create-portal.md).
-=======
 This article shows how to quickly deploy a Linux Virtual Machine on Azure using the Azure CLI's `azure vm quick-create` command. The `quick-create` command deploys a VM with a basic infrastructure surrounding it that you can use to prototype or test a concept very rapidly. Think of it as the quickest way to a Linux bash shell.  The article requires an Azure account ([get a free trial](https://azure.microsoft.com/pricing/free-trial/)), and [the Azure CLI](../xplat-cli-install.md) logged in (`azure login`) and in resource manager mode (`azure config mode arm`).  You can also quickly deploy a Linux VM using the [Azure Portal](virtual-machines-linux-quick-create-portal.md).
->>>>>>> e75a547e
 
 ## Quick Command Summary
 
@@ -40,11 +32,7 @@
 
 Using the same command from above we will show each prompt along with the output you should expect to see.  
 
-<<<<<<< HEAD
-For the ImageURN we will use `canonical:ubuntuserver:14.04.2-LTS:latest` to deploy a Ubuntu 14.04 VM. (To locate an image in the marketplace, [search for an image](virtual-machines-linux-cli-ps-findimage.md) or you can [upload your own custom image](virtual-machines-linux-create-upload-generic.md).).
-=======
 For the ImageURN we will use `canonical:ubuntuserver:14.04.2-LTS:latest` to deploy a Ubuntu 14.04 VM. (To locate an image in the marketplace, [search for an image](virtual-machines-linux-cli-ps-findimage.md) or you can [upload your own custom image](virtual-machines-linux-create-upload-generic.md)).
->>>>>>> e75a547e
 
 In the following command walk through, please replace the prompts with values from your own environment, we are using "example" values.  The output should look like the following output block.  
 
@@ -139,11 +127,7 @@
 info:    vm quick-create command OK
 ```
 
-<<<<<<< HEAD
-You can now SSH into your VM on the default SSH port 22 and the Public IP address listed in the output above.
-=======
 You can now SSH into your VM on the default SSH port 22 and the Public IP address (or the fully qualified domain name -- FQDN) listed in the output above.
->>>>>>> e75a547e
 
 ```
 ahmet@fedora$ ssh -i ~/.ssh/azure_id_rsa ubuntu@13.88.22.244
