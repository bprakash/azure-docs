<properties 
	pageTitle="Virtual Machines and Containers | Microsoft Azure" 
	description="Describes Virtual Machines, Docker and Linux containers, and their usage in groups of each in Azure, including the benefits of each and scenarios in which each approach works very well." 
	services="virtual-machines" 
	documentationCenter="virtual-machines" 
	authors="squillace" 
	manager="timlt"
	tags="azure-resource-manager,azure-service-management" 
/>
	

<tags 
	ms.service="virtual-machines" 
	ms.devlang="na" 
	ms.topic="article" 
	ms.tgt_pltfrm="infrastructure" 
	ms.workload="infrastructure" 
	ms.date="12/14/2015" 
	ms.author="rasquill" 
/>

<!--The next line, with one pound sign at the beginning, is the page title--> 
# Virtual Machines and Containers in Azure

<<<<<<< HEAD
[AZURE.INCLUDE [learn-about-deployment-models](../../includes/learn-about-deployment-models-include.md)] This article covers creating a resource with the Resource Manager deployment model. 
=======
[AZURE.INCLUDE [learn-about-deployment-models](../../includes/learn-about-deployment-models-both-include.md)]
 
>>>>>>> 08be3281

Azure offers you great cloud solutions, built on virtual machines&mdash;based on the emulation of physical computer hardware&mdash;to enable agile movement of software deployments and dramatically better resource consolidation than physical hardware. In the past few years, largely thanks to  the [Docker](https://www.docker.com) approach to containers and the docker ecosystem, Linux container technology has dramatically expanded the ways you can develop and manage distributed software. Application code in a container is isolated from the host Azure VM as well as other containers on the same VM, which gives you more development and deployment agility at the application level&mdash;in addition to the agility that Azure VMs already give you.

**But that's old news.** The *new* news is that Azure offers you even more Docker goodness:

- [Many](virtual-machines-docker-with-xplat-cli-install.md) [different](virtual-machines-docker-with-portal.md) [ways](virtual-machines-docker-ubuntu-quickstart.md) to [create Docker hosts](https://github.com/Azure/azure-quickstart-templates/tree/master/docker-simple-on-ubuntu) for containers to suit your situation
- [Azure Resource Manager](resource-group-overview.md) and [resource group templates](resource-group-authoring-templates.md) to simplify deploying and updating complex distributed applications
- integration with a large array of both proprietary and open-source configuration management tools

And because you can programmatically create VMs and Linux containers on Azure, you can also use VM and container *orchestration* tools to create groups of Virtual Machines (VMs) and to deploy applications inside both Linux containers and soon [Windows Containers](https://msdn.microsoft.com/virtualization/windowscontainers/about/about_overview). 

This article not only discusses these concepts at a high level, it also contains tons of links to more information, tutorials, and products related to container and cluster usage on Azure. If you know all this, and just want the links, they're right here at [tools for working with containers](#tools-for-working-with-containers).

## The difference between virtual machines and containers

Virtual machines run inside an isolated hardware virtualization environment provided by a [hypervisor](http://en.wikipedia.org/wiki/Hypervisor). In Azure, the [Virtual Machines](http://azure.microsoft.com/services/virtual-machines/) service handles all that for you: You just create Virtual Machines by choosing the operating system and configuring it to run the way you want&mdash;or by uploading your own custom VM image. Virtual Machines are a time-tested, "battle-hardened" technology, and there are many tools available to manage operating systems and to configure the applications you install and run. Anything running in a virtual machine is hidden from the host operating system and, from the point of view of an application or user running inside a virtual machine, the virtual machine appears to be an autonomous physical computer.

[Linux containers](http://en.wikipedia.org/wiki/LXC)&mdash;which includes those created and hosted using docker tools, and there are other approaches&mdash;do not require or use a hypervisor to provide isolation. Instead, the container host uses the process and file system isolation features of the Linux kernel to expose to the container (and its application) only certain kernel features and its own isolated file system (at a minimum). From the point of view of an application running inside a container, the container appears to be a unique operating system instance. A contained application cannot see processes or any other resources outside of its container. 

Because in this isolation and execution model the kernel of the Docker host computer is shared, and because the disk requirements of the container now do not include an entire operating system, both the start-up time of the container and the required disk storage overhead are much, much smaller. 

It's pretty cool.

Windows Containers provide the same advantages as Linux containers, however for applications that run on Windows. Windows Containers support the Docker image format and Docker API, however can also be managed using PowerShell. Two container runtimes are available with Windows Containers, Windows Server Containers and Hyper-V Containers. Hyper-V Containers provide an additional layer of isolation by hosting each container in a super optimized virtual machine. To learn more about Windows Containers see [About Windows Containers]( https://msdn.microsoft.com/virtualization/windowscontainers/about/about_overview). To try Windows Containers in Azure, see the [Windows Container Azure Quick Start]( https://msdn.microsoft.com/virtualization/windowscontainers/quick_start/azure_setup). 

That's pretty cool, too.

### Is this too good to be true?

Well, yes&mdash;and no. Containers, like any other technology, do not magically wipe away all the hard work required by distributed applications. Yet, at the same time containers do really change:

- how fast application code can be developed and shared widely
- how fast and with what confidence it can be tested
- how fast and with what confidence it can be deployed

That said, remember containers execute on a container host&mdash;an operating system, and in Azure that means an Azure Virtual Machine. Even if you already love the idea of containers, you're still going to need a VM infrastructure hosting the containers, but the benefits are that containers do not care on which VM they are running (although whether the container wants a Linux or Windows execution environment will be important, for example). 

## What are containers good for?

They're great for many things, but they encourage&mdash;as do [Azure Cloud Services](http://azure.microsoft.com/services/cloud-services/) and [Azure Service Fabric](service-fabric-overview.md)&mdash;the creation of single-service, [microservice]-oriented distributed applications, in which application design is based on more small, composable parts rather than on larger, more strongly coupled components. 

This is especially true in public cloud environments like Azure, in which you rent VMs when and where you want them. Not only do you get isolation and rapid deployment and orchestration tools, but you can make more efficient application infrastructure decisions. 

For example, you might currently have a deployment consisting of 9 Azure VMs of a large size for a highly-available, distributed application. If the components of this application can be deployed in containers, you might be able to use only 4 VMs and deploy your application components inside 20 containers for redundancy and load balancing. 

This is just an example, of course, but if you can do this in your scenario, you can adjust to usage spikes with more containers rather than more Azure VMs, and use the remaining overall CPU load much more efficiently than before.

In addition, there are many scenarios that do not lend themselves to a microservices approach; you will know best whether microservices and containers will help you. 

### Container benefits for developers

In general, it's easy to see that container technology is a step forward, but there are more specific benefits as well. Let's take the example of Docker containers. This topic will not dive deeply into Docker right now (read [What is Docker?](https://www.docker.com/whatisdocker/) for that story, or [wikipedia](http://wikipedia.org/wiki/Docker_%28software%29)), but Docker and its ecosystem offer tremendous benefits to both developers and IT professionals.

Developers take to Docker containers quickly, because above all it makes using Linux containers easy:

- They can use simple, incremental commands to create a fixed image that is easy to deploy and can automate building those images using a dockerfile
- They can share those images easily using simple, [git](https://git-scm.com/)-style push and pull commands to [public](https://registry.hub.docker.com/) or [private docker registries](virtual-machines-docker-registry-on-azure-blob-storage.md) 
- They can think of isolated application components instead of computers
- They can use a large number of tools that understand docker containers and different base images

### Container benefits for operations and IT professionals

IT and operations professionals also benefit from the combination of containers and virtual machines. 

- contained services are isolated from VM host execution environment
- contained code is verifiably identical
- contained services can be started, stopped, and moved quickly between development, test, and production environments

Features like these&mdash;and there are more&mdash;excite established businesses, where professional information technology organizations have the job of fitting resources&mdash;including pure processing power&mdash;to the tasks required to not only stay in business, but increase customer satisfaction and reach. Small businesses, ISVs, and startups have exactly the same requirement, but they might describe it differently. 

## What are virtual machines good for?

Virtual machines provide the backbone of cloud computing, and that doesn't change. If virtual machines start more slowly, have a larger disk footprint, and do not map directly to a microservices architecture, they do have very important benefits: 

1. By default, they have much more robust default security protections for host computer
2. They support any major OS and application configurations
3. They have longstanding tool ecosystems for command and control
4. They provide the execution environment to host containers

The last item is important, because a contained application still requires a specific operating system and CPU type, depending upon the calls the application will make. It's important to remember that you install containers on VMs because they contain the applications you want to deploy; containers are not replacements for VMs or operating systems.

## High-level feature comparison of VMs and containers

The following table describes at a very high level the kind of feature differences that&mdash;without much extra work&mdash;exist between VMs and Linux containers. Note that some features maybe more or less desirable depending upon your own application needs, and that as with all software, extra work provides increased feature support, especially in the area of security.

|   Feature      | VMs | Containers  |
| :------------- |-------------| ----------- |
| "Default" security support | to a greater degree | to a slightly lesser degree |
| Memory on disk required | Complete OS plus apps | App requirements only |
| Time taken to start up | Substantially Longer: Boot of OS plus app loading | Substantially shorter: Only apps need to start because kernel is already running  |
| Portability | Portable With Proper Preparation | Portable within image format; typically smaller | 
| Image Automation | Varies widely depending on OS and apps | [Docker registry](https://registry.hub.docker.com/); others

## Creating and managing groups of VMs and containers

At this point, any architect, developer, or IT operations specialist might be thinking, "I can automate ALL of this; this really IS Data-Center-As-A-Service!". 

You're right, it can be, and there are any number of systems, many of which you may already use, that can either manage groups of Azure VMs and inject custom code using scripts, often with the [CustomScriptingExtension for Windows](https://msdn.microsoft.com/library/azure/dn781373.aspx) or the [CustomScriptingExtension for Linux](http://azure.microsoft.com/blog/2014/08/20/automate-linux-vm-customization-tasks-using-customscript-extension/). You can&mdash;and perhaps already have&mdash;automated your Azure deployments using PowerShell or Azure CLI scripts [like this](virtual-machines-create-multi-vm-deployment-xplat-cli-install.md). 

These abilities are often then migrated to tools like [Puppet](https://puppetlabs.com/) and [Chef](https://www.chef.io/) to automate the creation of and configuration for VMs at scale. (Here are some links to [using these tools with Azure](#tools-for-working-with-containers).) 

### Azure resource group templates

More recently, Azure released the [Azure resource management](virtual-machines-azurerm-versus-azuresm.md) REST API, and updated PowerShell and Azure CLI tools to use it easily. You can deploy, modify, or redeploy entire application topologies using [Azure Resource Manager templates](../resource-group-authoring-templates.md) with the Azure resource management API using:

- the [Azure portal using templates](https://github.com/Azure/azure-quickstart-templates)&mdash;hint, use the "DeployToAzure" button
- the [Azure CLI](virtual-machines-deploy-rmtemplates-azure-cli.md)
- the [Azure PowerShell modules](virtual-machines-deploy-rmtemplates-azure-cli.md)


### Deployment and management of entire groups of Azure VMs and containers

There are several popular systems that can deploy entire groups of VMs and install Docker (or other Linux container host systems) on them as an automatable group. For direct links, see the [containers and tools](#containers-and-vm-technologies) section, below. There are several systems that do this to a greater or lesser extent, and this list is not exhaustive. Depending upon your skill set and scenarios, they may or may not be useful. 

Docker has its own set of VM-creation tools ([docker-machine](virtual-machines-docker-machine.md)) and a load-balancing, docker-container cluster management tool ([swarm](virtual-machines-docker-swarm.md)). In addition, the [Azure Docker VM Extension](https://github.com/Azure/azure-docker-extension/blob/master/README.md) comes with default support for [`docker-compose`](https://docs.docker.com/compose/), which can deploy configured application containers across multiple containers.

In addition, you can try out [Mesosphere's Data Center Operating System (DCOS)](http://docs.mesosphere.com/install/azurecluster/). DCOS is based on the open-source [mesos](http://mesos.apache.org/) "distributed systems kernel" that enables you to treat your datacenter as one addressable service. DCOS has built-in packages for several important systems such as [Spark](http://spark.apache.org/) and [Kafka](http://kafka.apache.org/) (and others) as well as built-in services such as [Marathon](https://mesosphere.github.io/marathon/) (a container control system) and [Chronos](https://mesosphere.github.io/chronos/) (a distributed scheduler). Mesos was derived from lessons learned at Twitter, AirBnb, and other web-scale businesses.

Also, [kubernetes](http://azure.microsoft.com/blog/2014/08/28/hackathon-with-kubernetes-on-azure) is an open-source system for VM and container group management derived from lessons learned at Google. You can even use [kubernetes with weave to provide networking support](https://github.com/GoogleCloudPlatform/kubernetes/blob/master/docs/getting-started-guides/coreos/azure/README.md#kubernetes-on-azure-with-coreos-and-weave).

[Deis](http://deis.io/overview/) is an open source "Platform-as-a-Service" (PaaS) that makes it easy to deploy and manage applications on your own servers. Deis builds upon Docker and CoreOS to provide a lightweight PaaS with a Heroku-inspired workflow. You can easily [create a 3-Node Azure VM group and install Deis](virtual-machines-deis-cluster.md) on Azure and then [install a Hello World Go application](virtual-machines-deis-cluster.md#deploy-and-scale-a-hello-world-application). 

[CoreOS](virtual-machines-linux-coreos-how-to.md), a Linux distribution with an optimized footprint, Docker support, and their own container system called [rkt](https://github.com/coreos/rkt), also has a container group management tool called [fleet](virtual-machines-linux-coreos-fleet-get-started.md). 

Ubuntu, another very popular Linux distribution, supports Docker very well, but also supports [Linux (LXC-style) clusters](https://help.ubuntu.com/lts/serverguide/lxc.html). 

## Tools for working with Azure VMs and containers

Working with containers and Azure VMs uses tools. This section provides a list of only some of the most useful or important concepts and tools about containers, groups, and the larger configuration and orchestration tools used with them. 

> [AZURE.NOTE] This area is changing amazingly rapidly, and while we will do our best to keep this topic and its links up to date, it might well be an impossible task. Make sure you search on interesting subjects to keep up to date!

### Containers and VM technologies

Some Linux container technologies:

- [Docker](https://www.docker.com)
- [LXC](https://linuxcontainers.org/)
- [CoreOS and rkt](https://github.com/coreos/rkt)
- [Open Container Project](http://opencontainers.org/)
- [RancherOS](http://rancher.com/rancher-os/)

Windows Container links:

- [Windows Containers](https://msdn.microsoft.com/virtualization/windowscontainers/about/about_overview)

Visual Studio Docker links:

- [Visual Studio 2015 RC Tools for Docker - Preview](https://visualstudiogallery.msdn.microsoft.com/6f638067-027d-4817-bcc7-aa94163338f0)

Docker tools:

- [Docker daemon](https://docs.docker.com/installation/#installation)
- Docker clients
	- [Windows Docker Client on Chocolatey](https://chocolatey.org/packages/docker)
	- [Docker installation instructions](https://docs.docker.com/installation/#installation)


Docker on Microsoft Azure:

- [Docker VM Extension for Linux on Azure](virtual-machines-docker-vm-extension.md)
- [Azure Docker VM Extension User Guide](https://github.com/Azure/azure-docker-extension/blob/master/README.md)
- [Using the Docker VM Extension from the Azure Command-line Interface (Azure CLI)](virtual-machines-docker-with-xplat-cli-install.md)
- [Using the Docker VM Extension from the Azure portal](virtual-machines-docker-with-portal.md)
- [Getting Started Quickly with Docker in the Azure Marketplace](virtual-machines-docker-ubuntu-quickstart.md)
- [How to use docker-machine on Azure](virtual-machines-docker-machine.md)
- [How to use docker with swarm on Azure](virtual-machines-docker-swarm.md)
- [Get Started with Docker and Compose on Azure](virtual-machines-docker-compose-quickstart.md)
- [Using an Azure resource group template to create a Docker host on Azure quickly](https://github.com/Azure/azure-quickstart-templates/tree/master/docker-simple-on-ubuntu)
- [The built-in support for `compose`](https://github.com/Azure/azure-docker-extension#11-public-configuration-keys) for contained applications
- [Implement a Docker private registry on Azure](virtual-machines-docker-registry-on-azure-blob-storage.md)

Linux distributions and Azure examples:

- [CoreOS](virtual-machines-linux-coreos-how-to.md)

Configuration, cluster management, and container orchestration:

- [Fleet on CoreOS](virtual-machines-linux-coreos-fleet-get-started.md)

-	Deis
	- [Create a 3-Node Azure VM group, install Deis, and start a Hello World Go application](virtual-machines-deis-cluster.md)
	
-	Kubernetes
	- [Complete guide to automated Kubernetes cluster deployment with CoreOS and Weave](https://github.com/GoogleCloudPlatform/kubernetes/blob/master/docs/getting-started-guides/coreos/azure/README.md#kubernetes-on-azure-with-coreos-and-weave)
	- [Kubernetes Visualizer](http://azure.microsoft.com/blog/2014/08/28/hackathon-with-kubernetes-on-azure)
	
-	[Mesos](http://mesos.apache.org/)
	-	[Mesosphere's Data Center Operating System (DCOS)](http://beta-docs.mesosphere.com/install/azurecluster/)
	
-	[Jenkins](https://jenkins-ci.org/) and [Hudson](http://hudson-ci.org/)
	- [Blog: Jenkins Slave Plug-in for Azure](http://msopentech.com/blog/2014/09/23/announcing-jenkins-slave-plugin-azure/)
	- [GitHub repo: Jenkins Storage Plug-in for Azure](https://github.com/jenkinsci/windows-azure-storage-plugin)
	- [Third Party: Hudson Slave Plug-in for Azure](http://wiki.hudson-ci.org/display/HUDSON/Azure+Slave+Plugin)
	- [Third Party: Hudson Storage Plug-in for Azure](https://github.com/hudson3-plugins/windows-azure-storage-plugin)
	
-	[Chef](https://docs.chef.io/index.html)
	- [Chef and Virtual Machines](virtual-machines-windows-install-chef-client.md)
	- [Video: What is Chef and How does it Work?](https://msopentech.com/blog/2014/03/31/using-chef-to-manage-azure-resources/)

-	[Azure Automation](http://azure.microsoft.com/services/automation/)
	- [Video: How to Use Azure Automation with Linux VMs](http://channel9.msdn.com/Shows/Azure-Friday/Azure-Automation-104-managing-Linux-and-creating-Modules-with-Joe-Levy)
	
-	Powershell DSC for Linux
    - [Blog: How to do Powershell DSC for Linux](http://blogs.technet.com/b/privatecloud/archive/2014/05/19/powershell-dsc-for-linux-step-by-step.aspx)
    - [GitHub: Docker Client DSC](https://github.com/anweiss/DockerClientDSC)

## Next steps

Check out [Docker](https://www.docker.com) and [Windows Containers](https://msdn.microsoft.com/virtualization/windowscontainers/about/about_overview).

<!--Anchors-->
[microservices]: http://martinfowler.com/articles/microservices.html
[microservice]: http://martinfowler.com/articles/microservices.html
<!--Image references--><|MERGE_RESOLUTION|>--- conflicted
+++ resolved
@@ -22,12 +22,8 @@
 <!--The next line, with one pound sign at the beginning, is the page title--> 
 # Virtual Machines and Containers in Azure
 
-<<<<<<< HEAD
-[AZURE.INCLUDE [learn-about-deployment-models](../../includes/learn-about-deployment-models-include.md)] This article covers creating a resource with the Resource Manager deployment model. 
-=======
 [AZURE.INCLUDE [learn-about-deployment-models](../../includes/learn-about-deployment-models-both-include.md)]
  
->>>>>>> 08be3281
 
 Azure offers you great cloud solutions, built on virtual machines&mdash;based on the emulation of physical computer hardware&mdash;to enable agile movement of software deployments and dramatically better resource consolidation than physical hardware. In the past few years, largely thanks to  the [Docker](https://www.docker.com) approach to containers and the docker ecosystem, Linux container technology has dramatically expanded the ways you can develop and manage distributed software. Application code in a container is isolated from the host Azure VM as well as other containers on the same VM, which gives you more development and deployment agility at the application level&mdash;in addition to the agility that Azure VMs already give you.
 
