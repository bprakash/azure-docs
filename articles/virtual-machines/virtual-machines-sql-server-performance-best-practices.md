--- conflicted
+++ resolved
@@ -19,8 +19,6 @@
 
 # Performance best practices for SQL Server in Azure Virtual Machines
 
-[AZURE.INCLUDE [learn-about-deployment-models](../../includes/learn-about-deployment-models-include.md)] This article covers creating a resource with the classic deployment model. 
-
 ## Overview
 
 This topic provides best practices for optimizing SQL Server performance in Microsoft Azure Virtual Machine. While running SQL Server in Azure Virtual Machines, we recommend that you continue using the same database performance tuning options that are applicable to SQL Server in on-premises server environment. However, the performance of a relational database in a public cloud depends on many factors such as the size of a virtual machine, and the configuration of the data disks.
@@ -29,11 +27,8 @@
 
 This paper is focused on getting the best performance for SQL Server on Azure VMs. If your workload is less demanding, you might not require every optimization listed below. Consider your performance needs and workload patterns as you evaluate these recommendations.
 
-<<<<<<< HEAD
-=======
 [AZURE.INCLUDE [learn-about-deployment-models](../../includes/learn-about-deployment-models-both-include.md)]
 
->>>>>>> 08be3281
 ## Quick check list
 
 The following is a quick check list for optimal performance of SQL Server on Azure Virtual Machines:
