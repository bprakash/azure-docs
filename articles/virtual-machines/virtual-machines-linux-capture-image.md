<properties
<<<<<<< HEAD
	pageTitle="Capture an image of a virtual machine running Linux | Microsoft Azure"
	description="Learn how to capture an image of an Azure virtual machine (VM) running Linux using the classic deployment model and Azure CLI."
=======
	pageTitle="Capture an image of a Linux VM | Microsoft Azure"
	description="Learn how to capture an image of an Azure virtual machine (VM) created with the classic deployment model running Linux."
>>>>>>> a3835ed1
	services="virtual-machines"
	documentationCenter=""
	authors="dsk-2015"
	manager="timlt"
	editor="tysonn"
	tags="azure-service-management"/>

<tags
	ms.service="virtual-machines"
	ms.workload="infrastructure-services"
	ms.tgt_pltfrm="vm-linux"
	ms.devlang="na"
	ms.topic="article"
	ms.date="07/16/2015"
	ms.author="dkshir"/>


# How to Capture a Linux Virtual Machine to Use as a Template

[AZURE.INCLUDE [learn-about-deployment-models](../../includes/learn-about-deployment-models-include.md)] This article covers capturing an image with the classic deployment model.

This article shows you how to capture an Azure virtual machine running Linux so you can use it like a template to create other virtual machines. This template includes the OS disk and data disks attached to the virtual machine. It doesn't include networking configuration, so you'll need to configure that when you create the other virtual machines that use the template.

Azure treats this template as an image and stores it under **Images**. This is also where any images you've uploaded are stored. For more information about images, see [About Virtual Machine Images in Azure] [].

## Before You Begin

These steps assume that you've already created an Azure virtual machine using the classic deployment model and configured the operating system, including attaching any data disks. If you haven't done this yet, see these instructions:

- [How to Create a Virtual Machine Running Linux] []


## Capture the Virtual Machine

1. Connect to the virtual machine using an SSH client of your choice. For details, see [How to Log on to a Virtual Machine Running Linux] [].

2. In the SSH window, type the following command.  Note that the output from `waagent` may vary slightly depending on the version of this utility:

	`sudo waagent -deprovision`

	This command will attempt to clean the system and make it suitable for re-provisioning. This operation performs the following tasks:

	- Removes SSH host keys (if Provisioning.RegenerateSshHostKeyPair is 'y' in the configuration file)
	- Clears nameserver configuration in /etc/resolv.conf
	- Removes the `root` user's password from /etc/shadow (if Provisioning.DeleteRootPassword is 'y' in the configuration file)
	- Removes cached DHCP client leases
	- Resets host name to localhost.localdomain
	- Deletes the last provisioned user account (obtained from /var/lib/waagent) **and associated data**.

	>[AZURE.NOTE] Deprovisioning deletes files and data in an effort to "generalize" the image. Only run this command on virtual machines that you intend to capture as a new image template. It does not guarantee that the image is cleared of all sensitive information or is suitable for redistribution to third parties.


3. Type **y** to continue. You can add the `-force` parameter to avoid this confirmation step.

4. Type **Exit** to close the SSH client.


	>[AZURE.NOTE] The next steps assume you have already [installed the Azure CLI](../xplat-cli-install.md) on your client computer. All the steps below can also be done in the [Management Portal] [].

5. From your client computer, open Azure CLI and login to your Azure subscription. For details, read [Connect to an Azure subscription from the Azure CLI](../xplat-cli-connect.md).

6. Make sure you are in Service Management mode:

	`azure config mode asm`

7. Shut down the virtual machine which is already deprovisioned in the steps above with:

	`azure vm shutdown <your-virtual-machine-name>`

	>[AZURE.NOTE] You can find out all the virtual machines created in your subscription by using `azure vm list`

8. When the virtual machine is stopped, capture the image with the command:

	`azure vm capture -t <your-virtual-machine-name> <new-image-name>`

	Type the image name you want in place of _new-image-name_. This command creates a generalized OS image. The `-t` subcommand deletes the original virtual machine.

9.	The new image is now available in the list of images that can be used to configure any new virtual machines. You can view it with the command:

	`azure vm image list`

	On the [Management Portal] [], it will appear in the **IMAGES** list.

	![Image capture successful](./media/virtual-machines-linux-capture-image/VMCapturedImageAvailable.png)


## Next Steps
The image is ready to be used as a template to create virtual machines. You can use the Azure CLI command `azure vm create` and supply the image name you just created. See [Using Azure CLI with the Service Management API](virtual-machines-command-line-tools.md) for details about the command. Alternatively, you can use the [Management Portal] [] to create a custom virtual machine by using the **From Gallery** method and selecting the image you just created. See [How to Create a Custom Virtual Machine] [] for more details.

**See Also:** [Azure Linux Agent User Guide](virtual-machines-linux-agent-user-guide.md)

[Management Portal]: http://manage.windowsazure.com
[How to Log on to a Virtual Machine Running Linux]: virtual-machines-linux-how-to-log-on.md
[About Virtual Machine Images in Azure]: http://msdn.microsoft.com/library/azure/dn790290.aspx
[How to Create a Custom Virtual Machine]: virtual-machines-create-custom.md
[How to Attach a Data Disk to a Virtual Machine]: storage-windows-attach-disk.md
[How to Create a Virtual Machine Running Linux]: virtual-machines-linux-tutorial.md
<|MERGE_RESOLUTION|>--- conflicted
+++ resolved
@@ -1,105 +1,100 @@
-<properties
-<<<<<<< HEAD
-	pageTitle="Capture an image of a virtual machine running Linux | Microsoft Azure"
-	description="Learn how to capture an image of an Azure virtual machine (VM) running Linux using the classic deployment model and Azure CLI."
-=======
-	pageTitle="Capture an image of a Linux VM | Microsoft Azure"
-	description="Learn how to capture an image of an Azure virtual machine (VM) created with the classic deployment model running Linux."
->>>>>>> a3835ed1
-	services="virtual-machines"
-	documentationCenter=""
-	authors="dsk-2015"
-	manager="timlt"
-	editor="tysonn"
-	tags="azure-service-management"/>
-
-<tags
-	ms.service="virtual-machines"
-	ms.workload="infrastructure-services"
-	ms.tgt_pltfrm="vm-linux"
-	ms.devlang="na"
-	ms.topic="article"
-	ms.date="07/16/2015"
-	ms.author="dkshir"/>
-
-
-# How to Capture a Linux Virtual Machine to Use as a Template
-
-[AZURE.INCLUDE [learn-about-deployment-models](../../includes/learn-about-deployment-models-include.md)] This article covers capturing an image with the classic deployment model.
-
-This article shows you how to capture an Azure virtual machine running Linux so you can use it like a template to create other virtual machines. This template includes the OS disk and data disks attached to the virtual machine. It doesn't include networking configuration, so you'll need to configure that when you create the other virtual machines that use the template.
-
-Azure treats this template as an image and stores it under **Images**. This is also where any images you've uploaded are stored. For more information about images, see [About Virtual Machine Images in Azure] [].
-
-## Before You Begin
-
-These steps assume that you've already created an Azure virtual machine using the classic deployment model and configured the operating system, including attaching any data disks. If you haven't done this yet, see these instructions:
-
-- [How to Create a Virtual Machine Running Linux] []
-
-
-## Capture the Virtual Machine
-
-1. Connect to the virtual machine using an SSH client of your choice. For details, see [How to Log on to a Virtual Machine Running Linux] [].
-
-2. In the SSH window, type the following command.  Note that the output from `waagent` may vary slightly depending on the version of this utility:
-
-	`sudo waagent -deprovision`
-
-	This command will attempt to clean the system and make it suitable for re-provisioning. This operation performs the following tasks:
-
-	- Removes SSH host keys (if Provisioning.RegenerateSshHostKeyPair is 'y' in the configuration file)
-	- Clears nameserver configuration in /etc/resolv.conf
-	- Removes the `root` user's password from /etc/shadow (if Provisioning.DeleteRootPassword is 'y' in the configuration file)
-	- Removes cached DHCP client leases
-	- Resets host name to localhost.localdomain
-	- Deletes the last provisioned user account (obtained from /var/lib/waagent) **and associated data**.
-
-	>[AZURE.NOTE] Deprovisioning deletes files and data in an effort to "generalize" the image. Only run this command on virtual machines that you intend to capture as a new image template. It does not guarantee that the image is cleared of all sensitive information or is suitable for redistribution to third parties.
-
-
-3. Type **y** to continue. You can add the `-force` parameter to avoid this confirmation step.
-
-4. Type **Exit** to close the SSH client.
-
-
-	>[AZURE.NOTE] The next steps assume you have already [installed the Azure CLI](../xplat-cli-install.md) on your client computer. All the steps below can also be done in the [Management Portal] [].
-
-5. From your client computer, open Azure CLI and login to your Azure subscription. For details, read [Connect to an Azure subscription from the Azure CLI](../xplat-cli-connect.md).
-
-6. Make sure you are in Service Management mode:
-
-	`azure config mode asm`
-
-7. Shut down the virtual machine which is already deprovisioned in the steps above with:
-
-	`azure vm shutdown <your-virtual-machine-name>`
-
-	>[AZURE.NOTE] You can find out all the virtual machines created in your subscription by using `azure vm list`
-
-8. When the virtual machine is stopped, capture the image with the command:
-
-	`azure vm capture -t <your-virtual-machine-name> <new-image-name>`
-
-	Type the image name you want in place of _new-image-name_. This command creates a generalized OS image. The `-t` subcommand deletes the original virtual machine.
-
-9.	The new image is now available in the list of images that can be used to configure any new virtual machines. You can view it with the command:
-
-	`azure vm image list`
-
-	On the [Management Portal] [], it will appear in the **IMAGES** list.
-
-	![Image capture successful](./media/virtual-machines-linux-capture-image/VMCapturedImageAvailable.png)
-
-
-## Next Steps
-The image is ready to be used as a template to create virtual machines. You can use the Azure CLI command `azure vm create` and supply the image name you just created. See [Using Azure CLI with the Service Management API](virtual-machines-command-line-tools.md) for details about the command. Alternatively, you can use the [Management Portal] [] to create a custom virtual machine by using the **From Gallery** method and selecting the image you just created. See [How to Create a Custom Virtual Machine] [] for more details.
-
-**See Also:** [Azure Linux Agent User Guide](virtual-machines-linux-agent-user-guide.md)
-
-[Management Portal]: http://manage.windowsazure.com
-[How to Log on to a Virtual Machine Running Linux]: virtual-machines-linux-how-to-log-on.md
-[About Virtual Machine Images in Azure]: http://msdn.microsoft.com/library/azure/dn790290.aspx
-[How to Create a Custom Virtual Machine]: virtual-machines-create-custom.md
-[How to Attach a Data Disk to a Virtual Machine]: storage-windows-attach-disk.md
-[How to Create a Virtual Machine Running Linux]: virtual-machines-linux-tutorial.md
+<properties
+	pageTitle="Capture an image of a Linux VM | Microsoft Azure"
+	description="Learn how to capture an image of an Azure virtual machine (VM) created with the classic deployment model running Linux."
+	services="virtual-machines"
+	documentationCenter=""
+	authors="dsk-2015"
+	manager="timlt"
+	editor="tysonn"
+	tags="azure-service-management"/>
+
+<tags
+	ms.service="virtual-machines"
+	ms.workload="infrastructure-services"
+	ms.tgt_pltfrm="vm-linux"
+	ms.devlang="na"
+	ms.topic="article"
+	ms.date="07/16/2015"
+	ms.author="dkshir"/>
+
+
+# How to Capture a Linux Virtual Machine to Use as a Template
+
+[AZURE.INCLUDE [learn-about-deployment-models](../../includes/learn-about-deployment-models-include.md)] This article covers capturing an image with the classic deployment model.
+
+This article shows you how to capture an Azure virtual machine running Linux so you can use it like a template to create other virtual machines. This template includes the OS disk and data disks attached to the virtual machine. It doesn't include networking configuration, so you'll need to configure that when you create the other virtual machines that use the template.
+
+Azure treats this template as an image and stores it under **Images**. This is also where any images you've uploaded are stored. For more information about images, see [About Virtual Machine Images in Azure] [].
+
+## Before You Begin
+
+These steps assume that you've already created an Azure virtual machine using the classic deployment model and configured the operating system, including attaching any data disks. If you haven't done this yet, see these instructions:
+
+- [How to Create a Virtual Machine Running Linux] []
+
+
+## Capture the Virtual Machine
+
+1. Connect to the virtual machine using an SSH client of your choice. For details, see [How to Log on to a Virtual Machine Running Linux] [].
+
+2. In the SSH window, type the following command.  Note that the output from `waagent` may vary slightly depending on the version of this utility:
+
+	`sudo waagent -deprovision`
+
+	This command will attempt to clean the system and make it suitable for re-provisioning. This operation performs the following tasks:
+
+	- Removes SSH host keys (if Provisioning.RegenerateSshHostKeyPair is 'y' in the configuration file)
+	- Clears nameserver configuration in /etc/resolv.conf
+	- Removes the `root` user's password from /etc/shadow (if Provisioning.DeleteRootPassword is 'y' in the configuration file)
+	- Removes cached DHCP client leases
+	- Resets host name to localhost.localdomain
+	- Deletes the last provisioned user account (obtained from /var/lib/waagent) **and associated data**.
+
+	>[AZURE.NOTE] Deprovisioning deletes files and data in an effort to "generalize" the image. Only run this command on virtual machines that you intend to capture as a new image template. It does not guarantee that the image is cleared of all sensitive information or is suitable for redistribution to third parties.
+
+
+3. Type **y** to continue. You can add the `-force` parameter to avoid this confirmation step.
+
+4. Type **Exit** to close the SSH client.
+
+
+	>[AZURE.NOTE] The next steps assume you have already [installed the Azure CLI](../xplat-cli-install.md) on your client computer. All the steps below can also be done in the [Management Portal] [].
+
+5. From your client computer, open Azure CLI and login to your Azure subscription. For details, read [Connect to an Azure subscription from the Azure CLI](../xplat-cli-connect.md).
+
+6. Make sure you are in Service Management mode:
+
+	`azure config mode asm`
+
+7. Shut down the virtual machine which is already deprovisioned in the steps above with:
+
+	`azure vm shutdown <your-virtual-machine-name>`
+
+	>[AZURE.NOTE] You can find out all the virtual machines created in your subscription by using `azure vm list`
+
+8. When the virtual machine is stopped, capture the image with the command:
+
+	`azure vm capture -t <your-virtual-machine-name> <new-image-name>`
+
+	Type the image name you want in place of _new-image-name_. This command creates a generalized OS image. The `-t` subcommand deletes the original virtual machine.
+
+9.	The new image is now available in the list of images that can be used to configure any new virtual machines. You can view it with the command:
+
+	`azure vm image list`
+
+	On the [Management Portal] [], it will appear in the **IMAGES** list.
+
+	![Image capture successful](./media/virtual-machines-linux-capture-image/VMCapturedImageAvailable.png)
+
+
+## Next Steps
+The image is ready to be used as a template to create virtual machines. You can use the Azure CLI command `azure vm create` and supply the image name you just created. See [Using Azure CLI with the Service Management API](virtual-machines-command-line-tools.md) for details about the command. Alternatively, you can use the [Management Portal] [] to create a custom virtual machine by using the **From Gallery** method and selecting the image you just created. See [How to Create a Custom Virtual Machine] [] for more details.
+
+**See Also:** [Azure Linux Agent User Guide](virtual-machines-linux-agent-user-guide.md)
+
+[Management Portal]: http://manage.windowsazure.com
+[How to Log on to a Virtual Machine Running Linux]: virtual-machines-linux-how-to-log-on.md
+[About Virtual Machine Images in Azure]: http://msdn.microsoft.com/library/azure/dn790290.aspx
+[How to Create a Custom Virtual Machine]: virtual-machines-create-custom.md
+[How to Attach a Data Disk to a Virtual Machine]: storage-windows-attach-disk.md
+[How to Create a Virtual Machine Running Linux]: virtual-machines-linux-tutorial.md