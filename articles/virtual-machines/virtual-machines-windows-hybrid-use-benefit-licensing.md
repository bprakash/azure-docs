--- conflicted
+++ resolved
@@ -1,225 +1,2 @@
-<<<<<<< HEAD
----
-redirect_url: /azure/virtual-machines/windows/hybrid-use-benefit-licensing
-redirect_document_id: true
----
-=======
----
-title: Azure Hybrid Use Benefit for Window Server and Windows Client| Microsoft Docs
-description: Learn how to maximize your Windows Software Assurance benefits to bring on-premises licenses to Azure
-services: virtual-machines-windows
-documentationcenter: ''
-author: george-moore
-manager: timlt
-editor: ''
-
-ms.assetid: 332583b6-15a3-4efb-80c3-9082587828b0
-ms.service: virtual-machines-windows
-ms.devlang: na
-ms.topic: article
-ms.tgt_pltfrm: vm-windows
-ms.workload: infrastructure-services
-ms.date: 3/10/2017
-ms.author: georgem
-
----
-# Azure Hybrid Use Benefit for Windows Server and Windows Client
-For customers with Software Assurance, Azure Hybrid Use Benefit allows you to use your on-premises Windows Server and Windows Client licenses and run Windows virtual machines in Azure at a reduced cost. Azure Hybrid Use Benefit for Windows Server includes Windows Server 2008R2, Windows Server 2012, Windows Server 2012R2, and Windows Server 2016. Azure Hybrid Use Benefit for Windows Client includes Windows 10. For more information, please see the [Azure Hybrid Use Benefit licensing page](https://azure.microsoft.com/pricing/hybrid-use-benefit/).
-
->[!IMPORTANT]
->Azure Hybrid Use Benefits for WIndows Client is currently in Preview. Only Enterprise customers with Windows 10 Enterprise E3/E5 per user or Windows VDA per user (User Subscription Licenses or Add-on User Subscription Licenses) (“Qualifying Licenses”) are eligible.
->
->
-
-## Ways to use Azure Hybrid Use Benefit
-There are a couple of different ways to deploy Windows VMs with the Azure Hybrid Use Benefit:
-
-1. If you have an Enterprise Agreement subscription, you can [deploy VMs from specific Marketplace images](#deploy-a-vm-using-the-azure-marketplace) that are pre-configured with Azure Hybrid Use Benefit.
-2. Without an Enterprise Agreement, you can [upload a custom VM](#upload-a-windows-vhd) and [deploy using a Resource Manager template](#deploy-a-vm-via-resource-manager) or [Azure PowerShell](#detailed-powershell-deployment-walkthrough).
-
-## Deploy a VM using the Azure Marketplace
-For customers with [Enterprise Agreement subscriptions](https://www.microsoft.com/Licensing/licensing-programs/enterprise.aspx), images are available in the Marketplace pre-configured with Azure Hybrid Use Benefit. These images can be deployed directly from the Azure portal, Resource Manager templates, or Azure PowerShell, for example. Images in the Marketplace are noted by the `[HUB]` name as follows:
-
-![Azure Hybrid Use Benefit images in Azure Marketplace](./media/hybrid-use-benefit-licensing/ahub-images-portal.png)
-
-You can deploy these images directly from the Azure portal. For use in Resource Manager templates and with Azure PowerShell, view the list of images as follows:
-
-For Windows Server:
-```powershell
-Get-AzureRMVMImageSku -Location "West US" -Publisher "MicrosoftWindowsServer" `
-    -Offer "WindowsServer-HUB"
-```
-
-For Windows Client:
-```powershell
-Get-AzureRMVMImageSku -Location "West US" -Publisher "MicrosoftWindowsServer" `
-    -Offer "Windows-HUB"
-```
-
-If you don't have an Enterprise Agreement subscription, continue reading for instructions on how to upload a custom VM and deploy with Azure Hybrid Use Benefit.
-
-
-## Upload a Windows VHD
-To deploy a Windows VM in Azure, you first need to create a VHD that contains your base Windows build. This VHD must be appropriately prepared via Sysprep before you upload it to Azure. You can [read more about the VHD requirements and Sysprep process](upload-image.md?toc=%2fazure%2fvirtual-machines%2fwindows%2ftoc.json) and [Sysprep Support for Server Roles](https://msdn.microsoft.com/windows/hardware/commercialize/manufacture/desktop/sysprep-support-for-server-roles). Back up the VM before running Sysprep. 
-
-Make sure you have [installed and configured the latest Azure PowerShell](/powershell/azureps-cmdlets-docs). Once you have prepared your VHD, upload the VHD to your Azure Storage account using the `Add-AzureRmVhd` cmdlet as follows:
-
-```powershell
-Add-AzureRmVhd -ResourceGroupName "myResourceGroup" -LocalFilePath "C:\Path\To\myvhd.vhd" `
-    -Destination "https://mystorageaccount.blob.core.windows.net/vhds/myvhd.vhd"
-```
-
-> [!NOTE]
-> Microsoft SQL Server, SharePoint Server, and Dynamics can also utilize your Software Assurance licensing. You still need to prepare the Windows Server image by installing your application components and providing license keys accordingly, then uploading the disk image to Azure. Review the appropriate documentation for running Sysprep with your application, such as [Considerations for Installing SQL Server using Sysprep](https://msdn.microsoft.com/library/ee210754.aspx) or [Build a SharePoint Server 2016 Reference Image (Sysprep)](http://social.technet.microsoft.com/wiki/contents/articles/33789.build-a-sharepoint-server-2016-reference-image-sysprep.aspx).
->
->
-
-You can also read more about [uploading the VHD to Azure process](upload-image.md#upload-the-vhd-to-your-storage-account)
-
-
-## Deploy an uploaded VM via Resource Manager
-Within your Resource Manager templates, an additional parameter for `licenseType` can be specified. You can read more about [authoring Azure Resource Manager templates](../../resource-group-authoring-templates.md). Once you have your VHD uploaded to Azure, edit you Resource Manager template to include the license type as part of the compute provider and deploy your template as normal:
-
-For Windows Server:
-```json
-"properties": {  
-   "licenseType": "Windows_Server",
-   "hardwareProfile": {
-        "vmSize": "[variables('vmSize')]"
-   }
-```
-
-For Windows Client:
-```json
-"properties": {  
-   "licenseType": "Windows_Client",
-   "hardwareProfile": {
-        "vmSize": "[variables('vmSize')]"
-   }
-```
-
-## Deploy an uploaded VM via PowerShell quickstart
-When deploying your Windows Server VM via PowerShell, you have an additional parameter for `-LicenseType`. Once you have your VHD uploaded to Azure, you create a VM using `New-AzureRmVM` and specify the licensing type as follows:
-
-For Windows Server:
-```powershell
-New-AzureRmVM -ResourceGroupName "myResourceGroup" -Location "West US" -VM $vm -LicenseType "Windows_Server"
-```
-
-For Windows Client:
-```powershell
-New-AzureRmVM -ResourceGroupName "myResourceGroup" -Location "West US" -VM $vm -LicenseType "Windows_Client"
-```
-
-You can [read a more detailed walkthrough on deploying a VM in Azure via PowerShell](hybrid-use-benefit-licensing.md#detailed-powershell-deployment-walkthrough) below, or read a more descriptive guide on the different steps to [create a Windows VM using Resource Manager and PowerShell](../virtual-machines-windows-ps-create.md?toc=%2fazure%2fvirtual-machines%2fwindows%2ftoc.json).
-
-
-## Verify your VM is utilizing the licensing benefit
-Once you have deployed your VM through either the PowerShell or Resource Manager deployment method, verify the license type with `Get-AzureRmVM` as follows:
-
-```powershell
-Get-AzureRmVM -ResourceGroup "myResourceGroup" -Name "myVM"
-```
-
-The output is similar to the following example for Windows Server:
-
-```powershell
-Type                     : Microsoft.Compute/virtualMachines
-Location                 : westus
-LicenseType              : Windows_Server
-```
-
-This output contrasts with the following VM deployed without Azure Hybrid Use Benefit licensing, such as a VM deployed straight from the Azure Gallery:
-
-```powershell
-Type                     : Microsoft.Compute/virtualMachines
-Location                 : westus
-LicenseType              :
-```
-
-## Detailed PowerShell deployment walkthrough
-The following detailed PowerShell steps show a full deployment of a VM. You can read more context as to the actual cmdlets and different components being created in [Create a Windows VM using Resource Manager and PowerShell](../virtual-machines-windows-ps-create.md?toc=%2fazure%2fvirtual-machines%2fwindows%2ftoc.json). You step through creating your resource group, storage account, and virtual networking, then define your VM and finally create your VM.
-
-First, securely obtain credentials, set a location, and resource group name:
-
-```powershell
-$cred = Get-Credential
-$location = "West US"
-$resourceGroupName = "myResourceGroup"
-```
-
-Create a public IP:
-
-```powershell
-$publicIPName = "myPublicIP"
-$publicIP = New-AzureRmPublicIpAddress -Name $publicIPName -ResourceGroupName $resourceGroupName `
-    -Location $location -AllocationMethod "Dynamic"
-```
-
-Define your subnet, NIC, and VNET:
-
-```powershell
-$subnetName = "mySubnet"
-$nicName = "myNIC"
-$vnetName = "myVnet"
-$subnetconfig = New-AzureRmVirtualNetworkSubnetConfig -Name $subnetName -AddressPrefix 10.0.0.0/8
-$vnet = New-AzureRmVirtualNetwork -Name $vnetName -ResourceGroupName $resourceGroupName -Location $location `
-    -AddressPrefix 10.0.0.0/8 -Subnet $subnetconfig
-$nic = New-AzureRmNetworkInterface -Name $nicName -ResourceGroupName $resourceGroupName -Location $location `
-    -SubnetId $vnet.Subnets[0].Id -PublicIpAddressId $publicIP.Id
-```
-
-Name your VM and create a VM config:
-
-```powershell
-$vmName = "myVM"
-$vmConfig = New-AzureRmVMConfig -VMName $vmName -VMSize "Standard_A1"
-```
-
-Define your OS:
-
-```powershell
-$computerName = "myVM"
-$vm = Set-AzureRmVMOperatingSystem -VM $vmConfig -Windows -ComputerName $computerName -Credential $cred `
-    -ProvisionVMAgent -EnableAutoUpdate
-```
-
-Add your NIC to the VM:
-
-```powershell
-$vm = Add-AzureRmVMNetworkInterface -VM $vm -Id $nic.Id
-```
-
-Define the storage account to use:
-
-```powershell
-$storageAcc = Get-AzureRmStorageAccount -ResourceGroupName $resourceGroupName -AccountName mystorageaccount
-```
-
-Upload your VHD, suitably prepared, and attach to your VM for use:
-
-```powershell
-$osDiskName = "licensing.vhd"
-$osDiskUri = '{0}vhds/{1}{2}.vhd' -f $storageAcc.PrimaryEndpoints.Blob.ToString(), $vmName.ToLower(), $osDiskName
-$urlOfUploadedImageVhd = "https://mystorageaccount.blob.core.windows.net/vhd/myvhd.vhd"
-$vm = Set-AzureRmVMOSDisk -VM $vm -Name $osDiskName -VhdUri $osDiskUri -CreateOption FromImage `
-    -SourceImageUri $urlOfUploadedImageVhd -Windows
-```
-
-Finally, create your VM and define the licensing type to utilize Azure Hybrid Use Benefit:
-
-For Windows Server:
-```powershell
-New-AzureRmVM -ResourceGroupName $resourceGroupName -Location $location -VM $vm -LicenseType "Windows_Server"
-```
-
-For Windows Client:
-```powershell
-New-AzureRmVM -ResourceGroupName $resourceGroupName -Location $location -VM $vm -LicenseType "Windows_Client"
-```
-
-## Next steps
-Read more about [Azure Hybrid Use Benefit licensing](https://azure.microsoft.com/pricing/hybrid-use-benefit/).
-
-Learn more about [using Resource Manager templates](../../azure-resource-manager/resource-group-overview.md).
->>>>>>> eb1d6d80
+﻿redirect_url: /azure/virtual-machines/windows/hybrid-use-benefit-licensing
+redirect_document_id: true