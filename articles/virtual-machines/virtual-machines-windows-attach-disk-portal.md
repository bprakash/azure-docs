--- conflicted
+++ resolved
@@ -1,100 +1,4 @@
-<<<<<<< HEAD
----
-title: Attach a data disk to a Windows VM | Microsoft Docs
-description: How to attach new or existing data disk to a Windows VM in the Azure portal using the Resource Manager deployment model.
-services: virtual-machines-windows
-documentationcenter: ''
-author: cynthn
-manager: timlt
-editor: ''
-tags: azure-resource-manager
-
-ms.assetid: 3790fc59-7264-41df-b7a3-8d1226799885
-ms.service: virtual-machines-windows
-ms.workload: infrastructure-services
-ms.tgt_pltfrm: vm-windows
-ms.devlang: na
-ms.topic: article
-ms.date: 02/15/2017
-ms.author: cynthn
-
----
-# How to attach a data disk to a Windows VM in the Azure portal
-This article shows you how to attach both new and existing disks to a Windows virtual machine through the Azure portal. You can also [attach a data disk to a Linux VM in the Azure portal](virtual-machines-linux-attach-disk-portal.md?toc=%2fazure%2fvirtual-machines%2flinux%2ftoc.json). Before you do this, review these tips:
-
-* The size of the virtual machine controls how many data disks you can attach. For details, see [Sizes for virtual machines](virtual-machines-windows-sizes.md?toc=%2fazure%2fvirtual-machines%2fwindows%2ftoc.json).
-* To use Premium storage, you'll need a DS-series or GS-series virtual machine. You can use disks from both Premium and Standard storage accounts with these virtual machines. Premium storage is available in certain regions. For details, see [Premium Storage: High-Performance Storage for Azure Virtual Machine Workloads](../storage/storage-premium-storage.md?toc=%2fazure%2fvirtual-machines%2fwindows%2ftoc.json).
-* For a new disk, you don't need to create it first because Azure creates it when you attach it.
-* For an existing disk, the .vhd file must be available in an Azure storage account. You can use a .vhd that's already there, if it's not attached to another virtual machine, or upload your own .vhd file to the storage account.
-
-You can also [attach a data disk using Powershell](virtual-machines-windows-attach-disk-ps.md).
-
-
-## Find the virtual machine
-1. Sign in to the [Azure portal](https://portal.azure.com/).
-2. On the Hub menu, click **Virtual Machines**.
-3. Select the virtual machine from the list.
-4. To the Virtual machines blade, in **Essentials**, click **Disks**.
-   
-    ![Open disk settings](./media/virtual-machines-windows-attach-disk-portal/find-disk-settings.png)
-
-Continue by following instructions for attaching either a [new disk](#option-1-attach-a-new-disk) or an [existing disk](#option-2-attach-an-existing-disk).
-
-## Option 1: Attach and initialize a new disk
-1. On the **Disks** blade, click **Attach new**.
-2. Review the default settings, update as necessary, and then click **OK**.
-   
-   ![Review disk settings](./media/virtual-machines-windows-attach-disk-portal/attach-new.png)
-3. After Azure creates the disk and attaches it to the virtual machine, the new disk is listed in the virtual machine's disk settings under **Data Disks**.
-
-### Initialize a new data disk
-
-1. Connect to the virtual machine. For instructions, see [How to connect and log on to an Azure virtual machine running Windows](virtual-machines-windows-connect-logon.md?toc=%2fazure%2fvirtual-machines%2fwindows%2ftoc.json).
-2. After you log on to the virtual machine, open **Server Manager**. In the left pane, select **File and Storage Services**.
-   
-    ![Open Server Manager](./media/virtual-machines-windows-classic-attach-disk/fileandstorageservices.png)
-3. Expand the menu and select **Disks**.
-4. The **Disks** section lists the disks. In most cases, it will have disk 0, disk 1, and disk 2. Disk 0 is the operating system disk, disk 1 is the temporary disk, and disk 2 is the data disk you just attached to the VM. The new data disk will list the Partition as **Unknown**. Right-click the disk and select **Initialize**.
-5. You're notified that all data will be erased when the disk is initialized. Click **Yes** to acknowledge the warning and initialize the disk. Once complete, the partition will be listed as **GPT**. Right-click the disk again and select **New Volume**.
-6. Complete the wizard using the default values. When the wizard is done, the **Volumes** section lists the new volume. The disk is now online and ready to store data.
-
-    ![Volume successfully initialized](./media/virtual-machines-windows-classic-attach-disk/newvolumecreated.png)
-
-
-## Option 2: Attach an existing disk
-1. On the **Disks** blade, click **Attach existing**.
-2. Under **Attach existing disk**, click **VHD File**.
-   
-   ![Attach existing disk](./media/virtual-machines-windows-attach-disk-portal/attach-existing.png)
-3. Under **Storage accounts**, select the account and container that holds the .vhd file.
-   
-   ![Find VHD location](./media/virtual-machines-windows-attach-disk-portal/find-storage-container.png)
-4. Select the .vhd file.
-5. Under **Attach existing disk**, the file you just selected is listed under **VHD File**. Click **OK**.
-6. After Azure attaches the disk to the virtual machine, it's listed in the virtual machine's disk settings under **Data Disks**.
-
-
-
-## Use TRIM with standard storage
-
-If you use standard storage (HDD), you should enable TRIM. TRIM discards unused blocks on the disk so you are only billed for storage that you are actually using. This can save on costs if you create large files and then delete them. 
-
-You can run this command to check the TRIM setting. Open a command prompt on your Windows VM and type:
-
-```
-fsutil behavior query DisableDeleteNotify
-```
-
-If the command returns 0, TRIM is enabled correctly. If it returns 1, run the following command to enable TRIM:
-```
-fsutil behavior set DisableDeleteNotify 0
-```
-
-## Next steps
-If you application needs to use the D: drive to store data, you can [change the drive letter of the Windows temporary disk](virtual-machines-windows-classic-change-drive-letter.md?toc=%2fazure%2fvirtual-machines%2fwindows%2fclassic%2ftoc.json).
-=======
 ---
 redirect_url: /azure/virtual-machines/windows/attach-disk-portal
 redirect_document_id: true
 ---
->>>>>>> bcb8dbd8
