--- conflicted
+++ resolved
@@ -1,269 +1,134 @@
-<<<<<<< HEAD
-<properties
- pageTitle="About the A8, A9, A10, and A11 instances | Microsoft Azure"
- description="Get background information and considerations for using the Azure A8, A9, A10, and A11 compute-intensive instances."
- services="virtual-machines, cloud-services"
- documentationCenter=""
- authors="dlepow"
- manager="timlt"
- editor=""
- tags="azure-resource-manager, azure-service-management"/>
-<tags
-ms.service="virtual-machines"
- ms.devlang="na"
- ms.topic="article"
- ms.tgt_pltfrm="vm-multiple"
- ms.workload="infrastructure-services"
- ms.date="09/02/2015"
- ms.author="danlep"/>
-
-# About the A8, A9, A10, and A11 compute-intensive instances
-
-This article provides background information and considerations for using the Azure A8, A9, A10, and A11 instances, also known as *compute-intensive* instances. Key features of these instances include:
-
-* **High-performance hardware** – The Azure datacenter hardware that runs these instances is designed and optimized for compute-intensive and network-intensive applications, including high-performance computing (HPC) cluster applications, modeling, and simulations.
-
-* **RDMA network connection for MPI applications** – When configured with the necessary network drivers, the A8 and A9 instances can communicate with other A8 and A9 instances over a low-latency, high-throughput network in Azure that is based on remote direct memory access (RDMA) technology. This feature can boost the performance of applications that use supported Linux or Windows Message Passing Interface (MPI) implementations.
-
-* **Support for Linux and Windows HPC clusters** – Deploy cluster management and job scheduling software on the A8, A9, A10, and A11 instances in Azure to create a stand-alone HPC cluster or to add capacity to an on-premises cluster. Like other Azure VM sizes, the A8, A9, A10, and A11 instances support standard or custom Windows Server and Linux operating system images or Azure Resource Manager templates in Azure VMs (IaaS), or Azure Guest OS releases in cloud services (PaaS, for Windows Server only).
-
->[AZURE.NOTE]A10 and A11 instances have the same performance optimizations and specifications as the A8 and A9 instances. However, they do not include access to the RDMA network in Azure. They are designed for HPC applications that do not require constant and low-latency communication between nodes, also known as parametric or embarrassingly parallel applications. And for running workloads other than MPI applications, the A8 and A9 instances do not access the RDMA network and are functionally equivalent to the A10 and A11 instances.
-
-
-## Specs
-
-### CPU and memory
-
-The Azure A8, A9, A10, and A11 compute-intensive instances feature high-speed, multicore CPUs and large amounts of memory, as shown in the following table.
-
-Size | CPU | Memory
-------------- | ----------- | ----------------
-A8 and A10 | Intel Xeon E5-2670<br/>8 cores @ 2.6 GHz | DDR3-1600 MHz<br/>56 GB
-A9 and A11 | Intel Xeon E5-2670<br/>16 cores @ 2.6 GHz | DDR3-1600 MHz<br/>112 GB
-
-
->[AZURE.NOTE]Additional processor details, including supported instruction set extensions, are at the Intel.com website. For VM storage capacities and disk details, see [Sizes for virtual machines](virtual-machines-size-specs.md).
-
-### Network adapters
-
-A8 and A9 instances have two network adapters, which connect to the following two back-end Azure networks.
-
-
-Network | Description
--------- | -----------
-10-Gbps Ethernet | Connects to Azure services (such as Azure Storage and Azure Virtual Network) and to the Internet.
-32-Gbps back end, RDMA capable | Enables low-latency, high-throughput application communication between instances within a single cloud service or availability set. Reserved for MPI traffic only.
-
-
->[AZURE.IMPORTANT]On A8 and A9 VMs running Linux, access to the RDMA network is currently enabled only through applications that use Azure Linux RDMA and Intel MPI Library 5 on SUSE Linux Enterprise Server 12 (SLES 12). On A8 and A9 instances running Windows Server, access to the RDMA network is currently enabled only through applications that use the Microsoft Network Direct interface. See [Access to the RDMA network](#access-the-rdma-network) in this article for additional requirements.
-
-A10 and A11 instances have a single, 10-Gbps Ethernet network adapter that connects to Azure services and the Internet.
-
-## Considerations for the Azure subscription
-
-* **Azure account** – If you want to deploy more than a small number of compute-intensive instances, consider a pay-as-you-go subscription or other purchase options. You can also use your MSDN subscription. See [Azure benefit for MSDN subscribers](http://azure.microsoft.com/pricing/member-offers/msdn-benefits-details/). If you're using an [Azure free trial](http://azure.microsoft.com/pricing/free-trial/), you can use only a limited number of Azure compute cores.
-
-* **Cores quota** – You might need to increase the cores quota in your Azure subscription from the default of 20 cores, which is not enough for many scenarios with 8-core or 16-core instances. For initial tests, you might consider requesting a quota increase to 100 cores. To do this, open a free support ticket as shown in [Understanding Azure limits and increases](http://azure.microsoft.com/blog/2014/06/04/azure-limits-quotas-increase-requests/).
-
-    >[AZURE.NOTE]Azure quotas are credit limits, not capacity guarantees. You are charged only for cores that you use.
-
-* **Affinity group** – Currently, an affinity group is not recommended for most new deployments. However, note that if you're using an affinity group that contains instances of sizes other than A8–A11, you won't be able to use it for the A8–A11 instances, and vice versa.
-
-* **Virtual network** – An Azure virtual network is not required to use the compute-intensive instances. However, you may need at least a cloud-based Azure virtual network for many IaaS scenarios, or a site-to-site connection if you need to access on-premises resources such as an application license server. You will need to create a new (regional) virtual network before deploying the instances. Adding an A8, A9, A10, or A11 VM to a virtual network in an affinity group is not supported. For more information, see [How to create a virtual network (VNet)](../virtual-network/virtual-networks-create-vnet.md) and [Configure a virtual network with a site-to-site VPN connection](../vpn-gateway/vpn-gateway-site-to-site-create.md).
-
-* **Cloud service or availability set** – To connect through the RDMA network, the A8 and A9 instances must be deployed in the same cloud service (for IaaS scenarios with Linux-based VMs or Windows-based VMs in Azure Service Management, or PaaS scenarios with Windows Server) or the same availability set (for Linux-based VMs or Windows-based VMs in Azure Resource Manager).
-
-## Considerations for using HPC Pack
-
-### Considerations for HPC Pack and Linux
-
-[HPC Pack](https://technet.microsoft.com/library/jj899572.aspx) is Microsoft’s free HPC cluster and job management solution for Windows. Starting with HPC Pack 2012 R2 Update 2, HPC Pack supports several Linux distributions to run on compute nodes deployed in Azure VMs, managed by a Windows Server head node. With the latest release of HPC Pack, you can deploy a Linux-based cluster that can run MPI applications that access the RDMA network in Azure. For more information, see the [Get started with Linux compute nodes in an HPC Pack cluster in Azure](virtual-machines-linux-cluster-hpcpack.md).
-
-### Considerations for HPC Pack and Windows
-
-HPC Pack is not required for you to use the A8, A9, A10, and A11 instances with Windows Server, but it is a recommended tool to create Windows HPC Server–based clusters in Azure. In the case of A8 and A9 instances, HPC Pack is the most efficient way to run Windows-based MPI applications that access the RDMA network in Azure. HPC Pack includes a runtime environment for the Microsoft implementation of the Message Passing Interface for Windows.
-
-For more information and checklists to deploy and use the compute-intensive instances in IaaS and PaaS scenarios with HPC Pack on Windows Server, see [A8 and A9 compute intensive instances: Quick start with HPC Pack](https://msdn.microsoft.com/library/azure/dn594431.aspx).
-
-## Access to the RDMA network
-
-### Access from Linux A8 and A9 VMs
-
-Within a single cloud service or an availability set, the A8 and A9 instances can access the RDMA network in Azure for running MPI applications that use the Linux RDMA drivers to communicate between instances. At this time, Azure Linux RDMA is supported only with [Intel MPI Library 5](https://software.intel.com/en-us/intel-mpi-library/).
-
->[AZURE.NOTE] Currently, Azure Linux RDMA drivers are not available for installation via driver extensions. They are available only by using the RDMA-enabled SLES 12 image from the Azure Marketplace.
-
-See the following table for prerequisites for Linux MPI applications to access the RDMA network in clusters of compute nodes (IaaS). See [Set up a Linux RDMA cluster to run MPI applications](virtual-machines-linux-cluster-rdma.md) for deployment options and configuration steps.
-
-Prerequisite | Virtual machines (IaaS)
------------- | -------------
-Operating system | SLES 12 HPC image from the Azure Marketplace
-MPI | Intel MPI Library 5
-
-### Access from Windows A8 and A9 instances
-
-Within a single cloud service or availability set, the A8 and A9 instances can access the RDMA network in Azure for running MPI applications that use the Microsoft Network Direct interface to communicate between instances. The A10 and A11 instances do not include access to the RDMA network.
-
-See the following table for prerequisites for MPI applications to access the RDMA network in virtual machine (IaaS) and cloud service (PaaS) deployments of the A8 or A9 instances. For typical deployment scenarios, see [A8 and A9 compute intensive instances: Quick start with HPC Pack](https://msdn.microsoft.com/library/azure/dn594431.aspx).
-
-
-Prerequisite | Virtual machines (IaaS) | Cloud services (PaaS)
----------- | ------------ | -------------
-Operating system | Windows Server 2012 R2 or Windows Server 2012 | Windows Server 2012 R2, Windows Server 2012, or Windows Server 2008 R2 Guest OS family
-MPI | MS-MPI 2012 R2 or later, either stand-alone or installed via HPC Pack 2012 R2 or later<br/><br/>Intel MPI Library 5 | MS-MPI 2012 R2 or later, installed via HPC Pack 2012 R2 or later<br/><br/>Intel MPI Library 5
-
-
->[AZURE.NOTE]For IaaS scenarios, the HpcVmDrivers extension must be added to the VMs to install Windows network device drivers that are needed for RDMA connectivity. Depending on your deployment method, the HpcVmDrivers extension might by added to a size A8 or A9 VM automatically, or you might need to add it yourself. To add the extension, see [Manage VM extensions](virtual-machines-extensions-install.md).
-
-
-## Additional things to know
-
-* The A8–A11 VM sizes are available only in the Standard pricing tier.
-
-* You can't resize an existing Azure VM to the A8, A9, A10, or A11 size.
-
-* A8, A9, A10, and A11 instances can't currently be deployed by using a cloud service that is part of an existing affinity group. Likewise, an affinity group with a cloud service that contains A8, A9, A10, and A11 instances can't be used for deployments of other instance sizes. If you attempt these deployments, you will see an error message similar to `Azure deployment failure (Compute.OverconstrainedAllocationRequest): The VM size (or combination of VM sizes) required by this deployment cannot be provisioned due to deployment request constraints.`
-
-* The RDMA network in Azure reserves the address space 172.16.0.0/12. If you plan to run MPI applications on A8 and A9 instances that are deployed in an Azure virtual network, make sure that the virtual network address space does not overlap the RDMA network.
-
-## Next steps
-
-* For details about availability and pricing of the A8, A9, A10, and  A11 instances, see [Virtual Machines pricing](http://azure.microsoft.com/pricing/details/virtual-machines/) and [Cloud Services pricing](http://azure.microsoft.com/pricing/details/cloud-services/).
-* To deploy and configure a Linux-based cluster with A8 and A9 instances to access the Azure RDMA network, see [Set up a Linux RDMA cluster to run MPI applications](virtual-machines-linux-cluster-rdma.md).
-* To get started deploying and using A8 and A9 instances with HPC Pack on Windows, see [A8 and A9 compute intensive instances: Quick start with HPC Pack](https://msdn.microsoft.com/library/azure/dn594431.aspx) and [Run MPI applications on A8 and A9 instances](https://msdn.microsoft.com/library/azure/dn592104.aspx).
-=======
-<properties
- pageTitle="About the A8, A9, A10, and A11 instances | Microsoft Azure"
- description="Get background information and considerations for using the Azure A8, A9, A10, and A11 compute-intensive sizes for virtual machines and cloud services."
- services="virtual-machines, cloud-services"
- documentationCenter=""
- authors="dlepow"
- manager="timlt"
- editor=""
- tags="azure-resource-manager,azure-service-management"/>
-<tags
-ms.service="virtual-machines"
- ms.devlang="na"
- ms.topic="article"
- ms.tgt_pltfrm="vm-multiple"
- ms.workload="infrastructure-services"
- ms.date="09/29/2015"
- ms.author="danlep"/>
-
-# About the A8, A9, A10, and A11 compute-intensive instances
-
-[AZURE.INCLUDE [learn-about-deployment-models](../../includes/learn-about-deployment-models-include.md)] This article applies to creating a resource with the Resource Manager deployment model or the classic deployment model.
-
-This article provides background information and considerations for using the Azure A8, A9, A10, and A11 instances, also known as *compute-intensive* instances. Key features of these instances include:
-
-* **High-performance hardware** – The Azure datacenter hardware that runs these instances is designed and optimized for compute-intensive and network-intensive applications, including high-performance computing (HPC) cluster applications, modeling, and simulations.
-
-* **RDMA network connection for MPI applications** – When configured with the necessary network drivers, the A8 and A9 instances can communicate with other A8 and A9 instances over a low-latency, high-throughput network in Azure that is based on remote direct memory access (RDMA) technology. This feature can boost the performance of applications that use supported Linux or Windows Message Passing Interface (MPI) implementations.
-
-* **Support for Linux and Windows HPC clusters** – Deploy cluster management and job scheduling software on the A8, A9, A10, and A11 instances in Azure to create a stand-alone HPC cluster or to add capacity to an on-premises cluster. Like other Azure VM sizes, the A8, A9, A10, and A11 instances support standard or custom Windows Server and Linux operating system images or Azure Resource Manager templates in Azure VMs (IaaS), or Azure Guest OS releases in cloud services (PaaS, for Windows Server only).
-
->[AZURE.NOTE]A10 and A11 instances have the same performance optimizations and specifications as the A8 and A9 instances. However, they do not include access to the RDMA network in Azure. They are designed for HPC applications that do not require constant and low-latency communication between nodes, also known as parametric or embarrassingly parallel applications. And for running workloads other than MPI applications, the A8 and A9 instances do not access the RDMA network and are functionally equivalent to the A10 and A11 instances.
-
-
-## Specs
-
-### CPU and memory
-
-The Azure A8, A9, A10, and A11 compute-intensive instances feature high-speed, multicore CPUs and large amounts of memory, as shown in the following table.
-
-Size | CPU | Memory
-------------- | ----------- | ----------------
-A8 and A10 | Intel Xeon E5-2670<br/>8 cores @ 2.6 GHz | DDR3-1600 MHz<br/>56 GB
-A9 and A11 | Intel Xeon E5-2670<br/>16 cores @ 2.6 GHz | DDR3-1600 MHz<br/>112 GB
-
-
->[AZURE.NOTE]Additional processor details, including supported instruction set extensions, are at the Intel.com website. For VM storage capacities and disk details, see [Sizes for virtual machines](virtual-machines-size-specs.md).
-
-### Network adapters
-
-A8 and A9 instances have two network adapters, which connect to the following two back-end Azure networks.
-
-
-Network | Description
--------- | -----------
-10-Gbps Ethernet | Connects to Azure services (such as Azure Storage and Azure Virtual Network) and to the Internet.
-32-Gbps back end, RDMA capable | Enables low-latency, high-throughput application communication between instances within a single cloud service or availability set. Reserved for MPI traffic only.
-
-
->[AZURE.IMPORTANT]On A8 and A9 VMs running Linux, access to the RDMA network is currently enabled only through applications that use Azure Linux RDMA and Intel MPI Library 5 on SUSE Linux Enterprise Server 12 (SLES 12). On A8 and A9 instances running Windows Server, access to the RDMA network is currently enabled only through applications that use the Microsoft Network Direct interface. See [Access to the RDMA network](#access-the-rdma-network) in this article for additional requirements.
-
-A10 and A11 instances have a single, 10-Gbps Ethernet network adapter that connects to Azure services and the Internet.
-
-## Considerations for the Azure subscription
-
-* **Azure account** – If you want to deploy more than a small number of compute-intensive instances, consider a pay-as-you-go subscription or other purchase options. You can also use your MSDN subscription. See [Azure benefit for MSDN subscribers](http://azure.microsoft.com/pricing/member-offers/msdn-benefits-details/). If you're using an [Azure free trial](http://azure.microsoft.com/pricing/free-trial/), you can use only a limited number of Azure compute cores.
-
-* **Cores quota** – You might need to increase the cores quota in your Azure subscription from the default of 20 cores, which is not enough for many scenarios with 8-core or 16-core instances. For initial tests, you might consider requesting a quota increase to 100 cores. To do this, open a free support ticket as shown in [Understanding Azure limits and increases](http://azure.microsoft.com/blog/2014/06/04/azure-limits-quotas-increase-requests/).
-
-    >[AZURE.NOTE]Azure quotas are credit limits, not capacity guarantees. You are charged only for cores that you use.
-
-* **Affinity group** – Currently, an affinity group is not recommended for most new deployments. However, note that if you're using an affinity group that contains instances of sizes other than A8–A11, you won't be able to use it for the A8–A11 instances, and vice versa.
-
-* **Virtual network** – An Azure virtual network is not required to use the compute-intensive instances. However, you may need at least a cloud-based Azure virtual network for many IaaS scenarios, or a site-to-site connection if you need to access on-premises resources such as an application license server. You will need to create a new (regional) virtual network before deploying the instances. Adding an A8, A9, A10, or A11 VM to a virtual network in an affinity group is not supported. For more information, see [How to create a virtual network (VNet)](../virtual-network/virtual-networks-create-vnet.md) and [Configure a virtual network with a site-to-site VPN connection](../vpn-gateway/vpn-gateway-site-to-site-create.md).
-
-* **Cloud service or availability set** – To connect through the RDMA network, the A8 and A9 instances must be deployed in the same cloud service (for IaaS scenarios with Linux-based VMs or Windows-based VMs in Azure Service Management, or PaaS scenarios with Windows Server) or the same availability set (for Linux-based VMs or Windows-based VMs in Azure Resource Manager).
-
-## Considerations for using HPC Pack
-
-### Considerations for HPC Pack and Linux
-
-[HPC Pack](https://technet.microsoft.com/library/jj899572.aspx) is Microsoft’s free HPC cluster and job management solution for Windows. Starting with HPC Pack 2012 R2 Update 2, HPC Pack supports several Linux distributions to run on compute nodes deployed in Azure VMs, managed by a Windows Server head node. With the latest release of HPC Pack, you can deploy a Linux-based cluster that can run MPI applications that access the RDMA network in Azure. For more information, see the [Get started with Linux compute nodes in an HPC Pack cluster in Azure](virtual-machines-linux-cluster-hpcpack.md).
-
-### Considerations for HPC Pack and Windows
-
-HPC Pack is not required for you to use the A8, A9, A10, and A11 instances with Windows Server, but it is a recommended tool to create Windows HPC Server–based clusters in Azure. In the case of A8 and A9 instances, HPC Pack is the most efficient way to run Windows-based MPI applications that access the RDMA network in Azure. HPC Pack includes a runtime environment for the Microsoft implementation of the Message Passing Interface for Windows.
-
-For more information and checklists to use the compute-intensive instances with HPC Pack on Windows Server, see [Set up a Windows RDMA cluster with HPC Pack to run MPI applications](virtual-machines-windows-hpcpack-cluster-rdma.md).
-
-## Access to the RDMA network
-
-### Access from Linux A8 and A9 VMs
-
-Within a single cloud service or an availability set, the A8 and A9 instances can access the RDMA network in Azure for running MPI applications that use the Linux RDMA drivers to communicate between instances. At this time, Azure Linux RDMA is supported only with [Intel MPI Library 5](https://software.intel.com/en-us/intel-mpi-library/).
-
->[AZURE.NOTE] Currently, Azure Linux RDMA drivers are not available for installation via driver extensions. They are available only by using the RDMA-enabled SLES 12 image from the Azure Marketplace.
-
-See the following table for prerequisites for Linux MPI applications to access the RDMA network in clusters of compute nodes (IaaS). See [Set up a Linux RDMA cluster to run MPI applications](virtual-machines-linux-cluster-rdma.md) for deployment options and configuration steps.
-
-Prerequisite | Virtual machines (IaaS)
------------- | -------------
-Operating system | SLES 12 HPC image from the Azure Marketplace
-MPI | Intel MPI Library 5
-
-### Access from Windows A8 and A9 instances
-
-Within a single cloud service or availability set, the A8 and A9 instances can access the RDMA network in Azure for running MPI applications that use the Microsoft Network Direct interface to communicate between instances. The A10 and A11 instances do not include access to the RDMA network.
-
-See the following table for prerequisites for MPI applications to access the RDMA network in virtual machine (IaaS) and cloud service (PaaS) deployments of the A8 or A9 instances. For typical deployment scenarios, see [Set up a Windows RDMA cluster with HPC Pack to run MPI applications](virtual-machines-windows-hpcpack-cluster-rdma.md).
-
-
-Prerequisite | Virtual machines (IaaS) | Cloud services (PaaS)
----------- | ------------ | -------------
-Operating system | Windows Server 2012 R2 or Windows Server 2012 | Windows Server 2012 R2, Windows Server 2012, or Windows Server 2008 R2 Guest OS family
-MPI | MS-MPI 2012 R2 or later, either stand-alone or installed via HPC Pack 2012 R2 or later<br/><br/>Intel MPI Library 5 | MS-MPI 2012 R2 or later, installed via HPC Pack 2012 R2 or later<br/><br/>Intel MPI Library 5
-
-
->[AZURE.NOTE]For IaaS scenarios, the HpcVmDrivers extension must be added to the VMs to install Windows network device drivers that are needed for RDMA connectivity. Depending on your deployment method, the HpcVmDrivers extension might by added to a size A8 or A9 VM automatically, or you might need to add it yourself. To add the extension, see [Manage VM extensions](virtual-machines-extensions-install.md).
-
-
-## Additional things to know
-
-* The A8–A11 VM sizes are available only in the Standard pricing tier.
-
-* You can't resize an existing Azure VM to the A8, A9, A10, or A11 size.
-
-* A8, A9, A10, and A11 instances can't currently be deployed by using a cloud service that is part of an existing affinity group. Likewise, an affinity group with a cloud service that contains A8, A9, A10, and A11 instances can't be used for deployments of other instance sizes. If you attempt these deployments, you will see an error message similar to `Azure deployment failure (Compute.OverconstrainedAllocationRequest): The VM size (or combination of VM sizes) required by this deployment cannot be provisioned due to deployment request constraints.`
-
-* The RDMA network in Azure reserves the address space 172.16.0.0/12. If you plan to run MPI applications on A8 and A9 instances that are deployed in an Azure virtual network, make sure that the virtual network address space does not overlap the RDMA network.
-
-## Next steps
-
-* For details about availability and pricing of the A8, A9, A10, and  A11 instances, see [Virtual Machines pricing](http://azure.microsoft.com/pricing/details/virtual-machines/) and [Cloud Services pricing](http://azure.microsoft.com/pricing/details/cloud-services/).
-* To deploy and configure a Linux-based cluster with A8 and A9 instances to access the Azure RDMA network, see [Set up a Linux RDMA cluster to run MPI applications](virtual-machines-linux-cluster-rdma.md).
-* To get started deploying and using A8 and A9 instances with HPC Pack on Windows, see [Set up a Windows RDMA cluster with HPC Pack to run MPI applications](virtual-machines-windows-hpcpack-cluster-rdma.md).
->>>>>>> a3835ed1
+<properties
+ pageTitle="About the A8, A9, A10, and A11 instances | Microsoft Azure"
+ description="Get background information and considerations for using the Azure A8, A9, A10, and A11 compute-intensive sizes for virtual machines and cloud services."
+ services="virtual-machines, cloud-services"
+ documentationCenter=""
+ authors="dlepow"
+ manager="timlt"
+ editor=""
+ tags="azure-resource-manager,azure-service-management"/>
+<tags
+ms.service="virtual-machines"
+ ms.devlang="na"
+ ms.topic="article"
+ ms.tgt_pltfrm="vm-multiple"
+ ms.workload="infrastructure-services"
+ ms.date="09/29/2015"
+ ms.author="danlep"/>
+
+# About the A8, A9, A10, and A11 compute-intensive instances
+
+[AZURE.INCLUDE [learn-about-deployment-models](../../includes/learn-about-deployment-models-include.md)] This article applies to creating a resource with the Resource Manager deployment model or the classic deployment model.
+
+This article provides background information and considerations for using the Azure A8, A9, A10, and A11 instances, also known as *compute-intensive* instances. Key features of these instances include:
+
+* **High-performance hardware** – The Azure datacenter hardware that runs these instances is designed and optimized for compute-intensive and network-intensive applications, including high-performance computing (HPC) cluster applications, modeling, and simulations.
+
+* **RDMA network connection for MPI applications** – When configured with the necessary network drivers, the A8 and A9 instances can communicate with other A8 and A9 instances over a low-latency, high-throughput network in Azure that is based on remote direct memory access (RDMA) technology. This feature can boost the performance of applications that use supported Linux or Windows Message Passing Interface (MPI) implementations.
+
+* **Support for Linux and Windows HPC clusters** – Deploy cluster management and job scheduling software on the A8, A9, A10, and A11 instances in Azure to create a stand-alone HPC cluster or to add capacity to an on-premises cluster. Like other Azure VM sizes, the A8, A9, A10, and A11 instances support standard or custom Windows Server and Linux operating system images or Azure Resource Manager templates in Azure VMs (IaaS), or Azure Guest OS releases in cloud services (PaaS, for Windows Server only).
+
+>[AZURE.NOTE]A10 and A11 instances have the same performance optimizations and specifications as the A8 and A9 instances. However, they do not include access to the RDMA network in Azure. They are designed for HPC applications that do not require constant and low-latency communication between nodes, also known as parametric or embarrassingly parallel applications. And for running workloads other than MPI applications, the A8 and A9 instances do not access the RDMA network and are functionally equivalent to the A10 and A11 instances.
+
+
+## Specs
+
+### CPU and memory
+
+The Azure A8, A9, A10, and A11 compute-intensive instances feature high-speed, multicore CPUs and large amounts of memory, as shown in the following table.
+
+Size | CPU | Memory
+------------- | ----------- | ----------------
+A8 and A10 | Intel Xeon E5-2670<br/>8 cores @ 2.6 GHz | DDR3-1600 MHz<br/>56 GB
+A9 and A11 | Intel Xeon E5-2670<br/>16 cores @ 2.6 GHz | DDR3-1600 MHz<br/>112 GB
+
+
+>[AZURE.NOTE]Additional processor details, including supported instruction set extensions, are at the Intel.com website. For VM storage capacities and disk details, see [Sizes for virtual machines](virtual-machines-size-specs.md).
+
+### Network adapters
+
+A8 and A9 instances have two network adapters, which connect to the following two back-end Azure networks.
+
+
+Network | Description
+-------- | -----------
+10-Gbps Ethernet | Connects to Azure services (such as Azure Storage and Azure Virtual Network) and to the Internet.
+32-Gbps back end, RDMA capable | Enables low-latency, high-throughput application communication between instances within a single cloud service or availability set. Reserved for MPI traffic only.
+
+
+>[AZURE.IMPORTANT]On A8 and A9 VMs running Linux, access to the RDMA network is currently enabled only through applications that use Azure Linux RDMA and Intel MPI Library 5 on SUSE Linux Enterprise Server 12 (SLES 12). On A8 and A9 instances running Windows Server, access to the RDMA network is currently enabled only through applications that use the Microsoft Network Direct interface. See [Access to the RDMA network](#access-the-rdma-network) in this article for additional requirements.
+
+A10 and A11 instances have a single, 10-Gbps Ethernet network adapter that connects to Azure services and the Internet.
+
+## Considerations for the Azure subscription
+
+* **Azure account** – If you want to deploy more than a small number of compute-intensive instances, consider a pay-as-you-go subscription or other purchase options. You can also use your MSDN subscription. See [Azure benefit for MSDN subscribers](http://azure.microsoft.com/pricing/member-offers/msdn-benefits-details/). If you're using an [Azure free trial](http://azure.microsoft.com/pricing/free-trial/), you can use only a limited number of Azure compute cores.
+
+* **Cores quota** – You might need to increase the cores quota in your Azure subscription from the default of 20 cores, which is not enough for many scenarios with 8-core or 16-core instances. For initial tests, you might consider requesting a quota increase to 100 cores. To do this, open a free support ticket as shown in [Understanding Azure limits and increases](http://azure.microsoft.com/blog/2014/06/04/azure-limits-quotas-increase-requests/).
+
+    >[AZURE.NOTE]Azure quotas are credit limits, not capacity guarantees. You are charged only for cores that you use.
+
+* **Affinity group** – Currently, an affinity group is not recommended for most new deployments. However, note that if you're using an affinity group that contains instances of sizes other than A8–A11, you won't be able to use it for the A8–A11 instances, and vice versa.
+
+* **Virtual network** – An Azure virtual network is not required to use the compute-intensive instances. However, you may need at least a cloud-based Azure virtual network for many IaaS scenarios, or a site-to-site connection if you need to access on-premises resources such as an application license server. You will need to create a new (regional) virtual network before deploying the instances. Adding an A8, A9, A10, or A11 VM to a virtual network in an affinity group is not supported. For more information, see [How to create a virtual network (VNet)](../virtual-network/virtual-networks-create-vnet.md) and [Configure a virtual network with a site-to-site VPN connection](../vpn-gateway/vpn-gateway-site-to-site-create.md).
+
+* **Cloud service or availability set** – To connect through the RDMA network, the A8 and A9 instances must be deployed in the same cloud service (for IaaS scenarios with Linux-based VMs or Windows-based VMs in Azure Service Management, or PaaS scenarios with Windows Server) or the same availability set (for Linux-based VMs or Windows-based VMs in Azure Resource Manager).
+
+## Considerations for using HPC Pack
+
+### Considerations for HPC Pack and Linux
+
+[HPC Pack](https://technet.microsoft.com/library/jj899572.aspx) is Microsoft’s free HPC cluster and job management solution for Windows. Starting with HPC Pack 2012 R2 Update 2, HPC Pack supports several Linux distributions to run on compute nodes deployed in Azure VMs, managed by a Windows Server head node. With the latest release of HPC Pack, you can deploy a Linux-based cluster that can run MPI applications that access the RDMA network in Azure. For more information, see the [Get started with Linux compute nodes in an HPC Pack cluster in Azure](virtual-machines-linux-cluster-hpcpack.md).
+
+### Considerations for HPC Pack and Windows
+
+HPC Pack is not required for you to use the A8, A9, A10, and A11 instances with Windows Server, but it is a recommended tool to create Windows HPC Server–based clusters in Azure. In the case of A8 and A9 instances, HPC Pack is the most efficient way to run Windows-based MPI applications that access the RDMA network in Azure. HPC Pack includes a runtime environment for the Microsoft implementation of the Message Passing Interface for Windows.
+
+For more information and checklists to use the compute-intensive instances with HPC Pack on Windows Server, see [Set up a Windows RDMA cluster with HPC Pack to run MPI applications](virtual-machines-windows-hpcpack-cluster-rdma.md).
+
+## Access to the RDMA network
+
+### Access from Linux A8 and A9 VMs
+
+Within a single cloud service or an availability set, the A8 and A9 instances can access the RDMA network in Azure for running MPI applications that use the Linux RDMA drivers to communicate between instances. At this time, Azure Linux RDMA is supported only with [Intel MPI Library 5](https://software.intel.com/en-us/intel-mpi-library/).
+
+>[AZURE.NOTE] Currently, Azure Linux RDMA drivers are not available for installation via driver extensions. They are available only by using the RDMA-enabled SLES 12 image from the Azure Marketplace.
+
+See the following table for prerequisites for Linux MPI applications to access the RDMA network in clusters of compute nodes (IaaS). See [Set up a Linux RDMA cluster to run MPI applications](virtual-machines-linux-cluster-rdma.md) for deployment options and configuration steps.
+
+Prerequisite | Virtual machines (IaaS)
+------------ | -------------
+Operating system | SLES 12 HPC image from the Azure Marketplace
+MPI | Intel MPI Library 5
+
+### Access from Windows A8 and A9 instances
+
+Within a single cloud service or availability set, the A8 and A9 instances can access the RDMA network in Azure for running MPI applications that use the Microsoft Network Direct interface to communicate between instances. The A10 and A11 instances do not include access to the RDMA network.
+
+See the following table for prerequisites for MPI applications to access the RDMA network in virtual machine (IaaS) and cloud service (PaaS) deployments of the A8 or A9 instances. For typical deployment scenarios, see [Set up a Windows RDMA cluster with HPC Pack to run MPI applications](virtual-machines-windows-hpcpack-cluster-rdma.md).
+
+
+Prerequisite | Virtual machines (IaaS) | Cloud services (PaaS)
+---------- | ------------ | -------------
+Operating system | Windows Server 2012 R2 or Windows Server 2012 | Windows Server 2012 R2, Windows Server 2012, or Windows Server 2008 R2 Guest OS family
+MPI | MS-MPI 2012 R2 or later, either stand-alone or installed via HPC Pack 2012 R2 or later<br/><br/>Intel MPI Library 5 | MS-MPI 2012 R2 or later, installed via HPC Pack 2012 R2 or later<br/><br/>Intel MPI Library 5
+
+
+>[AZURE.NOTE]For IaaS scenarios, the HpcVmDrivers extension must be added to the VMs to install Windows network device drivers that are needed for RDMA connectivity. Depending on your deployment method, the HpcVmDrivers extension might by added to a size A8 or A9 VM automatically, or you might need to add it yourself. To add the extension, see [Manage VM extensions](virtual-machines-extensions-install.md).
+
+
+## Additional things to know
+
+* The A8–A11 VM sizes are available only in the Standard pricing tier.
+
+* You can't resize an existing Azure VM to the A8, A9, A10, or A11 size.
+
+* A8, A9, A10, and A11 instances can't currently be deployed by using a cloud service that is part of an existing affinity group. Likewise, an affinity group with a cloud service that contains A8, A9, A10, and A11 instances can't be used for deployments of other instance sizes. If you attempt these deployments, you will see an error message similar to `Azure deployment failure (Compute.OverconstrainedAllocationRequest): The VM size (or combination of VM sizes) required by this deployment cannot be provisioned due to deployment request constraints.`
+
+* The RDMA network in Azure reserves the address space 172.16.0.0/12. If you plan to run MPI applications on A8 and A9 instances that are deployed in an Azure virtual network, make sure that the virtual network address space does not overlap the RDMA network.
+
+## Next steps
+
+* For details about availability and pricing of the A8, A9, A10, and  A11 instances, see [Virtual Machines pricing](http://azure.microsoft.com/pricing/details/virtual-machines/) and [Cloud Services pricing](http://azure.microsoft.com/pricing/details/cloud-services/).
+* To deploy and configure a Linux-based cluster with A8 and A9 instances to access the Azure RDMA network, see [Set up a Linux RDMA cluster to run MPI applications](virtual-machines-linux-cluster-rdma.md).
+* To get started deploying and using A8 and A9 instances with HPC Pack on Windows, see [Set up a Windows RDMA cluster with HPC Pack to run MPI applications](virtual-machines-windows-hpcpack-cluster-rdma.md).