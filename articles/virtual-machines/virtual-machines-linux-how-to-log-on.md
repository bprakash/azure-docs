<properties
	pageTitle="Log on to a Linux VM in Azure | Microsoft Azure"
	description="Learn how to log on to an Azure virtual machine running Linux by using a Secure Shell (SSH) client."
	services="virtual-machines"
	documentationCenter=""
	authors="squillace"
	manager="timlt"
	editor=""
	tags="azure-service-management"/>

<tags
	ms.service="virtual-machines"
	ms.workload="infrastructure-services"
	ms.tgt_pltfrm="vm-linux"
	ms.devlang="na"
	ms.topic="article"
	ms.date="12/08/2015"
	ms.author="rasquill"/>


#How to Log on to a Virtual Machine Running Linux #

[AZURE.INCLUDE [learn-about-deployment-models](../../includes/learn-about-deployment-models-classic-include.md)] [Resource Manager deployment model](virtual-machines-linux-tutorial-portal-rm.md).

You'll need to install an SSH client on the computer you want to use to log on to the virtual machine. There are many SSH client programs that you can choose from. The following are possible choices:

- On a computer running a Windows operating system, you might want to use an SSH client such as PuTTY. For more information, see the [PuTTY Download Page](http://www.chiark.greenend.org.uk/~sgtatham/putty/download.html).
- For a virtual machine running a Linux operating system, you use a Secure Shell (SSH) client to log on; it is hard to think of a distribution that doesn't already have this installed by default. See [How to use SSH](virtual-machines-linux-use-ssh-key.md) for a bit more information about Linux.
<<<<<<< HEAD
=======

>>>>>>> a3c102f7

>[AZURE.NOTE] For more requirements and troubleshooting tips, see [Connect to an Azure virtual machine with RDP or SSH](http://go.microsoft.com/fwlink/p/?LinkId=398294).

This procedure shows you how to use the PuTTY program to access the virtual machine.

1. Find the **Host Name** and **Port information** from the [Management Portal](http://manage.windowsazure.com). You can find the information that you need from the dashboard of the virtual machine. Click the virtual machine name and look for the **SSH Details** in the **Quick Glance** section of the dashboard.

	![Obtain SSH details](./media/virtual-machines-linux-how-to-log-on/sshdetails.png)

2. Open the PuTTY program.

3. Enter the Host Name and the Port information that you collected from the dashboard, and then click **Open**.

	![Open PuTTY](./media/virtual-machines-linux-how-to-log-on/putty.png)

4. Log on to the virtual machine using the account that you specified when the machine was created. For more details on how to create a virtual machine with user name and password, see [Create a Virtual Machine Running Linux](virtual-machines-linux-tutorial.md).

	![Log on to the virtual machine](./media/virtual-machines-linux-how-to-log-on/sshlogin.png)

>[AZURE.NOTE] The VMAccess extension can help you reset the SSH key or password if you've forgotten it. If you've forgotten the user name, you can use the extension to create a new one with sudo authority. For instructions, see the [How to Reset a Password or SSH for Linux Virtual Machines].

You can now work with the virtual machine just as you would with any other server.

<!-- LINKS -->
[How to Reset a Password or SSH for Linux Virtual Machines]: http://go.microsoft.com/fwlink/p/?LinkId=512138<|MERGE_RESOLUTION|>--- conflicted
+++ resolved
@@ -26,10 +26,7 @@
 
 - On a computer running a Windows operating system, you might want to use an SSH client such as PuTTY. For more information, see the [PuTTY Download Page](http://www.chiark.greenend.org.uk/~sgtatham/putty/download.html).
 - For a virtual machine running a Linux operating system, you use a Secure Shell (SSH) client to log on; it is hard to think of a distribution that doesn't already have this installed by default. See [How to use SSH](virtual-machines-linux-use-ssh-key.md) for a bit more information about Linux.
-<<<<<<< HEAD
-=======
 
->>>>>>> a3c102f7
 
 >[AZURE.NOTE] For more requirements and troubleshooting tips, see [Connect to an Azure virtual machine with RDP or SSH](http://go.microsoft.com/fwlink/p/?LinkId=398294).
 
