--- conflicted
+++ resolved
@@ -1,10 +1,6 @@
 <properties
 	pageTitle="Configure an availability set for VMs | Microsoft Azure"
-<<<<<<< HEAD
-	description="Configure an availability set for a new or existing virtual machine in the classic deployment model using the Azure portal and Azure PowerShell."
-=======
 	description="Configure an availability set for a new or existing virtual machine in the classic deployment model using the Azure classic portal and Azure PowerShell."
->>>>>>> 08be3281
 	services="virtual-machines"
 	documentationCenter=""
 	authors="cynthn"
@@ -20,18 +16,11 @@
 	ms.topic="article"
 	ms.date="08/10/2015"
 	ms.author="cynthn"/>
-<<<<<<< HEAD
-
-# How to configure an availability set for virtual machines in the classic deployment model
-
-[AZURE.INCLUDE [learn-about-deployment-models](../../includes/learn-about-deployment-models-include.md)] This article covers creating resources with the classic deployment model.
-=======
 
 # How to configure an availability set for virtual machines in the classic deployment model
 
 [AZURE.INCLUDE [learn-about-deployment-models](../../includes/learn-about-deployment-models-classic-include.md)] Resource Manager model.
 
->>>>>>> 08be3281
 
 An availability set helps keep your virtual machines available during downtime, such as during maintenance. Placing two or more similarly configured virtual machines in an availability set creates the redundancy needed to maintain availability of the applications or services that your virtual machine runs. For details about how this works, see [Manage the availability of virtual machines] [].
 
