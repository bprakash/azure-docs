<properties
	pageTitle="Hybrid cloud test environments in Azure | Microsoft Azure"
	description="Find the articles that describe how to build dev/test or proof-of-concept IT pro environments for your Azure-based hybrid cloud."
	documentationCenter=""
	services="virtual-machines"
	authors="JoeDavies-MSFT"
	manager="timlt"
	editor=""
	tags="azure-service-management"/>

<tags
	ms.service="virtual-machines"
	ms.workload="infrastructure-services"
	ms.tgt_pltfrm="Windows"
	ms.devlang="na"
	ms.topic="index-page"
	ms.date="09/16/2015"
	ms.author="josephd"/>

# Azure hybrid cloud test environments

<<<<<<< HEAD
[AZURE.INCLUDE [learn-about-deployment-models](../../includes/learn-about-deployment-models-include.md)] This article covers creating resources with the classic deployment model. 
=======
[AZURE.INCLUDE [learn-about-deployment-models](../../includes/learn-about-deployment-models-classic-include.md)] Resource Manager model.

>>>>>>> 08be3281

For dev/test or a proof-of-concept, hybrid cloud test environments use your local Internet connection and one of your public IP addresses and step you through setting up a functioning, cross-premises Azure Virtual Network (VNet). When you are finished, you can develop and test applications, experiment with simplified IT workloads, and gauge the performance of a site-to-site virtual private network (VPN) connection relative to your location on the Internet.

## Hybrid cloud base configuration

The [hybrid cloud base configuration](../virtual-network/virtual-networks-setup-hybrid-cloud-environment-testing.md) consists of:

- A simplified on-premises network with four virtual machines (a domain controller, an application server, a client computer, and a VPN device running Windows Server and Routing and Remote Access)
- An Azure virtual network with a replica domain controller
- A site-to-site VPN connection

## SharePoint intranet farm in a hybrid cloud

The [SharePoint intranet farm in a hybrid cloud test environment](../virtual-network/virtual-networks-setup-sharepoint-hybrid-cloud-testing.md) adds a SQL Server 2014 server and a SharePoint Server 2013 server to the hybrid cloud base configuration. This creates a two-tier SharePoint farm that you can access from the client computer on the simplified on-premises network.

## Web-based line-of-business (LOB) application in a hybrid cloud

The [web-based LOB application in a hybrid cloud test environment](../virtual-network/virtual-networks-setup-lobapp-hybrid-cloud-testing.md) adds a SQL Server 2014 server and an Internet Information Services (IIS) server to the hybrid cloud base configuration. This creates the infrastructure in which you can deploy and test a tiered, web-based LOB application.

## Office 365 Directory Synchronization (DirSync) server in a hybrid cloud

The [Office 365 DirSync server in a hybrid cloud test environment](../virtual-network/virtual-networks-setup-dirsync-hybrid-cloud-testing.md) adds a DirSync server to the hybrid cloud base configuration and demonstrates Office 365 DirSync with password synchronization to a trial Office 365 subscription.

## Simulated hybrid cloud test environment

For organizations and individuals for which a direct Internet connection and public IP address are not readily available, the [simulated hybrid cloud test environment](../virtual-network/virtual-networks-setup-simulated-hybrid-cloud-environment-testing.md) builds out the simplified on-premises network in a separate Azure Virtual Network and then connects the two virtual networks with a VNet-to-VNet VPN connection.


## Additional resources

[SharePoint farms hosted in Azure Infrastructure Services](virtual-machines-sharepoint-infrastructure-services.md)

[Azure Infrastructure Services Workload: High-availability line of business application](virtual-machines-workload-high-availability-LOB-application.md)

[Deploy Office 365 Directory Synchronization (DirSync) in Microsoft Azure](https://technet.microsoft.com/library/dn635310.aspx)

[Azure infrastructure services implementation guidelines](virtual-machines-infrastructure-services-implementation-guidelines.md)<|MERGE_RESOLUTION|>--- conflicted
+++ resolved
@@ -19,12 +19,8 @@
 
 # Azure hybrid cloud test environments
 
-<<<<<<< HEAD
-[AZURE.INCLUDE [learn-about-deployment-models](../../includes/learn-about-deployment-models-include.md)] This article covers creating resources with the classic deployment model. 
-=======
 [AZURE.INCLUDE [learn-about-deployment-models](../../includes/learn-about-deployment-models-classic-include.md)] Resource Manager model.
 
->>>>>>> 08be3281
 
 For dev/test or a proof-of-concept, hybrid cloud test environments use your local Internet connection and one of your public IP addresses and step you through setting up a functioning, cross-premises Azure Virtual Network (VNet). When you are finished, you can develop and test applications, experiment with simplified IT workloads, and gauge the performance of a site-to-site virtual private network (VPN) connection relative to your location on the Internet.
 
