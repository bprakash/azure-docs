--- conflicted
+++ resolved
@@ -1,107 +1,3 @@
 ---
-<<<<<<< HEAD
-title: SQL Server Agent Extension for SQL Server VMs (Classic) | Microsoft Docs
-description: This topic describes how to manage the SQL Server agent extension, which automates specific SQL Server administration tasks. These include Automated Backup, Automated Patching, and Azure Key Vault Integration. This topic uses the classic deployment mode.
-services: virtual-machines-windows
-documentationcenter: ''
-author: rothja
-manager: jhubbard
-editor: ''
-tags: azure-service-management
-
-ms.assetid: a9bda2e7-cdba-427c-bc30-77cde4376f3a
-ms.service: virtual-machines-windows
-ms.devlang: na
-ms.topic: article
-ms.tgt_pltfrm: vm-windows-sql-server
-ms.workload: infrastructure-services
-ms.date: 10/27/2016
-ms.author: jroth
-
----
-# SQL Server Agent Extension for SQL Server VMs (Classic)
-> [!div class="op_single_selector"]
-> * [Resource Manager](virtual-machines-windows-sql-server-agent-extension.md?toc=%2fazure%2fvirtual-machines%2fwindows%2ftoc.json)
-> * [Classic](virtual-machines-windows-classic-sql-server-agent-extension.md?toc=%2fazure%2fvirtual-machines%2fwindows%2fclassic%2ftoc.json)
-> 
-> 
-
-The SQL Server IaaS Agent Extension (SQLIaaSAgent) runs on Azure virtual machines to automate administration tasks. This topic provides an overview of the services supported by the extension as well as instructions for installation, status, and removal.
-
-> [!IMPORTANT] 
-> Azure has two different deployment models for creating and working with resources: [Resource Manager and Classic](../azure-resource-manager/resource-manager-deployment-model.md). This article covers using the Classic deployment model. Microsoft recommends that most new deployments use the Resource Manager model. To view the Resource Manager version of this article, see [SQL Server Agent Extension for SQL Server VMs Resource Manager](virtual-machines-windows-sql-server-agent-extension.md?toc=%2fazure%2fvirtual-machines%2fwindows%2ftoc.json).
-
-## Supported services
-The SQL Server IaaS Agent Extension supports the following administration tasks:
-
-| Administration feature | Description |
-| --- | --- |
-| **SQL Automated Backup** |Automates the scheduling of backups for all databases for the default instance of SQL Server in the VM. For more information, see [Automated backup for SQL Server in Azure Virtual Machines (Classic)](virtual-machines-windows-classic-sql-automated-backup.md?toc=%2fazure%2fvirtual-machines%2fwindows%2fclassic%2ftoc.json). |
-| **SQL Automated Patching** |Configures a maintenance window during which updates to your VM can take place, so  you can avoid updates during peak times for your workload. For more information, see [Automated patching for SQL Server in Azure Virtual Machines (Classic)](virtual-machines-windows-classic-sql-automated-patching.md?toc=%2fazure%2fvirtual-machines%2fwindows%2fclassic%2ftoc.json). |
-| **Azure Key Vault Integration** |Enables you to automatically install and configure Azure Key Vault on your SQL Server VM. For more information, see [Configure Azure Key Vault Integration for SQL Server on Azure VMs (Classic)](virtual-machines-windows-classic-ps-sql-keyvault.md?toc=%2fazure%2fvirtual-machines%2fwindows%2fclassic%2ftoc.json). |
-
-## Prerequisites
-Requirements to use the SQL Server IaaS Agent Extension on your VM:
-
-### Operating System:
-* Windows Server 2012
-* Windows Server 2012 R2
-
-### SQL Server versions:
-* SQL Server 2012
-* SQL Server 2014
-* SQL Server 2016
-
-### Azure PowerShell:
-[Download and configure the latest Azure PowerShell commands](/powershell/azureps-cmdlets-docs).
-
-Start Windows PowerShell, and connect it to your Azure subscription with the **Add-AzureAccount** command.
-
-    Add-AzureAccount
-
-If you have multiple subscriptions, use **Select-AzureSubscription** to select the subscription that contains your target classic VM.
-
-    Select-AzureSubscription -SubscriptionName <subscriptionname>
-
-At this point, you can get a list of the classic virtual machines and their associated service names with the **Get-AzureVM** command.
-
-    Get-AzureVM
-
-## Installation
-For classic VMs, you must use PowerShell to install the SQL Server IaaS Agent Extension and configure its associated services. Use the **Set-AzureVMSqlServerExtension** PowerShell cmdlet to install the extension. For example, the following command installs the extension on a Windows Server VM (classic) and names it "SQLIaaSExtension".
-
-    Get-AzureVM -ServiceName <vmservicename> -Name <vmname> | Set-AzureVMSqlServerExtension -ReferenceName "SQLIaasExtension" -Version "1.2" | Update-AzureVM
-
-If you update to the latest version of the SQL IaaS Agent Extension, you must restart your virtual machine after updating the extension.
-
-> [!NOTE]
-> Classic virtual machines do not have an option to install and configure the SQL IaaS Agent Extension through the portal.
-> 
-> 
-
-## Status
-One way to verify that the extension is installed is to view the agent status in the Azure Portal. Select **All settings** in the virtual machine blade, and then click on **Extensions**. You should see the **SQLIaaSAgent** extension listed.
-
-![SQL Server IaaS Agent Extension in Azure Portal](./media/virtual-machines-windows-classic-sql-server-agent-extension/azure-sql-server-iaas-agent-portal.png)
-
-You can also use the **Get-AzureVMSqlServerExtension** Azure Powershell cmdlet.
-
-    Get-AzureVM –ServiceName "service" –Name "vmname" | Get-AzureVMSqlServerExtension
-
-## Removal
-In the Azure Portal, you can uninstall the extension by clicking the ellipsis on the **Extensions** blade of your virtual machine properties. Then click **Delete**.
-
-![Uninstall the SQL Server IaaS Agent Extension in Azure Portal](./media/virtual-machines-windows-classic-sql-server-agent-extension/azure-sql-server-iaas-agent-uninstall.png)
-
-You can also use the **Remove-AzureVMSqlServerExtension** Powershell cmdlet.
-
-    Get-AzureVM –ServiceName "service" –Name "vmname" | Remove-AzureVMSqlServerExtension | Update-AzureVM
-
-## Next Steps
-Begin using one of the services supported by the extension. For more details, see the topics referenced in the [Supported services](#supported-services) section of this article.
-
-For more information about running SQL Server on Azure Virtual Machines, see [SQL Server on Azure Virtual Machines overview](virtual-machines-windows-sql-server-iaas-overview.md?toc=%2fazure%2fvirtual-machines%2fwindows%2ftoc.json).
-=======
 redirect_url: /azure/virtual-machines/windows/sqlclassic/virtual-machines-windows-classic-sql-server-agent-extension
----
->>>>>>> e8cfaf0d
+---