--- conflicted
+++ resolved
@@ -77,15 +77,13 @@
 
 - [Phase 1: Configure Azure](virtual-machines-workload-intranet-sharepoint-phase1.md). Create a storage account, availability sets, and a cross-premises virtual network.
 - [Phase 2: Configure domain controllers](virtual-machines-workload-intranet-sharepoint-phase2.md). Create and configure replica Active Directory Domain Services (AD DS) domain controllers.
-<<<<<<< HEAD
 - [Phase 3: Configure SQL Server infrastructure](virtual-machines-workload-intranet-sharepoint-phase3.md). Create and configure the SQL Server virtual machines, prepare them for use with SharePoint, and create the cluster.
 - [Phase 4: Configure SharePoint servers](virtual-machines-windows-ps-sp-intranet-ph4.md). Create and configure the four SharePoint virtual machines.
 - [Phase 5: Create the availability group and add the SharePoint databases](virtual-machines-workload-intranet-sharepoint-phase5.md). Prepare databases and create a SQL Server AlwaysOn availability group.
-=======
 - [Phase 3: Configure SQL Server infrastructure](virtual-machines-windows-ps-sp-intranet-ph3.md). Create and configure the SQL Server virtual machines, prepare them for use with SharePoint, and create the cluster.
 - [Phase 4: Configure SharePoint servers](virtual-machines-workload-intranet-sharepoint-phase4.md). Create and configure the four SharePoint virtual machines.
 - [Phase 5: Create the availability group and add the SharePoint databases](virtual-machines-windows-ps-sp-intranet-ph5.md). Prepare databases and create a SQL Server AlwaysOn availability group.
->>>>>>> 7c9068cf
+
 
 This deployment of SharePoint with SQL Server AlwaysOn is designed to accompany the [SharePoint with SQL Server AlwaysOn infographic](http://go.microsoft.com/fwlink/?LinkId=394788) and incorporate the latest recommendations.
 
