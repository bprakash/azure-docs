--- conflicted
+++ resolved
@@ -67,13 +67,10 @@
 
 You need to establish a remote connection to log on to the virtual machine, using Remote Desktop Connection for a Windows VM or a Secure Shell (SSH) for a Linux VM. For instructions, see:
 
-<<<<<<< HEAD
+
 - [How to Log on to a Virtual Machine Running Windows Server](virtual-machines-windows-classic-connect-logon.md). A maximum of 2 concurrent connections are supported, unless the server is configured as a Remote Desktop Services session host.  
-- [How to Log on to a Virtual Machine Running Linux](virtual-machines-linux-how-to-log-on.md). By default, SSH allows a maximum of 10 concurrent connections. You can increase this number by editing the configuration file.
-=======
-- [How to Log on to a Virtual Machine Running Windows Server](virtual-machines-log-on-windows-server.md). A maximum of 2 concurrent connections are supported, unless the server is configured as a Remote Desktop Services session host.  
 - [How to Log on to a Virtual Machine Running Linux](virtual-machines-linux-classic-log-on.md). By default, SSH allows a maximum of 10 concurrent connections. You can increase this number by editing the configuration file.
->>>>>>> vm-refactor-staging
+
 
 If you’re having problems with Remote Desktop or SSH, install and use the [VMAccess](virtual-machines-extensions-features.md) extension to help fix the problem. 
 
