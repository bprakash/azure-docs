<properties
	pageTitle="Create a VM running MySQL | Microsoft Azure"
	description="Create an Azure virtual machine created with the classic deployment model running Windows Server 2012 R2, and then install and configure the MySQL database on it."
	services="virtual-machines"
	documentationCenter=""
	authors="cynthn"
	manager="timlt"
	editor="tysonn"
	tags="azure-service-management"/>

<tags
	ms.service="virtual-machines"
	ms.workload="infrastructure-services"
	ms.tgt_pltfrm="vm-windows"
	ms.devlang="na"
	ms.topic="article"
<<<<<<< HEAD
	ms.date="07/10/2015"
=======
	ms.date="11/09/2015"
>>>>>>> 08be3281
	ms.author="cynthn"/>


# Install MySQL on a virtual machine created with the classic deployment model running Windows Server 2012 R2

[AZURE.INCLUDE [learn-about-deployment-models](../../includes/learn-about-deployment-models-classic-include.md)] Resource Manager model.


[MySQL](http://www.mysql.com) is a popular open source, SQL database. Using the [Azure classic portal](http://manage.windowsazure.com), you can create a virtual machine running Windows Server 2012 R2 from the Image Gallery. You can then install and configure it as a MySQL Server.

For instructions on installing MySQL on Linux, refer to: [How to install MySQL on Azure](virtual-machines-linux-install-mysql.md).

This tutorial shows you how to:

- Use the Azure classic portal to create a virtual machine running Windows Server 2012 R2.

- Install and run the community version of MySQL 5.6.23 as a MySQL Server on the virtual machine.


## Create a virtual machine running Windows Server

[AZURE.INCLUDE [virtual-machines-create-WindowsVM](../../includes/virtual-machines-create-windowsvm.md)]

## Attach a data disk

After the virtual machine is created, you can optionally attach an additional data disk. This is recommended for production workloads and to avoid running out of space on the OS drive (C:), which  includes the operating system.

See [How to attach a data disk to a Windows virtual machine](storage-windows-attach-disk.md) and follow the instructions for attaching an empty disk. Set the host cache setting to **None** or **Read-only**.

## Log on to the virtual machine

Next, you'll log on to the virtual machine so you can install MySQL.

[AZURE.INCLUDE [virtual-machines-log-on-win-server](../../includes/virtual-machines-log-on-win-server.md)]

##Install and run MySQL Community Server on the virtual machine

Follow these steps to install, configure, and run the Community version of MySQL Server:

> [AZURE.NOTE] These steps are for the 5.6.23.0 Community version of MySQL and Windows Server 2012 R2. Your experience might be different for different versions of MySQL or Windows Server.

1.	After you've connected to the virtual machine using Remote Desktop, click **Internet Explorer** from the start screen.
2.	Select the **Tools** button in the upper-right corner (the cogged wheel icon), and then click **Internet Options**. Click the **Security** tab, click the **Trusted Sites** icon, and then click the **Sites** button. Add http://*.mysql.com to the list of trusted sites. Click **Close**, and then click **OK**.
3.	In the address bar of Internet Explorer, type http://dev.mysql.com/downloads/mysql/.
4.	Use the MySQL site to locate and download the latest version of the MySQL Installer for Windows. When choosing the MySQL Installer, download the version that has the complete file set (for example, the mysql-installer-community-5.6.23.0.msi with a file size of 282.4 MB), and save the installer.
5.	When the installer has finished downloading, click **Run** to launch setup.
6.	On the **License Agreement** page, accept the license agreement and click **Next**.
7.	On the **Choosing a Setup Type** page, click the setup type that you want, and then click **Next**. The following steps assume the selection of the **Server only** setup type.
8.	On the **Installation** page, click **Execute**. When installation is complete, click **Next**.
9.	On the **Product Configuration** page, click **Next**.
10.	On the **Type and Networking** page, specify your desired configuration type and connectivity options, including the TCP port if needed. Select **Show Advanced Options**, and then click **Next**.

	![](./media/virtual-machines-mysql-windows-server-2008r2/MySQL_TypeNetworking.png)

11.	On the **Accounts and Roles** page, specify a strong MySQL root password. Add additional MySQL user accounts as needed, and then click **Next**.

	![](./media/virtual-machines-mysql-windows-server-2008r2/MySQL_AccountsRoles_Filled.png)

12.	On the **Windows Service** page, specify changes to the default settings for running the MySQL Server as a Windows service as needed, and then click **Next**.

	![](./media/virtual-machines-mysql-windows-server-2008r2/MySQL_WindowsService.png)

13.	On the **Advanced Options** page, specify changes to logging options as needed, and then click **Next**.

	![](./media/virtual-machines-mysql-windows-server-2008r2/MySQL_AdvOptions.png)

14.	On the **Apply Server Configuration** page, click **Execute**. When the configuration steps are complete, click **Finish**.
15.	On the **Product Configuration** page, click **Next**.
16.	On the **Installation Complete** page, click **Copy Log to Clipboard** if you want to examine it later, and then click **Finish**.
17.	From the start screen, type **mysql**, and then click **MySQL 5.6 Command Line Client**.
18.	Enter the root password that you specified in step 11 and you'll be presented with a prompt where you can issue commands to configure MySQL. For the details of commands and syntax, see [MySQL Reference Manuals](http://dev.mysql.com/doc/refman/5.6/en/server-configuration-defaults.html).

	![](./media/virtual-machines-mysql-windows-server-2008r2/MySQL_CommandPrompt.png)

19.	You can also configure server configuration default settings, such as the base and data directories and drives, with entries in the C:\Program Files (x86)\MySQL\MySQL Server 5.6\my-default.ini file. For more information, see [5.1.2 Server Configuration Defaults](http://dev.mysql.com/doc/refman/5.6/en/server-configuration-defaults.html).

## Configure endpoints

If you want the MySQL Server service to be available to MySQL client computers on the Internet, you must configure an endpoint for the TCP port on which the MySQL Server service is listening and create an additional Windows Firewall rule. This is TCP port 3306 unless you specified a different port on the **Type and Networking** page (step 10 of the previous procedure).


> [AZURE.NOTE] You should carefully consider the security implications of doing this, because this will make the MySQL Server service available to all computers on the Internet. You can define the set of source IP addresses that are allowed to use the endpoint with an Access Control List (ACL). For more information, see [How to Set Up Endpoints to a Virtual Machine](virtual-machines-set-up-endpoints.md).


To configure an endpoint for the MySQL Server service:

1.	In the Azure classic portal, click **Virtual Machines**, click the name of your MySQL virtual machine, and then click **Endpoints**.
2.	In the command bar, click **Add**.
3.	On the **Add an endpoint to a virtual machine** page, click the right arrow.
4.	If you are using the default MySQL TCP port of 3306, click **MySQL** in **Name**, and then click the check mark.
5.	If you are using a different TCP port, type a unique name in **Name**. Select **TCP** in protocol, type the port number in both **Public Port** and **Private Port**, and then click the check mark.

## Add a Windows Firewall rule to allow MySQL traffic

To add a Windows Firewall rule that allows MySQL traffic from the Internet, run the following command at an elevated Windows PowerShell command prompt on the MySQL server virtual machine.

	New-NetFirewallRule -DisplayName "MySQL56" -Direction Inbound –Protocol TCP –LocalPort 3306 -Action Allow -Profile Public


	
## Test your remote connection


To test your remote connection to the MySQL Server service running on the Azure virtual machine, you must first determine the DNS name corresponding to the cloud service that contains the virtual machine running MySQL Server.

1.	In the Azure classic portal, click **Virtual Machines**, click the name of your MySQL server virtual machine, and then click **Dashboard**.
2.	From the virtual machine dashboard, note the **DNS Name** value under the **Quick Glance** section. Here is an example:

	![](./media/virtual-machines-mysql-windows-server-2008r2/MySQL_DNSName.png)

3.	From a local computer running MySQL or the MySQL client, run the following command to log in as a MySQL user.

		mysql -u <yourMysqlUsername> -p -h <yourDNSname>

	For example, for the MySQL user name dbadmin3 and the testmysql.cloudapp.net DNS name for the virtual machine, use the following command.

		mysql -u dbadmin3 -p -h testmysql.cloudapp.net


## Additional resources

For information on MySQL, see the [MySQL Documentation](http://dev.mysql.com/doc/).<|MERGE_RESOLUTION|>--- conflicted
+++ resolved
@@ -14,11 +14,7 @@
 	ms.tgt_pltfrm="vm-windows"
 	ms.devlang="na"
 	ms.topic="article"
-<<<<<<< HEAD
-	ms.date="07/10/2015"
-=======
 	ms.date="11/09/2015"
->>>>>>> 08be3281
 	ms.author="cynthn"/>
 
 
