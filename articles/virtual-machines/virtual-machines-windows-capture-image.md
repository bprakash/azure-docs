--- conflicted
+++ resolved
@@ -23,7 +23,6 @@
 This article shows you how to use Azure PowerShell create a generalized image of an existing Azure VM. You can then use the image to create another VM. This image includes the OS disk and the data disks that are attached to the virtual machine. The image doesn't include the virtual network resources, so you need to set up those resources when you create a VM using the image. This process creates a [generalized Windows image](https://technet.microsoft.com/library/hh824938.aspx).
 
 
-
 ## Prerequisites
 
 - These steps assume that you already have an Azure virtual machine in the Resource Manager deployment model that you want to use to create the image. You need the VM name and the name of the resource group. You can get a list of the resource groups in your subscription by typing the PowerShell cmdlet `Get-AzureRmResourceGroup`. You can get a list of the VMs in your subscription by typing `Get-AzureRMVM`.
@@ -36,11 +35,7 @@
 
 This section shows you how to generalize your Windows virtual machine so that it can be used as an image.
 
-<<<<<<< HEAD
-> [AZURE.WARNING] Please note that the virtual machine cannot be logged in via RDP once it is generalized, since the process removes all user accounts. This is an irreversible change. 
-=======
 > [AZURE.WARNING] You cannot log in to the VM via RDP once it is generalized, because the process removes all user accounts. The changes are irreversible. 
->>>>>>> c186bb0b
 
 1. Sign in to your Windows virtual machine. In the [Azure portal](https://portal.azure.com), navigate through **Browse** > **Virtual machines** > Your Windows virtual machine > **Connect**.
 
