<properties
	pageTitle="Capture a Windows VM in Resource Manager | Microsoft Azure"
	description="Learn how to capture an image of a Windows-based Azure virtual machine (VM) created with the Resource Manager deployment model."
	services="virtual-machines-windows"
	documentationCenter=""
	authors="cynthn"
	manager="timlt"
	editor=""
	tags="azure-resource-manager"/>

<tags
	ms.service="virtual-machines-windows"
	ms.workload="infrastructure-services"
	ms.tgt_pltfrm="vm-windows"
	ms.devlang="na"
	ms.topic="article"
	ms.date="05/13/2016"
<<<<<<< HEAD
	ms.author="dkshir"/>
=======
	ms.author="cynthn"/>
>>>>>>> 0b6ca837

# How to capture a Windows virtual machine in the Resource Manager deployment model


This article shows you how to use Azure PowerShell to capture an Azure virtual machine (VM) that is running Windows so you can use it to create other virtual machines. This image includes the OS disk and the data disks that are attached to the virtual machine. It doesn't include the virtual network resources that you'll need to create a Windows VM, so you'll need to set those up before you create another virtual machine that uses the image. This image will also be prepared to be a [generalized Windows image](https://technet.microsoft.com/library/hh824938.aspx).



## Prerequisites

These steps assume that you've already created an Azure virtual machine in the Resource Manager deployment model and configured the operating system, including attaching any data disks and making other customizations like installing applications. If you haven't done this yet, read [How to create a Windows VM with Resource Manager and PowerShell](virtual-machines-windows-ps-create.md). You can just as easily create a Windows virtual machine using the [Azure portal](https://portal.azure.com). Read [How to create a Windows virtual machine in the Azure portal](virtual-machines-windows-hero-tutorial.md).


## Prepare the VM for image capture

This section shows you how to generalize your Windows virtual machine. This removes all your personal account information, among other things. You will typically want to do this when you want to use this VM image to quickly deploy similar virtual machines.

> [AZURE.WARNING] Please note that the virtual machine cannot be logged in via RDP once it is generalized, since the process removes all user accounts. This is an irreversible change. 

1. Sign in to your Windows virtual machine. In the [Azure portal](https://portal.azure.com), navigate through **Browse** > **Virtual machines** > Your Windows virtual machine > **Connect**.

2. Open a Command Prompt window as an administrator.

3. Change the directory to `%windir%\system32\sysprep`, and then run sysprep.exe.

4. In the **System Preparation Tool** dialog box, do the following:

	- In **System Cleanup Action**, select **Enter System Out-of-Box Experience (OOBE)** and make sure that **Generalize** is checked. For more information about using Sysprep, see [How to Use Sysprep: An Introduction](http://technet.microsoft.com/library/bb457073.aspx).

	- In **Shutdown Options**, select **Shutdown**.

	- Click **OK**.

	![Run Sysprep](./media/virtual-machines-windows-capture-image/SysprepGeneral.png)

   Sysprep shuts down the virtual machine. Its status changes to **Stopped** in the Azure portal.

</br>
## Capture the VM

You can capture the generalized Windows VM by using either Azure PowerShell or the new Azure Resource Manager Explorer tool. This section will show you the steps for both.

### Using PowerShell

This article assumes that you have installed Azure PowerShell version 1.0.x. We recommend using this version since new Resource Manager features will not be added to older PowerShell versions. If you haven't already installed PowerShell, read [How to install and configure Azure PowerShell](../powershell-install-configure.md) for installation steps.

1. Open Azure PowerShell and sign in to your Azure account.

		Login-AzureRmAccount

	This command will open a pop-up window to enter your Azure credentials.

2. If the subscription ID that is selected by default is different from the one you want to work in, use either of the following to set the right subscription.

		Set-AzureRmContext -SubscriptionId "xxxx-xxxx-xxxx-xxxx"

	or

		Select-AzureRmSubscription -SubscriptionId "xxxx-xxxx-xxxx-xxxx"

	You can find the subscriptions that your Azure account has by using the command `Get-AzureRmSubscription`.

3. Now you will need to deallocate the resources that are used by this virtual machine by using this commmand.

		Stop-AzureRmVM -ResourceGroupName YourResourceGroup -Name YourWindowsVM

	You will see that the *Status* for the VM on the Azure portal has changed from **Stopped** to **Stopped (deallocated)**.

	>[AZURE.TIP] You can also find out the status of your virtual machine in PowerShell by using:</br>
	`$vm = Get-AzureRmVM -ResourceGroupName YourResourceGroup -Name YourWindowsVM -status`</br>
	`$vm.Statuses`</br> The **DisplayStatus** field corresponds to the **Status** shown in the Azure portal.

4. Next, you need to set the status of the virtual machine to **Generalized**. Note that you will need to do this because the generalization step above (`sysprep`) does not do it in a way that Azure can understand.

		Set-AzureRmVm -ResourceGroupName YourResourceGroup -Name YourWindowsVM -Generalized

	>[AZURE.NOTE] The generalized state as set above will not be shown on the portal. However, you can verify it by using the Get-AzureRmVM command as shown in the tip above.

5. Capture the virtual machine image to a destination storage container by using this command.

		Save-AzureRmVMImage -ResourceGroupName YourResourceGroup -VMName YourWindowsVM -DestinationContainerName YourImagesContainer -VHDNamePrefix YourTemplatePrefix -Path Yourlocalfilepath\Filename.json

	The `-Path` variable is optional. You can use it to save the JSON template locally. The `-DestinationContainerName` variable is the name of the container that you want to hold your images in. The URL of the image that is stored will be similar to `https://YourStorageAccountName.blob.core.windows.net/system/Microsoft.Compute/Images/YourImagesContainer/YourTemplatePrefix-osDisk.xxxxxxxx-xxxx-xxxx-xxxx-xxxxxxxxxxxx.vhd`. It will be created in the same storage account as that of the original virtual machine.

	>[AZURE.NOTE] To find the location of your image, open the local JSON file template. Go to the **resources** > **storageProfile** > **osDisk** > **image** > **uri** section for the complete path of your image. You can also verify the URI on the portal; it will be copied to a blob named **system** in your storage account. 


### Using Azure Resource Explorer (Preview)

The [Azure Resource Explorer (Preview)](https://azure.microsoft.com/blog/azure-resource-explorer-a-new-tool-to-discover-the-azure-api/) is a new tool that you can use to manage Azure resources that have been created in the Resource Manager deployment model. With this tool, you can easily

- Discover the Azure Resource Management APIs.
- Get API documentation.
- Make API calls directly in your Azure subscriptions.

To learn more about what you can do with this powerful tool, view the video [Azure Resource Manager Explorer with David Ebbo](https://channel9.msdn.com/Shows/Azure-Friday/Azure-Resource-Manager-Explorer-with-David-Ebbo).

You can use the Resource Explorer to capture the virtual machine, as an alternative to the PowerShell method.

1. Open the [Resource Explorer website](https://resources.azure.com/) and sign in to your Azure account.

2. On the top right side of the tool, select **Read/Write** to allow _PUT_ and _POST_ operations. It is set to **Read Only** by default, which means you can only do _GET_ operations by default.

	![Resource Explorer Read/Write](./media/virtual-machines-windows-capture-image/ArmExplorerReadWrite.png)

3. Next, find your Windows virtual machine. You can either type the name in the *Search box* at the top of the tool, or you can navigate through the menu on the left as **subscriptions** > *your Azure subscription* > **resourceGroups** > *your resource group* > **providers** > **Microsoft.Compute** > **virtualMachines** > *your Windows virtual machine*. When you click your virtual machine on the left navigation, you will see its template on the right side of the tool.

4. On the top right side of the template page, you should see tabs for the various operations that are available for this virtual machine. Click the tab for **Actions (POST/DELETE)**.

	![Resource Explorer Action menu](./media/virtual-machines-windows-capture-image/ArmExplorerActionMenu.png)

	- You will see a list of all the actions that you can perform on the virtual machine.

		![Resource Explorer Action items](./media/virtual-machines-windows-capture-image/ArmExplorerActionItems.png)

5. Deallocate the virtual machine by clicking the action button for **deallocate**. The status of your VM will change from **Stopped** to **Stopped (deallocated)**.

6. Mark the virtual machine as generalized by clicking the action button for **generalize**. You can verify the status changes by clicking the **InstanceView** menu under your virtual machine name on the left side, and navigating to the **statuses** section on the right side.

7. Under the **capture** action button, you can set the values for capturing your image. Your filled values could look like the following.

	![Resource Explorer capture](./media/virtual-machines-windows-capture-image/ArmExplorerCaptureAction.png)

	Click the **capture** action button to capture your virtual machine's image. This creates a new VHD for the image, as well as a JSON template file.

8. To access the new image VHD as well as the template, download and install the Azure tool for managing storage resources, the [Azure Storage Explorer](http://storageexplorer.com/). The installer will install the Azure Storage Explorer locally on your machine.

	- Open the Storage Explorer and sign in to your Azure subscription. It should show you all the storage accounts that are available to your subscription.

	- On the left-hand side, you should see the storage account of the virtual machine that we captured in the above steps. Double-click the **system** menu underneath it. You should see the contents of the **system** folder on the right side.

		![Storage Explorer system](./media/virtual-machines-windows-capture-image/StorageExplorer1.png)

	- Double-click **Microsoft.Compute** > **Images**, which will show you all of your image folders. Double-click the folder name that you entered for the **destinationContainerName** variable while capturing the image from Resource Explorer. It will show you both the VHD, as well as the JSON template file.

	- From here, you can either find out the URL or download the VHD/template by right-clicking it.

		![Storage Explorer template](./media/virtual-machines-windows-capture-image/StorageExplorer2.png)


## Deploy a new VM from the captured image

Now you can use the captured image to create a new Windows VM. These steps show you how to use Azure PowerShell and the VM image that was captured in the above steps to create the VM in a new virtual network.

>[AZURE.NOTE] The VM image should be present in the same storage account as the actual virtual machine that will be created.

### Create network resources

Use the following sample PowerShell script to set up a virtual network and NIC for your new VM. Use values for the variables (represented by the **$** sign) as appropriate to your application.

	$pip = New-AzureRmPublicIpAddress -Name $pipName -ResourceGroupName $rgName -Location $location -AllocationMethod Dynamic

	$subnetconfig = New-AzureRmVirtualNetworkSubnetConfig -Name $subnet1Name -AddressPrefix $vnetSubnetAddressPrefix

	$vnet = New-AzureRmVirtualNetwork -Name $vnetName -ResourceGroupName $rgName -Location $location -AddressPrefix $vnetAddressPrefix -Subnet $subnetconfig

	$nic = New-AzureRmNetworkInterface -Name $nicname -ResourceGroupName $rgName -Location $location -SubnetId $vnet.Subnets[0].Id -PublicIpAddressId $pip.Id

### Create a new VM

The following PowerShell script shows how to set up the virtual machine configurations and use the captured VM image as the source for the new installation.
</br>

	#Enter a new user name and password in the pop-up for the following
	$cred = Get-Credential

	#Get the storage account where the captured image is stored
	$storageAcc = Get-AzureRmStorageAccount -ResourceGroupName $rgName -AccountName $storageAccName

	#Set the VM name and size
	$vmConfig = New-AzureRmVMConfig -VMName $vmName -VMSize "Standard_A2"

	#Set the Windows operating system configuration and add the NIC
	$vm = Set-AzureRmVMOperatingSystem -VM $vmConfig -Windows -ComputerName $computerName -Credential $cred -ProvisionVMAgent -EnableAutoUpdate

	$vm = Add-AzureRmVMNetworkInterface -VM $vm -Id $nic.Id

	#Create the OS disk URI
	$osDiskUri = '{0}vhds/{1}{2}.vhd' -f $storageAcc.PrimaryEndpoints.Blob.ToString(), $vmName.ToLower(), $osDiskName

	#Configure the OS disk to be created from image (-CreateOption fromImage) and give the URL of the captured image VHD for the -SourceImageUri parameter.
	#We found this URL in the local JSON template in the previous sections.
	$vm = Set-AzureRmVMOSDisk -VM $vm -Name $osDiskName -VhdUri $osDiskUri -CreateOption fromImage -SourceImageUri $urlOfCapturedImageVhd -Windows

	#Create the new VM
	New-AzureRmVM -ResourceGroupName $rgName -Location $location -VM $vm

You should see the newly created VM in either the [Azure portal](https://portal.azure.com) under **Browse** > **Virtual machines**, OR by using the following PowerShell commands:

	$vmList = Get-AzureRmVM -ResourceGroupName $rgName
	$vmList.Name


## Next steps

To manage your new virtual machine with Azure PowerShell, see [Manage virtual machines using Azure Resource Manager and PowerShell](virtual-machines-windows-ps-manage.md).<|MERGE_RESOLUTION|>--- conflicted
+++ resolved
@@ -15,11 +15,7 @@
 	ms.devlang="na"
 	ms.topic="article"
 	ms.date="05/13/2016"
-<<<<<<< HEAD
-	ms.author="dkshir"/>
-=======
 	ms.author="cynthn"/>
->>>>>>> 0b6ca837
 
 # How to capture a Windows virtual machine in the Resource Manager deployment model
 
