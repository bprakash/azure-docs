--- conflicted
+++ resolved
@@ -82,12 +82,9 @@
 
 ## Convert existing Azure VMs to managed disks of the same storage type
 
-<<<<<<< HEAD
-=======
 > [!IMPORTANT]
 > After performing the following procedure, there is a single block blob that remains in the default /vhds container. The name of the file is “VMName.xxxxxxx.status”. Do not delete this remaining status object. Future work should address this issue.
 
->>>>>>> b458a4cb
 This section covers how to convert your existing Azure VMs from unmanaged disks in storage accounts to managed disks when you will be using the same storage type. You can use this process to go from Premium (SSD) unmanaged disks to Premium managed disks or from standard (HDD) unmanaged disks to standard managed disks. 
 
 1. Create variables and deallocate the VM. This example sets the resource group name to **myResourceGroup** and the VM name to **myVM**.
