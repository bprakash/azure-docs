<properties
<<<<<<< HEAD
	pageTitle="Create a VM with Powershell | Microsoft Azure"
	description="Create and configure an Azure virtual machine using PowerShell in the Resource Manager deployment model."
=======
	pageTitle="Create a VM with PowerShell | Microsoft Azure"
	description="Create and configure an Azure virtual machine with the PowerShell and the Resource Manager deployment model."
>>>>>>> 47535120
	services="virtual-machines-windows"
	documentationCenter=""
	authors="cynthn"
	manager="timlt"
	editor=""
	tags="azure-resource-manager"/>

<tags
	ms.service="virtual-machines-windows"
	ms.workload="infrastructure-services"
	ms.tgt_pltfrm="na"
	ms.devlang="na"
	ms.topic="article"
	ms.date="03/04/2016"
	ms.author="cynthn"/>

# Create and configure a Windows Virtual Machine using Azure PowerShell in the Resource Manager deployment model

> [AZURE.SELECTOR]
- [Portal - Windows](virtual-machines-windows-hero-tutorial.md)
- [PowerShell](virtual-machines-windows-create-powershell.md)
- [PowerShell - Template](virtual-machines-windows-ps-template.md)
- [Portal - Linux](virtual-machines-linux-portal-create.md)
- [CLI](virtual-machines-linux-quick-create-cli.md)

<br>

These steps show you how to construct a set of Azure PowerShell commands to create and configure an Azure virtual machine. You can use this building block process to quickly create a command set for a new Windows-based virtual machine and expand an existing deployment. You can also use it to create multiple command sets that quickly build out a custom dev/test or IT pro environment.

These steps follow a fill-in-the-blanks approach for creating Azure PowerShell command sets. This approach can be useful if you are new to PowerShell or you just want to know what values to specify for successful configuration. If you are an advanced PowerShell user, you can take the commands and substitute your own values for the variables (the lines beginning with "$")

> [AZURE.IMPORTANT] If you want your VM to be part of an availability set, you need to add it to the set when you create the VM. There currently isn't a way to add a VM to an availability set after it has been created.

## Step 1: Install Azure PowerShell

There are two main options for installation, [PowerShell Gallery](https://www.powershellgallery.com/profiles/azure-sdk/) and [WebPI](http://aka.ms/webpi-azps). WebPI will receive monthly updates. PowerShell Gallery will receive updates on a continuous basis. 

For more information, see [Azure PowerShell 1.0](https://azure.microsoft.com//blog/azps-1-0/).

## Step 2: Set your subscription

First, start a PowerShell prompt.

Login to your account.

	Login-AzureRmAccount

Get the available subscriptions by using the following command.

	Get-AzureRmSubscription | Sort SubscriptionName | Select SubscriptionName

Set your Azure subscription for the current session. Replace everything within the quotes, including the < and > characters, with the correct names.

	$subscr="<subscription name>"
	Get-AzureRmSubscription –SubscriptionName $subscr | Select-AzureRmSubscription

## Step 3: Create resources

In this section we will show you how to create each resource for your new virtual machine.

### Resource group


VMs created using the Resource Manager deployment model require a resource group. If needed, create a new resource group for your new virtual machine. Replace everything within the quotes, including the < and > characters, with the correct names.

	$rgName="<resource group name>"
	$locName="<location name, such as West US>"
	New-AzureRmResourceGroup -Name $rgName -Location $locName

You can use this command to list your existing resource groups.

	Get-AzureRmResourceGroup | Sort ResourceGroupName | Select ResourceGroupName


### Storage account


VMs created with the Resource Manager deployment model require a Resource Manager-based storage account. If needed, create a new storage account for your new virtual machine with these commands.

	$rgName="<resource group name>"
	$locName="<location name, such as West US>"
	$saName="<storage account name>"
	$saType="<storage account type, specify one: Standard_LRS, Standard_GRS, Standard_RAGRS, or Premium_LRS>"
	New-AzureRmStorageAccount -Name $saName -ResourceGroupName $rgName –Type $saType -Location $locName

You must pick a globally unique name for your storage account that contains only lowercase letters and numbers. You can use this command to list the existing storage accounts.

	Get-AzureRmStorageAccount

To test whether a chosen storage account name is globally unique, you need to run the **Test-AzureName** command.

	Test-AzureName -Storage <Proposed storage account name>

If the Test-AzureName command displays "False", your proposed name is unique.  


### Public domain name label


VMs created with the Resource Manager deployment model can use a public domain name label. The label can contain only letters, numbers, and hyphens. The first and last character must be a letter or number.  

To test whether a chosen domain name label is globally unique, use these commands.

	$domName="<domain name label to test>"
	$loc="<short name of an Azure location, for example, for West US, the short name is westus>"
	Test-AzureRmDnsAvailability -DomainQualifiedName $domName -Location $loc

If DNSNameAvailability is "True", your proposed name is globally unique.

### Availability set



If needed, create a new availability set for the new virtual machine with these commands.

	$avName="<availability set name>"
	$rgName="<resource group name>"
	$locName="<location name, such as West US>"
	New-AzureRmAvailabilitySet –Name $avName –ResourceGroupName $rgName -Location $locName

Use this command to list the existing availability sets.

	Get-AzureRmAvailabilitySet –ResourceGroupName $rgName | Sort Name | Select Name

### NAT rules

Resource Manager-based virtual machines can be configured with inbound NAT rules to allow incoming traffic from the Internet and be placed in a load balanced set. In both cases, you must specify a load balancer instance and other settings. For more information, see [Create a load balancer using Azure Resource Manager](../load-balancer/load-balancer-arm-powershell.md).

VMs created with the Resource Manager deployment model require a Resource Manager virtual network. If needed, create a new Resource Manager-based virtual network with at least one subnet for the new virtual machine. Here is an example for a new virtual network named **TestNet** with two subnets named **frontendSubnet** and **backendSubnet**.

	$rgName="LOBServers"
	$locName="West US"
	$frontendSubnet=New-AzureRmVirtualNetworkSubnetConfig -Name frontendSubnet -AddressPrefix 10.0.1.0/24
	$backendSubnet=New-AzureRmVirtualNetworkSubnetConfig -Name backendSubnet -AddressPrefix 10.0.2.0/24
	New-AzureRmVirtualNetwork -Name TestNet -ResourceGroupName $rgName -Location $locName -AddressPrefix 10.0.0.0/16 -SubnetId $frontendSubnet,$backendSubnet

Use these commands to list the existing virtual networks.

	$rgName="<resource group name>"
	Get-AzureRmVirtualNetwork -ResourceGroupName $rgName | Sort Name | Select Name

## Step 4: Build your command set

Open a fresh instance of the text editor of your choice or the PowerShell Integrated Scripting Environment (ISE) and copy the following lines to start your command set. Specify the name of the resource group, Azure location, and storage account for this new virtual machine. Replace everything within the quotes, including the < and > characters, with the correct names.

	$rgName="<resource group name>"
	$locName="<Azure location, such as West US>"
	$saName="<storage account name>"

You must specify the name of a Resource Manager-based virtual network and the index number of a subnet in the virtual network.  Use these commands to list the subnets for a virtual network.

	$rgName="<resource group name>"
	$vnetName="<virtual network name>"
	Get-AzureRmVirtualNetwork -Name $vnetName -ResourceGroupName $rgName | Select Subnets

The subnet index is the number of the subnet in the display of this command, numbering them consecutively from left to right and starting at 0.

For this example:

	PS C:\> Get-AzureRmVirtualNetwork -Name TestNet -ResourceGroupName LOBServers | Select Subnets

	Subnets
	-------
	{frontendSubnet, backendSubnet}

The subnet index for the frontendSubnet is 0 and the subnet index for the backendSubnet is 1.

Copy these lines to your command set and specify an existing virtual network name and the subnet index for the virtual machine.

	$vnetName="<name of an existing virtual network>"
	$subnetIndex=<index of the subnet on which to create the NIC for the virtual machine>
	$vnet=Get-AzureRmVirtualNetwork -Name $vnetName -ResourceGroupName $rgName

Next, you create a network interface card (NIC). Copy one of the following options to your command set and fill in the needed information.

### Option 1: Specify a NIC name and assign a public IP address

Copy the following lines to your command set and specify the name for the NIC.

	$nicName="<name of the NIC of the VM>"
	$pip = New-AzureRmPublicIpAddress -Name $nicName -ResourceGroupName $rgName -Location $locName -AllocationMethod Dynamic
	$nic = New-AzureRmNetworkInterface -Name $nicName -ResourceGroupName $rgName -Location $locName -SubnetId $vnet.Subnets[$subnetIndex].Id -PublicIpAddressId $pip.Id

### Option 2: Specify a NIC name and a DNS domain name label

Copy the following lines to your command set and specify the name for the NIC and the globally unique domain name label.

	$nicName="<name of the NIC of the VM>"
	$domName="<domain name label>"
	$pip = New-AzureRmPublicIpAddress -Name $nicName -ResourceGroupName $rgName -DomainNameLabel $domName -Location $locName -AllocationMethod Dynamic
	$nic = New-AzureRmNetworkInterface -Name $nicName -ResourceGroupName $rgName -Location $locName -SubnetId $vnet.Subnets[$subnetIndex].Id -PublicIpAddressId $pip.Id

### Option 3: Specify a NIC name and assign a static, private IP address

Copy the following lines to your command set and specify the name for the NIC.

	$nicName="<name of the NIC of the VM>"
	$staticIP="<available static IP address on the subnet>"
	$pip = New-AzureRmPublicIpAddress -Name $nicName -ResourceGroupName $rgName -Location $locName -AllocationMethod Dynamic
	$nic = New-AzureRmNetworkInterface -Name $nicName -ResourceGroupName $rgName -Location $locName -SubnetId $vnet.Subnets[$subnetIndex].Id -PublicIpAddressId $pip.Id -PrivateIpAddress $staticIP

### Option 4: Specify a NIC name and a load balancer instance for an inbound NAT rule.

To create a NIC and add it to a load balancer instance for an inbound NAT rule, you need:

- The name of a previously-created load balancer instance that has an inbound NAT rule for traffic being forwarded to the virtual machine.
- The index number of the back end address pool of the load balancer instance to assign to the NIC.
- The index number of the inbound NAT rule to assign to the NIC.

For information on how to create a load balancer instance with inbound NAT rules, see [Create a load balancer using Azure Resource Manager](../load-balancer/load-balancer-arm-powershell.md).

Copy these lines to your command set and specify the needed names and index numbers.

	$nicName="<name of the NIC of the VM>"
	$lbName="<name of the load balancer instance>"
	$bePoolIndex=<index of the back end pool, starting at 0>
	$natRuleIndex=<index of the inbound NAT rule, starting at 0>
	$lb=Get-AzureRmLoadBalancer -Name $lbName -ResourceGroupName $rgName
	$nic=New-AzureRmNetworkInterface -Name $nicName -ResourceGroupName $rgName -Location $locName -SubnetId $vnet.Subnets[$subnetIndex].Id -LoadBalancerBackendAddressPool $lb.BackendAddressPools[$bePoolIndex] -LoadBalancerInboundNatRule $lb.InboundNatRules[$natRuleIndex]

The $nicName string must be unique for the resource group. A best practice is to incorporate the virtual machine name in the string, such as "LOB07-NIC".

### Option 5: Specify a NIC name and a load balancer instance for a load-balanced set.

To create a NIC and add it to a load balancer instance for a load-balanced set, you need:

- The name of a previously-created load balancer instance that has a rule for the load-balanced traffic.
- The index number of the back end address pool of the load balancer instance to assign to the NIC.

For information on how to create a load balancer instance with rules for load-balanced traffic, see [Create a load balancer using Azure Resource Manager](../load-balancer/load-balancer-arm-powershell.md).

Copy these lines to your command set and specify the needed names and index numbers.

	$nicName="<name of the NIC of the VM>"
	$lbName="<name of the load balancer instance>"
	$bePoolIndex=<index of the back end pool, starting at 0>
	$lb=Get-AzureRmLoadBalancer -Name $lbName -ResourceGroupName $rgName
	$nic=New-AzureRmNetworkInterface -Name $nicName -ResourceGroupName $rgName -Location $locName -SubnetId $vnet.Subnets[$subnetIndex].Id -LoadBalancerBackendAddressPool $lb.BackendAddressPools[$bePoolIndex]

Next, create a local VM object and optionally add it to an availability set. Copy one of the two following options to your command set and fill in the name, size, and availability set name.

Option 1: Specify a virtual machine name and size.

	$vmName="<VM name>"
	$vmSize="<VM size string>"
	$vm=New-AzureRmVMConfig -VMName $vmName -VMSize $vmSize

To determine the possible values of the VM size string for option 1, use these commands.

	$locName="<Azure location of your resource group>"
	Get-AzureRmVMSize -Location $locName | Select Name

Option 2: Specify a virtual machine name and size and add it to an availability set.

	$vmName="<VM name>"
	$vmSize="<VM size string>"
	$avName="<availability set name>"
	$avSet=Get-AzureRmAvailabilitySet –Name $avName –ResourceGroupName $rgName
	$vm=New-AzureRmVMConfig -VMName $vmName -VMSize $vmSize -AvailabilitySetId $avset.Id

To determine the possible values of the VM size string for option 2, use these commands.

	$rgName="<resource group name>"
	$avName="<availability set name>"
	Get-AzureRmVMSize -ResourceGroupName $rgName -AvailabilitySetName $avName | Select Name

> [AZURE.NOTE] Currently with Resource Manager, you can only add a virtual machine to an availability set during its creation.

To add an additional data disk to the VM, copy these lines to your command set and specify the disk settings.

	$diskSize=<size of the disk in GB>
	$diskLabel="<the label on the disk>"
	$diskName="<name identifier for the disk in Azure storage, such as 21050529-DISK02>"
	$storageAcc=Get-AzureRmStorageAccount -ResourceGroupName $rgName -Name $saName
	$vhdURI=$storageAcc.PrimaryEndpoints.Blob.ToString() + "vhds/" + $vmName + $diskName  + ".vhd"
	Add-AzureRmVMDataDisk -VM $vm -Name $diskLabel -DiskSizeInGB $diskSize -VhdUri $vhdURI  -CreateOption empty

Next, you need to determine the publisher, offer, and SKU of the image for your virtual machine. Here is a table of commonly-used, Windows-based images.

|Publisher name | Offer name | SKU name
|:---------------------------------|:-------------------------------------------|:---------------------------------|
|MicrosoftWindowsServer | WindowsServer | 2008-R2-SP1 |
|MicrosoftWindowsServer | WindowsServer | 2012-Datacenter |
|MicrosoftWindowsServer | WindowsServer | 2012-R2-Datacenter |
|MicrosoftDynamicsNAV | DynamicsNAV | 2015 |
|MicrosoftSharePoint | MicrosoftSharePointServer | 2013 |
|MicrosoftSQLServer | SQL2014-WS2012R2 | Enterprise-Optimized-for-DW |
|MicrosoftSQLServer | SQL2014-WS2012R2 | Enterprise-Optimized-for-OLTP |
|MicrosoftWindowsServerEssentials | WindowsServerEssentials | WindowsServerEssentials |
|MicrosoftWindowsServerHPCPack | WindowsServerHPCPack | 2012R2 |

If the virtual machine image you need is not listed, use the instructions [here](virtual-machines-linux-cli-ps-findimage.md#powershell) to determine the publisher, offer, and SKU names.

Copy these commands to your command set and fill in the publisher, offer, and SKU names.

	$pubName="<Image publisher name>"
	$offerName="<Image offer name>"
	$skuName="<Image SKU name>"
	$cred=Get-Credential -Message "Type the name and password of the local administrator account."
	$vm=Set-AzureRmVMOperatingSystem -VM $vm -Windows -ComputerName $vmName -Credential $cred -ProvisionVMAgent -EnableAutoUpdate
	$vm=Set-AzureRmVMSourceImage -VM $vm -PublisherName $pubName -Offer $offerName -Skus $skuName -Version "latest"
	$vm=Add-AzureRmVMNetworkInterface -VM $vm -Id $nic.Id

Finally, copy these commands to your command set and fill in the name identifier for the operating system disk for the VM.

	$diskName="<name identifier for the disk in Azure storage, such as OSDisk>"
	$storageAcc=Get-AzureRmStorageAccount -ResourceGroupName $rgName -Name $saName
	$osDiskUri=$storageAcc.PrimaryEndpoints.Blob.ToString() + "vhds/" + $diskName  + ".vhd"
	$vm=Set-AzureRmVMOSDisk -VM $vm -Name $diskName -VhdUri $osDiskUri -CreateOption fromImage
	New-AzureRmVM -ResourceGroupName $rgName -Location $locName -VM $vm

## Step 5: Run your command set

Review the Azure PowerShell command set you built in Step 4 in your text editor or the PowerShell ISE. Make sure you have specified all the variables and that they have the correct values. Also make sure that you have removed all the < and > characters.

If you have your commands in a text editor, copy the set to the clipboard and then right-click in your Windows PowerShell prompt. This will send the command set as a series of PowerShell commands and create your Azure virtual machine. Alternately, run the command set from the PowerShell ISE.

If you want to reuse this information to create additional VMs, you can save this command set as a PowerShell script file (*.ps1).

## Example

I need a PowerShell command set to create an additional virtual machine for a web-based line-of-business workload that:

- Is placed in the existing LOBServers resource group
- Uses the Windows Server 2012 R2 Datacenter image
- Has the name LOB07 and is in the existing WEB_AS availability set
- Has a NIC with a public IP address in the FrontEnd subnet (subnet index 0) of the existing AZDatacenter virtual network
- Has an additional data disk of 200 GB

Here is the Azure PowerShell command set to create this virtual machine.

	# Set values for existing resource group and storage account names
	$rgName="LOBServers"
	$locName="West US"
	$saName="contosolobserverssa"

	# Set the existing virtual network and subnet index
	$vnetName="AZDatacenter"
	$subnetIndex=0
	$vnet=Get-AzureRmVirtualNetwork -Name $vnetName -ResourceGroupName $rgName

	# Create the NIC
	$nicName="LOB07-NIC"
	$domName="contoso-vm-lob07"
	$pip=New-AzureRmPublicIpAddress -Name $nicName -ResourceGroupName $rgName -DomainNameLabel $domName -Location $locName -AllocationMethod Dynamic
	$nic=New-AzureRmNetworkInterface -Name $nicName -ResourceGroupName $rgName -Location $locName -SubnetId $vnet.Subnets[$subnetIndex].Id -PublicIpAddressId $pip.Id

	# Specify the name, size, and existing availability set
	$vmName="LOB07"
	$vmSize="Standard_A3"
	$avName="WEB_AS"
	$avSet=Get-AzureRmAvailabilitySet –Name $avName –ResourceGroupName $rgName
	$vm=New-AzureRmVMConfig -VMName $vmName -VMSize $vmSize -AvailabilitySetId $avset.Id

	# Add a 200 GB additional data disk
	$diskSize=200
	$diskLabel="APPStorage"
	$diskName="21050529-DISK02"
	$storageAcc=Get-AzureRmStorageAccount -ResourceGroupName $rgName -Name $saName
	$vhdURI=$storageAcc.PrimaryEndpoints.Blob.ToString() + "vhds/" + $vmName + $diskName  + ".vhd"
	Add-AzureRmVMDataDisk -VM $vm -Name $diskLabel -DiskSizeInGB $diskSize -VhdUri $vhdURI -CreateOption empty

	# Specify the image and local administrator account, and then add the NIC
	$pubName="MicrosoftWindowsServer"
	$offerName="WindowsServer"
	$skuName="2012-R2-Datacenter"
	$cred=Get-Credential -Message "Type the name and password of the local administrator account."
	$vm=Set-AzureRmVMOperatingSystem -VM $vm -Windows -ComputerName $vmName -Credential $cred -ProvisionVMAgent -EnableAutoUpdate
	$vm=Set-AzureRmVMSourceImage -VM $vm -PublisherName $pubName -Offer $offerName -Skus $skuName -Version "latest"
	$vm=Add-AzureRmVMNetworkInterface -VM $vm -Id $nic.Id

	# Specify the OS disk name and create the VM
	$diskName="OSDisk"
	$storageAcc=Get-AzureRmStorageAccount -ResourceGroupName $rgName -Name $saName
	$osDiskUri=$storageAcc.PrimaryEndpoints.Blob.ToString() + "vhds/" + $vmName + $diskName  + ".vhd"
	$vm=Set-AzureRmVMOSDisk -VM $vm -Name $diskName -VhdUri $osDiskUri -CreateOption fromImage
	New-AzureRmVM -ResourceGroupName $rgName -Location $locName -VM $vm

## Additional Resources

[Azure Compute, Network and Storage Providers under Azure Resource Manager](virtual-machines-windows-compare-deployment-models.md)

[Azure Resource Manager Overview](../resource-group-overview.md)

[Deploy and Manage Azure Virtual Machines using Resource Manager Templates and PowerShell](virtual-machines-windows-ps-manage.md)

[Create a Windows virtual machine with a Resource Manager template and PowerShell](virtual-machines-windows-ps-template.md)

[How to install and configure Azure PowerShell](../powershell-install-configure.md)
<|MERGE_RESOLUTION|>--- conflicted
+++ resolved
@@ -1,11 +1,6 @@
 <properties
-<<<<<<< HEAD
-	pageTitle="Create a VM with Powershell | Microsoft Azure"
-	description="Create and configure an Azure virtual machine using PowerShell in the Resource Manager deployment model."
-=======
 	pageTitle="Create a VM with PowerShell | Microsoft Azure"
 	description="Create and configure an Azure virtual machine with the PowerShell and the Resource Manager deployment model."
->>>>>>> 47535120
 	services="virtual-machines-windows"
 	documentationCenter=""
 	authors="cynthn"
