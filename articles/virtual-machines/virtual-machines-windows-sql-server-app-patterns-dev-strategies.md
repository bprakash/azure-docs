<properties
	pageTitle="SQL Server Application Patterns on VMs | Microsoft Azure"
	description="This article covers application patterns for SQL Server on Azure VMs. It provides solution architects and developers a foundation for good application architecture and design."
	services="virtual-machines-windows"
	documentationCenter="na"
	authors="rothja"
	manager="jhubbard"
	editor=""
	tags="azure-service-management,azure-resource-manager" />
<tags
	ms.service="virtual-machines-windows"
	ms.devlang="na"
	ms.topic="article"
	ms.tgt_pltfrm="vm-windows-sql-server"
	ms.workload="infrastructure-services"
	ms.date="04/05/2016"
	ms.author="jroth" />

# Application Patterns and Development Strategies for SQL Server in Azure Virtual Machines

[AZURE.INCLUDE [learn-about-deployment-models](../../includes/learn-about-deployment-models-both-include.md)]



## Summary:
Determining which application pattern or patterns to use for your SQL Server based applications in Azure environment is an important design decision and it requires a solid understanding of how SQL Server and each infrastructure component of Azure work together. With SQL Server in Azure Infrastructure Services, you can easily migrate, maintain, and monitor your existing SQL Server applications built-on Windows Server to virtual machines in Azure.

The goal of this article is to provide solution architects and developers a foundation for good application architecture and design, which they can follow when migrating existing applications to Azure as well as developing new applications in Azure.

For each application pattern, you will find an on-premises scenario, its respective cloud-enabled solution, and the related technical recommendations. In addition, the article discusses Azure specific development strategies so that you can design your applications correctly. Due to the many possible application patterns, it’s recommended that architects and developers should choose the most appropriate pattern for their applications and users.

**Technical Contributors:** Luis Carlos Vargas Herring, Madhan Arumugam Ramakrishnan

**Technical Reviewers:** Corey Sanders, Drew McDaniel, Narayan Annamalai, Nir Mashkowski, Sanjay Mishra, Silvano Coriani, Stefan Schackow, Tim Hickey, Tim Wieman, Xin Jin

## Introduction

You can develop many types of n-tier applications by separating the components of the different application layers on different machines as well as in separate components. For example, you can place the client application and business rules components in one machine, front-end web tier and data access tier components in another machine, and a back-end database tier in another machine. This kind of structuring helps isolate each tier from each other. If you change where data comes from, you don’t need to change the client or web application but only the data access tier components.

A typical *n-tier* application includes the presentation tier, the business tier, and the data tier:


| Tier              | Description                                                                                                                                                                     |
|-------------------|---------------------------------------------------------------------------------------------------------------------------------------------------------------------------------|
| **Presentation** | The *presentation tier* (web tier, front-end tier) is the layer in which users interact with an application.                                                                      |
| **Business**     | The *business tier* (middle tier) is the layer that the presentation tier and the data tier use to communicate with each other and includes the core functionality of the system. |
| **Data**         | The *data tier* is basically the server that stores an application's data (for example, a server running SQL Server).                                                             |

Application layers describe the logical groupings of the functionality and components in an application; whereas tiers describe the physical distribution of the functionality and components on separate physical servers, computers, networks, or remote locations. The layers of an application may reside on the same physical computer (the same tier) or may be distributed over separate computers (n-tier), and the components in each layer communicate with components in other layers through well-defined interfaces. You can think of the term tier as referring to physical distribution patterns such as two-tier, three-tier, and n-tier. A **2-tier application pattern** contains two application tiers: application server and database server. The direct communication happens between the application server and the database server. The application server contains both web-tier and business-tier components. In **3-tier application pattern**, there are three application tiers: web server, application server, which contains the business logic tier and/or business tier data access components, and the database server. The communication between the web server and the database server happens over the application server. For detailed information on application layers and tiers, see [Microsoft Application Architecture Guide](https://msdn.microsoft.com/library/ff650706.aspx).

Before you start reading this article, you should have knowledge on the fundamental concepts of SQL Server and Azure. For information, see [SQL Server Books Online](https://msdn.microsoft.com/library/bb545450.aspx), [SQL Server in Azure Virtual Machines](virtual-machines-windows-sql-server-iaas-overview.md) and [Azure.com](https://azure.microsoft.com/).

This article describes several application patterns that can be suitable for your simple applications as well as the highly complex enterprise applications. Before detailing each pattern, we recommend that you should familiarize yourself with the available data storage services in Azure, such as [Azure Storage](../storage/storage-introduction.md), [Azure SQL Database](../sql-database/sql-database-technical-overview.md), and [SQL Server in an Azure Virtual Machine](virtual-machines-windows-sql-server-iaas-overview.md). To make the best design decisions for your applications, understand when to use which data storage service clearly.

### Choose SQL Server in an Azure Virtual Machine, when:

- You need control on SQL Server and Windows. For example, this might include the SQL Server version, special hotfixes, performance configuration, etc.

- You need a full compatibility with SQL Server on-premises and want to move existing applications to Azure as-is.

- You want to leverage the capabilities of the Azure environment but Azure SQL Database does not support all the features that your application requires. This could include the following areas:

	- **Database size**: At the time this article was updated, SQL Database supports a database of up to 500 GB of data. If your application requires more than 500 GB of data and you don’t want to implement custom sharding solutions, it’s recommended that you use SQL Server in an Azure Virtual Machine. For the latest information, see [Scaling Out Azure SQL Databases](https://msdn.microsoft.com/library/azure/dn495641.aspx) and [Azure SQL Database Service Tiers and Performance Levels](../sql-database/sql-database-service-tiers.md).
	- **HIPAA compliance**: Healthcare customers and Independent Software Vendors (ISVs) might choose [SQL Server in Azure Virtual Machines](virtual-machines-windows-sql-server-iaas-overview.md) instead of [Azure SQL Database](../sql-database/sql-database-technical-overview.md) because SQL Server in an Azure Virtual Machine is covered by HIPAA Business Associate Agreement (BAA). For information on compliance, see [Microsoft Azure Trust Center: Compliance](https://azure.microsoft.com/support/trust-center/compliance/).
	- **Instance-level features**: At this time, SQL Database doesn’t support features that live outside of the database (such as Linked Servers, Agent jobs, FileStream, Service Broker, etc). For more information, see [Azure SQL Database Guidelines and Limitations](https://msdn.microsoft.com/library/azure/ff394102.aspx).

## 1-tier (simple): single virtual machine

In this application pattern, you deploy your SQL Server application and database to a standalone virtual machine in Azure. The same virtual machine contains your client/web application, business components, data access layer, and the database server. The presentation, business, and data access code are logically separated but are physically located in a single server machine. Most customers start with this application pattern and then, they scale out by adding more web roles or virtual machines to their system.

This application pattern is useful when:

- You want to perform a simple migration to Azure platform to evaluate whether the platform answers your application’s requirements or not.

- You want to keep all the application tiers hosted in the same virtual machine in the same Azure data center to reduce the latency between tiers.

- You want to quickly provision development and test environments for short periods of time.

- You want to perform stress testing for varying workload levels but at the same time you do not want to own and maintain many physical machines all the time.

The following diagram demonstrates a simple on-premises scenario and how you can deploy its cloud enabled solution in a single virtual machine in Azure.

![1-tier application pattern](./media/virtual-machines-windows-sql-server-app-patterns-dev-strategies/IC728008.png)

Deploying the business layer (business logic and data access components) on the same physical tier as the presentation layer can maximize application performance, unless you must use a separate tier due to scalability or security concerns.

Since this is a very common pattern to start with, you might find the following article on migration useful for moving your data to your SQL Server VM: [Migrating a Database to SQL Server on an Azure VM](virtual-machines-windows-migrate-sql.md).

## 3-tier (simple): multiple virtual machines

In this application pattern, you deploy a 3-tier application in Azure by placing each application tier in a different virtual machine. This provides a flexible environment for an easy scale-up and scale-out scenarios. When one virtual machine contains your client/web application, the other one hosts your business components, and the other one hosts the database server.

This application pattern is useful when:

- You want to perform a migration of complex database applications to Azure Virtual Machines.

- You want different application tiers to be hosted in different regions. For example, you might have shared databases that are deployed to multiple regions for reporting purposes.

- You want to move enterprise applications from on-premises virtualized platforms to Azure Virtual Machines. For a detailed discussion on enterprise applications, see [What is an Enterprise Application](https://msdn.microsoft.com/library/aa267045.aspx).

- You want to quickly provision development and test environments for short periods of time.

- You want to perform stress testing for varying workload levels but at the same time you do not want to own and maintain many physical machines all the time.

The following diagram demonstrates how you can place a simple 3-tier application in Azure by placing each application tier in a different virtual machine.

![3-tier application pattern](./media/virtual-machines-windows-sql-server-app-patterns-dev-strategies/IC728009.png)

In this application pattern, there is only one virtual machine (VM) in each tier. If you have multiple VMs in Azure, we recommend that you set up a virtual network. [Azure Virtual Network](../virtual-network/virtual-networks-overview.md) creates a trusted security boundary and also allows VMs to communicate among themselves over the private IP address. In addition, always make sure that all Internet connections only go to the presentation tier. This means that you should open up a public endpoint on the presentation tier but not on the other tiers. When following this application pattern, you also need to set up the network access control list (ACL) on that public port to allow for access certain IP addresses. For more information, see [Manage the ACL on an endpoint](virtual-machines-windows-classic-setup-endpoints.md#manage-the-acl-on-an-endpoint).

In the diagram, Internet Protocols can be TCP, UDP, HTTP, or HTTPS.

>[AZURE.NOTE] Setting up a virtual network in Azure is free of charge. However, you are charged for the VPN gateway that connects to on-premises. This charge is based on the amount of time that connection is provisioned and available.

## 2-tier and 3-tier with presentation tier scale-out

In this application pattern, you deploy 2-tier or 3-tier database application to Azure Virtual Machines by placing each application tier in a different virtual machine. In addition, you scale out the presentation tier due to increased volume of incoming client requests.

This application pattern is useful when:

- You want to move enterprise applications from on-premises virtualized platforms to Azure Virtual Machines.

- You want to scale out the presentation tier due to increased volume of incoming client requests.

- You want to quickly provision development and test environments for short periods of time.

- You want to perform stress testing for varying workload levels but at the same time you do not want to own and maintain many physical machines all the time.

- You want to own an infrastructure environment that can scale up and down on demand.

The following diagram demonstrates how you can place the application tiers in multiple virtual machines in Azure by scaling out the presentation tier due to increased volume of incoming client requests. As seen in the diagram, Azure Load Balancer is responsible for distributing traffic across multiple virtual machines and also determining which web server to connect to. Having multiple instances of the web servers behind a load balancer ensures the high availability of the presentation tier.

![Application pattern - presentation tier scale out](./media/virtual-machines-windows-sql-server-app-patterns-dev-strategies/IC728010.png)

### Best practices for 2-tier, 3-tier, or n-tier patterns that have multiple VMs in one tier

It’s recommended that you place the virtual machines that belong to the same tier in the same cloud service and in the same the availability set. For example, place a set of web servers in **CloudService1** and **AvailabilitySet1** and a set of database servers in **CloudService2** and **AvailabilitySet2**. An availability set in Azure enables you to place the high availability nodes into separate fault domains and upgrade domains.

To leverage multiple VM instances of a tier, you need to configure Azure Load Balancer between application tiers. To configure Load Balancer in each tier, create a load-balanced endpoint on each tier’s VMs separately. For a specific tier, first create VMs in the same cloud service. This will make sure that they all have the same public Virtual IP address. Next, create an endpoint on one of the virtual machines on that tier. Then, assign the same endpoint to the other virtual machines on that tier for load balancing. By creating a load-balanced set, you distribute traffic across multiple virtual machines and also allow the Load Balancer to determine which node to connect when a backend VM node fails. For example, having multiple instances of the web servers behind a load balancer ensures the high availability of the presentation tier.

As a best practice, always make sure that all internet connections first go to the presentation tier. The presentation layer accesses the business tier, and then the business tier accesses the data tier. For example, open up an endpoint on the presentation tier. Each endpoint has a public port and a private port. The private port is used internally by the virtual machine to listen for traffic on that endpoint. The public port is the entry point for communication from outside of Azure and is used by the Azure Load Balancer. It is recommended to set up the network access control list (ACL) to define rules that help isolate and control the incoming traffic on any public port on any public endpoint on any application tier. For more information, see [Manage the ACL on an endpoint](virtual-machines-windows-classic-setup-endpoints.md#manage-the-acl-on-an-endpoint).

Note that the Load Balancer in Azure works similar to load balancers in an on-premises environment. For more information, see [Load balancing for Azure infrastructure services](virtual-machines-linux-load-balance.md).

In addition, we recommend that you set up a private network for your virtual machines by using Azure Virtual Network. This allows them to communicate among themselves over the private IP address. For more information, see [Azure Virtual Network](../virtual-network/virtual-networks-overview.md).

## 2-tier and 3-tier with business tier scale-out

In this application pattern, you deploy 2-tier or 3-tier database application to Azure Virtual Machines by placing each application tier in a different virtual machine. In addition, you might want to distribute the application server components to multiple virtual machines due to the complexity of your application.

This application pattern is useful when:

- You want to move enterprise applications from on-premises virtualized platforms to Azure Virtual Machines.

- You want to distribute the application server components to multiple virtual machines due to the complexity of your application.

- You want to move business logic heavy on-premises LOB (line-of-business) applications to Azure Virtual Machines. LOB applications are a set of critical computer applications that are vital to running an enterprise, such as accounting, human resources (HR), payroll, supply chain management, and resource planning applications.

- You want to quickly provision development and test environments for short periods of time.

- You want to perform stress testing for varying workload levels but at the same time you do not want to own and maintain many physical machines all the time.

- You want to own an infrastructure environment that can scale up and down on demand.

The following diagram demonstrates an on-premises scenario and its cloud enabled solution. In this scenario, you place the application tiers in multiple virtual machines in Azure by scaling out the business tier, which contains the business logic tier and data access components. As seen in the diagram, Azure Load Balancer is responsible for distributing traffic across multiple virtual machines and also determining which web server to connect to. Having multiple instances of the application servers behind a load balancer ensures the high availability of the business tier. For more information, see [Best practices for 2-tier, 3-tier, or n-tier application patterns that have multiple virtual machines in one tier](#best-practices-for-2-tier-3-tier-or-n-tier-patterns-that-have-multiple-vms-in-one-tier).

![Application pattern with business tier scale out](./media/virtual-machines-windows-sql-server-app-patterns-dev-strategies/IC728011.png)

## 2-tier and 3-tier with presentation and business tiers scale-out and HADR

In this application pattern, you deploy 2-tier or 3-tier database application to Azure Virtual Machines by distributing the presentation tier (web server) and the business tier (application server) components to multiple virtual machines. In addition, you implement high-availability and disaster recovery solutions for your databases in Azure virtual machines.

This application pattern is useful when:

- You want to move enterprise applications from virtualized platforms on-premises to Azure by implementing SQL Server high availability and disaster recovery capabilities.

- You want to scale out the presentation tier and the business tier due to increased volume of incoming client requests and the complexity of your application.

- You want to quickly provision development and test environments for short periods of time.

- You want to perform stress testing for varying workload levels but at the same time you do not want to own and maintain many physical machines all the time.

- You want to own an infrastructure environment that can scale up and down on demand.

The following diagram demonstrates an on-premises scenario and its cloud enabled solution. In this scenario, you scale out the presentation tier and the business tier components in multiple virtual machines in Azure. In addition, you implement high availability and disaster recovery (HADR) techniques for SQL Server databases in Azure.

Running multiple copies of an application in different VMs make sure that you are load balancing requests across them. When you have multiple virtual machines, you need to make sure that all your VMs are accessible and running at one point in time. If you configure load balancing, Azure Load Balancer track the health of VMs and directs incoming calls to the healthy functioning VM nodes properly. For information on how to set up load balancing of the virtual machines, see [Load balancing for Azure infrastructure services](virtual-machines-linux-load-balance.md). Having multiple instances of web and application servers behind a load balancer ensures the high availability of the presentation and business tiers.

![Scale out and high availability](./media/virtual-machines-windows-sql-server-app-patterns-dev-strategies/IC728012.png)

### Best practices for application patterns requiring SQL HADR

When you set up SQL Server high availability and disaster recovery solutions in Azure Virtual Machines, setting up a virtual network for your virtual machines using [Azure Virtual Network](../virtual-network/virtual-networks-overview.md) is mandatory.  Virtual machines within a Virtual Network will have a stable private IP address even after a service downtime, thus you can avoid the update time required for DNS name resolution. In addition, the virtual network allows you to extend your on-premises network to Azure and creates a trusted security boundary. For example, if your application has corporate domain restrictions (such as, Windows authentication, Active Directory), setting up [Azure Virtual Network](../virtual-network/virtual-networks-overview.md) is necessary.

Most of customers, who are running production code on Azure, are keeping both primary and secondary replicas in Azure.

For comprehensive information and tutorials on high availability and disaster recovery techniques, see [High Availability and Disaster Recovery for SQL Server in Azure Virtual Machines](virtual-machines-windows-sql-high-availability-dr.md).

## 2-tier and 3-tier using Azure VMs and Cloud Services

In this application pattern, you deploy 2-tier or 3-tier application to Azure by using both [Azure Cloud Services](../cloud-services/cloud-services-choose-me.md#tellmecs) (web and worker roles - Platform as a Service (PaaS)) and [Azure Virtual Machines](virtual-machines/) (Infrastructure as a Service (IaaS)). Using [Azure Cloud Services](https://azure.microsoft.com/documentation/services/cloud-services/) for the presentation tier/business tier and SQL Server in [Azure Virtual Machines](virtual-machines-linux-about.md) for the data tier is beneficial for most applications running on Azure. The reason is that having a compute instance running on Cloud Services provides an easy management, deployment, monitoring, and scale-out.

With Cloud Services, Azure maintains the infrastructure for you, performs routine maintenance, patches the operating systems, and attempts to recover from service and hardware failures. When your application needs scale-out, automatic, and manual scale out options are available for your cloud service project by increasing or decreasing the number of instances or virtual machines that are used by your application. In addition, you can use on-premises Visual Studio to deploy your application to a cloud service project in Azure.

In summary, if you don’t want to own extensive administrative tasks for the presentation/business tier and your application does not require any complex configuration of software or the operating system, use Azure Cloud Services. If Azure SQL Database does not support all the features you are looking for, use SQL Server in an Azure Virtual Machine for the data tier. Running an application on Azure Cloud Services and storing data in Azure Virtual Machines combines the benefits of both services. For a detailed comparison, see the section in this topic on [Comparing development strategies in Azure](#comparing-web-development-strategies-in-azure).

In this application pattern, the presentation tier includes a web role, which is a Cloud Services component running in the Azure execution environment and it is customized for web application programming as supported by IIS and ASP.NET. The business or backend tier includes a worker role, which is a Cloud Services component running in the Azure execution environment and it is useful for generalized development, and may perform background processing for a web role. The database tier resides in a SQL Server virtual machine in Azure. The communication between the presentation tier and the database tier happens directly or over the business tier – worker role components.

This application pattern is useful when:

- You want to move enterprise applications from virtualized platforms on-premises to Azure by implementing SQL Server high availability and disaster recovery capabilities.

- You want to own an infrastructure environment that can scale up and down on demand.

- Azure SQL Database does not support all the features that your application or database needs.

- You want to perform stress testing for varying workload levels but at the same time you do not want to own and maintain many physical machines all the time.

The following diagram demonstrates an on-premises scenario and its cloud enabled solution. In this scenario, you place the presentation tier in web roles, the business tier in worker roles but the data tier in virtual machines in Azure. Running multiple copies of the presentation tier in different web roles ensures to load balance requests across them. When you combine Azure Cloud Services with Azure Virtual Machines, we recommend that you set up up [Azure Virtual Network](../virtual-network/virtual-networks-overview.md) as well. With [Azure Virtual Network](../virtual-network/virtual-networks-overview.md), you can have stable and persistent private IP addresses within the same cloud service in the cloud. Once you define a virtual network for your virtual machines and cloud services, they can start communicating among themselves over the private IP address. In addition, having virtual machines and Azure web/worker roles in the same [Azure Virtual Network](../virtual-network/virtual-networks-overview.md) provides low latency and more secure connectivity. For more information, see [What is a cloud service](../cloud-services/cloud-services-choose-me.md).

As seen in the diagram, Azure Load Balancer distributes traffic across multiple virtual machines and also determines which web server or application server to connect to. Having multiple instances of the web and application servers behind a load balancer ensures the high availability of the presentation tier and the business tier. For more information, see [Best practices for application patterns requiring SQL HADR](#best-practices-for-application-patterns-requiring-sql-hadr).

![Application patterns with Cloud Services](./media/virtual-machines-windows-sql-server-app-patterns-dev-strategies/IC728013.png)

Another approach to implement this application pattern is to use a consolidated web role that contains both presentation tier and business tier components as shown in the following diagram. This application pattern is useful for applications that require stateful design. Since Azure provides stateless compute nodes on web and worker roles, we recommend that you implement a logic to store session state using one of the following technologies: [Azure Caching](https://azure.microsoft.com/documentation/services/redis-cache/), [Azure Table Storage](../storage/storage-dotnet-how-to-use-tables.md) or [Azure SQL Database](../sql-database/sql-database-technical-overview.md).

![Application patterns with Cloud Services](./media/virtual-machines-windows-sql-server-app-patterns-dev-strategies/IC728014.png)

## Pattern with Azure VMs, Azure SQL Database, and Azure App Service (Web Apps)

The primary goal of this application pattern is to show you how to combine Azure infrastructure as a service (IaaS) components with Azure platform-as-a-service components (PaaS) in your solution. This pattern is focused on Azure SQL Database for relational data storage. It does not include SQL Server in an Azure virtual machine, which is part of the Azure infrastructure as a service offering.

In this application pattern, you deploy a database application to Azure by placing the presentation and business tiers in the same virtual machine and accessing a database in Azure SQL Database (SQL Database) servers. You can implement the presentation tier by using traditional IIS-based web solutions. Or, you can implement a combined presentation and business tier by using [Azure Web Apps](https://azure.microsoft.com/documentation/services/app-service/web/).

This application pattern is useful when:

- You already have an existing SQL Database server configured in Azure and you want to test your application quickly.

- You want to test the capabilities of Azure environment.

- You want to quickly provision development and test environments for short periods of time.

- Your business logic and data access components can be self-contained within a web application.

The following diagram demonstrates an on-premises scenario and its cloud enabled solution. In this scenario, you place the application tiers in a single virtual machine in Azure and access data in Azure SQL Database.

![Mixed application pattern](./media/virtual-machines-windows-sql-server-app-patterns-dev-strategies/IC728015.png)

If you choose to implement a combined web and application tier by using Azure Web Apps, we recommend that you keep the middle-tier or application tier as dynamic-link libraries (DLLs) in the context of a web application.

In addition, review the recommendations given in the [Comparing web development strategies in Azure](#comparing-web-development-strategies-in-azure) section at the end of this article to learn more about programming techniques.

## N-tier hybrid application pattern

In n-tier hybrid application pattern, you implement your application in multiple tiers distributed between on-premises and Azure. Therefore, you create a flexible and reusable hybrid system, which you can modify or add a specific tier without changing the other tiers. To extend your corporate network to the cloud, you use [Azure Virtual Network](../virtual-network/virtual-networks-overview.md) service.

This hybrid application pattern is useful when:

- You want to build applications that run partly in the cloud and partly on-premises.

- You want to migrate some or all elements of an existing on-premises application to the cloud.

- You want to move enterprise applications from on-premises virtualized platforms to Azure.

- You want to own an infrastructure environment that can scale up and down on demand.

- You want to quickly provision development and test environments for short periods of time.

- You want a cost effective way to take backups for enterprise database applications.

The following diagram demonstrates an n-tier hybrid application pattern that spans across on-premises and Azure. As shown in the diagram, on-premises infrastructure includes [Active Directory Domain Services](https://technet.microsoft.com/library/hh831484.aspx) domain controller to support user authentication and authorization. Note that the diagram demonstrates a scenario, where some parts of the data tier live in an on-premises data center whereas some parts of the data tier live in Azure. Depending on your application’s needs, you can implement several other hybrid scenarios. For example, you might keep the presentation tier and the business tier in an on-premises environment but the data tier in Azure.

![N-tier application pattern](./media/virtual-machines-windows-sql-server-app-patterns-dev-strategies/IC728016.png)

<<<<<<< HEAD
In Azure, you can use Active Directory as a standalone cloud directory for your organization, or you can also integrate existing on-premises Active Directory with [Azure Active Directory](https://azure.microsoft.com/documentation/services/active-directory/). As seen in the diagram, the business tier components can access to multiple data sources, such as to [SQL Server in Azure](virtual-machines-windows-sql-server-iaas-overview.md) via a private internal IP address, to on-premises SQL Server via [Azure Virtual Network](../virtual-network/virtual-networks-overview.md), or to [SQL Database](../sql-database/sql-database-technical-overview) using the .NET Framework data provider technologies. In this diagram, Azure SQL Database is an optional data storage service.
=======
In Azure, you can use Active Directory as a standalone cloud directory for your organization, or you can also integrate existing on-premises Active Directory with [Azure Active Directory](https://azure.microsoft.com/documentation/services/active-directory/). As seen in the diagram, the business tier components can access to multiple data sources, such as to [SQL Server in Azure](virtual-machines-windows-sql-server-iaas-overview.md) via a private internal IP address, to on-premises SQL Server via [Azure Virtual Network](../virtual-network/virtual-networks-overview.md), or to [SQL Database](../sql-database/sql-database-technical-overview.md) using the .NET Framework data provider technologies. In this diagram, Azure SQL Database is an optional data storage service.
>>>>>>> edd433ef

In n-tier hybrid application pattern, you can implement the following workflow in the order specified:

1. Identify enterprise database applications that need to be moved up to cloud by using the [Microsoft Assessment and Planning (MAP) Toolkit](http://microsoft.com/map). The MAP Toolkit gathers inventory and performance data from computers you are considering for virtualization and provides recommendations on capacity and assessment planning.

1. Plan the resources and configuration needed in the Azure platform, such as storage accounts and virtual machines.

1. Set up network connectivity between the corporate network on-premises and [Azure Virtual Network](../virtual-network/virtual-networks-overview.md). To set up the connection between the corporate network on-premises and a virtual machine in Azure, use one of the following two methods:

	1. Establish a connection between on-premises and Azure via public end points on a virtual machine in Azure. This method provides an easy setup and enables you to use SQL Server authentication in your virtual machine. In addition, set up the network access control list (ACL) on the public ports to allow for access certain IP addresses. For more information, see [Manage the ACL on an endpoint](virtual-machines-windows-classic-setup-endpoints.md#manage-the-acl-on-an-endpoint).

	1. Establish a connection between on-premises and Azure via Azure Virtual Private network (VPN) tunnel. This method allows you to extend domain policies to a virtual machine in Azure. In addition, you can set up firewall rules and use Windows authentication in your virtual machine. Currently, Azure supports secure site-to-site VPN and point-to-site VPN connections:

		- With secure site-to-site connection, you can establish network connectivity between your on-premises network and your virtual network in Azure. It is recommended for connecting your on-premises data center environment to Azure.

		- With secure point-to-site connection, you can establish network connectivity between your virtual network in Azure and your individual computers running anywhere. It is mostly recommended for development and test purposes.

	For information on how to connect to SQL Server in Azure, see [Connect to a SQL Server Virtual Machine on Azure](virtual-machines-windows-classic-sql-connect.md).

1. Set up scheduled jobs and alerts that would backup on-premises data in a virtual machine disk in Azure. For more information, see [SQL Server Backup and Restore with Azure Blob Storage Service](https://msdn.microsoft.com/library/jj919148.aspx) and [Backup and Restore for SQL Server in Azure Virtual Machines](virtual-machines-windows-sql-backup-recovery.md).

1. Depending on your application’s needs, you can implement one of the following three common scenarios:

	1. You can keep your web server, application server, and insensitive data in a database server in Azure whereas you keep the sensitive data on-premises.

	1. You can keep your web server and application server on-premises whereas the database server in a virtual machine in Azure.

	1. You can keep your database server, web server, and application server on-premises whereas you keep the database replicas in virtual machines in Azure. This setting allows the on-premises web servers or reporting applications to access the database replicas in Azure. Therefore, you can achieve to lower the workload in an on-premises database. We recommend that you implement this scenario for heavy read workloads and developmental purposes. For information on creating database replicas in Azure, see AlwaysOn Availability Groups at [High Availability and Disaster Recovery for SQL Server in Azure Virtual Machines](virtual-machines-windows-sql-high-availability-dr.md).

## Comparing web development strategies in Azure

To implement and deploy a multi-tier SQL Server based application in Azure, you can use one of the following two programming methods:

- Set up a traditional web server (IIS - Internet Information Services) in Azure and access databases in SQL Server in Azure Virtual Machines.

- Implement and deploy a cloud service to Azure. Then, make sure that this cloud service can access databases in SQL Server in Azure Virtual machines. A cloud service can include multiple web and worker roles.

The following table provides a comparison of traditional web development with Azure Cloud Services and Azure Web Apps with respect to SQL Server in Azure Virtual Machines. The table includes Azure Web Apps as it is possible to use SQL Server in Azure VM as a data source for Azure Web Apps via its public virtual IP address or DNS name.

||Traditional web development in Azure Virtual Machines|Cloud Services in Azure|Web Hosting with Azure Web Apps|
|---|---|---|---|
|**Application Migration from on-premises**|Existing applications as-is.|Applications need web and worker roles.|Existing applications as-is but suited for self-contained web applications and web services that require quick scalability.|
|**Development and Deployment**|Visual Studio, WebMatrix, Visual Web Developer, WebDeploy, FTP, TFS, IIS Manager, PowerShell.|Visual Studio, Azure SDK, TFS, PowerShell. Each cloud service has two environments to which you can deploy your service package and configuration: staging and production. You can deploy a cloud service to the staging environment to test it before you promote it to production.|Visual Studio, WebMatrix, Visual Web Developer, FTP, GIT, BitBucket, CodePlex, DropBox, GitHub, Mercurial, TFS, Web Deploy, PowerShell.|
|**Administration and Setup**|You are responsible for administrative tasks on the application, data, firewall rules, virtual network, and operating system.|You are responsible for administrative tasks on the application, data, firewall rules, and virtual network.|You are responsible for administrative tasks on the application and data only.|
|**High Availability and Disaster Recovery (HADR)**|We recommend that you place virtual machines in the same availability set and in the same cloud service. Keeping your VMs in the same availability set allows Azure to place the high availability nodes into separate fault domains and upgrade domains. Similarly, keeping your VMs in the same cloud service enables load balancing and VMs can communicate directly with one another over the local network within an Azure data center.<br/><br/>You are responsible for implementing a high availability and disaster recovery solution for SQL Server in Azure Virtual Machines to avoid any downtime. For supported HADR technologies, see [High Availability and Disaster Recovery for SQL Server in Azure Virtual Machines](virtual-machines-windows-sql-high-availability-dr.md).<br/><br/>You are responsible for backing up your own data and application.<br/><br/>Azure can move your virtual machines if the host machine in the data center fails due to hardware issues. In addition, there could be planned downtime of your VM when the host machine is updated for security or software updates. Therefore, we recommend that you maintain at least two VMs in each application tier to ensure the continuous availability. Azure does not provide SLA for a single virtual machine. For more information, see [Azure Business Continuity Technical Guidance](https://msdn.microsoft.com/library/azure/hh873027.aspx).|Azure manages the failures resulting from the underlying hardware or operating system software. We recommend that you implement multiple instances of a web or worker role to ensure the high availability of your application. For information, see [Cloud Services, Virtual Machines, and Virtual Network Service Level Agreement](http://www.microsoft.com/download/details.aspx?id=38427) and [Disaster Recovery and High Availability for Azure Applications](https://msdn.microsoft.com/library/azure/dn251004.aspx)<br/><br/>You are responsible for backing up your own data and application.<br/><br/>For databases residing in a SQL Server database in an Azure VM, you are responsible for implementing a high availability and disaster recovery solution to avoid any downtime. For supported HDAR technologies, see High Availability and Disaster Recovery for SQL Server in Azure Virtual Machines.<br/><br/>**SQL Server Database Mirroring**: Use with Azure Cloud Services (web/worker roles). SQL Server VMs and a cloud service project can be in the same Azure Virtual Network. If SQL Server VM is not in the same Virtual Network, you need to create a SQL Server Alias to route communication to the instance of SQL Server. In addition, the alias name must match the SQL Server name.|High Availability is inherited from Azure worker roles, Azure blob storage, and Azure SQL Database. For example, Azure Storage maintains three replicas of all blob, table, and queue data. At any one time, Azure SQL Database keeps three replicas of data running—one primary replica and two secondary replicas. For more information, see [Azure Storage](https://azure.microsoft.com/documentation/services/storage/) and [Azure SQL Database](../sql-database/sql-database-technical-overview.md).<br/><br/>When using SQL Server in Azure VM as a data source for Azure Web Apps, keep in mind that Azure Web Apps does not support Azure Virtual Network. In other words, all connections from Azure Web Apps to SQL Server VMs in Azure must go through public end points of virtual machines. This might cause some limitations for high availability and disaster recovery scenarios. For example, the client application on Azure Web Apps connecting to SQL Server VM with database mirroring would not be able to connect to the new primary server as database mirroring requires that you set up Azure Virtual Network between SQL Server host VMs in Azure. Therefore, using **SQL Server Database Mirroring** with Azure Web Apps is not supported currently.<br/><br/>**SQL Server AlwaysOn Availability Groups**: You can setup AlwaysOn Availability Groups when using Azure Web Apps with SQL Server VMs in Azure. But you need to configure AlwaysOn Availability Group Listener to route the communication to the primary replica via public load-balanced endpoints.|
|**Cross-premise Connectivity**|You can use Azure Virtual Network to connect to on-premises.|You can use Azure Virtual Network to connect to on-premises.|Azure Virtual Network is supported. For more information, see [Web Apps Virtual Network Integration](https://azure.microsoft.com/blog/2014/09/15/azure-websites-virtual-network-integration/).|
|**Scalability**|Scale-up is available by increasing the virtual machine sizes or adding more disks. For more information about virtual machine sizes, see [Virtual Machine Sizes for Azure](virtual-machines-linux-sizes.md).<br/><br/>**For Database Server**: Scale-out is available via database partitioning techniques and SQL Server AlwaysOn Availability groups.<br/><br/>For heavy read workloads, you can use [AlwaysOn Availability Groups](https://msdn.microsoft.com/library/hh510230.aspx) on multiple secondary nodes as well as SQL Server Replication.<br/><br/>For heavy write workloads, you can implement horizontal partitioning data across multiple physical servers to provide application scale-out.<br/><br/>In addition, you can implement a scale out by using [SQL Server with Data Dependent Routing](https://technet.microsoft.com/library/cc966448.aspx). With Data Dependent Routing (DDR), you need to implement the partitioning mechanism in the client application, typically in the business tier layer, to route the database requests to multiple SQL Server nodes. The business tier contains mappings to how the data is partitioned and which node contains the data.<br/><br/>You can scale applications that are running virtual machines. For more information, see [How to Scale an Application](../cloud-services/cloud-services-how-to-scale.md).<br/><br/>**Important Note**: The **AutoScale** feature in Azure allows you to automatically increase or decrease the Virtual Machines that are used by your application. This feature guarantees that the end-user experience is not affected negatively during peak periods, and VMs are shut down when the demand is low. It’s recommended that you do not set the AutoScale option for your cloud service if it includes SQL Server VMs. The reason is that the AutoScale feature lets Azure to turn on a virtual machine when the CPU usage in that VM is higher than some threshold, and to turn off a virtual machine when the CPU usage goes lower than it. The AutoScale feature is useful for stateless applications, such as web servers, where any VM can manage the workload without any references to any previous state. However, the AutoScale feature is not useful for stateful applications, such as SQL Server, where only one instance allows writing to the database.|Scale-up is available by using multiple web and worker roles. For more information about virtual machine sizes for web roles and worker roles, see [Configure Sizes for Cloud Services](../cloud-services/cloud-services-sizes-specs.md).<br/><br/>When using **Cloud Services**, you can define multiple roles to distribute processing and also achieve flexible scaling of your application. Each cloud service includes one or more web roles and/or worker roles, each with its own application files and configuration. You can scale-up a cloud service by increasing the number of role instances (virtual machines) deployed for a role and scale-down a cloud service by decreasing the number of role instances. For detailed information, see [Azure Execution Models](../cloud-services/cloud-services-choose-me.md).<br/><br/>Scale-out is available via built-in Azure high availability support through [Cloud Services, Virtual Machines, and Virtual Network Service Level Agreement](http://www.microsoft.com/download/details.aspx?id=38427) and Load Balancer.<br/><br/>For a multi-tier application, we recommend that you connect web/worker roles application to database server VMs vian Azure Virtual Network. In addition, Azure provides load balancing for VMs in the same cloud service, spreading user requests across them. Virtual machines connected in this way can communicate directly with one another over the local network within an Azure data center.<br/><br/>You can set up **AutoScale** on the Azure classic portal as well as the schedule times. For more information, see [How to Scale an Application](../cloud-services/cloud-services-how-to-scale.md).|**Scale up and down**: You can increase/decrease the size of the instance (VM) reserved for your web site.<br/><br/>Scale out: You can add more reserved instances (VMs) for your web site.<br/><br/>You can set up **AutoScale** on the portal as well as the schedule times. For more information, see [How to Scale Web Apps](../app-service-web/web-sites-scale.md).|

For more information on choosing between these programming methods, see [Azure Web Apps, Cloud Services, and VMs: When to use which?](../app-service-web/choose-web-site-cloud-service-vm.md).

## Next Steps

For more information on running SQL Server in Azure Virtual machines, see [SQL Server on Azure Virtual Machines Overview](virtual-machines-windows-sql-server-iaas-overview.md).<|MERGE_RESOLUTION|>--- conflicted
+++ resolved
@@ -272,11 +272,7 @@
 
 ![N-tier application pattern](./media/virtual-machines-windows-sql-server-app-patterns-dev-strategies/IC728016.png)
 
-<<<<<<< HEAD
-In Azure, you can use Active Directory as a standalone cloud directory for your organization, or you can also integrate existing on-premises Active Directory with [Azure Active Directory](https://azure.microsoft.com/documentation/services/active-directory/). As seen in the diagram, the business tier components can access to multiple data sources, such as to [SQL Server in Azure](virtual-machines-windows-sql-server-iaas-overview.md) via a private internal IP address, to on-premises SQL Server via [Azure Virtual Network](../virtual-network/virtual-networks-overview.md), or to [SQL Database](../sql-database/sql-database-technical-overview) using the .NET Framework data provider technologies. In this diagram, Azure SQL Database is an optional data storage service.
-=======
 In Azure, you can use Active Directory as a standalone cloud directory for your organization, or you can also integrate existing on-premises Active Directory with [Azure Active Directory](https://azure.microsoft.com/documentation/services/active-directory/). As seen in the diagram, the business tier components can access to multiple data sources, such as to [SQL Server in Azure](virtual-machines-windows-sql-server-iaas-overview.md) via a private internal IP address, to on-premises SQL Server via [Azure Virtual Network](../virtual-network/virtual-networks-overview.md), or to [SQL Database](../sql-database/sql-database-technical-overview.md) using the .NET Framework data provider technologies. In this diagram, Azure SQL Database is an optional data storage service.
->>>>>>> edd433ef
 
 In n-tier hybrid application pattern, you can implement the following workflow in the order specified:
 
