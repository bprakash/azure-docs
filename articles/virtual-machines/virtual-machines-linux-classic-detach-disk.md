<properties
	pageTitle="Detach a disk from a Linux VM | Microsoft Azure"
	description="Learn to detach a data disk from an Azure virtual machine created using the classic deployment model."
	services="virtual-machines-linux"
	documentationCenter=""
	authors="iainfoulds"
	manager="timlt"
	editor=""
	tags="azure-service-management"/>

<tags
	ms.service="virtual-machines-linux"
	ms.workload="infrastructure-services"
	ms.tgt_pltfrm="vm-linux"
	ms.devlang="na"
	ms.topic="article"
<<<<<<< HEAD
	ms.date="04/04/2016"
=======
	ms.date="06/07/2016"
>>>>>>> c186bb0b
	ms.author="iainfou"/>

# How to Detach a Disk from a Linux Virtual Machine

[AZURE.INCLUDE [learn-about-deployment-models](../../includes/learn-about-deployment-models-classic-include.md)]

[AZURE.INCLUDE [howto-detach-disk-windows-linux](../../includes/howto-detach-disk-linux.md)]

## Next Steps
You can read more about using your Linux VM in the following articles:

- [How to Attach a Data Disk to a Linux Virtual Machine](virtual-machines-linux-classic-attach-disk.md)

<<<<<<< HEAD
[Using the Azure CLI with the Service Management API](../virtual-machines-command-line-tools.md)

=======
- [Using the Azure CLI with the Classic deployment model](../virtual-machines-command-line-tools.md)
>>>>>>> c186bb0b
<|MERGE_RESOLUTION|>--- conflicted
+++ resolved
@@ -1,40 +1,31 @@
-<properties
-	pageTitle="Detach a disk from a Linux VM | Microsoft Azure"
-	description="Learn to detach a data disk from an Azure virtual machine created using the classic deployment model."
-	services="virtual-machines-linux"
-	documentationCenter=""
-	authors="iainfoulds"
-	manager="timlt"
-	editor=""
-	tags="azure-service-management"/>
-
-<tags
-	ms.service="virtual-machines-linux"
-	ms.workload="infrastructure-services"
-	ms.tgt_pltfrm="vm-linux"
-	ms.devlang="na"
-	ms.topic="article"
-<<<<<<< HEAD
-	ms.date="04/04/2016"
-=======
-	ms.date="06/07/2016"
->>>>>>> c186bb0b
-	ms.author="iainfou"/>
-
-# How to Detach a Disk from a Linux Virtual Machine
-
-[AZURE.INCLUDE [learn-about-deployment-models](../../includes/learn-about-deployment-models-classic-include.md)]
-
-[AZURE.INCLUDE [howto-detach-disk-windows-linux](../../includes/howto-detach-disk-linux.md)]
-
-## Next Steps
-You can read more about using your Linux VM in the following articles:
-
-- [How to Attach a Data Disk to a Linux Virtual Machine](virtual-machines-linux-classic-attach-disk.md)
-
-<<<<<<< HEAD
-[Using the Azure CLI with the Service Management API](../virtual-machines-command-line-tools.md)
-
-=======
-- [Using the Azure CLI with the Classic deployment model](../virtual-machines-command-line-tools.md)
->>>>>>> c186bb0b
+<properties
+	pageTitle="Detach a disk from a Linux VM | Microsoft Azure"
+	description="Learn to detach a data disk from an Azure virtual machine created using the classic deployment model."
+	services="virtual-machines-linux"
+	documentationCenter=""
+	authors="iainfoulds"
+	manager="timlt"
+	editor=""
+	tags="azure-service-management"/>
+
+<tags
+	ms.service="virtual-machines-linux"
+	ms.workload="infrastructure-services"
+	ms.tgt_pltfrm="vm-linux"
+	ms.devlang="na"
+	ms.topic="article"
+	ms.date="06/07/2016"
+	ms.author="iainfou"/>
+
+# How to Detach a Disk from a Linux Virtual Machine
+
+[AZURE.INCLUDE [learn-about-deployment-models](../../includes/learn-about-deployment-models-classic-include.md)]
+
+[AZURE.INCLUDE [howto-detach-disk-windows-linux](../../includes/howto-detach-disk-linux.md)]
+
+## Next Steps
+You can read more about using your Linux VM in the following articles:
+
+- [How to Attach a Data Disk to a Linux Virtual Machine](virtual-machines-linux-classic-attach-disk.md)
+
+- [Using the Azure CLI with the Classic deployment model](../virtual-machines-command-line-tools.md)