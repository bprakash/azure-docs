--- conflicted
+++ resolved
@@ -1,7 +1,3 @@
-<<<<<<< HEAD
-<properties pageTitle="Creating an Oracle WebLogic Server 12c Virtual Machine in Azure" description="Step through an example of creating an Oracle WebLogic Server 12c virtual machine running Windows Server 2012 in Microsoft Azure." services="virtual-machines" authors="bbenz" documentationCenter=""/>
-<tags ms.service="virtual-machines" ms.devlang="na" ms.topic="article" ms.tgt_pltfrm="na" ms.workload="infrastructure-services" ms.date="06/22/2015" ms.author="bbenz" />
-=======
 <properties
 	pageTitle="Create an Oracle WebLogic Server 12c VM | Microsoft Azure"
 	description="Create an Oracle WebLogic Server 12c virtual machine running Windows Server 2012 in Microsoft Azure, using the Resource Manager deployment model."
@@ -19,7 +15,6 @@
 	ms.date="06/22/2015"
 	ms.author="bbenz" />
 
->>>>>>> 08be3281
 #Creating an Oracle WebLogic Server 12c Virtual Machine in Azure
 The following example shows you how you can create a Virtual Machine based on a Microsoft-provided Oracle WebLogic Server 12c image running on Windows Server 2012 in Azure.
 
