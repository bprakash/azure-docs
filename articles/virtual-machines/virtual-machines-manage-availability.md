<properties
	pageTitle="Manage the availability of VMs | Microsoft Azure"
	description="Learn how to use multiple virtual machines to ensure high availability for your Azure application."
	services="virtual-machines"
	documentationCenter=""
	authors="kenazk"
	manager="timlt"
	editor="tysonn"
	tags="azure-resource-manager,azure-service-management"/>

<tags
	ms.service="virtual-machines"
	ms.workload="infrastructure-services"
	ms.tgt_pltfrm="na"
	ms.devlang="na"
	ms.topic="article"
	ms.date="07/23/2015"
	ms.author="kenazk"/>

# Manage the availability of virtual machines
<<<<<<< HEAD
=======

[AZURE.INCLUDE [learn-about-deployment-models](../../includes/learn-about-deployment-models-both-include.md)]
>>>>>>> 08be3281

## Understand planned vs. unplanned maintenance
There are two types of Microsoft Azure platform events that can affect the availability of your virtual machines: planned maintenance and unplanned maintenance.

- **Planned maintenance events** are periodic updates made by Microsoft to the underlying Azure platform to improve overall reliability, performance, and security of the platform infrastructure that your virtual machines run on. The majority of these updates are performed without any impact upon your virtual machines or cloud services. However, there are instances where these updates require a reboot of your virtual machine to apply the required updates to the platform infrastructure.

- **Unplanned maintenance events** occur when the hardware or physical infrastructure underlying your virtual machine has faulted in some way. This may include local network failures, local disk failures, or other rack level failures. When such a failure is detected, the Azure platform will automatically migrate your virtual machine from the unhealthy physical machine hosting your virtual machine to a healthy physical machine. Such events are rare, but may also cause your virtual machine to reboot.

## Follow best practices when you design your application for high availability
To reduce the impact of downtime due to one or more of these events, we recommend the following high availability best practices for your virtual machines:

* [Configure multiple virtual machines in an Availability Set for redundancy]
* [Configure each application tier into separate Availability Sets]
* [Combine the Load Balancer with Availability Sets]
* [Avoid single instance virtual machines in Availability Sets]

### Configure multiple virtual machines in an Availability Set for redundancy
To provide redundancy to your application, we recommend that you group two or more virtual machines in an Availability Set. This configuration ensures that during either a planned or unplanned maintenance event, at least one virtual machine will be available and meet the 99.95% Azure SLA. For more information about service level agreements, see the “Cloud Services, virtual machines, and Virtual Network” section in [Service Level Agreements](../../../support/legal/sla/).

Each virtual machine in your Availability Set is assigned an Update Domain (UD) and a Fault Domain (FD) by the underlying Azure platform. For a given Availability Set, five non-user-configurable UDs are assigned to indicate groups of virtual machines and underlying physical hardware that can be rebooted at the same time. When more than five virtual machines are configured within a single Availability Set, the sixth virtual machine will be placed into the same UD as the first virtual machine, the seventh in the same UD as the second virtual machine, and so on. The order of UDs being rebooted may not proceed sequentially during planned maintenance, but only one UD will be rebooted at a time.

FDs define the group of virtual machines that share a common power source and network switch. By default, the virtual machines configured within your Availability Set are separated across two FDs. While placing your virtual machines into an Availability Set does not protect your application from operating system or application-specific failures, it does limit the impact of potential physical hardware failures, network outages, or power interruptions.

<!--Image reference-->
   ![UD FD configuration](./media/virtual-machines-manage-availability/ud-fd-configuration.png)

>[AZURE.NOTE] For instructions, see [How to Configure an Availability Set for virtual machines] [].

### Configure each application tier into separate Availability Sets
If the virtual machines in your Availability Set are all nearly identical and serve the same purpose for your application, we recommend that you configure an Availability Set for each tier of your application.  If you place two different tiers in the same Availability Set, all virtual machines in the same application tier can be rebooted at once. By configuring at least two virtual machines in an Availability Set for each tier, you guarantee that at least one virtual machine in each tier will be available.

For example, you could put all the virtual machines in the front-end of your application running IIS, Apache, Nginx, etc., in a single Availability Set. Make sure that only front-end virtual machines are placed in the same Availability Set. Similarly, make sure that only data-tier virtual machines are placed in their own Availability Set, like your replicated SQL Server virtual machines or your MySQL virtual machines.

<!--Image reference-->
   ![Application tiers](./media/virtual-machines-manage-availability/application-tiers.png)


### Combine the Load Balancer with Availability Sets
Combine the Azure Load Balancer with an Availability Set to get the most application resiliency. The Azure Load Balancer distributes traffic between multiple virtual machines. For our Standard tier virtual machines, the Azure Load Balancer is included. Note that not all virtual machine tiers include the Azure Load Balancer. For more information about load balancing your virtual machines, read [Load Balancing virtual machines](../load-balance-virtual-machines.md).

If the load balancer is not configured to balance traffic across multiple virtual machines, then any planned maintenance event will affect the only traffic-serving virtual machine, causing an outage to your application tier. Placing multiple virtual machines of the same tier under the same load balancer and Availability Set enables traffic to be continuously served by at least one instance.

### Avoid single instance virtual machines in Availability Sets
Avoid leaving a single instance virtual machine in an Availability Set by itself. Virtual machines in this configuration do not qualify for a SLA guarantee and will face downtime during Azure planned maintenance events. Please note, single virtual machine instance within an Availability Set, will also receive advanced email notification in multi-instance virtual machines planned maintenance notification. 

<!-- Link references -->
[Configure multiple virtual machines in an Availability Set for redundancy]: #configure-multiple-virtual-machines-in-an-availability-set-for-redundancy
[Configure each application tier into separate Availability Sets]: #configure-each-application-tier-into-separate-availability-sets
[Combine the Load Balancer with Availability Sets]: #combine-the-load-balancer-with-availability-sets
[Avoid single instance virtual machines in Availability Sets]: #avoid-single-instance-virtual-machines-in-availability-sets
[How to Configure An Availability Set for virtual machines]: virtual-machines-how-to-configure-availability.md<|MERGE_RESOLUTION|>--- conflicted
+++ resolved
@@ -18,11 +18,8 @@
 	ms.author="kenazk"/>
 
 # Manage the availability of virtual machines
-<<<<<<< HEAD
-=======
 
 [AZURE.INCLUDE [learn-about-deployment-models](../../includes/learn-about-deployment-models-both-include.md)]
->>>>>>> 08be3281
 
 ## Understand planned vs. unplanned maintenance
 There are two types of Microsoft Azure platform events that can affect the availability of your virtual machines: planned maintenance and unplanned maintenance.
