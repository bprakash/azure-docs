<properties
	pageTitle="Running a MariaDB (MySQL) cluster on Azure"
	description="Create a MariaDB + Galera MySQL cluster on Azure Virtual Machines"
	services="virtual-machines"
	documentationCenter=""
	authors="sabbour"
	manager="timlt"
	editor=""
	tags="azure-service-management"/>

<tags
	ms.service="virtual-machines"
	ms.devlang="multiple"
	ms.topic="article"
	ms.tgt_pltfrm="vm-linux"
	ms.workload="infrastructure-services"
	ms.date="04/15/2015"
	ms.author="v-ahsab"/>

# MariaDB (MySQL) cluster - Azure tutorial

[AZURE.INCLUDE [learn-about-deployment-models](../../includes/learn-about-deployment-models-classic-include.md)] Resource Manager model.
<<<<<<< HEAD
+> [AZURE.NOTE]  MariaDB Enterprise cluster is now available in the Azure Marketplace.  The new offering will automatically deploy a MariaDB Galera cluster on ARM. You should use the new offering from  https://azure.microsoft.com/en-us/marketplace/partners/mariadb/cluster-maxscale/ 
=======

> [AZURE.NOTE]  MariaDB Enterprise cluster is now available in the Azure Marketplace.  The new offering will automatically deploy a MariaDB Galera cluster on ARM. You should use the new offering from  https://azure.microsoft.com/en-us/marketplace/partners/mariadb/cluster-maxscale/
>>>>>>> 309dab62

We're creating a multi-Master [Galera](http://galeracluster.com/products/) cluster of [MariaDBs](https://mariadb.org/en/about/), a robust, scalable, and reliable drop-in replacement for MySQL, to work in a highly available environment on Azure Virtual Machines.

## Architecture overview

This topic performs the following steps:

1. Create A 3-node cluster
2. Separate the Data Disks from the OS Disk
3. Create the Data Disks in RAID-0/striped setting to increase IOPS
4. Use the Azure Load Balancer to balance the load for the 3 nodes
5. To minimize repetitive work, create a VM image containing MariaDB+Galera and use it to create the other cluster VMs.

![Architecture](./media/virtual-machines-mariadb-cluster/Setup.png)

> [AZURE.NOTE]  This topic uses the [Azure CLI] tools, so make sure to download them and connect them to your Azure subscription according to the instructions. If you need a reference to the commands available in the Azure CLI, check out this link for the [Azure CLI command reference]. You will also need to [create an SSH key for authentication] and make note of the **.pem file location**.


## Creating the template

### Infrastructure

1. Create an Affinity Group to hold the resources together

		azure account affinity-group create mariadbcluster --location "North Europe" --label "MariaDB Cluster"

2. Create a Virtual Network

		azure network vnet create --address-space 10.0.0.0 --cidr 8 --subnet-name mariadb --subnet-start-ip 10.0.0.0 --subnet-cidr 24 --affinity-group mariadbcluster mariadbvnet

3. Create a Storage Account to host all our disks. Note that you shouldn't be placing more than 40 heavily used disks on the same Storage Account to avoid hitting the 20,000 IOPS storage account limit. In this case, we're far off from this number so we'll store everything on the same account for simplicity

		azure storage account create mariadbstorage --label mariadbstorage --affinity-group mariadbcluster

3. Find the name of the CentOS 7 Virtual Machine image

		azure vm image list | findstr CentOS
this will output something like `5112500ae3b842c8b9c604889f8753c3__OpenLogic-CentOS-70-20140926`. Use the name in the following step.

4. Create the VM template replacing **/path/to/key.pem** with the path where you stored the generated .pem SSH key

		azure vm create --virtual-network-name mariadbvnet --subnet-names mariadb --blob-url "http://mariadbstorage.blob.core.windows.net/vhds/mariadbhatemplate-os.vhd"  --vm-size Medium --ssh 22 --ssh-cert "/path/to/key.pem" --no-ssh-password mariadbtemplate 5112500ae3b842c8b9c604889f8753c3__OpenLogic-CentOS-70-20140926 azureuser

5. Attach 4 x 500GB data disks to the VM for use in the RAID configuration

		FOR /L %d IN (1,1,4) DO azure vm disk attach-new mariadbhatemplate 512 http://mariadbstorage.blob.core.windows.net/vhds/mariadbhatemplate-data-%d.vhd

6. SSH into the template VM that you created at **mariadbhatemplate.cloudapp.net:22** and connect using your private key.

### Software

1. Obtain root

        sudo su

2. Install RAID support:

     - Install mdadm

        		yum install mdadm

     - Create the RAID0/stripe configuration with an EXT4 file system

				mdadm --create --verbose /dev/md0 --level=stripe --raid-devices=4 /dev/sdc /dev/sdd /dev/sde /dev/sdf
				mdadm --detail --scan >> /etc/mdadm.conf
				mkfs -t ext4 /dev/md0

     - Create the mount point directory

				mkdir /mnt/data

     - Retrieve the UUID of the newly created RAID device

				blkid | grep /dev/md0

     - Edit /etc/fstab

        		vi /etc/fstab

     - Add the device in there to enable auto mouting on reboot replacing the UUID with the value obtained from the **blkid** command before

        		UUID=<UUID FROM PREVIOUS>   /mnt/data ext4   defaults,noatime   1 2

     - Mount the new partition

        		mount /mnt/data

3. Install MariaDB:

     - Create the MariaDB.repo file:

              	vi /etc/yum.repos.d/MariaDB.repo

     - Fill it with the below content

				[mariadb]
				name = MariaDB
				baseurl = http://yum.mariadb.org/10.0/centos7-amd64
				gpgkey=https://yum.mariadb.org/RPM-GPG-KEY-MariaDB
				gpgcheck=1

     - Remove existing postfix and mariadb-libs to avoid conflicts

    		yum remove postfix mariadb-libs-*

     - Install MariaDB with Galera

    		yum install MariaDB-Galera-server MariaDB-client galera

4. Move the MySQL data directory to the RAID block device

     - Copy the current MySQL directory into its new location and remove the old directory

    		cp -avr /var/lib/mysql /mnt/data  
    		rm -rf /var/lib/mysql

     - Set permissions on new directory accordingly

        	chown -R mysql:mysql /mnt/data && chmod -R 755 /mnt/data/  

     - Create a symlink pointing the old directory to the new location on the RAID partition

    		ln -s /mnt/data/mysql /var/lib/mysql

5. Because [SELinux will interfere with the cluster operations](http://galeracluster.com/documentation-webpages/configuration.html#selinux), it is necessary to disable it for the current session (until a compatible version appears). Edit `/etc/selinux/config` to disable it for subsequent restarts:

	        setenforce 0

       then editing `/etc/selinux/config` to set `SELINUX=permissive`

6. Validate MySQL runs

    - Start MySQL

    		service mysql start

    - Secure the MySQL installation, set the root password, remove anonymous users, disabling remote root login and removing the test database

            mysql_secure_installation

    - Create a user on the database for cluster operations and optionally, your applications

			mysql -u root -p
			GRANT ALL PRIVILEGES ON *.* TO 'cluster'@'%' IDENTIFIED BY 'p@ssw0rd' WITH GRANT OPTION; FLUSH PRIVILEGES;
            exit

   - Stop MySQL

			service mysql stop

7. Create configuration placeholder

	- Edit the MySQL configuration to create a placeholder for the cluster settings. Do not replace the **`<Vairables>`** or uncomment now. That will happen after we create a VM from this template.

			vi /etc/my.cnf.d/server.cnf

	- Edit the **[galera]** section and clear it out

	- Edit the **[mariadb]** section

			wsrep_provider=/usr/lib64/galera/libgalera_smm.so
            binlog_format=ROW
            wsrep_sst_method=rsync
			bind-address=0.0.0.0 # When set to 0.0.0.0, the server listens to remote connections
			default_storage_engine=InnoDB
            innodb_autoinc_lock_mode=2

            wsrep_sst_auth=cluster:p@ssw0rd # CHANGE: Username and password you created for the SST cluster MySQL user
            #wsrep_cluster_name='mariadbcluster' # CHANGE: Uncomment and set your desired cluster name
            #wsrep_cluster_address="gcomm://mariadb1,mariadb2,mariadb3" # CHANGE: Uncomment and Add all your servers
            #wsrep_node_address='<ServerIP>' # CHANGE: Uncomment and set IP address of this server
			#wsrep_node_name='<NodeName>' # CHANGE: Uncomment and set the node name of this server

8. Open required ports on the firewall (using FirewallD on CentOS 7)

	- MySQL: `firewall-cmd --zone=public --add-port=3306/tcp --permanent`
    - GALERA: `firewall-cmd --zone=public --add-port=4567/tcp --permanent`
    - GALERA IST: `firewall-cmd --zone=public --add-port=4568/tcp --permanent`
    - RSYNC: `firewall-cmd --zone=public --add-port=4444/tcp --permanent`
    - Reload the firewall: `firewall-cmd --reload`

9.  Optimize the system for performance. Refer to this article on [performance tuning strategy] for more details

	- Edit the MySQL configuration file again

			vi /etc/my.cnf.d/server.cnf

	- Edit the **[mariadb]** section and append the below

	> [AZURE.NOTE] It is recommended that **innodb\_buffer\_pool_size** be 70% of your VM's memory. It has been set at 2.45GB here for the Medium Azure VM with 3.5GB of RAM.

	        innodb_buffer_pool_size = 2508M # The buffer pool contains buffered data and the index. This is usually set to 70% of physical memory.
            innodb_log_file_size = 512M #  Redo logs ensure that write operations are fast, reliable, and recoverable after a crash
            max_connections = 5000 # A larger value will give the server more time to recycle idled connections
            innodb_file_per_table = 1 # Speed up the table space transmission and optimize the debris management performance
            innodb_log_buffer_size = 128M # The log buffer allows transactions to run without having to flush the log to disk before the transactions commit
            innodb_flush_log_at_trx_commit = 2 # The setting of 2 enables the most data integrity and is suitable for Master in MySQL cluster
			query_cache_size = 0

10. Stop MySQL, disable MySQL service from running on startup to avoid messing up the cluster when adding a new node, and deprovision the machine.

		service mysql stop
        chkconfig mysql off
		waagent -deprovision

11. Capture the VM through the portal. (Currently, [issue #1268 in the Azure CLI] tools describes the fact that images captured by the Azure CLI tools do not capture the attached data disks.)

	- Shutdown the machine through the portal
    - Click on Capture and specify the image name as **mariadb-galera-image** and provide a  description and check "I have run waagent".
	![Capture the Virtual Machine](./media/virtual-machines-mariadb-cluster/Capture.png)
	![Capture the Virtual Machine](./media/virtual-machines-mariadb-cluster/Capture2.PNG)

## Creating the cluster

Create 3 VMs out of the template you just created and then configure and start the cluster.

1. Create the first CentOS 7 VM from the **mariadb-galera-image** image you created, providing the virtual network name **mariadbvnet** and the subnet **mariadb**, machine size **Medium**, passing in the Cloud Service name to be **mariadbha** (or whatever name you want to be accessed through mariadbha.cloudapp.net), setting the name of this machine to be **mariadb1**  and the username to be **azureuser**,  and enabling SSH access and passing the SSH certificate .pem file and replacing **/path/to/key.pem** with the path where you stored the generated .pem SSH key.

	> [AZURE.NOTE] The commands below are split over multiple lines for clarity, but you should enter each as one line.

		azure vm create
        --virtual-network-name mariadbvnet
        --subnet-names mariadb
        --availability-set clusteravset
		--vm-size Medium
		--ssh-cert "/path/to/key.pem"
		--no-ssh-password
		--ssh 22
		--vm-name mariadb1
		mariadbha mariadb-galera-image azureuser

2. Create 2 more Virtual Machines by _connecting_ them to the currently created **mariadbha** Cloud Service, changing the **VM name** as well as the **SSH port** to a unique port not conflicting with other VMs in the same Cloud Service.

		azure vm create
        --virtual-network-name mariadbvnet
        --subnet-names mariadb
        --availability-set clusteravset
		--vm-size Medium
		--ssh-cert "/path/to/key.pem"
		--no-ssh-password
		--ssh 23
		--vm-name mariadb2
        --connect mariadbha mariadb-galera-image azureuser
and for MariaDB3

		azure vm create
        --virtual-network-name mariadbvnet
        --subnet-names mariadb
        --availability-set clusteravset
		--vm-size Medium
		--ssh-cert "/path/to/key.pem"
		--no-ssh-password
		--ssh 24
		--vm-name mariadb3
        --connect mariadbha mariadb-galera-image azureuser

3. You will need to get the internal IP address of each of the 3 VMs for the next step:

	![Getting IP address](./media/virtual-machines-mariadb-cluster/IP.png)

4. SSH into the 3 VMs and and edit the configuration file on each

		sudo vi /etc/my.cnf.d/server.cnf

	uncommenting **`wsrep_cluster_name`** and **`wsrep_cluster_address`** by removing the **#** at the beginning and validation they are indeed what you want.
    Additionally, replace **`<ServerIP>`** in **`wsrep_node_address`** and **`<NodeName>`** in **`wsrep_node_name`** with the VM's IP address and name respectively and uncomment those lines as well.

5. Start the cluster on MariaDB1 and let it run at startup

		sudo service mysql bootstrap
        chkconfig mysql on

6. Start MySQL on MariaDB2 and MariaDB3 and let it run at startup

		sudo service mysql start
        chkconfig mysql on

## Load balancing the cluster
When you created the clustered VMs, you added them into an Availablity Set called **clusteravset** to ensure they are put on different fault and update domains and that Azure never does maintenance on all machines at once. This configuration meets the requirements to be supported by that Azure Service Level Agreement (SLA).

Now you use the Azure Load Balancer to balance requests between our 3 nodes.

Run the below commands on your machine using the Azure CLI.
The command parameters structure is: `azure vm endpoint create-multiple <MachineName> <PublicPort>:<VMPort>:<Protocol>:<EnableDirectServerReturn>:<Load Balanced Set Name>:<ProbeProtocol>:<ProbePort>`

	azure vm endpoint create-multiple mariadb1 3306:3306:tcp:false:MySQL:tcp:3306
    azure vm endpoint create-multiple mariadb2 3306:3306:tcp:false:MySQL:tcp:3306
    azure vm endpoint create-multiple mariadb3 3306:3306:tcp:false:MySQL:tcp:3306

Finally, since the CLI sets the load-balancer probe interval to 15 seconds (which may be a bit too long), change it in the portal under **Endpoints** for any of the VMs

![Edit endpoint](./media/virtual-machines-mariadb-cluster/Endpoint.PNG)

then click on Reconfigure The Load-Balanced Set and go next

![Reconfigure Load Balanced Set](./media/virtual-machines-mariadb-cluster/Endpoint2.PNG)

then change the Probe Interval to 5 seconds and save

![Change Probe Interval](./media/virtual-machines-mariadb-cluster/Endpoint3.PNG)

## Validating the cluster

The hard work is done. The cluster should be now accessible at `mariadbha.cloudapp.net:3306` which will hit the load balancer and route requests between the 3 VMs smoothly and efficiently.

Use your favorite MySQL client to connect or just connect from one of the VMs to verify this cluster is working.

	 mysql -u cluster -h mariadbha.cloudapp.net -p

Then create a new database and populate it with some data

	CREATE DATABASE TestDB;
    USE TestDB;
    CREATE TABLE TestTable (id INT NOT NULL AUTO_INCREMENT PRIMARY KEY, value VARCHAR(255));
	INSERT INTO TestTable (value)  VALUES ('Value1');
	INSERT INTO TestTable (value)  VALUES ('Value2');
    SELECT * FROM TestTable;

Will result in the table below

	+----+--------+
	| id | value  |
	+----+--------+
	|  1 | Value1 |
	|  4 | Value2 |
	+----+--------+
	2 rows in set (0.00 sec)

<!--Every topic should have next steps and links to the next logical set of content to keep the customer engaged-->
## Next steps

In this article, you created a 3 node MariaDB + Galera highly-available cluster on Azure Virtual Machines running CentOS 7. The VMs are load balanced with the Azure Load Balancer.

You may want to take a look at [another way to cluster MySQL on Linux] and ways to [optimize and test MySQL performance on Azure Linux VMs].

<!--Anchors-->
[Architecture overview]: #architecture-overview
[Creating the template]: #creating-the-template
[Creating the cluster]: #creating-the-cluster
[Load balancing the cluster]: #load-balancing-the-cluster
[Validating the cluster]: #validating-the-cluster
[Next steps]: #next-steps

<!--Image references-->

<!--Link references-->
[Galera]: http://galeracluster.com/products/
[MariaDBs]: https://mariadb.org/en/about/
[Azure CLI]: http://azure.microsoft.com/documentation/articles/xplat-cli/
[Azure CLI command reference]: http://azure.microsoft.com/documentation/articles/virtual-machines-command-line-tools/
[create an SSH key for authentication]:http://www.jeff.wilcox.name/2013/06/secure-linux-vms-with-ssh-certificates/
[performance tuning strategy]: http://azure.microsoft.com/documentation/articles/virtual-machines-linux-optimize-mysql-perf/
[optimize and test MySQL performance on Azure Linux VMs]:http://azure.microsoft.com/documentation/articles/virtual-machines-linux-optimize-mysql-perf/
[issue #1268 in the Azure CLI]:https://github.com/Azure/azure-xplat-cli/issues/1268
[another way to cluster MySQL on Linux]: http://azure.microsoft.com/documentation/articles/virtual-machines-linux-mysql-cluster/<|MERGE_RESOLUTION|>--- conflicted
+++ resolved
@@ -20,12 +20,7 @@
 # MariaDB (MySQL) cluster - Azure tutorial
 
 [AZURE.INCLUDE [learn-about-deployment-models](../../includes/learn-about-deployment-models-classic-include.md)] Resource Manager model.
-<<<<<<< HEAD
-+> [AZURE.NOTE]  MariaDB Enterprise cluster is now available in the Azure Marketplace.  The new offering will automatically deploy a MariaDB Galera cluster on ARM. You should use the new offering from  https://azure.microsoft.com/en-us/marketplace/partners/mariadb/cluster-maxscale/ 
-=======
-
-> [AZURE.NOTE]  MariaDB Enterprise cluster is now available in the Azure Marketplace.  The new offering will automatically deploy a MariaDB Galera cluster on ARM. You should use the new offering from  https://azure.microsoft.com/en-us/marketplace/partners/mariadb/cluster-maxscale/
->>>>>>> 309dab62
+
 
 We're creating a multi-Master [Galera](http://galeracluster.com/products/) cluster of [MariaDBs](https://mariadb.org/en/about/), a robust, scalable, and reliable drop-in replacement for MySQL, to work in a highly available environment on Azure Virtual Machines.
 
