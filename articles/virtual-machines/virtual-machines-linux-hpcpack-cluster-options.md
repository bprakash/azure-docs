<properties
 pageTitle="Linux HPC Pack cluster options in the cloud | Microsoft Azure"
 description="Learn about options with Microsoft HPC Pack to create and manage a Linux high performance computing (HPC) cluster in the Azure cloud"
 services="virtual-machines-linux,cloud-services"
 documentationCenter=""
 authors="dlepow"
 manager="timlt"
 editor=""
 tags="azure-resource-manager,azure-service-management,hpc-pack"/>
<tags
ms.service="virtual-machines-linux"
 ms.devlang="na"
 ms.topic="article"
 ms.tgt_pltfrm="vm-linux"
 ms.workload="big-compute"
 ms.date="06/17/2016"
 ms.author="danlep"/>

<<<<<<< HEAD
# Options to create and manage a Linux high performance computing (HPC) cluster in Azure with Microsoft HPC Pack

[AZURE.INCLUDE [virtual-machines-common-hpcpack-cluster-options](../../includes/virtual-machines-common-hpcpack-cluster-options.md)]

If you want to run Windows HPC workloads with HPC Pack, see [Options to create and manage a Windows HPC cluster in Azure with Microsoft HPC Pack](virtual-machines-windows-hpcpack-cluster-options.md).
=======
# Options to create and manage a high performance computing (HPC) cluster in Azure with Microsoft HPC Pack

[AZURE.INCLUDE [virtual-machines-common-hpcpack-cluster-options](../../includes/virtual-machines-common-hpcpack-cluster-options.md)]

This article focuses on options to use HPC Pack to run Linux workloads. There are also options for running [Windows HPC workloads with HPC Pack](virtual-machines-windows-hpcpack-cluster-options.md).
>>>>>>> c186bb0b

[AZURE.INCLUDE [learn-about-deployment-models](../../includes/learn-about-deployment-models-both-include.md)]

## Run an HPC Pack cluster in Azure VMs

### Azure templates


* (Marketplace) [HPC Pack cluster for Linux workloads](https://azure.microsoft.com/marketplace/partners/microsofthpc/newclusterlinuxcn/)

* (Quickstart) [Create an HPC cluster with Linux compute nodes](https://github.com/Azure/azure-quickstart-templates/tree/master/create-hpc-cluster-linux-cn)


### PowerShell deployment script

* [Create a Linux HPC cluster with the HPC Pack IaaS deployment script](virtual-machines-linux-classic-hpcpack-cluster-powershell-script.md)

### Tutorials

* [Tutorial: Get started with Linux compute nodes in an HPC Pack cluster in Azure](virtual-machines-linux-classic-hpcpack-cluster.md)

* [Tutorial: Run NAMD with Microsoft HPC Pack on Linux compute nodes in Azure](virtual-machines-linux-classic-hpcpack-cluster-namd.md)

* [Tutorial: Run OpenFOAM with Microsoft HPC Pack on a Linux RDMA cluster in Azure](virtual-machines-linux-classic-hpcpack-cluster-openfoam.md)

* [Tutorial: Run STAR-CCM+ with Microsoft HPC Pack on a Linux RDMA cluster in Azure](virtual-machines-linux-classic-hpcpack-cluster-starccm.md)

### Cluster management

* [Submit jobs to an HPC Pack cluster in Azure](virtual-machines-windows-hpcpack-cluster-submit-jobs.md)


## Create RDMA clusters for MPI workloads

* [Tutorial: Run OpenFOAM with Microsoft HPC Pack on a Linux RDMA cluster in Azure](virtual-machines-linux-classic-hpcpack-cluster-openfoam.md)

* [Set up a Linux RDMA cluster to run MPI applications](virtual-machines-linux-classic-rdma-cluster.md)

<|MERGE_RESOLUTION|>--- conflicted
+++ resolved
@@ -1,69 +1,61 @@
-<properties
- pageTitle="Linux HPC Pack cluster options in the cloud | Microsoft Azure"
- description="Learn about options with Microsoft HPC Pack to create and manage a Linux high performance computing (HPC) cluster in the Azure cloud"
- services="virtual-machines-linux,cloud-services"
- documentationCenter=""
- authors="dlepow"
- manager="timlt"
- editor=""
- tags="azure-resource-manager,azure-service-management,hpc-pack"/>
-<tags
-ms.service="virtual-machines-linux"
- ms.devlang="na"
- ms.topic="article"
- ms.tgt_pltfrm="vm-linux"
- ms.workload="big-compute"
- ms.date="06/17/2016"
- ms.author="danlep"/>
-
-<<<<<<< HEAD
-# Options to create and manage a Linux high performance computing (HPC) cluster in Azure with Microsoft HPC Pack
-
-[AZURE.INCLUDE [virtual-machines-common-hpcpack-cluster-options](../../includes/virtual-machines-common-hpcpack-cluster-options.md)]
-
-If you want to run Windows HPC workloads with HPC Pack, see [Options to create and manage a Windows HPC cluster in Azure with Microsoft HPC Pack](virtual-machines-windows-hpcpack-cluster-options.md).
-=======
-# Options to create and manage a high performance computing (HPC) cluster in Azure with Microsoft HPC Pack
-
-[AZURE.INCLUDE [virtual-machines-common-hpcpack-cluster-options](../../includes/virtual-machines-common-hpcpack-cluster-options.md)]
-
-This article focuses on options to use HPC Pack to run Linux workloads. There are also options for running [Windows HPC workloads with HPC Pack](virtual-machines-windows-hpcpack-cluster-options.md).
->>>>>>> c186bb0b
-
-[AZURE.INCLUDE [learn-about-deployment-models](../../includes/learn-about-deployment-models-both-include.md)]
-
-## Run an HPC Pack cluster in Azure VMs
-
-### Azure templates
-
-
-* (Marketplace) [HPC Pack cluster for Linux workloads](https://azure.microsoft.com/marketplace/partners/microsofthpc/newclusterlinuxcn/)
-
-* (Quickstart) [Create an HPC cluster with Linux compute nodes](https://github.com/Azure/azure-quickstart-templates/tree/master/create-hpc-cluster-linux-cn)
-
-
-### PowerShell deployment script
-
-* [Create a Linux HPC cluster with the HPC Pack IaaS deployment script](virtual-machines-linux-classic-hpcpack-cluster-powershell-script.md)
-
-### Tutorials
-
-* [Tutorial: Get started with Linux compute nodes in an HPC Pack cluster in Azure](virtual-machines-linux-classic-hpcpack-cluster.md)
-
-* [Tutorial: Run NAMD with Microsoft HPC Pack on Linux compute nodes in Azure](virtual-machines-linux-classic-hpcpack-cluster-namd.md)
-
-* [Tutorial: Run OpenFOAM with Microsoft HPC Pack on a Linux RDMA cluster in Azure](virtual-machines-linux-classic-hpcpack-cluster-openfoam.md)
-
-* [Tutorial: Run STAR-CCM+ with Microsoft HPC Pack on a Linux RDMA cluster in Azure](virtual-machines-linux-classic-hpcpack-cluster-starccm.md)
-
-### Cluster management
-
-* [Submit jobs to an HPC Pack cluster in Azure](virtual-machines-windows-hpcpack-cluster-submit-jobs.md)
-
-
-## Create RDMA clusters for MPI workloads
-
-* [Tutorial: Run OpenFOAM with Microsoft HPC Pack on a Linux RDMA cluster in Azure](virtual-machines-linux-classic-hpcpack-cluster-openfoam.md)
-
-* [Set up a Linux RDMA cluster to run MPI applications](virtual-machines-linux-classic-rdma-cluster.md)
-
+<properties
+ pageTitle="Linux HPC Pack cluster options in the cloud | Microsoft Azure"
+ description="Learn about options with Microsoft HPC Pack to create and manage a Linux high performance computing (HPC) cluster in the Azure cloud"
+ services="virtual-machines-linux,cloud-services"
+ documentationCenter=""
+ authors="dlepow"
+ manager="timlt"
+ editor=""
+ tags="azure-resource-manager,azure-service-management,hpc-pack"/>
+<tags
+ms.service="virtual-machines-linux"
+ ms.devlang="na"
+ ms.topic="article"
+ ms.tgt_pltfrm="vm-linux"
+ ms.workload="big-compute"
+ ms.date="06/17/2016"
+ ms.author="danlep"/>
+
+# Options to create and manage a high performance computing (HPC) cluster in Azure with Microsoft HPC Pack
+
+[AZURE.INCLUDE [virtual-machines-common-hpcpack-cluster-options](../../includes/virtual-machines-common-hpcpack-cluster-options.md)]
+
+This article focuses on options to use HPC Pack to run Linux workloads. There are also options for running [Windows HPC workloads with HPC Pack](virtual-machines-windows-hpcpack-cluster-options.md).
+
+[AZURE.INCLUDE [learn-about-deployment-models](../../includes/learn-about-deployment-models-both-include.md)]
+
+## Run an HPC Pack cluster in Azure VMs
+
+### Azure templates
+
+
+* (Marketplace) [HPC Pack cluster for Linux workloads](https://azure.microsoft.com/marketplace/partners/microsofthpc/newclusterlinuxcn/)
+
+* (Quickstart) [Create an HPC cluster with Linux compute nodes](https://github.com/Azure/azure-quickstart-templates/tree/master/create-hpc-cluster-linux-cn)
+
+
+### PowerShell deployment script
+
+* [Create a Linux HPC cluster with the HPC Pack IaaS deployment script](virtual-machines-linux-classic-hpcpack-cluster-powershell-script.md)
+
+### Tutorials
+
+* [Tutorial: Get started with Linux compute nodes in an HPC Pack cluster in Azure](virtual-machines-linux-classic-hpcpack-cluster.md)
+
+* [Tutorial: Run NAMD with Microsoft HPC Pack on Linux compute nodes in Azure](virtual-machines-linux-classic-hpcpack-cluster-namd.md)
+
+* [Tutorial: Run OpenFOAM with Microsoft HPC Pack on a Linux RDMA cluster in Azure](virtual-machines-linux-classic-hpcpack-cluster-openfoam.md)
+
+* [Tutorial: Run STAR-CCM+ with Microsoft HPC Pack on a Linux RDMA cluster in Azure](virtual-machines-linux-classic-hpcpack-cluster-starccm.md)
+
+### Cluster management
+
+* [Submit jobs to an HPC Pack cluster in Azure](virtual-machines-windows-hpcpack-cluster-submit-jobs.md)
+
+
+## Create RDMA clusters for MPI workloads
+
+* [Tutorial: Run OpenFOAM with Microsoft HPC Pack on a Linux RDMA cluster in Azure](virtual-machines-linux-classic-hpcpack-cluster-openfoam.md)
+
+* [Set up a Linux RDMA cluster to run MPI applications](virtual-machines-linux-classic-rdma-cluster.md)
+