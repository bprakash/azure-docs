--- conflicted
+++ resolved
@@ -1,109 +1,104 @@
-<properties
-   pageTitle="How to Tag a VM | Microsoft Azure"
-   description="Learn about tagging a Windows virtual machine created in Azure using the Resource Manager deployment model"
-   services="virtual-machines-windows"
-   documentationCenter=""
-   authors="mmccrory"
-   manager="timlt"
-   editor="tysonn"
-   tags="azure-resource-manager"/>
-
-<tags
-   ms.service="virtual-machines-windows"
-   ms.devlang="na"
-   ms.topic="article"
-   ms.tgt_pltfrm="vm-windows"
-   ms.workload="infrastructure-services"
-<<<<<<< HEAD
-   ms.date="04/04/2016"
-   ms.author="iainfou;memccror"/>
-=======
-   ms.date="07/05/2016"
-   ms.author="memccror"/>
->>>>>>> c186bb0b
-
-# How to tag a Windows virtual machine in Azure
-
-
-This article describes different ways to tag a Windows virtual machine in Azure through the Resource Manager deployment model. Tags are user-defined key/value pairs which can be placed directly on a resource or a resource group. Azure currently supports up to 15 tags per resource and resource group. Tags may be placed on a resource at the time of creation or added to an existing resource. Please note that tags are supported for resources created via the Resource Manager deployment model only. If you want to tag a Linux virtual machine, see [How to tag a Linux virtual machine in Azure](virtual-machines-linux-tag.md).
-
-[AZURE.INCLUDE [virtual-machines-common-tag](../../includes/virtual-machines-common-tag.md)]
-
-## Tagging with PowerShell
-
-To create, add, and delete tags through PowerShell, you first need to set up your [PowerShell environment with Azure Resource Manager][]. Once you have completed the setup, you can place tags on Compute, Network, and Storage resources at creation or after the resource is created via PowerShell. This article will concentrate on viewing/editing tags placed on Virtual Machines.
-
-First, navigate to a Virtual Machine through the `Get-AzureRmVM` cmdlet.
-
-        PS C:\> Get-AzureRmVM -ResourceGroupName "MyResourceGroup" -Name "MyTestVM"
-
-If your Virtual Machine already contains tags, you will then see all the tags on your resource:
-
-        Tags : {
-                "Application": "MyApp1",
-                "Created By": "MyName",
-                "Department": "MyDepartment",
-                "Environment": "Production"
-               }
-
-If you would like to add tags through PowerShell, you can use the `Set-AzureRmResource` command. Note when updating tags through PowerShell, tags are updated as a whole. So if you are adding one tag to a resource that already has tags, you will need to include all the tags that you want to be placed on the resource. Below is an example of how to add additional tags to a resource through PowerShell Cmdlets.
-
-This first cmdlet sets all of the tags placed on *MyTestVM* to the *$tags* variable, using the `Get-AzureRmResource` and `Tags` property.
-
-        PS C:\> $tags = (Get-AzureRmResource -ResourceGroupName MyResourceGroup -Name MyTestVM).Tags
-
-The second command displays the tags for the given variable.
-
-        PS C:\> $tags
-
-        Name		Value
-        ----                           -----
-        Value		MyDepartment
-        Name		Department
-        Value		MyApp1
-        Name		Application
-        Value		MyName
-        Name		Created By
-        Value		Production
-        Name		Environment
-
-The third command adds an additional tag to the *$tags* variable. Note the use of the **+=** to append the new key/value pair to the *$tags* list.
-
-        PS C:\> $tags += @{Name="Location";Value="MyLocation"}
-
-The fourth command sets all of the tags defined in the *$tags* variable to the given resource. In this case, it is MyTestVM.
-
-        PS C:\> Set-AzureRmResource -ResourceGroupName MyResourceGroup -Name MyTestVM -ResourceType "Microsoft.Compute/VirtualMachines" -Tag $tags
-
-The fifth command displays all of the tags on the resource. As you can see, *Location* is now defined as a tag with *MyLocation* as the value.
-
-        PS C:\> (Get-AzureRmResource -ResourceGroupName MyResourceGroup -Name MyTestVM).Tags
-
-        Name		Value
-        ----                           -----
-        Value		MyDepartment
-        Name		Department
-        Value		MyApp1
-        Name		Application
-        Value		MyName
-        Name		Created By
-        Value		Production
-        Name		Environment
-        Value		MyLocation
-        Name		Location
-
-To learn more about tagging through PowerShell, check out the [Azure Resource Cmdlets][].
-
-[AZURE.INCLUDE [virtual-machines-common-tag-usage](../../includes/virtual-machines-common-tag-usage.md)]
-
-## Next steps
-
-* To learn more about tagging your Azure resources, see [Azure Resource Manager Overview][] and [Using Tags to organize your Azure Resources][].
-* To see how tags can help you manage your use of Azure resources, see [Understanding your Azure Bill][] and [Gain insights into your Microsoft Azure resource consumption][].
-
-[PowerShell environment with Azure Resource Manager]: ../powershell-azure-resource-manager.md
-[Azure Resource Cmdlets]: https://msdn.microsoft.com/library/azure/dn757692.aspx
-[Azure Resource Manager Overview]: ../resource-group-overview.md
-[Using Tags to organize your Azure Resources]: ../resource-group-using-tags.md
-[Understanding your Azure Bill]: ../billing-understand-your-bill.md
-[Gain insights into your Microsoft Azure resource consumption]: ../billing-usage-rate-card-overview.md
+<properties
+   pageTitle="How to Tag a VM | Microsoft Azure"
+   description="Learn about tagging a Windows virtual machine created in Azure using the Resource Manager deployment model"
+   services="virtual-machines-windows"
+   documentationCenter=""
+   authors="mmccrory"
+   manager="timlt"
+   editor="tysonn"
+   tags="azure-resource-manager"/>
+
+<tags
+   ms.service="virtual-machines-windows"
+   ms.devlang="na"
+   ms.topic="article"
+   ms.tgt_pltfrm="vm-windows"
+   ms.workload="infrastructure-services"
+   ms.date="07/05/2016"
+   ms.author="memccror"/>
+
+# How to tag a Windows virtual machine in Azure
+
+
+This article describes different ways to tag a Windows virtual machine in Azure through the Resource Manager deployment model. Tags are user-defined key/value pairs which can be placed directly on a resource or a resource group. Azure currently supports up to 15 tags per resource and resource group. Tags may be placed on a resource at the time of creation or added to an existing resource. Please note that tags are supported for resources created via the Resource Manager deployment model only. If you want to tag a Linux virtual machine, see [How to tag a Linux virtual machine in Azure](virtual-machines-linux-tag.md).
+
+[AZURE.INCLUDE [virtual-machines-common-tag](../../includes/virtual-machines-common-tag.md)]
+
+## Tagging with PowerShell
+
+To create, add, and delete tags through PowerShell, you first need to set up your [PowerShell environment with Azure Resource Manager][]. Once you have completed the setup, you can place tags on Compute, Network, and Storage resources at creation or after the resource is created via PowerShell. This article will concentrate on viewing/editing tags placed on Virtual Machines.
+
+First, navigate to a Virtual Machine through the `Get-AzureRmVM` cmdlet.
+
+        PS C:\> Get-AzureRmVM -ResourceGroupName "MyResourceGroup" -Name "MyTestVM"
+
+If your Virtual Machine already contains tags, you will then see all the tags on your resource:
+
+        Tags : {
+                "Application": "MyApp1",
+                "Created By": "MyName",
+                "Department": "MyDepartment",
+                "Environment": "Production"
+               }
+
+If you would like to add tags through PowerShell, you can use the `Set-AzureRmResource` command. Note when updating tags through PowerShell, tags are updated as a whole. So if you are adding one tag to a resource that already has tags, you will need to include all the tags that you want to be placed on the resource. Below is an example of how to add additional tags to a resource through PowerShell Cmdlets.
+
+This first cmdlet sets all of the tags placed on *MyTestVM* to the *$tags* variable, using the `Get-AzureRmResource` and `Tags` property.
+
+        PS C:\> $tags = (Get-AzureRmResource -ResourceGroupName MyResourceGroup -Name MyTestVM).Tags
+
+The second command displays the tags for the given variable.
+
+        PS C:\> $tags
+
+        Name		Value
+        ----                           -----
+        Value		MyDepartment
+        Name		Department
+        Value		MyApp1
+        Name		Application
+        Value		MyName
+        Name		Created By
+        Value		Production
+        Name		Environment
+
+The third command adds an additional tag to the *$tags* variable. Note the use of the **+=** to append the new key/value pair to the *$tags* list.
+
+        PS C:\> $tags += @{Name="Location";Value="MyLocation"}
+
+The fourth command sets all of the tags defined in the *$tags* variable to the given resource. In this case, it is MyTestVM.
+
+        PS C:\> Set-AzureRmResource -ResourceGroupName MyResourceGroup -Name MyTestVM -ResourceType "Microsoft.Compute/VirtualMachines" -Tag $tags
+
+The fifth command displays all of the tags on the resource. As you can see, *Location* is now defined as a tag with *MyLocation* as the value.
+
+        PS C:\> (Get-AzureRmResource -ResourceGroupName MyResourceGroup -Name MyTestVM).Tags
+
+        Name		Value
+        ----                           -----
+        Value		MyDepartment
+        Name		Department
+        Value		MyApp1
+        Name		Application
+        Value		MyName
+        Name		Created By
+        Value		Production
+        Name		Environment
+        Value		MyLocation
+        Name		Location
+
+To learn more about tagging through PowerShell, check out the [Azure Resource Cmdlets][].
+
+[AZURE.INCLUDE [virtual-machines-common-tag-usage](../../includes/virtual-machines-common-tag-usage.md)]
+
+## Next steps
+
+* To learn more about tagging your Azure resources, see [Azure Resource Manager Overview][] and [Using Tags to organize your Azure Resources][].
+* To see how tags can help you manage your use of Azure resources, see [Understanding your Azure Bill][] and [Gain insights into your Microsoft Azure resource consumption][].
+
+[PowerShell environment with Azure Resource Manager]: ../powershell-azure-resource-manager.md
+[Azure Resource Cmdlets]: https://msdn.microsoft.com/library/azure/dn757692.aspx
+[Azure Resource Manager Overview]: ../resource-group-overview.md
+[Using Tags to organize your Azure Resources]: ../resource-group-using-tags.md
+[Understanding your Azure Bill]: ../billing-understand-your-bill.md
+[Gain insights into your Microsoft Azure resource consumption]: ../billing-usage-rate-card-overview.md