﻿---
<<<<<<< HEAD
title: SAP NetWeaver on Azure Virtual Machines (VMs) – Planning and Implementation Guide | Microsoft Docs
=======
title: SAP NetWeaver on Azure VMs – Planning and Implementation | Microsoft Docs
>>>>>>> e8cfaf0d
description: SAP NetWeaver on Azure Virtual Machines (VMs) – Planning and Implementation Guide
services: virtual-machines-windows
documentationcenter: ''
author: MSSedusch
manager: timlt
editor: ''
tags: azure-resource-manager
keywords: ''

ms.assetid: 2b58a419-c892-4722-8cb6-2f8beef4430c
ms.service: virtual-machines-windows
ms.devlang: NA
ms.topic: article
ms.tgt_pltfrm: vm-windows
ms.workload: infrastructure-services
ms.date: 11/08/2016
ms.author: sedusch

---
# SAP NetWeaver on Azure Virtual Machines (VMs) – Planning and Implementation Guide
[767598]:https://launchpad.support.sap.com/#/notes/767598
[773830]:https://launchpad.support.sap.com/#/notes/773830
[826037]:https://launchpad.support.sap.com/#/notes/826037
[965908]:https://launchpad.support.sap.com/#/notes/965908
[1031096]:https://launchpad.support.sap.com/#/notes/1031096
[1139904]:https://launchpad.support.sap.com/#/notes/1139904
[1173395]:https://launchpad.support.sap.com/#/notes/1173395
[1245200]:https://launchpad.support.sap.com/#/notes/1245200
[1409604]:https://launchpad.support.sap.com/#/notes/1409604
[1558958]:https://launchpad.support.sap.com/#/notes/1558958
[1585981]:https://launchpad.support.sap.com/#/notes/1585981
[1588316]:https://launchpad.support.sap.com/#/notes/1588316
[1590719]:https://launchpad.support.sap.com/#/notes/1590719
[1597355]:https://launchpad.support.sap.com/#/notes/1597355
[1605680]:https://launchpad.support.sap.com/#/notes/1605680
[1619720]:https://launchpad.support.sap.com/#/notes/1619720
[1619726]:https://launchpad.support.sap.com/#/notes/1619726
[1619967]:https://launchpad.support.sap.com/#/notes/1619967
[1750510]:https://launchpad.support.sap.com/#/notes/1750510
[1752266]:https://launchpad.support.sap.com/#/notes/1752266
[1757924]:https://launchpad.support.sap.com/#/notes/1757924
[1757928]:https://launchpad.support.sap.com/#/notes/1757928
[1758182]:https://launchpad.support.sap.com/#/notes/1758182
[1758496]:https://launchpad.support.sap.com/#/notes/1758496
[1772688]:https://launchpad.support.sap.com/#/notes/1772688
[1814258]:https://launchpad.support.sap.com/#/notes/1814258
[1882376]:https://launchpad.support.sap.com/#/notes/1882376
[1909114]:https://launchpad.support.sap.com/#/notes/1909114
[1922555]:https://launchpad.support.sap.com/#/notes/1922555
[1928533]:https://launchpad.support.sap.com/#/notes/1928533
[1941500]:https://launchpad.support.sap.com/#/notes/1941500
[1956005]:https://launchpad.support.sap.com/#/notes/1956005
[1973241]:https://launchpad.support.sap.com/#/notes/1973241
[1984787]:https://launchpad.support.sap.com/#/notes/1984787
[1999351]:https://launchpad.support.sap.com/#/notes/1999351
[2002167]:https://launchpad.support.sap.com/#/notes/2002167
[2015553]:https://launchpad.support.sap.com/#/notes/2015553
[2039619]:https://launchpad.support.sap.com/#/notes/2039619
[2121797]:https://launchpad.support.sap.com/#/notes/2121797
[2134316]:https://launchpad.support.sap.com/#/notes/2134316
[2178632]:https://launchpad.support.sap.com/#/notes/2178632
[2191498]:https://launchpad.support.sap.com/#/notes/2191498
[2233094]:https://launchpad.support.sap.com/#/notes/2233094
[2243692]:https://launchpad.support.sap.com/#/notes/2243692

[azure-cli]:../xplat-cli-install.md
[azure-portal]:https://portal.azure.com
[azure-ps]:/powershell/azureps-cmdlets-docs
[azure-quickstart-templates-github]:https://github.com/Azure/azure-quickstart-templates
[azure-script-ps]:https://go.microsoft.com/fwlink/p/?LinkID=395017
[azure-subscription-service-limits]:../azure-subscription-service-limits.md
[azure-subscription-service-limits-subscription]:../azure-subscription-service-limits.md#subscription-limits

[dbms-guide]:virtual-machines-windows-sap-dbms-guide.md (SAP NetWeaver on Azure Virtual Machines (VMs) – DBMS Deployment Guide)
[dbms-guide-2.1]:virtual-machines-windows-sap-dbms-guide.md#c7abf1f0-c927-4a7c-9c1d-c7b5b3b7212f (Caching for VMs and VHDs)
[dbms-guide-2.2]:virtual-machines-windows-sap-dbms-guide.md#c8e566f9-21b7-4457-9f7f-126036971a91 (Software RAID)
[dbms-guide-2.3]:virtual-machines-windows-sap-dbms-guide.md#10b041ef-c177-498a-93ed-44b3441ab152 (Microsoft Azure Storage)
[dbms-guide-2]:virtual-machines-windows-sap-dbms-guide.md#65fa79d6-a85f-47ee-890b-22e794f51a64 (Structure of a RDBMS Deployment)
[dbms-guide-3]:virtual-machines-windows-sap-dbms-guide.md#871dfc27-e509-4222-9370-ab1de77021c3 (High Availability and Disaster Recovery with Azure VMs)
[dbms-guide-5.5.1]:virtual-machines-windows-sap-dbms-guide.md#0fef0e79-d3fe-4ae2-85af-73666a6f7268 (SQL Server 2012 SP1 CU4 and later)
[dbms-guide-5.5.2]:virtual-machines-windows-sap-dbms-guide.md#f9071eff-9d72-4f47-9da4-1852d782087b (SQL Server 2012 SP1 CU3 and earlier releases)
[dbms-guide-5.6]:virtual-machines-windows-sap-dbms-guide.md#1b353e38-21b3-4310-aeb6-a77e7c8e81c8 (Using a SQL Server images out of the Microsoft Azure Marketplace)
[dbms-guide-5.8]:virtual-machines-windows-sap-dbms-guide.md#9053f720-6f3b-4483-904d-15dc54141e30 (General SQL Server for SAP on Azure Summary)
[dbms-guide-5]:virtual-machines-windows-sap-dbms-guide.md#3264829e-075e-4d25-966e-a49dad878737 (Specifics to SQL Server RDBMS)
[dbms-guide-8.4.1]:virtual-machines-windows-sap-dbms-guide.md#b48cfe3b-48e9-4f5b-a783-1d29155bd573 (Storage configuration)
[dbms-guide-8.4.2]:virtual-machines-windows-sap-dbms-guide.md#23c78d3b-ca5a-4e72-8a24-645d141a3f5d (Backup and Restore)
[dbms-guide-8.4.3]:virtual-machines-windows-sap-dbms-guide.md#77cd2fbb-307e-4cbf-a65f-745553f72d2c (Performance Considerations for Backup and Restore)
[dbms-guide-8.4.4]:virtual-machines-windows-sap-dbms-guide.md#f77c1436-9ad8-44fb-a331-8671342de818 (Other)
[dbms-guide-900-sap-cache-server-on-premises]:virtual-machines-windows-sap-dbms-guide.md#642f746c-e4d4-489d-bf63-73e80177a0a8

[dbms-guide-figure-100]:./media/virtual-machines-shared-sap-dbms-guide/100_storage_account_types.png
[dbms-guide-figure-200]:./media/virtual-machines-shared-sap-dbms-guide/200-ha-set-for-dbms-ha.png
[dbms-guide-figure-300]:./media/virtual-machines-shared-sap-dbms-guide/300-reference-config-iaas.png
[dbms-guide-figure-400]:./media/virtual-machines-shared-sap-dbms-guide/400-sql-2012-backup-to-blob-storage.png
[dbms-guide-figure-500]:./media/virtual-machines-shared-sap-dbms-guide/500-sql-2012-backup-to-blob-storage-different-containers.png
[dbms-guide-figure-600]:./media/virtual-machines-shared-sap-dbms-guide/600-iaas-maxdb.png
[dbms-guide-figure-700]:./media/virtual-machines-shared-sap-dbms-guide/700-livecach-prod.png
[dbms-guide-figure-800]:./media/virtual-machines-shared-sap-dbms-guide/800-azure-vm-sap-content-server.png
[dbms-guide-figure-900]:./media/virtual-machines-shared-sap-dbms-guide/900-sap-cache-server-on-premises.png

[deployment-guide]:virtual-machines-windows-sap-deployment-guide.md (SAP NetWeaver on Azure Virtual Machines (VMs) – Deployment Guide)
[deployment-guide-2.2]:virtual-machines-windows-sap-deployment-guide.md#42ee2bdb-1efc-4ec7-ab31-fe4c22769b94 (SAP Resources)
[deployment-guide-3.1.2]:virtual-machines-windows-sap-deployment-guide.md#3688666f-281f-425b-a312-a77e7db2dfab (Deploying a VM with a custom image)
[deployment-guide-3.2]:virtual-machines-windows-sap-deployment-guide.md#db477013-9060-4602-9ad4-b0316f8bb281 (Scenario 1: Deploying a VM out of the Azure Marketplace for SAP)
[deployment-guide-3.3]:virtual-machines-windows-sap-deployment-guide.md#54a1fc6d-24fd-4feb-9c57-ac588a55dff2 (Scenario 2: Deploying a VM with a custom image for SAP)
[deployment-guide-3.4]:virtual-machines-windows-sap-deployment-guide.md#a9a60133-a763-4de8-8986-ac0fa33aa8c1 (Scenario 3: Moving a VM from on-premises using a non-generalized Azure VHD with SAP)
[deployment-guide-3]:virtual-machines-windows-sap-deployment-guide.md#b3253ee3-d63b-4d74-a49b-185e76c4088e (Deployment Scenarios of VMs for SAP on Microsoft Azure)
[deployment-guide-4.1]:virtual-machines-windows-sap-deployment-guide.md#604bcec2-8b6e-48d2-a944-61b0f5dee2f7 (Deploying Azure PowerShell cmdlets)
[deployment-guide-4.2]:virtual-machines-windows-sap-deployment-guide.md#7ccf6c3e-97ae-4a7a-9c75-e82c37beb18e (Download and Import SAP relevant PowerShell cmdlets)
[deployment-guide-4.3]:virtual-machines-windows-sap-deployment-guide.md#31d9ecd6-b136-4c73-b61e-da4a29bbc9cc (Join VM into on-premises Domain - Windows only)
[deployment-guide-4.4.2]:virtual-machines-windows-sap-deployment-guide.md#6889ff12-eaaf-4f3c-97e1-7c9edc7f7542 (Linux)
[deployment-guide-4.4]:virtual-machines-windows-sap-deployment-guide.md#c7cbb0dc-52a4-49db-8e03-83e7edc2927d (Download, Install and enable Azure VM Agent)
[deployment-guide-4.5.1]:virtual-machines-windows-sap-deployment-guide.md#987cf279-d713-4b4c-8143-6b11589bb9d4 (Azure PowerShell)
[deployment-guide-4.5.2]:virtual-machines-windows-sap-deployment-guide.md#408f3779-f422-4413-82f8-c57a23b4fc2f (Azure CLI)
[deployment-guide-4.5]:virtual-machines-windows-sap-deployment-guide.md#d98edcd3-f2a1-49f7-b26a-07448ceb60ca (Configure Azure Enhanced Monitoring Extension for SAP)
[deployment-guide-5.1]:virtual-machines-windows-sap-deployment-guide.md#bb61ce92-8c5c-461f-8c53-39f5e5ed91f2 (Readiness Check for Azure Enhanced Monitoring for SAP)
[deployment-guide-5.2]:virtual-machines-windows-sap-deployment-guide.md#e2d592ff-b4ea-4a53-a91a-e5521edb6cd1 (Health check for Azure Monitoring Infrastructure Configuration)
[deployment-guide-5.3]:virtual-machines-windows-sap-deployment-guide.md#fe25a7da-4e4e-4388-8907-8abc2d33cfd8 (Further troubleshooting of Azure Monitoring infrastructure for SAP)

[deployment-guide-configure-monitoring-scenario-1]:virtual-machines-windows-sap-deployment-guide.md#ec323ac3-1de9-4c3a-b770-4ff701def65b (Configure Monitoring)
[deployment-guide-configure-proxy]:virtual-machines-windows-sap-deployment-guide.md#baccae00-6f79-4307-ade4-40292ce4e02d (Configure Proxy)
[deployment-guide-figure-100]:./media/virtual-machines-shared-sap-deployment-guide/100-deploy-vm-image.png
[deployment-guide-figure-1000]:./media/virtual-machines-shared-sap-deployment-guide/1000-service-properties.png
[deployment-guide-figure-11]:virtual-machines-windows-sap-deployment-guide.md#figure-11
[deployment-guide-figure-1100]:./media/virtual-machines-shared-sap-deployment-guide/1100-azperflib.png
[deployment-guide-figure-1200]:./media/virtual-machines-shared-sap-deployment-guide/1200-cmd-test-login.png
[deployment-guide-figure-1300]:./media/virtual-machines-shared-sap-deployment-guide/1300-cmd-test-executed.png
[deployment-guide-figure-14]:virtual-machines-windows-sap-deployment-guide.md#figure-14
[deployment-guide-figure-1400]:./media/virtual-machines-shared-sap-deployment-guide/1400-azperflib-error-servicenotstarted.png
[deployment-guide-figure-300]:./media/virtual-machines-shared-sap-deployment-guide/300-deploy-private-image.png
[deployment-guide-figure-400]:./media/virtual-machines-shared-sap-deployment-guide/400-deploy-using-disk.png
[deployment-guide-figure-5]:virtual-machines-windows-sap-deployment-guide.md#figure-5
[deployment-guide-figure-50]:./media/virtual-machines-shared-sap-deployment-guide/50-forced-tunneling-suse.png
[deployment-guide-figure-500]:./media/virtual-machines-shared-sap-deployment-guide/500-install-powershell.png
[deployment-guide-figure-6]:virtual-machines-windows-sap-deployment-guide.md#figure-6
[deployment-guide-figure-600]:./media/virtual-machines-shared-sap-deployment-guide/600-powershell-version.png
[deployment-guide-figure-7]:virtual-machines-windows-sap-deployment-guide.md#figure-7
[deployment-guide-figure-700]:./media/virtual-machines-shared-sap-deployment-guide/700-install-powershell-installed.png
[deployment-guide-figure-760]:./media/virtual-machines-shared-sap-deployment-guide/760-azure-cli-version.png
[deployment-guide-figure-900]:./media/virtual-machines-shared-sap-deployment-guide/900-cmd-update-executed.png
[deployment-guide-figure-azure-cli-installed]:virtual-machines-windows-sap-deployment-guide.md#402488e5-f9bb-4b29-8063-1c5f52a892d0
[deployment-guide-figure-azure-cli-version]:virtual-machines-windows-sap-deployment-guide.md#0ad010e6-f9b5-4c21-9c09-bb2e5efb3fda
[deployment-guide-install-vm-agent-windows]:virtual-machines-windows-sap-deployment-guide.md#b2db5c9a-a076-42c6-9835-16945868e866
[deployment-guide-troubleshooting-chapter]:virtual-machines-windows-sap-deployment-guide.md#564adb4f-5c95-4041-9616-6635e83a810b (Checks and Troubleshooting for End-to-End Monitoring Setup for SAP on Azure)

[deploy-template-cli]:../azure-resource-manager/resource-group-template-deploy-cli.md
[deploy-template-portal]:../azure-resource-manager/resource-group-template-deploy-portal.md
[deploy-template-powershell]:../azure-resource-manager/resource-group-template-deploy.md

[dr-guide-classic]:http://go.microsoft.com/fwlink/?LinkID=521971

[getting-started]:virtual-machines-windows-sap-get-started.md
[getting-started-dbms]:virtual-machines-windows-sap-get-started.md#1343ffe1-8021-4ce6-a08d-3a1553a4db82
[getting-started-deployment]:virtual-machines-windows-sap-get-started.md#6aadadd2-76b5-46d8-8713-e8d63630e955
[getting-started-planning]:virtual-machines-windows-sap-get-started.md#3da0389e-708b-4e82-b2a2-e92f132df89c

[getting-started-windows-classic]:virtual-machines-windows-classic-sap-get-started.md
[getting-started-windows-classic-dbms]:virtual-machines-windows-classic-sap-get-started.md#c5b77a14-f6b4-44e9-acab-4d28ff72a930
[getting-started-windows-classic-deployment]:virtual-machines-windows-classic-sap-get-started.md#f84ea6ce-bbb4-41f7-9965-34d31b0098ea
[getting-started-windows-classic-dr]:virtual-machines-windows-classic-sap-get-started.md#cff10b4a-01a5-4dc3-94b6-afb8e55757d3
[getting-started-windows-classic-ha-sios]:virtual-machines-windows-classic-sap-get-started.md#4bb7512c-0fa0-4227-9853-4004281b1037
[getting-started-windows-classic-planning]:virtual-machines-windows-classic-sap-get-started.md#f2a5e9d8-49e4-419e-9900-af783173481c

[ha-guide-classic]:http://go.microsoft.com/fwlink/?LinkId=613056

[ha-guide]:virtual-machines-windows-sap-high-availability-guide.md

[install-extension-cli]:virtual-machines-linux-enable-aem.md

[Logo_Linux]:./media/virtual-machines-shared-sap-shared/Linux.png
[Logo_Windows]:./media/virtual-machines-shared-sap-shared/Windows.png

[msdn-set-azurermvmaemextension]:https://msdn.microsoft.com/library/azure/mt670598.aspx

[planning-guide]:virtual-machines-windows-sap-planning-guide.md (SAP NetWeaver on Azure Virtual Machines (VMs) – Planning and Implementation Guide)
[planning-guide-1.2]:virtual-machines-windows-sap-planning-guide.md#e55d1e22-c2c8-460b-9897-64622a34fdff (Resources)
[planning-guide-11.4]:virtual-machines-windows-sap-planning-guide.md#7cf991a1-badd-40a9-944e-7baae842a058 (High Availability (HA) and Disaster Recovery (DR) for SAP NetWeaver running on Azure Virtual Machines)
[planning-guide-11.4.1]:virtual-machines-windows-sap-planning-guide.md#5d9d36f9-9058-435d-8367-5ad05f00de77 (High Availability for SAP Application Servers)
[planning-guide-11.5]:virtual-machines-windows-sap-planning-guide.md#4e165b58-74ca-474f-a7f4-5e695a93204f (Using Autostart for SAP instances)
[planning-guide-2.1]:virtual-machines-windows-sap-planning-guide.md#1625df66-4cc6-4d60-9202-de8a0b77f803 (Cloud-Only - Virtual Machine deployments into Azure without dependencies on the on-premises customer network)
[planning-guide-2.2]:virtual-machines-windows-sap-planning-guide.md#f5b3b18c-302c-4bd8-9ab2-c388f1ab3d10 (Cross-Premise - Deployment of single or multiple SAP VMs into Azure with the requirement of being fully integrated into the on-premises network)
[planning-guide-3.1]:virtual-machines-windows-sap-planning-guide.md#be80d1b9-a463-4845-bd35-f4cebdb5424a (Azure Regions)
[planning-guide-3.2.1]:virtual-machines-windows-sap-planning-guide.md#df49dc09-141b-4f34-a4a2-990913b30358 (Fault Domains)
[planning-guide-3.2.2]:virtual-machines-windows-sap-planning-guide.md#fc1ac8b2-e54a-487c-8581-d3cc6625e560 (Upgrade Domains)
[planning-guide-3.2.3]:virtual-machines-windows-sap-planning-guide.md#18810088-f9be-4c97-958a-27996255c665 (Azure Availability Sets)
[planning-guide-3.2]:virtual-machines-windows-sap-planning-guide.md#8d8ad4b8-6093-4b91-ac36-ea56d80dbf77 (The Microsoft Azure Virtual Machine Concept)
[planning-guide-3.3.2]:virtual-machines-windows-sap-planning-guide.md#ff5ad0f9-f7f4-4022-9102-af07aef3bc92 (Azure Premium Storage)
[planning-guide-5.1.1]:virtual-machines-windows-sap-planning-guide.md#4d175f1b-7353-4137-9d2f-817683c26e53 (Moving a VM from on-premises to Azure with a non-generalized disk)
[planning-guide-5.1.2]:virtual-machines-windows-sap-planning-guide.md#e18f7839-c0e2-4385-b1e6-4538453a285c (Deploying a VM with a customer specific image)
[planning-guide-5.2.1]:virtual-machines-windows-sap-planning-guide.md#1b287330-944b-495d-9ea7-94b83aff73ef (Preparation for moving a VM from on-premises to Azure with a non-generalized disk)
[planning-guide-5.2.2]:virtual-machines-windows-sap-planning-guide.md#57f32b1c-0cba-4e57-ab6e-c39fe22b6ec3 (Preparation for deploying a VM with a customer specific image for SAP)
[planning-guide-5.2]:virtual-machines-windows-sap-planning-guide.md#6ffb9f41-a292-40bf-9e70-8204448559e7 (Preparing VMs with SAP for Azure)
[planning-guide-5.3.1]:virtual-machines-windows-sap-planning-guide.md#6e835de8-40b1-4b71-9f18-d45b20959b79 (Difference Between an Azure Disk and Azure Image)
[planning-guide-5.3.2]:virtual-machines-windows-sap-planning-guide.md#a43e40e6-1acc-4633-9816-8f095d5a7b6a (Uploading a VHD from on-premises to Azure)
[planning-guide-5.4.2]:virtual-machines-windows-sap-planning-guide.md#9789b076-2011-4afa-b2fe-b07a8aba58a1 (Copying disks between Azure Storage Accounts)
[planning-guide-5.5.1]:virtual-machines-windows-sap-planning-guide.md#4efec401-91e0-40c0-8e64-f2dceadff646 (VM/VHD structure for SAP deployments)
[planning-guide-5.5.3]:virtual-machines-windows-sap-planning-guide.md#17e0d543-7e8c-4160-a7da-dd7117a1ad9d (Setting automount for attached disks)
[planning-guide-7.1]:virtual-machines-windows-sap-planning-guide.md#3e9c3690-da67-421a-bc3f-12c520d99a30 (Single VM with SAP NetWeaver demo/training scenario)
[planning-guide-7]:virtual-machines-windows-sap-planning-guide.md#96a77628-a05e-475d-9df3-fb82217e8f14 (Concepts of Cloud-Only deployment of SAP instances)
[planning-guide-9.1]:virtual-machines-windows-sap-planning-guide.md#6f0a47f3-a289-4090-a053-2521618a28c3 (Azure Monitoring Solution for SAP)
[planning-guide-azure-premium-storage]:virtual-machines-windows-sap-planning-guide.md#ff5ad0f9-f7f4-4022-9102-af07aef3bc92 (Azure Premium Storage)

[planning-guide-figure-100]:./media/virtual-machines-shared-sap-planning-guide/100-single-vm-in-azure.png
[planning-guide-figure-1300]:./media/virtual-machines-shared-sap-planning-guide/1300-ref-config-iaas-for-sap.png
[planning-guide-figure-1400]:./media/virtual-machines-shared-sap-planning-guide/1400-attach-detach-disks.png
[planning-guide-figure-1600]:./media/virtual-machines-shared-sap-planning-guide/1600-firewall-port-rule.png
[planning-guide-figure-1700]:./media/virtual-machines-shared-sap-planning-guide/1700-single-vm-demo.png
[planning-guide-figure-1900]:./media/virtual-machines-shared-sap-planning-guide/1900-vm-set-vnet.png
[planning-guide-figure-200]:./media/virtual-machines-shared-sap-planning-guide/200-multiple-vms-in-azure.png
[planning-guide-figure-2100]:./media/virtual-machines-shared-sap-planning-guide/2100-s2s.png
[planning-guide-figure-2200]:./media/virtual-machines-shared-sap-planning-guide/2200-network-printing.png
[planning-guide-figure-2300]:./media/virtual-machines-shared-sap-planning-guide/2300-sapgui-stms.png
[planning-guide-figure-2400]:./media/virtual-machines-shared-sap-planning-guide/2400-vm-extension-overview.png
[planning-guide-figure-2500]:./media/virtual-machines-shared-sap-planning-guide/2500-vm-extension-details.png
[planning-guide-figure-2600]:./media/virtual-machines-shared-sap-planning-guide/2600-sap-router-connection.png
[planning-guide-figure-2700]:./media/virtual-machines-shared-sap-planning-guide/2700-exposed-sap-portal.png
[planning-guide-figure-2800]:./media/virtual-machines-shared-sap-planning-guide/2800-endpoint-config.png
[planning-guide-figure-2900]:./media/virtual-machines-shared-sap-planning-guide/2900-azure-ha-sap-ha.png
[planning-guide-figure-300]:./media/virtual-machines-shared-sap-planning-guide/300-vpn-s2s.png
[planning-guide-figure-3000]:./media/virtual-machines-shared-sap-planning-guide/3000-sap-ha-on-azure.png
[planning-guide-figure-3200]:./media/virtual-machines-shared-sap-planning-guide/3200-sap-ha-with-sql.png
[planning-guide-figure-400]:./media/virtual-machines-shared-sap-planning-guide/400-vm-services.png
[planning-guide-figure-600]:./media/virtual-machines-shared-sap-planning-guide/600-s2s-details.png
[planning-guide-figure-700]:./media/virtual-machines-shared-sap-planning-guide/700-decision-tree-deploy-to-azure.png
[planning-guide-figure-800]:./media/virtual-machines-shared-sap-planning-guide/800-portal-vm-overview.png
[planning-guide-microsoft-azure-networking]:virtual-machines-windows-sap-planning-guide.md#61678387-8868-435d-9f8c-450b2424f5bd (Microsoft Azure Networking)
[planning-guide-storage-microsoft-azure-storage-and-data-disks]:virtual-machines-windows-sap-planning-guide.md#a72afa26-4bf4-4a25-8cf7-855d6032157f (Storage: Microsoft Azure Storage and Data Disks)

[powershell-install-configure]:/powershell/azureps-cmdlets-docs
[resource-group-authoring-templates]:../azure-resource-manager/resource-group-authoring-templates.md
[resource-group-overview]:../azure-resource-manager/resource-group-overview.md
[resource-groups-networking]:../virtual-network/resource-groups-networking.md
[sap-pam]:https://support.sap.com/pam (SAP Product Availability Matrix)
[sap-templates-2-tier-marketplace-image]:https://portal.azure.com/#create/Microsoft.Template/uri/https%3A%2F%2Fraw.githubusercontent.com%2FAzure%2Fazure-quickstart-templates%2Fmaster%2Fsap-2-tier-marketplace-image%2Fazuredeploy.json
[sap-templates-2-tier-os-disk]:https://portal.azure.com/#create/Microsoft.Template/uri/https%3A%2F%2Fraw.githubusercontent.com%2FAzure%2Fazure-quickstart-templates%2Fmaster%2Fsap-2-tier-user-disk%2Fazuredeploy.json
[sap-templates-2-tier-user-image]:https://portal.azure.com/#create/Microsoft.Template/uri/https%3A%2F%2Fraw.githubusercontent.com%2FAzure%2Fazure-quickstart-templates%2Fmaster%2Fsap-2-tier-user-image%2Fazuredeploy.json
[sap-templates-3-tier-marketplace-image]:https://portal.azure.com/#create/Microsoft.Template/uri/https%3A%2F%2Fraw.githubusercontent.com%2FAzure%2Fazure-quickstart-templates%2Fmaster%2Fsap-3-tier-marketplace-image%2Fazuredeploy.json
[sap-templates-3-tier-user-image]:https://portal.azure.com/#create/Microsoft.Template/uri/https%3A%2F%2Fraw.githubusercontent.com%2FAzure%2Fazure-quickstart-templates%2Fmaster%2Fsap-3-tier-user-image%2Fazuredeploy.json
[storage-azure-cli]:../storage/storage-azure-cli.md
[storage-azure-cli-copy-blobs]:../storage/storage-azure-cli.md#copy-blobs
[storage-introduction]:../storage/storage-introduction.md
[storage-powershell-guide-full-copy-vhd]:../storage/storage-powershell-guide-full.md#how-to-copy-blobs-from-one-storage-container-to-another
[storage-premium-storage-preview-portal]:../storage/storage-premium-storage.md
[storage-redundancy]:../storage/storage-redundancy.md
[storage-scalability-targets]:../storage/storage-scalability-targets.md
[storage-use-azcopy]:../storage/storage-use-azcopy.md
[template-201-vm-from-specialized-vhd]:https://github.com/Azure/azure-quickstart-templates/tree/master/201-vm-from-specialized-vhd
[templates-101-simple-windows-vm]:https://github.com/Azure/azure-quickstart-templates/tree/master/101-simple-windows-vm
[templates-101-vm-from-user-image]:https://github.com/Azure/azure-quickstart-templates/tree/master/101-vm-from-user-image
[virtual-machines-linux-attach-disk-portal]:virtual-machines-linux-attach-disk-portal.md
[virtual-machines-windows-attach-disk-portal]:virtual-machines-windows-attach-disk-portal.md
[virtual-machines-azure-resource-manager-architecture]:../azure-resource-manager/resource-manager-deployment-model.md
[virtual-machines-azurerm-versus-azuresm]:virtual-machines-windows-compare-deployment-models.md
[virtual-machines-windows-classic-configure-oracle-data-guard]:virtual-machines-windows-classic-configure-oracle-data-guard.md
[virtual-machines-linux-cli-deploy-templates]:virtual-machines-linux-cli-deploy-templates.md (Deploy and manage virtual machines by using Azure Resource Manager templates and the Azure CLI)
[virtual-machines-deploy-rmtemplates-powershell]:virtual-machines-windows-ps-manage.md (Manage virtual machines using Azure Resource Manager and PowerShell)
[virtual-machines-linux-agent-user-guide]:virtual-machines-linux-agent-user-guide.md
[virtual-machines-linux-agent-user-guide-command-line-options]:virtual-machines-linux-agent-user-guide.md#command-line-options
[virtual-machines-linux-capture-image]:virtual-machines-linux-capture-image.md
[virtual-machines-linux-capture-image-capture]:virtual-machines-linux-capture-image.md#step-2-capture-the-vm
[virtual-machines-windows-capture-image]:virtual-machines-windows-create-vm-generalized.md
[virtual-machines-windows-capture-image-prepare-the-vm-for-image-capture]:virtual-machines-windows-create-vm-generalized.md
[virtual-machines-linux-configure-lvm]:virtual-machines-linux-configure-lvm.md
[virtual-machines-linux-configure-raid]:virtual-machines-linux-configure-raid.md
[virtual-machines-linux-classic-create-upload-vhd-step-1]:virtual-machines-linux-classic-create-upload-vhd.md#step-1-prepare-the-image-to-be-uploaded
[virtual-machines-linux-create-upload-vhd-suse]:virtual-machines-linux-suse-create-upload-vhd.md
[virtual-machines-linux-redhat-create-upload-vhd]:virtual-machines-linux-redhat-create-upload-vhd.md
[virtual-machines-linux-how-to-attach-disk]:virtual-machines-linux-add-disk.md
[virtual-machines-linux-how-to-attach-disk-how-to-initialize-a-new-data-disk-in-linux]:virtual-machines-linux-add-disk.md#connect-to-the-linux-vm-to-mount-the-new-disk
[virtual-machines-linux-tutorial]:virtual-machines-linux-quick-create-cli.md
[virtual-machines-linux-update-agent]:virtual-machines-linux-update-agent.md
[virtual-machines-manage-availability]:virtual-machines-windows-manage-availability.md
[virtual-machines-ps-create-preconfigure-windows-resource-manager-vms]:virtual-machines-windows-ps-create.md
[virtual-machines-sizes]:virtual-machines-windows-sizes.md
[virtual-machines-windows-classic-ps-sql-alwayson-availability-groups]:./windows/sqlclassic/virtual-machines-windows-classic-ps-sql-alwayson-availability-groups.md
[virtual-machines-windows-classic-ps-sql-int-listener]:./windows/sqlclassic/virtual-machines-windows-classic-ps-sql-int-listener.md
[virtual-machines-sql-server-high-availability-and-disaster-recovery-solutions]:./windows/sql/virtual-machines-windows-sql-high-availability-dr.md
[virtual-machines-sql-server-infrastructure-services]:./windows/sql/virtual-machines-windows-sql-server-iaas-overview.md
[virtual-machines-sql-server-performance-best-practices]:./windows/sql/virtual-machines-windows-sql-performance.md
[virtual-machines-upload-image-windows-resource-manager]:virtual-machines-windows-upload-image.md
[virtual-machines-windows-tutorial]:virtual-machines-windows-hero-tutorial.md
[virtual-machines-workload-template-sql-alwayson]:https://azure.microsoft.com/documentation/templates/sql-server-2014-alwayson-dsc/
[virtual-network-deploy-multinic-arm-cli]:../virtual-network/virtual-network-deploy-multinic-arm-cli.md
[virtual-network-deploy-multinic-arm-ps]:../virtual-network/virtual-network-deploy-multinic-arm-ps.md
[virtual-network-deploy-multinic-arm-template]:../virtual-network/virtual-network-deploy-multinic-arm-template.md
[virtual-networks-configure-vnet-to-vnet-connection]:../vpn-gateway/vpn-gateway-vnet-vnet-rm-ps.md
[virtual-networks-create-vnet-arm-pportal]:../virtual-network/virtual-networks-create-vnet-arm-pportal.md
[virtual-networks-manage-dns-in-vnet]:../virtual-network/virtual-networks-name-resolution-for-vms-and-role-instances.md
[virtual-networks-multiple-nics]:../virtual-network/virtual-networks-multiple-nics.md
[virtual-networks-nsg]:../virtual-network/virtual-networks-nsg.md
[virtual-networks-reserved-private-ip]:../virtual-network/virtual-networks-static-private-ip-arm-ps.md
[virtual-networks-static-private-ip-arm-pportal]:../virtual-network/virtual-networks-static-private-ip-arm-pportal.md
[virtual-networks-udr-overview]:../virtual-network/virtual-networks-udr-overview.md
[vpn-gateway-about-vpn-devices]:../vpn-gateway/vpn-gateway-about-vpn-devices.md
[vpn-gateway-create-site-to-site-rm-powershell]:../vpn-gateway/vpn-gateway-create-site-to-site-rm-powershell.md
[vpn-gateway-cross-premises-options]:../vpn-gateway/vpn-gateway-plan-design.md
[vpn-gateway-site-to-site-create]:../vpn-gateway/vpn-gateway-howto-site-to-site-resource-manager-portal.md
[vpn-gateway-vpn-faq]:../vpn-gateway/vpn-gateway-vpn-faq.md
[xplat-cli]:../xplat-cli-install.md
[xplat-cli-azure-resource-manager]:../azure-resource-manager/xplat-cli-azure-resource-manager.md

Microsoft Azure enables companies to acquire compute and storage resources in minimal time without lengthy procurement cycles. Azure Virtual Machines allow companies to deploy classical applications, like SAP NetWeaver based applications into Azure and extend their reliability and availability without having further resources available on-premises. Azure Virtual Machine Services also supports cross-premises connectivity, which enables companies to actively integrate Azure Virtual Machines into their on-premises domains, their Private Clouds and their SAP System Landscape.
This white paper describes the fundamentals of Microsoft Azure Virtual Machine and provides a walk-through of planning and implementation considerations for SAP NetWeaver installations in Azure and as such should be the document to read before starting actual deployments of SAP NetWeaver on Azure.
The paper complements the SAP Installation Documentation and SAP Notes which represent the primary resources for installations and deployments of SAP software on given platforms.

## Summary
Cloud Computing is a widely used term which is gaining more and more importance within the IT industry, from small companies up to large and multinational corporations.

Microsoft Azure is the Cloud Services Platform from Microsoft which offers a wide spectrum of new possibilities. Now customers are able to rapidly provision and de-provision applications as a service in the cloud, so they are not limited to technical or budgeting restrictions. Instead of investing time and budget into hardware infrastructure, companies can focus on the application, business processes and its benefits for customers and users.

With Microsoft Azure Virtual Machine Services, Microsoft offers a comprehensive Infrastructure as a Service (IaaS) platform. SAP NetWeaver based applications are supported on Azure Virtual Machines (IaaS). This whitepaper will describe how to plan and implement SAP NetWeaver based applications within Microsoft Azure as the platform of choice.

The paper itself will focus on two main aspects:

* The first part will describe two supported deployment patterns for SAP NetWeaver based applications on Azure. It will also describe general handling of Azure with SAP deployments in mind.
* The second part will detail implementing the two different scenarios described in the first part.

For additional resources see chapter [Resources][planning-guide-1.2] in this document.

### Definitions upfront
Throughout the document we will use the following terms:

* IaaS: Infrastructure as a Service.
* PaaS: Platform as a Service.
* SaaS: Software as a Service.
* ARM : Azure Resource Manager
* SAP Component: an individual SAP application such as ECC, BW, Solution Manager or EP.  SAP components can be based on traditional ABAP or Java technologies or a non-NetWeaver based application such as Business Objects.
* SAP Environment: one or more SAP components logically grouped to perform a business function such as Development, QAS, Training, DR or Production.
* SAP Landscape: This refers to the entire SAP assets in a customer’s IT landscape. The SAP landscape includes all production and non-production environments.
* SAP System: The combination of DBMS layer and application layer of e.g. a SAP ERP development system, SAP BW test system, SAP CRM production system, etc.. In Azure deployments it is not supported to divide these two layers between on-premises and Azure. This means an SAP system is either deployed on-premises or it is deployed in Azure. However, you can deploy the different systems of an SAP landscape into either Azure or on-premises. For example, you could deploy the SAP CRM development and test systems in Azure but the SAP CRM production system on-premises.
* Cloud-Only deployment: A deployment where the Azure subscription is not connected via a site-to-site or ExpressRoute connection to the on-premises network infrastructure. In common Azure documentation these kinds of deployments are also described as ‘Cloud-Only’ deployments. Virtual Machines deployed with this method are accessed through the internet and a public IP address and/or a public DNS name assigned to the VMs in Azure. For Microsoft Windows the on-premises Active Directory (AD) and DNS is not extended to Azure in these types of deployments. Hence the VMs are not part of the on-premises Active Directory. Same is true for Linux implementations using e.g. OpenLDAP + Kerberos.

> [!NOTE]
> Cloud-Only deployments in this document is defined as complete SAP landscapes are running exclusively in Azure without extension of Active Directory / OpenLDAP  or name resolution from on-premises into public cloud. Cloud-Only configurations are not supported for production SAP systems or configurations where SAP STMS or other on-premises resources need to be used between SAP systems hosted on Azure and resources residing on-premises.
>
>

* Cross-Premises: Describes a scenario where VMs are deployed to an Azure subscription that has site-to-site, multi-site or ExpressRoute connectivity between the on-premises datacenter(s) and Azure. In common Azure documentation, these kinds of deployments are also described as Cross-Premises scenarios. The reason for the connection is to extend on-premises domains, on-premises Active Directory / OpenLDAP and on-premises DNS into Azure. The on-premises landscape is extended to the Azure assets of the subscription. Having this extension, the VMs can be part of the on-premises domain. Domain users of the on-premises domain can access the servers and can run services on those VMs (like DBMS services). Communication and name resolution between VMs deployed on-premises and Azure deployed VMs is possible. This is the scenario we expect most SAP assets to be deployed in.  See [this][vpn-gateway-cross-premises-options] article and [this][vpn-gateway-site-to-site-create] for more information.

> [!NOTE]
> Cross-Premises deployments of SAP systems where Azure Virtual Machines running SAP systems are members of an on-premises domain are supported for production SAP systems. Cross-Premises configurations are supported for deploying parts or complete SAP landscapes into Azure. Even running the complete SAP landscape in Azure requires having those VMs being part of on-premises domain and ADS / OpenLDAP. In former versions of the documentation we talked about Hybrid-IT scenarios, where the term ‘Hybrid’ is rooted in the fact that there is a cross-premises connectivity between on-premises and Azure. Plus, the fact that the VMs in Azure are part of the on-premises Active Directory / OpenLDAP.
>
>

Some Microsoft documentation describes Cross-Premises scenarios a bit differently, especially for DBMS HA configurations. In the case of the SAP related documents, the Cross-Premises scenario just boils down to having a site-to-site or private (ExpressRoute) connectivity and the fact that the SAP landscape is distributed between on-premises and Azure.  

### <a name="e55d1e22-c2c8-460b-9897-64622a34fdff"></a>Resources
The following additional guides are available for the topic of SAP deployments on Azure:

* [SAP NetWeaver on Azure Virtual Machines (VMs) – Planning and Implementation Guide (this document)][planning-guide]
* [SAP NetWeaver on Azure Virtual Machines (VMs) – Deployment Guide][deployment-guide]
* [SAP NetWeaver on Azure Virtual Machines (VMs) – DBMS Deployment Guide][dbms-guide]
* [SAP NetWeaver on Azure Virtual Machines (VMs) – High Availability Deployment Guide][ha-guide]

> [!IMPORTANT]
> Wherever possible a link to the referring SAP Installation Guide is used (Reference InstGuide-01, see <http://service.sap.com/instguides>). When it comes to the prerequisites and installation process, the SAP NetWeaver Installation Guides should always be read carefully, as this document only covers specific tasks for SAP NetWeaver systems installed in a Microsoft Azure Virtual Machine.
>
>

The following SAP Notes are related to the topic of SAP on Azure:

| Note number | Title |
| --- | --- |
| [1928533] |SAP Applications on Azure: Supported Products and Sizing |
| [2015553] |SAP on Microsoft Azure: Support Prerequisites |
| [1999351] |Troubleshooting Enhanced Azure Monitoring for SAP |
| [2178632] |Key Monitoring Metrics for SAP on Microsoft Azure |
| [1409604] |Virtualization on Windows: Enhanced Monitoring |
| [2191498] |SAP on Linux with Azure: Enhanced Monitoring |
| [2243692] |Linux on Microsoft Azure (IaaS) VM: SAP license issues |
| [1984787] |SUSE LINUX Enterprise Server 12: Installation notes |
| [2002167] |Red Hat Enterprise Linux 7.x: Installation and Upgrade |

Please also read the [SCN Wiki](https://wiki.scn.sap.com/wiki/display/HOME/SAPonLinuxNotes) that contains all SAP Notes for Linux.

General default limitations and maximum limitations of Azure subscriptions can be found in [this article][azure-subscription-service-limits-subscription]

## Possible Scenarios
SAP is often seen as one of the most mission-critical applications within enterprises. The architecture and operations of these applications is mostly very complex and ensuring that you meet requirements on availability and performance is important.

Thus enterprises have to think carefully about which applications can be run in a Public Cloud environment, independent of the chosen Cloud provider.

Possible system types for deploying SAP NetWeaver based applications within public cloud environments are listed below:

1. Medium sized production systems
2. Development systems
3. Testing systems
4. Prototype systems
5. Learning / Demonstration systems

In order to successfully deploy SAP systems into either Azure IaaS or IaaS in general, it is important to understand the significant differences between the offerings of traditional outsourcers or hosters and IaaS offerings. Whereas the traditional hoster or outsourcer will adapt infrastructure (network, storage and server type) to the workload a customer wants to host, it is instead the customer’s responsibility to choose the right workload for IaaS deployments.

As a first step, customers need to verify the following items:

* The SAP supported VM types of Azure
* The SAP supported products/releases on Azure
* The supported OS and DBMS releases for the specific SAP releases in Azure
* SAPS throughput provided by different Azure SKUs

The answers to these questions can be read in SAP Note [1928533].

As a second step, Azure resource and bandwidth limitations need to be compared to actual resource consumption of on-premises systems. Therefore, customers need to be familiar with the different capabilities of the Azure types supported with SAP in the area of:

* CPU and memory resources of different VM types and
* IOPS bandwidth of different VM types and
* Network capabilities of different VM types.

Most of that data can be found [here][virtual-machines-sizes]

Keep in mind that the limits listed in the link above are upper limits. It does not mean that the limits for any of the resources, e.g. IOPS can be provided under all circumstances. The exceptions though are the CPU and memory resources of a chosen VM type. For the VM types supported by SAP, the CPU and memory resources are reserved and as such available at any point in time for consumption within the VM.

The Microsoft Azure platform like other IaaS platforms is a multi-tenant platform. This means that Storage, Network and other resources are shared between tenants. Intelligent throttling and quota logic is used to prevent one tenant from impacting the performance of another tenant (noisy neighbor) in a drastic way. Though logic in Azure tries to keep variances in bandwidth experienced small, highly shared platforms tend to introduce larger variances in resource/bandwidth availability than a lot of customers are used to in their on-premises deployments. As a result, you might experience different levels of bandwidth in regards to networking or storage I/O (the volume as well as latency) from minute to minute. The probability that a SAP system on Azure could experience larger variances than in an on-premises system needs to be taken into account.

A last step is to evaluate availability requirements. It can happen, that the underlying Azure infrastructure needs to get updated and requires the hosts running VMs to be rebooted. In these cases, VMs running on those hosts would be shut down and restarted as well. The timing of such maintenance is done during non-core business hours for a particular region but the potential window of a few hours during which a restart will occur is relatively wide. There are various technologies within the Azure platform that can be configured to mitigate some or all of the impact of such updates. Future enhancements of the Azure platform, DBMS and SAP application are designed to minimize the impact of such restarts.

In order to successfully deploy a SAP system onto Azure, the on-premises SAP system(s) Operating System, Database and SAP applications must appear on the SAP Azure support matrix, fit within the resources the Azure infrastructure can provide and which can work with the Availability SLAs Microsoft Azure offers. As those systems are identified, you need to decide on one of the following two deployment scenarios.

### <a name="1625df66-4cc6-4d60-9202-de8a0b77f803"></a>Cloud-Only - Virtual Machine deployments into Azure without dependencies on the on-premises customer network
![Single VM with SAP demo or training scenario deployed in Azure][planning-guide-figure-100]

This scenario is typical for trainings or demo systems, where all the components of SAP and non-SAP software are installed within a single VM. Production SAP systems are not supported in this deployment scenario. In general, this scenario meets the following requirements:

* The VMs themselves are accessible over the public network. Direct network connectivity for the applications running within the VMs to the on-premises network of either the company owning the demos or trainings content or the customer is not necessary.
* In case of multiple VMs representing the trainings or demo scenario, network communications and name resolution needs to work between the VMs. But communications between the set of VMs need to be isolated so that several sets of VMs can be deployed side by side without interference.  
* Internet connectivity is required for the end user to remote login into to the VMs hosted in Azure. Depending on the guest OS, Terminal Services/RDS or VNC/ssh is used to access the VM to either fulfill the training tasks or perform the demos. If SAP ports such as 3200, 3300 & 3600 can also be exposed the SAP application instance can be accessed from any Internet connected desktop.
* The SAP system(s) (and VM(s)) represent a standalone scenario in Azure which only requires public internet connectivity for end user access and does not require a connection to other VMs in Azure.
* SAPGUI and a browser are installed and run directly on the VM.
* A fast reset of a VM to the original state and new deployment of that original state again is required.
* In the case of demo and training scenarios which are realized in multiple VMs, an Active Directory / OpenLDAP and/or DNS service is required for each set of VMs.

![Group of VM's representing one demo or training scenario in an Azure Cloud Service][planning-guide-figure-200]

It is important to keep in mind that the VM(s) in each of the sets need to be deployed in parallel, where the VM names in each of the set are the same.

### <a name="f5b3b18c-302c-4bd8-9ab2-c388f1ab3d10"></a>Cross-Premise - Deployment of single or multiple SAP VMs into Azure with the requirement of being fully integrated into the on-premises network
![VPN with Site-To-Site Connectivity (Cross-Premise)][planning-guide-figure-300]

This scenario is a Cross-Premises scenario with many possible deployment patterns. It can be described as simply as running some parts of the SAP landscape on-premises and other parts of the SAP landscape on Azure. All aspects of the fact that part of the SAP components are running on Azure should be transparent for end users. Hence the SAP Transport Correction System (STMS), RFC Communication, Printing, Security (like SSO), etc. will work seamlessly for the SAP systems running on Azure. But the Cross-Premises scenario also describes a scenario where the complete SAP landscape runs in Azure with the customer’s domain and DNS extended into Azure.

> [!NOTE]
> This is the deployment scenario which is supported for running productive SAP systems.
>
>

Read [this article][vpn-gateway-create-site-to-site-rm-powershell] for more information on how to connect your on-premises network to Microsoft Azure

> [!IMPORTANT]
> When we are talking about Cross-Premises scenarios between Azure and on-premises customer deployments, we are looking at the granularity of whole SAP systems. Scenarios which are *not supported* for Cross-Premises scenarios are:
>
> * Running different layers of SAP applications in different deployment methods. E.g. running the DBMS layer on-premises, but the SAP application layer in VMs deployed as Azure VMs or vice versa.
> * Some components of an SAP layer in Azure and some on-premises. E.g. splitting Instances of the SAP application layer between on-premises and Azure VMs.
> * Distribution of VMs running SAP instances of one system over multiple Azure Regions is not supported.
>
> The reason for these restrictions is the requirement for a very low latency high performance network within one SAP system, especially between the application instances and the DBMS layer of a SAP system.
>
>

### Supported OS and Database Releases
* Microsoft server software supported for Azure Virtual Machine Services is listed in this article: <http://support.microsoft.com/kb/2721672>.
* Supported operating system releases, database system releases supported on Azure Virtual Machine Services in conjunction with SAP software are documented in SAP Note [1928533].
* SAP applications and releases supported on Azure Virtual Machine Services are documented in SAP Note [1928533].
* Only 64Bit images are supported to run as Guest VMs in Azure for SAP scenarios. This also means that only 64-bit SAP applications and databases are supported.

## Microsoft Azure Virtual Machine Services
The Microsoft Azure platform is an internet-scale cloud services platform hosted and operated in Microsoft data centers. The platform includes the Microsoft Azure Virtual Machine Services (Infrastructure as a Service, or IaaS) and a set of rich Platform as a Service (PaaS) capabilities.

The Azure platform reduces the need for up-front technology and infrastructure purchases. It simplifies maintaining and operating applications by providing on-demand compute and storage to host, scale and manage web application and connected applications. Infrastructure management is automated with a platform that is designed for high availability and dynamic scaling to match usage needs with the option of a pay-as-you-go pricing model.

![Positioning of Microsoft Azure Virtual Machine Services][planning-guide-figure-400]

With Azure Virtual Machine Services, Microsoft is enabling you to deploy custom server images to Azure as IaaS instances (see Figure 4). The Virtual Machines in Azure are based on Hyper-V virtual hard drives (VHD) and are able to run different operating systems as Guest OS.

From an operational perspective, the Azure Virtual Machine Service offers similar experiences as virtual machines deployed on premises. However, it has the significant advantage that you don’t need to procure, administer and manage the infrastructure. Developers and Administrators have full control of the operating system image within these virtual machines. Administrators can logon remotely into those virtual machines to perform maintenance and troubleshooting tasks as well as software deployment tasks. In regard to deployment, the only restrictions are the sizes and capabilities of Azure VMs. These may not be as fine granular in configuration as this could be done on premises. There is a choice of VM types that represent a combination of:

* Number of vCPUs,
* Memory,
* Number of VHDs that can be attached,
* Network and Storage bandwidths.

The size and limitations of various different virtual machines sizes offered can be seen in a table in [this article][virtual-machines-sizes]

As you will realize there are different families or series of virtual machines. As of Dec 2015, you can distinguish the following families of VMs:

* A0-A7 VM types: Not all of those are certified for SAP. First VM series that Azure IaaS got introduced with.
* A8-A11 VM types: High Performance computing instances. Running on different better performing compute hosts than other A-series VMs.
* D-Series VM types: Better performing than A0-A7. Not all of the VM types are certified with SAP.
* DS-Series VM types: use same hosts as D-series, but are able to connect to Azure Premium Storage (see chapter [Azure Premium Storage][planning-guide-3.3.2] of this document). Again not all VM types are certified with SAP.
* G-Series VM types: High memory VM types.
* GS-Series VM types : like G-Series but including the option to use Azure Premium Storage ( see chapter [Azure Premium Storage][planning-guide-3.3.2] of this document ). When using GS-Series VMs as database servers it's mandatory to use Premium Storage for DB data and transaction log files

You may find the same CPU and memory configurations in different VM series. Nevertheless, when you look up the throughput performance of these VMs out of the different series they might differ significantly. Despite having the same CPU and memory configuration. Reason is that the underlying host server hardware at the introduction of the different VM types had different throughput characteristics.  Usually the difference shown in throughput performance also is reflected in the price of the different VMs.

Please note that not all different VM series might be offered in each one of the Azure Regions (for Azure Regions see next chapter). Also be aware that not all VMs or VM-Series are certified for SAP.

> [!IMPORTANT]
> For the use of SAP NetWeaver based applications, only the subset of VM types and configurations listed in SAP Note [1928533] are supported.
>
>

### <a name="be80d1b9-a463-4845-bd35-f4cebdb5424a"></a>Azure Regions
Microsoft allows to deploy Virtual Machines into so called ‘Azure Regions’. An Azure Region may be one or multiple data centers that are located in close proximity. For most of the geopolitical regions in the world Microsoft has at least two Azure Regions. E.g. in Europe there is an Azure Region of ‘North Europe’ and one of ‘West Europe’. Such two Azure Regions within a geopolitical region are separated by significant enough distance so that natural or technical disasters do not affect both Azure Regions in the same geopolitical region. Since Microsoft is steadily building out new Azure Regions in different geopolitical regions globally, the number of these regions is steadily growing and as of Dec 2015 reached the number of 20 Azure Regions with additional Regions announced already. You as a customer can deploy SAP systems into all these regions, including the two Azure Regions in China. For current up to date information about Azure regions see this website : <https://azure.microsoft.com/regions/>

### <a name="8d8ad4b8-6093-4b91-ac36-ea56d80dbf77"></a>The Microsoft Azure Virtual Machine Concept
Microsoft Azure offers an Infrastructure as a Service (IaaS) solution to host Virtual Machines with similar functionalities as an on-premises virtualization solution. You are able to create Virtual Machines from within the Azure Portal, PowerShell or CLI, which also offer deployment and management capabilities.

Azure Resource Manager allows you to provision your applications using a declarative template. In a single template, you can deploy multiple services along with their dependencies. You use the same template to repeatedly deploy your application during every stage of the application life cycle.

More information about using ARM templates can be found here :

* [Deploy and manage virtual machines by using Azure Resource Manager templates and the Azure CLI][virtual-machines-linux-cli-deploy-templates]
* [Manage virtual machines using Azure Resource Manager and PowerShell][virtual-machines-deploy-rmtemplates-powershell]
* <https://azure.microsoft.com/documentation/templates/>

Another interesting feature is the ability to create images from Virtual Machines, which allows you to prepare certain repositories from which you are able to quickly deploy Virtual machine instances which meet your requirements.

More information about creating images from Virtual Machines can be found in [this article (Windows)][virtual-machines-windows-capture-image] or in [this article (Linux)][virtual-machines-linux-capture-image].

#### <a name="df49dc09-141b-4f34-a4a2-990913b30358"></a>Fault Domains
Fault Domains represent a physical unit of failure, very closely related to the physical infrastructure contained in data centers, and while a physical blade or rack can be considered a Fault Domain, there is no direct one-to-one mapping between the two.

When you deploy multiple Virtual Machines as part of one SAP system in Microsoft Azure Virtual Machine Services, you can influence the Azure Fabric Controller to deploy your application into different Fault Domains, thereby meeting the requirements of the Microsoft Azure SLA. However, the distribution of Fault Domains over an Azure Scale Unit (collection of hundreds of Compute nodes or Storage nodes and networking) or the assignment of VMs to a specific Fault Domain is something over which you do not have direct control. In order to direct the Azure fabric controller to deploy a set of VMs over different Fault Domains, you need to assign an Azure Availability Set to the VMs at deployment time. For more information on Azure Availability Sets, see chapter [Azure Availability Sets][planning-guide-3.2.3] in this document.

#### <a name="fc1ac8b2-e54a-487c-8581-d3cc6625e560"></a>Upgrade Domains
Upgrade Domains represent a logical unit that help to determine how a VM within an SAP system, that consists of SAP instances running in multiple VMs, will be updated. When an upgrade occurs, Microsoft Azure goes through the process of updating these Upgrade Domains one by one. By spreading VMs at deployment time over different Upgrade Domains you can protect your SAP system partly from potential downtime. In order to force Azure to deploy the VMs of an SAP system spread over different Upgrade Domains, you need to set a specific attribute at deployment time of each VM. Similar to Fault Domains, an Azure Scale Unit is divided into multiple Upgrade Domains. In order to direct the Azure fabric controller to deploy a set of VMs over different Upgrade Domains, you need to assign an Azure Availability Set to the VMs at deployment time. For more information on Azure Availability Sets, see chapter [Azure Availability Sets][planning-guide-3.2.3] below.

#### <a name="18810088-f9be-4c97-958a-27996255c665"></a>Azure Availability Sets
Azure Virtual Machines within one Azure Availability Set will be distributed by the Azure Fabric Controller over different Fault and Upgrade Domains. The purpose of the distribution over different Fault and Upgrade Domains is to prevent all VMs of an SAP system from being shut down in the case of infrastructure maintenance or a failure within one Fault Domain. By default, VMs are not part of an Availability Set. The participation of a VM in an Availability Set is defined at deployment time or later on by a reconfiguration and re-deployment of a VM.

To understand the concept of Azure Availability Sets and the way Availability Sets relate to Fault and Upgrade Domains, please read [this article][virtual-machines-manage-availability]

To define availability sets for ARM via a json template see [the rest-api specs](https://github.com/Azure/azure-rest-api-specs/blob/master/arm-compute/2015-06-15/swagger/compute.json) and search for "availability".

### <a name="a72afa26-4bf4-4a25-8cf7-855d6032157f"></a>Storage: Microsoft Azure Storage and Data Disks
Microsoft Azure Virtual Machines utilize different storage types. When implementing SAP on Azure Virtual Machine Services it is important to understand the differences between these two main types of storage:

* Non-Persistent, volatile storage.
* Persistent storage.

The non-persistent storage is directly attached to the running Virtual Machines and resides on the compute nodes themselves – the local instance storage (temporary storage). The size depends on the size of the Virtual Machine chosen when the deployment started. This storage type is volatile and therefore the disk is initialized when a Virtual Machine instance is restarted. Typically, the pagefile for the operating system is located on this temporary disk.

- - -
> ![Windows][Logo_Windows] Windows
>
> On Windows VMs the temp drive is mounted as drive D:\ in a deployed VM.
>
> ![Linux][Logo_Linux] Linux
>
> On Linux VMs it's mounted as /mnt/resource or /mnt. See more details here :
>
> * [How to Attach a Data Disk to a Linux Virtual Machine][virtual-machines-linux-how-to-attach-disk]
> * <http://blogs.msdn.com/b/mast/archive/2013/12/07/understanding-the-temporary-drive-on-windows-azure-virtual-machines.aspx>
>
>

- - -
The actual drive is volatile because it is getting stored on the host server itself. If the VM moved in a redeployment (e.g. due to maintenance on the host or shutdown and restart) the content of the drive is lost. Therefore, it is not an option to store any important data on this drive. The type of media used for this type of storage differs between different VM series with very different performance characteristics which as of June 2015 look like:

* A5-A7: Very limited performance. Not recommended for anything beyond page file
* A8-A11: Very good performance characteristics with some ten thousand IOPS and >1GB/sec throughput.
* D-Series: Very good performance characteristics with some then thousand IOPS and >1GB/sec throughput.
* DS-Series: Very good performance characteristics with some ten thousand IOPS and >1GB/sec throughput.
* G-Series: Very good performance characteristics with some ten thousand IOPS and >1GB/sec throughput.
* GS-Series: Very good performance characteristics with some ten thousand IOPS and >1GB/sec throughput.

Statements above are applying to the VM types that are certified with SAP. The VM-series with excellent IOPS and throughput qualify for leverage by some DBMS features. Please see the [DBMS Deployment Guide][dbms-guide] for more details.

Microsoft Azure Storage provides persisted storage and the typical levels of protection and redundancy seen on SAN storage. Disks based on Azure Storage are virtual hard disk (VHDs) located in the Azure Storage Services. The local OS-Disk (Windows C:\, Linux / ( /dev/sda1 )) is stored on the Azure Storage, and additional Volumes/Disks mounted to the VM get stored there, too.

It is possible to upload an existing VHD from on-premises or create empty ones from within Azure and attach those to deployed VMs. Those VHDs are referenced as Azure Disks.

After creating or uploading a VHD into Azure Storage, it is possible to mount and attach those to an existing Virtual Machine and to copy existing (unmounted) VHD.

As those VHDs are persisted, data and changes within those are safe when rebooting and recreating a Virtual Machine instance. Even if an instance is deleted, these VHDs stay
safe and can be redeployed or in case of non-OS disks can be mounted to other VMs.

Within the network of Azure Storage different redundancy levels can be configured:

* Minimum level that can be selected is ‘local redundancy’, which is equivalent to three-replica of the data within the same data center of an Azure Region (see chapter [Azure Regions][planning-guide-3.1]).
* Zone redundant storage which will spread the three images over different data centers within the same Azure Region.
* Default redundancy level is geographic redundancy which asynchronously replicates the content into another 3 images of the data into another Azure Region which is hosted in the same geopolitical region.

Also see the table on top of this article in regards to the different redundancy options: <https://azure.microsoft.com/pricing/details/storage/>

More information in regards to Azure Storage can be found here:

* <https://azure.microsoft.com/documentation/services/storage/>
* <https://azure.microsoft.com/services/site-recovery>
* <https://msdn.microsoft.com/library/windowsazure/ee691964.aspx>
* <https://blogs.msdn.com/b/azuresecurity/archive/2015/11/17/azure-disk-encryption-for-linux-and-windows-virtual-machines-public-preview.aspx>

#### Azure Standard Storage
Azure Standard BLOB storage was the type of storage available when Azure IaaS was released. There were IOPS quotas enforced per single VHD. Latency experienced was not in the same class as SAN/NAS devices typically deployed for high-end SAP systems hosted on-premises. Nevertheless, the Azure Standard Storage proved sufficient for many hundreds SAP systems meanwhile deployed in Azure.

Azure Standard Storage is charged based on the actual data that is stored, the volume of storage transactions, outbound data transfers and redundancy option chosen. Many VHDs can be created at the maximum 1TB in size, but as long as those remain empty there is no charge. If you then fill one VHD with 100GB each, you will be charged for storing 100GB and not for the nominal size the VHD got created with.

#### <a name="ff5ad0f9-f7f4-4022-9102-af07aef3bc92"></a>Azure Premium Storage
In April 2015 Microsoft introduced Azure Premium Storage. Premium Storage got introduced with the goal to provide:

* Better I/O latency.
* Better throughput.
* Less variability in I/O latency.

For that purpose, a lot of changes were introduced of which the two most significant are:

* Usage of SSD disks in the Azure Storage nodes
* A new read cache that is backed by the local SSD of an Azure compute node

In opposite to Standard storage where capabilities did not change dependent on the size of the disk (or VHD), Premium Storage currently has 3 different disk categories which are shown at the end of this article before the  FAQ section : <https://azure.microsoft.com/pricing/details/storage/>

You see that IOPS/VHD and disk throughput/VHD are dependent on the size category of the disks

Cost basis in the case of Premium Storage is not the actual data volume stored in such VHDs, but the size category of such a VHD, independent of the amount of the data that is stored within the VHD.

You also can create VHDs on Premium Storage that are not directly mapping into the size categories shown. This may be the case, especially when copying VHDs from Standard Storage into Premium Storage. In such cases a mapping to the next largest Premium Storage disk option is performed.

Please be aware that only certain VM series can benefit from the Azure Premium Storage. As of Dec 2015, these are the DS- and GS-series. The DS-series is basically the same as D-series with the exception that DS-series has the ability to mount Premium Storage based VMs additionally to VHDs that are hosted on Azure Standard Storage. Same thing is valid
for G-series compared to GS-series.

If you are checking out the part of the DS-series VMs in [this article][virtual-machines-sizes] you also will realize that there are data volume limitations to Premium Storage VHDs on the granularity of the VM level. Different DS-series or GS-series VMs also have different limitations in regards to the number of VHDs that can be mounted. These limits are documented in the article mentioned above as well. But in essence it means that if you e.g. mount 32 x P30 disks/VHDs to a single DS14 VM you can NOT get 32 x the maximum throughput of a P30 disk. Instead the maximum throughput on VM level as documented in the article will limit data throughput.

More information on Premium Storage can be found here: <http://azure.microsoft.com/blog/2015/04/16/azure-premium-storage-now-generally-available-2>

#### Azure Storage Accounts
When deploying services or VMs in Azure, deployment of VHDs and VM Images must be organized in units called Azure Storage Accounts. When planning an Azure deployment, you need to carefully consider the restrictions of Azure. On the one side, there is a limited number of Storage Accounts per Azure subscription. Although each Azure Storage Account can hold a large number of VHD files, there is a fixed limit on the total IOPS per Storage Account. When deploying hundreds of SAP VMs with DBMS systems creating significant IO calls, it is recommended to distribute high IOPS DBMS VMs between multiple Azure Storage Accounts. Care must be taken not to exceed the current limit of Azure Storage Accounts per subscription. Because storage is a vital part of the database deployment for an SAP system, this concept is discussed in more detail in the already referenced [DBMS Deployment Guide][dbms-guide].

More information about Azure Storage Accounts can be found in [this article][storage-scalability-targets]. Reading this article, you will realize that there are differences in the limitations between Azure Standard Storage Accounts and Premium Storage Accounts. Major differences are the volume of data that can be stored within such a Storage Account. In Standard Storage the volume is a magnitude larger than with Premium Storage. On the other side the Standard Storage Account is severely limited in IOPS (see column ‘Total Request Rate’), whereas the Azure Premium Storage Account has no such limitation. We will discuss details and results of these differences when discussing the deployments of SAP systems, especially the DBMS servers.

Within a Storage Account, you have the possibility to create different containers for the purpose of organizing and categorizing different VHDs. These containers are usually used to e.g. separate VHDs of different VMs. There are no performance implications in using just one container or multiple containers underneath a single Azure Storage Account.

Within Azure a VHD name follows the following naming connection that needs to provide a unique name for the VHD within Azure:

    http(s)://<storage account name>.blob.core.windows.net/<container name>/<vhd name>

As mentioned the string above needs to uniquely identify the VHD that is stored on Azure Storage.

### <a name="61678387-8868-435d-9f8c-450b2424f5bd"></a>Microsoft Azure Networking
Microsoft Azure will provide a network infrastructure which allows the mapping of all scenarios which we want to realize with SAP software. The capabilities are:

* Access from the outside, directly to the VMs via Windows Terminal Services or ssh/VNC
* Access to services and specific ports used by applications within the VMs
* Internal Communication and Name Resolution between a group of VMs deployed as Azure VMs
* Cross-Premises Connectivity between a customer’s on-premises network and the Azure network
* Cross Azure Region or data center connectivity between Azure sites

More information can be found here: <https://azure.microsoft.com/documentation/services/virtual-network/>

There are a lot of different possibilities to configure name and IP resolution in Azure. In this document, Cloud-Only scenarios rely on the default of using Azure DNS (in contrast to defining an own DNS service). There is also a new Azure DNS service which can be used instead of setting up your own
DNS server. More information can be found in [this article][virtual-networks-manage-dns-in-vnet] and on [this page](https://azure.microsoft.com/services/dns/).

For Cross-Premises scenarios we are relying on the fact that the on-premises AD/OpenLDAP/DNS has been extended via VPN or private connection to Azure. For certain scenarios as documented here, it might be necessary to have an AD/OpenLDAP replica installed in Azure.

Because networking and name resolution is a vital part of the database deployment for an SAP system, this concept is discussed in more detail in the [DBMS Deployment Guide][dbms-guide].

##### Azure Virtual Networks
By building up an Azure Virtual Network you can define the address range of the private IP addresses allocated by Azure DHCP functionality. In Cross-Premises scenarios, the IP address range defined will still be allocated using DHCP by Azure. However, Domain Name resolution will be done on-premises (assuming that the VMs are a part of an on-premises domain) and hence can resolve addresses beyond different Azure Cloud Services.

[comment]: <> (MSSedusch still needed? TODO Originally an Azure Virtual Network was bound to an Affinity Group. With that a Virtual Network in Azure got restricted to the Azure Scale Unit that the Affinity Group got assigned to. In the end, this meant the Virtual Network was restricted to the resources available in the Azure Scale Unit. This has since changed and now Azure Virtual Networks can stretch across more than one Azure Scale Unit. However, that requires that Azure Virtual Networks are **NOT** associated with Affinity Groups anymore at creation time. We already mentioned earlier that in opposite to recommendations a year ago, you should **NOT leverage Azure Affinity Groups anymore**. For details, please see <https://azure.microsoft.com/blog/regional-virtual-networks/>)

Every Virtual Machine in Azure needs to be connected to a Virtual Network.

More details can be found in [this article][resource-groups-networking] and on [this page](https://azure.microsoft.com/documentation/services/virtual-network/).

[comment]: <> (MShermannd TODO Couldn't find an article which includes the OpenLDAP topic + ARM; )
[comment]: <> (MSSedusch <https://channel9.msdn.com/Blogs/Open/Load-balancing-highly-available-Linux-services-on-Windows-Azure-OpenLDAP-and-MySQL>)

> [!NOTE]
> By default, once a VM is deployed you cannot change the Virtual Network configuration. The TCP/IP settings must be left to the Azure DHCP server. Default behavior is Dynamic IP assignment.
>
>

The MAC address of the virtual network card may change e.g. after re-size and the Windows or Linux guest OS will pick up the new network card and will automatically use DHCP to assign the IP and DNS addresses in this case.

##### Static IP Assignment
It is possible to assign fixed or reserved IP addresses to VMs within an Azure Virtual Network. Running the VMs in an Azure Virtual Network opens a great possibility to leverage this functionality if needed or required for some scenarios. The IP assignment remains valid throughout the existence of the VM, independent of whether the VM is running or shutdown. As a result, you need to take the overall number of VMs (running and stopped VMS) into account when defining the range of IP addresses for the Virtual Network. The IP address remains assigned either until the VM and its Network Interface is deleted or until the IP address gets de-assigned again. Please see detailed information in [this article][virtual-networks-static-private-ip-arm-pportal].

##### Multiple NICs per VM
You can define multiple virtual network interface cards (vNIC) for an Azure Virtual Machine. With the ability to have multiple vNICs you can start to set up network traffic separation where e.g. client traffic is routed through one vNIC and backend traffic is routed through a second vNIC. Dependent on the type of VM there are different limitations in regards to the number of vNICs. Exact details, functionality and restrictions can be found in these articles:

* [Create a VM with multiple NICs][virtual-networks-multiple-nics]
* [Deploy multi NIC VMs using a template][virtual-network-deploy-multinic-arm-template]
* [Deploy multi NIC VMs using PowerShell][virtual-network-deploy-multinic-arm-ps]
* [Deploy multi NIC VMs using the Azure CLI][virtual-network-deploy-multinic-arm-cli]

#### Site-to-Site Connectivity
Cross-Premises is Azure VMs and On-Premises linked with a transparent and permanent VPN connection. It is expected to become the most common SAP deployment pattern in Azure. The assumption is that operational procedures and processes with SAP instances in Azure should work transparently. This means you should be able to print out of these systems as well as use the SAP Transport Management System (TMS) to transport changes from a development system in Azure to a test system which is deployed on-premises. More documentation around site-to-site can be found in [this article][vpn-gateway-create-site-to-site-rm-powershell]

##### VPN Tunnel Device
In order to create a site-to-site connection (on-premises data center to Azure data center), you will need to either obtain and configure a VPN device, or use Routing and Remote Access Service (RRAS) which was introduced as a software component with Windows Server 2012.

* [Create a virtual network with a site-to-site VPN connection using PowerShell][vpn-gateway-create-site-to-site-rm-powershell]
* [About VPN devices for Site-to-Site VPN Gateway connections][vpn-gateway-about-vpn-devices]
* [VPN Gateway FAQ][vpn-gateway-vpn-faq]

![Site-to-site connection between on-premises and Azure][planning-guide-figure-600]

The Figure above shows two Azure subscriptions have IP address subranges reserved for usage in Virtual Networks in Azure. The connectivity from the on-premises network to Azure is established via VPN.

#### Point-to-Site VPN
Point-to-site VPN requires every client machine to connect with its own VPN into Azure. For the SAP scenarios we are looking at, point-to-site connectivity is not practical. Therefore, no further references will be given to point-to-site VPN connectivity.

[comment]: <> (MSSedusch -- More information can be found here)
[comment]: <> (MShermannd TODO Link no longer valid; But ARM is anyway not supported - see next link below)
[comment]: <> (MSSedusch -- <http://msdn.microsoft.com/library/azure/dn133798.aspx>.)
[comment]: <> (MShermannd TODO Point to Site not supported yet with ARM )
[comment]: <> (MSSedusch -- <https://azure.microsoft.com/documentation/articles/vpn-gateway-point-to-site-create/>)

#### Multi-Site VPN
Azure also nowadays offers the possibility to create Multi-Site VPN connectivity for one Azure subscription. Previously a single subscription was limited to one site-to-site VPN connection. This limitation went away with Multi-Site VPN connections for a single subscription. This makes it possible to leverage more than one Azure Region for a specific subscription through Cross-Premises configurations.

For more documentation please see [this article][vpn-gateway-create-site-to-site-rm-powershell]

[comment]: <> (MShermannd TODO found no ARM docu link)

#### VNet to VNet Connection
Using Multi-Site VPN, you need to configure a separate Azure Virtual Network in each of the regions. However very often you have the requirement that the software components in the different regions should communicate with each other. Ideally this communication should not be routed from one Azure Region to on-premises and from there to the other Azure Region. To shortcut, Azure offers the possibility to configure a connection from one Azure Virtual Network in one region to another Azure Virtual Network hosted in another region. This functionality is called VNet-to-VNet connection. More details on this functionality can be found here:
<https://azure.microsoft.com/documentation/articles/vpn-gateway-vnet-vnet-rm-ps/>.

#### Private Connection to Azure – ExpressRoute
Microsoft Azure ExpressRoute allows the creation of private connections between Azure data centers and either the customer's on-premises infrastructure or in a co-location environment. ExpressRoute is offered by various MPLS (packet switched) VPN providers or other Network Service Providers. ExpressRoute connections do not go over the public Internet. ExpressRoute connections offer higher security, more reliability through multiple parallel circuits, faster speeds and lower latencies than typical connections over the Internet.

Find more details on Azure ExpressRoute and offerings here:

* <https://azure.microsoft.com/documentation/services/expressroute/>
* <https://azure.microsoft.com/pricing/details/expressroute/>
* <https://azure.microsoft.com/documentation/articles/expressroute-faqs/>

Express Route enables multiple Azure subscriptions through one ExpressRoute circuit as documented here

* <https://azure.microsoft.com/documentation/articles/expressroute-howto-linkvnet-arm/>
* <https://azure.microsoft.com/documentation/articles/expressroute-howto-circuit-arm/>

#### Forced tunneling in case of Cross-Premise
For VMs joining on-premises domains through site-to-site, point-to-site or ExpressRoute, you need to make sure that the Internet proxy settings are getting deployed for all the users in those VMs as well. By default, software running in those VMs or users using a browser to access the internet would not go through the company proxy, but would connect straight through Azure to the internet. But even the proxy setting is not a 100% solution to direct the traffic through the company proxy since it is responsibility of software and services to check for the proxy. If software running in the VM is not doing that or an administrator manipulates the settings, traffic to the Internet can be detoured again directly through Azure to the Internet.

In order to avoid this, you can configure Forced Tunneling with site-to-site connectivity between on-premises and Azure. The detailed description of the Forced Tunneling feature is published here
<https://azure.microsoft.com/documentation/articles/vpn-gateway-forced-tunneling-rm/>

Forced Tunneling with ExpressRoute is enabled by customers advertising a default route via the ExpressRoute BGP peering sessions.

#### Summary of Azure Networking
This chapter contained many important points about Azure Networking. Here is a summary of the main points:

* Azure Virtual Networks allows to set up the network according to your own needs
* Azure Virtual Networks can be leveraged to assign IP address ranges to VMs or assign fixed IP addresses to VMs
* To set up a Site-To-Site or Point-To-Site connection you need to create an Azure Virtual Network first
* Once a virtual machine has been deployed it is no longer possible to change the Virtual Network assigned to the VM

### Quotas in Azure Virtual Machine Services
We need to be clear about the fact that the storage and network infrastructure is shared between VMs running a variety of services in the Azure infrastructure. And just as in the customer’s own data centers, over-provisioning of some of the infrastructure resources does take place to a degree. The Microsoft Azure Platform uses disk, CPU, network and other quotas to limit the resource consumption and to preserve consistent and deterministic performance.  The different VM types (A5, A6, etc) have different quotas for the number of disks, CPU, RAM and Network.

> [!NOTE]
> CPU and memory resources of the VM types supported by SAP are pre-allocated on the host nodes. This means that once the VM is deployed, the resources on the host will be available as defined by the VM type.
>
>

When planning and sizing SAP on Azure solutions the quotas for each virtual machine size must be considered.  The VM quotas are described [here][virtual-machines-sizes].

The quotas described represent the theoretical maximum values.  The limit of IOPS per VHD may be achieved with small IOs (8kb) but possibly may not be achieved with large IOs (1Mb).  The IOPS limit is enforced on the granularity of single VHDs.

As a rough decision tree to decide whether an SAP system fits into Azure Virtual Machine Services and its capabilities or whether an existing system needs to be configured differently in order to deploy the system on Azure, the decision tree below can be used:

![Decision tree to decide ability to deploy SAP on Azure][planning-guide-figure-700]

**Step 1**: The most important information to start with is the SAPS requirement for a given SAP system. The SAPS requirements need to be separated out into the DBMS part and the SAP application part, even if the SAP system is already deployed on-premises in a 2-tier configuration. For existing systems, the SAPS related to the hardware in use often can be determined or estimated based on existing SAP benchmarks. The results can be found here:
<http://global.sap.com/campaigns/benchmark/index.epx>.
For newly deployed SAP systems, you should have gone through a sizing exercise which should determine the SAPS requirements of the system.
See also this blog and attached document for SAP sizing on Azure :
<http://blogs.msdn.com/b/saponsqlserver/archive/2015/12/01/new-white-paper-on-sizing-sap-solutions-on-azure-public-cloud.aspx>

**Step 2**: For existing systems, the I/O volume and I/O operations per second on the DBMS server should be measured. For newly planned systems, the sizing exercise for the new system also should give rough ideas of the I/O requirements on the DBMS side. If unsure, you eventually need to conduct a Proof of Concept.

**Step 3**: Compare the SAPS requirement for the DBMS server with the SAPS the different VM types of Azure can provide. The information on SAPS of the different Azure VM types is documented in SAP Note [1928533]. The focus should be on the DBMS VM first since the database layer is the layer in a SAP NetWeaver system that does not scale out in the majority of deployments. In contrast, the SAP application layer can be scaled out. If none of the SAP supported Azure VM types can deliver the required SAPS, the workload of the planned SAP system can’t be run on Azure. You either need to deploy the system on-premises or you need to change the workload volume for the system.

**Step 4**: As documented [here][virtual-machines-sizes], Azure enforces an IOPS quota per VHD independent whether you use Standard Storage or Premium Storage. Dependent on the VM type, the number of VHDs which can be mounted varies. As a result, you can calculate a maximum IOPS number that can be achieved with each of the different VM types. Dependent on the database file layout, you can stripe VHDs to become one volume in the guest OS. However, if the current IOPS volume of a deployed SAP system exceeds the calculated limits of the largest VM type of Azure and if there is no chance to compensate with more memory, the workload of the SAP system can be impacted severely. In such cases, you can hit a point where you should not deploy the system on Azure.

**Step 5**: Especially in SAP systems which are deployed on-premises in 2-Tier configurations, the chances are that the system might need to be configured on Azure in a 3-Tier configuration. In this step, you need to check whether there is a component in the SAP application layer which can’t be scaled out and which would not fit into the CPU and memory resources the different Azure VM types offer. If there indeed is such a component, the SAP system and its workload can’t be deployed into Azure. But if you can scale-out the SAP application components into multiple Azure VMs, the system can be deployed into Azure.

**Step 6**: If the DBMS and SAP application layer components can be run in Azure VMs, the configuration needs to be defined with regard to:

* Number of Azure VMs
* VM types for the individual components
* Number of VHDs in DBMS VM to provide enough IOPS

## Managing Azure Assets
### Azure Portal
The Azure Portal is one of three interfaces to manage Azure VM deployments. The basic management tasks, like deploying VMs from images, can be done through the Azure Portal. In addition, the creation of Storage Accounts, Virtual Networks and other Azure components are also tasks the Azure Portal can handle very well. However, functionality like uploading VHDs from on-premises to Azure or copying a VHD within Azure are tasks which require either third party tools or administration through PowerShell or CLI.

![Microsoft Azure Portal - Virtual Machine overview][planning-guide-figure-800]

[comment]: <> (MSSedusch * <https://azure.microsoft.com/documentation/articles/virtual-networks-create-vnet-arm-pportal/>)
[comment]: <> (MSSedusch * <https://azure.microsoft.com/documentation/articles/virtual-machines-windows-tutorial/>)

Administration and configuration tasks for the Virtual Machine instance are possible from within the Azure Portal.

Besides restarting and shutting down a Virtual Machine you can also attach, detach and create data disks for the Virtual Machine instance, to capture the instance for image preparation and configure the size of the Virtual Machine instance.

The Azure Portal provides basic functionality to deploy and configure VMs and many other Azure services. However not all available functionality is covered by the Azure Portal. In the Azure Portal, it’s not possible to perform tasks like:

* Uploading VHDs to Azure
* Copying VMs

[comment]: <> (MShermannd TODO what about automation service for SAP VMs ? )
[comment]: <> (MSSedusch deployment of multiple VMs os meanwhile possible)
[comment]: <> (MSSedusch Also any type of automation regarding deployment is not possible with the Azure portal. Tasks such as scripted deployment of multiple VMs is not possible via the Azure Portal.)

### Management via Microsoft Azure PowerShell cmdlets
Windows PowerShell is a powerful and extensible framework that has been widely adopted by customers deploying larger numbers of systems in Azure. After the installation of PowerShell cmdlets on a desktop, laptop or dedicated management station, the PowerShell cmdlets can be run remotely.

The process to enable a local desktop/laptop for the usage of Azure PowerShell cmdlets and how to configure those for the usage with the Azure subscription(s) is described in [this article][powershell-install-configure].

More detailed steps on how to install, update and configure the Azure PowerShell cmdlets can also be found in [this chapter of the Deployment Guide][deployment-guide-4.1].

Customer experience so far has been that PowerShell (PS) is certainly the more powerful tool to deploy VMs and to create custom steps in the deployment of VMs. All of the customers running SAP instances in Azure are using PS cmdlets to supplement management tasks they do in the Azure Portal or are even using PS cmdlets exclusively to manage their deployments in Azure. Since the Azure specific cmdlets share the same naming convention as the more than 2000 Windows related cmdlets, it is an easy task for Windows administrators to leverage those cmdlets.

See example here :
<http://blogs.technet.com/b/keithmayer/archive/2015/07/07/18-steps-for-end-to-end-iaas-provisioning-in-the-cloud-with-azure-resource-manager-arm-powershell-and-desired-state-configuration-dsc.aspx>

[comment]: <> (MShermannd TODO describe new CLI command when tested )
Deployment of the Azure Monitoring Extension for SAP (see chapter [Azure Monitoring Solution for SAP][planning-guide-9.1] in this document) is only possible via PowerShell or CLI. Therefore it is mandatory to setup and configure PowerShell or CLI when deploying or administering an SAP NetWeaver system in Azure.  

As Azure provides more functionality, new PS cmdlets are going to be added that requires an update of the cmdlets. Therefore it makes sense to check the Azure Download site at least once the month <https://azure.microsoft.com/downloads/> for a new version of the cmdlets. The new version will just be installed on top of the older version.

For a general list of Azure related PowerShell commands check here: <https://msdn.microsoft.com/library/azure/dn708514.aspx>.

### Management via Microsoft Azure CLI commands
For customers who use Linux and want to manage Azure resources Powershell might not be an option. Microsoft offers Azure CLI as an alternative.
The Azure CLI provides a set of open source, cross-platform commands for working with the Azure Platform. The Azure CLI provides much of
the same functionality found in the Azure portal.

For information about installation, configuration and how to use CLI commands to accomplish Azure tasks see

* [Install the Azure CLI][xplat-cli]
* [Deploy and manage virtual machines by using Azure Resource Manager templates and the Azure CLI][virtual-machines-linux-cli-deploy-templates]
* [Use the Azure CLI for Mac, Linux, and Windows with Azure Resource Manager][xplat-cli-azure-resource-manager]

Please also read chapter [Azure CLI for Linux VMs][deployment-guide-4.5.2] in the [Deployment Guide][planning-guide] on how to use Azure CLI to deploy the Azure Monitoring Extension for SAP.

## Different ways to deploy VMs for SAP in Azure
In this chapter you will learn the different ways to deploy a VM in Azure. Additional preparation procedures, as well as handling of VHDs and VMs in Azure are covered in this chapter.

### Deployment of VMs for SAP
Microsoft Azure offers multiple ways to deploy VMs and associated disks. Thus it is very important to understand the differences since preparations of the VMs might differ depending on the method of deployment. In general, we will take a look at the following scenarios:

#### <a name="4d175f1b-7353-4137-9d2f-817683c26e53"></a>Moving a VM from on-premises to Azure with a non-generalized disk
You plan to move a specific SAP system from on-premises to Azure. This can be done by uploading the VHD which contains the OS, the SAP Binaries and DBMS binaries plus the VHDs with the data and log files of the DBMS to Azure. In contrast to [scenario #2 below][planning-guide-5.1.2], you keep the hostname, SAP SID and SAP user accounts in the Azure VM as they were configured in the on-premises environment. Therefore, generalizing the image is not necessary. Please see chapters [Preparation for moving a VM from on-premises to Azure with a non-generalized disk][planning-guide-5.2.1] of this document for on-premises preparation steps and upload of non-generalized VMs or VHDs to Azure. Please read chapter [Scenario 3: Moving a VM from on-premises using a non-generalized Azure VHD with SAP][deployment-guide-3.4] in the [Deployment Guide][deployment-guide] for detailed steps of deploying such an image in Azure.

#### <a name="e18f7839-c0e2-4385-b1e6-4538453a285c"></a>Deploying a VM with a customer specific image
Due to specific patch requirements of your OS or DBMS version, the provided images in the Azure Marketplace might not fit your needs. Therefore, you might need to create a VM using your own ‘private’ OS/DBMS VM image which can be deployed several times afterwards. To prepare such a ‘private’ image for duplication, the following items have to be considered :


[comment]: <> (MSSedusch > See more details here :)
[comment]: <> (MShermannd TODO first link is about classic model. Didn't find an Azure docu article)
[comment]: <> (MSSedusch > <https://azure.microsoft.com/documentation/articles/virtual-machines-create-upload-vhd-windows-server/>)
[comment]: <> (MSSedusch > <http://blogs.technet.com/b/blainbar/archive/2014/09/12/modernizing-your-infrastructure-with-hybrid-cloud-using-custom-vm-images-and-resource-groups-in-microsoft-azure-part-21-blain-barton.aspx>)
- - -
> ![Windows][Logo_Windows] Windows
>
> The Windows settings (like Windows SID and hostname) must be abstracted/generalized on the on-premises VM via the sysprep command.
>
>
> ![Linux][Logo_Linux] Linux
>
> Please follow the steps described in these articles for [SUSE][virtual-machines-linux-create-upload-vhd-suse] or [Red Hat][virtual-machines-linux-redhat-create-upload-vhd] to prepare a VHD to be uploaded to Azure.
>
>

- - -
If you have already installed SAP content in your on-premises VM (especially for 2-Tier systems), you can adapt the SAP system settings after the deployment of the Azure VM through the instance rename procedure supported by the SAP Software Provisioning Manager (SAP Note [1619720]). See chapters [Preparation for deploying a VM with a customer specific image for SAP][planning-guide-5.2.2] and [Uploading a VHD from on-premises to Azure][planning-guide-5.3.2] of this document for on-premises preparation steps and upload of a generalized VM to Azure. Please read chapter [Scenario 2: Deploying a VM with a custom image for SAP][deployment-guide-3.3] in the [Deployment Guide][deployment-guide] for detailed steps of deploying such an image in Azure.

#### Deploying a VM out of the Azure Marketplace
You would like to use a Microsoft or 3rd party provided VM image from the Azure Marketplace to deploy your VM. After you deployed your VM in Azure, you follow the same guidelines and tools to install the SAP software and/or DBMS inside your VM as you would do in an on-premises environment. For more detailed deployment description, please see chapter [Scenario 1: Deploying a VM out of the Azure Marketplace for SAP][deployment-guide-3.2] in the [Deployment Guide][deployment-guide].

### <a name="6ffb9f41-a292-40bf-9e70-8204448559e7"></a>Preparing VMs with SAP for Azure
Before uploading VMs into Azure you need to make sure the VMs and VHDs fulfill certain requirements. There are small differences depending on the deployment method that is used.

#### <a name="1b287330-944b-495d-9ea7-94b83aff73ef"></a>Preparation for moving a VM from on-premises to Azure with a non-generalized disk
A common deployment method is to move an existing VM which runs an SAP system from on-premises to Azure. That VM and the SAP system in the VM just should run in Azure using the same hostname and very likely the same SAP SID. In this case the guest OS of VM should not be generalized for multiple deployments. If the on-premises network got extended into Azure (see chapter [Cross-Premise - Deployment of single or multiple SAP VMs into Azure with the requirement of being fully integrated into the on-premises network][planning-guide-2.2] in this document), then even the same domain accounts can be used within the VM as those were used before on-premises.

Requirements when preparing your own Azure VM Disk are:

* Originally the VHD containing the operating system could have a maximum size of 127GB only. This limitation got eliminated at the end of March 2015. Now the VHD containing the operating system can be up to 1TB in size as any other Azure Storage hosted VHD as well.

[comment]: <> (MShermannd  TODO have to check if CLI also converts to static )
* It needs to be in the fixed VHD format. Dynamic VHDs or VHDs in VHDx format are not yet supported on Azure. Dynamic VHDs will be converted to static VHDs when you upload the VHD with PowerShell commandlets or CLI
* VHDs which are mounted to the VM and should be mounted again in Azure to the VM need to be in a fixed VHD format as well. The same size limit of the OS disk applies to data disks as well. VHDs can have a maximum size of 1TB. Dynamic VHDs will be converted to static VHDs when you upload the VHD with PowerShell commandlets or CLI
* Add another local account with administrator privileges which can be used by Microsoft support or which can be assigned as context for services and applications to run in until the VM is deployed and more appropriate users can be used.
* For the case of using a Cloud-Only deployment scenario (see chapter [Cloud-Only - Virtual Machine deployments into Azure without dependencies on the on-premises customer network][planning-guide-2.1] of this document) in combination with this deployment method, domain accounts might not work once the Azure Disk is deployed in Azure. This is especially true for accounts which are used to run services like the DBMS or SAP applications. Therefore you need to replace such domain accounts with VM local accounts and delete the on-premises domain accounts in the VM. Keeping on-premises domain users in the VM image is not an issue when the VM is deployed in the Cross-Premises scenario as described in chapter [Cross-Premise - Deployment of single or multiple SAP VMs into Azure with the requirement of being fully integrated into the on-premises network][planning-guide-2.2] in this document.
* If domain accounts were used as DBMS logins or users when running the system on-premises and those VMs are supposed to be deployed in Cloud-Only scenarios, the domain users need to be deleted. You need to make sure that the local administrator plus another VM local user is added as a login/user into the DBMS as administrators.
* Add other local accounts as those might be needed for the specific deployment scenario.

- - -
> ![Windows][Logo_Windows] Windows
>
> In this scenario no generalization (sysprep ) of the VM is required to upload and deploy the VM on Azure.
> Make sure that drive D:\ is not used
> Set disk automount for attached disks as described in chapter [Setting automount for attached disks][planning-guide-5.5.3] in this document.
>
> ![Linux][Logo_Linux] Linux
>
> In this scenario no generalization ( waagent -deprovision ) of the VM is required to upload and deploy the VM on Azure.
> Make sure that /mnt/resource is not used and that ALL disks are mounted via uuid. For the OS disk make sure that the bootloader entry also reflects the uuid-based mount.
>
>

- - -
#### <a name="57f32b1c-0cba-4e57-ab6e-c39fe22b6ec3"></a>Preparation for deploying a VM with a customer specific image for SAP
VHD files that contain a generalized OS are also stored in containers on Azure Storage Accounts. You can deploy a new VM from such an image VHD by referencing the VHD as a source VHD in your deployment template files as described in chapter [Scenario 2: Deploying a VM with a custom image for SAP][deployment-guide-3.3] of the [Deployment Guide][deployment-guide].

Requirements when preparing your own Azure VM Image are:

* Originally the VHD containing the operating system could have a maximum size of 127GB only. This limitation got eliminated at the end of March 2015. Now the VHD containing the operating system can be up to 1TB in size as any other Azure Storage hosted VHD as well.

[comment]: <> (MShermannd  TODO have to check if CLI also converts to static )
* It needs to be in the fixed VHD format. Dynamic VHDs or VHDs in VHDx format are not yet supported on Azure. Dynamic VHDs will be converted to static VHDs when you upload the VHD with PowerShell commandlets or CLI
* VHDs which are mounted to the VM and should be mounted again in Azure to the VM need to be in a fixed VHD format as well. The same size limit of the OS disk applies to data disks as well. VHDs can have a maximum size of 1TB. Dynamic VHDs will be converted to static VHDs when you upload the VHD with PowerShell commandlets or CLI
* Since all the Domain users registered as users in the VM will not exist in a Cloud-Only scenario (see chapter [Cloud-Only - Virtual Machine deployments into Azure without dependencies on the on-premises customer network][planning-guide-2.1] of this document), services using such domain accounts might not work once the Image is deployed in Azure. This is especially true for accounts which are used to run services like DBMS or SAP applications. Therefore you need to replace such domain accounts with VM local accounts and delete the on-premises domain accounts in the VM. Keeping on-premises domain users in the VM image might not be an issue when the VM is deployed in the Cross-Premise scenario as described in chapter [Cross-Premise - Deployment of single or multiple SAP VMs into Azure with the requirement of being fully integrated into the on-premises network][planning-guide-2.2] in this document.
* Add another local account with administrator privileges which can be used by Microsoft support in problem investigations or which can be assigned as context for services and applications to run in until the VM is deployed and more appropriate users can be used.
* In Cloud-Only deployments and where domain accounts were used as DBMS logins or users when running the system on-premises, the domain users should be deleted. You need to make sure that the local administrator plus another VM local user is added as a login/user of the DBMS as administrators.
* Add other local accounts as those might be needed for the specific deployment scenario.
* If the image contains an installation of SAP NetWeaver and renaming of the host name from the original name at the point of the Azure deployment is likely, it is recommended to copy the latest versions of the SAP Software Provisioning Manager DVD into the template. This will enable you to easily use the SAP provided rename functionality to adapt the changed hostname and/or change the SID of the SAP system within the deployed VM image as soon as a new copy is started.

- - -
> ![Windows][Logo_Windows] Windows
>
> Make sure that drive D:\ is not used
> Set disk automount for attached disks as described in chapter [Setting automount for attached disks][planning-guide-5.5.3] in this document.
>
> ![Linux][Logo_Linux] Linux
>
> Make sure that /mnt/resource is not used and that ALL disks are mounted via uuid. For the OS disk make sure the bootloader entry also reflects the uuid-based mount.
>
>

- - -
* SAP GUI (for administrative and setup purposes) can be pre-installed in such a template.
* Other software necessary to run the VMs successfully in Cross-Premises scenarios can be installed as long as this software can work with the rename of the VM.

If the VM is prepared sufficiently to be generic and eventually independent of accounts/users not available in the targeted Azure deployment scenario, the last preparation step of generalizing such an image is conducted.

##### Generalizing a VM
- - -
[comment]: <> (MShermannd  TODO have to find better articles / docu about generalizing the VMs for ARM )
> ![Windows][Logo_Windows] Windows
>
> The last step is to log in to a VM with an Administrator account. Open a Windows command window as ‘administrator’. Go to …\windows\system32\sysprep and execute sysprep.exe.
> A small window will appear. It is important to check the ‘Generalize’ option (the default is un-checked) and change the Shutdown Option from its default of ‘Reboot’ to ‘Shutdown’. This procedure assumes that the sysprep process is executed on-premises in the Guest OS of a VM.
> If you want to perform the procedure with a VM already running in Azure, follow the steps described in [this article][virtual-machines-windows-capture-image].
>
> ![Linux][Logo_Linux] Linux
>
> [How to capture a Linux virtual machine to use as a Resource Manager template][virtual-machines-linux-capture-image]
>
>

- - -
### Transferring VMs and VHDs between on-premises to Azure
Since uploading VM images and disks to Azure is not possible via the Azure Portal, you need to use Azure PowerShell cmdlets or CLI. Another possibility is the use of the tool ‘AzCopy’. The tool can copy VHDs between on-premises and Azure (in both directions). It also can copy VHDs between Azure Regions. Please consult [this documentation][storage-use-azcopy] for download and usage of AzCopy.

A third alternative would be to use various third party GUI oriented tools. However, please make sure that these tools are supporting Azure Page Blobs. For our purposes we need to use Azure Page Blob store (the differences are described here: <https://msdn.microsoft.com/library/windowsazure/ee691964.aspx>). Also the tools provided by Azure are very efficient in compressing the VMs and VHDs which need to be uploaded. This is important because this efficiency in compression reduces the upload time (which varies anyway depending on the upload link to the internet from the on-premises facility and the Azure deployment region targeted). It is a fair assumption that uploading a VM or VHD from European location to the U.S. based Azure data centers will take longer than uploading the same VMs/VHDs to the European Azure data centers.

#### <a name="a43e40e6-1acc-4633-9816-8f095d5a7b6a"></a>Uploading a VHD from on-premises to Azure
To upload an existing VM or VHD from the on-premises network such a VM or VHD needs to meet the requirements as listed in chapter [Preparation for moving a VM from on-premises to Azure with a non-generalized disk][planning-guide-5.2.1] of this document.

Such a VM does NOT need to be generalized and can be uploaded in the state and shape it has after shutdown on the on-premises side. The same is true for additional VHDs which don’t contain any operating system.

##### Uploading a VHD and making it an Azure Disk
In this case we want to upload a VHD, either with or without an OS in it, and mount it to a VM as a data disk or use it as OS disk. This is a multi-step process

**Powershell**

* Login to your subscription with *Login-AzureRmAccount*
* Set the subscription of your context with *Set-AzureRmContext* and parameter SubscriptionId or SubscriptionName - see <https://msdn.microsoft.com/library/mt619263.aspx>
* Upload the VHD with *Add-AzureRmVhd* to an Azure Storage Account - see <https://msdn.microsoft.com/library/mt603554.aspx>
* Set the OS disk of a new VM config to the VHD with *Set-AzureRmVMOSDisk* - see <https://msdn.microsoft.com/library/mt603746.aspx>
* Create a new VM from the VM config with *New-AzureRmVM* - see <https://msdn.microsoft.com/library/mt603754.aspx>
* Add a data disk to a new VM with *Add-AzureRmVMDataDisk* - see <https://msdn.microsoft.com/library/mt603673.aspx>

**Azure CLI**

* Switch to Azure Resource Manager mode with *azure config mode arm*
* Login to your subscription with *azure login*
* Select your subscription with *azure account set `<subscription name or id`>*
* Upload the VHD with *azure storage blob upload* - see [Using the Azure CLI with Azure Storage][storage-azure-cli]
* Create a new VM specifying the uploaded VHD as OS disk with *azure vm create* and parameter -d
* Add a data disk to a new VM with *vm disk attach-new*

**Template**

* Upload the VHD with Powershell or Azure CLI
* Deploy the VM with a JSON template referencing the VHD as shown in [this example JSON template](https://raw.githubusercontent.com/Azure/azure-quickstart-templates/master/201-vm-from-specialized-vhd/azuredeploy.json).

#### Deployment of a VM Image
To upload an existing VM or VHD from the on-premises network in order to use it as an Azure VM image such a VM or VHD need to meet the requirements listed in chapter [Preparation for deploying a VM with a customer specific image for SAP][planning-guide-5.2.2] of this document.

* Use *sysprep* on Windows or *waagent -deprovision* on Linux to generalize your VM - see [How to capture a Windows virtual machine in the Resource Manager deployment model][virtual-machines-windows-capture-image-prepare-the-vm-for-image-capture] or [How to capture a Linux virtual machine to use as a Resource Manager template][virtual-machines-linux-capture-image-capture]
* Login to your subscription with *Login-AzureRmAccount*
* Set the subscription of your context with *Set-AzureRmContext* and parameter SubscriptionId or SubscriptionName - see <https://msdn.microsoft.com/library/mt619263.aspx>
* Upload the VHD with *Add-AzureRmVhd* to an Azure Storage Account - see <https://msdn.microsoft.com/library/mt603554.aspx>
* Set the OS disk of a new VM config to the VHD with *Set-AzureRmVMOSDisk -SourceImageUri -CreateOption fromImage* - see <https://msdn.microsoft.com/library/mt603746.aspx>
* Create a new VM from the VM config with *New-AzureRmVM* - see <https://msdn.microsoft.com/library/mt603754.aspx>

**Azure CLI**

* Use *sysprep* on Windows or *waagent -deprovision* on Linux to generalize your VM - see [How to capture a Windows virtual machine in the Resource Manager deployment model][virtual-machines-windows-capture-image-prepare-the-vm-for-image-capture] or [How to capture a Linux virtual machine to use as a Resource Manager template][virtual-machines-linux-capture-image-capture] for Linux
* Switch to Azure Resource Manager mode with *azure config mode arm*
* Login to your subscription with *azure login*
* Select your subscription with *azure account set `<subscription name or id`>*
* Upload the VHD with *azure storage blob upload* - see [Using the Azure CLI with Azure Storage][storage-azure-cli]
* Create a new VM specifying the uploaded VHD as OS disk with *azure vm create* and parameter -Q

**Template**

* Use *sysprep* on Windows or *waagent -deprovision* on Linux to generalize your VM - see [How to capture a Windows virtual machine in the Resource Manager deployment model][virtual-machines-windows-capture-image-prepare-the-vm-for-image-capture] or [How to capture a Linux virtual machine to use as a Resource Manager template][virtual-machines-linux-capture-image-capture] for Linux
* Upload the VHD with Powershell or Azure CLI
* Deploy the VM with a JSON template referencing the image VHD as shown in [this example JSON template](https://raw.githubusercontent.com/Azure/azure-quickstart-templates/master/101-vm-from-user-image/azuredeploy.json).

#### Downloading VHDs to on-premises
Azure Infrastructure as a Service is not a one-way street of only being able to upload VHDs and SAP systems. You can move SAP systems from Azure back into the on-premises world as well.

During the time of the download the VHDs can’t be active. Even when downloading VHDs which are mounted to VMs, the VM needs to be shutdown. If you only want to download the database content which then should be used to set up a new system on-premises and if it is acceptable that during the time of the download and the setup of the new system that the system in Azure can still be operational, you could avoid a long downtime by performing a compressed database backup into a VHD and just download that VHD instead of also downloading the OS base VM.

#### Powershell
Once the SAP system is stopped and the VM is shutdown, you can use the PowerShell cmdlet Save-AzureRmVhd on the on-premises target to download the VHD disks back to the on-premises world. In order to do that, you need the URL of the VHD which you can find in the ‘Storage Section’ of the Azure Portal (need to navigate to the Storage Account and the storage container where the VHD was created) and you need to know where the VHD should be copied to.

Then you can leverage the command by simply defining the parameter SourceUri as the URL of the VHD to download and the LocalFilePath as the physical location of the VHD (including its name). The command could look like:

```powerhell
Save-AzureRmVhd -ResourceGroupName <resource group name of storage account> -SourceUri http://<storage account name>.blob.core.windows.net/<container name>/sapidedata.vhd -LocalFilePath E:\Azure_downloads\sapidesdata.vhd
```

For more details of the Save-AzureRmVhd cmdlet, please check here <https://msdn.microsoft.com/library/mt622705.aspx>.

#### CLI
Once the SAP system is stopped and the VM is shutdown, you can use the Azure CLI command azure storage blob download on the on-premises target to download the VHD disks back to the on-premises world. In order to do that, you need the name and the container of the VHD which you can find in the ‘Storage Section’ of the Azure Portal (need to navigate to the Storage Account and the storage container where the VHD was created) and you need to know where the VHD should be copied to.

Then you can leverage the command by simply defining the parameters blob and container of the VHD to download and the destination as the physical target location of the VHD (including its name). The command could look like:

```
azure storage blob download --blob <name of the VHD to download> --container <container of the VHD to download> --account-name <storage account name of the VHD to download> --account-key <storage account key> --destination <destination of the VHD to download>
```

### Transferring VMs and VHDs within Azure
#### Copying SAP systems within Azure
A SAP system or even a dedicated DBMS server supporting a SAP application layer will likely consist of several VHDs which contain either the OS with the binaries or the data and log file(s) of the SAP database. Neither the Azure functionality of copying VHDs nor the Azure functionality of saving VHDs to disk has a synchronization mechanism which would snapshot multiple VHDs synchronously. Therefore, the state of the copied or saved VHDs even if those are mounted against the same VM would be different. This means that in the concrete case of having different data and logfile(s) contained in the different VHDs, the database in the end would be inconsistent.

**Conclusion: In order to copy or save VHDs which are part of an SAP system configuration you need to stop the SAP system and also need to shut down the deployed VM. Only then can you copy or download the set of VHDs to either create a copy of the SAP system in Azure or on-premises.**

Data disks are stored as VHD files in an Azure Storage Account and can be directly attach to a virtual machine or be used as an image. In this case, the VHD is copied to another location before beeing attached to the virtual machine. The full name of the VHD file in Azure must be unique within Azure. As mentioned earlier already, the name is kind of a three-part name that looks like:

    http(s)://<storage account name>.blob.core.windows.net/<container name>/<vhd name>

##### Powershell
You can use Azure PowerShell cmdlets to copy a VHD as shown in [this article][storage-powershell-guide-full-copy-vhd].

##### CLI
You can use Azure CLI to copy a VHD as shown in [this article][storage-azure-cli-copy-blobs]

##### Azure Storage tools
* <http://azurestorageexplorer.codeplex.com/releases/view/125870>

There also are professional editions of Azure Storage Explorers which can be found here:

* <http://www.cerebrata.com/>
* <http://clumsyleaf.com/products/cloudxplorer>

The copy of a VHD itself within a storage account is a process which takes only a few seconds (similar to SAN hardware creating snapshots with lazy copy and
copy on write). After you have a copy of the VHD file you can attach it to a virtual machine or use it as an image to attach copies of the VHD to virtual machines.

##### Powershell
```powershell
# attach a vhd to a vm
$vm = Get-AzureRmVM -ResourceGroupName <resource group name> -Name <vm name>
$vm = Add-AzureRmVMDataDisk -VM $vm -Name newdatadisk -VhdUri <path to vhd> -Caching <caching option> -DiskSizeInGB $null -Lun <lun e.g. 0> -CreateOption attach
$vm | Update-AzureRmVM

# attach a copy of the vhd to a vm
$vm = Get-AzureRmVM -ResourceGroupName <resource group name> -Name <vm name>
$vm = Add-AzureRmVMDataDisk -VM $vm -Name newdatadisk -VhdUri <new path of vhd> -SourceImageUri <path to image vhd> -Caching <caching option> -DiskSizeInGB $null -Lun <lun e.g. 0> -CreateOption fromImage
$vm | Update-AzureRmVM
```
##### CLI
```
azure config mode arm

# attach a vhd to a vm
azure vm disk attach <resource group name> <vm name> <path to vhd>

# attach a copy of the vhd to a vm
# this scenario is currently not possible with Azure CLI. A workaround is to manually copy the vhd to the destination.
```

#### <a name="9789b076-2011-4afa-b2fe-b07a8aba58a1"></a>Copying disks between Azure Storage Accounts
This task cannot be performed on the Azure Portal. You can ise Azure PowerShell cmdlets, Azure CLI or a third party storage browser. The PowerShell cmdlets or CLI commands can create and manage blobs, which include the ability to asynchronously copy blobs across Storage Accounts and across regions within the Azure subscription.

##### Powershell
Copying VHDs between subscriptions is also possible. For more information read [this article][storage-powershell-guide-full-copy-vhd].

The basic flow of the PS cmdlet logic looks like this:

* Create a storage account context for the source storage account with *New-AzureStorageContext* - see <https://msdn.microsoft.com/library/dn806380.aspx>
* Create a storage account context for the target storage account with *New-AzureStorageContext* - see <https://msdn.microsoft.com/library/dn806380.aspx>
* Start the copy with

```powershell
Start-AzureStorageBlobCopy -SrcBlob <source blob name> -SrcContainer <source container name> -SrcContext <variable containing context of source storage account> -DestBlob <target blob name> -DestContainer <target container name> -DestContext <variable containing context of target storage account>
```

* Check the status of the copy in a loop with

```powershell
Get-AzureStorageBlobCopyState -Blob <target blob name> -Container <target container name> -Context <variable containing context of target storage account>
```

* Attach the new VHD to a virtual machine as described above.

For examples see [this article][storage-powershell-guide-full-copy-vhd]

##### CLI
* Start the copy with

```
  azure storage blob copy start --source-blob <source blob name> --source-container <source container name> --account-name <source storage account name> --account-key <source storage account key> --dest-container <target container name> --dest-blob <target blob name> --dest-account-name <target storage account name> --dest-account-key <target storage account name>
```

* Check the status if the copy in a loop with

```
azure storage blob copy show --blob <target blob name> --container <target container name> --account-name <target storage account name> --account-key <target storage account name>
```

* Attach the new VHD to a virtual machine as described above.

For examples see [this article][storage-azure-cli-copy-blobs]

### Disk Handling
#### <a name="4efec401-91e0-40c0-8e64-f2dceadff646"></a>VM/VHD structure for SAP deployments
Ideally the handling of the structure of a VM and the associated VHDs should be very simple. In on-premises installations, customers developed many ways of structuring a server installation.

* One base VHD which contains the OS and all the binaries of the DBMS and/or SAP. Since March 2015, this VHD can be up to 1TB in size instead of earlier restrictions that limited it to 127GB.
* One or multiple VHDs which contains the DBMS log file of the SAP database and the log file of the DBMS temp storage area (if the DBMS supports this). If the database log IOPS requirements are high, you need to stripe multiple VHDs in order to reach the IOPS volume required.
* A number of VHDs containing one or two database files of the SAP database and the DBMS temp data files as well (if the DBMS supports this).

![Reference Configuration of Azure IaaS VM for SAP][planning-guide-figure-1300]

[comment]: <> (MShermannd  TODO describe Linux structure  )

- - -
> ![Windows][Logo_Windows] Windows
>
> With many customers we saw configurations where, for example, SAP and DBMS binaries were not installed on the c:\ drive where the OS was installed. There were various reasons
> for this, but when we went back to the root, it usually was that the drives were small and OS upgrades needed additional space 10-15 years ago. Both conditions do not apply these
> days too often anymore. Today the c:\ drive can be mapped on large volume disks or VMs. In order to keep deployments simple in their structure, it is recommended to follow the
> following deployment pattern for SAP NetWeaver systems in Azure
>
> The Windows operating system pagefile should be on the D: drive (non-persistent disk)
>
> ![Linux][Logo_Linux] Linux
>
> Place the Linux swapfile under /mnt /mnt/resource on Linux as described in [this article][virtual-machines-linux-agent-user-guide]. The swap file can be configured in the configuration file of the Linux Agent /etc/waagent.conf. Add or change the following settings:
>
>

```
ResourceDisk.EnableSwap=y
ResourceDisk.SwapSizeMB=30720
```

To activate the changes, you need to restart the Linux Agent with

```
sudo service waagent restart
```

Please read SAP Note [1597355] for more details on the recommended swap file size

- - -
The number of VHDs used for the DBMS data files and the type of Azure Storage these VHDs are hosted on should be determined by the IOPS requirements and the latency required. Exact quotas are described in [this article][virtual-machines-sizes]

Experience of SAP deployments over the last 2 years taught us some lessons which can be summarized as:

* IOPS traffic to different data files is not always the same since existing customer systems might have differently sized data files representing their SAP database(s). As a result it turned out to be better using a RAID configuration over multiple VHDs to place the data files LUNs carved out of those. There were situations, especially with Azure Standard Storage where an IOPS rate hit the quota of a single VHD against the DBMS transaction log. In such scenarios the use of Premium Storage is recommended or alternatively aggregating multiple Standard Storage VHDs with a software RAID.

- - -
> ![Windows][Logo_Windows] Windows
>
> * [Performance best practices for SQL Server in Azure Virtual Machines][virtual-machines-sql-server-performance-best-practices]
>
> ![Linux][Logo_Linux] Linux
>
> * [Configure Software RAID on Linux][virtual-machines-linux-configure-raid]
> * [Configure LVM on a Linux VM in Azure][virtual-machines-linux-configure-lvm]
> * [Azure Storage secrets and Linux I/O optimizations](http://blogs.msdn.com/b/igorpag/archive/2014/10/23/azure-storage-secrets-and-linux-i-o-optimizations.aspx)
>
>

- - -
* Premium Storage is showing significant better performance, especially for critical transaction log writes. For SAP scenarios that are expected to deliver production like performance, it is highly recommended to use VM-Series that can leverage Azure Premium Storage.

Keep in mind that the VHD which contains the OS, and as we recommend, the binaries of SAP and the database (base VM) as well, is not anymore limited to 127GB. It now can have
up to 1TB in size. This should be enough space to keep all the necessary file including e.g. SAP batch job logs.

For more suggestions and more details, specifically for DBMS VMs, please consult the [DBMS Deployment Guide][dbms-guide]

#### Disk Handling
In most scenarios you need to create additional disks in order to deploy the SAP database into the VM. We talked about the considerations on number of VHDs in chapter [VM/VHD structure for SAP deployments][planning-guide-5.5.1] of this document. The Azure Portal allows to attach and detach disks once a base VM is deployed. The disks can be attached/detached when the VM is up and running as well as when it is stopped. When attaching a disk, the Azure Portal offers to attach an empty disk or an existing disk which at this point in time is not attached to another VM.

**Note**: VHDs can only be attached to one VM at any given time.

![Attach / detach disks with Azure Standard Storage][planning-guide-figure-1400]

You need to decide whether you want to create a new and empty VHD (which would be created in the same Storage Account as the base VM is in) or whether you want to select an existing VHD that was uploaded earlier and should be attached to the VM now.

**IMPORTANT**: You **DO NOT** want to use Host Caching with Azure Standard Storage. You should leave the Host Cache preference at the default of NONE. With Azure Premium Storage you should enable Read Caching if the I/O characteristic is mostly read like typical I/O traffic against database data files. In case of database transaction log file no caching is recommended.

- - -
> ![Windows][Logo_Windows] Windows
>
> [How to attach a data disk in the Azure portal][virtual-machines-windows-attach-disk-portal]
>
> If disks are attached, you need to log in into the VM to open the Windows Disk Manager. If automount is not enabled as recommended in chapter [Setting automount for attached disks][planning-guide-5.5.3], the newly attached volume needs to be taken online and initialized.
>
> ![Linux][Logo_Linux] Linux
>
> If disks are attached, you need to log in into the VM and initialize the disks as described in [this article][virtual-machines-linux-how-to-attach-disk-how-to-initialize-a-new-data-disk-in-linux]
>
>

- - -
If the new disk is an empty disk, you need to format the disk as well. For formatting, especially for DBMS data and log files the same recommendations as for bare-metal deployments of the DBMS apply.

As already mentioned in chapter [The Microsoft Azure Virtual Machine Concept][planning-guide-3.2], an Azure Storage account does not provide infinite resources in terms of I/O volume, IOPS and data volume. Usually DBMS VMs are most affected by this. It might be best to use a separate Storage Account for each VM if you have few high I/O volume VMs to deploy in order to stay within the limit of the Azure Storage Account volume. Otherwise, you need to see how you can balance these VMs between different Storage accounts without hitting the limit of each single Storage Account. More details are discussed in the [DBMS Deployment Guide][dbms-guide]. You should also keep these limitations in mind for pure SAP application server VMs or other VMs which eventually might require additional VHDs.

Another topic which is relevant for Storage Accounts is whether the VHDs in a Storage Account are getting Geo-replicated. Geo-replication is enabled or disabled on the Storage Account level and not on the VM level. If geo-replication is enabled, the VHDs within the Storage Account would be replicated into another Azure data center within the same region. Before deciding on this, you should think about the following restriction:

Azure Geo-replication works locally on each VHD in a VM and does not replicate the IOs in chronological order across multiple VHDs in a VM. Therefore, the VHD that represents the base VM as well as any additional VHDs attached to the VM are replicated independent of each other. This means there is no synchronization between the changes in the different VHDs. The fact that the IOs are replicated independently of the order in which they are written means that geo-replication is not of value for database servers that have their databases distributed over multiple VHDs. In addition to the DBMS, there also might be other applications where processes write or manipulate data in different VHDs and where it is important to keep the order of changes. If that is a requirement, geo-replication in Azure should not be enabled. Dependent on whether you need or want geo-replication for a set of VMs, but not for another set, you can already categorize VMs and their related VHDs into different Storage Accounts that have geo-replication enabled or disabled.

#### <a name="17e0d543-7e8c-4160-a7da-dd7117a1ad9d"></a>Setting automount for attached disks
- - -
> ![Windows][Logo_Windows] Windows
>
> For VMs which are created from own Images or Disks, it is necessary to check and possibly set the automount parameter. Setting this parameter will allow the VM after a restart or redeployment in Azure to mount the attached/mounted drives again automatically.
> The parameter is set for the images provided by Microsoft in the Azure Marketplace.
>
> In order to set the automount, please check the documentation of the command line executable diskpart.exe here:
>
> * [DiskPart Command-Line Options](https://technet.microsoft.com/library/cc766465.aspx)
> * [Automount](http://technet.microsoft.com/library/cc753703.aspx)
>
> The Windows command line window should be opened as administrator.
>
> If disks are attached, you need to log in into the VM to open the Windows Disk Manager. If automount is not enabled as recommended in chapter [Setting automount for attached disks][planning-guide-5.5.3],  the newly attached volume >needs to be taken online and initialized.
>
> ![Linux][Logo_Linux] Linux
>
> You need to initialize an newly attached empty disk as described in [this article][virtual-machines-linux-how-to-attach-disk-how-to-initialize-a-new-data-disk-in-linux].
> You also need to add new disks to the /etc/fstab.
>
>

- - -
### Final Deployment
For the final Deployment and exact steps, especially with regards to the deployment of SAP Extended Monitoring, please refer to the [Deployment Guide][deployment-guide].

## Accessing SAP systems running within Azure VMs
For Cloud-Only scenarios, you might want to connect to those SAP systems across the public internet using SAP GUI. For these cases, the following procedures need to be applied.

Later in the document we will discuss the other major scenario, connecting to SAP systems in Cross-Premises deployments which have a site-to-site connection (VPN tunnel) or Azure ExpressRoute connection between the on-premises systems and Azure systems.

### Remote Access to SAP systems
With Azure Resource Manager there are no default endpoints anymore like in the former classic model. All ports of an Azure ARM VM are open as long as:

1. No Network Security Group is defined for the subnet or the network interface. Network traffic to Azure VMs can be secured via so-called "Network Security Groups". For more information see [What is a Network Security Group (NSG)?][virtual-networks-nsg]
2. No Azure Load Balancer is defined for the network interface   

See the architecture difference between classic model and ARM as described in [this article][virtual-machines-azure-resource-manager-architecture].

#### Configuration of the SAP System and SAP GUI connectivity for Cloud-Only scenario
Please see this article which describes details to this topic:
<http://blogs.msdn.com/b/saponsqlserver/archive/2014/06/24/sap-gui-connection-closed-when-connecting-to-sap-system-in-azure.aspx>

#### Changing Firewall Settings within VM
It might be neccessary to configure the firewall on your virtual machines to allow inbound traffic to your SAP system.

- - -
> ![Windows][Logo_Windows] Windows
>
> By default, the Windows Firewall within an Azure deployed VM is turned on. You now need to allow the SAP Port to be opened, otherwise the SAP GUI will not be able to connect.
> To do this:
>
> * Open Control Panel\System and Security\Windows Firewall to ‘Advanced Settings’.
> * Now right-click on Inbound Rules and chose ‘New Rule’.
> * In the following Wizard chose to create a new ‘Port’ rule.
> * In the next step of the wizard, leave the setting at TCP and type in the port number you want to open. Since our SAP instance ID is 00, we took 3200. If your instance has a different instance number, the port you defined earlier based on the instance number should be opened.
> * In the next part of the wizard, you need to leave the item ‘Allow Connection’ checked.
> * In the next step of the wizard you need to define whether the rule applies for Domain, Private and Public network. Please adjust it if necessary to your needs. However, connecting with SAP GUI from the outside through the public network, you need to have the rule applied to the public network.
> * In the last step of the wizard, you need to give the rule a name and then save the rule by pressing ‘Finish’
>
> The rule becomes effective immediately.
>
> ![Port rule definition][planning-guide-figure-1600]
>
> ![Linux][Logo_Linux] Linux
>
> The Linux images in the Azure Marketplace do not enable the iptables firewall by default and the connection to your SAP system should work. If you enabled iptables or another firewall, please refer to the documentation of iptables or the used firewall to allow inbound tcp traffic to  port 32xx (where xx is the system number of your SAP system).
>
>

- - -
#### Security recommendations
The SAP GUI does not connect immediately to any of the SAP instances (port 32xx) which are running, but first connects via the port opened to the SAP message server
process (port 36xx). In the past the very same port was used by the message server for the internal communication to the application instances. To prevent on-premises
application servers from inadvertently communicating with a message server in Azure the internal communication ports can be changed. It is highly recommended to change
the internal communication between the SAP message server and its application instances to a different port number on systems that have been cloned from on-premises
systems, such as a clone of development for project testing etc. This can be done with the default profile parameter:

> rdisp/msserv_internal
>
>

as documented in: <https://help.sap.com/saphelp_nwpi71/helpdata/en/47/c56a6938fb2d65e10000000a42189c/content.htm>

## <a name="96a77628-a05e-475d-9df3-fb82217e8f14"></a>Concepts of Cloud-Only deployment of SAP instances
### <a name="3e9c3690-da67-421a-bc3f-12c520d99a30"></a>Single VM with SAP NetWeaver demo/training scenario
![Running single VM SAP Demo systems with the same VM names, isolated in Azure Cloud Services][planning-guide-figure-1700]

In this scenario (see chapter [Cloud-Only][planning-guide-2.1] of this document) we are implementing a typical training/demo system scenario where the complete training/demo scenario is contained within a single VM. We assume that the deployment is done through VM image templates. We also assume that multiple of these demo/trainings VMs need to be deployed with the VMs having the same name.

The assumption is that you created a VM Image as described in some sections of chapter [Preparing VMs with SAP for Azure][planning-guide-5.2] in this document.

The sequence of events to implement the scenario looks like this:

[comment]: <> (MShermannd  TODO have to provide ARM sample / description using json template + clarification regarding unique VM name within ARM virtual network  )   
##### Powershell
* Create a new resoure group for every training/demo landscape

```powershell
$rgName = "SAPERPDemo1"
New-AzureRmResourceGroup -Name $rgName -Location "North Europe"
```

* Create a new storage account

```powershell
$suffix = Get-Random -Minimum 100000 -Maximum 999999
$account = New-AzureRmStorageAccount -ResourceGroupName $rgName -Name "saperpdemo$suffix" -SkuName Standard_LRS -Kind "Storage" -Location "North Europe"
```

* Create a new virtual network for every training/demo landscape to enable the usage of the same hostname and IP addresses. The virtual network is protected by a Network Security Group that only allows traffic to port 3389 to enable Remote Desktop access and port 22 for SSH.

```powershell
# Create a new Virtual Network
$rdpRule = New-AzureRmNetworkSecurityRuleConfig -Name SAPERPDemoNSGRDP -Protocol * -SourcePortRange * -DestinationPortRange 3389 -Access Allow -Direction Inbound -SourceAddressPrefix * -DestinationAddressPrefix * -Priority 100
$sshRule = New-AzureRmNetworkSecurityRuleConfig -Name SAPERPDemoNSGSSH -Protocol * -SourcePortRange * -DestinationPortRange 22 -Access Allow -Direction Inbound -SourceAddressPrefix * -DestinationAddressPrefix * -Priority 101
$nsg = New-AzureRmNetworkSecurityGroup -Name SAPERPDemoNSG -ResourceGroupName $rgName -Location  "North Europe" -SecurityRules $rdpRule,$sshRule

$subnetConfig = New-AzureRmVirtualNetworkSubnetConfig -Name Subnet1 -AddressPrefix  10.0.1.0/24 -NetworkSecurityGroup $nsg
$vnet = New-AzureRmVirtualNetwork -Name SAPERPDemoVNet -ResourceGroupName $rgName -Location "North Europe"  -AddressPrefix 10.0.1.0/24 -Subnet $subnetConfig
```

* Create a new public IP address that can be used to access the virtual machine from the internet

```powershell
# Create a public IP address with a DNS name
$pip = New-AzureRmPublicIpAddress -Name SAPERPDemoPIP -ResourceGroupName $rgName -Location "North Europe" -DomainNameLabel $rgName.ToLower() -AllocationMethod Dynamic
```

* Create a new network interface for the virtual machine

```powershell
# Create a new Network Interface
$nic = New-AzureRmNetworkInterface -Name SAPERPDemoNIC -ResourceGroupName $rgName -Location "North Europe" -Subnet $vnet.Subnets[0] -PublicIpAddress $pip
```

* Create a virtual machine. For the Cloud-Only scenario every VM will have the same name. The SAP SID of the SAP NetWeaver instances in those VMs will be the same as well. Within the Azure Resource Group, the name of the VM needs to be unique, but in different Azure Resource Groups you can run VMs with the same name. The default 'Administrator' account of Windows or 'root' for Linux are not valid. Therefore, a new administrator user name needs to be defined together with a password. The size of the VM also needs to be defined.

```powershell
#####
# Create a new virtual machine with an official image from the Azure Marketplace
#####
$cred=Get-Credential -Message "Type the name and password of the local administrator account."
$vmconfig = New-AzureRmVMConfig -VMName SAPERPDemo -VMSize Standard_D11

# select image
$vmconfig = Set-AzureRmVMSourceImage -VM $vmconfig -PublisherName "MicrosoftWindowsServer" -Offer "WindowsServer" -Skus "2012-R2-Datacenter" -Version "latest"
$vmconfig = Set-AzureRmVMOperatingSystem -VM $vmconfig -Windows -ComputerName "SAPERPDemo" -Credential $cred -ProvisionVMAgent -EnableAutoUpdate
# $vmconfig = Set-AzureRmVMSourceImage -VM $vmconfig -PublisherName "SUSE" -Offer "SLES" -Skus "12" -Version "latest"
# $vmconfig = Set-AzureRmVMSourceImage -VM $vmconfig -PublisherName "RedHat" -Offer "RHEL" -Skus "7.2" -Version "latest"
# $vmconfig = Set-AzureRmVMOperatingSystem -VM $vmconfig -Linux -ComputerName "SAPERPDemo" -Credential $cred

$vmconfig = Add-AzureRmVMNetworkInterface -VM $vmconfig -Id $nic.Id

$diskName="os"
$osDiskUri=$account.PrimaryEndpoints.Blob.ToString() + "vhds/" + $diskName  + ".vhd"
$vmconfig = Set-AzureRmVMOSDisk -VM $vmconfig -Name $diskName -VhdUri $osDiskUri -CreateOption fromImage
$vm = New-AzureRmVM -ResourceGroupName $rgName -Location "North Europe" -VM $vmconfig
```

```powershell
#####
# Create a new virtual machine with a VHD that contains the private image that you want to use
#####
$cred=Get-Credential -Message "Type the name and password of the local administrator account."
$vmconfig = New-AzureRmVMConfig -VMName SAPERPDemo -VMSize Standard_D11

$vmconfig = Add-AzureRmVMNetworkInterface -VM $vmconfig -Id $nic.Id

$diskName="osfromimage"
$osDiskUri=$account.PrimaryEndpoints.Blob.ToString() + "vhds/" + $diskName  + ".vhd"

$vmconfig = Set-AzureRmVMOSDisk -VM $vmconfig -Name $diskName -VhdUri $osDiskUri -CreateOption fromImage -SourceImageUri <path to VHD that contains the OS image> -Windows
$vmconfig = Set-AzureRmVMOperatingSystem -VM $vmconfig -Windows -ComputerName "SAPERPDemo" -Credential $cred
#$vmconfig = Set-AzureRmVMOSDisk -VM $vmconfig -Name $diskName -VhdUri $osDiskUri -CreateOption fromImage -SourceImageUri <path to VHD that contains the OS image> -Linux
#$vmconfig = Set-AzureRmVMOperatingSystem -VM $vmconfig -Linux -ComputerName "SAPERPDemo" -Credential $cred

$vm = New-AzureRmVM -ResourceGroupName $rgName -Location "North Europe" -VM $vmconfig
```

* Optionally add additional disks and restore necessary content. Be aware that all blob names (URLs to the blobs) must be unique within Azure.

```powershell
# Optional: Attach additional data disks
$vm = Get-AzureRmVM -ResourceGroupName $rgName -Name SAPERPDemo
$dataDiskUri = $account.PrimaryEndpoints.Blob.ToString() + "vhds/datadisk.vhd"
Add-AzureRmVMDataDisk -VM $vm -Name datadisk -VhdUri $dataDiskUri -DiskSizeInGB 1023 -CreateOption empty | Update-AzureRmVM
```

##### CLI
The following example code can be used on Linux. For Windows, please either use PowerShell as described above or adapt the example to use %rgName% instead of $rgName and set the environment variable using the Windows command *set*.

* Create a new resoure group for every training/demo landscape

```
rgName=SAPERPDemo1
rgNameLower=saperpdemo1
azure group create $rgName "North Europe"
```

* Create a new storage account

```
azure storage account create --resource-group $rgName --location "North Europe" --kind Storage --sku-name LRS $rgNameLower
```

* Create a new virtual network for every training/demo landscape to enable the usage of the same hostname and IP addresses. The virtual network is protected by a Network Security Group that only allows traffic to port 3389 to enable Remote Desktop access and port 22 for SSH.

```
azure network nsg create --resource-group $rgName --location "North Europe" --name SAPERPDemoNSG
azure network nsg rule create --resource-group $rgName --nsg-name SAPERPDemoNSG --name SAPERPDemoNSGRDP --protocol \* --source-address-prefix \* --source-port-range \* --destination-address-prefix \* --destination-port-range 3389 --access Allow --priority 100 --direction Inbound
azure network nsg rule create --resource-group $rgName --nsg-name SAPERPDemoNSG --name SAPERPDemoNSGSSH --protocol \* --source-address-prefix \* --source-port-range \* --destination-address-prefix \* --destination-port-range 22 --access Allow --priority 101 --direction Inbound

azure network vnet create --resource-group $rgName --name SAPERPDemoVNet --location "North Europe" --address-prefixes 10.0.1.0/24
azure network vnet subnet create --resource-group $rgName --vnet-name SAPERPDemoVNet --name Subnet1 --address-prefix 10.0.1.0/24 --network-security-group-name SAPERPDemoNSG
```

* Create a new public IP address that can be used to access the virtual machine from the internet

```
azure network public-ip create --resource-group $rgName --name SAPERPDemoPIP --location "North Europe" --domain-name-label $rgNameLower --allocation-method Dynamic
```

* Create a new network interface for the virtual machine

```
azure network nic create --resource-group $rgName --location "North Europe" --name SAPERPDemoNIC --public-ip-name SAPERPDemoPIP --subnet-name Subnet1 --subnet-vnet-name SAPERPDemoVNet
```

* Create a virtual machine. For the Cloud-Only scenario every VM will have the same name. The SAP SID of the SAP NetWeaver instances in those VMs will be the same as well. Within the Azure Resource Group, the name of the VM needs to be unique, but in different Azure Resource Groups you can run VMs with the same name. The default 'Administrator' account of Windows or 'root' for Linux are not valid. Therefore, a new administrator user name needs to be defined together with a password. The size of the VM also needs to be defined.

```
azure vm create --resource-group $rgName --location "North Europe" --name SAPERPDemo --nic-name SAPERPDemoNIC --image-urn MicrosoftWindowsServer:WindowsServer:2012-R2-Datacenter:latest --os-type Windows --admin-username <username> --admin-password <password> --vm-size Standard_D11 --os-disk-vhd https://$rgNameLower.blob.core.windows.net/vhds/os.vhd --disable-boot-diagnostics
# azure vm create --resource-group $rgName --location "North Europe" --name SAPERPDemo --nic-name SAPERPDemoNIC --image-urn SUSE:SLES:12:latest --os-type Linux --admin-username <username> --admin-password <password> --vm-size Standard_D11 --os-disk-vhd https://$rgNameLower.blob.core.windows.net/vhds/os.vhd --disable-boot-diagnostics
# azure vm create --resource-group $rgName --location "North Europe" --name SAPERPDemo --nic-name SAPERPDemoNIC --image-urn RedHat:RHEL:7.2:latest --os-type Linux --admin-username <username> --admin-password <password> --vm-size Standard_D11 --os-disk-vhd https://$rgNameLower.blob.core.windows.net/vhds/os.vhd --disable-boot-diagnostics
```

```
#####
# Create a new virtual machine with a VHD that contains the private image that you want to use
#####
azure vm create --resource-group $rgName --location "North Europe" --name SAPERPDemo --nic-name SAPERPDemoNIC --os-type Windows --admin-username <username> --admin-password <password> --vm-size Standard_D11 --os-disk-vhd https://$rgNameLower.blob.core.windows.net/vhds/os.vhd -Q <path to image vhd> --disable-boot-diagnostics
#azure vm create --resource-group $rgName --location "North Europe" --name SAPERPDemo --nic-name SAPERPDemoNIC --os-type Linux --admin-username <username> --admin-password <password> --vm-size Standard_D11 --os-disk-vhd https://$rgNameLower.blob.core.windows.net/vhds/os.vhd -Q <path to image vhd> --disable-boot-diagnostics
```

* Optionally add additional disks and restore necessary content. Be aware that all blob names (URLs to the blobs) must be unique within Azure.

```
# Optional: Attach additional data disks
azure vm disk attach-new --resource-group $rgName --vm-name SAPERPDemo --size-in-gb 1023 --vhd-name datadisk
```

##### Template
You can use the sample templates on the azure-quickstart-templates repository on github.

* [Simple Linux VM](https://github.com/Azure/azure-quickstart-templates/tree/master/101-vm-simple-linux)
* [Simple Windows VM](https://github.com/Azure/azure-quickstart-templates/tree/master/101-vm-simple-windows)
* [VM from image](https://github.com/Azure/azure-quickstart-templates/tree/master/101-vm-from-user-image)

### Implement a set of VMs which need to communicate within Azure
This Cloud-Only scenario is a typical scenario for training and demo purposes where the software representing the demo/training scenario is spread over multiple VMs. The different components installed in the different VMs need to communicate with each other. Again, in this scenario no on-premises network communication or Cross-Premises scenario is needed.

This scenario is an extension of the installation described in chapter [Single VM with SAP NetWeaver demo/training scenario][planning-guide-7.1] of this document. In this case more virtual machines will be added to an existing resource group. In the following example the training landscape consists of an SAP ASCS/SCS VM, a VM running a DBMS and an SAP Application Server instance VM.

Before you build this scenario you need to think about basic settings as already exercised in the scenario before.

#### Resource Group and Virtual Machine naming
All resource group names must be unique. Develop your own naming scheme of your resources, such as `<rg-name`>-suffix.

The virtual machine name has to be unique within the resource group.

#### Setup Network for communication between the different VMs
![Set of VMs within an Azure Virtual Network][planning-guide-figure-1900]

To prevent naming collisions with clones of the same training/demo landscapes, you need to create an Azure Virtual Network for every landscape. DNS name resolution will be provided by Azure or you can configure your own DNS server outside Azure (not to be further discussed here). In this scenario we do not configure our own DNS. For all virtual machines inside one Azure Virtual Network communication via hostnames will be enabled.

The reasons to separate training or demo landscapes by virtual networks and not only resource groups could be:

* The SAP landscape as set up needs its own AD/OpenLDAP and a Domain Server needs to be part of each of the landscapes.  
* The SAP landscape as set up has components that need to work with fixed IP addresses.

More details about Azure Virtual Networks and how to define them can be found in [this article][virtual-networks-create-vnet-arm-pportal].

## Deploying SAP VMs with Corporate Network Connectivity (Cross-Premises)
You run a SAP landscape and want to divide the deployment between bare-metal for high-end DBMS servers, on-premises virtualized environments for application layers and smaller 2-Tier configured SAP systems and Azure IaaS. The base assumption is that SAP systems within one SAP landscape need to communicate with each other and with many other software components deployed in the company, independent of their deployment form. There also should be no differences introduced by the deployment form for the end user connecting with SAP GUI or other interfaces. These conditions can only be met when we have the on-premises Active Directory/OpenLDAP and DNS services extended to the Azure systems through site-to-site/multi-site connectivity or private connections like Azure ExpressRoute.

In order to get more background on the implementation details of SAP on Azure, we encourage you to read chapter [Concepts of Cloud-Only deployment of SAP instances][planning-guide-7] of this document which explains some of the basics constructs of Azure and how these should be used with SAP applications in Azure.

### Scenario of a SAP landscape
The Cross-Premises scenario can be roughly described like in the graphics below:

![Site-to-Site connectivity between on-premises and Azure assets][planning-guide-figure-2100]

The scenario shown above describes a scenario where the on-premises AD/OpenLDAP and DNS is extended to Azure. On the on-premises side, a certain IP address range is reserved per Azure subscription. The IP address range will be assigned to an Azure Virtual Network on the Azure side.

#### Security considerations
The minimum requirement is the use of secure communication protocols such as SSL/TLS for browser access or VPN-based connections for system access to the Azure services. The assumption is that companies handle the VPN connection between their corporate network and Azure very differently. Some companies might blankly open all the ports. Some other companies might want to be very precise in which ports they need to open, etc.

In the table below typical SAP communication ports are listed. Basically it is sufficient to open the SAP gateway port.

| Service | Port Name | Example `<nn`> = 01 | Default Range (min-max) | Comment |
| --- | --- | --- | --- | --- |
| Dispatcher |sapdp`<nn>` see * |3201 |3200 – 3299 |SAP Dispatcher, used by SAP GUI for Windows and Java |
| Message server |sapms`<sid`> see ** |3600 |free sapms`<anySID`> |sid = SAP-System-ID |
| Gateway |sapgw`<nn`> see * |3301 |free |SAP gateway, used for CPIC and RFC communication |
| SAP router |sapdp99 |3299 |free |Only CI (central instance) Service names can be reassigned in /etc/services to an arbitrary value after installation. |

*) nn = SAP Instance Number

**) sid = SAP-System-ID

More detailed information on ports required for different SAP products or services by SAP products can be found here
<http://scn.sap.com/docs/DOC-17124>.
With this document you should be able to open dedicated ports in the VPN device necessary for specific SAP products and scenarios.

Other security measures when deploying VMs in such a scenario could be to create a [Network Security Group][virtual-networks-nsg] to define access rules.

### Dealing with different Virtual Machine Series
In the course of last 12 months Microsoft added many more VM types that differ either in number of vCPUs, memory or more important on hardware it is running on. Not all those VMs are supported with SAP (see supported VM types in SAP Note [1928533]). Some of those VMs run on different host hardware generations. These host hardware generations are getting deployed in the granularity of an Azure Scale-Unit. Means cases may arise where the different VM sizes you chose can’t be run on the same Scale-Unit. An Availability Set is limited in the ability to span Scale-Units based of different hardware.  E.g. if you want to run the DBMS on A5-A11 VMs and the SAP application layer on G-Series VMs, you would be forced to deploy a single SAP system or different SAP systems within different Availability Sets.

#### Printing on a local network printer from SAP instance in Azure
##### Printing over TCP/IP in Cross-Premises scenario
Setting up your on-premises TCP/IP based network printers in an Azure VM is overall the same as in your corporate network, assuming you do have a VPN Site-To-Site tunnel or ExpressRoute connection established.

- - -
> ![Windows][Logo_Windows] Windows
>
> To do this:
>
> * Some network printers come with a configuration wizard which makes it easy to set up your printer in an Azure VM. If no wizard software has been distributed with the
>   printer the “manual” way to set up the printer is to create a new TCP/IP printer port.
> * Open Control Panel -> Devices and Printers -> Add a printer
> * Choose Add a printer using a TCP/IP address or hostname
> * Type in the IP address of the printer
> * Printer Port standard 9100
> * If necessary install the appropriate printer driver manually.
>
> ![Linux][Logo_Linux] Linux
>
> * like for Windows just follow the standard procedure to install a network printer
> * just follow the public Linux guides for [SUSE](https://www.suse.com/documentation/sles-12/book_sle_deployment/data/sec_y2_hw_print.html) or [Red Hat](https://access.redhat.com/documentation/en-US/Red_Hat_Enterprise_Linux/6/html/Deployment_Guide/sec-Printer_Configuration.html) on how to add a printer.
>
>

- - -
![Network printing][planning-guide-figure-2200]

##### Host-based printer over SMB (shared printer) in Cross-Premises scenario
Host-based printers are not network-compatible by design. But a host-based printer can be shared among computers on a network as long as the printer is connected to a powered-on computer. Connect your corporate network either Site-To-Site or ExpressRoute and share your local printer. The SMB protocol uses NetBIOS instead of DNS as name service. The NetBIOS host name can be different from the DNS host name. The standard case is that the NetBIOS host name and the DNS host name are identical. The DNS domain does not make sense in the NetBIOS name space. Accordingly, the fully qualified DNS host name consisting of the DNS host name and DNS domain must not be used in the NetBIOS name space.

The printer share is identified by a unique name in the network:

* Host name of the SMB host (always needed).
* Name of the share (always needed).
* Name of the domain if printer share is not in the same domain as SAP system.
* Additionally, a user name and a password may be required to access the printer share.

How to:

- - -
> ![Windows][Logo_Windows] Windows
>
> Share your local printer.
> In the Azure VM open the Windows Explorer and type in the share name of the printer.
> A printer installation wizard will guide you through the installation process.
>
> ![Linux][Logo_Linux] Linux
>
> Here are some examples of documentation about configuring network printers in Linux or including
> a chapter regarding printing in Linux. It will work the same way in an Azure Linux VM as long as
> the VM is part of a VPN :
>
> * SLES <https://en.opensuse.org/SDB:Printing_via_SMB_(Samba)_Share_or_Windows_Share>
> * RHEL <https://access.redhat.com/documentation/en-US/Red_Hat_Enterprise_Linux/6/html/Deployment_Guide/s1-printing-smb-printer.html>
>
>

- - -
##### USB Printer (printer forwarding)
In Azure the ability of the Remote Desktop Services to provide users the access to their local printer devices in a remote session is not available.

- - -
> ![Windows][Logo_Windows] Windows
>
> More details on printing with Windows can be found here: <http://technet.microsoft.com/library/jj590748.aspx>.
>
>

- - -
#### Integration of SAP Azure Systems into Correction and Transport System (TMS) in Cross-Premises
The SAP Change and Transport System (TMS) needs to be configured to export and import transport request across systems in the landscape. We assume that the development instances of an SAP system (DEV) are located in Azure whereas the quality assurance (QA) and productive systems (PRD) are on-premises. Furthermore, we assume that there is a central transport directory.

##### Configuring the Transport Domain
Configure your Transport Domain on the system you designated as the Transport Domain Controller as described in [Configuring the Transport Domain Controller](http://help.sap.com/erp2005_ehp_04/helpdata/en/44/b4a0b47acc11d1899e0000e829fbbd/content.htm). A system user TMSADM will be created and the required RFC destination will be generated. You may check these RFC connections using the transaction SM59. Hostname resolution must be enabled across your transport domain.

How to:

* In our scenario we decided the on-premises QAS system will be the CTS domain controller. Call transaction STMS. The TMS dialog box appears. A Configure Transport Domain dialog box is displayed. (This dialog box only appears if you have not yet configured a transport domain.)
* Make sure that the automatically created user TMSADM is authorized (SM59 -> ABAP Connection -> TMSADM@E61.DOMAIN_E61 -> Details -> Utilities(M) -> Authorization Test). The initial screen of transaction STMS should show that this SAP System is now functioning as the controller of the transport domain as shown here:

![Initial screen of transaction STMS on the domain controller][planning-guide-figure-2300]

#### Including SAP Systems in the Transport Domain
The sequence of including an SAP system in a transport domain looks as follows:

* On the DEV system in Azure go to the transport system (Client 000) and call transaction STMS. Choose Other Configuration from the dialog box and continue with Include System in Domain. Specify the Domain Controller as target host ([Including SAP Systems in the Transport Domain](http://help.sap.com/erp2005_ehp_04/helpdata/en/44/b4a0c17acc11d1899e0000e829fbbd/content.htm?frameset=/en/44/b4a0b47acc11d1899e0000e829fbbd/frameset.htm)). The system is now waiting to be included in the transport domain.
* For security reasons, you then have to go back to the domain controller to confirm your request. Choose System Overview and Approve of the waiting system. Then confirm the prompt and the configuration will be distributed.

This SAP system now contains the necessary information about all the other SAP systems in the transport domain. At the same time, the address data of the new SAP system is sent to all the other SAP systems, and the SAP system is entered in the transport profile of the transport control program. Check whether RFCs and access to the transport directory of the domain work.

Continue with the configuration of your transport system as usual as described in the documentation [Change and Transport System](http://help.sap.com/saphelp_nw70ehp3/helpdata/en/48/c4300fca5d581ce10000000a42189c/content.htm?frameset=/en/44/b4a0b47acc11d1899e0000e829fbbd/frameset.htm).

How to:

* Make sure your STMS on premises is configured correctly.
* Make sure the hostname of the Transport Domain Controller can be resolved by your virtual machine on Azure and vice visa.
* Call transaction STMS -> Other Configuration -> Include System in Domain.
* Confirm the connection in the on premises TMS system.
* Configure transport routes, groups and layers as usual.

In site-to-site connected Cross-Premises scenarios, the latency between on-premises and Azure still can be substantial. If we follow the sequence of transporting objects through development and test systems to production or think about applying transports or support packages to the different systems, you realize that, dependent on the location of the central transport directory, some of the systems will encounter high latency reading or writing data in the central transport directory. The situation is similar to SAP landscape configurations where the different systems are spread through different data centers with substantial distance between the data centers.

In order to work around such latency and have the systems work fast in reading or writing to or from the transport directory, you can setup two STMS transport domains (one for on-premises and one with the systems in Azure and link the transport domains. Please check this documentation which explains the principles behind this concept in the SAP TMS:
<http://help.sap.com/saphelp_me60/helpdata/en/c4/6045377b52253de10000009b38f889/content.htm?frameset=/en/57/38dd924eb711d182bf0000e829fbfe/frameset.htm>.

How to:

* Set up a transport domain on each location (on-premises and Azure) using transaction STMS
  <http://help.sap.com/saphelp_nw70ehp3/helpdata/en/44/b4a0b47acc11d1899e0000e829fbbd/content.htm>
* Link the domains with a domain link and confirm the link between the two domains.
  <http://help.sap.com/saphelp_nw73ehp1/helpdata/en/a3/139838280c4f18e10000009b38f8cf/content.htm>
* Distribute the configuration to the linked system.

#### RFC traffic between SAP instances located in Azure and on-premises (Cross-Premises)
RFC traffic between systems which are on-premises and in Azure needs to work. To setup a connection call transaction SM59 in a source system where you need to define an RFC connection towards the target system. The configuration is similar to the standard setup of an RFC Connection.

We assume that in the Cross-Premises scenario, the VMs which run SAP systems that need to communicate with each other are in the same domain. Therefore the setup of an RFC connection between SAP systems does not differ from the setup steps and inputs in on-premises scenarios.

#### Accessing ‘local’ fileshares from SAP instances located in Azure or vice versa
SAP instances located in Azure need to access file shares which are within the corporate premises. In addition, on-premises SAP instances need to access file shares which are located in Azure. To enable the file shares you must configure the permissions and sharing options on the local system. Make sure to open the ports on the VPN or ExpressRoute connection between Azure and your datacenter.

## Supportability
### <a name="6f0a47f3-a289-4090-a053-2521618a28c3"></a>Azure Monitoring Solution for SAP
In order to enable the monitoring of mission critical SAP systems on Azure the SAP monitoring tools SAPOSCOL or SAP Host Agent get data off the Azure Virtual Machine Service host via an Azure Monitoring Extension for SAP. Since the demands by SAP were very specific to SAP applications, Microsoft decided not to generically implement the required functionality into Azure, but leave it for customers to deploy the necessary monitoring components and configurations to their Virtual Machines running in Azure. However, deployment and lifecycle management of the monitoring components will be mostly automated by Azure.

#### Solution design
The solution developed to enable SAP Monitoring is based on the architecture of Azure VM Agent and Extension framework. The idea of the Azure VM Agent and Extension framework is to allow installation of software application(s) available in the Azure VM Extension gallery within a VM. The principle idea behind this concept is to allow (in cases like the Azure Monitoring Extension for SAP), the deployment of special functionality into a VM and the configuration of such software at deployment time.

Since February 2014, the ‘Azure VM Agent’ that enables handling of specific Azure VM Extensions within the VM is injected into Windows VMs by default on VM creation in the Azure Portal. In case of SUSE or Red Hat Linux the VM agent is already part of the
Azure Marketplace image. In case one would upload a Linux VM from on-premises to Azure the VM agent has to be installed manually.

The basic building blocks of the Monitoring solution in Azure for SAP looks like this:

![Microsoft Azure Extension components][planning-guide-figure-2400]

As shown in the block diagram above, one part of the monitoring solution for SAP is hosted in the Azure VM Image and Azure Extension Gallery which is a globally replicated repository that is managed by Azure Operations. It is the responsibility of the joint SAP/MS team working on the Azure implementation of SAP to work with Azure Operations to publish new versions of the Azure Monitoring Extension for SAP. This Azure Monitoring Extension for SAP will use the Microsoft Azure Diagnostics (WAD) Extension or Linux Azure Diagnostics ( LAD ) to get the necessary information.

When you deploy a new Windows VM, the ‘Azure VM Agent’ is automatically added into the VM. The function of this agent is to coordinate the loading and configuration of the Azure Extensions for monitoring of SAP NetWeaver Systems. For Linux VMs the Azure VM Agent is already part of the Azure Marketplace OS image.

However, there is a step that still needs to be executed by the customer. This is the enablement and configuration of the performance collection. The process related to the ‘configuration’ is automated by a PowerShell script or CLI command. The PowerShell script can be downloaded in the Microsoft Azure Script Center as described in the [Deployment Guide][deployment-guide].

The overall Architecture of the Azure monitoring solution for SAP looks like:

![Azure monitoring solution for SAP NetWeaver][planning-guide-figure-2500]

**For the exact how-to and for detailed steps of using these PowerShell cmdlets or CLI command during deployments, follow the instructions given in the [Deployment Guide][deployment-guide].**

### Integration of Azure located SAP instance into SAProuter
SAP instances running in Azure need to be accessible from SAProuter as well.

![SAP-Router Network Connection][planning-guide-figure-2600]

A SAProuter enables the TCP/IP communication between participating systems if there is no direct IP connection. This provides the advantage that no end-to-end connection between the communication partners is necessary on network level. The SAProuter is listening on port 3299 by default.
To connect SAP instances through a SAProuter you need to give the SAProuter string and host name with any attempt to connect.

## SAP NetWeaver AS Java
So far the focus of the document has been SAP NetWeaver in general or the SAP NetWeaver ABAP stack. In this small section, specific considerations for the SAP Java stack are listed. One of the most important SAP NetWeaver Java exclusively based applications is the SAP Enterprise Portal. Other SAP NetWeaver based applications like SAP PI and SAP Solution Manager use both the SAP NetWeaver ABAP and Java stacks. Therefore, there certainly is a need to consider specific aspects related to the SAP NetWeaver Java stack as well.

### SAP Enterprise Portal
The setup of an SAP Portal in an Azure Virtual Machine does not differ from an on premises installation if you are deploying in Cross-Premises scenarios. Since the DNS is done by on-premises, the port settings of the individual instances can be done as configured on-premises. The recommendations and restrictions described in this document so far apply for an application like SAP Enterprise Portal or the SAP NetWeaver Java stack in general.

![Exposed SAP Portal][planning-guide-figure-2700]

A special deployment scenario by some customers is the direct exposure of the SAP Enterprise Portal to the Internet while the virtual machine host is connected to the company network via site-to-site VPN tunnel or ExpressRoute. For such a scenario, you have to make sure that specific ports are open and not blocked by firewall or network security group. The same mechanics would need to be applied when you want to connect to an SAP Java instance from on-premises in a Cloud-Only scenario.

The initial portal URI is http(s):`<Portalserver`>:5XX00/irj where the port is formed by 50000 plus (Systemnumber × 100). The default portal URI of SAP system 00 is `<dns name`>.`<azure region`>.Cloudapp.azure.com:PublicPort/irj. For more details, have a look a
<http://help.sap.com/saphelp_nw70ehp1/helpdata/de/a2/f9d7fed2adc340ab462ae159d19509/frameset.htm>.

![Endpoint configuration][planning-guide-figure-2800]

If you want to customize the URL and/or ports of your SAP Enterprise Portal, please check this documentation:

* [Change Portal URL](http://wiki.scn.sap.com/wiki/display/EP/Change+Portal+URL)
* [Change Default port numbers, Portal port numbers](http://wiki.scn.sap.com/wiki/display/NWTech/Change+Default++port+numbers%2C+Portal+port+numbers)

<a name="7cf991a1-badd-40a9-944e-7baae842a058"></a>
## High Availability (HA) and Disaster Recovery (DR) for SAP NetWeaver running on Azure Virtual Machines
### Definition of terminologies
The Term **high availability (HA)** is generally related to a set of technologies that minimizes IT disruptions by providing business continuity of IT services through redundant, fault-tolerant or failover protected components inside the **same** data center. In our case, within one Azure Region.

**Disaster recovery (DR)** is also targeting minimizing IT services disruption, and their recovery but across **different** data centers, that are usually located hundreds of kilometers away. In our case usually between different Azure Regions within the same geopolitical region or as established by you as a customer.

### Overview of High Availability
We can separate the discussion about SAP high availability in Azure into two parts:

* **Azure infrastructure high availability**, e.g. HA of compute (VMs), network, storage etc. and its benefits for increasing SAP application availability.
* **SAP application high availability**, e.g. HA of SAP software components:
  * SAP application servers
  * SAP ASCS/SCS instance
  * DB server

and how it can be combined with Azure infrastructure HA.

SAP High Availability in Azure has some differences compared to SAP High Availability in an on-premises physical or virtual environment. The following paper from SAP describes standard SAP High Availability configurations in virtualized environments on Windows: <http://scn.sap.com/docs/DOC-44415>. There is no sapinst-integrated SAP-HA configuration for Linux like it exists for Windows. Regarding SAP HA on-premises for Linux find more information here : <http://scn.sap.com/docs/DOC-8541>.

### Azure Infrastructure High Availability
There is no single-VM SLA available on Azure Virtual Machines right now. To get an idea how the availability of a single VM might look like you can simply build the product of the different available Azure SLAs: <https://azure.microsoft.com/support/legal/sla/>.

The basis for the calculation is 30 days per month, or 43200 minutes. Therefore, 0.05% downtime corresponds to 21.6 minutes. As usual, the availability of the different services will multiply in the following way:

(Availability Service #1/100) * (Availability Service #2/100) * (Availability Service #3/100) *…

Like:

(99.95/100) * (99.9/100) * (99.9/100) = 0.9975 or an overall availability of 99.75%.

#### Virtual Machine (VM) High Availability
There are two types of Azure platform events that can affect the availability of your virtual machines: planned maintenance and unplanned maintenance.

* Planned maintenance events are periodic updates made by Microsoft to the underlying Azure platform to improve overall reliability, performance, and security of the platform infrastructure that your virtual machines run on.
* Unplanned maintenance events occur when the hardware or physical infrastructure underlying your virtual machine has faulted in some way. This may include local network failures, local disk failures, or other rack level failures. When such a failure is detected, the Azure platform will automatically migrate your virtual machine from the unhealthy physical server hosting your virtual machine to a healthy physical server. Such events are rare, but may also cause your virtual machine to reboot.

More details can be found in this documentation: <http://azure.microsoft.com/documentation/articles/virtual-machines-manage-availability>

#### Azure Storage Redundancy
The data in your Microsoft Azure Storage Account is always replicated to ensure durability and high availability, meeting the Azure Storage SLA even in the face of transient hardware failures

Since Azure Storage is keeping 3 images of the data by default, RAID5 or RAID1 across multiple Azure disks are not necessary.

More details can be found in this article: <http://azure.microsoft.com/documentation/articles/storage-redundancy/>

#### Utilizing Azure Infrastructure VM Restart to Achieve “Higher Availability” of SAP Applications
If you decide not to use functionalities like Windows Server Failover Clustering (WSFC) or a Linux equivalent ( the latter one is not supported yet on Azure in combination with SAP software ), Azure VM Restart is utilized to protect a SAP System against planned and unplanned downtime of the Azure physical server infrastructure and overall underlying Azure platform.

> [!NOTE]
> It is important to mention that Azure VM Restart primarily protects VMs and NOT applications. VM Restart does not offer high availability for SAP applications, but it does offer a certain level of infrastructure availability and therefore indirectly “higher availability” of SAP systems. There is also no SLA for the time it will take to restart a VM after a planned or unplanned host outage. Therefore, this method of ‘high availability’ is not suitable for critical components of a SAP system like (A)SCS or DBMS.
>
>

Another important infrastructure element for high availability is storage. E.g. Azure Storage SLA is 99,9 % availability. If one deploys all VMs with its disks into a single Azure Storage Account, potential Azure Storage unavailability will cause unavailability of all VMs that are placed in that Azure Storage Account, and also all SAP components running inside of those VMs.  

Instead of putting all VMs into one single Azure Storage Account, you can also use dedicated storage accounts for each VM, and in this way increase overall VM and SAP application availability by using multiple independent Azure Storage Accounts.

A sample architecture of a SAP NetWeaver system that uses Azure infrastructure HA could look like this:

![Utilizing Azure infrastructure HA to achieve SAP application “higher” availability][planning-guide-figure-2900]

For critical SAP components we achieved the following so far :

* High Availability of SAP Application Servers (AS)

SAP application server instances are redundant components. Each SAP AS instance is deployed on its own VM, that is running in a different Azure Fault and Upgrade Domain (see chapters [Fault Domains][planning-guide-3.2.1] and [Upgrade Domains][planning-guide-3.2.2]). This is ensured by using Azure Availability Sets (see chapter [Azure Availability Sets][planning-guide-3.2.3]). Potential planned or unplanned unavailability of an Azure Fault or Upgrade Domain will cause unavailability of a restricted number of VMs with their SAP AS instances.
Each SAP AS instance is placed in its own Azure Storage account – potential unavailability of one Azure Storage Account will cause unavailability of only one VM with its SAP AS instance. However, be aware that there is a limit of Azure Storage Accounts within one Azure subscription. To ensure automatic start of (A)SCS instance after the VM reboot, make sure to set Autostart parameter in (A)SCS instance start profile described in chapter [Using Autostart for SAP instances][planning-guide-11.5].
Please also read chapter [High Availability for SAP Application Servers][planning-guide-11.4.1] for more details.

* *Higher* Availability of SAP (A)SCS instance

Here we utilize Azure VM Restart to protect the VM with installed SAP (A)SCS instance. In the case of planned or unplanned downtime of Azure severs, VMs will be restarted on another available server. As mentioned earlier, Azure VM Restart primarily protects VMs and NOT applications, in this case the (A)SCS instance. Through the VM Restart we’ll reach indirectly “higher availability” of SAP (A)SCS instance. To insure automatic start of (A)SCS instance after the VM reboot, make sure to set Autostart parameter in (A)SCS instance start profile described in chapter [Using Autostart for SAP instances][planning-guide-11.5]. This means the (A)SCS instance as a Single Point of Failure (SPOF) running in a single VM will be the determinative factor for the availability of the whole SAP landscape.

* *Higher* Availability of DBMS Server

Here, similar to the SAP (A)SCS instance use case, we utilize Azure VM Restart to protect the VM with installed DBMS software, and we achieve “higher availability” of DBMS software through VM Restart.
DBMS running in a single VM is also a SPOF, and it is the determinative factor for the availability of the whole SAP landscape.

### SAP Application High Availability on Azure IaaS
To achieve full SAP system high availability, we need to protect all critical SAP system components, e.g. redundant SAP application servers, and unique components (e.g. Single Point of Failure) like SAP (A)SCS instance and DBMS.

#### <a name="5d9d36f9-9058-435d-8367-5ad05f00de77"></a>High Availability for SAP Application Servers
For the SAP application servers/dialog instances it’s not necessary to think about a specific high availability solution. High availability is simply achieved by redundancy and thereby having enough of them in different virtual machines. They should all be placed in the same Azure Availability Set to avoid that the VMs might be updated at the same time during planned maintenance downtime. The basic functionality which builds on different Upgrade and Fault Domains within an Azure Scale Unit was already introduced in chapter [Upgrade Domains][planning-guide-3.2.2]. Azure Availability Sets were presented in chapter [Azure Availability Sets][planning-guide-3.2.3] of this document.

There is no infinite number of Fault and Upgrade Domains that can be used by an Azure Availability Set within an Azure Scale Unit. This means that putting a number of VMs into one Availability Set sooner or later in the fact that more than one VM ends up in the same Fault or Upgrade Domain

Deploying a few SAP application server instances in their dedicated VMs and assuming that we got 5 Upgrade Domains, the following picture emerges at the end. The actual max number of fault and update domains within an availability set might change in the future :

![HA of SAP Application Servers in Azure][planning-guide-figure-3000]

More details can be found in this documentation: <http://azure.microsoft.com/documentation/articles/virtual-machines-manage-availability>

#### High Availability for the SAP (A)SCS instance on Windows
Windows Server Failover Cluster (WSFC) is a frequently used solution to protect the SAP (A)SCS instance. It is also integrated into sapinst in form of a "HA installation". At this point in time the Azure infrastructure is not able to provide the functionality to set up the required Windows Server Failover Cluster the same way as it's done on-premises.

As of January 2016 the Azure cloud platform running the Windows operating system does not provide the possibility of using a cluster shared volume on a disk shared between two Azure VMs.

A valid solution though is the usage of 3rd-party software which provides a shared volume by synchronous and transparent disk replication which can be integrated into WSFC. This approach implies that only the active cluster node is able to access one of the disk copies at a point in time. As of January 2016 this HA configuration is supported to protect the SAP (A)SCS instance on Windows guest OS on Azure VMs in combination with 3rd-party software SIOS DataKeeper.

The SIOS DataKeeper solution provides a shared disk cluster resource to Windows Failover Clusters by having:

* An additional Azure VHD attached to each of the virtual machines (VMs) that are in a Windows Cluster configuration
* SIOS DataKeeper Cluster Edition running on both VM nodes
* Having SIOS DataKeeper Cluster Edition configured in a way that it synchronously mirrors the content of the additional VHD attached volume from source VMs to additional VHD attached volume of target VM.
* SIOS DataKeeper is abstracting the source and target local volumes and presenting them to Windows Failover Cluster as a single shared disk.

You can find all details on how to install a Windows Failover Cluster with SIOS Datakeeper and SAP in the [Clustering SAP ASCS Instance using Windows Server Failover Cluster on Azure with SIOS DataKeeper][ha-guide-classic] white paper.

#### High Availability for the SAP (A)SCS instance on Linux
As of Dec 2015 there is also no equivalent to shared disk WSFC for Linux VMs on Azure. Alternative solutions using 3rd-party software like SIOS for Windows are not validated yet for running SAP on Linux on Azure.

#### High Availability for the SAP database instance
The typical SAP DBMS HA setup is based on two DBMS VMs where DBMS high-availability functionality is used to replicate data from the active DBMS instance to the second VM into a passive DBMS instance.

High Availability and Disaster recovery functionality for DBMS in general as well as specific DBMS are described in the [DBMS Deployment Guide][dbms-guide].

#### End-to-End High Availability for the Complete SAP System
Here are two examples of a complete SAP NetWeaver HA architecture in Azure - one for Windows and one for Linux.
The concepts as explained below may need to be compromised a bit when you deploy many SAP systems and the number of VMs deployed are exceeding the maximum limit of Storage Accounts per subscription. In such cases, VHDs of VMs need to be combined within one Storage Account. Usually you would do so by combining VHDs of SAP application layer VMs of different SAP systems.  We also combined different VHDs of different DBMS VMs of different SAP systems in one Azure Storage Account. Thereby keeping the IOPS limits of Azure Storage Accounts in mind ( <https://azure.microsoft.com/documentation/articles/storage-scalability-targets> )

##### ![Windows][Logo_Windows] HA on Windows
![SAP NetWeaver Application HA Architecture with SQL Server in Azure IaaS][planning-guide-figure-3200]

The following Azure constructs are used for the SAP NetWeaver system, to minimize impact by infrastructure issues and host patching:

* The complete system is deployed on Azure (required - DBMS layer, (A)SCS instance and complete application layer need to run in the same location).
* The complete system runs within one Azure subscription (required).
* The complete system runs within one Azure Virtual Network (required).
* The separation of the VMs of one SAP system into three Availability Sets is possible even with all the VMs belonging to the same Virtual Network.
* All VMs running DBMS instances of one SAP system are in one Availability Set. We assume that there is more than one VM running DBMS instances per system since native DBMS high availability features are used, like SQL Server AlwaysOn or Oracle Data Guard.
* All VMs running DBMS instances use their own storage account. DBMS data and log files are replicated from one storage account to another storage account using DBMS high availability functions that synchronize the data. Unavailability of one storage account will cause unavailability of one SQL Windows cluster node, but not the whole SQL Server service.
* All VMs running (A)SCS instance of one SAP system are in one Availability Set. Inside of those VMs is configure Windows Sever Failover Cluster (WSFC) to protect (A)SCS instance.
* All VMs running (A)SCS instances use their own storage account. (A)SCS instance files and SAP global folder are replicated from one storage account to another storage account using SIOS DataKeeper replication. Unavailability of one storage account will cause unavailability of one (A)SCS Windows cluster node, but not the whole (A)SCS service.
* ALL the VMs representing the SAP application server layer are in a third Availability Set.
* ALL the VMs running SAP application servers use their own storage account. Unavailability of one storage account will cause unavailability of one SAP application server, where other SAP AS continue to run.

##### ![Linux][Logo_Linux] HA on Linux
The architecture for SAP HA on Linux on Azure is basically the same as for Windows as described above. As of Jan 2016 there are two restrictions though :

* only SAP ASE 16 is currently supported on Linux on Azure without any ASE replication features.
* there is no SAP (A)SCS HA solution supported yet on Linux on Azure

As a consequence as of January 2016 a SAP-Linux-Azure system cannot achieve the same availability as a SAP-Windows-Azure system because of missing HA for the (A)SCS instance and the single-instance SAP ASE database.

### <a name="4e165b58-74ca-474f-a7f4-5e695a93204f"></a>Using Autostart for SAP instances
SAP offered the functionality to start SAP instances immediately after the start of the OS within the VM. The exact steps were documented in  SAP Knowledge Base Article [1909114] - How to start SAP instances automatically using parameter Autostart. However, SAP is not recommending to use the setting anymore because there is no control in the order of instance restarts, assuming more than one VM got affected or multiple instances ran per VM. Assuming a typical Azure scenario of one SAP application server instance in a VM and the case of a single VM eventually getting restarted, the Autostart is not really critical and can be enabled by adding this parameter:

    Autostart = 1

Into the start profile of the SAP ABAP and/or Java instance.

> [!NOTE]
> The Autostart parameter can have some downfalls as well. In more detail, the parameter triggers the start of a SAP ABAP or Java instance when the related Windows/Linux service of the instance is started. That certainly is the case when the operating systems boots up. However, restarts of SAP services are also a common thing for SAP Software Lifecycle Management functionality like SUM or other updates or upgrades. These functionalities are not expecting an instance to be restarted automatically at all. Therefore, the Autostart parameter should be disabled before running such tasks. The Autostart parameter also should not be used for SAP instances that are clustered, like ASCS/SCS/CI.
>
>

See additional information regarding autostart for SAP instances here :

* [Start/Stop SAP along with your Unix Server Start/Stop](http://scn.sap.com/community/unix/blog/2012/08/07/startstop-sap-along-with-your-unix-server-startstop)
* [Starting and Stopping SAP NetWeaver Management Agents](https://help.sap.com/saphelp_nwpi711/helpdata/en/49/9a15525b20423ee10000000a421938/content.htm)
* [How to enable auto Start of HANA Database](http://www.freehanatutorials.com/2012/10/how-to-enable-auto-start-of-hana.html)

### Larger 3-Tier SAP systems
High-Availability aspects of 3-Tier SAP configurations got discussed in earlier sections already. But what about systems where the DBMS server requirements are too large to have it located in Azure, but the SAP application layer could be deployed into Azure?

#### Location of 3-Tier SAP configurations
It is not supported to split the application tier itself or the application and DBMS tier between on-premises and Azure. A SAP system is either completely deployed on-premises OR in Azure. It is also not supported to have some of the application servers run on-premises and some others in Azure. That is the starting point of the discussion. We also are not supporting to have the DBMS components of a SAP system and the SAP application server layer deployed in two different Azure Regions. E.g. DBMS in West US and SAP application layer in Central US. Reason for not supporting such configurations is the latency sensitivity of the SAP NetWeaver architecture.

However, over the course of last year data center partners developed co-locations to Azure Regions. These co-locations often are in very close proximity to the physical Azure data centers within an Azure Region. The short distance and connection of assets in the co-location through ExpressRoute into Azure can result in a latency that is less than 2ms. In such cases, to locate the DBMS layer (including storage SAN/NAS) in such a co-location and the SAP application layer in Azure is possible. As of Dec 2015, we don’t have any deployments like that. But different customers with non-SAP application deployments are using such approaches already.

### Offline Backup of SAP systems
Dependent on the SAP configuration chosen (2-Tier or 3-Tier) there could be a need to backup. The content of the VM itself plus to have a backup of the database. The DBMS related backups are expected to be done with database methods. A detailed description for the different databases, can be found in [DBMS Guide][dbms-guide]. On the other hand, the SAP data can be backed up in an offline manner (including the database content as well) as described in this section or online as described in the next section.

The offline backup would basically require a shutdown of the VM through the Azure Portal and a copy of the base VM disk plus all attached VHDs to the VM. This would preserve a point in time image of the VM and its associated disk. It is recommended to copy the ‘backups’ into a different Azure Storage Account. Hence the procedure described in chapter [Copying disks between Azure Storage Accounts][planning-guide-5.4.2] of this document would apply.
Besides the shutdown using the Azure Portal one can also do it via Powershell or CLI as described here :
<https://azure.microsoft.com/documentation/articles/virtual-machines-deploy-rmtemplates-powershell/>

A restore of that state would consist of deleting the base VM as well as the original disks of the base VM and mounted VHDs, copying back the saved VHDs to the original Storage Account and then redeploying the system.
This article shows an example how to script this process in Powershell :
<http://www.westerndevs.com/azure-snapshots/>

Please make sure to install a new SAP license since restoing a VM backup as described above creates a new hardware key.

### Online backup of an SAP system
Backup of the DBMS is performed with DBMS specific methods as described in the [DBMS Guide][dbms-guide].

Other VMs within the SAP system can be backed up using Azure Virtual Machine Backup functionality. Azure Virtual Machine Backup got introduced early in 2015 and meanwhile is a standard method to backup a complete VM in Azure. Azure Backup stores the backups in Azure and allows a restore of a VM again.

> [!NOTE]
> As of Dec 2015 using VM Backup does NOT keep the unique VM ID which is used for SAP licensing. This means that a restore from a VM
> backup requires installation of a new SAP license key as the restored VM is considered to be a new VM and not a replacement of the
> former one which was saved.
> As of Jan 2016 Azure VM Backup doesn't support VMs that are deployed with Azure Resourc Manager yet.
>
> ![Windows][Logo_Windows] Windows
>
> Theoretically VMs that run databases can be backed up in a consistent manner as well if the DBMS systems supports the Windows VSS
> (Volume Shadow Copy Service <https://msdn.microsoft.com/library/windows/desktop/bb968832(v=vs.85).aspx> ) as e.g. SQL Server does.
> However, be aware that based on Azure VM backups point-in-time restores of databases are not possible. Therefore, the
> recommendation is to perform backups of databases with DBMS functionality instead of relying on Azure VM Backup
>
> To get familiar with Azure Virtual Machine Backup please start here:
> <https://azure.microsoft.com/documentation/articles/backup-azure-vms/>.
>
> Other possibilities are to use a combination of Microsoft Data Protection Manager installed in an Azure VM and Azure Backup to
> backup/restore databases. More information can be found here:
> <https://azure.microsoft.com/documentation/articles/backup-azure-dpm-introduction/>.  
>
> ![Linux][Logo_Linux] Linux
>
> There is no equivalent to Windows VSS in Linux. Therefore only file-consistent backups are possible but not
> application-consistent backups. The SAP DBMS backup should be done using DBMS functionality. The file system
> which includes the SAP related data can be saved e.g. using tar as described here :
> <http://help.sap.com/saphelp_nw70ehp2/helpdata/en/d3/c0da3ccbb04d35b186041ba6ac301f/content.htm>
>
>

### Azure as DR site for production SAP landscapes
Since Mid 2014, extensions to various components around Hyper-V, System Center and Azure enable the usage of Azure as DR site for VMs running on-premise based on Hyper-V.

A blog detailing how to deploy this solution is documented here:
<http://blogs.msdn.com/b/saponsqlserver/archive/2014/11/19/protecting-sap-solutions-with-azure-site-recovery.aspx>

## Summary
The key points of High Availability for SAP systems in Azure are:

* At this point in time, the SAP single point of failure cannot be secured exactly the same way as it can be done in on-premises deployments. The reason is that Shared Disk clusters can’t yet be built in Azure without the use of 3rd party software.
* For the DBMS layer you need to use DBMS functionality that does not rely on shared disk cluster technology. Details are documented in the [DBMS Guide][dbms-guide].
* To minimize the impact of problems within Fault Domains in the Azure infrastructure or host maintenance, you should use Azure Availability Sets:
  * It is recommended to have one Availability Set for the SAP application layer.
  * It is recommended to have a separate Availability Set for the SAP DBMS layer.
  * It is NOT recommended to apply the same Availability set for VMs of different SAP systems.
* For Backup purposes of the SAP DBMS layer, please check the [DBMS Guide][dbms-guide].
* Backing up SAP Dialog instances makes little sense since it is usually faster to redeploy simple dialog instances.
* Backing up the VM which contains the global directory of the SAP system and with it all the profiles of the different instances, does make sense and should be performed with Windows Backup or e.g. tar on Linux. Since there are differences between Windows Server 2008 (R2) and Windows Server 2012 (R2), which make it easier to backup using the more recent Windows Server releases, we recommend to run Windows Server 2012 (R2) as Windows guest operating system.<|MERGE_RESOLUTION|>--- conflicted
+++ resolved
@@ -1,9 +1,5 @@
 ﻿---
-<<<<<<< HEAD
-title: SAP NetWeaver on Azure Virtual Machines (VMs) – Planning and Implementation Guide | Microsoft Docs
-=======
 title: SAP NetWeaver on Azure VMs – Planning and Implementation | Microsoft Docs
->>>>>>> e8cfaf0d
 description: SAP NetWeaver on Azure Virtual Machines (VMs) – Planning and Implementation Guide
 services: virtual-machines-windows
 documentationcenter: ''
