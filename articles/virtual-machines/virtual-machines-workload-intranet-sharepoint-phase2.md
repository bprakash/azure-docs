--- conflicted
+++ resolved
@@ -19,15 +19,9 @@
 
 # SharePoint Intranet Farm Workload Phase 2: Configure domain controllers
 
-<<<<<<< HEAD
-[AZURE.INCLUDE [learn-about-deployment-models](../../includes/learn-about-deployment-models-include.md)] This article covers creating resources with the classic deployment model. 
-
-In this phase of deploying an intranet-only SharePoint 2013 farm with SQL Server AlwaysOn Availability Groups in Azure infrastructure services, you configure two domain controllers in the Azure virtual network in Service Management. Client web requests for SharePoint farm resources can then be authenticated in the Azure virtual network, rather than sending that authentication traffic across the VPN or Azure ExpressRoute connection to your on-premises network.
-=======
 [AZURE.INCLUDE [learn-about-deployment-models](../../includes/learn-about-deployment-models-rm-include.md)] classic deployment model.
 
 In this phase of deploying an intranet-only SharePoint 2013 farm with SQL Server AlwaysOn Availability Groups in Azure infrastructure services, you configure two domain controllers in the Azure virtual network. Client web requests for SharePoint farm resources can then be authenticated in the Azure virtual network, rather than sending that authentication traffic across the site-to-site VPN or Azure ExpressRoute connection to your on-premises network.
->>>>>>> 08be3281
 
 You must complete this phase before moving on to [Phase 3](virtual-machines-workload-intranet-sharepoint-phase3.md). See [Deploying SharePoint with SQL Server AlwaysOn Availability Groups in Azure](virtual-machines-workload-intranet-sharepoint-overview.md) for all of the phases.
 
