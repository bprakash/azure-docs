<properties
<<<<<<< HEAD
	pageTitle="The three-server SharePoint farm Resource Manager template"
	description="Step through the structure of the Azure Resource Manager template for the three-server SharePoint farm."
	services="virtual-machines"
	documentationCenter=""
	authors="JoeDavies-MSFT"
	manager="timlt"
	editor=""
	tags="azure-resource-manager"/>
=======
	pageTitle="The Three-Server SharePoint Farm Resource Manager Template"
	description="Step through the structure of the Azure Resource Manager template for the three-server SharePoint farm."
	services="virtual-machines"
	documentationCenter=""
	authors="davidmu1"
	manager="timlt"
	editor=""/>
>>>>>>> 2cc9ef8e

<tags
	ms.service="virtual-machines"
	ms.workload="infrastructure-services"
<<<<<<< HEAD
	ms.tgt_pltfrm="vm-windows-sharepoint"
	ms.devlang="na"
	ms.topic="article"
	ms.date="07/09/2015"
	ms.author="josephd"/>

# The three-server SharePoint farm Resource Manager template

This topic steps you through the structure of the azuredeploy.json template file for the three-server SharePoint farm. You can see the contents of this template in your browser from [here](https://raw.githubusercontent.com/Azure/azure-quickstart-templates/master/sharepoint-three-vm/azuredeploy.json).

Alternately, to examine a local copy of the azuredeploy.json file, designate a local folder as the location for the file, and then create it (for example, C:\Azure\Templates\SharePointFarm). Fill in the folder name and run these commands at the Azure PowerShell command prompt.
=======
	ms.tgt_pltfrm="na"
	ms.devlang="na"
	ms.topic="article"
	ms.date="04/29/2015"
	ms.author="davidmu"/>

# The Three-Server SharePoint Farm Resource Manager Template

This topic steps you through the structure of the azuredeploy.json template file for the three-server SharePoint farm. You can see the contents of this template in your browser from [here](https://raw.githubusercontent.com/Azure/azure-quickstart-templates/master/sharepoint-three-vm/azuredeploy.json).

Alternately, to examine a local copy of the azuredeploy.json file, designate a local folder as the location for the file and create it (for example, C:\Azure\Templates\SharePointFarm). Fill in the folder name and run these commands at the Azure PowerShell command prompt.
>>>>>>> 2cc9ef8e

	$folderName="<folder name, such as C:\Azure\Templates\SharePointFarm>"
	$webclient = New-Object System.Net.WebClient
	$url = "https://raw.githubusercontent.com/Azure/azure-quickstart-templates/master/sharepoint-three-vm/azuredeploy.json"
	$filePath = $folderName + "\azuredeploy.json"
	$webclient.DownloadFile($url,$filePath)

Open the azuredeploy.json template in a text editor or tool of your choice. The following describes the structure of the template file and the purpose of each section.

## "parameters" section

<<<<<<< HEAD
The **"parameters"** section specifies parameters that are used to input data into a template. You must supply the data when the template is executed. A maximum of 50 parameters can be defined. Here is an example of a parameter for the Azure location:
=======
The "parameters" section specifies parameters that are used to input data into this template. A maximum of 50 parameters can be defined. Here is an example of a parameter for the Azure location:
>>>>>>> 2cc9ef8e

	"deploymentLocation": {
		"type": "string",
		"allowedValues": [
			"West US",
			"East US",
			"West Europe",
			"East Asia",
			"Southeast Asia"
		],
		"metadata": {
			"Description": "The region to deploy the resources into"
		},
		"defaultValue":"West Europe"
	},

## "variables" section

<<<<<<< HEAD
The **"variables"** section specifies variables and their values that the template uses. Variable values can be explicitly set or be derived from parameter values. In contrast to parameters, you do not supply them when you execute the template. A maximum of 100 variables can be defined. Here are some examples:
=======
The "variables" section specifies variables that can be used throughout this template. A maximum of 100 variables can be defined. Here are some examples:
>>>>>>> 2cc9ef8e

	"LBFE": "LBFE",
	"LBBE": "LBBE",
	"RDPNAT": "RDP",
	"spWebNAT": "spWeb",
	"adSubnetName": "adSubnet",
	"sqlSubnetName": "sqlSubnet",
	"spSubnetName": "spSubnet",
	"adNicName": "adNic",
	"sqlNicName": "sqlNic",
	"spNicName": "spNic",

## "resources" section

The **"resources"** section specifies information that is needed to deploy the resources for the SharePoint farm in a resource group. A maximum of 250 resources can be defined and resource dependencies can only be defined 5 levels deep.

This section contains the following subsections:

### Microsoft.Storage/storageAccounts  

This section creates a new storage account for all VHD and disk resources for the farm. Here is the JSON code for the storage account:

	{
	  "type": "Microsoft.Storage/storageAccounts",
	  "name": "[parameters('newStorageAccountName')]",
	  "apiVersion": "2015-05-01-preview",
	  "location": "[parameters('deploymentLocation')]",
	  "properties": {
		"accountType": "[parameters('storageAccountType')]"
	  }
	},

### Microsoft.Network/publicIPAddresses

These sections create a set of public IP addresses through which each virtual machine can be reached over the Internet. Here is an example:

	{
		"apiVersion": "2015-05-01-preview",
		"type": "Microsoft.Network/publicIPAddresses",
		"name": "[variables('adpublicIPAddressName')]",
		"location": "[parameters('deploymentLocation')]",
		"properties": {
			"publicIPAllocationMethod": "[parameters('publicIPAddressType')]",
			"dnsSettings": {
				"domainNameLabel": "[parameters('adDNSPrefix')]"
			}
		}
	},

### Microsoft.Compute/availabilitySets

These sections create three availability sets, one for each tier of the deployment:

- Active Directory domain controllers
- SQL Server cluster
- SharePoint Servers

Here is an example:

	{
		"type": "Microsoft.Compute/availabilitySets",
		"name": "[variables('spAvailabilitySetName')]",
		"apiVersion": "2015-05-01-preview",
		"location": "[parameters('deploymentLocation')]"
	},

### Microsoft.Network/virtualNetworks

These sections create a cloud-only virtual network with three subnets (one for each tier of the deployment), into which the virtual machines are placed. Here is the JSON code:

	{
		"name": "[parameters('virtualNetworkName')]",
		"type": "Microsoft.Network/virtualNetworks",
		"location": "[parameters('deploymentLocation')]",
		"apiVersion": "2015-05-01-preview",
		"properties": {
			"addressSpace": {
			"addressPrefixes": [
				"[parameters('virtualNetworkAddressRange')]"
			]
			},
			"subnets": "[variables('subnets')]"
		}
	},


### Microsoft.Network/loadBalancers

These sections create load balancer instances for each virtual machine to provide Network Address Translation (NAT) and traffic filtering for inbound traffic from the Internet. For each load balancer, settings configure the front end, the back end, and inbound NAT rules. For example, there are Remote Desktop traffic rules for each virtual machine and, for the SharePoint Server, a rule to allow inbound web traffic (TCP port 80) from the Internet. Here is the example for the SharePoint Server:


	{
		"apiVersion": "2015-05-01-preview",
		"name": "[variables('spLBName')]",
		"type": "Microsoft.Network/loadBalancers",
		"location": "[parameters('deploymentLocation')]",
		"dependsOn": [
			"[resourceId('Microsoft.Network/publicIPAddresses',variables('sppublicIPAddressName'))]"
		],
		"properties": {
			"frontendIPConfigurations": [
				{
					"name": "[variables('LBFE')]",
					"properties": {
						"publicIPAddress": {
							"id": "[resourceId('Microsoft.Network/publicIPAddresses',variables('sppublicIPAddressName'))]"
						}
					}
				}
			],
			"backendAddressPools": [
				{
					"name": "[variables('LBBE')]"
				}
			],
			"inboundNatRules": [
				{
					"name": "[variables('RDPNAT')]",
					"properties": {
						"frontendIPConfiguration": {
							"id": "[variables('splbFEConfigID')]"
						},
						"protocol": "tcp",
						"frontendPort": "[parameters('RDPPort')]",
						"backendPort": 3389,
						"enableFloatingIP": false
					}
				},
				{
					"name": "[variables('spWebNAT')]",
					"properties": {
						"frontendIPConfiguration": {
							"id": "[variables('splbFEConfigID')]"
						},
						"protocol": "tcp",
						"frontendPort": 80,
						"backendPort": 80,
						"enableFloatingIP": false
					}
				}
			]
		}
	},

### Microsoft.Network/networkInterfaces

These sections create one network interface for each virtual machine and configure a static IP address for the domain controller. Here is the example for the network interface of the domain controller:

	{
		"name": "[variables('adNicName')]",
		"type": "Microsoft.Network/networkInterfaces",
		"location": "[parameters('deploymentLocation')]",
		"dependsOn": [
			"[parameters('virtualNetworkName')]",
			"[concat('Microsoft.Network/loadBalancers/',variables('adlbName'))]"
		],
		"apiVersion": "2015-05-01-preview",
		"properties": {
			"ipConfigurations": [
				{
					"name": "ipconfig1",
					"properties": {
						"privateIPAllocationMethod": "Static",
						"privateIPAddress": "[parameters('adNicIPAddress')]",
						"subnet": {
							"id": "[variables('adSubnetRef')]"
						},
						"loadBalancerBackendAddressPools": [
							{
								"id": "[variables('adBEAddressPoolID')]"
							}
						],
						"loadBalancerInboundNatRules": [
							{
								"id": "[variables('adRDPNATRuleID')]"
							}
						]
					}
				}
			]
		}
	},


### Microsoft.Compute/virtualMachines

These sections create and configure the three virtual machines in the deployment.

The first section creates and configures the domain controller, which:

- Specifies the storage account, availability set, network interface, and load balancer instance.
- Adds an extra disk.
- Runs a PowerShell script to configure the domain controller.

Here is the JSON code:

		{
			"apiVersion": "2015-05-01-preview",
			"type": "Microsoft.Compute/virtualMachines",
			"name": "[parameters('adVMName')]",
			"location": "[parameters('deploymentLocation')]",
			"dependsOn": [
				"[resourceId('Microsoft.Storage/storageAccounts',parameters('newStorageAccountName'))]",
				"[resourceId('Microsoft.Network/networkInterfaces',variables('adNicName'))]",
				"[resourceId('Microsoft.Compute/availabilitySets', variables('adAvailabilitySetName'))]",
				"[resourceId('Microsoft.Network/loadBalancers',variables('adlbName'))]"
			],
			"properties": {
				"hardwareProfile": {
					"vmSize": "[parameters('adVMSize')]"
				},
				"availabilitySet": {
					"id": "[resourceId('Microsoft.Compute/availabilitySets', variables('adAvailabilitySetName'))]"
				},
				"osProfile": {
					"computername": "[parameters('adVMName')]",
					"adminUsername": "[parameters('adminUsername')]",
					"adminPassword": "[parameters('adminPassword')]"
				},
				"storageProfile": {
					"imageReference": {
						"publisher": "[parameters('adImagePublisher')]",
						"offer": "[parameters('adImageOffer')]",
						"sku": "[parameters('adImageSKU')]",
						"version": "latest"
					},
					"osDisk": {
						"name": "osdisk",
						"vhd": {
							"uri": "[concat('http://',parameters('newStorageAccountName'),'.blob.core.windows.net/',parameters('vmContainerName'),'/',parameters('adVMName'),'-osdisk.vhd')]"
						},
						"caching": "ReadWrite",
						"createOption": "FromImage"
					},
					"dataDisks": [
						{
							"vhd": {
								"uri": "[concat('http://',parameters('newStorageAccountName'),'.blob.core.windows.net/',parameters('vmContainerName'),'/', variables('adDataDisk'),'-1.vhd')]"
							},
							"name": "[concat(parameters('adVMName'),'-data-disk1')]",
							"caching": "None",
							"createOption": "empty",
							"diskSizeGB": "[variables('adDataDiskSize')]",
							"lun": 0
						}
					]
				},
				"networkProfile": {
					"networkInterfaces": [
						{
							"id": "[resourceId('Microsoft.Network/networkInterfaces',variables('adNicName'))]"
						}
					]
				}
			},
			"resources": [
				{
					"type": "Microsoft.Compute/virtualMachines/extensions",
					"name": "[concat(parameters('adVMName'),'/InstallDomainController')]",
					"apiVersion": "2015-05-01-preview",
					"location": "[parameters('deploymentLocation')]",
					"dependsOn": [
						"[resourceId('Microsoft.Compute/virtualMachines', parameters('adVMName'))]"
					],
					"properties": {
						"publisher": "Microsoft.Powershell",
						"type": "DSC",
						"typeHandlerVersion": "1.7",
						"settings": {
							"ModulesUrl": "[variables('adModulesURL')]",
							"ConfigurationFunction": "[variables('adConfigurationFunction')]",
							"Properties": {
								"DomainName": "[parameters('domainName')]",
								"AdminCreds": {
									"UserName": "[parameters('adminUserName')]",
									"Password": "PrivateSettingsRef:AdminPassword"
								}
							}
						},
						"protectedSettings": {
							"Items": {
								"AdminPassword": "[parameters('adminPassword')]"
							}
						}
					}
				}
			]
		},

An additional section for the domain controller starting with **"name": "UpdateVNetDNS"** configures the DNS server of the virtual network to use the static IP address of the domain controller.

The next **"type": "Microsoft.Compute/virtualMachines"** section creates the SQL Server virtual machines in the deployment and:

- Specifies the storage account, availability set, load balancer, virtual network, and network interface.
- Adds an extra disk.

Additional **"Microsoft.Compute/virtualMachines/extensions"** sections call the PowerShell script to configure the SQL Server.

The next **"type": "Microsoft.Compute/virtualMachines"** section creates the SharePoint virtual machine in the deployment, specifying the storage account, availability set, load balancer, virtual network, and network interface. An additional **"Microsoft.Compute/virtualMachines/extensions"** section calls a PowerShell script to configure the SharePoint farm.

Note the overall organization of the subsections of the **"resources"** section of the JSON file:

1.	Create the elements of Azure infrastructure that are required for supporting multiple virtual machines (a storage account, public IP addresses, availability sets, a virtual network, network interfaces, and load balancer instances).
2.	Create the domain controller virtual machine, which uses the previously created common and specific elements of Azure infrastructure, adds a data disk, and runs a PowerShell script. Additionally, update the virtual network to use the static IP address of the domain controller.
3.	Create the SQL Server virtual machine, which uses the previously created common and specific elements of the Azure infrastructure created for the domain controller, adds data disks, and runs a PowerShell script to configure the SQL Server.
4.	Create the SharePoint Server virtual machine, which uses the previously created common and specific elements of the Azure infrastructure and runs a PowerShell script to configure the SharePoint farm.

Your own JSON template to build a multi-tier infrastructure in Azure should follow the same steps:

1.	Create the common (storage account, virtual network), tier-specific (availability sets), and virtual machine-specific (public IP addresses, availability sets, network interfaces, load balancer instances) elements of Azure infrastructure that are required for your deployment.
2.	For each tier in your application (such as authentication, database, web), create and configure the servers in that tier using the common (storage account, virtual network), tier-specific (availability set) and virtual machine-specific (public IP addresses, network interfaces, load balancer instances) elements.

For more information, see [Azure Resource Manager template language](https://msdn.microsoft.com/library/azure/dn835138.aspx).

## Additional Resources

[Azure compute, network and storage providers under Azure Resource Manager](virtual-machines-azurerm-versus-azuresm.md)

<<<<<<< HEAD
[Azure Resource Manager overview](../resource-group-overview.md)

[Authoring Azure Resource Manager templates](../resource-group-authoring-templates.md)
=======
[Azure Resource Manager Overview](resource-group-overview.md)

[Authoring Azure Resource Manager Templates](resource-group-authoring-templates.md)
>>>>>>> 2cc9ef8e

[Virtual machines documentation](http://azure.microsoft.com/documentation/services/virtual-machines/)<|MERGE_RESOLUTION|>--- conflicted
+++ resolved
@@ -1,5 +1,4 @@
 <properties
-<<<<<<< HEAD
 	pageTitle="The three-server SharePoint farm Resource Manager template"
 	description="Step through the structure of the Azure Resource Manager template for the three-server SharePoint farm."
 	services="virtual-machines"
@@ -8,21 +7,10 @@
 	manager="timlt"
 	editor=""
 	tags="azure-resource-manager"/>
-=======
-	pageTitle="The Three-Server SharePoint Farm Resource Manager Template"
-	description="Step through the structure of the Azure Resource Manager template for the three-server SharePoint farm."
-	services="virtual-machines"
-	documentationCenter=""
-	authors="davidmu1"
-	manager="timlt"
-	editor=""/>
->>>>>>> 2cc9ef8e
 
 <tags
 	ms.service="virtual-machines"
-	ms.workload="infrastructure-services"
-<<<<<<< HEAD
-	ms.tgt_pltfrm="vm-windows-sharepoint"
+	ms.workload="infrastructure-services"                                                                                                                                                                                                                                                                                                                                                                                                                                                                                                                                                                                                                                                                                                                                                                                                                                                                                                            ms.tgt_pltfrm="vm-windows-sharepoint"
 	ms.devlang="na"
 	ms.topic="article"
 	ms.date="07/09/2015"
@@ -33,19 +21,6 @@
 This topic steps you through the structure of the azuredeploy.json template file for the three-server SharePoint farm. You can see the contents of this template in your browser from [here](https://raw.githubusercontent.com/Azure/azure-quickstart-templates/master/sharepoint-three-vm/azuredeploy.json).
 
 Alternately, to examine a local copy of the azuredeploy.json file, designate a local folder as the location for the file, and then create it (for example, C:\Azure\Templates\SharePointFarm). Fill in the folder name and run these commands at the Azure PowerShell command prompt.
-=======
-	ms.tgt_pltfrm="na"
-	ms.devlang="na"
-	ms.topic="article"
-	ms.date="04/29/2015"
-	ms.author="davidmu"/>
-
-# The Three-Server SharePoint Farm Resource Manager Template
-
-This topic steps you through the structure of the azuredeploy.json template file for the three-server SharePoint farm. You can see the contents of this template in your browser from [here](https://raw.githubusercontent.com/Azure/azure-quickstart-templates/master/sharepoint-three-vm/azuredeploy.json).
-
-Alternately, to examine a local copy of the azuredeploy.json file, designate a local folder as the location for the file and create it (for example, C:\Azure\Templates\SharePointFarm). Fill in the folder name and run these commands at the Azure PowerShell command prompt.
->>>>>>> 2cc9ef8e
 
 	$folderName="<folder name, such as C:\Azure\Templates\SharePointFarm>"
 	$webclient = New-Object System.Net.WebClient
@@ -57,11 +32,7 @@
 
 ## "parameters" section
 
-<<<<<<< HEAD
 The **"parameters"** section specifies parameters that are used to input data into a template. You must supply the data when the template is executed. A maximum of 50 parameters can be defined. Here is an example of a parameter for the Azure location:
-=======
-The "parameters" section specifies parameters that are used to input data into this template. A maximum of 50 parameters can be defined. Here is an example of a parameter for the Azure location:
->>>>>>> 2cc9ef8e
 
 	"deploymentLocation": {
 		"type": "string",
@@ -80,11 +51,7 @@
 
 ## "variables" section
 
-<<<<<<< HEAD
 The **"variables"** section specifies variables and their values that the template uses. Variable values can be explicitly set or be derived from parameter values. In contrast to parameters, you do not supply them when you execute the template. A maximum of 100 variables can be defined. Here are some examples:
-=======
-The "variables" section specifies variables that can be used throughout this template. A maximum of 100 variables can be defined. Here are some examples:
->>>>>>> 2cc9ef8e
 
 	"LBFE": "LBFE",
 	"LBBE": "LBBE",
@@ -99,7 +66,7 @@
 
 ## "resources" section
 
-The **"resources"** section specifies information that is needed to deploy the resources for the SharePoint farm in a resource group. A maximum of 250 resources can be defined and resource dependencies can only be defined 5 levels deep.
+The **"resources"** section specifies information that is needed to deploy the resources for the SharePoint farm in a resource group. A maximum of 250 resources can be defined, and resource dependencies can only be defined 5 levels deep.
 
 This section contains the following subsections:
 
@@ -399,18 +366,12 @@
 
 For more information, see [Azure Resource Manager template language](https://msdn.microsoft.com/library/azure/dn835138.aspx).
 
-## Additional Resources
+## Additional resources
 
 [Azure compute, network and storage providers under Azure Resource Manager](virtual-machines-azurerm-versus-azuresm.md)
-
-<<<<<<< HEAD
 [Azure Resource Manager overview](../resource-group-overview.md)
 
 [Authoring Azure Resource Manager templates](../resource-group-authoring-templates.md)
-=======
-[Azure Resource Manager Overview](resource-group-overview.md)
-
-[Authoring Azure Resource Manager Templates](resource-group-authoring-templates.md)
->>>>>>> 2cc9ef8e
+
 
 [Virtual machines documentation](http://azure.microsoft.com/documentation/services/virtual-machines/)