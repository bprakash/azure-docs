<properties
	pageTitle="The three-server SharePoint farm Resource Manager template"
	description="Step through the structure of the Azure Resource Manager template for the three-server SharePoint farm."
	services="virtual-machines"
	documentationCenter=""
	authors="JoeDavies-MSFT"
	manager="timlt"
	editor=""
	tags="azure-resource-manager"/>

<tags
	ms.service="virtual-machines"
	ms.workload="infrastructure-services"                                                                                                                                                                                                                                                                                                                                                                                                                                                                                                                                                                                                                                                                                                                                                                                                                                                                                                            ms.tgt_pltfrm="vm-windows-sharepoint"
	ms.devlang="na"
	ms.topic="article"
<<<<<<< HEAD
	ms.date="07/09/2015"
	ms.author="josephd"/>
=======
	ms.date="07/28/2015"
	ms.author="davidmu"/>
>>>>>>> 3e96b41c

# The three-server SharePoint farm Resource Manager template

This topic steps you through the structure of the azuredeploy.json template file for the three-server SharePoint farm. You can see the contents of this template in your browser from [here](https://raw.githubusercontent.com/Azure/azure-quickstart-templates/master/sharepoint-three-vm/azuredeploy.json).

Alternately, to examine a local copy of the azuredeploy.json file, designate a local folder as the location for the file, and then create it (for example, C:\Azure\Templates\SharePointFarm). Fill in the folder name and run these commands at the Azure PowerShell command prompt.

	$folderName="<folder name, such as C:\Azure\Templates\SharePointFarm>"
	$webclient = New-Object System.Net.WebClient
	$url = "https://raw.githubusercontent.com/Azure/azure-quickstart-templates/master/sharepoint-three-vm/azuredeploy.json"
	$filePath = $folderName + "\azuredeploy.json"
	$webclient.DownloadFile($url,$filePath)

Open the azuredeploy.json template in a text editor or tool of your choice. The following describes the structure of the template file and the purpose of each section.

## "parameters" section

The **"parameters"** section specifies parameters that are used to input data into a template. You must supply the data when the template is executed. A maximum of 50 parameters can be defined. Here is an example of a parameter for the Azure location:

	"deploymentLocation": {
		"type": "string",
		"allowedValues": [
			"West US",
			"East US",
			"West Europe",
			"East Asia",
			"Southeast Asia"
		],
		"metadata": {
			"Description": "The region to deploy the resources into"
		},
		"defaultValue":"West Europe"
	},

## "variables" section

The **"variables"** section specifies variables and their values that the template uses. Variable values can be explicitly set or be derived from parameter values. In contrast to parameters, you do not supply them when you execute the template. A maximum of 100 variables can be defined. Here are some examples:

	"LBFE": "LBFE",
	"LBBE": "LBBE",
	"RDPNAT": "RDP",
	"spWebNAT": "spWeb",
	"adSubnetName": "adSubnet",
	"sqlSubnetName": "sqlSubnet",
	"spSubnetName": "spSubnet",
	"adNicName": "adNic",
	"sqlNicName": "sqlNic",
	"spNicName": "spNic",

## "resources" section

The **"resources"** section specifies information that is needed to deploy the resources for the SharePoint farm in a resource group. A maximum of 250 resources can be defined, and resource dependencies can only be defined 5 levels deep.

This section contains the following subsections:

### Microsoft.Storage/storageAccounts  

This section creates a new storage account for all VHD and disk resources for the farm. Here is the JSON code for the storage account:

	{
	  "type": "Microsoft.Storage/storageAccounts",
	  "name": "[parameters('newStorageAccountName')]",
	  "apiVersion": "2015-05-01-preview",
	  "location": "[parameters('deploymentLocation')]",
	  "properties": {
		"accountType": "[parameters('storageAccountType')]"
	  }
	},

### Microsoft.Network/publicIPAddresses

These sections create a set of public IP addresses through which each virtual machine can be reached over the Internet. Here is an example:

	{
		"apiVersion": "2015-05-01-preview",
		"type": "Microsoft.Network/publicIPAddresses",
		"name": "[variables('adpublicIPAddressName')]",
		"location": "[parameters('deploymentLocation')]",
		"properties": {
			"publicIPAllocationMethod": "[parameters('publicIPAddressType')]",
			"dnsSettings": {
				"domainNameLabel": "[parameters('adDNSPrefix')]"
			}
		}
	},

### Microsoft.Compute/availabilitySets

These sections create three availability sets, one for each tier of the deployment:

- Active Directory domain controllers
- SQL Server cluster
- SharePoint Servers

Here is an example:

	{
		"type": "Microsoft.Compute/availabilitySets",
		"name": "[variables('spAvailabilitySetName')]",
		"apiVersion": "2015-05-01-preview",
		"location": "[parameters('deploymentLocation')]"
	},

### Microsoft.Network/virtualNetworks

These sections create a cloud-only virtual network with three subnets (one for each tier of the deployment), into which the virtual machines are placed. Here is the JSON code:

	{
		"name": "[parameters('virtualNetworkName')]",
		"type": "Microsoft.Network/virtualNetworks",
		"location": "[parameters('deploymentLocation')]",
		"apiVersion": "2015-05-01-preview",
		"properties": {
			"addressSpace": {
			"addressPrefixes": [
				"[parameters('virtualNetworkAddressRange')]"
			]
			},
			"subnets": "[variables('subnets')]"
		}
	},


### Microsoft.Network/loadBalancers

These sections create load balancer instances for each virtual machine to provide Network Address Translation (NAT) and traffic filtering for inbound traffic from the Internet. For each load balancer, settings configure the front end, the back end, and inbound NAT rules. For example, there are Remote Desktop traffic rules for each virtual machine and, for the SharePoint Server, a rule to allow inbound web traffic (TCP port 80) from the Internet. Here is the example for the SharePoint Server:


	{
		"apiVersion": "2015-05-01-preview",
		"name": "[variables('spLBName')]",
		"type": "Microsoft.Network/loadBalancers",
		"location": "[parameters('deploymentLocation')]",
		"dependsOn": [
			"[resourceId('Microsoft.Network/publicIPAddresses',variables('sppublicIPAddressName'))]"
		],
		"properties": {
			"frontendIPConfigurations": [
				{
					"name": "[variables('LBFE')]",
					"properties": {
						"publicIPAddress": {
							"id": "[resourceId('Microsoft.Network/publicIPAddresses',variables('sppublicIPAddressName'))]"
						}
					}
				}
			],
			"backendAddressPools": [
				{
					"name": "[variables('LBBE')]"
				}
			],
			"inboundNatRules": [
				{
					"name": "[variables('RDPNAT')]",
					"properties": {
						"frontendIPConfiguration": {
							"id": "[variables('splbFEConfigID')]"
						},
						"protocol": "tcp",
						"frontendPort": "[parameters('RDPPort')]",
						"backendPort": 3389,
						"enableFloatingIP": false
					}
				},
				{
					"name": "[variables('spWebNAT')]",
					"properties": {
						"frontendIPConfiguration": {
							"id": "[variables('splbFEConfigID')]"
						},
						"protocol": "tcp",
						"frontendPort": 80,
						"backendPort": 80,
						"enableFloatingIP": false
					}
				}
			]
		}
	},

### Microsoft.Network/networkInterfaces

These sections create one network interface for each virtual machine and configure a static IP address for the domain controller. Here is the example for the network interface of the domain controller:

	{
		"name": "[variables('adNicName')]",
		"type": "Microsoft.Network/networkInterfaces",
		"location": "[parameters('deploymentLocation')]",
		"dependsOn": [
			"[parameters('virtualNetworkName')]",
			"[concat('Microsoft.Network/loadBalancers/',variables('adlbName'))]"
		],
		"apiVersion": "2015-05-01-preview",
		"properties": {
			"ipConfigurations": [
				{
					"name": "ipconfig1",
					"properties": {
						"privateIPAllocationMethod": "Static",
						"privateIPAddress": "[parameters('adNicIPAddress')]",
						"subnet": {
							"id": "[variables('adSubnetRef')]"
						},
						"loadBalancerBackendAddressPools": [
							{
								"id": "[variables('adBEAddressPoolID')]"
							}
						],
						"loadBalancerInboundNatRules": [
							{
								"id": "[variables('adRDPNATRuleID')]"
							}
						]
					}
				}
			]
		}
	},


### Microsoft.Compute/virtualMachines

These sections create and configure the three virtual machines in the deployment.

The first section creates and configures the domain controller, which:

- Specifies the storage account, availability set, network interface, and load balancer instance.
- Adds an extra disk.
- Runs a PowerShell script to configure the domain controller.

Here is the JSON code:

		{
			"apiVersion": "2015-05-01-preview",
			"type": "Microsoft.Compute/virtualMachines",
			"name": "[parameters('adVMName')]",
			"location": "[parameters('deploymentLocation')]",
			"dependsOn": [
				"[resourceId('Microsoft.Storage/storageAccounts',parameters('newStorageAccountName'))]",
				"[resourceId('Microsoft.Network/networkInterfaces',variables('adNicName'))]",
				"[resourceId('Microsoft.Compute/availabilitySets', variables('adAvailabilitySetName'))]",
				"[resourceId('Microsoft.Network/loadBalancers',variables('adlbName'))]"
			],
			"properties": {
				"hardwareProfile": {
					"vmSize": "[parameters('adVMSize')]"
				},
				"availabilitySet": {
					"id": "[resourceId('Microsoft.Compute/availabilitySets', variables('adAvailabilitySetName'))]"
				},
				"osProfile": {
					"computername": "[parameters('adVMName')]",
					"adminUsername": "[parameters('adminUsername')]",
					"adminPassword": "[parameters('adminPassword')]"
				},
				"storageProfile": {
					"imageReference": {
						"publisher": "[parameters('adImagePublisher')]",
						"offer": "[parameters('adImageOffer')]",
						"sku": "[parameters('adImageSKU')]",
						"version": "latest"
					},
					"osDisk": {
						"name": "osdisk",
						"vhd": {
							"uri": "[concat('http://',parameters('newStorageAccountName'),'.blob.core.windows.net/',parameters('vmContainerName'),'/',parameters('adVMName'),'-osdisk.vhd')]"
						},
						"caching": "ReadWrite",
						"createOption": "FromImage"
					},
					"dataDisks": [
						{
							"vhd": {
								"uri": "[concat('http://',parameters('newStorageAccountName'),'.blob.core.windows.net/',parameters('vmContainerName'),'/', variables('adDataDisk'),'-1.vhd')]"
							},
							"name": "[concat(parameters('adVMName'),'-data-disk1')]",
							"caching": "None",
							"createOption": "empty",
							"diskSizeGB": "[variables('adDataDiskSize')]",
							"lun": 0
						}
					]
				},
				"networkProfile": {
					"networkInterfaces": [
						{
							"id": "[resourceId('Microsoft.Network/networkInterfaces',variables('adNicName'))]"
						}
					]
				}
			},
			"resources": [
				{
					"type": "Microsoft.Compute/virtualMachines/extensions",
					"name": "[concat(parameters('adVMName'),'/InstallDomainController')]",
					"apiVersion": "2015-05-01-preview",
					"location": "[parameters('deploymentLocation')]",
					"dependsOn": [
						"[resourceId('Microsoft.Compute/virtualMachines', parameters('adVMName'))]"
					],
					"properties": {
						"publisher": "Microsoft.Powershell",
						"type": "DSC",
						"typeHandlerVersion": "1.7",
						"settings": {
							"ModulesUrl": "[variables('adModulesURL')]",
							"ConfigurationFunction": "[variables('adConfigurationFunction')]",
							"Properties": {
								"DomainName": "[parameters('domainName')]",
								"AdminCreds": {
									"UserName": "[parameters('adminUserName')]",
									"Password": "PrivateSettingsRef:AdminPassword"
								}
							}
						},
						"protectedSettings": {
							"Items": {
								"AdminPassword": "[parameters('adminPassword')]"
							}
						}
					}
				}
			]
		},

An additional section for the domain controller starting with **"name": "UpdateVNetDNS"** configures the DNS server of the virtual network to use the static IP address of the domain controller.

The next **"type": "Microsoft.Compute/virtualMachines"** section creates the SQL Server virtual machines in the deployment and:

- Specifies the storage account, availability set, load balancer, virtual network, and network interface.
- Adds an extra disk.

Additional **"Microsoft.Compute/virtualMachines/extensions"** sections call the PowerShell script to configure the SQL Server.

The next **"type": "Microsoft.Compute/virtualMachines"** section creates the SharePoint virtual machine in the deployment, specifying the storage account, availability set, load balancer, virtual network, and network interface. An additional **"Microsoft.Compute/virtualMachines/extensions"** section calls a PowerShell script to configure the SharePoint farm.

Note the overall organization of the subsections of the **"resources"** section of the JSON file:

1.	Create the elements of Azure infrastructure that are required for supporting multiple virtual machines (a storage account, public IP addresses, availability sets, a virtual network, network interfaces, and load balancer instances).
2.	Create the domain controller virtual machine, which uses the previously created common and specific elements of Azure infrastructure, adds a data disk, and runs a PowerShell script. Additionally, update the virtual network to use the static IP address of the domain controller.
3.	Create the SQL Server virtual machine, which uses the previously created common and specific elements of the Azure infrastructure created for the domain controller, adds data disks, and runs a PowerShell script to configure the SQL Server.
4.	Create the SharePoint Server virtual machine, which uses the previously created common and specific elements of the Azure infrastructure and runs a PowerShell script to configure the SharePoint farm.

Your own JSON template to build a multi-tier infrastructure in Azure should follow the same steps:

1.	Create the common (storage account, virtual network), tier-specific (availability sets), and virtual machine-specific (public IP addresses, availability sets, network interfaces, load balancer instances) elements of Azure infrastructure that are required for your deployment.
2.	For each tier in your application (such as authentication, database, web), create and configure the servers in that tier using the common (storage account, virtual network), tier-specific (availability set) and virtual machine-specific (public IP addresses, network interfaces, load balancer instances) elements.

For more information, see [Azure Resource Manager template language](https://msdn.microsoft.com/library/azure/dn835138.aspx).

## Additional resources

[Azure compute, network and storage providers under Azure Resource Manager](virtual-machines-azurerm-versus-azuresm.md)
[Azure Resource Manager overview](../resource-group-overview.md)

[Authoring Azure Resource Manager templates](../resource-group-authoring-templates.md)


[Virtual machines documentation](http://azure.microsoft.com/documentation/services/virtual-machines/)<|MERGE_RESOLUTION|>--- conflicted
+++ resolved
@@ -13,13 +13,8 @@
 	ms.workload="infrastructure-services"                                                                                                                                                                                                                                                                                                                                                                                                                                                                                                                                                                                                                                                                                                                                                                                                                                                                                                            ms.tgt_pltfrm="vm-windows-sharepoint"
 	ms.devlang="na"
 	ms.topic="article"
-<<<<<<< HEAD
-	ms.date="07/09/2015"
-	ms.author="josephd"/>
-=======
 	ms.date="07/28/2015"
 	ms.author="davidmu"/>
->>>>>>> 3e96b41c
 
 # The three-server SharePoint farm Resource Manager template
 
@@ -373,10 +368,9 @@
 
 ## Additional resources
 
-[Azure compute, network and storage providers under Azure Resource Manager](virtual-machines-azurerm-versus-azuresm.md)
+[Azure compute, network, and storage providers under Azure Resource Manager](virtual-machines-azurerm-versus-azuresm.md)
 [Azure Resource Manager overview](../resource-group-overview.md)
 
 [Authoring Azure Resource Manager templates](../resource-group-authoring-templates.md)
 
-
 [Virtual machines documentation](http://azure.microsoft.com/documentation/services/virtual-machines/)