--- conflicted
+++ resolved
@@ -26,15 +26,9 @@
 ## Collect activity logs
 To start troubleshooting, collect the activity logs to identify the error associated with the issue. The following links contain detailed information on the process:
 
-<<<<<<< HEAD
-[Troubleshooting resource group deployments with Azure Portal](../azure-resource-manager/resource-manager-troubleshoot-deployments-portal.md)
-
-[Audit operations with Resource Manager](../azure-resource-manager/resource-group-audit.md)
-=======
 [View deployment operations](../azure-resource-manager/resource-manager-deployment-operations.md)
 
 [View activity logs to manage Azure resources](../azure-resource-manager/resource-group-audit.md)
->>>>>>> e8cfaf0d
 
 ## Issue: Error when starting a stopped VM
 You try to start a stopped VM but get an allocation failure.
