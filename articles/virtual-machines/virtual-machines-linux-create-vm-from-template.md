<properties
	pageTitle="Create a Linux VM using a Azure template | Microsoft Azure"
	description="Create a Linux VM on Azure using an Azure Resource Manager template."
	services="virtual-machines-linux"
	documentationCenter=""
	authors="vlivech"
	manager="timlt"
	editor=""
	tags="azure-service-management,azure-resource-manager" />

<tags
	ms.service="virtual-machines-linux"
	ms.workload="infrastructure-services"
	ms.tgt_pltfrm="vm-linux"
	ms.devlang="na"
	ms.topic="hero-article"
	ms.date="04/29/2016"
	ms.author="v-livech"/>

# Create a Linux VM using an Azure template

This article shows how to quickly deploy a Linux Virtual Machine on Azure using an Azure Template.  The article requires an Azure account ([get a free trial](https://azure.microsoft.com/pricing/free-trial/)] and [the Azure CLI](../xplat-cli-install.md) logged in (`azure login`) and in resource manager mode (`azure config mode arm`).  You can also quickly deploy a Linux VM using the [Azure Portal](virtual-machines-linux-quick-create-portal.md) or the [Azure CLI](virtual-machines-linux-quick-create-cli.md).


## Quick Command

In the following command examples, replace the values between &lt; and &gt; with the values from your own environment.

```bash
<<<<<<< HEAD
ahmet@fedora$ azure group create \
-n quicksecuretemplate \
-l eastus \
--template-uri https://raw.githubusercontent.com/squillace/azure-quickstart-templates/streamline/101-vm-sshkey/azuredeploy.json
=======
azure group create \
-n quicksecuretemplate \
-l eastus \
--template-uri https://raw.githubusercontent.com/azure/azure-quickstart-templates/master/101-vm-sshkey/azuredeploy.json
>>>>>>> c6affc86
```

## Detailed Walkthrough

Templates allow you to create VMs on Azure with settings that you want to customize during the launch, things like usernames and hostnames. For this article we will focus on launching an Ubuntu VM using an Azure template that creates a network security group (NSG) with only one port open (22 for SSH) and which requires SSH keys for login.

Azure Resource Manager templates are JSON files that can be used for simple one-off tasks -- like launching an Ubuntu VM as done in this article -- or to construct complex Azure configurations of entire environments like a testing, dev or production deployment from the networking to the OS to application stack deployment.

## Create the Linux VM

<<<<<<< HEAD
The following code example shows how to call `azure group create` to create a resource group and deploy an SSH-secured Linux VM at the same time using [this Azure Resource Manager template](https://raw.githubusercontent.com/squillace/azure-quickstart-templates/streamline/101-vm-sshkey/azuredeploy.json). Remember that in your example you need to use names that are unique to your environment. This example uses `quicksecuretemplate` as the resource group name, `securelinux` as the VM name, and `quicksecurelinux` as a subdomain name.

```bash
ahmet@fedora$ azure group create \
-n quicksecuretemplate \
-l eastus \
--template-uri https://raw.githubusercontent.com/squillace/azure-quickstart-templates/streamline/101-vm-sshkey/azuredeploy.json
=======
The following code example shows how to call `azure group create` to create a resource group and deploy an SSH-secured Linux VM at the same time using [this Azure Resource Manager template](https://raw.githubusercontent.com/azure/azure-quickstart-templates/master/101-vm-sshkey/azuredeploy.json). Remember that in your example you need to use names that are unique to your environment. This example uses `quicksecuretemplate` as the resource group name, `securelinux` as the VM name, and `quicksecurelinux` as a subdomain name.

```bash
azure group create \
-n quicksecuretemplate \
-l eastus \
--template-uri https://raw.githubusercontent.com/azure/azure-quickstart-templates/master/101-vm-sshkey/azuredeploy.json
```

Output

```bash
>>>>>>> c6affc86
info:    Executing command group create
+ Getting resource group quicksecuretemplate
+ Creating resource group quicksecuretemplate
info:    Created resource group quicksecuretemplate
info:    Supply values for the following parameters
sshKeyData: ssh-rsa AAAAB3Nza<..ssh public key text..>VQgwjNjQ== vlivech@azure
+ Initializing template configurations and parameters
+ Creating a deployment
info:    Created template deployment "azuredeploy"
data:    Id:                  /subscriptions/<..subid text..>/resourceGroups/quicksecuretemplate
data:    Name:                quicksecuretemplate
data:    Location:            eastus
data:    Provisioning State:  Succeeded
data:    Tags: null
data:
info:    group create command OK
```

You can create a new resource group and deploy a VM using the `--template-uri` parameter, or you can download or create a template locally and pass the template using the `--template-file` parameter with a path to the template file as an argument. The Azure CLI prompts you for the parameters required by the template.

## Next steps

Once you create Linux VMs with templates, you'll want to see what other app frameworks are available to deploy with templates. Search the [templates gallery](https://azure.microsoft.com/documentation/templates/) to discover what app frameworks to deploy next.<|MERGE_RESOLUTION|>--- conflicted
+++ resolved
@@ -27,17 +27,10 @@
 In the following command examples, replace the values between &lt; and &gt; with the values from your own environment.
 
 ```bash
-<<<<<<< HEAD
-ahmet@fedora$ azure group create \
--n quicksecuretemplate \
--l eastus \
---template-uri https://raw.githubusercontent.com/squillace/azure-quickstart-templates/streamline/101-vm-sshkey/azuredeploy.json
-=======
 azure group create \
 -n quicksecuretemplate \
 -l eastus \
 --template-uri https://raw.githubusercontent.com/azure/azure-quickstart-templates/master/101-vm-sshkey/azuredeploy.json
->>>>>>> c6affc86
 ```
 
 ## Detailed Walkthrough
@@ -48,15 +41,6 @@
 
 ## Create the Linux VM
 
-<<<<<<< HEAD
-The following code example shows how to call `azure group create` to create a resource group and deploy an SSH-secured Linux VM at the same time using [this Azure Resource Manager template](https://raw.githubusercontent.com/squillace/azure-quickstart-templates/streamline/101-vm-sshkey/azuredeploy.json). Remember that in your example you need to use names that are unique to your environment. This example uses `quicksecuretemplate` as the resource group name, `securelinux` as the VM name, and `quicksecurelinux` as a subdomain name.
-
-```bash
-ahmet@fedora$ azure group create \
--n quicksecuretemplate \
--l eastus \
---template-uri https://raw.githubusercontent.com/squillace/azure-quickstart-templates/streamline/101-vm-sshkey/azuredeploy.json
-=======
 The following code example shows how to call `azure group create` to create a resource group and deploy an SSH-secured Linux VM at the same time using [this Azure Resource Manager template](https://raw.githubusercontent.com/azure/azure-quickstart-templates/master/101-vm-sshkey/azuredeploy.json). Remember that in your example you need to use names that are unique to your environment. This example uses `quicksecuretemplate` as the resource group name, `securelinux` as the VM name, and `quicksecurelinux` as a subdomain name.
 
 ```bash
@@ -69,7 +53,6 @@
 Output
 
 ```bash
->>>>>>> c6affc86
 info:    Executing command group create
 + Getting resource group quicksecuretemplate
 + Creating resource group quicksecuretemplate
