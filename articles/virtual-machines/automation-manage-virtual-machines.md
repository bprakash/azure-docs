<properties
	pageTitle="Manage VMs using Azure Automation | Microsoft Azure"
	description="Learn about how the Azure Automation service can be used to manage Azure virtual machines at scale."
	services="virtual-machines, automation"
	documentationCenter=""
	authors="jodoglevy"
	manager="eamono"
	editor=""/>

<tags
	ms.service="virtual-machines"
	ms.workload="infrastructure-services"
	ms.tgt_pltfrm="na"
	ms.devlang="na"
	ms.topic="article"
<<<<<<< HEAD
	ms.date="01/21/2016"
=======
	ms.date="1/20/2016"
>>>>>>> cfa69909
	ms.author="jolevy"/>



#Managing Azure Virtual Machines using Azure Automation

This guide introduces you to the Azure Automation service and how it can be used to simplify managing your Azure virtual machines.


## What is Azure Automation?

[Azure Automation](http://azure.microsoft.com/services/automation/) is an Azure service for simplifying cloud management through process automation. By using Azure Automation, long-running, manual, error-prone, and frequently repeated tasks can be automated to increase reliability, efficiency, and time-to-value for your organization.

Azure Automation provides a highly reliable and highly available workflow execution engine that scales to meet your needs as your organization grows. In Azure Automation, processes can be kicked off manually, by third-party systems, or at scheduled intervals so that tasks happen exactly when needed.

You can lower operational overhead and free up IT and DevOps staff to focus on work that adds business value by running your cloud management tasks automatically with Azure Automation.


## How can Azure Automation help manage Azure virtual machines?

Virtual machines can be managed in Azure Automation by using [Azure PowerShell](https://msdn.microsoft.com/library/azure/jj156055.aspx). Azure Automation includes the Azure PowerShell cmdlets, so you can perform all of your virtual machine management tasks within the service. You can also pair the cmdlets in Azure Automation with the cmdlets for other Azure services, to automate complex tasks across Azure services and third-party systems.


## Next steps

Now that you've learned the basics of Azure Automation and how it can be used to manage Azure virtual machines, learn more:

- [Azure Automation Overview](../automation/automation-intro.md)
- [My first runbook](../automation/automation-first-runbook-graphical.md)
- [Azure Automation learning map](http://azure.microsoft.com/documentation/learning-paths/automation)
<|MERGE_RESOLUTION|>--- conflicted
+++ resolved
@@ -1,50 +1,46 @@
-<properties
-	pageTitle="Manage VMs using Azure Automation | Microsoft Azure"
-	description="Learn about how the Azure Automation service can be used to manage Azure virtual machines at scale."
-	services="virtual-machines, automation"
-	documentationCenter=""
-	authors="jodoglevy"
-	manager="eamono"
-	editor=""/>
-
-<tags
-	ms.service="virtual-machines"
-	ms.workload="infrastructure-services"
-	ms.tgt_pltfrm="na"
-	ms.devlang="na"
+<properties
+	pageTitle="Manage VMs using Azure Automation | Microsoft Azure"
+	description="Learn about how the Azure Automation service can be used to manage Azure virtual machines at scale."
+	services="virtual-machines, automation"
+	documentationCenter=""
+	authors="jodoglevy"
+	manager="eamono"
+	editor=""/>
+
+<tags
+	ms.service="virtual-machines"
+	ms.workload="infrastructure-services"
+	ms.tgt_pltfrm="na"
+	ms.devlang="na"
 	ms.topic="article"
-<<<<<<< HEAD
 	ms.date="01/21/2016"
-=======
-	ms.date="1/20/2016"
->>>>>>> cfa69909
-	ms.author="jolevy"/>
-
-
-
-#Managing Azure Virtual Machines using Azure Automation
-
-This guide introduces you to the Azure Automation service and how it can be used to simplify managing your Azure virtual machines.
-
-
-## What is Azure Automation?
-
-[Azure Automation](http://azure.microsoft.com/services/automation/) is an Azure service for simplifying cloud management through process automation. By using Azure Automation, long-running, manual, error-prone, and frequently repeated tasks can be automated to increase reliability, efficiency, and time-to-value for your organization.
-
-Azure Automation provides a highly reliable and highly available workflow execution engine that scales to meet your needs as your organization grows. In Azure Automation, processes can be kicked off manually, by third-party systems, or at scheduled intervals so that tasks happen exactly when needed.
-
-You can lower operational overhead and free up IT and DevOps staff to focus on work that adds business value by running your cloud management tasks automatically with Azure Automation.
-
-
-## How can Azure Automation help manage Azure virtual machines?
-
-Virtual machines can be managed in Azure Automation by using [Azure PowerShell](https://msdn.microsoft.com/library/azure/jj156055.aspx). Azure Automation includes the Azure PowerShell cmdlets, so you can perform all of your virtual machine management tasks within the service. You can also pair the cmdlets in Azure Automation with the cmdlets for other Azure services, to automate complex tasks across Azure services and third-party systems.
-
-
-## Next steps
-
-Now that you've learned the basics of Azure Automation and how it can be used to manage Azure virtual machines, learn more:
-
-- [Azure Automation Overview](../automation/automation-intro.md)
-- [My first runbook](../automation/automation-first-runbook-graphical.md)
-- [Azure Automation learning map](http://azure.microsoft.com/documentation/learning-paths/automation)
+	ms.author="jolevy"/>
+
+
+
+#Managing Azure Virtual Machines using Azure Automation
+
+This guide introduces you to the Azure Automation service and how it can be used to simplify managing your Azure virtual machines.
+
+
+## What is Azure Automation?
+
+[Azure Automation](http://azure.microsoft.com/services/automation/) is an Azure service for simplifying cloud management through process automation. By using Azure Automation, long-running, manual, error-prone, and frequently repeated tasks can be automated to increase reliability, efficiency, and time-to-value for your organization.
+
+Azure Automation provides a highly reliable and highly available workflow execution engine that scales to meet your needs as your organization grows. In Azure Automation, processes can be kicked off manually, by third-party systems, or at scheduled intervals so that tasks happen exactly when needed.
+
+You can lower operational overhead and free up IT and DevOps staff to focus on work that adds business value by running your cloud management tasks automatically with Azure Automation.
+
+
+## How can Azure Automation help manage Azure virtual machines?
+
+Virtual machines can be managed in Azure Automation by using [Azure PowerShell](https://msdn.microsoft.com/library/azure/jj156055.aspx). Azure Automation includes the Azure PowerShell cmdlets, so you can perform all of your virtual machine management tasks within the service. You can also pair the cmdlets in Azure Automation with the cmdlets for other Azure services, to automate complex tasks across Azure services and third-party systems.
+
+
+## Next steps
+
+Now that you've learned the basics of Azure Automation and how it can be used to manage Azure virtual machines, learn more:
+
+- [Azure Automation Overview](../automation/automation-intro.md)
+- [My first runbook](../automation/automation-first-runbook-graphical.md)
+- [Azure Automation learning map](http://azure.microsoft.com/documentation/learning-paths/automation)