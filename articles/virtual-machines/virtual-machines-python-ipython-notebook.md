--- conflicted
+++ resolved
@@ -1,283 +1,256 @@
-<properties
-<<<<<<< HEAD
-	pageTitle="Create an IPython Notebook on Azure | Microsoft Azure"
-	description="Learn how to deploy the IPython Notebook on Azure on a Linux or Windows virtual machine."
-	services="virtua-lmachines"
-=======
-	pageTitle="Create an Jupyter/IPython Notebook | Microsoft Azure"
-	description="Learn how to deploy the Jupyter/IPython Notebook on a Linux virtual machine created with the resource manager deployment model in Azure."
-	services="virtual-machines"
->>>>>>> 08be3281
-	documentationCenter="python"
-	authors="crwilcox"
-	manager="wpickett"
-	editor=""
-	tags=“azure-service-management,azure-resource-manager"/>
-
-<tags
-	ms.service="virtual-machines"
-	ms.workload="infrastructure-services"
-	ms.tgt_pltfrm="vm-linux"
-	ms.devlang="python"
-	ms.topic="article"
-	ms.date="11/10/2015"
-	ms.author="crwilcox"/>
-
-<<<<<<< HEAD
-# IPython Notebook on Azure
-
-[AZURE.INCLUDE [learn-about-deployment-models](../../includes/learn-about-deployment-models-include.md)].
-
-The [IPython project](http://ipython.org) provides a collection of tools for scientific computing that include powerful interactive shells, high-performance and easy to use parallel libraries and a web-based environment called the IPython Notebook. The Notebook provides a working environment for interactive computing that combines code execution with the creation of a live computational document. These notebook files can contain arbitrary text, mathematical formulas, input code, results, graphics, videos and any other kind of media that a modern web browser is capable of displaying.
-
-Whether you're absolutely new to Python and want to learn it in a fun, interactive environment or do some serious parallel/technical computing, the IPython Notebook is a great choice. As an illustration of its capabilities, the
-following screenshot shows the IPython Notebook being used, in combination with the SciPy and Matplotlib packages, to analyze the structure of a sound recording.
-=======
-# Jupyter Notebook on Azure
-
-The [Jupyter project](http://jupyter.org), formerly the [IPython project](http://ipython.org), provides a collection of tools for scientific computing using powerful interactive shells that combine code execution with the creation of a live computational document. These notebook files can contain arbitrary text, mathematical formulas, input code, results, graphics, videos and any other kind of media that a modern web browser is capable of displaying. Whether you're absolutely new to Python and want to learn it in a fun, interactive environment or do some serious parallel/technical computing, the Jupyter Notebook is a great choice.
->>>>>>> 08be3281
-
-![Screenshot](./media/virtual-machines-python-ipython-notebook/ipy-notebook-spectral.png)
-Using SciPy and Matplotlib packages to analyze the structure of a sound recording.
-
-
-## Jupyter Two Ways: Azure Notebooks or Custom Deployment
-Azure provides a service that you can use to [quickly start using Jupyter
-](http://blogs.technet.com/b/machinelearning/archive/2015/07/24/introducing-jupyter-notebooks-in-azure-ml-studio.aspx).  By using the Azure Notebook Service, you can easily gain access to Jupyter's web-accessible interface to
-scalable computational resources with all the power of Python and its many
-libraries.  Since the installation is handled by the service, users can access these
-resources without the need for administration and configuration by the user.
-
-If the notebook service does not work for your scenario please continue to read this article which will will show you how to deploy the Jupyter Notebook on Microsoft Azure, using Linux virtual machines (VMs).
-
-[AZURE.INCLUDE [learn-about-deployment-models](../../includes/learn-about-deployment-models-rm-include.md)] classic deployment model.
-
-[AZURE.INCLUDE [create-account-and-vms-note](../../includes/create-account-and-vms-note.md)]
-
-## Create and configure a VM on Azure
-
-The first step is to create a virtual machine (VM)  running on Azure.
-This VM is a complete operating system in the cloud and will be used to
-run the Jupyter Notebook. Azure is capable of running both Linux and Windows
-virtual machines, and we will cover the setup of Jupyter on both types of virtual machines.
-
-### Create a Linux VM and open a port for Jupyter
-
-Follow the instructions given [here][portal-vm-linux] to create a virtual machine of the *Ubuntu* distribution. This tutorial uses Ubuntu Server 14.04 LTS. We'll assume the user name *azureuser*.
-
-After the virtual machine deploys we need to open up a security rule on the network security group.  From the Azure portal, go to **Network Security Groups** and open the tab for the Security Group corresponding to your VM. You need to add an Inbound Security rule with the following settings:
-**TCP** for the protocol, **\*** for the source (public) port and **9999** for the destination (private) port.
-
-![Screenshot](./media/virtual-machines-python-ipython-notebook/azure-add-endpoint.png)
-
-While in your Network Security Group, click on **Network Interfaces** and note the **Public IP Address** as it will be needed to connect to your VM in the next step.
-
-## Install required software on the VM
-
-To run the Jupyter Notebook on our VM, we must first install Jupyter and
-its dependencies. Connect to your linux vm using ssh and the username/password pair you chose when you created the vm. In this tutorial we will use PuTTY and connect from Windows.
-
-### Installing Jupyter on Ubuntu
-Install Anaconda, a popular data science python distribution, using one of the links provided from [Continuum Analytics](https://www.continuum.io/downloads).  As of the writing of this document, the below links are the most up to date versions.
-
-#### Anaconda Installs for Linux
-<table>
-  <th>Python 3.4</th>
-  <th>Python 2.7</th>
-  <tr>
-    <td>
-		<a href='https://3230d63b5fc54e62148e-c95ac804525aac4b6dba79b00b39d1d3.ssl.cf1.rackcdn.com/Anaconda3-2.3.0-Linux-x86_64.sh'>64 bit</href>
-	</td>
-    <td>
-		<a href='https://3230d63b5fc54e62148e-c95ac804525aac4b6dba79b00b39d1d3.ssl.cf1.rackcdn.com/Anaconda-2.3.0-Linux-x86_64.sh'>64 bit</href>
-	</td>
-  </tr>
-  <tr>
-    <td>
-		<a href='https://3230d63b5fc54e62148e-c95ac804525aac4b6dba79b00b39d1d3.ssl.cf1.rackcdn.com/Anaconda3-2.3.0-Linux-x86.sh'>32 bit</href>
-	</td>
-    <td>
-		<a href='https://3230d63b5fc54e62148e-c95ac804525aac4b6dba79b00b39d1d3.ssl.cf1.rackcdn.com/Anaconda-2.3.0-Linux-x86.sh'>32 bit</href>
-	</td>  
-  </tr>
-</table>
-
-
-#### Installing Anaconda3 2.3.0 64-bit on Ubuntu
-As an example, this is how you can install Anaconda on Ubuntu
-
-	# install anaconda
-	cd ~
-	mkdir -p anaconda
-	cd anaconda/
-	curl -O https://3230d63b5fc54e62148e-c95ac804525aac4b6dba79b00b39d1d3.ssl.cf1.rackcdn.com/Anaconda3-2.3.0-Linux-x86_64.sh
-	sudo bash Anaconda3-2.3.0-Linux-x86_64.sh -b -f -p /anaconda3
-
-	# clean up home directory
-	cd ..
-	rm -rf anaconda/
-
-	# Update Jupyter to the latest install and generate its config file
-	sudo /anaconda3/bin/conda install -f jupyter -y
-	/anaconda3/bin/jupyter-notebook --generate-config
-
-
-![Screenshot](./media/virtual-machines-python-ipython-notebook/anaconda-install.png)
-
-
-### Configuring Jupyter and using SSL
-After installing we need to take a moment to setup the configuration files for Jupyter. If you experience troubles with configuring Jupyter it may be helpful to look at the [Jupyter Documentation for Running a Notebook Server](http://jupyter-notebook.readthedocs.org/en/latest/public_server.html).
-
-Next we `cd` to the profile directory to create our SSL certificate and edit
-the profiles configuration file.
-
-On Linux use the following command.
-
-    cd ~/.jupyter
-
-Use the following command to create the SSL certificate(Linux and Windows).
-
-    openssl req -x509 -nodes -days 365 -newkey rsa:1024 -keyout mycert.pem -out mycert.pem
-
-Note that since we are creating a self-signed SSL certificate, when connecting
-to the notebook your browser will give you a security warning.  For long-term
-production use, you will want to use a properly signed certificate associated
-with your organization.  Since certificate management is beyond the scope of
-this demo, we will stick to a self-signed certificate for now.
-
-In addition to using a certificate, you must also provide a password to protect
-your notebook from unauthorized use.  For security reasons Jupyter uses
-encrypted passwords in its configuration file, so you'll need to encrypt your
-password first.  IPython provides a utility to do so; at a command prompt run the following command.
-
-    /anaconda3/bin/python -c "import IPython;print(IPython.lib.passwd())"
-
-This will prompt you for a password and confirmation, and will then print the password. Note this for the following step.
-
-    Enter password:
-    Verify password:
-    sha1:b86e933199ad:a02e9592e59723da722.. (elided the rest for security)
-
-Next, we will edit the profile's configuration file, which is the
-`jupyter_notebook_config.py` file in the directory you are in.  Note that this file may not exist -- just create it if that is the case.  This
-file has a number of fields and by default all are commented out.  You can open
-this file with any text editor of your liking, and you should ensure that it
-has at least the following content. Be sure to replace the password with the sha1 from the previous step.
-
-    c = get_config()
-
-    # You must give the path to the certificate file.
-    c.NotebookApp.certfile = u'/home/azureuser/.jupyter/mycert.pem'
-
-    # Create your own password as indicated above
-    c.NotebookApp.password = u'sha1:b86e933199ad:a02e9592e5 etc... '
-
-    # Network and browser details. We use a fixed port (9999) so it matches
-    # our Azure setup, where we've allowed :wqtraffic on that port
-    c.NotebookApp.ip = '*'
-    c.NotebookApp.port = 9999
-    c.NotebookApp.open_browser = False
-
-### Run the Jupyter Notebook
-
-At this point we are ready to start the Jupyter Notebook. To do this,
-navigate to the directory you want to store notebooks in and start
-the Jupyter Notebook server with the following command.
-
-    /anaconda3/bin/jupyter-notebook
-
-You should now be able to access your Jupyter Notebook at the address
-`https://[PUBLIC-IP-ADDRESS]:9999`.
-
-When you first access your notebook, the login page asks for your password. And
-once you log in, you will see the "Jupyter Notebook Dashboard", which is the
-ontrol center for all notebook operations.  From this page you can create
-new notebooks and open existing ones.
-
-![Screenshot](./media/virtual-machines-python-ipython-notebook/jupyter-tree-view.png)
-
-### Using the Jupyter Notebook
-
-If you click the **New** button, you will see the following opening page.
-
-![Screenshot](./media/virtual-machines-python-ipython-notebook/jupyter-untitled-notebook.png)
-
-The area marked with an `In []:` prompt is the input area, and here you can
-type any valid Python code and it will execute when you hit `Shift-Enter` or
-click on the "Play" icon (the right-pointing triangle in the toolbar).
-
-## A powerful paradigm: live computational documents with rich media
-
-The notebook itself should feel very natural to anyone who has used Python and
-a word processor, because it is in some ways a mix of both: you can execute
-blocks of Python code, but you can also keep notes and other text by changing
-the style of a cell from "Code" to "Markdown" using the drop-down menu in the
-toolbar.
-
-Jupyter is much more than a word processor as it allows the
-mixing of computation and rich media (text, graphics, video and virtually
-anything a modern web browser can display). You can mix, text, code, videos and more!
-
-![Screenshot](./media/virtual-machines-python-ipython-notebook/jupyter-editing-experience.png)
-
-And with the power of Python's many excellent libraries for scientific and
-technical computing, in the following screenshot, a simple calculation can be performed with the same ease
-as a complex network analysis, all in one environment.
-
-This paradigm of mixing the power of the modern web with live computation
-offers many possibilities, and is ideally suited for the cloud; the Notebook
-can be used:
-
-* As a computational scratchpad to record exploratory work on a problem.
-
-* To share results with colleagues, either in 'live' computational form or in
-  hardcopy formats (HTML, PDF).
-
-* To distribute and present live teaching materials that involve computation,
-  so students can immediately experiment with the real code, modify it and
-  re-execute it interactively.
-
-* To provide "executable papers" that present the results of research in a way
-  that can be immediately reproduced, validated and extended by others.
-
-* As a platform for collaborative computing: multiple users can log in to the
-  same notebook server to share a live computational session.
-
-
-If you go to the IPython source code [repository][], you will find an entire
-directory with notebook examples which you can download and then experiment with on your own Azure Jupyter VM.  Simply download the `.ipynb` files from the site and upload them onto the dashboard of your notebook Azure VM (or download them directly into the VM).
-
-## Conclusion
-
-The Jupyter Notebook provides a powerful interface for accessing interactively
-the power of the Python ecosystem on Azure.  It covers a wide range of
-usage cases including simple exploration and learning Python, data analysis and
-visualization, simulation and parallel computing. The resulting Notebook
-documents contain a complete record of the computations that are performed and
-can be shared with other Jupyter users.  The Jupyter Notebook can be used as a
-local application, but it is ideally suited for cloud deployments on Azure
-
-The core features of Jupyter are also available inside Visual Studio via the
-[Python Tools for Visual Studio][] (PTVS). PTVS is a free and open-source plug-in
-from Microsoft that turns Visual Studio into an advanced Python development
-environment that includes an advanced editor with IntelliSense, debugging,
-profiling and parallel computing integration.
-
-## Next steps
-
-For more information, see the [Python Developer Center](/develop/python/).
-
-<<<<<<< HEAD
-
-[Tornado]:      http://www.tornadoweb.org/          "Tornado"
-[PyZMQ]:        https://github.com/zeromq/pyzmq     "PyZMQ"
-[NumPy]:        http://www.numpy.org/               "NumPy"
-[Matplotlib]:   http://matplotlib.sourceforge.net/  "Matplotlib"
-[portal-vm-windows]: /manage/windows/tutorials/virtual-machine-from-gallery/
-[portal-vm-linux]: /manage/linux/tutorials/virtual-machine-from-gallery/
-=======
-[portal-vm-linux]: https://azure.microsoft.com/en-us/documentation/articles/virtual-machines-linux-tutorial-portal-rm/
->>>>>>> 08be3281
-[repository]: https://github.com/ipython/ipython
-[Python Tools for Visual Studio]: http://aka.ms/ptvs
+<properties
+	pageTitle="Create an Jupyter/IPython Notebook | Microsoft Azure"
+	description="Learn how to deploy the Jupyter/IPython Notebook on a Linux virtual machine created with the resource manager deployment model in Azure."
+	services="virtual-machines"
+	documentationCenter="python"
+	authors="crwilcox"
+	manager="wpickett"
+	editor=""
+	tags=“azure-service-management,azure-resource-manager"/>
+
+<tags
+	ms.service="virtual-machines"
+	ms.workload="infrastructure-services"
+	ms.tgt_pltfrm="vm-linux"
+	ms.devlang="python"
+	ms.topic="article"
+	ms.date="11/10/2015"
+	ms.author="crwilcox"/>
+
+# Jupyter Notebook on Azure
+
+The [Jupyter project](http://jupyter.org), formerly the [IPython project](http://ipython.org), provides a collection of tools for scientific computing using powerful interactive shells that combine code execution with the creation of a live computational document. These notebook files can contain arbitrary text, mathematical formulas, input code, results, graphics, videos and any other kind of media that a modern web browser is capable of displaying. Whether you're absolutely new to Python and want to learn it in a fun, interactive environment or do some serious parallel/technical computing, the Jupyter Notebook is a great choice.
+
+![Screenshot](./media/virtual-machines-python-ipython-notebook/ipy-notebook-spectral.png)
+Using SciPy and Matplotlib packages to analyze the structure of a sound recording.
+
+
+## Jupyter Two Ways: Azure Notebooks or Custom Deployment
+Azure provides a service that you can use to [quickly start using Jupyter
+](http://blogs.technet.com/b/machinelearning/archive/2015/07/24/introducing-jupyter-notebooks-in-azure-ml-studio.aspx).  By using the Azure Notebook Service, you can easily gain access to Jupyter's web-accessible interface to
+scalable computational resources with all the power of Python and its many
+libraries.  Since the installation is handled by the service, users can access these
+resources without the need for administration and configuration by the user.
+
+If the notebook service does not work for your scenario please continue to read this article which will will show you how to deploy the Jupyter Notebook on Microsoft Azure, using Linux virtual machines (VMs).
+
+[AZURE.INCLUDE [learn-about-deployment-models](../../includes/learn-about-deployment-models-rm-include.md)] classic deployment model.
+
+[AZURE.INCLUDE [create-account-and-vms-note](../../includes/create-account-and-vms-note.md)]
+
+## Create and configure a VM on Azure
+
+The first step is to create a virtual machine (VM)  running on Azure.
+This VM is a complete operating system in the cloud and will be used to
+run the Jupyter Notebook. Azure is capable of running both Linux and Windows
+virtual machines, and we will cover the setup of Jupyter on both types of virtual machines.
+
+### Create a Linux VM and open a port for Jupyter
+
+Follow the instructions given [here][portal-vm-linux] to create a virtual machine of the *Ubuntu* distribution. This tutorial uses Ubuntu Server 14.04 LTS. We'll assume the user name *azureuser*.
+
+After the virtual machine deploys we need to open up a security rule on the network security group.  From the Azure portal, go to **Network Security Groups** and open the tab for the Security Group corresponding to your VM. You need to add an Inbound Security rule with the following settings:
+**TCP** for the protocol, **\*** for the source (public) port and **9999** for the destination (private) port.
+
+![Screenshot](./media/virtual-machines-python-ipython-notebook/azure-add-endpoint.png)
+
+While in your Network Security Group, click on **Network Interfaces** and note the **Public IP Address** as it will be needed to connect to your VM in the next step.
+
+## Install required software on the VM
+
+To run the Jupyter Notebook on our VM, we must first install Jupyter and
+its dependencies. Connect to your linux vm using ssh and the username/password pair you chose when you created the vm. In this tutorial we will use PuTTY and connect from Windows.
+
+### Installing Jupyter on Ubuntu
+Install Anaconda, a popular data science python distribution, using one of the links provided from [Continuum Analytics](https://www.continuum.io/downloads).  As of the writing of this document, the below links are the most up to date versions.
+
+#### Anaconda Installs for Linux
+<table>
+  <th>Python 3.4</th>
+  <th>Python 2.7</th>
+  <tr>
+    <td>
+		<a href='https://3230d63b5fc54e62148e-c95ac804525aac4b6dba79b00b39d1d3.ssl.cf1.rackcdn.com/Anaconda3-2.3.0-Linux-x86_64.sh'>64 bit</href>
+	</td>
+    <td>
+		<a href='https://3230d63b5fc54e62148e-c95ac804525aac4b6dba79b00b39d1d3.ssl.cf1.rackcdn.com/Anaconda-2.3.0-Linux-x86_64.sh'>64 bit</href>
+	</td>
+  </tr>
+  <tr>
+    <td>
+		<a href='https://3230d63b5fc54e62148e-c95ac804525aac4b6dba79b00b39d1d3.ssl.cf1.rackcdn.com/Anaconda3-2.3.0-Linux-x86.sh'>32 bit</href>
+	</td>
+    <td>
+		<a href='https://3230d63b5fc54e62148e-c95ac804525aac4b6dba79b00b39d1d3.ssl.cf1.rackcdn.com/Anaconda-2.3.0-Linux-x86.sh'>32 bit</href>
+	</td>  
+  </tr>
+</table>
+
+
+#### Installing Anaconda3 2.3.0 64-bit on Ubuntu
+As an example, this is how you can install Anaconda on Ubuntu
+
+	# install anaconda
+	cd ~
+	mkdir -p anaconda
+	cd anaconda/
+	curl -O https://3230d63b5fc54e62148e-c95ac804525aac4b6dba79b00b39d1d3.ssl.cf1.rackcdn.com/Anaconda3-2.3.0-Linux-x86_64.sh
+	sudo bash Anaconda3-2.3.0-Linux-x86_64.sh -b -f -p /anaconda3
+
+	# clean up home directory
+	cd ..
+	rm -rf anaconda/
+
+	# Update Jupyter to the latest install and generate its config file
+	sudo /anaconda3/bin/conda install -f jupyter -y
+	/anaconda3/bin/jupyter-notebook --generate-config
+
+
+![Screenshot](./media/virtual-machines-python-ipython-notebook/anaconda-install.png)
+
+
+### Configuring Jupyter and using SSL
+After installing we need to take a moment to setup the configuration files for Jupyter. If you experience troubles with configuring Jupyter it may be helpful to look at the [Jupyter Documentation for Running a Notebook Server](http://jupyter-notebook.readthedocs.org/en/latest/public_server.html).
+
+Next we `cd` to the profile directory to create our SSL certificate and edit
+the profiles configuration file.
+
+On Linux use the following command.
+
+    cd ~/.jupyter
+
+Use the following command to create the SSL certificate(Linux and Windows).
+
+    openssl req -x509 -nodes -days 365 -newkey rsa:1024 -keyout mycert.pem -out mycert.pem
+
+Note that since we are creating a self-signed SSL certificate, when connecting
+to the notebook your browser will give you a security warning.  For long-term
+production use, you will want to use a properly signed certificate associated
+with your organization.  Since certificate management is beyond the scope of
+this demo, we will stick to a self-signed certificate for now.
+
+In addition to using a certificate, you must also provide a password to protect
+your notebook from unauthorized use.  For security reasons Jupyter uses
+encrypted passwords in its configuration file, so you'll need to encrypt your
+password first.  IPython provides a utility to do so; at a command prompt run the following command.
+
+    /anaconda3/bin/python -c "import IPython;print(IPython.lib.passwd())"
+
+This will prompt you for a password and confirmation, and will then print the password. Note this for the following step.
+
+    Enter password:
+    Verify password:
+    sha1:b86e933199ad:a02e9592e59723da722.. (elided the rest for security)
+
+Next, we will edit the profile's configuration file, which is the
+`jupyter_notebook_config.py` file in the directory you are in.  Note that this file may not exist -- just create it if that is the case.  This
+file has a number of fields and by default all are commented out.  You can open
+this file with any text editor of your liking, and you should ensure that it
+has at least the following content. Be sure to replace the password with the sha1 from the previous step.
+
+    c = get_config()
+
+    # You must give the path to the certificate file.
+    c.NotebookApp.certfile = u'/home/azureuser/.jupyter/mycert.pem'
+
+    # Create your own password as indicated above
+    c.NotebookApp.password = u'sha1:b86e933199ad:a02e9592e5 etc... '
+
+    # Network and browser details. We use a fixed port (9999) so it matches
+    # our Azure setup, where we've allowed :wqtraffic on that port
+    c.NotebookApp.ip = '*'
+    c.NotebookApp.port = 9999
+    c.NotebookApp.open_browser = False
+
+### Run the Jupyter Notebook
+
+At this point we are ready to start the Jupyter Notebook. To do this,
+navigate to the directory you want to store notebooks in and start
+the Jupyter Notebook server with the following command.
+
+    /anaconda3/bin/jupyter-notebook
+
+You should now be able to access your Jupyter Notebook at the address
+`https://[PUBLIC-IP-ADDRESS]:9999`.
+
+When you first access your notebook, the login page asks for your password. And
+once you log in, you will see the "Jupyter Notebook Dashboard", which is the
+ontrol center for all notebook operations.  From this page you can create
+new notebooks and open existing ones.
+
+![Screenshot](./media/virtual-machines-python-ipython-notebook/jupyter-tree-view.png)
+
+### Using the Jupyter Notebook
+
+If you click the **New** button, you will see the following opening page.
+
+![Screenshot](./media/virtual-machines-python-ipython-notebook/jupyter-untitled-notebook.png)
+
+The area marked with an `In []:` prompt is the input area, and here you can
+type any valid Python code and it will execute when you hit `Shift-Enter` or
+click on the "Play" icon (the right-pointing triangle in the toolbar).
+
+## A powerful paradigm: live computational documents with rich media
+
+The notebook itself should feel very natural to anyone who has used Python and
+a word processor, because it is in some ways a mix of both: you can execute
+blocks of Python code, but you can also keep notes and other text by changing
+the style of a cell from "Code" to "Markdown" using the drop-down menu in the
+toolbar.
+
+Jupyter is much more than a word processor as it allows the
+mixing of computation and rich media (text, graphics, video and virtually
+anything a modern web browser can display). You can mix, text, code, videos and more!
+
+![Screenshot](./media/virtual-machines-python-ipython-notebook/jupyter-editing-experience.png)
+
+And with the power of Python's many excellent libraries for scientific and
+technical computing, in the following screenshot, a simple calculation can be performed with the same ease
+as a complex network analysis, all in one environment.
+
+This paradigm of mixing the power of the modern web with live computation
+offers many possibilities, and is ideally suited for the cloud; the Notebook
+can be used:
+
+* As a computational scratchpad to record exploratory work on a problem.
+
+* To share results with colleagues, either in 'live' computational form or in
+  hardcopy formats (HTML, PDF).
+
+* To distribute and present live teaching materials that involve computation,
+  so students can immediately experiment with the real code, modify it and
+  re-execute it interactively.
+
+* To provide "executable papers" that present the results of research in a way
+  that can be immediately reproduced, validated and extended by others.
+
+* As a platform for collaborative computing: multiple users can log in to the
+  same notebook server to share a live computational session.
+
+
+If you go to the IPython source code [repository][], you will find an entire
+directory with notebook examples which you can download and then experiment with on your own Azure Jupyter VM.  Simply download the `.ipynb` files from the site and upload them onto the dashboard of your notebook Azure VM (or download them directly into the VM).
+
+## Conclusion
+
+The Jupyter Notebook provides a powerful interface for accessing interactively
+the power of the Python ecosystem on Azure.  It covers a wide range of
+usage cases including simple exploration and learning Python, data analysis and
+visualization, simulation and parallel computing. The resulting Notebook
+documents contain a complete record of the computations that are performed and
+can be shared with other Jupyter users.  The Jupyter Notebook can be used as a
+local application, but it is ideally suited for cloud deployments on Azure
+
+The core features of Jupyter are also available inside Visual Studio via the
+[Python Tools for Visual Studio][] (PTVS). PTVS is a free and open-source plug-in
+from Microsoft that turns Visual Studio into an advanced Python development
+environment that includes an advanced editor with IntelliSense, debugging,
+profiling and parallel computing integration.
+
+## Next steps
+
+For more information, see the [Python Developer Center](/develop/python/).
+
+[portal-vm-linux]: https://azure.microsoft.com/en-us/documentation/articles/virtual-machines-linux-tutorial-portal-rm/
+[repository]: https://github.com/ipython/ipython
+[Python Tools for Visual Studio]: http://aka.ms/ptvs