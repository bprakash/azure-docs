
<properties
		pageTitle="Monitoring a Linux VM with a VM extension | Microsoft Azure"
		description="Learn how to use the Linux Diagnostic Extension to monitor performance and diagnostic data of a Linux VM in Azure."
		services="virtual-machines"
		documentationCenter=""
  		authors="NingKuang"
		manager="timlt"
		editor=""
  		tags="azure-service-management"/>

<tags
		ms.service="virtual-machines"
		ms.workload="infrastructure-services"
		ms.tgt_pltfrm="vm-linux"
		ms.devlang="na"
		ms.topic="article"
		ms.date="07/20/2015"
		ms.author="Ning"/>


# Use the Linux Diagnostic Extension to monitor the performance and diagnostic data of a Linux VM

## Introduction

The Linux Diagnostic Extension helps a user monitor the Linux VMs running on Microsoft Azure, with the following functionalities:

- Collects and uploads Linux VM's system performance, diagnostic, and syslog data to user’s storage table.
- Enables user to customize the data metrics that will be collected and uploaded.
- Enables user to upload specified log files to designated storage table.

For version 2.0, the data includes:

- All Linux Rsyslog loggings, including system, security, and application logs.
- All system data specified in this [document](https://scx.codeplex.com/wikipage?title=xplatproviders").
- User specified log files.

<<<<<<< HEAD
[AZURE.INCLUDE [learn-about-deployment-models](../../includes/learn-about-deployment-models-include.md)] This article covers managing a resource with the classic deployment model.
=======
[AZURE.INCLUDE [learn-about-deployment-models](../../includes/learn-about-deployment-models-classic-include.md)] Resource Manager model.

>>>>>>> 08be3281

## How to enable the extension
The extension can be enabled through the [Azure portal](https://ms.portal.azure.com/#), Azure PowerShell, or Azure CLI scripts.

To view and configure the system and performance data directly from the Azure portal, follow these [steps](http://azure.microsoft.com/blog/2014/09/02/windows-azure-virtual-machine-monitoring-with-wad-extension/ "URL to the Windows blog").


This article focuses on enabling and configuring the extension through Azure CLI commands.This allows you to read and view the data from the storage table directly.


## Prerequisites
- Microsoft Azure Linux Agent version 2.0.6 or later.
Note that most Azure VM Linux gallery images include version 2.0.6 or later. You can run **WAAgent -version** to confirm the version installed in the VM. If the VM is running a version earlier than 2.0.6 you can follow these [instructions](https://github.com/Azure/WALinuxAgent "instructions") to update it.
- [Azure CLI](./xplat-cli-install.md). Follow [this guidance](./xplat-cli-install.md) to set up the Azure CLI environment on your machine. After the Azure CLI is installed, you can use the **azure** command from your command-line interface (Bash, Terminal, command prompt) to access the Azure CLI commands. For example, run **azure vm extension set --help** for detailed usage, run **azure login** to log in to Azure, run **azure vm list** to list all the virtual machines you have on Azure.
- A storage account to store the data. You will need a previously created storage account name and access key to upload the data to your storage.


## Use the Azure CLI command to enable Linux Diagnostic Extension

###  Scenario 1. Enable the extension with the default data set
For version 2.0 or later, the default data that will be collected includes:

- All Rsyslog information (including system, security, and application logs).  
- A core set of basis system data, note the full data set is described in this [document](https://scx.codeplex.com/wikipage?title=xplatproviders).
If you want to enable extra data, continue with steps in scenario 2 and 3.

Step 1. Create a file named PrivateConfig.json with the following content.

	{
     	"storageAccountName":"the storage account to receive data",
     	"storageAccountKey":"the key of the account"
	}

Step 2. Run **azure vm extension set vm_name LinuxDiagnostic Microsoft.OSTCExtensions 2.* --private-config-path PrivateConfig.json**.


###   Scenario 2. Customize the performance monitor metric  
This section describes how to customize the performance and diagnostic data table.

Step 1. Create a file named PrivateConfig.json with the content that appears in the next example. Specify the particular data you want to collect.

For all supported providers and variables, reference this [document](https://scx.codeplex.com/wikipage?title=xplatproviders). You can have multiple queries and store them in multiple tables by appending more queries to the script.

By default, the Rsyslog data is always collected.

	{
     	"storageAccountName":"storage account to receive data",
     	"storageAccountKey":"key of the account",
      	"perfCfg":[
           	{"query":"SELECT PercentAvailableMemory, AvailableMemory, UsedMemory ,PercentUsedSwap FROM SCX_MemoryStatisticalInformation","table":"LinuxMemory"
           	}
          ]
	}


Step 2. Run **azure vm extension set vm_name LinuxDiagnostic Microsoft.OSTCExtensions 2.*
--private-config-path PrivateConfig.json**.


###   Scenario 3. Upload your own log files
This section describes how to collect and upload particular log files to your storage account.
You need to specify the path to your log file, and specify the table name to store your log. You can have multiple log files by adding multiple file/table entries to the script.

Step 1. Create a file named PrivateConfig.json with the following content.

	{
     	"storageAccountName":"the storage account to receive data",
     	"storageAccountKey":"key of the account",
      	"fileCfg":[
           	{"file":"/var/log/mysql.err",
             "table":"mysqlerr"
           	}
          ]
	}


Step 2. Run **azure vm extension set vm_name LinuxDiagnostic Microsoft.OSTCExtensions 2.*
--private-config-path PrivateConfig.json**.


###   Scenario 4. Disable the Linux monitor extension
Step 1. Create a file named PrivateConfig.json with the following content.

	{
     	"storageAccountName":"the storage account to receive data",
     	"storageAccountKey":"the key of the account",
     	“perfCfg”:[],
     	“enableSyslog”:”False”
	}


Step 2. Run **azure vm extension set vm_name LinuxDiagnostic Microsoft.OSTCExtensions 2.*
--private-config-path PrivateConfig.json**.


## Review your data
The performance and diagnostic data are stored in an Azure Storage table. Review [this article](storage-ruby-how-to-use-table-storage.md) to learn how to access the data in the storage table using Azure CLI scripts.

In addition, you can use following UI tools to access the data:

1.	Use Visual Studio Server Explorer. Navigate to your storage account. After the VM runs about 5 minutes you should see the four default tables: “LinuxCpu”, ”LinuxDisk”, ”LinuxMemory”, and ”Linuxsyslog”. Double click the table name to view the data.
2.	Use [Azure Storage Explorer](https://azurestorageexplorer.codeplex.com/ "Azure Storage Explorer") to access the data.

![image](./media/virtual-machines-linux-diagnostic-extension/no1.png)

If have enabled fileCfg or perfCfg specified in Scenario 2 and 3, you can use the previous tools to view non-default data.



## Known issues
- For version 2.0, the Rsyslog information and customer specified log file can only be accessed via scripting.
- For version 2.0, if you have enabled the Linux Diagnostic extension via script first, then you cannot view the data from the portal. If you enable the extension from the portal first, then the scripts will still work.
<|MERGE_RESOLUTION|>--- conflicted
+++ resolved
@@ -1,155 +1,151 @@
-
-<properties
-		pageTitle="Monitoring a Linux VM with a VM extension | Microsoft Azure"
-		description="Learn how to use the Linux Diagnostic Extension to monitor performance and diagnostic data of a Linux VM in Azure."
-		services="virtual-machines"
-		documentationCenter=""
-  		authors="NingKuang"
-		manager="timlt"
-		editor=""
-  		tags="azure-service-management"/>
-
-<tags
-		ms.service="virtual-machines"
-		ms.workload="infrastructure-services"
-		ms.tgt_pltfrm="vm-linux"
-		ms.devlang="na"
-		ms.topic="article"
-		ms.date="07/20/2015"
-		ms.author="Ning"/>
-
-
-# Use the Linux Diagnostic Extension to monitor the performance and diagnostic data of a Linux VM
-
-## Introduction
-
-The Linux Diagnostic Extension helps a user monitor the Linux VMs running on Microsoft Azure, with the following functionalities:
-
-- Collects and uploads Linux VM's system performance, diagnostic, and syslog data to user’s storage table.
-- Enables user to customize the data metrics that will be collected and uploaded.
-- Enables user to upload specified log files to designated storage table.
-
-For version 2.0, the data includes:
-
-- All Linux Rsyslog loggings, including system, security, and application logs.
-- All system data specified in this [document](https://scx.codeplex.com/wikipage?title=xplatproviders").
-- User specified log files.
-
-<<<<<<< HEAD
-[AZURE.INCLUDE [learn-about-deployment-models](../../includes/learn-about-deployment-models-include.md)] This article covers managing a resource with the classic deployment model.
-=======
-[AZURE.INCLUDE [learn-about-deployment-models](../../includes/learn-about-deployment-models-classic-include.md)] Resource Manager model.
-
->>>>>>> 08be3281
-
-## How to enable the extension
-The extension can be enabled through the [Azure portal](https://ms.portal.azure.com/#), Azure PowerShell, or Azure CLI scripts.
-
-To view and configure the system and performance data directly from the Azure portal, follow these [steps](http://azure.microsoft.com/blog/2014/09/02/windows-azure-virtual-machine-monitoring-with-wad-extension/ "URL to the Windows blog").
-
-
-This article focuses on enabling and configuring the extension through Azure CLI commands.This allows you to read and view the data from the storage table directly.
-
-
-## Prerequisites
-- Microsoft Azure Linux Agent version 2.0.6 or later.
-Note that most Azure VM Linux gallery images include version 2.0.6 or later. You can run **WAAgent -version** to confirm the version installed in the VM. If the VM is running a version earlier than 2.0.6 you can follow these [instructions](https://github.com/Azure/WALinuxAgent "instructions") to update it.
-- [Azure CLI](./xplat-cli-install.md). Follow [this guidance](./xplat-cli-install.md) to set up the Azure CLI environment on your machine. After the Azure CLI is installed, you can use the **azure** command from your command-line interface (Bash, Terminal, command prompt) to access the Azure CLI commands. For example, run **azure vm extension set --help** for detailed usage, run **azure login** to log in to Azure, run **azure vm list** to list all the virtual machines you have on Azure.
-- A storage account to store the data. You will need a previously created storage account name and access key to upload the data to your storage.
-
-
-## Use the Azure CLI command to enable Linux Diagnostic Extension
-
-###  Scenario 1. Enable the extension with the default data set
-For version 2.0 or later, the default data that will be collected includes:
-
-- All Rsyslog information (including system, security, and application logs).  
-- A core set of basis system data, note the full data set is described in this [document](https://scx.codeplex.com/wikipage?title=xplatproviders).
-If you want to enable extra data, continue with steps in scenario 2 and 3.
-
-Step 1. Create a file named PrivateConfig.json with the following content.
-
-	{
-     	"storageAccountName":"the storage account to receive data",
-     	"storageAccountKey":"the key of the account"
-	}
-
-Step 2. Run **azure vm extension set vm_name LinuxDiagnostic Microsoft.OSTCExtensions 2.* --private-config-path PrivateConfig.json**.
-
-
-###   Scenario 2. Customize the performance monitor metric  
-This section describes how to customize the performance and diagnostic data table.
-
-Step 1. Create a file named PrivateConfig.json with the content that appears in the next example. Specify the particular data you want to collect.
-
-For all supported providers and variables, reference this [document](https://scx.codeplex.com/wikipage?title=xplatproviders). You can have multiple queries and store them in multiple tables by appending more queries to the script.
-
-By default, the Rsyslog data is always collected.
-
-	{
-     	"storageAccountName":"storage account to receive data",
-     	"storageAccountKey":"key of the account",
-      	"perfCfg":[
-           	{"query":"SELECT PercentAvailableMemory, AvailableMemory, UsedMemory ,PercentUsedSwap FROM SCX_MemoryStatisticalInformation","table":"LinuxMemory"
-           	}
-          ]
-	}
-
-
-Step 2. Run **azure vm extension set vm_name LinuxDiagnostic Microsoft.OSTCExtensions 2.*
---private-config-path PrivateConfig.json**.
-
-
-###   Scenario 3. Upload your own log files
-This section describes how to collect and upload particular log files to your storage account.
-You need to specify the path to your log file, and specify the table name to store your log. You can have multiple log files by adding multiple file/table entries to the script.
-
-Step 1. Create a file named PrivateConfig.json with the following content.
-
-	{
-     	"storageAccountName":"the storage account to receive data",
-     	"storageAccountKey":"key of the account",
-      	"fileCfg":[
-           	{"file":"/var/log/mysql.err",
-             "table":"mysqlerr"
-           	}
-          ]
-	}
-
-
-Step 2. Run **azure vm extension set vm_name LinuxDiagnostic Microsoft.OSTCExtensions 2.*
---private-config-path PrivateConfig.json**.
-
-
-###   Scenario 4. Disable the Linux monitor extension
-Step 1. Create a file named PrivateConfig.json with the following content.
-
-	{
-     	"storageAccountName":"the storage account to receive data",
-     	"storageAccountKey":"the key of the account",
-     	“perfCfg”:[],
-     	“enableSyslog”:”False”
-	}
-
-
-Step 2. Run **azure vm extension set vm_name LinuxDiagnostic Microsoft.OSTCExtensions 2.*
---private-config-path PrivateConfig.json**.
-
-
-## Review your data
-The performance and diagnostic data are stored in an Azure Storage table. Review [this article](storage-ruby-how-to-use-table-storage.md) to learn how to access the data in the storage table using Azure CLI scripts.
-
-In addition, you can use following UI tools to access the data:
-
-1.	Use Visual Studio Server Explorer. Navigate to your storage account. After the VM runs about 5 minutes you should see the four default tables: “LinuxCpu”, ”LinuxDisk”, ”LinuxMemory”, and ”Linuxsyslog”. Double click the table name to view the data.
-2.	Use [Azure Storage Explorer](https://azurestorageexplorer.codeplex.com/ "Azure Storage Explorer") to access the data.
-
-![image](./media/virtual-machines-linux-diagnostic-extension/no1.png)
-
-If have enabled fileCfg or perfCfg specified in Scenario 2 and 3, you can use the previous tools to view non-default data.
-
-
-
-## Known issues
-- For version 2.0, the Rsyslog information and customer specified log file can only be accessed via scripting.
-- For version 2.0, if you have enabled the Linux Diagnostic extension via script first, then you cannot view the data from the portal. If you enable the extension from the portal first, then the scripts will still work.
+
+<properties
+		pageTitle="Monitoring a Linux VM with a VM extension | Microsoft Azure"
+		description="Learn how to use the Linux Diagnostic Extension to monitor performance and diagnostic data of a Linux VM in Azure."
+		services="virtual-machines"
+		documentationCenter=""
+  		authors="NingKuang"
+		manager="timlt"
+		editor=""
+  		tags="azure-service-management"/>
+
+<tags
+		ms.service="virtual-machines"
+		ms.workload="infrastructure-services"
+		ms.tgt_pltfrm="vm-linux"
+		ms.devlang="na"
+		ms.topic="article"
+		ms.date="07/20/2015"
+		ms.author="Ning"/>
+
+
+# Use the Linux Diagnostic Extension to monitor the performance and diagnostic data of a Linux VM
+
+## Introduction
+
+The Linux Diagnostic Extension helps a user monitor the Linux VMs running on Microsoft Azure, with the following functionalities:
+
+- Collects and uploads Linux VM's system performance, diagnostic, and syslog data to user’s storage table.
+- Enables user to customize the data metrics that will be collected and uploaded.
+- Enables user to upload specified log files to designated storage table.
+
+For version 2.0, the data includes:
+
+- All Linux Rsyslog loggings, including system, security, and application logs.
+- All system data specified in this [document](https://scx.codeplex.com/wikipage?title=xplatproviders").
+- User specified log files.
+
+[AZURE.INCLUDE [learn-about-deployment-models](../../includes/learn-about-deployment-models-classic-include.md)] Resource Manager model.
+
+
+## How to enable the extension
+The extension can be enabled through the [Azure portal](https://ms.portal.azure.com/#), Azure PowerShell, or Azure CLI scripts.
+
+To view and configure the system and performance data directly from the Azure portal, follow these [steps](http://azure.microsoft.com/blog/2014/09/02/windows-azure-virtual-machine-monitoring-with-wad-extension/ "URL to the Windows blog").
+
+
+This article focuses on enabling and configuring the extension through Azure CLI commands.This allows you to read and view the data from the storage table directly.
+
+
+## Prerequisites
+- Microsoft Azure Linux Agent version 2.0.6 or later.
+Note that most Azure VM Linux gallery images include version 2.0.6 or later. You can run **WAAgent -version** to confirm the version installed in the VM. If the VM is running a version earlier than 2.0.6 you can follow these [instructions](https://github.com/Azure/WALinuxAgent "instructions") to update it.
+- [Azure CLI](./xplat-cli-install.md). Follow [this guidance](./xplat-cli-install.md) to set up the Azure CLI environment on your machine. After the Azure CLI is installed, you can use the **azure** command from your command-line interface (Bash, Terminal, command prompt) to access the Azure CLI commands. For example, run **azure vm extension set --help** for detailed usage, run **azure login** to log in to Azure, run **azure vm list** to list all the virtual machines you have on Azure.
+- A storage account to store the data. You will need a previously created storage account name and access key to upload the data to your storage.
+
+
+## Use the Azure CLI command to enable Linux Diagnostic Extension
+
+###  Scenario 1. Enable the extension with the default data set
+For version 2.0 or later, the default data that will be collected includes:
+
+- All Rsyslog information (including system, security, and application logs).  
+- A core set of basis system data, note the full data set is described in this [document](https://scx.codeplex.com/wikipage?title=xplatproviders).
+If you want to enable extra data, continue with steps in scenario 2 and 3.
+
+Step 1. Create a file named PrivateConfig.json with the following content.
+
+	{
+     	"storageAccountName":"the storage account to receive data",
+     	"storageAccountKey":"the key of the account"
+	}
+
+Step 2. Run **azure vm extension set vm_name LinuxDiagnostic Microsoft.OSTCExtensions 2.* --private-config-path PrivateConfig.json**.
+
+
+###   Scenario 2. Customize the performance monitor metric  
+This section describes how to customize the performance and diagnostic data table.
+
+Step 1. Create a file named PrivateConfig.json with the content that appears in the next example. Specify the particular data you want to collect.
+
+For all supported providers and variables, reference this [document](https://scx.codeplex.com/wikipage?title=xplatproviders). You can have multiple queries and store them in multiple tables by appending more queries to the script.
+
+By default, the Rsyslog data is always collected.
+
+	{
+     	"storageAccountName":"storage account to receive data",
+     	"storageAccountKey":"key of the account",
+      	"perfCfg":[
+           	{"query":"SELECT PercentAvailableMemory, AvailableMemory, UsedMemory ,PercentUsedSwap FROM SCX_MemoryStatisticalInformation","table":"LinuxMemory"
+           	}
+          ]
+	}
+
+
+Step 2. Run **azure vm extension set vm_name LinuxDiagnostic Microsoft.OSTCExtensions 2.*
+--private-config-path PrivateConfig.json**.
+
+
+###   Scenario 3. Upload your own log files
+This section describes how to collect and upload particular log files to your storage account.
+You need to specify the path to your log file, and specify the table name to store your log. You can have multiple log files by adding multiple file/table entries to the script.
+
+Step 1. Create a file named PrivateConfig.json with the following content.
+
+	{
+     	"storageAccountName":"the storage account to receive data",
+     	"storageAccountKey":"key of the account",
+      	"fileCfg":[
+           	{"file":"/var/log/mysql.err",
+             "table":"mysqlerr"
+           	}
+          ]
+	}
+
+
+Step 2. Run **azure vm extension set vm_name LinuxDiagnostic Microsoft.OSTCExtensions 2.*
+--private-config-path PrivateConfig.json**.
+
+
+###   Scenario 4. Disable the Linux monitor extension
+Step 1. Create a file named PrivateConfig.json with the following content.
+
+	{
+     	"storageAccountName":"the storage account to receive data",
+     	"storageAccountKey":"the key of the account",
+     	“perfCfg”:[],
+     	“enableSyslog”:”False”
+	}
+
+
+Step 2. Run **azure vm extension set vm_name LinuxDiagnostic Microsoft.OSTCExtensions 2.*
+--private-config-path PrivateConfig.json**.
+
+
+## Review your data
+The performance and diagnostic data are stored in an Azure Storage table. Review [this article](storage-ruby-how-to-use-table-storage.md) to learn how to access the data in the storage table using Azure CLI scripts.
+
+In addition, you can use following UI tools to access the data:
+
+1.	Use Visual Studio Server Explorer. Navigate to your storage account. After the VM runs about 5 minutes you should see the four default tables: “LinuxCpu”, ”LinuxDisk”, ”LinuxMemory”, and ”Linuxsyslog”. Double click the table name to view the data.
+2.	Use [Azure Storage Explorer](https://azurestorageexplorer.codeplex.com/ "Azure Storage Explorer") to access the data.
+
+![image](./media/virtual-machines-linux-diagnostic-extension/no1.png)
+
+If have enabled fileCfg or perfCfg specified in Scenario 2 and 3, you can use the previous tools to view non-default data.
+
+
+
+## Known issues
+- For version 2.0, the Rsyslog information and customer specified log file can only be accessed via scripting.
+- For version 2.0, if you have enabled the Linux Diagnostic extension via script first, then you cannot view the data from the portal. If you enable the extension from the portal first, then the scripts will still work.