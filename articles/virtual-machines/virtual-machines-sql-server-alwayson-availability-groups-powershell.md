--- conflicted
+++ resolved
@@ -1,25 +1,13 @@
-<<<<<<< HEAD
-<properties
-	pageTitle="Configure AlwaysOn Availability Groups (Powershell) | Microsoft Azure"
-	description="Use PowerShell to create an AlwaysOn Availability Group in Azure."
-=======
 <properties 
 	pageTitle="Configure AlwaysOn Availability Groups in an Azure VM | Microsoft Azure"
 	description="This tutorial uses resources created with  the classic deployment model, and uses PowerShell to create an AlwaysOn Availability Group in Azure."
->>>>>>> 7ff04eba
 	services="virtual-machines"
 	documentationCenter="na"
 	authors="rothja"
 	manager="jeffreyg"
-<<<<<<< HEAD
 	editor="monicar"
-	tags="azure-subscription-management" />
+	tags="azure-service-management" />
 <tags
-=======
-	editor="monicar" 
-	tags="azure-service-management" />
-<tags 
->>>>>>> 7ff04eba
 	ms.service="virtual-machines"
 	ms.devlang="na"
 	ms.topic="article"
@@ -38,7 +26,7 @@
 
 [AZURE.INCLUDE [learn-about-deployment-models](../../includes/learn-about-deployment-models-include.md)] This article covers creating a resource with the classic deployment model.
 
-[AZURE.INCLUDE [learn-about-deployment-models](../../includes/learn-about-deployment-models-include.md)] This article covers creating a resource with the classic deployment model. 
+[AZURE.INCLUDE [learn-about-deployment-models](../../includes/learn-about-deployment-models-include.md)] This article covers creating a resource with the classic deployment model.
 
 Azure virtual machines (VMs) can help database administrators to implement lower the cost of a high availability SQL Server system. This tutorial shows you how to implement an availability group using SQL Server AlwaysOn end-to-end inside an Azure environment. At the end of the tutorial, your SQL Server AlwaysOn solution in Azure will consist of the following elements:
 
