<properties
   pageTitle="Create a Work or School identity in AAD | Microsoft Azure"
   description="Learn how to create a work or school identity in Azure Active Directory to use with Resource Manager and classic deployment models."
   services="virtual-machines"
   documentationCenter=""
   authors="squillace"
   manager="timlt"
   editor=""
   tags="azure-service-management,azure-resource-manager"/>

<tags
   ms.service="virtual-machines"
   ms.devlang="na"
   ms.topic="article"
   ms.tgt_pltfrm="na"
   ms.workload="infrastructure"
   ms.date="12/08/2015"
   ms.author="rasquill"/>

# Creating a Work or School identity in Azure Active Directory

[AZURE.INCLUDE [learn-about-deployment-models](../../includes/learn-about-deployment-models-both-include.md)]

<<<<<<< HEAD
[AZURE.INCLUDE [learn-about-deployment-models](../../includes/learn-about-deployment-models-include.md)] This article covers creating an AAD identity that will be needed for both the Resource Manager deployment model and the classic deployment model.


Fortunately, one of the best things about your personal Azure account is that it comes with a default Azure Active Directory domain that you can use to create a new work or school account that you can use with Azure features that require it.
=======
If you created a personal Azure account or have a personal MSDN subscription and created the Azure account to take advantage of the MSDN Azure credits -- you used a *Microsoft account* identity to create it. Many great features of Azure -- [resource group templates](../resource-group-overview.md) is one example -- require a work or school account (an identity managed by Azure Active Directory) to work. You can follow the instructions below to create a new work or school account because fortunately, one of the best things about your personal Azure account is that it comes with a default Azure Active Directory domain that you can use to create a new work or school account that you can use with Azure features that require it.

However, recent changes make it possible to manage your subscription with any type of Azure account using the `azure login` interactive login method described [here](../xplat-cli-connect.md). You can either use that mechanism, or you can follow the instructions that follow.
>>>>>>> 08be3281

> [AZURE.NOTE] If you were given a user name and password by an administrator, there's a good chance that you already have a work or school ID (also sometimes called an *organizational ID*). If so, you can immediately begin to use your Azure account to access Azure resources that require one. If you find that you cannot use those resources, you may need to return to this article for help. For more information, see [Accounts that you can use for sign in](https://msdn.microsoft.com/library/azure/dn629581.aspx#BKMK_SignInAccounts) and [How an Azure subscription is related to Azure AD](https://msdn.microsoft.com/library/azure/dn629581.aspx#BKMK_SubRelationToDir).

The steps are simple. You need to locate your signed on identity in the Azure classic portal, discover your default Azure Active Directory domain, and add a new user to it as an Azure co-administrator.

## Locate your default directory in the Azure classic portal

Start by logging in to the [Azure classic portal](https://manage.windowsazure.com) with your personal Microsoft account identity. After you are logged in, scroll down the blue panel on the left side and click **ACTIVE DIRECTORY**.

![Azure Active Directory](./media/resource-group-create-work-id-from-personal/azureactivedirectorywidget.png)

Let's start by finding some information about your identity in Azure. You should see something like the following in the main pane, showing that you have one default directory.

![](./media/resource-group-create-work-id-from-personal/defaultaadlisting.png)

Let's find out some more information about it. Click the default directory row, which brings you into the default directory properties.  

![](./media/resource-group-create-work-id-from-personal/defaultdirectorypage.png)

To view the default domain name, click **DOMAINS**.

![](./media/resource-group-create-work-id-from-personal/domainclicktoseeyourdefaultdomain.png)

Here you should be able to see that when the Azure account was created, Azure Active Directory created a personal default domain that is a hash value (a number generated from a string of text) of your personal ID used as a subdomain of onmicrosoft.com. That's the domain to which you will now add a new user.

## Creating a new user in the default domain

Click **USERS** and look for your single personal account. You should see in the **SOURCED FROM** column that it is a **Microsoft account**. We want to create a user in your default .onmicrosoft.com Azure Active Directory domain.

![](./media/resource-group-create-work-id-from-personal/defaultdirectoryuserslisting.png)

We're going to follow [these instructions](https://technet.microsoft.com/library/hh967632.aspx#BKMK_1) in the next few steps, but use a specific example.

At the bottom of the page, click **+ADD USER**. In the page that appears, type the new user name, and make the **Type of User** a **New user in your organization**. In this example, the new user name is `ahmet`. Select the default domain that you discovered previously as the domain for ahmet's email address. Click the next arrow when finished.

![](./media/resource-group-create-work-id-from-personal/addingauserwithdirectorydropdown.png)

Add more details for Ahmet, but make sure to select the appropriate **ROLE** value. It's easy to use **Global Admin** to make sure things are working, but if you can use a lesser role, that's a good idea. This example uses the **User** role. (Find out more at [Administrator permissions by role](https://msdn.microsoft.com/library/azure/dn468213.aspx#BKMK_1).) Do not enable multi-factor authentication unless you want to use multifactor authentication for each log in operation. Click the next arrow when you're finished.

![](./media/resource-group-create-work-id-from-personal/userprofileuseradmin.png)

Click the **create** button to generate and display a temporary password for Ahmet.

![](./media/resource-group-create-work-id-from-personal/gettemporarypasswordforuser.png)

Copy the user name email address, or use **SEND PASSWORD IN EMAIL**. You'll need the information to log on shortly.

![](./media/resource-group-create-work-id-from-personal/receivedtemporarypassworddialog.png)

Now you should see the new user, **Ahmet the Developer**, sourced from Azure Active Directory. You've created the new work or school identity with Azure Active Directory. However, this identity does not yet have permissions to use Azure resources.

![](./media/resource-group-create-work-id-from-personal/defaultdirectoryusersaftercreate.png)

If you use **SEND PASSWORD IN EMAIL**, the following kind of email is sent.

![](./media/resource-group-create-work-id-from-personal/emailreceivedfromnewusercreation.png)

## Adding Azure co-administrator rights for subscriptions

Now you need to add the new user as a co-administrator of your subscription so the new user can sign in to the Management Portal. To do this, in the lower-left panel click **Settings**.

![](./media/resource-group-create-work-id-from-personal/thesettingswidget.png)

In the main settings area, click **ADMINISTRATORS** at the top and you should see only your personal Microsoft account identity. At the bottom of the page, click **+ADD** to specify a co-administrator. Here, enter the email address of the new user you had created, including your default domain. As shown in the next screenshot, a green check mark appears next to the user for the default directory. Remember to select all of the subscriptions that you would like this user to be able to administer.

![](./media/resource-group-create-work-id-from-personal/addingnewuserascoadmin.png)

When you are done, you should now see two users, including your new co-administrator identity. Log out of the portal.

![](./media/resource-group-create-work-id-from-personal/newuseraddedascoadministrator.png)

## Logging in and changing the new user's password

Log in as the new user you created.

![](./media/resource-group-create-work-id-from-personal/signinginwithnewuser.png)

You will immediately be prompted to create a new password.

![](./media/resource-group-create-work-id-from-personal/mustupdateyourpassword.png)

You should be rewarded with success that looks like the following.

![](./media/resource-group-create-work-id-from-personal/successtourdialog.png)


## Next steps

You can now use your new Azure Active Directory identity to use [Azure resource group templates](../xplat-cli-azure-resource-manager.md).

    azure login
    info:    Executing command login
    warn:    Please note that currently you can login only via Microsoft organizational account or service principal. For instructions on how to set them up, please read http://aka.ms/Dhf67j.
    Username: ahmet@aztrainpassxxxxxoutlook.onmicrosoft.com
    Password: *********
    /info:    Added subscription Azure Pass
    info:    Setting subscription Azure Pass as default
    +
    info:    login command OK
    ralph@local:~$ azure config mode arm
    info:    New mode is arm
    ralph@local:~$ azure group list
    info:    Executing command group list
    + Listing resource groups
    info:    No matched resource groups were found
    info:    group list command OK
    ralph@local:~$ azure group create newgroup westus
    info:    Executing command group create
    + Getting resource group newgroup
    + Creating resource group newgroup
    info:    Created resource group newgroup
    data:    Id:                  /subscriptions/xxxxxxxx-xxxx-xxxx-xxxx-xxxxxxxxxxxx/resourceGroups/newgroup
    data:    Name:                newgroup
    data:    Location:            westus
    data:    Provisioning State:  Succeeded
    data:    Tags:
    data:
    info:    group create command OK<|MERGE_RESOLUTION|>--- conflicted
+++ resolved
@@ -21,16 +21,9 @@
 
 [AZURE.INCLUDE [learn-about-deployment-models](../../includes/learn-about-deployment-models-both-include.md)]
 
-<<<<<<< HEAD
-[AZURE.INCLUDE [learn-about-deployment-models](../../includes/learn-about-deployment-models-include.md)] This article covers creating an AAD identity that will be needed for both the Resource Manager deployment model and the classic deployment model.
-
-
-Fortunately, one of the best things about your personal Azure account is that it comes with a default Azure Active Directory domain that you can use to create a new work or school account that you can use with Azure features that require it.
-=======
 If you created a personal Azure account or have a personal MSDN subscription and created the Azure account to take advantage of the MSDN Azure credits -- you used a *Microsoft account* identity to create it. Many great features of Azure -- [resource group templates](../resource-group-overview.md) is one example -- require a work or school account (an identity managed by Azure Active Directory) to work. You can follow the instructions below to create a new work or school account because fortunately, one of the best things about your personal Azure account is that it comes with a default Azure Active Directory domain that you can use to create a new work or school account that you can use with Azure features that require it.
 
 However, recent changes make it possible to manage your subscription with any type of Azure account using the `azure login` interactive login method described [here](../xplat-cli-connect.md). You can either use that mechanism, or you can follow the instructions that follow.
->>>>>>> 08be3281
 
 > [AZURE.NOTE] If you were given a user name and password by an administrator, there's a good chance that you already have a work or school ID (also sometimes called an *organizational ID*). If so, you can immediately begin to use your Azure account to access Azure resources that require one. If you find that you cannot use those resources, you may need to return to this article for help. For more information, see [Accounts that you can use for sign in](https://msdn.microsoft.com/library/azure/dn629581.aspx#BKMK_SignInAccounts) and [How an Azure subscription is related to Azure AD](https://msdn.microsoft.com/library/azure/dn629581.aspx#BKMK_SubRelationToDir).
 
