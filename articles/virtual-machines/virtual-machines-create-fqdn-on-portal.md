<properties
   pageTitle="Create FQDN for a VM in Azure portal | Microsoft Azure"
   description="Learn how to create a Fully Qualified Domain Name or FQDN for a Resource Manager based virtual machine in the Azure portal."
   services="virtual-machines"
   documentationCenter=""
   authors="dsk-2015"
   manager="timlt"
   editor="tysonn"
   tags="azure-resource-manager"/>

<tags
   ms.service="virtual-machines"
   ms.devlang="na"
   ms.topic="article"
   ms.tgt_pltfrm="na"
   ms.workload="infrastructure-services"
   ms.date="08/21/2015"
   ms.author="dkshir"/>

# Create a Fully Qualified Domain Name in the Azure portal

<<<<<<< HEAD
[AZURE.INCLUDE [learn-about-deployment-models](../../includes/learn-about-deployment-models-include.md)] This article covers creating a FQDN with the Resource Manager deployment model.

When you create a virtual machine in the [Azure preview portal](https://portal.azure.com) using the **Resource Manager** deployment model, the portal creates a public IP resource for the virtual machine. You can use this IP address to remotely access the virtual machine. However, the portal does not create a [fully qualified domain name](https://en.wikipedia.org/wiki/Fully_qualified_domain_name) or FQDN, by default. Since it would be easier to remember and use an FQDN instead of an IP address, this article demonstrates how you can add one to your virtual machine.
=======
[AZURE.INCLUDE [learn-about-deployment-models](../../includes/learn-about-deployment-models-rm-include.md)] classic deployment model.


When you create a virtual machine in the [Azure portal](https://portal.azure.com) using the **Resource Manager** deployment model, the portal creates a public IP resource for the virtual machine. You can use this IP address to remotely access the virtual machine. However, the portal does not create a [fully qualified domain name](https://en.wikipedia.org/wiki/Fully_qualified_domain_name) or FQDN, by default. Since it would be easier to remember and use an FQDN instead of an IP address, this article demonstrates how you can add one to your virtual machine.
>>>>>>> 08be3281

The article assumes that you have logged in to your subscription in the portal, and created a virtual machine with the available images, using the **Resource Manager**. Follow these steps once your virtual machine starts running.

1.  View the virtual machine settings on the portal and click on the Public IP address.

    ![locate ip resource](media/virtual-machines-create-fqdn-on-portal/locatePublicIP.PNG)

2.  **Dissociate** the Public IP from the virtual machine. Note that it does not yet show a domain name. After you click on the **Yes** button, it might take a few seconds before it completes the dissociation.

    ![dissociate ip resource](media/virtual-machines-create-fqdn-on-portal/dissociateIP.PNG)

    We will associate this Public IP with the virtual machine after the following steps. If the Public IP is a _Dynamic Public IP_, then you will lose the IPV4 address and a new one will be assigned after the FQDN is configured.

3.  Once the **Dissociate** button grays out, click the **All settings** section of the Public IP and open the **Configuration** tab. Enter the desired DNS name label. **Save** this configuration.

    ![enter dns name label](media/virtual-machines-create-fqdn-on-portal/dnsNameLabel.PNG)

4.  Go back to the virtual machine blade in the portal and click the **All settings** for the virtual machine. Open the **Network interfaces** tab and click on the Network interface resource associated with this virtual machine. This will open the **Network interface** blade in the portal.

    ![open network interface](media/virtual-machines-create-fqdn-on-portal/openNetworkInterface.PNG)

5.  Note that the **Public IP address** field for the Network interface is blank. Click the **All settings** section for this Network interface and open the **IP addresses** tab. On the **IP addresses** blade, click **Enabled** for the **Public IP address** field. Select the **IP address Configure required settings** tab and select the default IP that you had dissociated earlier. Click **Save**. It might take a few moments to add back the IP resource.

    ![configure IP resource](media/virtual-machines-create-fqdn-on-portal/configureIP.PNG)

6.  Close all other blades and go back to the **Virtual Machine** blade. Click on the Public IP resource in the settings. Notice that the Public IP blade now shows the desired FQDN as the **DNS name**.

    ![FQDN is created](media/virtual-machines-create-fqdn-on-portal/fqdnCreated.PNG)

    You can now connect remotely to the virtual machine using this DNS name. For example, use `SSH adminuser@testdnslabel.eastus.cloudapp.azure.com`, when connecting to a Linux virtual machine which has the fully qualified domain name of `testdnslabel.eastus.cloudapp.azure.com` and user name of `adminuser`.<|MERGE_RESOLUTION|>--- conflicted
+++ resolved
@@ -19,16 +19,10 @@
 
 # Create a Fully Qualified Domain Name in the Azure portal
 
-<<<<<<< HEAD
-[AZURE.INCLUDE [learn-about-deployment-models](../../includes/learn-about-deployment-models-include.md)] This article covers creating a FQDN with the Resource Manager deployment model.
-
-When you create a virtual machine in the [Azure preview portal](https://portal.azure.com) using the **Resource Manager** deployment model, the portal creates a public IP resource for the virtual machine. You can use this IP address to remotely access the virtual machine. However, the portal does not create a [fully qualified domain name](https://en.wikipedia.org/wiki/Fully_qualified_domain_name) or FQDN, by default. Since it would be easier to remember and use an FQDN instead of an IP address, this article demonstrates how you can add one to your virtual machine.
-=======
 [AZURE.INCLUDE [learn-about-deployment-models](../../includes/learn-about-deployment-models-rm-include.md)] classic deployment model.
 
 
 When you create a virtual machine in the [Azure portal](https://portal.azure.com) using the **Resource Manager** deployment model, the portal creates a public IP resource for the virtual machine. You can use this IP address to remotely access the virtual machine. However, the portal does not create a [fully qualified domain name](https://en.wikipedia.org/wiki/Fully_qualified_domain_name) or FQDN, by default. Since it would be easier to remember and use an FQDN instead of an IP address, this article demonstrates how you can add one to your virtual machine.
->>>>>>> 08be3281
 
 The article assumes that you have logged in to your subscription in the portal, and created a virtual machine with the available images, using the **Resource Manager**. Follow these steps once your virtual machine starts running.
 
