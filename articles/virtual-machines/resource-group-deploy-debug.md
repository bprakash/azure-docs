--- conflicted
+++ resolved
@@ -1,20 +1,11 @@
 <properties
    pageTitle="Troubleshooting resource group deployments | Microsoft Azure"
    description="Describes common problems deploying resources created using Resource Manager deployment model, and shows how to detect and fix these issues."
-<<<<<<< HEAD
-   services="virtual-machines"
-   documentationCenter=""
-   authors="squillace"
-   manager="timlt"
-   editor=""
-   tags="azure-resource-manager"/>
-=======
    services="azure-resource-manager,virtual-machines"
    documentationCenter=""
    authors="tfitzmac"
    manager="wpickett"
    editor=""/>
->>>>>>> 08be3281
 
 <tags
    ms.service="azure-resource-manager"
@@ -31,15 +22,7 @@
 particular deployments for a resource group. Or, you can use the audit logs to retrieve information about all operations performed on a resource group.  With this information, you can fix the
 issue and resume operations in your solution.
 
-<<<<<<< HEAD
-[AZURE.INCLUDE [learn-about-deployment-models](../../includes/learn-about-deployment-models-include.md)] This article covers troubleshooting resource groups created with the Resource Manager deployment model. You can't create resource groups with the classic deployment model.
-
-
-## Useful tools to interact with Azure
-When you work with your Azure resources from the command-line, you will collect tools that help you do your work. Azure resource group templates are JSON documents, and the Azure Resource Manager API accepts and returns JSON, so JSON parsing tools are some of the first things you will use to help you navigate information about your resources and to design or interact with templates and template parameter files.
-=======
 This topic focuses primarily on using deployment commands to troubleshoot deployments. For information about using the audit logs to track all operations on your resources, see [Audit operations with Resource Manager](../resource-group-audit.md).
->>>>>>> 08be3281
 
 This topic shows how to retrieve troubleshooting information through Azure PowerShell, Azure CLI and REST API. For information about using the preview portal to troubleshoot deployments, see [Using the Azure portal to manage your Azure resources](../azure-portal/resource-group-portal.md).
 
