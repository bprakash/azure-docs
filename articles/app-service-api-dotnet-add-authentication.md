--- conflicted
+++ resolved
@@ -20,11 +20,7 @@
 
 ## Overview
 
-<<<<<<< HEAD
-In the [Deploy an API app](app-service-dotnet-deploy-api-app.md) tutorial, you deployed an API app with **Available to anyone** access level. This tutorial shows how to protect an API app so that only authenticated users can access it.
-=======
 This tutorial shows how to protect an API app so that only authenticated users can access it. The tutorial also shows code that you can use in an ASP.NET API app to retrieve information about the logged-on user.
->>>>>>> 692c0fec
 
 You'll perform the following steps:
 
@@ -160,18 +156,6 @@
 
     	http://[gatewayurl]/login/[providername]
 
-<<<<<<< HEAD
-	You can get the gateway URL from the **Gateway** blade in the [Azure portal]. (To get to the **Gateway** blade, click the gateway in the diagram shown on the **Resource group** blade.)
-
-	![Gateway URL](./media/app-service-api-dotnet-add-authentication/gatewayurl.png)
-
-	The [providername] value is "facebook" for Facebook, "twitter" for Twitter, "aad" for Azure Active directory, etc.
-
-	Here is a sample login URL for Azure Active Directory:
-
-		https://dropboxrgaeb4ae60b7cb4f3d966dfa43.azurewebsites.net/login/aad/
-
-=======
 	You can get the gateway URL from the **Gateway** blade in the [Azure preview portal]. (To get to the **Gateway** blade, click the gateway in the diagram shown on the **Resource group** blade.)
 
 	![Gateway URL](./media/app-service-api-dotnet-add-authentication/gatewayurl.png)
@@ -188,7 +172,6 @@
 
 		https://dropboxrgaeb4ae60b7cb4f3d966dfa43.azurewebsites.net/login/aad/
 
->>>>>>> 692c0fec
 	Notice that unlike the earlier URL, this one does not include your API app name:  the gateway is authenticating you, not the API app.  The gateway handles authentication for all API apps in the resource group.
 
 3. Enter your credentials when the browser displays a login page. 
