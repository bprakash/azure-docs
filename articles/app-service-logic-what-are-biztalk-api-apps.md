<properties 
	pageTitle="What are Connectors and BizTalk API Apps" 
	description="Learn about API Apps, Connectors and BizTalk API Apps" 
	services="app-service\logic" 
	documentationCenter="" 
	authors="MandiOhlinger" 
	manager="dwrede" 
	editor=""/>

<tags 
	ms.service="app-service-logic" 
	ms.workload="integration" 
	ms.tgt_pltfrm="na" 
	ms.devlang="na" 
	ms.topic="article" 
	ms.date="03/31/2015" 
	ms.author="mandia"/>

# What are Connectors and BizTalk API Apps

Azure App Services is built atop a principle of extensibility and common connectivity through API Apps. A *Connector* is a type of API App that focuses on connectivity. Connectors, like any other API App, are used from Web Apps, Mobile Apps, and Logic Apps. Connectors make it easy to connect to existing services and help manage authentication, provide monitoring, analytics, and more.

Any developer can create their own API Apps and deploy them privately. In the future, developers can share and monetize their custom-created API Apps through the marketplace. 

![API Apps Marketplace](./media/app-service-learn-about-flows-preview/Marketplace.png)

To accelerate developers building solutions with Azure App Service, the Azure team added a number of connectors to the marketplace to satisfy many common scenarios. Furthermore, to extend the reach of App Service to complex and advanced integration scenarios, a number of Premium and BizTalk capabilities are also available.

<<<<<<< HEAD
For a complete list of all the available Connectors and API Apps, see [Connectors and API Apps List](app-service-logic-connectors-list.md). 

In Azure App Service, there are different Service "Tiers" available. All Tiers include all the connectors and API Apps, including their full functionality.  

[App Service Pricing](http://azure.microsoft.com/pricing/details/app-service/) describes these Services Tiers and also lists what is included in these tiers. 

[Connectors and API Apps List](app-service-logic-connectors-list.md) lists the connectors and API Apps included in each grouping, including the Standard Connectors, BizTalk EAI, Premium Connectors, and so on.


## Standard Connectors
App Service comes with a rich set of connectors that provide a turnkey way to connect your web, mobile, and logic apps to some of the biggest names in SaaS today, including Office 365, SalesForce, Sugar CRM, OneDrive, DropBox, Marketo, Facebook, and many more. It also includes a set of connectors to communicate  with external Services using FTP, SFTP, POP3/IMAP, SMTP, and SOAP; which are as easy as making an HTTP call.  

Some of these Standard Connectors include: 

[Protocol Connectors in Microsoft Azure App Service](app-service-logic-protocol-connectors.md)

[Social Connectors in Microsoft Azure App Service](app-service-logic-social-connectors.md)

[App + Data Services Connectors in Microsoft Azure App Service](app-service-logic-data-connectors.md)

[Enterprise Connectors in Microsoft Azure App Service](app-service-logic-enterprise-connectors.md)


## Premium Connectors 
The Premium connectors extend the reach of App Services further into the enterprise with connectivity to SAP, Oracle, DB2, Informix, and WebSphere MQ. 

Some of these Premium Connectors include: 

[App + Data Services Connectors in Microsoft Azure App Service](app-service-logic-data-connectors.md)
=======
In Azure App Service, there are different Service "Tiers" available. All Tiers include all the connectors and API Apps, including their full functionality.  

[App Service Pricing](http://azure.microsoft.com/pricing/details/app-service/) describes these Services Tiers and also lists what is included in these tiers. The following sections describe the various categories of BizTalk API Apps and Connectors.


## Standard Connectors
App Service comes with a rich set of connectors that provide a turnkey way to connect your web, mobile, and logic apps to some of the biggest names in SaaS today, including Office 365, SalesForce, Sugar CRM, OneDrive, DropBox, Marketo, Facebook, and many more. It also includes a set of connectors to communicate  with external Services using FTP, SFTP, POP3/IMAP, SMTP, and SOAP; which are as easy as making an HTTP call.  

## Premium Connectors 
The Premium connectors extend the reach of App Services further into the enterprise with connectivity to SAP, Oracle, DB2, Informix, and WebSphere MQ. 
>>>>>>> 692c0fec

## EAI and EDI Services
Building business critical apps require more than just connectivity. Based on the foundation of Microsoft's industry leading integration platform - BizTalk Server - the BizTalk API Apps provide advanced integration capabilities that can be snapped into your Web, Mobile and Logic Apps with ease. Some of these integration capabilities include Validate, Extract, Transform, Encoders, Trading Partner Management and support for EDI formats like X12, EDIFACT, and AS2.


<<<<<<< HEAD
## EAI and EDI Services
Building business critical apps require more than just connectivity. Based on the foundation of Microsoft's industry leading integration platform - BizTalk Server - the BizTalk API Apps provide advanced integration capabilities that can be snapped into your Web, Mobile and Logic Apps with ease. Some of these integration capabilities include Validate, Extract, Transform, Encoders, Trading Partner Management and support for EDI formats like X12, EDIFACT, and AS2.
=======
## Rules
Business rules encapsulates the policies and decisions that control business processes. Typically, rules are dynamic and change over time for different reasons, including business plans, regulations, and many other reasons. BizTalk Rules in App Services lets you to decouple these policies from your application code and make the change process simpler and faster.
>>>>>>> 692c0fec


<<<<<<< HEAD
[BizTalk Integration API Apps in Microsoft Azure App Service](app-service-logic-integration-connectors.md)


## Rules
Business rules encapsulates the policies and decisions that control business processes. Typically, rules are dynamic and change over time for different reasons, including business plans, regulations, and many other reasons. BizTalk Rules in App Services lets you to decouple these policies from your application code and make the change process simpler and faster.

[BizTalk Integration API Apps in Microsoft Azure App Service](app-service-logic-integration-connectors.md)


## All Connectors and API Apps
[Connectors and API Apps List in Azure App Service](app-service-logic-connectors-list.md)
=======
## Connector and API App list
See [Connectors and API Apps List](app-service-logic-connectors-list.md) for a complete list of connectors and API Apps included in each category, including the Standard Connectors, BizTalk EAI, Premium Connectors, and so on.
>>>>>>> 692c0fec
<|MERGE_RESOLUTION|>--- conflicted
+++ resolved
@@ -26,37 +26,6 @@
 
 To accelerate developers building solutions with Azure App Service, the Azure team added a number of connectors to the marketplace to satisfy many common scenarios. Furthermore, to extend the reach of App Service to complex and advanced integration scenarios, a number of Premium and BizTalk capabilities are also available.
 
-<<<<<<< HEAD
-For a complete list of all the available Connectors and API Apps, see [Connectors and API Apps List](app-service-logic-connectors-list.md). 
-
-In Azure App Service, there are different Service "Tiers" available. All Tiers include all the connectors and API Apps, including their full functionality.  
-
-[App Service Pricing](http://azure.microsoft.com/pricing/details/app-service/) describes these Services Tiers and also lists what is included in these tiers. 
-
-[Connectors and API Apps List](app-service-logic-connectors-list.md) lists the connectors and API Apps included in each grouping, including the Standard Connectors, BizTalk EAI, Premium Connectors, and so on.
-
-
-## Standard Connectors
-App Service comes with a rich set of connectors that provide a turnkey way to connect your web, mobile, and logic apps to some of the biggest names in SaaS today, including Office 365, SalesForce, Sugar CRM, OneDrive, DropBox, Marketo, Facebook, and many more. It also includes a set of connectors to communicate  with external Services using FTP, SFTP, POP3/IMAP, SMTP, and SOAP; which are as easy as making an HTTP call.  
-
-Some of these Standard Connectors include: 
-
-[Protocol Connectors in Microsoft Azure App Service](app-service-logic-protocol-connectors.md)
-
-[Social Connectors in Microsoft Azure App Service](app-service-logic-social-connectors.md)
-
-[App + Data Services Connectors in Microsoft Azure App Service](app-service-logic-data-connectors.md)
-
-[Enterprise Connectors in Microsoft Azure App Service](app-service-logic-enterprise-connectors.md)
-
-
-## Premium Connectors 
-The Premium connectors extend the reach of App Services further into the enterprise with connectivity to SAP, Oracle, DB2, Informix, and WebSphere MQ. 
-
-Some of these Premium Connectors include: 
-
-[App + Data Services Connectors in Microsoft Azure App Service](app-service-logic-data-connectors.md)
-=======
 In Azure App Service, there are different Service "Tiers" available. All Tiers include all the connectors and API Apps, including their full functionality.  
 
 [App Service Pricing](http://azure.microsoft.com/pricing/details/app-service/) describes these Services Tiers and also lists what is included in these tiers. The following sections describe the various categories of BizTalk API Apps and Connectors.
@@ -67,34 +36,14 @@
 
 ## Premium Connectors 
 The Premium connectors extend the reach of App Services further into the enterprise with connectivity to SAP, Oracle, DB2, Informix, and WebSphere MQ. 
->>>>>>> 692c0fec
 
 ## EAI and EDI Services
 Building business critical apps require more than just connectivity. Based on the foundation of Microsoft's industry leading integration platform - BizTalk Server - the BizTalk API Apps provide advanced integration capabilities that can be snapped into your Web, Mobile and Logic Apps with ease. Some of these integration capabilities include Validate, Extract, Transform, Encoders, Trading Partner Management and support for EDI formats like X12, EDIFACT, and AS2.
 
 
-<<<<<<< HEAD
-## EAI and EDI Services
-Building business critical apps require more than just connectivity. Based on the foundation of Microsoft's industry leading integration platform - BizTalk Server - the BizTalk API Apps provide advanced integration capabilities that can be snapped into your Web, Mobile and Logic Apps with ease. Some of these integration capabilities include Validate, Extract, Transform, Encoders, Trading Partner Management and support for EDI formats like X12, EDIFACT, and AS2.
-=======
-## Rules
-Business rules encapsulates the policies and decisions that control business processes. Typically, rules are dynamic and change over time for different reasons, including business plans, regulations, and many other reasons. BizTalk Rules in App Services lets you to decouple these policies from your application code and make the change process simpler and faster.
->>>>>>> 692c0fec
-
-
-<<<<<<< HEAD
-[BizTalk Integration API Apps in Microsoft Azure App Service](app-service-logic-integration-connectors.md)
-
-
 ## Rules
 Business rules encapsulates the policies and decisions that control business processes. Typically, rules are dynamic and change over time for different reasons, including business plans, regulations, and many other reasons. BizTalk Rules in App Services lets you to decouple these policies from your application code and make the change process simpler and faster.
 
-[BizTalk Integration API Apps in Microsoft Azure App Service](app-service-logic-integration-connectors.md)
 
-
-## All Connectors and API Apps
-[Connectors and API Apps List in Azure App Service](app-service-logic-connectors-list.md)
-=======
 ## Connector and API App list
-See [Connectors and API Apps List](app-service-logic-connectors-list.md) for a complete list of connectors and API Apps included in each category, including the Standard Connectors, BizTalk EAI, Premium Connectors, and so on.
->>>>>>> 692c0fec
+See [Connectors and API Apps List](app-service-logic-connectors-list.md) for a complete list of connectors and API Apps included in each category, including the Standard Connectors, BizTalk EAI, Premium Connectors, and so on.