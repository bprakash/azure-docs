--- conflicted
+++ resolved
@@ -38,12 +38,8 @@
 ## SaaS Connectors
 App Services' SaaS connectors provide a turnkey way to connect your web, mobile, and logic apps to some of the biggest names in SaaS today, including Office 365, SalesForce, Sugar CRM, OneDrive, DropBox, Marketo, even Facebook and many more.
 
-<<<<<<< HEAD
-[Social Connectors in Microsoft Azure App Service](app-service-logic-social-connectors.md)<br/>
-=======
 [Social Connectors in Microsoft Azure App Service](app-service-logic-social-connectors.md)
 
->>>>>>> 2245e646
 [App + Data Services Connectors in Microsoft Azure App Service](app-service-logic-data-connectors)
 
 
@@ -56,10 +52,6 @@
 ## BizTalk API Apps
 Building business critical apps requires more than just connectivity. Based on the foundation of Microsoft's industry leading integration platform - BizTalk Server - the BizTalk API Apps provide advanced integration capabilities that can be snapped into your Web, Mobile and Logic Apps with ease. Includes Batching and Debatching, VETR (Validate, Extract, Transform and Route), and support for EDI formats like X12, EDIFACT, and AS2.
 
-<<<<<<< HEAD
-[Business-to-Business Connectors and API Apps in Microsoft Azure App Service](app-service-logic-b2b-connectors.md)<br/>
-=======
 [Business-to-Business Connectors and API Apps in Microsoft Azure App Service](app-service-logic-b2b-connectors.md)
 
->>>>>>> 2245e646
 [BizTalk Integration API Apps in Microsoft Azure App Service](app-service-logic-integration-connectors.md)