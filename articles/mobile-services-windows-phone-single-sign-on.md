--- conflicted
+++ resolved
@@ -1,192 +1,184 @@
-<properties urlDisplayName="Authenticate with single sign-on" pageTitle="Authenticate your app with Live Connect (Windows Phone) | Mobile Dev Center" metaKeywords="" description="Learn how to use Live Connect single sign-on in Azure Mobile Services from a Windows Phone application." metaCanonical="" services="mobile-services" documentationCenter="Mobile" title="Authenticate your Windows Phone 8 app with Live Connect single sign-on" authors="glenga" solutions="" manager="dwrede" editor="" />
-
-<tags ms.service="mobile-services" ms.workload="mobile" ms.tgt_pltfrm="mobile-windows-phone" ms.devlang="dotnet" ms.topic="article" ms.date="11/22/2014" ms.author="glenga" />
-
-# Authenticate your Windows Phone 8 app with Live Connect single sign-on
-
-<div class="dev-center-tutorial-selector sublanding"> 
-	<a href="/en-us/documentation/articles/mobile-services-windows-store-dotnet-single-sign-on/" title="Windows Store C#">Windows Store C#</a><a href="/en-us/documentation/articles/mobile-services-windows-store-javascript-single-sign-on/" title="Windows Store JavaScript">Windows Store JavaScript</a><a href="/en-us/documentation/articles/mobile-services-windows-phone-single-sign-on/" title="Windows Phone" class="current">Windows Phone</a>
-</div>	
-
-This topic shows you how to use Live Connect single sign-on to authenticate users in Azure Mobile Services from a Windows Phone 8 app.  In this tutorial, you add authentication to the quickstart project using Live Connect. When successfully authenticated by Live Connect, a logged-in user is welcomed by name and the user ID value is displayed.  
-
->[AZURE.NOTE]This tutorial demonstrates the benefits of using the single sign-on experience provided by Live Connect for Windows Phone apps. This enables you to more easily authenticate an already logged-on user with you mobile service. For a more generalized authentication experience that supports multiple authentication providers, see the topic <a href="/en-us/documentation/articles/mobile-services-windows-phone-get-started-users">Add authentication to your app</a>. 
-
-This tutorial walks you through these basic steps to enable Live Connect authentication:
-
-1. [Register your app for authentication and configure Mobile Services]
-2. [Restrict table permissions to authenticated users]
-3. [Add authentication to the app]
-
-This tutorial requires the following:
-
-+ [Live SDK for Windows and Windows Phone]
-+ Microsoft Visual Studio 2012 Express for Windows Phone
-+ You must also first complete the tutorial [Add Mobile Services to an existing app].
-
-<h2><a name="register"></a>Register your app with Live Connect</h2>
-
-To be able to authenticate users, you must register your app at the Live Connect Developer Center. You must then register the client secret to integrate Live Connect with Mobile Services.
-
-1. Log on to the [Azure Management Portal], click **Mobile Services**, and then click your mobile service.
-
-   	![][4]
-
-2. Click the **Dashboard** tab and make a note of the **Site URL** value.
-
-   	![][5]
-
-    You will use this value to define the redirect domain.
-
-3. Navigate to the <a href="http://go.microsoft.com/fwlink/p/?LinkId=262039" target="_blank">My Applications</a> page in the Live Connect Developer Center, and log on with your Microsoft account, if required. 
-
-4. Click **Create application**, then type an **Application name** and click **I accept**.
-
-   	![][1] 
-
-   	This registers the application with Live Connect.
-
-5. Click **Application settings page**, then **API Settings** and make a note of the values of the **Client ID** and **Client secret**. 
-
-   	![][2]
-
-<<<<<<< HEAD
- > [AZURE.NOTE] **Security Note** The client secret is an important security credential. Do not share the client secret with anyone or distribute it with your app.
-=======
-   > [AZURE.NOTE] The client secret is an important security credential. Do not share the client secret with anyone or distribute it with your app.
->>>>>>> 170fb58a
-
-6. In **Redirect domain**, enter the URL of your mobile service from Step 2, click **Yes** under **Mobile client app**, and then click **Save**.
-
-7. Back in the Management Portal, click the **Identity** tab, enter the **Client secret** obtained from Live Connect, and then click **Save**.
-
-   	![][13]
-
-Both your mobile service and your app are now configured to work with Live Connect.
-
-<h2><a name="permissions"></a>Restrict permissions to authenticated users</h2>
-
-1. In the Management Portal, click the **Data** tab, and then click the **TodoItem** table. 
-
-   	![][14]
-
-2. Click the **Permissions** tab, set all permissions to **Only authenticated users**, and then click **Save**. This will ensure that all operations against the **TodoItem** table require an authenticated user. This also simplifies the scripts in the next tutorial because they will not have to allow for the possibility of anonymous users.
-
-   	![][15]
-
-3. In Visual Studio 2012 Express for Windows Phone, open the project that you created when you completed the tutorial [Add Mobile Services to an existing app]. 
-
-4. Press the F5 key to run this quickstart-based app; verify that an exception with a status code of 401 (Unauthorized) is raised. 
-   
-   	This happens because the app is accessing Mobile Services as an unauthenticated user, but the _TodoItem_ table now requires authentication.
-
-Next, you will update the app to authenticate users with Live Connect before requesting resources from the mobile service.
-
-<h2><a name="add-authentication"></a>Add authentication to the app</h2>
-
-1. Download and install the [Live SDK for Windows and Windows Phone].
-
-2. In the **Project** menu in Visual Studio, click **Add Reference**, then expand **Assemblies**, click **Extensions**, check **Microsoft.Live**, and then click **OK**. 
-
-   	![][16]
-
-  	This adds a reference to the Live SDK to the project.
-
-5. Open the project file mainpage.xaml.cs and add the following using statements:
-
-        using Microsoft.Live;      
-
-6. Add the following code snippet to the MainPage class:
-	
-        private LiveConnectSession session;
-        private async System.Threading.Tasks.Task Authenticate()
-        {
-            LiveAuthClient liveIdClient = new LiveAuthClient("<< INSERT CLIENT ID HERE >>");
-
-            while (session == null)
-            {
-                LiveLoginResult result = await liveIdClient.LoginAsync(new[] { "wl.basic" });
-                if (result.Status == LiveConnectSessionStatus.Connected)
-                {
-                    session = result.Session;
-                    LiveConnectClient client = new LiveConnectClient(result.Session);
-                    LiveOperationResult meResult = await client.GetAsync("me");
-                    MobileServiceUser loginResult = await App.MobileService
-                        .LoginWithMicrosoftAccountAsync(result.Session.AuthenticationToken);
-
-                    string title = string.Format("Welcome {0}!", meResult.Result["first_name"]);
-                    var message = string.Format("You are now logged in - {0}", loginResult.UserId);
-                    MessageBox.Show(message, title, MessageBoxButton.OK);                    
-                }
-                else
-                {
-                    session = null;
-                    MessageBox.Show("You must log in.", "Login Required", MessageBoxButton.OK);                    
-                }
-            }
-         }
-
-    This creates a member variable for storing the current Live Connect session and a method to handle the authentication process.
-
-7. Update string _<< INSERT CLIENT ID HERE >>_ from the previous step with the client ID value that was generated when you registered your app with Live Connect.
-
-<<<<<<< HEAD
-    > [AZURE.NOTE] In a Windows Phone 8 app, an instance of the <strong>LiveAuthClient</strong> class is created by passing the client ID value to the class constructor. In a [Windows Store app](/en-us/develop/mobile/tutorials/single-sign-on-windows-8-dotnet/), the same class is instantiated by passing the redirect domain URI.
-=======
-    > [AZURE.NOTE] In a Windows Phone 8 app, an instance of the **LiveAuthClient** class is created by passing the client ID value to the class constructor. In a [Windows Store app](/en-us/develop/mobile/tutorials/single-sign-on-windows-8-dotnet/), the same class is instantiated by passing the redirect domain URI.
->>>>>>> 170fb58a
-
-8. Delete or comment-out the existing **OnNavigatedTo** method override and replace it with the following method that handles the **Loaded** event for the page. 
-
-        async void MainPage_Loaded(object sender, RoutedEventArgs e)
-        {
-            await Authenticate();
-            RefreshTodoItems();
-        }
-
-   	This method calls the new **Authenticate** method. 
-
-9. Replace the MainPage constructor with the following code:
-
-        // Constructor
-        public MainPage()
-        {
-            InitializeComponent();
-            this.Loaded += MainPage_Loaded;
-        }
-
-   	This constructor also registers the handler for the Loaded event.
-		
-9. Press the F5 key to run the app and sign into Live Connect with your Microsoft Account. 
-
-   	After you are successfully logged-in, the app runs without errors, and you are able to query Mobile Services and make updates to data.
-
-## <a name="next-steps"> </a>Next steps
-
-In the next tutorial, [Authorize users with scripts], you will take the user ID value provided by Mobile Services based on an authenticated user and use it to filter the data returned by Mobile Services. For information about how to use other identity providers for authentication, see [Get started with authentication]. 
-
-<!-- Anchors. -->
-[Register your app for authentication and configure Mobile Services]: #register
-[Restrict table permissions to authenticated users]: #permissions
-[Add authentication to the app]: #add-authentication
-[Next Steps]:#next-steps
-
-<!-- Images. -->
-[1]: ./media/mobile-services-windows-phone-single-sign-on/mobile-services-live-connect-add-app.png
-[2]: ./media/mobile-services-windows-phone-single-sign-on/mobile-live-connect-app-api-settings-mobile.png
-[4]: ./media/mobile-services-windows-phone-single-sign-on/mobile-services-selection.png
-[5]: ./media/mobile-services-windows-phone-single-sign-on/mobile-service-uri.png
-
-[13]: ./media/mobile-services-windows-phone-single-sign-on/mobile-identity-tab-ma-only.png
-[14]: ./media/mobile-services-windows-phone-single-sign-on/mobile-portal-data-tables.png
-[15]: ./media/mobile-services-windows-phone-single-sign-on/mobile-portal-change-table-perms.png
-[16]: ./media/mobile-services-windows-phone-single-sign-on/mobile-add-reference-live-wp8.png
-
-<!-- URLs. -->
-[My Applications]: http://go.microsoft.com/fwlink/p/?LinkId=262039
-[Live SDK for Windows and Windows Phone]: http://go.microsoft.com/fwlink/p/?LinkId=262253
-[Add Mobile Services to an existing app]: /en-us/documentation/articles/mobile-services-windows-phone-get-started-data/
-[Get started with authentication]: /en-us/documentation/articles/mobile-services-windows-phone-get-started-users
-[Authorize users with scripts]: /en-us/documentation/articles/mobile-services-windows-phone-authorize-users-in-scripts/
-
-[Azure Management Portal]: https://manage.windowsazure.com/
+<properties urlDisplayName="Authenticate with single sign-on" pageTitle="Authenticate your app with Live Connect (Windows Phone) | Mobile Dev Center" metaKeywords="" description="Learn how to use Live Connect single sign-on in Azure Mobile Services from a Windows Phone application." metaCanonical="" services="mobile-services" documentationCenter="Mobile" title="Authenticate your Windows Phone 8 app with Live Connect single sign-on" authors="glenga" solutions="" manager="dwrede" editor="" />
+
+<tags ms.service="mobile-services" ms.workload="mobile" ms.tgt_pltfrm="mobile-windows-phone" ms.devlang="dotnet" ms.topic="article" ms.date="11/22/2014" ms.author="glenga" />
+
+# Authenticate your Windows Phone 8 app with Live Connect single sign-on
+
+<div class="dev-center-tutorial-selector sublanding"> 
+	<a href="/en-us/documentation/articles/mobile-services-windows-store-dotnet-single-sign-on/" title="Windows Store C#">Windows Store C#</a><a href="/en-us/documentation/articles/mobile-services-windows-store-javascript-single-sign-on/" title="Windows Store JavaScript">Windows Store JavaScript</a><a href="/en-us/documentation/articles/mobile-services-windows-phone-single-sign-on/" title="Windows Phone" class="current">Windows Phone</a>
+</div>	
+
+This topic shows you how to use Live Connect single sign-on to authenticate users in Azure Mobile Services from a Windows Phone 8 app.  In this tutorial, you add authentication to the quickstart project using Live Connect. When successfully authenticated by Live Connect, a logged-in user is welcomed by name and the user ID value is displayed.  
+
+>[AZURE.NOTE]This tutorial demonstrates the benefits of using the single sign-on experience provided by Live Connect for Windows Phone apps. This enables you to more easily authenticate an already logged-on user with you mobile service. For a more generalized authentication experience that supports multiple authentication providers, see the topic <a href="/en-us/documentation/articles/mobile-services-windows-phone-get-started-users">Add authentication to your app</a>. 
+
+This tutorial walks you through these basic steps to enable Live Connect authentication:
+
+1. [Register your app for authentication and configure Mobile Services]
+2. [Restrict table permissions to authenticated users]
+3. [Add authentication to the app]
+
+This tutorial requires the following:
+
++ [Live SDK for Windows and Windows Phone]
++ Microsoft Visual Studio 2012 Express for Windows Phone
++ You must also first complete the tutorial [Add Mobile Services to an existing app].
+
+<h2><a name="register"></a>Register your app with Live Connect</h2>
+
+To be able to authenticate users, you must register your app at the Live Connect Developer Center. You must then register the client secret to integrate Live Connect with Mobile Services.
+
+1. Log on to the [Azure Management Portal], click **Mobile Services**, and then click your mobile service.
+
+   	![][4]
+
+2. Click the **Dashboard** tab and make a note of the **Site URL** value.
+
+   	![][5]
+
+    You will use this value to define the redirect domain.
+
+3. Navigate to the <a href="http://go.microsoft.com/fwlink/p/?LinkId=262039" target="_blank">My Applications</a> page in the Live Connect Developer Center, and log on with your Microsoft account, if required. 
+
+4. Click **Create application**, then type an **Application name** and click **I accept**.
+
+   	![][1] 
+
+   	This registers the application with Live Connect.
+
+5. Click **Application settings page**, then **API Settings** and make a note of the values of the **Client ID** and **Client secret**. 
+
+   	![][2]
+
+ > [AZURE.NOTE] **Security Note** The client secret is an important security credential. Do not share the client secret with anyone or distribute it with your app.
+
+6. In **Redirect domain**, enter the URL of your mobile service from Step 2, click **Yes** under **Mobile client app**, and then click **Save**.
+
+7. Back in the Management Portal, click the **Identity** tab, enter the **Client secret** obtained from Live Connect, and then click **Save**.
+
+   	![][13]
+
+Both your mobile service and your app are now configured to work with Live Connect.
+
+<h2><a name="permissions"></a>Restrict permissions to authenticated users</h2>
+
+1. In the Management Portal, click the **Data** tab, and then click the **TodoItem** table. 
+
+   	![][14]
+
+2. Click the **Permissions** tab, set all permissions to **Only authenticated users**, and then click **Save**. This will ensure that all operations against the **TodoItem** table require an authenticated user. This also simplifies the scripts in the next tutorial because they will not have to allow for the possibility of anonymous users.
+
+   	![][15]
+
+3. In Visual Studio 2012 Express for Windows Phone, open the project that you created when you completed the tutorial [Add Mobile Services to an existing app]. 
+
+4. Press the F5 key to run this quickstart-based app; verify that an exception with a status code of 401 (Unauthorized) is raised. 
+   
+   	This happens because the app is accessing Mobile Services as an unauthenticated user, but the _TodoItem_ table now requires authentication.
+
+Next, you will update the app to authenticate users with Live Connect before requesting resources from the mobile service.
+
+<h2><a name="add-authentication"></a>Add authentication to the app</h2>
+
+1. Download and install the [Live SDK for Windows and Windows Phone].
+
+2. In the **Project** menu in Visual Studio, click **Add Reference**, then expand **Assemblies**, click **Extensions**, check **Microsoft.Live**, and then click **OK**. 
+
+   	![][16]
+
+  	This adds a reference to the Live SDK to the project.
+
+5. Open the project file mainpage.xaml.cs and add the following using statements:
+
+        using Microsoft.Live;      
+
+6. Add the following code snippet to the MainPage class:
+	
+        private LiveConnectSession session;
+        private async System.Threading.Tasks.Task Authenticate()
+        {
+            LiveAuthClient liveIdClient = new LiveAuthClient("<< INSERT CLIENT ID HERE >>");
+
+            while (session == null)
+            {
+                LiveLoginResult result = await liveIdClient.LoginAsync(new[] { "wl.basic" });
+                if (result.Status == LiveConnectSessionStatus.Connected)
+                {
+                    session = result.Session;
+                    LiveConnectClient client = new LiveConnectClient(result.Session);
+                    LiveOperationResult meResult = await client.GetAsync("me");
+                    MobileServiceUser loginResult = await App.MobileService
+                        .LoginWithMicrosoftAccountAsync(result.Session.AuthenticationToken);
+
+                    string title = string.Format("Welcome {0}!", meResult.Result["first_name"]);
+                    var message = string.Format("You are now logged in - {0}", loginResult.UserId);
+                    MessageBox.Show(message, title, MessageBoxButton.OK);                    
+                }
+                else
+                {
+                    session = null;
+                    MessageBox.Show("You must log in.", "Login Required", MessageBoxButton.OK);                    
+                }
+            }
+         }
+
+    This creates a member variable for storing the current Live Connect session and a method to handle the authentication process.
+
+7. Update string _<< INSERT CLIENT ID HERE >>_ from the previous step with the client ID value that was generated when you registered your app with Live Connect.
+
+    > [AZURE.NOTE] In a Windows Phone 8 app, an instance of the **LiveAuthClient** class is created by passing the client ID value to the class constructor. In a [Windows Store app](/en-us/develop/mobile/tutorials/single-sign-on-windows-8-dotnet/), the same class is instantiated by passing the redirect domain URI.
+
+8. Delete or comment-out the existing **OnNavigatedTo** method override and replace it with the following method that handles the **Loaded** event for the page. 
+
+        async void MainPage_Loaded(object sender, RoutedEventArgs e)
+        {
+            await Authenticate();
+            RefreshTodoItems();
+        }
+
+   	This method calls the new **Authenticate** method. 
+
+9. Replace the MainPage constructor with the following code:
+
+        // Constructor
+        public MainPage()
+        {
+            InitializeComponent();
+            this.Loaded += MainPage_Loaded;
+        }
+
+   	This constructor also registers the handler for the Loaded event.
+		
+9. Press the F5 key to run the app and sign into Live Connect with your Microsoft Account. 
+
+   	After you are successfully logged-in, the app runs without errors, and you are able to query Mobile Services and make updates to data.
+
+## <a name="next-steps"> </a>Next steps
+
+In the next tutorial, [Authorize users with scripts], you will take the user ID value provided by Mobile Services based on an authenticated user and use it to filter the data returned by Mobile Services. For information about how to use other identity providers for authentication, see [Get started with authentication]. 
+
+<!-- Anchors. -->
+[Register your app for authentication and configure Mobile Services]: #register
+[Restrict table permissions to authenticated users]: #permissions
+[Add authentication to the app]: #add-authentication
+[Next Steps]:#next-steps
+
+<!-- Images. -->
+[1]: ./media/mobile-services-windows-phone-single-sign-on/mobile-services-live-connect-add-app.png
+[2]: ./media/mobile-services-windows-phone-single-sign-on/mobile-live-connect-app-api-settings-mobile.png
+[4]: ./media/mobile-services-windows-phone-single-sign-on/mobile-services-selection.png
+[5]: ./media/mobile-services-windows-phone-single-sign-on/mobile-service-uri.png
+
+[13]: ./media/mobile-services-windows-phone-single-sign-on/mobile-identity-tab-ma-only.png
+[14]: ./media/mobile-services-windows-phone-single-sign-on/mobile-portal-data-tables.png
+[15]: ./media/mobile-services-windows-phone-single-sign-on/mobile-portal-change-table-perms.png
+[16]: ./media/mobile-services-windows-phone-single-sign-on/mobile-add-reference-live-wp8.png
+
+<!-- URLs. -->
+[My Applications]: http://go.microsoft.com/fwlink/p/?LinkId=262039
+[Live SDK for Windows and Windows Phone]: http://go.microsoft.com/fwlink/p/?LinkId=262253
+[Add Mobile Services to an existing app]: /en-us/documentation/articles/mobile-services-windows-phone-get-started-data/
+[Get started with authentication]: /en-us/documentation/articles/mobile-services-windows-phone-get-started-users
+[Authorize users with scripts]: /en-us/documentation/articles/mobile-services-windows-phone-authorize-users-in-scripts/
+
+[Azure Management Portal]: https://manage.windowsazure.com/