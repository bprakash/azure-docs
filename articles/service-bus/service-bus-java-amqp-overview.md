<properties 
<<<<<<< HEAD
	pageTitle="Service Bus AMQP overview (Java) | Microsoft Azure" 
=======
	pageTitle="Service Bus AMQP overview with Java | Microsoft Azure" 
>>>>>>> 08be3281
	description="Learn about using Java with the Advanced Message Queuing Protocol (AMQP) 1.0 in Azure." 
	services="service-bus" 
	documentationCenter="java" 
	authors="sethmanheim" 
	manager="timlt" 
	editor=""/>

<tags 
	ms.service="service-bus" 
	ms.workload="na" 
	ms.tgt_pltfrm="na" 
	ms.devlang="Java" 
	ms.topic="article" 
	ms.date="11/06/2015" 
	ms.author="sethm"/>


# AMQP 1.0 support in Service Bus

Both the Azure Service Bus cloud service and on-prem [Service Bus for Windows Server (Service Bus 1.1)](https://msdn.microsoft.com/library/dn282144.aspx) support the Advanced Message Queueing Protocol (AMQP) 1.0. AMQP enables you to build cross-platform, hybrid applications using an open standard protocol. You can construct applications using components that are built using different languages and frameworks, and that run on different operating systems. All these components can connect to Service Bus and seamlessly exchange structured business messages efficiently and at full fidelity.

## Introduction: What is AMQP 1.0 and why is it important?

Traditionally, message-oriented middleware products have used proprietary protocols for communication between client applications and brokers. This means that once you've selected a particular vendor's messaging broker, you must use that vendor's libraries to connect your client applications to that broker. This results in a degree of dependence on that vendor, since porting an application to a different product requires code changes in all the connected applications. 

Furthermore, connecting messaging brokers from different vendors is tricky. This typically requires application-level bridging to move messages from one system to another and to translate between their proprietary message formats. This is a common requirement; for example, when you must provide a new unified interface to older disparate systems, or integrate IT systems following a merger.

The software industry is a fast-moving business; new programming languages and application frameworks are introduced at a sometimes bewildering pace. Similarly, the requirements of IT systems evolve over time and developers want to take advantage of the latest platform features. However, sometimes the selected messaging vendor does not support these platforms. Because messaging protocols are proprietary, it's not possible for others to provide libraries for these new platforms. Therefore, you must use approaches such as building gateways or bridges that enable you to continue to use the messaging product.

The development of the Advanced Message Queuing Protocol (AMQP) 1.0 was motivated by these issues. It originated at JP Morgan Chase, who, like most financial services firms, are heavy users of message-oriented middleware. The goal was simple: to create an open-standard messaging protocol that made it possible to build message-based applications using components built using different languages, frameworks, and operating systems, all using best-of-breed components from a range of suppliers.

## AMQP 1.0 technical features

AMQP 1.0 is an efficient, reliable, wire-level messaging protocol that you can use to build robust, cross-platform, messaging applications. The protocol has a simple goal: to define the mechanics of the secure, reliable, and efficient transfer of messages between two parties. The messages themselves are encoded using a portable data representation that enables heterogeneous senders and receivers to exchange structured business messages at full fidelity. The following is a summary of the most important features:

*    **Efficient**: AMQP 1.0 is a connection-oriented protocol that uses a binary encoding for the protocol instructions and the business messages transferred over it. It incorporates sophisticated flow-control schemes to maximize the utilization of the network and the connected components. That said, the protocol was designed to strike a balance between efficiency, flexibility and interoperability.
*    **Reliable**: The AMQP 1.0 protocol allows messages to be exchanged with a range of reliability guarantees, from fire-and-forget to reliable, exactly-once acknowledged delivery.
*    **Flexible**: AMQP 1.0 is a flexible protocol that can be used to support different topologies. The same protocol can be used for client-to-client, client-to-broker, and broker-to-broker communications.
*    **Broker-model independent**: The AMQP 1.0 specification does not make any requirements on the messaging model used by a broker. This means that it's possible to easily add AMQP 1.0 support to existing messaging brokers.

## AMQP 1.0 is a Standard (with a capital 'S')

AMQP 1.0 has been in development since 2008 by a core group of more than 20 companies, both technology suppliers and end-user firms. During that time, user firms have contributed their real-world business requirements and the technology vendors have evolved the protocol to meet those requirements. Throughout the process, vendors have participated in workshops in which they collaborated to validate the interoperability between their implementations.

In October 2011, the development work transitioned to a technical committee within the Organization for the Advancement of Structured Information Standards (OASIS) and the OASIS AMQP 1.0 Standard was released in October 2012. The following firms participated in the technical committee during the development of the standard:

*    **Technology vendors**: Axway Software, Huawei Technologies, IIT Software, INETCO Systems, Kaazing, Microsoft, Mitre Corporation, Primeton Technologies, Progress Software, Red Hat, SITA, Software AG, Solace Systems, VMware, WSO2, Zenika.
*    **User firms**: Bank of America, Credit Suisse, Deutsche Boerse, Goldman Sachs, JPMorgan Chase.

Some of the commonly cited benefits of open standards include:

*    Less chance of vendor lock-in
*    Interoperability
*    Broad availability of libraries and tooling
*    Protection against obsolescence
*    Availability of knowledgeable staff
*    Lower and manageable risk

## AMQP 1.0 and Service Bus

AMQP 1.0 support in Azure Service Bus means that you can now leverage the Service Bus queuing and publish/subscribe brokered messaging features from a range of platforms using an efficient binary protocol. Furthermore, you can build applications comprised of components built using a mix of languages, frameworks, and operating systems.

The following figure illustrates an example deployment in which Java clients running on Linux, written using the standard Java Message Service (JMS) API and .NET clients running on Windows, exchange messages via Service Bus using AMQP 1.0.

![][0]

**Figure 1: Example deployment scenario showing cross-platform messaging using Service Bus and AMQP 1.0**

At this time the following client libraries are known to work with Service Bus:

| Language | Library                                                                       |
|----------|-------------------------------------------------------------------------------|
| Java     | Apache Qpid Java Message Service (JMS) client<br/>IIT Software SwiftMQ Java client |
| C        | Apache Qpid Proton-C                                                          |
| PHP      | Apache Qpid Proton-PHP                                                        |
| Python   | Apache Qpid Proton-Python                                                     |


**Figure 2: Table of AMQP 1.0 client libraries**

For more information about how to obtain and use these libraries with Service Bus, see the [Service Bus AMQP Developer's Guide][]. See the [Next steps](service-bus-java-amqp-overview.md#next-steps) section for links to further information.

## Summary

*    AMQP 1.0 is an open, reliable messaging protocol that you can use to build cross-platform, hybrid applications. AMQP 1.0 is an OASIS standard.
*    AMQP 1.0 support is now available in Azure Service Bus as well as Service Bus for Windows Server (Service Bus 1.1). Pricing is the same as for the existing protocols.

## Next steps

Visit the following links to learn more about AMQP support in Service Bus.

*    [How to use AMQP 1.0 with the Service Bus .NET API](service-bus-dotnet-advanced-message-queuing.md)
*    [How to use the Java Message Service (JMS) API with Service Bus & AMQP 1.0](service-bus-java-how-to-use-jms-api-amqp.md)
*    [Service Bus AMQP Developer's Guide][]
*    [OASIS Advanced Message Queuing Protocol (AMQP) Version 1.0 specification](http://docs.oasis-open.org/amqp/core/v1.0/os/amqp-core-complete-v1.0-os.pdf)

[0]: ./media/service-bus-java-amqp-overview/Example1.png
[Service Bus AMQP Developer's Guide]: service-bus-amqp-dotnet.md

 <|MERGE_RESOLUTION|>--- conflicted
+++ resolved
@@ -1,9 +1,5 @@
 <properties 
-<<<<<<< HEAD
-	pageTitle="Service Bus AMQP overview (Java) | Microsoft Azure" 
-=======
 	pageTitle="Service Bus AMQP overview with Java | Microsoft Azure" 
->>>>>>> 08be3281
 	description="Learn about using Java with the Advanced Message Queuing Protocol (AMQP) 1.0 in Azure." 
 	services="service-bus" 
 	documentationCenter="java" 
