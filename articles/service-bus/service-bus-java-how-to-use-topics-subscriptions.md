--- conflicted
+++ resolved
@@ -319,32 +319,6 @@
 
 ## Next Steps
 
-<<<<<<< HEAD
-Now that you've learned the basics of Service Bus queues, see [Service Bus Queues, Topics, and Subscriptions][] for more information.
-
-  [Azure SDK for Java]: http://azure.microsoft.com/develop/java/
-  [Azure Toolkit for Eclipse]: https://msdn.microsoft.com/en-us/library/azure/hh694271.aspx
-  [What are Service Bus Topics and Subscriptions?]: #what-are-service-bus-topics
-  [Create a Service Namespace]: #create-a-service-namespace
-  [Obtain the Default Management Credentials for the Namespace]: #obtain-default-credentials
-  [Configure Your Application to Use Service Bus]: #bkmk_ConfigYourApp
-  [How to: Create a Topic]: #bkmk_HowToCreateTopic
-  [How to: Create Subscriptions]: #bkmk_HowToCreateSubscrip
-  [How to: Send Messages to a Topic]: #bkmk_HowToSendMsgs
-  [How to: Receive Messages from a Subscription]: #bkmk_HowToReceiveMsgs
-  [How to: Handle Application Crashes and Unreadable Messages]: #bkmk_HowToHandleAppCrash
-  [How to: Delete Topics and Subscriptions]: #bkmk_HowToDeleteTopics
-  [Next Steps]: #bkmk_NextSteps
-  [Service Bus Topics diagram]: ../../../DevCenter/Java/Media/SvcBusTopics_01_FlowDiagram.jpg
-  [Azure Management Portal]: http://manage.windowsazure.com/
-  [Service Bus Node screenshot]: ../../../DevCenter/dotNet/Media/sb-queues-03.png
-  [Create a New Namespace ]: ../../../DevCenter/dotNet/Media/sb-queues-04.png
-  [Namespace List screenshot]: ../../../DevCenter/dotNet/Media/sb-queues-05.png
-  [Properties Pane screenshot]: ../../../DevCenter/dotNet/Media/sb-queues-06.png
-  [Default Key screenshot]: ../../../DevCenter/dotNet/Media/sb-queues-07.png
-  [Service Bus Queues, Topics, and Subscriptions]: service-bus-queues-topics-subscriptions.md
- 
-=======
 Now that you've learned the basics of Service Bus queues, see [Service Bus queues, topics, and subscriptions][] for more information.
 
   [Azure SDK for Java]: http://azure.microsoft.com/develop/java/
@@ -353,5 +327,4 @@
   [Service Bus queues, topics, and subscriptions]: service-bus-queues-topics-subscriptions.md
   [SqlFilter]: http://msdn.microsoft.com/library/azure/microsoft.servicebus.messaging.sqlfilter.aspx 
   [SqlFilter.SqlExpression]: https://msdn.microsoft.com/library/azure/microsoft.servicebus.messaging.sqlfilter.sqlexpression.aspx
-  [BrokeredMessage]: https://msdn.microsoft.com/library/azure/microsoft.servicebus.messaging.brokeredmessage.aspx
->>>>>>> 08be3281
+  [BrokeredMessage]: https://msdn.microsoft.com/library/azure/microsoft.servicebus.messaging.brokeredmessage.aspx