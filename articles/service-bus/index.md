---
layout: LandingPage
---
#Service Bus Documentation

Service Bus provides cloud-enabled communication with enterprise messaging and relayed communication that helps you connect on-premises solutions with the cloud. 

<ul class="panelContent cardsFTitle">
    <li>
        <a href="/azure/service-bus-messaging/service-bus-queues-topics-subscriptions">
        <div class="cardSize">
            <div class="cardPadding">
                <div class="card">
                    <div class="cardImageOuter">
                        <div class="cardImage">
                            <img src="media/index/service-bus.svg" alt="" />
                        </div>
                    </div>
                    <div class="cardText">
                        <h3>Learn about Azure Service Bus</h3>
                    </div>
                </div>
            </div>
        </div>
        </a>
    </li>
    <li>
        <a href="https://azure.microsoft.com/documentation/videos/index/?services=service-bus">
        <div class="cardSize">
            <div class="cardPadding">
                <div class="card">
                    <div class="cardImageOuter">
                        <div class="cardImage">
                            <img src="media/index/video-library.svg" alt="" />
                        </div>
                    </div>
                    <div class="cardText">
                        <h3>Azure Service Bus Video Library</h3>
                    </div>
                </div>
            </div>
        </div>
        </a>
    </li>
    <li>
        <a href="/azure/service-bus-messaging/service-bus-create-namespace-portal">
        <div class="cardSize">
            <div class="cardPadding">
                <div class="card">
                    <div class="cardImageOuter">
                        <div class="cardImage">
                            <img src="media/index/tutorial.svg" alt="" />
                        </div>
                    </div>
                    <div class="cardText">
                        <h3>Get Started with Service Bus using the Azure portal</h3>
                    </div>
                </div>
            </div>
        </div>
        </a>
    </li>
    <li>
        <a href="/azure/service-bus-messaging/service-bus-dotnet-get-started-with-queues">
        <div class="cardSize">
            <div class="cardPadding">
                <div class="card">
                    <div class="cardImageOuter">
                        <div class="cardImage">
                            <img src="media/index/tutorial.svg" alt="" />
                        </div>
                    </div>
                    <div class="cardText">
                        <h3>Get started with Service Bus queues using .NET</h3>
                    </div>
                </div>
            </div>
        </div>
        </a>
    </li>
     <li>
        <a href="/azure/service-bus-messaging/service-bus-java-how-to-use-queues">
        <div class="cardSize">
            <div class="cardPadding">
                <div class="card">
                    <div class="cardImageOuter">
                        <div class="cardImage">
                            <img src="media/index/java.svg" alt="" />
                        </div>
                    </div>
                    <div class="cardText">
                        <h3>Get started with Service Bus queues using Java</h3>
                    </div>
                </div>
            </div>
        </div>
        </a>
    </li>
     <li>
        <a href="/azure/service-bus-messaging/service-bus-nodejs-how-to-use-queues">
        <div class="cardSize">
            <div class="cardPadding">
                <div class="card">
                    <div class="cardImageOuter">
                        <div class="cardImage">
                            <img src="media/index/nodejs.svg" alt="" />
                        </div>
                    </div>
                    <div class="cardText">
                        <h3>Get started with Service Bus queues using Node.js</h3>
                    </div>
                </div>
            </div>
        </div>
        </a>
    </li>
     <li>
        <a href="/azure/service-bus-messaging/service-bus-php-how-to-use-queues">
        <div class="cardSize">
            <div class="cardPadding">
                <div class="card">
                    <div class="cardImageOuter">
                        <div class="cardImage">
                            <img src="media/index/get-started.svg" alt="" />
                        </div>
                    </div>
                    <div class="cardText">
                        <h3>Get started with Service Bus queues using PHP</h3>
                    </div>
                </div>
            </div>
        </div>
        </a>
    </li>
     <li>
        <a href="/azure/service-bus-messaging/service-bus-python-how-to-use-queues">
        <div class="cardSize">
            <div class="cardPadding">
                <div class="card">
                    <div class="cardImageOuter">
                        <div class="cardImage">
                            <img src="media/index/python.svg" alt="" />
                        </div>
                    </div>
                    <div class="cardText">
                        <h3>Get started with Service Bus queues using Python</h3>
                    </div>
                </div>
            </div>
        </div>
        </a>
    </li>
     <li>
        <a href="/azure/service-bus-messaging/service-bus-ruby-how-to-use-queues">
        <div class="cardSize">
            <div class="cardPadding">
                <div class="card">
                    <div class="cardImageOuter">
                        <div class="cardImage">
                            <img src="media/index/ruby.svg" alt="" />
                        </div>
                    </div>
                    <div class="cardText">
                        <h3>Get started with Service Bus queues using Ruby</h3>
                    </div>
                </div>
            </div>
        </div>
        </a>
    </li>
     <li>
        <a href="/azure/service-bus-messaging/service-bus-brokered-tutorial-rest">
        <div class="cardSize">
            <div class="cardPadding">
                <div class="card">
                    <div class="cardImageOuter">
                        <div class="cardImage">
                            <img src="media/index/rest.svg" alt="" />
                        </div>
                    </div>
                    <div class="cardText">
                        <h3>Get started with Service Bus queues using REST</h3>
                    </div>
                </div>
            </div>
        </div>
        </a>
    </li>
</ul>

---

<h2>Reference</h2>
<ul class="panelContent cardsW">
    <li>
        <div class="cardSize">
            <div class="cardPadding">
                <div class="card">
                    <div class="cardText">
                        <h3>Command-Line</h3>
                        <p><a href="/powershell/resourcemanager">PowerShell</a></p>
                    </div>
                </div>
            </div>
        </div>
    </li>
    <li>
        <div class="cardSize">
            <div class="cardPadding">
                <div class="card">
                    <div class="cardText">
                        <h3>REST</h3>
                        <p><a href="/rest/api/servicebus">REST API Reference</a></p>
                    </div>
                </div>
            </div>
        </div>
    </li>
    <li>
        <div class="cardSize">
            <div class="cardPadding">
                <div class="card">
                    <div class="cardText">
<<<<<<< HEAD
                        <h3>REST</h3>
                        <p>Service Bus REST API</p>
                    </div>
=======
                        <h3>Other</h3>
                        <p><a href="/dotnet/api/">Managed Reference API</a></p>
                   </div>
>>>>>>> f1ea3417
                </div>
            </div>
        </div>
    </li>
</ul>

<div class="downloadHolder">
    <a href="https://opbuildstorageprod.blob.core.windows.net/output-pdf-files/en-us/Azure.azure-documents/live/service-bus.pdf">
        <div class="img"></div>
        <div class="text">
            Download Service Bus Documentation
        </div>
    </a>
</div><|MERGE_RESOLUTION|>--- conflicted
+++ resolved
@@ -221,15 +221,9 @@
             <div class="cardPadding">
                 <div class="card">
                     <div class="cardText">
-<<<<<<< HEAD
-                        <h3>REST</h3>
-                        <p>Service Bus REST API</p>
-                    </div>
-=======
                         <h3>Other</h3>
                         <p><a href="/dotnet/api/">Managed Reference API</a></p>
                    </div>
->>>>>>> f1ea3417
                 </div>
             </div>
         </div>
