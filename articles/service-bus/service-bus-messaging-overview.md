--- conflicted
+++ resolved
@@ -1,61 +1,57 @@
-<properties
-	pageTitle="Service Bus messaging overview | Microsoft Azure"
-	description="Service Bus Messaging: Flexible Data Delivery in the Cloud"
-	services="service-bus"
-	documentationCenter=".net"
-	authors="sethmanheim"
-	manager="timlt"
-	editor=""/>
-
-<tags
-	ms.service="service-bus"
-	ms.workload="na"
-	ms.tgt_pltfrm="na"
-	ms.devlang="multiple"
-	ms.topic="get-started-article"
-<<<<<<< HEAD
-	ms.date="12/09/2015"
-=======
-	ms.date="03/09/2016"
->>>>>>> c4ea2467
-	ms.author="sethm"/>
-
-
-# Service Bus messaging: flexible data delivery in the cloud
-
-Azure Service Bus messaging is a reliable information delivery service. The purpose of this service is to make communication easier. When two or more parties want to exchange information, they need a communication mechanism. Service Bus messaging is a brokered, or third party communication mechanism. This is similar to a postal service in the physical world. Postal services make it very easy to send different kinds of letters and packages with a variety of delivery guarantees, anywhere in the world.
-
-Similar to the postal service delivering letters, Service Bus messaging is flexible information delivery from both the sender and the recipient. The messaging service ensures that the information is delivered even if the two parties are never both online at the same time, or if they aren't available at the exact same time. In this way, messaging is similar to sending a letter, while non-brokered communication is similar to placing a phone call (or how a phone call used to be - before call waiting and caller ID, which are much more like brokered messaging).
-
-The message sender can also require a variety of delivery characteristics including transactions, duplicate detection, time-based expiration, and batching. These patterns have postal analogies as well: repeat delivery, required signature, address change, or recall.
-
-Service Bus supports two distinct messaging patterns: *relayed* messaging and *brokered* messaging.
-
-## Relayed messaging
-
-The [relay](service-bus-relay-overview.md) component of Service Bus is a centralized (but highly load-balanced) service that supports a variety of different transport protocols and Web services standards. This includes SOAP, WS-*, and even REST. The [relay service](service-bus-dotnet-how-to-use-relay.md) provides a variety of different relay connectivity options and can help negotiate direct peer-to-peer connections when it is possible. Service Bus is optimized for .NET developers who use the Windows Communication Foundation (WCF), both with regard to performance and usability, and provides full access to its relay service through SOAP and REST interfaces. This makes it possible for any SOAP or REST programming environment to integrate with Service Bus.
-
-The relay service supports traditional one-way messaging, request/response messaging, and peer-to-peer messaging. It also supports event distribution at Internet-scope to enable publish-subscribe scenarios and bi-directional socket communication for increased point-to-point efficiency. In the relayed messaging pattern, an on-premises service connects to the relay service through an outbound port and creates a bi-directional socket for communication tied to a particular rendezvous address. The client can then communicate with the on-premises service by sending messages to the relay service targeting the rendezvous address. The relay service will then "relay" messages to the on-premises service through the bi-directional socket already in place. The client does not need a direct connection to the on-premises service, nor is it required to know where the service resides, and the on-premises service does not need any inbound ports open on the firewall.
-
-You must initiate the connection between your on-premises service and the relay service, using a suite of WCF "relay" bindings. Behind the scenes, the relay bindings map to transport binding elements designed to create WCF channel components that integrate with Service Bus in the cloud.
-
-Relayed messaging provides many benefits, but requires the server and client to both be online at the same time in order to send and receive messages. This is not optimal for HTTP-style communication, in which the requests may not be typically long-lived, nor for clients that connect only occasionally, such as browsers, mobile applications, and so on. Brokered messaging supports decoupled communication, and has its own advantages; clients and servers can connect when needed and perform their operations in an asynchronous manner.
-
-## Brokered messaging
-
-In contrast to the relayed messaging scheme, [brokered messaging](service-bus-fundamentals-hybrid-solutions.md) can be thought of as asynchronous, or "temporally decoupled." Producers (senders) and consumers (receivers) do not have to be online at the same time. The messaging infrastructure reliably stores messages in a "broker" (such as a queue) until the consuming party is ready to receive them. This allows the components of the distributed application to be disconnected, either voluntarily; for example, for maintenance, or due to a component crash, without affecting the entire system. Furthermore, the receiving application may only have to come online during certain times of the day, such as an inventory management system that only is required to run at the end of the business day.
-
-The core components of the Service Bus brokered messaging infrastructure are queues, topics, and subscriptions.  The primary difference is that topics support publish/subscribe capabilities that can be used for sophisticated content-based routing and delivery logic, including sending to multiple recipients. These components enable new asynchronous messaging scenarios, such as temporal decoupling, publish/subscribe, and load balancing. For more information about these messaging entities, see [Service Bus queues, topics, and subscriptions](service-bus-queues-topics-subscriptions.md).
-
-As with the relayed messaging infrastructure, the brokered messaging capability is provided for WCF and .NET Framework programmers, and also via REST.
-
-## Next steps
-
-To learn more about Service Bus messaging, see the following topics.
-
-- [Service Bus queues, topics, and subscriptions](service-bus-queues-topics-subscriptions.md)
-- [Service Bus fundamentals](service-bus-fundamentals-hybrid-solutions.md)
-- [Service Bus architecture](service-bus-architecture.md)
-- [How to use Service Bus Queues](service-bus-dotnet-how-to-use-queues.md)
-- [How to use Service Bus Topics](service-bus-dotnet-how-to-use-topics-subscriptions.md)
- 
+<properties
+	pageTitle="Service Bus messaging overview | Microsoft Azure"
+	description="Service Bus Messaging: Flexible Data Delivery in the Cloud"
+	services="service-bus"
+	documentationCenter=".net"
+	authors="sethmanheim"
+	manager="timlt"
+	editor=""/>
+
+<tags
+	ms.service="service-bus"
+	ms.workload="na"
+	ms.tgt_pltfrm="na"
+	ms.devlang="multiple"
+	ms.topic="get-started-article"
+	ms.date="03/09/2016"
+	ms.author="sethm"/>
+
+
+# Service Bus messaging: flexible data delivery in the cloud
+
+Azure Service Bus messaging is a reliable information delivery service. The purpose of this service is to make communication easier. When two or more parties want to exchange information, they need a communication mechanism. Service Bus messaging is a brokered, or third party communication mechanism. This is similar to a postal service in the physical world. Postal services make it very easy to send different kinds of letters and packages with a variety of delivery guarantees, anywhere in the world.
+
+Similar to the postal service delivering letters, Service Bus messaging is flexible information delivery from both the sender and the recipient. The messaging service ensures that the information is delivered even if the two parties are never both online at the same time, or if they aren't available at the exact same time. In this way, messaging is similar to sending a letter, while non-brokered communication is similar to placing a phone call (or how a phone call used to be - before call waiting and caller ID, which are much more like brokered messaging).
+
+The message sender can also require a variety of delivery characteristics including transactions, duplicate detection, time-based expiration, and batching. These patterns have postal analogies as well: repeat delivery, required signature, address change, or recall.
+
+Service Bus supports two distinct messaging patterns: *relayed* messaging and *brokered* messaging.
+
+## Relayed messaging
+
+The [relay](service-bus-relay-overview.md) component of Service Bus is a centralized (but highly load-balanced) service that supports a variety of different transport protocols and Web services standards. This includes SOAP, WS-*, and even REST. The [relay service](service-bus-dotnet-how-to-use-relay.md) provides a variety of different relay connectivity options and can help negotiate direct peer-to-peer connections when it is possible. Service Bus is optimized for .NET developers who use the Windows Communication Foundation (WCF), both with regard to performance and usability, and provides full access to its relay service through SOAP and REST interfaces. This makes it possible for any SOAP or REST programming environment to integrate with Service Bus.
+
+The relay service supports traditional one-way messaging, request/response messaging, and peer-to-peer messaging. It also supports event distribution at Internet-scope to enable publish-subscribe scenarios and bi-directional socket communication for increased point-to-point efficiency. In the relayed messaging pattern, an on-premises service connects to the relay service through an outbound port and creates a bi-directional socket for communication tied to a particular rendezvous address. The client can then communicate with the on-premises service by sending messages to the relay service targeting the rendezvous address. The relay service will then "relay" messages to the on-premises service through the bi-directional socket already in place. The client does not need a direct connection to the on-premises service, nor is it required to know where the service resides, and the on-premises service does not need any inbound ports open on the firewall.
+
+You must initiate the connection between your on-premises service and the relay service, using a suite of WCF "relay" bindings. Behind the scenes, the relay bindings map to transport binding elements designed to create WCF channel components that integrate with Service Bus in the cloud.
+
+Relayed messaging provides many benefits, but requires the server and client to both be online at the same time in order to send and receive messages. This is not optimal for HTTP-style communication, in which the requests may not be typically long-lived, nor for clients that connect only occasionally, such as browsers, mobile applications, and so on. Brokered messaging supports decoupled communication, and has its own advantages; clients and servers can connect when needed and perform their operations in an asynchronous manner.
+
+## Brokered messaging
+
+In contrast to the relayed messaging scheme, [brokered messaging](service-bus-fundamentals-hybrid-solutions.md) can be thought of as asynchronous, or "temporally decoupled." Producers (senders) and consumers (receivers) do not have to be online at the same time. The messaging infrastructure reliably stores messages in a "broker" (such as a queue) until the consuming party is ready to receive them. This allows the components of the distributed application to be disconnected, either voluntarily; for example, for maintenance, or due to a component crash, without affecting the entire system. Furthermore, the receiving application may only have to come online during certain times of the day, such as an inventory management system that only is required to run at the end of the business day.
+
+The core components of the Service Bus brokered messaging infrastructure are queues, topics, and subscriptions.  The primary difference is that topics support publish/subscribe capabilities that can be used for sophisticated content-based routing and delivery logic, including sending to multiple recipients. These components enable new asynchronous messaging scenarios, such as temporal decoupling, publish/subscribe, and load balancing. For more information about these messaging entities, see [Service Bus queues, topics, and subscriptions](service-bus-queues-topics-subscriptions.md).
+
+As with the relayed messaging infrastructure, the brokered messaging capability is provided for WCF and .NET Framework programmers, and also via REST.
+
+## Next steps
+
+To learn more about Service Bus messaging, see the following topics.
+
+- [Service Bus queues, topics, and subscriptions](service-bus-queues-topics-subscriptions.md)
+- [Service Bus fundamentals](service-bus-fundamentals-hybrid-solutions.md)
+- [Service Bus architecture](service-bus-architecture.md)
+- [How to use Service Bus Queues](service-bus-dotnet-how-to-use-queues.md)
+- [How to use Service Bus Topics](service-bus-dotnet-how-to-use-topics-subscriptions.md)
+ 