<properties 
	pageTitle="How to use Service Bus topics with Python | Microsoft Azure" 
	description="Learn how to use Azure Service Bus topics and subscriptions from Python." 
	services="service-bus" 
	documentationCenter="python" 
	authors="sethmanheim" 
	manager="timlt" 
	editor=""/>

<tags 
	ms.service="service-bus" 
	ms.workload="tbd" 
	ms.tgt_pltfrm="na" 
	ms.devlang="python" 
	ms.topic="article" 
	ms.date="10/08/2015" 
	ms.author="sethm"/>

# How to use Service Bus topics and subscriptions

[AZURE.INCLUDE [service-bus-selector-topics](../../includes/service-bus-selector-topics.md)]

This article describes how to use Service Bus topics and subscriptions. The samples are written in Python and use the [Python Azure package][]. The scenarios covered include **creating topics and subscriptions**, **creating subscription filters**, **sending messages to a topic**, **receiving messages from a subscription**, and **deleting topics and subscriptions**. For more information about topics and subscriptions, see the [Next Steps](#next-steps) section.

[AZURE.INCLUDE [howto-service-bus-topics](../../includes/howto-service-bus-topics.md)]

**Note:** If you need to install Python or the [Python Azure package][], please see the [Python Installation Guide](../python-how-to-install.md).

## Create a topic

The **ServiceBusService** object enables you to work with topics. Add the following near the top of any Python file in which you wish to programmatically access Service Bus:

```
from azure.servicebus import ServiceBusService, Message, Topic, Rule, DEFAULT_RULE_NAME
```

The following code creates a **ServiceBusService** object. Replace `mynamespace`, `sharedaccesskeyname`, and `sharedaccesskey` with your actual namespace, Shared Access Signature (SAS) key name, and key value.

```
bus_service = ServiceBusService(
	service_namespace='mynamespace',
	shared_access_key_name='sharedaccesskeyname',
	shared_access_key_value='sharedaccesskey')
```

You can obtain the values for the SAS key name and value from the [Azure classic portal][] **Connection Information** window.

```
bus_service.create_topic('mytopic')
```

**create\_topic** also supports additional options, which enable you to override default topic settings such as message time to live or maximum topic size. The following example sets the maximum topic size to 5 GB, and a time to live (TTL) value of 1 minute:

```
topic_options = Topic()
topic_options.max_size_in_megabytes = '5120'
topic_options.default_message_time_to_live = 'PT1M'

bus_service.create_topic('mytopic', topic_options)
```

## Create subscriptions

Subscriptions to topics are also created with the **ServiceBusService** object. Subscriptions are named and can have an optional filter that restricts the set of messages delivered to the subscription's virtual queue.

> [AZURE.NOTE] Subscriptions are persistent and will continue to exist until either they, or the topic to which they are subscribed, are deleted.

### Create a subscription with the default (MatchAll) filter

The **MatchAll** filter is the default filter that is used if no filter is specified when a new subscription is created. When the **MatchAll** filter is used, all messages published to the topic are placed in the subscription's virtual queue. The following example creates a subscription named 'AllMessages' and uses the default **MatchAll**
filter.

```
bus_service.create_subscription('mytopic', 'AllMessages')
```

### Create subscriptions with filters

You can also define filters that enable you to specify which messages sent to a topic should show up within a specific topic subscription.

The most flexible type of filter supported by subscriptions is a **SqlFilter**, which implements a subset of SQL92. SQL filters operate on the properties of the messages that are published to the topic. For more information about the expressions that can be used with a SQL filter, see the [SqlFilter.SqlExpression][] syntax.

You can add filters to a subscription by using the **create\_rule** method of the **ServiceBusService** object. This method allows you to add new filters to an existing subscription.

> [AZURE.NOTE] Because the default filter is applied automatically to all new subscriptions, you must first remove the default filter or the **MatchAll** will override any other filters you may specify. You can remove the default rule by using the **delete\_rule** method of the **ServiceBusService** object.

The following example creates a subscription named `HighMessages` with a **SqlFilter** that only selects messages that have a custom **messagenumber** property greater than 3:

```
bus_service.create_subscription('mytopic', 'HighMessages')

rule = Rule()
rule.filter_type = 'SqlFilter'
rule.filter_expression = 'messagenumber > 3'

bus_service.create_rule('mytopic', 'HighMessages', 'HighMessageFilter', rule)
bus_service.delete_rule('mytopic', 'HighMessages', DEFAULT_RULE_NAME)
```

Similarly, the following example creates a subscription named `LowMessages` with a **SqlFilter** that only selects messages that have a **messagenumber** property less than or equal to 3:

```
bus_service.create_subscription('mytopic', 'LowMessages')

rule = Rule()
rule.filter_type = 'SqlFilter'
rule.filter_expression = 'messagenumber <= 3'

bus_service.create_rule('mytopic', 'LowMessages', 'LowMessageFilter', rule)
bus_service.delete_rule('mytopic', 'LowMessages', DEFAULT_RULE_NAME)
```

Now, when a message is sent to `mytopic` it is always delivered to receivers subscribed to the **AllMessages** topic subscription, and selectively delivered to receivers subscribed to the **HighMessages** and **LowMessages** topic subscriptions (depending on the message content).

## Send messages to a topic

To send a message to a Service Bus topic, your application must use the **send\_topic\_message** method of the **ServiceBusService** object.

The following example demonstrates how to send five test messages to `mytopic`. Note that the **messagenumber** property value of each message varies on the iteration of the loop (this determines which subscriptions receive it):

```
for i in range(5):
	msg = Message('Msg {0}'.format(i).encode('utf-8'), custom_properties={'messagenumber':i})
	bus_service.send_topic_message('mytopic', msg)
```

Service Bus topics support a maximum message size of 256 MB (the header, which includes the standard and custom application properties, can have a maximum size of 64 MB). There is no limit on the number of messages held in a topic but there is a cap on the total size of the messages held by a topic. This topic size is defined at creation time, with an upper limit of 5 GB. For more information about quotas, see [Azure Queues and Service Bus queues][].

## Receive messages from a subscription

Messages are received from a subscription using the **receive\_subscription\_message** method on the **ServiceBusService** object:

```
msg = bus_service.receive_subscription_message('mytopic', 'LowMessages', peek_lock=False)
print(msg.body)
```

Messages are deleted from the subscription as they are read when the parameter **peek\_lock** is set to **False**. You can read (peek) and lock the message without deleting it from the queue by setting the parameter **peek\_lock** to **True**.

The behavior of reading and deleting the message as part of the receive operation is the simplest model, and works best for scenarios in which an application can tolerate not processing a message in the event of a failure. To understand this, consider a scenario in which the consumer issues the receive request and then crashes before processing it. Because Service Bus will have marked the message as being consumed, then when the application restarts and begins consuming messages again, it will have missed the message that was consumed prior to the crash.

If the **peek\_lock** parameter is set to **True**, the receive becomes a two stage operation, which makes it possible to support applications that cannot tolerate missing messages. When Service Bus receives a request, it finds the next message to be consumed, locks it to prevent other consumers receiving it, and then returns it to the application. After the application finishes processing the message (or stores it reliably for future processing), it completes the second stage of the receive process by calling **delete** method on the **Message** object. The **delete** method marks the message as being consumed and removes it from the subscription.

```
msg = bus_service.receive_subscription_message('mytopic', 'LowMessages', peek_lock=True)
print(msg.body)

msg.delete()
```

## How to handle application crashes and unreadable messages

Service Bus provides functionality to help you gracefully recover from errors in your application or difficulties processing a message. If a receiver application is unable to process the message for some reason, then it can call the **unlock** method on the **Message** object. This will cause Service Bus to unlock the message within the subscription and make it available to be received again, either by the same consuming application or by another consuming application.

There is also a timeout associated with a message locked within the subscription, and if the application fails to process the message before the lock timeout expires (for example, if the application crashes), then Service Bus unlocks the message automatically and makes it available to be received again.

In the event that the application crashes after processing the message but before the **delete** method is called, then the message will be redelivered to the application when it restarts. This is often called **At Least Once Processing**, that is, each message will be processed at least once but in certain situations the same message may be redelivered. If the scenario cannot tolerate duplicate processing, then application developers should add additional logic to their application to handle duplicate message delivery. This is often achieved using the **MessageId** property of the message, which will remain constant across delivery attempts.

## Delete topics and subscriptions

Topics and subscriptions are persistent, and must be explicitly deleted either through the [Azure classic portal][] or programmatically. The following example shows how to delete the topic named `mytopic`:

```
bus_service.delete_topic('mytopic')
```

Deleting a topic also deletes any subscriptions that are registered with the topic. Subscriptions can also be deleted independently. The following code shows how to delete a subscription named `HighMessages` from the `mytopic` topic:

```
bus_service.delete_subscription('mytopic', 'HighMessages')
```

## Next steps

Now that you've learned the basics of Service Bus topics, follow these links to learn more.

<<<<<<< HEAD
-   See [Queues, Topics, and Subscriptions][].
=======
-   See [Queues, topics, and subscriptions][].
>>>>>>> 08be3281
-   Reference for [SqlFilter.SqlExpression][].

[Azure classic portal]: http://manage.windowsazure.com
[Python Azure package]: https://pypi.python.org/pypi/azure  
<<<<<<< HEAD
[Queues, Topics, and Subscriptions]: service-bus-queues-topics-subscriptions.md
=======
[Queues, topics, and subscriptions]: service-bus-queues-topics-subscriptions.md
>>>>>>> 08be3281
[SqlFilter.SqlExpression]: https://msdn.microsoft.com/library/azure/microsoft.servicebus.messaging.sqlfilter.sqlexpression.aspx
[Azure Queues and Service Bus queues]: service-bus-azure-and-service-bus-queues-compared-contrasted.md#capacity-and-quotas 
<|MERGE_RESOLUTION|>--- conflicted
+++ resolved
@@ -1,192 +1,184 @@
-<properties 
-	pageTitle="How to use Service Bus topics with Python | Microsoft Azure" 
-	description="Learn how to use Azure Service Bus topics and subscriptions from Python." 
-	services="service-bus" 
-	documentationCenter="python" 
-	authors="sethmanheim" 
-	manager="timlt" 
-	editor=""/>
-
-<tags 
-	ms.service="service-bus" 
-	ms.workload="tbd" 
-	ms.tgt_pltfrm="na" 
-	ms.devlang="python" 
-	ms.topic="article" 
-	ms.date="10/08/2015" 
-	ms.author="sethm"/>
-
-# How to use Service Bus topics and subscriptions
-
-[AZURE.INCLUDE [service-bus-selector-topics](../../includes/service-bus-selector-topics.md)]
-
-This article describes how to use Service Bus topics and subscriptions. The samples are written in Python and use the [Python Azure package][]. The scenarios covered include **creating topics and subscriptions**, **creating subscription filters**, **sending messages to a topic**, **receiving messages from a subscription**, and **deleting topics and subscriptions**. For more information about topics and subscriptions, see the [Next Steps](#next-steps) section.
-
-[AZURE.INCLUDE [howto-service-bus-topics](../../includes/howto-service-bus-topics.md)]
-
-**Note:** If you need to install Python or the [Python Azure package][], please see the [Python Installation Guide](../python-how-to-install.md).
-
-## Create a topic
-
-The **ServiceBusService** object enables you to work with topics. Add the following near the top of any Python file in which you wish to programmatically access Service Bus:
-
-```
-from azure.servicebus import ServiceBusService, Message, Topic, Rule, DEFAULT_RULE_NAME
-```
-
-The following code creates a **ServiceBusService** object. Replace `mynamespace`, `sharedaccesskeyname`, and `sharedaccesskey` with your actual namespace, Shared Access Signature (SAS) key name, and key value.
-
-```
-bus_service = ServiceBusService(
-	service_namespace='mynamespace',
-	shared_access_key_name='sharedaccesskeyname',
-	shared_access_key_value='sharedaccesskey')
-```
-
-You can obtain the values for the SAS key name and value from the [Azure classic portal][] **Connection Information** window.
-
-```
-bus_service.create_topic('mytopic')
-```
-
-**create\_topic** also supports additional options, which enable you to override default topic settings such as message time to live or maximum topic size. The following example sets the maximum topic size to 5 GB, and a time to live (TTL) value of 1 minute:
-
-```
-topic_options = Topic()
-topic_options.max_size_in_megabytes = '5120'
-topic_options.default_message_time_to_live = 'PT1M'
-
-bus_service.create_topic('mytopic', topic_options)
-```
-
-## Create subscriptions
-
-Subscriptions to topics are also created with the **ServiceBusService** object. Subscriptions are named and can have an optional filter that restricts the set of messages delivered to the subscription's virtual queue.
-
-> [AZURE.NOTE] Subscriptions are persistent and will continue to exist until either they, or the topic to which they are subscribed, are deleted.
-
-### Create a subscription with the default (MatchAll) filter
-
-The **MatchAll** filter is the default filter that is used if no filter is specified when a new subscription is created. When the **MatchAll** filter is used, all messages published to the topic are placed in the subscription's virtual queue. The following example creates a subscription named 'AllMessages' and uses the default **MatchAll**
-filter.
-
-```
-bus_service.create_subscription('mytopic', 'AllMessages')
-```
-
-### Create subscriptions with filters
-
-You can also define filters that enable you to specify which messages sent to a topic should show up within a specific topic subscription.
-
-The most flexible type of filter supported by subscriptions is a **SqlFilter**, which implements a subset of SQL92. SQL filters operate on the properties of the messages that are published to the topic. For more information about the expressions that can be used with a SQL filter, see the [SqlFilter.SqlExpression][] syntax.
-
-You can add filters to a subscription by using the **create\_rule** method of the **ServiceBusService** object. This method allows you to add new filters to an existing subscription.
-
-> [AZURE.NOTE] Because the default filter is applied automatically to all new subscriptions, you must first remove the default filter or the **MatchAll** will override any other filters you may specify. You can remove the default rule by using the **delete\_rule** method of the **ServiceBusService** object.
-
-The following example creates a subscription named `HighMessages` with a **SqlFilter** that only selects messages that have a custom **messagenumber** property greater than 3:
-
-```
-bus_service.create_subscription('mytopic', 'HighMessages')
-
-rule = Rule()
-rule.filter_type = 'SqlFilter'
-rule.filter_expression = 'messagenumber > 3'
-
-bus_service.create_rule('mytopic', 'HighMessages', 'HighMessageFilter', rule)
-bus_service.delete_rule('mytopic', 'HighMessages', DEFAULT_RULE_NAME)
-```
-
-Similarly, the following example creates a subscription named `LowMessages` with a **SqlFilter** that only selects messages that have a **messagenumber** property less than or equal to 3:
-
-```
-bus_service.create_subscription('mytopic', 'LowMessages')
-
-rule = Rule()
-rule.filter_type = 'SqlFilter'
-rule.filter_expression = 'messagenumber <= 3'
-
-bus_service.create_rule('mytopic', 'LowMessages', 'LowMessageFilter', rule)
-bus_service.delete_rule('mytopic', 'LowMessages', DEFAULT_RULE_NAME)
-```
-
-Now, when a message is sent to `mytopic` it is always delivered to receivers subscribed to the **AllMessages** topic subscription, and selectively delivered to receivers subscribed to the **HighMessages** and **LowMessages** topic subscriptions (depending on the message content).
-
-## Send messages to a topic
-
-To send a message to a Service Bus topic, your application must use the **send\_topic\_message** method of the **ServiceBusService** object.
-
-The following example demonstrates how to send five test messages to `mytopic`. Note that the **messagenumber** property value of each message varies on the iteration of the loop (this determines which subscriptions receive it):
-
-```
-for i in range(5):
-	msg = Message('Msg {0}'.format(i).encode('utf-8'), custom_properties={'messagenumber':i})
-	bus_service.send_topic_message('mytopic', msg)
-```
-
-Service Bus topics support a maximum message size of 256 MB (the header, which includes the standard and custom application properties, can have a maximum size of 64 MB). There is no limit on the number of messages held in a topic but there is a cap on the total size of the messages held by a topic. This topic size is defined at creation time, with an upper limit of 5 GB. For more information about quotas, see [Azure Queues and Service Bus queues][].
-
-## Receive messages from a subscription
-
-Messages are received from a subscription using the **receive\_subscription\_message** method on the **ServiceBusService** object:
-
-```
-msg = bus_service.receive_subscription_message('mytopic', 'LowMessages', peek_lock=False)
-print(msg.body)
-```
-
-Messages are deleted from the subscription as they are read when the parameter **peek\_lock** is set to **False**. You can read (peek) and lock the message without deleting it from the queue by setting the parameter **peek\_lock** to **True**.
-
-The behavior of reading and deleting the message as part of the receive operation is the simplest model, and works best for scenarios in which an application can tolerate not processing a message in the event of a failure. To understand this, consider a scenario in which the consumer issues the receive request and then crashes before processing it. Because Service Bus will have marked the message as being consumed, then when the application restarts and begins consuming messages again, it will have missed the message that was consumed prior to the crash.
-
-If the **peek\_lock** parameter is set to **True**, the receive becomes a two stage operation, which makes it possible to support applications that cannot tolerate missing messages. When Service Bus receives a request, it finds the next message to be consumed, locks it to prevent other consumers receiving it, and then returns it to the application. After the application finishes processing the message (or stores it reliably for future processing), it completes the second stage of the receive process by calling **delete** method on the **Message** object. The **delete** method marks the message as being consumed and removes it from the subscription.
-
-```
-msg = bus_service.receive_subscription_message('mytopic', 'LowMessages', peek_lock=True)
-print(msg.body)
-
-msg.delete()
-```
-
-## How to handle application crashes and unreadable messages
-
-Service Bus provides functionality to help you gracefully recover from errors in your application or difficulties processing a message. If a receiver application is unable to process the message for some reason, then it can call the **unlock** method on the **Message** object. This will cause Service Bus to unlock the message within the subscription and make it available to be received again, either by the same consuming application or by another consuming application.
-
-There is also a timeout associated with a message locked within the subscription, and if the application fails to process the message before the lock timeout expires (for example, if the application crashes), then Service Bus unlocks the message automatically and makes it available to be received again.
-
-In the event that the application crashes after processing the message but before the **delete** method is called, then the message will be redelivered to the application when it restarts. This is often called **At Least Once Processing**, that is, each message will be processed at least once but in certain situations the same message may be redelivered. If the scenario cannot tolerate duplicate processing, then application developers should add additional logic to their application to handle duplicate message delivery. This is often achieved using the **MessageId** property of the message, which will remain constant across delivery attempts.
-
-## Delete topics and subscriptions
-
-Topics and subscriptions are persistent, and must be explicitly deleted either through the [Azure classic portal][] or programmatically. The following example shows how to delete the topic named `mytopic`:
-
-```
-bus_service.delete_topic('mytopic')
-```
-
-Deleting a topic also deletes any subscriptions that are registered with the topic. Subscriptions can also be deleted independently. The following code shows how to delete a subscription named `HighMessages` from the `mytopic` topic:
-
-```
-bus_service.delete_subscription('mytopic', 'HighMessages')
-```
-
-## Next steps
-
-Now that you've learned the basics of Service Bus topics, follow these links to learn more.
-
-<<<<<<< HEAD
--   See [Queues, Topics, and Subscriptions][].
-=======
--   See [Queues, topics, and subscriptions][].
->>>>>>> 08be3281
--   Reference for [SqlFilter.SqlExpression][].
-
-[Azure classic portal]: http://manage.windowsazure.com
-[Python Azure package]: https://pypi.python.org/pypi/azure  
-<<<<<<< HEAD
-[Queues, Topics, and Subscriptions]: service-bus-queues-topics-subscriptions.md
-=======
-[Queues, topics, and subscriptions]: service-bus-queues-topics-subscriptions.md
->>>>>>> 08be3281
-[SqlFilter.SqlExpression]: https://msdn.microsoft.com/library/azure/microsoft.servicebus.messaging.sqlfilter.sqlexpression.aspx
-[Azure Queues and Service Bus queues]: service-bus-azure-and-service-bus-queues-compared-contrasted.md#capacity-and-quotas 
+<properties 
+	pageTitle="How to use Service Bus topics with Python | Microsoft Azure" 
+	description="Learn how to use Azure Service Bus topics and subscriptions from Python." 
+	services="service-bus" 
+	documentationCenter="python" 
+	authors="sethmanheim" 
+	manager="timlt" 
+	editor=""/>
+
+<tags 
+	ms.service="service-bus" 
+	ms.workload="tbd" 
+	ms.tgt_pltfrm="na" 
+	ms.devlang="python" 
+	ms.topic="article" 
+	ms.date="10/08/2015" 
+	ms.author="sethm"/>
+
+# How to use Service Bus topics and subscriptions
+
+[AZURE.INCLUDE [service-bus-selector-topics](../../includes/service-bus-selector-topics.md)]
+
+This article describes how to use Service Bus topics and subscriptions. The samples are written in Python and use the [Python Azure package][]. The scenarios covered include **creating topics and subscriptions**, **creating subscription filters**, **sending messages to a topic**, **receiving messages from a subscription**, and **deleting topics and subscriptions**. For more information about topics and subscriptions, see the [Next Steps](#next-steps) section.
+
+[AZURE.INCLUDE [howto-service-bus-topics](../../includes/howto-service-bus-topics.md)]
+
+**Note:** If you need to install Python or the [Python Azure package][], please see the [Python Installation Guide](../python-how-to-install.md).
+
+## Create a topic
+
+The **ServiceBusService** object enables you to work with topics. Add the following near the top of any Python file in which you wish to programmatically access Service Bus:
+
+```
+from azure.servicebus import ServiceBusService, Message, Topic, Rule, DEFAULT_RULE_NAME
+```
+
+The following code creates a **ServiceBusService** object. Replace `mynamespace`, `sharedaccesskeyname`, and `sharedaccesskey` with your actual namespace, Shared Access Signature (SAS) key name, and key value.
+
+```
+bus_service = ServiceBusService(
+	service_namespace='mynamespace',
+	shared_access_key_name='sharedaccesskeyname',
+	shared_access_key_value='sharedaccesskey')
+```
+
+You can obtain the values for the SAS key name and value from the [Azure classic portal][] **Connection Information** window.
+
+```
+bus_service.create_topic('mytopic')
+```
+
+**create\_topic** also supports additional options, which enable you to override default topic settings such as message time to live or maximum topic size. The following example sets the maximum topic size to 5 GB, and a time to live (TTL) value of 1 minute:
+
+```
+topic_options = Topic()
+topic_options.max_size_in_megabytes = '5120'
+topic_options.default_message_time_to_live = 'PT1M'
+
+bus_service.create_topic('mytopic', topic_options)
+```
+
+## Create subscriptions
+
+Subscriptions to topics are also created with the **ServiceBusService** object. Subscriptions are named and can have an optional filter that restricts the set of messages delivered to the subscription's virtual queue.
+
+> [AZURE.NOTE] Subscriptions are persistent and will continue to exist until either they, or the topic to which they are subscribed, are deleted.
+
+### Create a subscription with the default (MatchAll) filter
+
+The **MatchAll** filter is the default filter that is used if no filter is specified when a new subscription is created. When the **MatchAll** filter is used, all messages published to the topic are placed in the subscription's virtual queue. The following example creates a subscription named 'AllMessages' and uses the default **MatchAll**
+filter.
+
+```
+bus_service.create_subscription('mytopic', 'AllMessages')
+```
+
+### Create subscriptions with filters
+
+You can also define filters that enable you to specify which messages sent to a topic should show up within a specific topic subscription.
+
+The most flexible type of filter supported by subscriptions is a **SqlFilter**, which implements a subset of SQL92. SQL filters operate on the properties of the messages that are published to the topic. For more information about the expressions that can be used with a SQL filter, see the [SqlFilter.SqlExpression][] syntax.
+
+You can add filters to a subscription by using the **create\_rule** method of the **ServiceBusService** object. This method allows you to add new filters to an existing subscription.
+
+> [AZURE.NOTE] Because the default filter is applied automatically to all new subscriptions, you must first remove the default filter or the **MatchAll** will override any other filters you may specify. You can remove the default rule by using the **delete\_rule** method of the **ServiceBusService** object.
+
+The following example creates a subscription named `HighMessages` with a **SqlFilter** that only selects messages that have a custom **messagenumber** property greater than 3:
+
+```
+bus_service.create_subscription('mytopic', 'HighMessages')
+
+rule = Rule()
+rule.filter_type = 'SqlFilter'
+rule.filter_expression = 'messagenumber > 3'
+
+bus_service.create_rule('mytopic', 'HighMessages', 'HighMessageFilter', rule)
+bus_service.delete_rule('mytopic', 'HighMessages', DEFAULT_RULE_NAME)
+```
+
+Similarly, the following example creates a subscription named `LowMessages` with a **SqlFilter** that only selects messages that have a **messagenumber** property less than or equal to 3:
+
+```
+bus_service.create_subscription('mytopic', 'LowMessages')
+
+rule = Rule()
+rule.filter_type = 'SqlFilter'
+rule.filter_expression = 'messagenumber <= 3'
+
+bus_service.create_rule('mytopic', 'LowMessages', 'LowMessageFilter', rule)
+bus_service.delete_rule('mytopic', 'LowMessages', DEFAULT_RULE_NAME)
+```
+
+Now, when a message is sent to `mytopic` it is always delivered to receivers subscribed to the **AllMessages** topic subscription, and selectively delivered to receivers subscribed to the **HighMessages** and **LowMessages** topic subscriptions (depending on the message content).
+
+## Send messages to a topic
+
+To send a message to a Service Bus topic, your application must use the **send\_topic\_message** method of the **ServiceBusService** object.
+
+The following example demonstrates how to send five test messages to `mytopic`. Note that the **messagenumber** property value of each message varies on the iteration of the loop (this determines which subscriptions receive it):
+
+```
+for i in range(5):
+	msg = Message('Msg {0}'.format(i).encode('utf-8'), custom_properties={'messagenumber':i})
+	bus_service.send_topic_message('mytopic', msg)
+```
+
+Service Bus topics support a maximum message size of 256 MB (the header, which includes the standard and custom application properties, can have a maximum size of 64 MB). There is no limit on the number of messages held in a topic but there is a cap on the total size of the messages held by a topic. This topic size is defined at creation time, with an upper limit of 5 GB. For more information about quotas, see [Azure Queues and Service Bus queues][].
+
+## Receive messages from a subscription
+
+Messages are received from a subscription using the **receive\_subscription\_message** method on the **ServiceBusService** object:
+
+```
+msg = bus_service.receive_subscription_message('mytopic', 'LowMessages', peek_lock=False)
+print(msg.body)
+```
+
+Messages are deleted from the subscription as they are read when the parameter **peek\_lock** is set to **False**. You can read (peek) and lock the message without deleting it from the queue by setting the parameter **peek\_lock** to **True**.
+
+The behavior of reading and deleting the message as part of the receive operation is the simplest model, and works best for scenarios in which an application can tolerate not processing a message in the event of a failure. To understand this, consider a scenario in which the consumer issues the receive request and then crashes before processing it. Because Service Bus will have marked the message as being consumed, then when the application restarts and begins consuming messages again, it will have missed the message that was consumed prior to the crash.
+
+If the **peek\_lock** parameter is set to **True**, the receive becomes a two stage operation, which makes it possible to support applications that cannot tolerate missing messages. When Service Bus receives a request, it finds the next message to be consumed, locks it to prevent other consumers receiving it, and then returns it to the application. After the application finishes processing the message (or stores it reliably for future processing), it completes the second stage of the receive process by calling **delete** method on the **Message** object. The **delete** method marks the message as being consumed and removes it from the subscription.
+
+```
+msg = bus_service.receive_subscription_message('mytopic', 'LowMessages', peek_lock=True)
+print(msg.body)
+
+msg.delete()
+```
+
+## How to handle application crashes and unreadable messages
+
+Service Bus provides functionality to help you gracefully recover from errors in your application or difficulties processing a message. If a receiver application is unable to process the message for some reason, then it can call the **unlock** method on the **Message** object. This will cause Service Bus to unlock the message within the subscription and make it available to be received again, either by the same consuming application or by another consuming application.
+
+There is also a timeout associated with a message locked within the subscription, and if the application fails to process the message before the lock timeout expires (for example, if the application crashes), then Service Bus unlocks the message automatically and makes it available to be received again.
+
+In the event that the application crashes after processing the message but before the **delete** method is called, then the message will be redelivered to the application when it restarts. This is often called **At Least Once Processing**, that is, each message will be processed at least once but in certain situations the same message may be redelivered. If the scenario cannot tolerate duplicate processing, then application developers should add additional logic to their application to handle duplicate message delivery. This is often achieved using the **MessageId** property of the message, which will remain constant across delivery attempts.
+
+## Delete topics and subscriptions
+
+Topics and subscriptions are persistent, and must be explicitly deleted either through the [Azure classic portal][] or programmatically. The following example shows how to delete the topic named `mytopic`:
+
+```
+bus_service.delete_topic('mytopic')
+```
+
+Deleting a topic also deletes any subscriptions that are registered with the topic. Subscriptions can also be deleted independently. The following code shows how to delete a subscription named `HighMessages` from the `mytopic` topic:
+
+```
+bus_service.delete_subscription('mytopic', 'HighMessages')
+```
+
+## Next steps
+
+Now that you've learned the basics of Service Bus topics, follow these links to learn more.
+
+-   See [Queues, topics, and subscriptions][].
+-   Reference for [SqlFilter.SqlExpression][].
+
+[Azure classic portal]: http://manage.windowsazure.com
+[Python Azure package]: https://pypi.python.org/pypi/azure  
+[Queues, topics, and subscriptions]: service-bus-queues-topics-subscriptions.md
+[SqlFilter.SqlExpression]: https://msdn.microsoft.com/library/azure/microsoft.servicebus.messaging.sqlfilter.sqlexpression.aspx
+[Azure Queues and Service Bus queues]: service-bus-azure-and-service-bus-queues-compared-contrasted.md#capacity-and-quotas 