<properties 
	pageTitle="Connecting to Media Services Account using .NET" 
	description="This topic demonstrates how to connect to Media Services uisng .NET." 
	services="media-services" 
	documentationCenter="" 
	authors="juliako" 
	manager="dwrede" 
	editor=""/>

<tags 
	ms.service="media-services" 
	ms.workload="media" 
	ms.tgt_pltfrm="na" 
	ms.devlang="dotnet" 
	ms.topic="article" 
<<<<<<< HEAD
	ms.date="09/07/2015" 
=======
	ms.date="12/05/2015" 
>>>>>>> 08be3281
	ms.author="juliako"/>


# Connecting to Media Services Account using Media Services SDK for .NET

> [AZURE.SELECTOR]
- [REST](media-services-rest-connect_programmatically.md)
- [.NET](media-services-dotnet-connect_programmatically.md)


This topic describes how to obtain a programmatic connection to Microsoft Azure Media Services when you are programming with the Media Services SDK for .NET.


## Connecting to Media Services

To connect to Media Services programmatically, you must have previously set up an Azure account, configured Media Services on that account, and then set up a Visual Studio project for development with the Media Services SDK for .NET. For more information, see Setup for Development with the Media Services SDK for .NET.

At the end of the Media Services account setup process, you obtained the following required connection values. Use these to make programmatic connections to Media Services.

- Your Media Services account name.

- Your Media Services account key.

To find these values, go to the Azure Managment Portal, select your Media Service account, and click on the “**MANAGE KEYS**” icon on the bottom of the portal window. Clicking on the icon next to each text box copies the value to the system clipboard.


## Creating a CloudMediaContext Instance

To start programming against Media Services you need to create a **CloudMediaContext** instance that represents the server context. The **CloudMediaContext** includes references to important collections including jobs, assets, files, access policies, and locators.

>[AZURE.NOTE] The **CloudMediaContext** class is not thread safe. You should create a new CloudMediaContext per thread or per set of operations.


CloudMediaContext has five constructor overloads. It is recommended to use constructors that take **MediaServicesCredentials** as a parameter. For more information, see the **Reusing Access Control Service Tokens** that follows. 

The following example uses the public CloudMediaContext(MediaServicesCredentials credentials) constructor:

	// _cachedCredentials and _context are class member variables. 
	_cachedCredentials = new MediaServicesCredentials(
	                _mediaServicesAccountName,
	                _mediaServicesAccountKey);
	
	_context = new CloudMediaContext(_cachedCredentials);


## Reusing Access Control Service Tokens

This section shows how to reuse Access Control Service tokens by using CloudMediaContext constructors that take MediaServicesCredentials as a parameter.


[Azure Active Directory Access Control](https://msdn.microsoft.com/library/hh147631.aspx) (also known as Access Control Service or ACS) is a cloud-based service that provides an easy way of authenticating and authorizing users to gain access to their web applications. Microsoft Azure Media Services controls access to its services though OAuth protocol that requires an ACS token. Media Services receives the ACS tokens from an authorization server.

When developing with the Media Services SDK, you can choose to not deal with the tokens because the SDK code managers them for you. However, letting the SDK fully manage the ACS tokens leads to unnecessary token requests. Requesting tokens takes time and consumes the client and server resources. Also, the ACS server throttles the requests if the rate is too high. The limit is 30 requests per second, see [ACS Service Limitations](https://msdn.microsoft.com/library/gg185909.aspx) for more details.

Starting with the Media Services SDK version 3.0.0.0, you can reuse the ACS tokens. The **CloudMediaContext** constructors that take **MediaServicesCredentials** as a parameter enable sharing the ACS tokens between multiple contexts. The MediaServicesCredentials class encapsulates the Media Services credentials. If an ACS token is available and its expiration time is known, you can create a new MediaServicesCredentials instance with the token and pass it to the constructor of CloudMediaContext. Note that the Media Services SDK automatically refreshes tokens whenever they expire. There are two ways to reuse ACS tokens, as shown in the examples below.

- You can cache the **MediaServicesCredentials** object in memory (for example, in a static class variable). Then, pass the cached object to the CloudMediaContext constructor. The MediaServicesCredentials object contains an ACS token that can be reused if it is still valid. If the token is not valid, it will be refreshed by the Media Services SDK using the credentials given to the MediaServicesCredentials constructor.

	Note that the **MediaServicesCredentials** object gets a valid token after the RefreshToken is called. The **CloudMediaContext** calls the **RefreshToken** method in the constructor. If you are planning to save the token values to an external storage, make sure to check whether the TokenExpiration value is valid before saving the token data. If it is not valid, call RefreshToken before caching.

		// Create and cache the Media Services credentials in a static class variable.
		_cachedCredentials = new MediaServicesCredentials(_mediaServicesAccountName, _mediaServicesAccountKey);

		
		// Use the cached credentials to create a new CloudMediaContext object.
		if(_cachedCredentials == null)
		{
		    _cachedCredentials = new MediaServicesCredentials(_mediaServicesAccountName, _mediaServicesAccountKey);
		}
		
		CloudMediaContext context = new CloudMediaContext(_cachedCredentials);

- You can also cache the AccessToken string and the TokenExpiration values. The values could later be used to create a new MediaServicesCredentials object with the cached token data.  This is especially useful for scenarios where the token can be securely shared among multiple processes or computers.

	The following code snippets call the SaveTokenDataToExternalStorage, GetTokenDataFromExternalStorage, and UpdateTokenDataInExternalStorageIfNeeded methods that are not defined in this example. You could define these methods to store, retrieve, and update token data in an external storage. 

		CloudMediaContext context1 = new CloudMediaContext(_mediaServicesAccountName, _mediaServicesAccountKey);
		
		// Get token values from the context.
		var accessToken = context1.Credentials.AccessToken;
		var tokenExpiration = context1.Credentials.TokenExpiration;
		
		// Save token values for later use. 
		// The SaveTokenDataToExternalStorage method should check 
		// whether the TokenExpiration value is valid before saving the token data. 
		// If it is not valid, call MediaServicesCredentials’s RefreshToken before caching.
		SaveTokenDataToExternalStorage(accessToken, tokenExpiration);
		
	Use the saved token values to create MediaServicesCredentials.


		var accessToken = "";
		var tokenExpiration = DateTime.UtcNow;
		
		// Retrieve saved token values.
		GetTokenDataFromExternalStorage(out accessToken, out tokenExpiration);
		
		// Create a new MediaServicesCredentials object using saved token values.
		MediaServicesCredentials credentials = new MediaServicesCredentials(_mediaServicesAccountName, _mediaServicesAccountKey)
		{
		    AccessToken = accessToken,
		    TokenExpiration = tokenExpiration
		};
		
		CloudMediaContext context2 = new CloudMediaContext(credentials);

	Update the token copy in case the token was updated by the Media Services SDK. 
	
		if(tokenExpiration != context2.Credentials.TokenExpiration)
		{
		    UpdateTokenDataInExternalStorageIfNeeded(accessToken, context2.Credentials.TokenExpiration);
		}
		

- If you have multiple Media Services accounts (for example, for load sharing purposes or Geo-distribution) you can cache MediaServicesCredentials objects using the System.Collections.Concurrent.ConcurrentDictionary collection (the ConcurrentDictionary collection represents a thread-safe collection of key/value pairs that can be accessed by multiple threads concurrently). You can then use the GetOrAdd method to get the cached credentials. 

		// Declare a static class variable of the ConcurrentDictionary type in which the Media Services credentials will be cached.  
		private static readonly ConcurrentDictionary<string, MediaServicesCredentials> mediaServicesCredentialsCache = 
		    new ConcurrentDictionary<string, MediaServicesCredentials>();
		

		// Cache (or get already cached) Media Services credentials. Use these credentials to create a new CloudMediaContext object.
		static public CloudMediaContext CreateMediaServicesContext(string accountName, string accountKey)
		{
		    CloudMediaContext cloudMediaContext;
		    MediaServicesCredentials mediaServicesCredentials;
		
		    mediaServicesCredentials = mediaServicesCredentialsCache.GetOrAdd(
		        accountName,
		        valueFactory => new MediaServicesCredentials(accountName, accountKey));
		
		    cloudMediaContext = new CloudMediaContext(mediaServicesCredentials);
		
		    return cloudMediaContext;
		}
		
## Connecting to a Media Services account located in the North China region

If your account is located in the North China region, use the following constructor:

	public CloudMediaContext(Uri apiServer, string accountName, string accountKey, string scope, string acsBaseAddress)

For example:


	_context = new CloudMediaContext(
	    new Uri("https://wamsbjbclus001rest-hs.chinacloudapp.cn/API/"),
	    _mediaServicesAccountName,
	    _mediaServicesAccountKey,
	    "urn:WindowsAzureMediaServices",
	    "https://wamsprodglobal001acs.accesscontrol.chinacloudapi.cn");


## Storing Connection Values in Configuration

It is a highly recommended practice to store connection values, especially sensitive values such as your account name and password, in configuration. Also, it is a recommended practice to encrypt sensitive configuration data. You can encrypt the entire configuration file by using the Windows Encrypting File System (EFS). To enable EFS on a file, right-click the file, select **Properties**, and enable encryption in the **Advanced** settings tab. Or you can create a custom solution for encrypting selected portions of a configuration file by using protected configuration. See [Encrypting Configuration Information Using Protected Configuration](https://msdn.microsoft.com/library/53tyfkaw.aspx).

The following App.config file contains the required connection values. The values in the <appSettings> element are the required values that you got from the Media Services account setup process.

	<configuration>
	  <appSettings>
	    <add key="MediaServicesAccountName" value="Media-Services-Account-Name" />
	    <add key="MediaServicesAccountKey" value="Media-Services-Account-Key" />
	  </appSettings>
	</configuration>


To retrieve connection values from configuration, you can use the **ConfigurationManager** class and then assign the values to fields in your code:
	
	private static readonly string _accountName = ConfigurationManager.AppSettings["MediaServicesAccountName"];
	private static readonly string _accountKey = ConfigurationManager.AppSettings["MediaServicesAccountKey"];


<<<<<<< HEAD

##Media Services learning paths

You can view AMS learning paths here:

- [AMS Live Streaming Workflow](http://azure.microsoft.com/documentation/learning-paths/media-services-streaming-live/)
- [AMS on Demand Streaming Workflow](http://azure.microsoft.com/documentation/learning-paths/media-services-streaming-on-demand/)



<!-- Anchors. -->
=======
>>>>>>> 08be3281

##Media Services learning paths

[AZURE.INCLUDE [media-services-learning-paths-include](../../includes/media-services-learning-paths-include.md)]

##Provide feedback

[AZURE.INCLUDE [media-services-user-voice-include](../../includes/media-services-user-voice-include.md)]<|MERGE_RESOLUTION|>--- conflicted
+++ resolved
@@ -13,11 +13,7 @@
 	ms.tgt_pltfrm="na" 
 	ms.devlang="dotnet" 
 	ms.topic="article" 
-<<<<<<< HEAD
-	ms.date="09/07/2015" 
-=======
 	ms.date="12/05/2015" 
->>>>>>> 08be3281
 	ms.author="juliako"/>
 
 
@@ -191,20 +187,6 @@
 	private static readonly string _accountKey = ConfigurationManager.AppSettings["MediaServicesAccountKey"];
 
 
-<<<<<<< HEAD
-
-##Media Services learning paths
-
-You can view AMS learning paths here:
-
-- [AMS Live Streaming Workflow](http://azure.microsoft.com/documentation/learning-paths/media-services-streaming-live/)
-- [AMS on Demand Streaming Workflow](http://azure.microsoft.com/documentation/learning-paths/media-services-streaming-on-demand/)
-
-
-
-<!-- Anchors. -->
-=======
->>>>>>> 08be3281
 
 ##Media Services learning paths
 
