--- conflicted
+++ resolved
@@ -13,11 +13,7 @@
 	ms.tgt_pltfrm="na" 
 	ms.devlang="na" 
 	ms.topic="article" 
-<<<<<<< HEAD
-	ms.date="09/16/2015"
-=======
 	ms.date="10/15/2015"  
->>>>>>> 08be3281
 	ms.author="juliako"/>
 
 #Media Encoder Standard Formats and Codecs
@@ -110,14 +106,6 @@
 MPEG2-TS |H.264 (High, Main, and Baseline Profiles)|AAC-LC, HE-AAC v1, HE-AAC v2 
 
 
-<<<<<<< HEAD
-##Media Services learning paths
-
-You can view AMS learning paths here:
-
-- [AMS Live Streaming Workflow](http://azure.microsoft.com/documentation/learning-paths/media-services-streaming-live/)
-- [AMS on Demand Streaming Workflow](http://azure.microsoft.com/documentation/learning-paths/media-services-streaming-on-demand/)
-=======
 
 ##Media Services learning paths
 
@@ -126,7 +114,6 @@
 ##Provide feedback
 
 [AZURE.INCLUDE [media-services-user-voice-include](../../includes/media-services-user-voice-include.md)]
->>>>>>> 08be3281
 
 ##See also
 
