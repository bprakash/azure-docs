<properties 
	pageTitle="Media Services REST API overview | Microsoft Azure" 
	description="Media Services REST API overview" 
	services="media-services" 
	documentationCenter="" 
	authors="Juliako" 
	manager="erikre" 
	editor=""/>

<tags 
	ms.service="media-services" 
	ms.workload="media" 
	ms.tgt_pltfrm="na" 
	ms.devlang="dotnet" 
	ms.topic="article" 
<<<<<<< HEAD
 	ms.date="02/11/2016"  
=======
 	ms.date="03/01/2016"  
>>>>>>> 62d764ee
	ms.author="juliako"/>


# Media Services REST API overview 

[AZURE.INCLUDE [media-services-selector-setup](../../includes/media-services-selector-setup.md)]

Microsoft Azure Media Services is a service that accepts OData-based HTTP requests and can respond back in verbose JSON or atom+pub. Because Media Services conforms to Azure design guidelines, there is a set of required HTTP headers that each client must use when connecting to Media Services, as well as a set of optional headers that can be used. The following sections describe the headers and HTTP verbs you can use when creating requests and receiving responses from Media Services.

##Considerations 

The following considerations apply when using REST.

- When querying entities, there is a limit of 1000 entities returned at one time because public REST v2 limits query results to 1000 results. You need to use **Skip** and **Take** (.NET)/ **top** (REST) as described in [this .NET example](media-services-dotnet-manage-entities.md#enumerating-through-large-collections-of-entities) and [this REST API example](media-services-rest-manage-entities.md#enumerating-through-large-collections-of-entities). 

- When using JSON and specifying to use the **__metadata** keyword in the request (for example, to references a linked object) you MUST set the **Accept** header to [JSON Verbose format](http://www.odata.org/documentation/odata-version-3-0/json-verbose-format/) (see the following example). Odata does not understand the **__metadata** property in the request, unless you set it to verbose.  

		POST https://media.windows.net/API/Jobs HTTP/1.1
		Content-Type: application/json;odata=verbose
		Accept: application/json;odata=verbose
		DataServiceVersion: 3.0
		MaxDataServiceVersion: 3.0
		x-ms-version: 2.11
		Authorization: Bearer <token> 
		Host: media.windows.net
		
		{
			"Name" : "NewTestJob", 
			"InputMediaAssets" : 
				[{"__metadata" : {"uri" : "https://media.windows.net/api/Assets('nb%3Acid%3AUUID%3Aba5356eb-30ff-4dc6-9e5a-41e4223540e7')"}}]
		. . . 
		

## Standard HTTP request headers supported by Media Services

For every call you make into Media Services, there is a set of required headers you must include in your request and also a set of optional headers you may want to include. The following table lists the required headers:


Header|Type|Value
---|---|---
Authorization|Bearer|Bearer is the only accepted authorization mechanism. The value must also include the access token provided by ACS.
x-ms-version|Decimal|2.11
DataServiceVersion|Decimal|3.0
MaxDataServiceVersion|Decimal|3.0



>[AZURE.NOTE] Because Media Services uses OData to expose its underlying asset metadata repository through REST APIs, the DataServiceVersion and MaxDataServiceVersion headers should be included in any request; however, if they are not, then currently Media Services assumes the DataServiceVersion value in use is 3.0.

The following is a set of optional headers:

Header|Type|Value
---|---|---
Date|RFC 1123 date|Timestamp of the request
Accept|Content type|The requested content type for the response such as the following:<p> -application/json;odata=verbose<p> - application/atom+xml<p> Responses may have a different content type, such as a blob fetch, where a successful response will contain the blob stream as the payload.
Accept-Encoding|Gzip, deflate|GZIP and DEFLATE encoding, when applicable. Note: For large resources, Media Services may ignore this header and return noncompressed data.
Accept-Language|"en", "es", and so on.|Specifies the preferred language for the response.
Accept-Charset|Charset type like “UTF-8”|Default is UTF-8.
X-HTTP-Method|HTTP Method|Allows clients or firewalls that do not support HTTP methods like PUT or DELETE to use these methods, tunneled via a GET call.
Content-Type|Content type|Content type of the request body in PUT or POST requests.
client-request-id|String|A caller-defined value that identifies the given request. If specified, this value will be included in the response message as a way to map the request. <p><p>**Important**<p>Values should be capped at 2096b (2k).

## Standard HTTP response headers supported by Media Services

The following is a set of headers that may be returned to you depending on the resource you were requesting and the action you intended to perform.


Header|Type|Value
---|---|---
request-id|String|A unique identifier for the current operation, service generated.
client-request-id|String|An identifier specified by the caller in the original request, if present.
Date|RFC 1123 date|The date that the request was processed.
Content-Type|Varies|The content type of the response body.
Content-Encoding|Varies|Gzip or deflate, as appropriate.


## Standard HTTP verbs supported by Media Services

The following is a complete list of HTTP verbs that can be used when making HTTP requests:


Verb|Description
---|---
GET|Returns the current value of an object.
POST|Creates an object based on the data provided, or submits a command.
PUT|Replaces an object, or creates a named object (when applicable).
DELETE|Deletes an object.
MERGE|Updates an existing object with named property changes.
HEAD|Returns metadata of an object for a GET response.

##Limitation

When querying entities, there is a limit of 1000 entities returned at one time because public REST v2 limits query results to 1000 results. You need to use **Skip** and **Take** (.NET)/ **top** (REST) as described in [this .NET example](media-services-dotnet-manage-entities.md#enumerating-through-large-collections-of-entities) and [this REST API example](media-services-rest-manage-entities.md#enumerating-through-large-collections-of-entities). 


## Discovering Media Services model

To make Media Services entities more discoverable, the $metadata operation can be used. It allows you to retrieve all valid entity types, entity properties, associations, functions, actions, and so on. The following example shows how to construct the URI: https://media.windows.net/API/$metadata.

You should append "?api-version=2.x" to the end of the URI if you want to view the metadata in a browser, or do not include the x-ms-version header in your request.



##Media Services learning paths

[AZURE.INCLUDE [media-services-learning-paths-include](../../includes/media-services-learning-paths-include.md)]

##Provide feedback

[AZURE.INCLUDE [media-services-user-voice-include](../../includes/media-services-user-voice-include.md)]

  
  [Azure Classic Portal]: http://manage.windowsazure.com/



 <|MERGE_RESOLUTION|>--- conflicted
+++ resolved
@@ -13,11 +13,7 @@
 	ms.tgt_pltfrm="na" 
 	ms.devlang="dotnet" 
 	ms.topic="article" 
-<<<<<<< HEAD
- 	ms.date="02/11/2016"  
-=======
  	ms.date="03/01/2016"  
->>>>>>> 62d764ee
 	ms.author="juliako"/>
 
 
