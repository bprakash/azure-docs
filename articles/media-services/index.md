--- conflicted
+++ resolved
@@ -188,11 +188,7 @@
                 <div class="card">
                     <div class="cardText">
                         <h3>REST</h3>
-<<<<<<< HEAD
-                        <p>Media Services REST API</p>
-=======
                         <p><a href="/rest/api/media">REST API Reference</a></p>
->>>>>>> f1ea3417
                     </div>
                 </div>
             </div>
