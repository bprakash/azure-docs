<properties 
	pageTitle="Overview of Live Steaming using Azure Media Services" 
	description="This topic gives an overview of live steaming using Azure Media Services." 
	services="media-services" 
	documentationCenter="" 
	authors="Juliako" 
	manager="erikre" 
	editor=""/>

<tags 
	ms.service="media-services" 
	ms.workload="media" 
	ms.tgt_pltfrm="na" 
	ms.devlang="ne" 
	ms.topic="article" 
	ms.date="05/18/2016"
	ms.author="juliako"/>

#Overview of Live Steaming using Azure Media Services

##Overview

When delivering live streaming events with Azure Media Services the following components are commonly involved:

- A camera that is used to broadcast an event.
- A live video encoder that converts signals from the camera to streams that are sent to a live streaming service.

	Optionally, multiple live time synchronized encoders. For certain critical live events that demand very high availability and quality of experience, it is recommended to employ active-active redundant encoders with time synchronization to achieve seamless failover with no data loss.
- A live streaming service that enables you to do the following:
	
	- ingest live content using various live streaming protocols (for example RTMP or Smooth Streaming),
	- (optionally) encode your stream into adaptive bitrate stream
	- preview your live stream,
	- record and store the ingested content in order to be streamed later (Video-on-Demand)
	- deliver the content through common streaming protocols (for example, MPEG DASH, Smooth, HLS, HDS) directly to your customers, or to a Content Delivery Network (CDN) for further distribution.


**Microsoft Azure Media Services** (AMS) provides the ability to ingest,  encode, preview, store, and deliver your live streaming content.

When delivering your content to customers your goal is to deliver a high quality video to various devices under different network conditions. To achieve this, use live encoders to encode your stream to a multi-bitrate (adaptive bitrate) video stream.  To take care of streaming on different devices, use Media Services [dynamic packaging](media-services-dynamic-packaging-overview.md) to dynamically re-package your stream to different protocols. Media Services supports delivery of the following adaptive bitrate streaming technologies: HTTP Live Streaming (HLS), Smooth Streaming, MPEG DASH, and HDS (for Adobe PrimeTime/Access licensees only).

In Azure Media Services, **Channels**, **Programs**, and **StreamingEndpoints** handle all the live streaming functionalities including ingest, formatting, DVR, security, scalability and redundancy.

A **Channel** represents a pipeline for processing live streaming content. A Channel can receive a live input streams in the following ways:

- An on-premises live encoder sends multi-bitrate **RTMP** or **Smooth Streaming** (fragmented MP4) to the Channel that is configured for **pass-through** delivery. The **pass-through** delivery is when the ingested streams pass through **Channel**s without any further processing. You can use the following live encoders that output multi-bitrate Smooth Streaming: Elemental, Envivio, Cisco.  The following live encoders output RTMP: Adobe Flash Media Live Encoder (FMLE), Telestream Wirecast, and Tricaster transcoders.  A live encoder can also send a single bitrate stream to a channel that is not enabled for live encoding, but that is not recommended. When requested, Media Services delivers the stream to customers.

	>[AZURE.NOTE] Using a pass-through method is the most economical way to do live streaming when you are doing multiple events over a long period of time, and you have already invested in on-premises encoders. See [pricing](/pricing/details/media-services/) details.
	
	
- An on-premises live encoder sends a single-bitrate stream to the Channel that is enabled to perform live encoding with Media Services in one of the following formats: RTMP or Smooth Streaming (fragmented MP4). RTP (MPEG-TS) is also supported, provide you have a dedicated connection to the Azure data center. The following live encoders with RTMP output are known to work with channels of this type: Telestream Wirecast, FMLE. The Channel then performs live encoding of the incoming single bitrate stream to a multi-bitrate (adaptive) video stream. When requested, Media Services delivers the stream to customers.


Starting with the Media Services 2.10 release, when you create a Channel, you can specify in which way you want for your channel to receive the input stream and whether or not you want for the channel to perform live encoding of your stream. You have two options:

- **None** (pass-through) – Specify this value, if you plan to use an on-premises live encoder which will output multi-bitrate stream (a pass-through stream). In this case, the incoming stream passed through to the output without any encoding. This is the behavior of a Channel prior to 2.10 release.  

- **Standard** – Choose this value, if you plan to use Media Services to encode your single bitrate live stream to multi-bitrate stream. This method is more economical for scaling up quickly for infrequent events. Be aware that there is a billing impact for live encoding and you should remember that leaving a live encoding channel in the "Running" state will incur billing charges.  It is recommended that you immediately stop your running channels after your live streaming event is complete to avoid extra hourly charges. 

##Comparison of Channel Types

Following table provides a guide to comparing the two Channel types supported in Media Services

Feature|Pass-through Channel|Standard Channel
---|---|---
Single bitrate input is encoded into multiple bitrates in the cloud|No|Yes
Maximum resolution, number of layers|1080p, 8 layers, 60+fps|720p, 6 layers, 30 fps
Input protocols|RTMP, Smooth Streaming|RTMP, Smooth Streaming, and RTP
Price|See the [pricing page](/pricing/details/media-services/) and click on "Live Video" tab|See the [pricing page](/pricing/details/media-services/) 
Maximum run time|24x7|8 hours
Support for inserting slates|No|Yes
Support for ad signaling|No|Yes
Pass-through CEA 608/708 captions|Yes|Yes
Ability to recover from brief stalls in contribution feed|Yes|No (Channel will begin slating after 6+ seconds w/o input data)
Support for non-uniform input GOPs|Yes|No – input must be fixed 2sec GOPs
Support for variable frame rate input|Yes|No – input must be fixed frame rate.<br/>Minor variations are tolerated, for example, during high motion scenes. But encoder cannot drop to 10 frames/sec.
Auto-shutoff of Channels when input feed is lost|No|After 12 hours, if there is no Program running 

##Working with Channels that receive multi-bitrate live stream from on-premises encoders (pass-through)

The following diagram shows the major parts of the AMS platform that are involved in the **pass-through** workflow.

![Live workflow](./media/media-services-live-streaming-workflow/media-services-live-streaming-current.png)

For more information, see [Working with Channels that Receive Multi-bitrate Live Stream from On-premises Encoders](media-services-live-streaming-with-onprem-encoders.md).

##Working with Channels that are enabled to perform live encoding with Azure Media Services

The following diagram shows the major parts of the AMS platform that are involved in Live Streaming workflow where a Channel is enabled to perform live encoding with Media Services.

![Live workflow](./media/media-services-live-streaming-workflow/media-services-live-streaming-new.png)

For more information, see [Working with Channels that are Enabled to Perform Live Encoding with Azure Media Services](media-services-manage-live-encoder-enabled-channels.md).

##Description of a Channel and its related components

###Channel

In Media Services, [Channel](https://msdn.microsoft.com/library/azure/dn783458.aspx)s are responsible for processing live streaming content. A Channel provides an input endpoint (ingest URL) that you then provide to a live transcoder. The channel receives live input streams from the live transcoder and makes it available for streaming through one or more StreamingEndpoints. Channels also provide a preview endpoint (preview URL) that you use to preview and validate your stream before further processing and delivery.

You can get the ingest URL and the preview URL when you create the channel. To get these URLs, the channel does not have to be in the started state. When you are ready to start pushing data from a live transcoder into the channel, the channel must be started. Once the live transcoder starts ingesting data, you can preview your stream.

Each Media Services account can contain multiple Channels, multiple Programs, and multiple StreamingEndpoints. Depending on the bandwidth and security needs, StreamingEndpoint services can be dedicated to one or more channels. Any StreamingEndpoint can pull from any Channel.


###Program 

A [Program](https://msdn.microsoft.com/library/azure/dn783463.aspx) enables you to control the publishing and storage of segments in a live stream. Channels manage Programs. The Channel and Program relationship is very similar to traditional media where a channel has a constant stream of content and a program is scoped to some timed event on that channel.
You can specify the number of hours you want to retain the recorded content for the program by setting the **ArchiveWindowLength** property. This value can be set from a minimum of 5 minutes to a maximum of 25 hours. 

ArchiveWindowLength also dictates the maximum amount of time clients can seek back in time from the current live position. Programs can run over the specified amount of time, but content that falls behind the window length is continuously discarded. This value of this property also determines how long the client manifests can grow.

Each program is associated with an Asset. To publish the program you must create a locator for the associated asset. Having this locator will enable you to build a streaming URL that you can provide to your clients.

A channel supports up to three concurrently running programs so you can create multiple archives of the same incoming stream. This allows you to publish and archive different parts of an event as needed. For example, your business requirement is to archive 6 hours of a program, but to broadcast only last 10 minutes. To accomplish this, you need to create two concurrently running programs. One program is set to archive 6 hours of the event but the program is not published. The other program is set to archive for 10 minutes and this program is published.


##Billing Implications

A channel begins billing as soon as it's state transitions to "Running" via the API.  

The following table shows how Channel states map to billing states in the API and Azure Classic Portal. Note that the states are slightly different between the API and Portal UX. As soon as a channel is in the "Running" state via the API, or in the "Ready" or "Streaming" state in the Azure Classic Portal, billing will be active.

To stop the Channel from billing you further, you have to Stop the Channel via the API or in the Azure Classic Portal.
You are responsible for stopping your channels when you are done with the channel. Failure to stop the channel will result in continued billing.

<<<<<<< HEAD
When working with **Standard** channels, AMS will auto shutoff the Channels after 12 hours if input feeds are lost. However, you will still be billed for up to 12 hours of if you don't move the Channel to Stopped state. 
=======
>[AZURE.NOTE]When working with Standard channels, AMS will auto shutoff any Channel that is still in “Running” state 12 hours after the input feed is lost, and there are no Programs running. However, you will still be billed for the time the Channel was in “Running” state.
>>>>>>> 66b0cf7c

###<a id="states"></a>Channel states and how they map to the billing mode 

The current state of a Channel. Possible values include:

- **Stopped**. This is the initial state of the Channel after its creation (unless autostart was selected in the portal.) No billing occurs in this state. In this state, the Channel properties can be updated but streaming is not allowed.
- **Starting**. The Channel is being started. No billing occurs in this state. No updates or streaming is allowed during this state. If an error occurs, the Channel returns to the Stopped state.
- **Running**. The Channel is capable of processing live streams. It is now billing usage. You must stop the channel to prevent further billing. 
- **Stopping**. The Channel is being stopped. No billing occurs in this transient state. No updates or streaming is allowed during this state.
- **Deleting**. The Channel is being deleted. No billing occurs in this transient state. No updates or streaming is allowed during this state.

The following table shows how Channel states map to the billing mode. 
 
Channel state|Portal UI Indicators|Is it Billing?
---|---|---
Starting|Starting|No (transient state)
Running|Ready (no running programs)<br/>or<br/>Streaming (at least one running program)|YES
Stopping|Stopping|No (transient state)
Stopped|Stopped|No


##Media Services learning paths

[AZURE.INCLUDE [media-services-learning-paths-include](../../includes/media-services-learning-paths-include.md)]

##Provide feedback

[AZURE.INCLUDE [media-services-user-voice-include](../../includes/media-services-user-voice-include.md)]



##Related topics

[Azure Media Services Fragmented MP4 Live Ingest Specification](media-services-fmp4-live-ingest-overview.md)

[Working with Channels that are Enabled to Perform Live Encoding with Azure Media Services](media-services-manage-live-encoder-enabled-channels.md)

[Working with Channels that Receive Multi-bitrate Live Stream from On-premises Encoders](media-services-live-streaming-with-onprem-encoders.md)

[Quotas and limitations](media-services-quotas-and-limitations.md).  

[Media Services Concepts](media-services-concepts.md)<|MERGE_RESOLUTION|>--- conflicted
+++ resolved
@@ -124,11 +124,7 @@
 To stop the Channel from billing you further, you have to Stop the Channel via the API or in the Azure Classic Portal.
 You are responsible for stopping your channels when you are done with the channel. Failure to stop the channel will result in continued billing.
 
-<<<<<<< HEAD
-When working with **Standard** channels, AMS will auto shutoff the Channels after 12 hours if input feeds are lost. However, you will still be billed for up to 12 hours of if you don't move the Channel to Stopped state. 
-=======
 >[AZURE.NOTE]When working with Standard channels, AMS will auto shutoff any Channel that is still in “Running” state 12 hours after the input feed is lost, and there are no Programs running. However, you will still be billed for the time the Channel was in “Running” state.
->>>>>>> 66b0cf7c
 
 ###<a id="states"></a>Channel states and how they map to the billing mode 
 
