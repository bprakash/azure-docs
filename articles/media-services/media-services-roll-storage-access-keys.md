<properties 
	pageTitle="Update Media Services after Rolling Storage Access Keys" 
	description="This articles give you guidance on how to update Media Services after rolling storage access keys." 
	services="media-services" 
	documentationCenter="" 
	authors="Juliako,milangada,cenkdin" 
	manager="dwrede" 
	editor=""/>

<tags 
	ms.service="media-services" 
	ms.workload="media" 
	ms.tgt_pltfrm="na" 
	ms.devlang="na" 
	ms.topic="article" 
<<<<<<< HEAD
	ms.date="09/07/2015"
=======
	ms.date="12/15/2015"
>>>>>>> 08be3281
	ms.author="juliako"/>

#How To: Update Media Services after Rolling Storage Access Keys

When you create a new Azure Media Services account, you are also asked to select an Azure Storage account that is used to store your media content. Note that you can [add more than one storage accounts](meda-services-managing-multiple-storage-accounts.md) to your Media Services account.

When a new storage account is created, Azure generates two 512-bit storage access keys, which are used to authenticate access to your storage account. To keep your storage connections more secure, it is recommended to periodically regenerate and rotate your storage access key. Two access keys (primary and secondary) are provided in order to enable you to maintain connections to the storage account using one access key while you regenerate the other access key. This procedure is also called "rolling access keys".

Media Services depends on a storage key provided to it. Specifically, the locators that are used to stream or download your assets depend on the specified storage access key. When an AMS account is created it takes a dependency on the primary storage access key by default but as a user you can update the storage key that AMS has. You must make sure to let Media Services know which key to use by following steps described in this topic. Also, when rolling storage access keys, you need to make sure to update your locators so there will no interruption in your streaming service (this step is also described in the topic).

>[AZURE.NOTE]If you have multiple storage accounts, you would perform this procedure with each storage account.
>
>Before executing steps described in this topic on a production account, make sure to test them on a pre-production account.


## Step 1: Regenerate secondary storage access key

Start with regenerating secondary storage key. By default, the secondary key is not used by Media Services.  For information on how to roll storage keys, see [How to: View, copy, and regenerate storage access keys](../storage-create-storage-account.md#view-copy-and-regenerate-storage-access-keys).
  
##<a id="step2"></a>Step 2:  Update Media Services to use the new secondary storage key

Update Media Services to use the secondary storage access key. You can use one of the following two methods to synchronize the regenerated storage key with Media Services.

- Use the Azure Classic Portal: select your Media Service account, and click on the “MANAGE KEYS” icon on the bottom of the portal window. Depending on which storage key you want for the Media Services to synchronize with, select the synchronize primary key or synchronize secondary key button. In this case, use the secondary key.

- Use Media Services management REST API.

The following code example shows how to construct the https://endpoint/<subscriptionId>/services/mediaservices/Accounts/<accountName>/StorageAccounts/<storageAccountName>/Key request in order to synchronize the specified storage key with Media Services. In this case, the secondary storage key value is used. For more information, see [How to: Use Media Services Management REST API](http://msdn.microsoft.com/library/azure/dn167656.aspx).
 
		public void UpdateMediaServicesWithStorageAccountKey(string mediaServicesAccount, string storageAccountName, string storageAccountKey)
		{
		    var clientCert = GetCertificate(CertThumbprint);
		
		    HttpWebRequest request = (HttpWebRequest)WebRequest.Create(string.Format("{0}/{1}/services/mediaservices/Accounts/{2}/StorageAccounts/{3}/Key",
		        Endpoint, SubscriptionId, mediaServicesAccount, storageAccountName));
		    request.Method = "PUT";
		    request.ContentType = "application/json; charset=utf-8";
		    request.Headers.Add("x-ms-version", "2011-10-01");
		    request.Headers.Add("Accept-Encoding: gzip, deflate");
		    request.ClientCertificates.Add(clientCert);
		
		
		    using (var streamWriter = new StreamWriter(request.GetRequestStream()))
		    {
		        streamWriter.Write("\"");
		        streamWriter.Write(storageAccountKey);
		        streamWriter.Write("\"");
		        streamWriter.Flush();
		    }
		
		    using (var response = (HttpWebResponse)request.GetResponse())
		    {
		        string jsonResponse;
		        Stream receiveStream = response.GetResponseStream();
		        Encoding encode = Encoding.GetEncoding("utf-8");
		        if (receiveStream != null)
		        {
		            var readStream = new StreamReader(receiveStream, encode);
		            jsonResponse = readStream.ReadToEnd();
		        }
		    }
		}

After this step, update existing locators (that have dependency on the old storage key) as shown in the following step.

>[AZURE.NOTE]Wait for 30 minutes before performing any operations with Media Services (for example, creating new locators) in order to prevent any impact on pending jobs.

##Step 3: Update locators 

>[AZURE.NOTE]When rolling storage access keys, you need to make sure to update your existing locators so there is no interruption in your streaming service. 

Wait at least 30 minutes after synchronizing the new storage key with AMS. Then, you can recreate your OnDemand locators so they take dependency on the specified storage key and maintain the existing URL.  

Note that when you update (or recreate) a SAS locator, the URL will always change. 

>[AZURE.NOTE] To make sure you preserve the existing URLs of your OnDemand locators, you need to delete the existing locator and create a new one with the same ID. 
 
The .NET example below shows how to recreate a locator with the same ID.
	
	private static ILocator RecreateLocator(CloudMediaContext context, ILocator locator)
	{
	    // Save properties of existing locator.
	    var asset = locator.Asset;
	    var accessPolicy = locator.AccessPolicy;
	    var locatorId = locator.Id;
	    var startDate = locator.StartTime;
	    var locatorType = locator.Type;
	    var locatorName = locator.Name;
	
	    // Delete old locator.
	    locator.Delete();
	
	    if (locator.ExpirationDateTime <= DateTime.UtcNow)
	    {
	        throw new Exception(String.Format(
	            "Cannot recreate locator Id={0} because its locator expiration time is in the past",
	            locator.Id));
	    }
	
	    // Create new locator using saved properties.
	    var newLocator = context.Locators.CreateLocator(
	        locatorId,
	        locatorType,
	        asset,
	        accessPolicy,
	        startDate,
	        locatorName);
	
	
	
	    return newLocator;
	}


##Step 5: Regenerate  primary storage access key

Regenerate the primary storage access key. For information on how to roll storage keys, see [How to: View, copy, and regenerate storage access keys](../storage-create-storage-account.md#view-copy-and-regenerate-storage-access-keys).

##Step 6: Update Media Services to use the new primary storage key
	
Use the same procedure as described in [step 2](media-services-roll-storage-access-keys.md#step2) only this time synchronize the new primary storage  access key with the Media Services account.

>[AZURE.NOTE]Wait for 30 minutes before performing any operations with Media Services (for example, creating new locators) in order to prevent any impact on pending jobs.

##Step 7: Update locators  

After 30 minutes you can recreate your OnDemand locators so they take dependency on the new primary storage key and maintain the existing URL.

Use the same procedure as described in [step 3](media-services-roll-storage-access-keys.md#step-3-update-locators).

<<<<<<< HEAD
 
##Media Services learning paths

You can view AMS learning paths here:

- [AMS Live Streaming Workflow](http://azure.microsoft.com/documentation/learning-paths/media-services-streaming-live/)
- [AMS on Demand Streaming Workflow](http://azure.microsoft.com/documentation/learning-paths/media-services-streaming-on-demand/)
=======

##Media Services learning paths

[AZURE.INCLUDE [media-services-learning-paths-include](../../includes/media-services-learning-paths-include.md)]

##Provide feedback

[AZURE.INCLUDE [media-services-user-voice-include](../../includes/media-services-user-voice-include.md)]



###Acknowledgments 

We would like to acknowledge the following people who contributed towards creating this document: Cenk Dingiloglu, Milan Gada, Seva Titov.
>>>>>>> 08be3281
<|MERGE_RESOLUTION|>--- conflicted
+++ resolved
@@ -13,11 +13,7 @@
 	ms.tgt_pltfrm="na" 
 	ms.devlang="na" 
 	ms.topic="article" 
-<<<<<<< HEAD
-	ms.date="09/07/2015"
-=======
 	ms.date="12/15/2015"
->>>>>>> 08be3281
 	ms.author="juliako"/>
 
 #How To: Update Media Services after Rolling Storage Access Keys
@@ -148,15 +144,6 @@
 
 Use the same procedure as described in [step 3](media-services-roll-storage-access-keys.md#step-3-update-locators).
 
-<<<<<<< HEAD
- 
-##Media Services learning paths
-
-You can view AMS learning paths here:
-
-- [AMS Live Streaming Workflow](http://azure.microsoft.com/documentation/learning-paths/media-services-streaming-live/)
-- [AMS on Demand Streaming Workflow](http://azure.microsoft.com/documentation/learning-paths/media-services-streaming-on-demand/)
-=======
 
 ##Media Services learning paths
 
@@ -170,5 +157,4 @@
 
 ###Acknowledgments 
 
-We would like to acknowledge the following people who contributed towards creating this document: Cenk Dingiloglu, Milan Gada, Seva Titov.
->>>>>>> 08be3281
+We would like to acknowledge the following people who contributed towards creating this document: Cenk Dingiloglu, Milan Gada, Seva Titov.