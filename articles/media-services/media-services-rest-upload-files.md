---
title: Upload files into a Media Services account using REST  | Microsoft Docs
description: Learn how to get media content into Media Services by creating and uploading assets.
services: media-services
documentationcenter: ''
author: Juliako
manager: erikre
editor: ''

ms.assetid: 41df7cbe-b8e2-48c1-a86c-361ec4e5251f
ms.service: media-services
ms.workload: media
ms.tgt_pltfrm: na
ms.devlang: na
ms.topic: article
<<<<<<< HEAD
ms.date: 07/31/2017
=======
ms.date: 08/10/2017
>>>>>>> 7e950a10
ms.author: juliako

---
# Upload files into a Media Services account using REST
> [!div class="op_single_selector"]
> * [.NET](media-services-dotnet-upload-files.md)
> * [REST](media-services-rest-upload-files.md)
> * [Portal](media-services-portal-upload-files.md)
> 
> 

In Media Services, you upload your digital files into an asset. The [Asset](https://docs.microsoft.com/rest/api/media/operations/asset) entity can contain video, audio, images, thumbnail collections, text tracks and closed caption files (and the metadata about these files.)  Once the files are uploaded into the asset, your content is stored securely in the cloud for further processing and streaming. 

> [!NOTE]
> The following considerations apply:
> 
> * Media Services uses the value of the IAssetFile.Name property when building URLs for the streaming content (for example, http://{AMSAccount}.origin.mediaservices.windows.net/{GUID}/{IAssetFile.Name}/streamingParameters.) For this reason, percent-encoding is not allowed. The value of the **Name** property cannot have any of the following [percent-encoding-reserved characters](http://en.wikipedia.org/wiki/Percent-encoding#Percent-encoding_reserved_characters): !*'();:@&=+$,/?%#[]". Also, there can only be one '.' for the file name extension.
> * The length of the name should not be greater than 260 characters.
> * There is a limit to the maximum file size supported for processing in Media Services. Please see [this](media-services-quotas-and-limitations.md) topic for details about the file size limitation.
> 

The basic workflow for uploading Assets is divided into the following sections:

* Create an Asset
* Encrypt an Asset (Optional)
* Upload a file to blob storage

AMS also enables you to upload assets in bulk. For more information, see [this](media-services-rest-upload-files.md#upload_in_bulk) section.

> [!NOTE]
> When accessing entities in Media Services, you must set specific header fields and values in your HTTP requests. For more information, see [Setup for Media Services REST API Development](media-services-rest-how-to-use.md).
> 
<<<<<<< HEAD
> After successfully connecting to https://media.windows.net, you will receive a 301 redirect specifying another Media Services URI. You must make subsequent calls to the new URI. For information on how to connect to the AMS API, see [Access the Azure Media Services API with Azure AD authentication](media-services-use-aad-auth-to-access-ams-api.md).
> 
> 
=======

## Connect to Media Services

For information on how to connect to the AMS API, see [Access the Azure Media Services API with Azure AD authentication](media-services-use-aad-auth-to-access-ams-api.md). 

>[!NOTE]
>After successfully connecting to https://media.windows.net, you will receive a 301 redirect specifying another Media Services URI. You must make subsequent calls to the new URI.

## Upload assets

### Create an asset
>>>>>>> 7e950a10

An asset is a container for multiple types or sets of objects in Media Services, including video, audio, images, thumbnail collections, text tracks, and closed caption files. In the REST API, creating an Asset requires sending POST request to Media Services and placing any property information about your asset in the request body.

One of the properties that you can specify when creating an asset is **Options**. **Options** is an enumeration value that describes the encryption options that an Asset can be created with. A valid value is one of the values from the list below, not a combination of values. 

* **None** = **0**: No encryption will be used. This is the default value. Note that when using this option your content is not protected in transit or at rest in storage.
    If you plan to deliver an MP4 using progressive download, use this option. 
* **StorageEncrypted** = **1**: Specify if you want for your files to be encrypted with AES-256 bit encryption for upload and storage.
  
    If your asset is storage encrypted, you must configure asset delivery policy. For more information see [Configuring asset delivery policy](media-services-rest-configure-asset-delivery-policy.md).
* **CommonEncryptionProtected** = **2**: Specify if you are uploading files protected with a common encryption method (such as PlayReady). 
* **EnvelopeEncryptionProtected** = **4**: Specify if you are uploading HLS encrypted with AES files. Note that the files must have been encoded and encrypted by Transform Manager.

> [!NOTE]
> If your asset will use encryption, you must create a **ContentKey** and link it to your asset as described in the following topic:[How to create a ContentKey](media-services-rest-create-contentkey.md). Note that after you upload the files into the asset, you need to update the encryption properties on the **AssetFile** entity with the values you got during the **Asset** encryption. Do it by using the **MERGE** HTTP request. 
> 
> 

The following example shows how to create an asset.

**HTTP Request**

    POST https://media.windows.net/api/Assets HTTP/1.1
    Content-Type: application/json
    DataServiceVersion: 1.0;NetFx
    MaxDataServiceVersion: 3.0;NetFx
    Accept: application/json
    Accept-Charset: UTF-8
    Authorization: Bearer http%3a%2f%2fschemas.xmlsoap.org%2fws%2f2005%2f05%2fidentity%2fclaims%2fnameidentifier=amstestaccount001&urn%3aSubscriptionId=z7f09258-6753-2233-b1ae-193798e2c9d8&http%3a%2f%2fschemas.microsoft.com%2faccesscontrolservice%2f2010%2f07%2fclaims%2fidentityprovider=https%3a%2f%2fwamsprodglobal001acs.accesscontrol.windows.net%2f&Audience=urn%3aWindowsAzureMediaServices&ExpiresOn=1421640053&Issuer=https%3a%2f%2fwamsprodglobal001acs.accesscontrol.windows.net%2f&HMACSHA256=vlG%2fPYdFDMS1zKc36qcFVWnaNh07UCkhYj3B71%2fk1YA%3d
    x-ms-version: 2.11
    Host: media.windows.net

    {"Name":"BigBuckBunny.mp4"}

**HTTP Response**

If successful, the following is returned:

    HTP/1.1 201 Created
    Cache-Control: no-cache
    Content-Length: 452
    Content-Type: application/json;odata=minimalmetadata;streaming=true;charset=utf-8
    Location: https://wamsbayclus001rest-hs.cloudapp.net/api/Assets('nb%3Acid%3AUUID%3A9bc8ff20-24fb-4fdb-9d7c-b04c7ee573a1')
    Server: Microsoft-IIS/8.5
    x-ms-client-request-id: c59de965-bc89-4295-9a57-75d897e5221e
    request-id: e98be122-ae09-473a-8072-0ccd234a0657
    x-ms-request-id: e98be122-ae09-473a-8072-0ccd234a0657
    X-Content-Type-Options: nosniff
    DataServiceVersion: 3.0;
    Strict-Transport-Security: max-age=31536000; includeSubDomains
    Date: Sun, 18 Jan 2015 22:06:40 GMT
    {  
       "odata.metadata":"https://wamsbayclus001rest-hs.cloudapp.net/api/$metadata#Assets/@Element",
       "Id":"nb:cid:UUID:9bc8ff20-24fb-4fdb-9d7c-b04c7ee573a1",
       "State":0,
       "Created":"2015-01-18T22:06:40.6010903Z",
       "LastModified":"2015-01-18T22:06:40.6010903Z",
       "AlternateId":null,
       "Name":"BigBuckBunny.mp4",
       "Options":0,
       "Uri":"https://storagetestaccount001.blob.core.windows.net/asset-9bc8ff20-24fb-4fdb-9d7c-b04c7ee573a1",
       "StorageAccountName":"storagetestaccount001"
    }

### Create an AssetFile
The [AssetFile](https://docs.microsoft.com/rest/api/media/operations/assetfile) entity represents a video or audio file that is stored in a blob container. An asset file is always associated with an asset, and an asset may contain one or many asset files. The Media Services Encoder task fails if an asset file object is not associated with a digital file in a blob container.

Note that the **AssetFile** instance and the actual media file are two distinct objects. The AssetFile instance contains metadata about the media file, while the media file contains the actual media content.

After you upload your digital media file into a blob container, you will use the **MERGE** HTTP request to update the AssetFile with information about your media file (as shown later in the topic). 

**HTTP Request**

    POST https://media.windows.net/api/Files HTTP/1.1
    Content-Type: application/json
    DataServiceVersion: 1.0;NetFx
    MaxDataServiceVersion: 3.0;NetFx
    Accept: application/json
    Accept-Charset: UTF-8
    Authorization: Bearer http%3a%2f%2fschemas.xmlsoap.org%2fws%2f2005%2f05%2fidentity%2fclaims%2fnameidentifier=amstestaccount001&urn%3aSubscriptionId=z7f09258-6753-4ca2-2233-193798e2c9d8&http%3a%2f%2fschemas.microsoft.com%2faccesscontrolservice%2f2010%2f07%2fclaims%2fidentityprovider=https%3a%2f%2fwamsprodglobal001acs.accesscontrol.windows.net%2f&Audience=urn%3aWindowsAzureMediaServices&ExpiresOn=1421640053&Issuer=https%3a%2f%2fwamsprodglobal001acs.accesscontrol.windows.net%2f&HMACSHA256=vlG%2fPYdFDMS1zKc36qcFVWnaNh07UCkhYj3B71%2fk1YA%3d
    x-ms-version: 2.11
    Host: media.windows.net
    Content-Length: 164

    {  
       "IsEncrypted":"false",
       "IsPrimary":"false",
       "MimeType":"video/mp4",
       "Name":"BigBuckBunny.mp4",
       "ParentAssetId":"nb:cid:UUID:9bc8ff20-24fb-4fdb-9d7c-b04c7ee573a1"
    }

**HTTP Response**

    HTTP/1.1 201 Created
    Cache-Control: no-cache
    Content-Length: 535
    Content-Type: application/json;odata=minimalmetadata;streaming=true;charset=utf-8
    Location: https://wamsbayclus001rest-hs.cloudapp.net/api/Files('nb%3Acid%3AUUID%3Af13a0137-0a62-9d4c-b3b9-ca944b5142c5')
    Server: Microsoft-IIS/8.5
    request-id: 98a30e2d-f379-4495-988e-0b79edc9b80e
    x-ms-request-id: 98a30e2d-f379-4495-988e-0b79edc9b80e
    X-Content-Type-Options: nosniff
    DataServiceVersion: 3.0;
    X-Powered-By: ASP.NET
    Strict-Transport-Security: max-age=31536000; includeSubDomains
    Date: Mon, 19 Jan 2015 00:34:07 GMT

    {  
       "odata.metadata":"https://wamsbayclus001rest-hs.cloudapp.net/api/$metadata#Files/@Element",
       "Id":"nb:cid:UUID:f13a0137-0a62-9d4c-b3b9-ca944b5142c5",
       "Name":"BigBuckBunny.mp4",
       "ContentFileSize":"0",
       "ParentAssetId":"nb:cid:UUID:9bc8ff20-24fb-4fdb-9d7c-b04c7ee573a1",
       "EncryptionVersion":null,
       "EncryptionScheme":null,
       "IsEncrypted":false,
       "EncryptionKeyId":null,
       "InitializationVector":null,
       "IsPrimary":false,
       "LastModified":"2015-01-19T00:34:08.1934137Z",
       "Created":"2015-01-19T00:34:08.1934137Z",
       "MimeType":"video/mp4",
       "ContentChecksum":null
    }

### Creating the AccessPolicy with write permission.

>[!NOTE]
>There is a limit of 1,000,000 policies for different AMS policies (for example, for Locator policy or ContentKeyAuthorizationPolicy). You should use the same policy ID if you are always using the same days / access permissions, for example, policies for locators that are intended to remain in place for a long time (non-upload policies). For more information, see [this](media-services-dotnet-manage-entities.md#limit-access-policies) topic.

Before uploading any files into blob storage, set the access policy rights for writing to an asset. To do that, POST an HTTP request to the AccessPolicies entity set. Define a DurationInMinutes value upon creation or you will receive a 500 Internal Server error message back in response. For more information on AccessPolicies, see [AccessPolicy](https://docs.microsoft.com/rest/api/media/operations/accesspolicy).

The following example shows how to create an AccessPolicy:

**HTTP Request**

    POST https://media.windows.net/api/AccessPolicies HTTP/1.1
    Content-Type: application/json
    DataServiceVersion: 1.0;NetFx
    MaxDataServiceVersion: 3.0;NetFx
    Accept: application/json
    Accept-Charset: UTF-8
    Authorization: Bearer http%3a%2f%2fschemas.xmlsoap.org%2fws%2f2005%2f05%2fidentity%2fclaims%2fnameidentifier=amstestaccount001&urn%3aSubscriptionId=z7f09258-6753-2233-b1ae-193798e2c9d8&http%3a%2f%2fschemas.microsoft.com%2faccesscontrolservice%2f2010%2f07%2fclaims%2fidentityprovider=https%3a%2f%2fwamsprodglobal001acs.accesscontrol.windows.net%2f&Audience=urn%3aWindowsAzureMediaServices&ExpiresOn=1421640053&Issuer=https%3a%2f%2fwamsprodglobal001acs.accesscontrol.windows.net%2f&HMACSHA256=vlG%2fPYdFDMS1zKc36qcFVWnaNh07UCkhYj3B71%2fk1YA%3d
    x-ms-version: 2.11
    Host: media.windows.net

    {"Name":"NewUploadPolicy", "DurationInMinutes":"440", "Permissions":"2"} 

**HTTP Request**

    If successful, the following response is returned:

    HTTP/1.1 201 Created
    Cache-Control: no-cache
    Content-Length: 312
    Content-Type: application/json;odata=minimalmetadata;streaming=true;charset=utf-8
    Location: https://wamsbayclus001rest-hs.cloudapp.net/api/AccessPolicies('nb%3Apid%3AUUID%3Abe0ac48d-af7d-4877-9d60-1805d68bffae')
    Server: Microsoft-IIS/8.5
    request-id: 74c74545-7e0a-4cd6-a440-c1c48074a970
    x-ms-request-id: 74c74545-7e0a-4cd6-a440-c1c48074a970
    X-Content-Type-Options: nosniff
    DataServiceVersion: 3.0;
    Strict-Transport-Security: max-age=31536000; includeSubDomains
    Date: Sun, 18 Jan 2015 22:18:06 GMT

    {  
       "odata.metadata":"https://wamsbayclus001rest-hs.cloudapp.net/api/$metadata#AccessPolicies/@Element",
       "Id":"nb:pid:UUID:be0ac48d-af7d-4877-9d60-1805d68bffae",
       "Created":"2015-01-18T22:18:06.6370575Z",
       "LastModified":"2015-01-18T22:18:06.6370575Z",
       "Name":"NewUploadPolicy",
       "DurationInMinutes":440.0,
       "Permissions":2
    }

### Get the Upload URL
To receive the actual upload URL, create a SAS Locator. Locators define the start time and type of connection endpoint for clients that want to access Files in an Asset. You can create multiple Locator entities for a given AccessPolicy and Asset pair to handle different client requests and needs. Each of these Locators use the StartTime value plus the DurationInMinutes value of the AccessPolicy to determine the length of time a URL can be used. For more information, see [Locator](https://docs.microsoft.com/rest/api/media/operations/locator).

A SAS URL has the following format:

    {https://myaccount.blob.core.windows.net}/{asset name}/{video file name}?{SAS signature}

Some considerations apply:

* You cannot have more than five unique Locators associated with a given Asset at one time. For more information, see Locator.
* If you need to upload your files immediately, you should set your StartTime value to five minutes before the current time. This is because there may be clock skew between your client machine and Media Services. Also, your StartTime value must be in the following DateTime format: YYYY-MM-DDTHH:mm:ssZ (for example, "2014-05-23T17:53:50Z").    
* There may be a 30-40 second delay after a Locator is created to when it is available for use. This issue applies to both SAS URL and Origin Locators.

The following example shows how to create a SAS URL Locator, as defined by the Type property in the request body ("1" for a SAS locator and "2" for an On-Demand origin locator). The **Path** property returned contains the URL that you must use to upload your file.

**HTTP Request**

    POST https://media.windows.net/api/Locators HTTP/1.1
    Content-Type: application/json
    DataServiceVersion: 1.0;NetFx
    MaxDataServiceVersion: 3.0;NetFx
    Accept: application/json
    Accept-Charset: UTF-8
    Authorization: Bearer http%3a%2f%2fschemas.xmlsoap.org%2fws%2f2005%2f05%2fidentity%2fclaims%2fnameidentifier=amstestaccount001&urn%3aSubscriptionId=z7f09258-6753-4ca2-2233-193798e2c9d8&http%3a%2f%2fschemas.microsoft.com%2faccesscontrolservice%2f2010%2f07%2fclaims%2fidentityprovider=https%3a%2f%2fwamsprodglobal001acs.accesscontrol.windows.net%2f&Audience=urn%3aWindowsAzureMediaServices&ExpiresOn=1421640053&Issuer=https%3a%2f%2fwamsprodglobal001acs.accesscontrol.windows.net%2f&HMACSHA256=vlG%2fPYdFDMS1zKc36qcFVWnaNh07UCkhYj3B71%2fk1YA%3d
    x-ms-version: 2.11
    Host: media.windows.net
    {  
       "AccessPolicyId":"nb:pid:UUID:be0ac48d-af7d-4877-9d60-1805d68bffae",
       "AssetId":"nb:cid:UUID:9bc8ff20-24fb-4fdb-9d7c-b04c7ee573a1",
       "StartTime":"2015-02-18T16:45:53",
       "Type":1
    }

**HTTP Response**

If successful, the following response is returned:

    HTTP/1.1 201 Created
    Cache-Control: no-cache
    Content-Length: 949
    Content-Type: application/json;odata=minimalmetadata;streaming=true;charset=utf-8
    Location: https://wamsbayclus001rest-hs.cloudapp.net/api/Locators('nb%3Alid%3AUUID%3Aaf57bdd8-6751-4e84-b403-f3c140444b54')
    Server: Microsoft-IIS/8.5
    request-id: 2adeb1f8-89c5-4cc8-aa4f-08cdfef33ae0
    x-ms-request-id: 2adeb1f8-89c5-4cc8-aa4f-08cdfef33ae0
    X-Content-Type-Options: nosniff
    DataServiceVersion: 3.0;
    X-Powered-By: ASP.NET
    Strict-Transport-Security: max-age=31536000; includeSubDomains
    Date: Mon, 19 Jan 2015 03:01:29 GMT

    {  
       "odata.metadata":"https://wamsbayclus001rest-hs.cloudapp.net/api/$metadata#Locators/@Element",
       "Id":"nb:lid:UUID:af57bdd8-6751-4e84-b403-f3c140444b54",
       "ExpirationDateTime":"2015-02-19T00:05:53",
       "Type":1,
       "Path":"https://storagetestaccount001.blob.core.windows.net/asset-f438649c-313c-46e2-8d68-7d2550288247?sv=2012-02-12&sr=c&si=af57bdd8-6751-4e84-b403-f3c140444b54&sig=fE4btwEfZtVQFeC0Wh3Kwks2OFPQfzl5qTMW5YytiuY%3D&st=2015-02-18T16%3A45%3A53Z&se=2015-02-19T00%3A05%3A53Z",
       "BaseUri":"https://storagetestaccount001.blob.core.windows.net/asset-f438649c-313c-46e2-8d68-7d2550288247",
       "ContentAccessComponent":"?sv=2012-02-12&sr=c&si=af57bdd8-6751-4e84-b403-f3c140444b54&sig=fE4btwEfZtVQFeC0Wh3Kwks2OFPQfzl5qTMW5YytiuY%3D&st=2015-02-18T16%3A45%3A53Z&se=2015-02-19T00%3A05%3A53Z",
       "AccessPolicyId":"nb:pid:UUID:be0ac48d-af7d-4877-9d60-1805d68bffae",
       "AssetId":"nb:cid:UUID:9bc8ff20-24fb-4fdb-9d7c-b04c7ee573a1",
       "StartTime":"2015-02-18T16:45:53",
       "Name":null
    }

### Upload a file into a blob storage container
Once you have the AccessPolicy and Locator set, the actual file is uploaded to an Azure Blob Storage container using the Azure Storage REST APIs. You must upload the files as block blobs. Page blobs are not supported by Azure Media Services.  

> [!NOTE]
> You must add the file name for the file you want to upload to the Locator **Path** value received in the previous section. For example, https://storagetestaccount001.blob.core.windows.net/asset-e7b02da4-5a69-40e7-a8db-e8f4f697aac0/BigBuckBunny.mp4? . . . 
> 
> 

For more information on working with Azure storage blobs, see [Blob Service REST API](https://docs.microsoft.com/rest/api/storageservices/Blob-Service-REST-API).

### Update the AssetFile
Now that you've uploaded your file, update the FileAsset size (and other) information. For example:

    MERGE https://media.windows.net/api/Files('nb%3Acid%3AUUID%3Af13a0137-0a62-9d4c-b3b9-ca944b5142c5') HTTP/1.1
    Content-Type: application/json
    DataServiceVersion: 1.0;NetFx
    MaxDataServiceVersion: 3.0;NetFx
    Accept: application/json
    Accept-Charset: UTF-8
    Authorization: Bearer http%3a%2f%2fschemas.xmlsoap.org%2fws%2f2005%2f05%2fidentity%2fclaims%2fnameidentifier=amstestaccount001&urn%3aSubscriptionId=z7f09258-6753-4ca2-2233-193798e2c9d8&http%3a%2f%2fschemas.microsoft.com%2faccesscontrolservice%2f2010%2f07%2fclaims%2fidentityprovider=https%3a%2f%2fwamsprodglobal001acs.accesscontrol.windows.net%2f&Audience=urn%3aWindowsAzureMediaServices&ExpiresOn=1421662918&Issuer=https%3a%2f%2fwamsprodglobal001acs.accesscontrol.windows.net%2f&HMACSHA256=utmoXXbm9Q7j4tW1yJuMVA3egRiQy5FPygwadkmPeaY%3d
    x-ms-version: 2.11
    Host: media.windows.net

    {  
       "ContentFileSize":"1186540",
       "Id":"nb:cid:UUID:f13a0137-0a62-9d4c-b3b9-ca944b5142c5",
       "MimeType":"video/mp4",
       "Name":"BigBuckBunny.mp4",
       "ParentAssetId":"nb:cid:UUID:9bc8ff20-24fb-4fdb-9d7c-b04c7ee573a1"
    }


**HTTP Response**

If successful, the following is returned:
    HTTP/1.1 204 No Content

### Delete the Locator and AccessPolicy
**HTTP Request**

    DELETE https://media.windows.net/api/Locators('nb%3Alid%3AUUID%3Aaf57bdd8-6751-4e84-b403-f3c140444b54') HTTP/1.1
    DataServiceVersion: 1.0;NetFx
    MaxDataServiceVersion: 3.0;NetFx
    Accept: application/json
    Accept-Charset: UTF-8
    Authorization: Bearer http%3a%2f%2fschemas.xmlsoap.org%2fws%2f2005%2f05%2fidentity%2fclaims%2fnameidentifier=amstestaccount001&urn%3aSubscriptionId=z7f09258-6753-2233-b1ae-193798e2c9d8&http%3a%2f%2fschemas.microsoft.com%2faccesscontrolservice%2f2010%2f07%2fclaims%2fidentityprovider=https%3a%2f%2fwamsprodglobal001acs.accesscontrol.windows.net%2f&Audience=urn%3aWindowsAzureMediaServices&ExpiresOn=1421662918&Issuer=https%3a%2f%2fwamsprodglobal001acs.accesscontrol.windows.net%2f&HMACSHA256=utmoXXbm9Q7j4tW1yJuMVA3egRiQy5FPygwadkmPeaY%3d
    x-ms-version: 2.11
    Host: media.windows.net

**HTTP Response**

If successful, the following is returned:

    HTTP/1.1 204 No Content 
    ...

**HTTP Request**

    DELETE https://media.windows.net/api/AccessPolicies('nb%3Apid%3AUUID%3Abe0ac48d-af7d-4877-9d60-1805d68bffae') HTTP/1.1
    DataServiceVersion: 1.0;NetFx
    MaxDataServiceVersion: 3.0;NetFx
    Accept: application/json
    Accept-Charset: UTF-8
    Authorization: Bearer http%3a%2f%2fschemas.xmlsoap.org%2fws%2f2005%2f05%2fidentity%2fclaims%2fnameidentifier=amstestaccount001&urn%3aSubscriptionId=z7f09258-6753-2233-b1ae-193798e2c9d8&http%3a%2f%2fschemas.microsoft.com%2faccesscontrolservice%2f2010%2f07%2fclaims%2fidentityprovider=https%3a%2f%2fwamsprodglobal001acs.accesscontrol.windows.net%2f&Audience=urn%3aWindowsAzureMediaServices&ExpiresOn=1421662918&Issuer=https%3a%2f%2fwamsprodglobal001acs.accesscontrol.windows.net%2f&HMACSHA256=utmoXXbm9Q7j4tW1yJuMVA3egRiQy5FPygwadkmPeaY%3d
    x-ms-version: 2.11
    Host: media.windows.net

**HTTP Response**

If successful, the following is returned:

    HTTP/1.1 204 No Content 
    ...

## <a id="upload_in_bulk"></a>Upload assets in bulk
### Create the IngestManifest
The IngestManifest is a container for a set of assets, asset files, and statistic information that can be used to determine the progress of bulk ingesting for the set.

**HTTP Request**

    POST https:// media.windows.net/API/IngestManifests HTTP/1.1
    Content-Type: application/json;odata=verbose
    Accept: application/json;odata=verbose
    DataServiceVersion: 3.0
    MaxDataServiceVersion: 3.0
    x-ms-version: 2.11
    Authorization: Bearer http%3a%2f%2fschemas.xmlsoap.org%2fws%2f2005%2f05%2fidentity%2fclaims%2fnameidentifier=070500D0-F35C-4A5A-9249-485BBF4EC70B&http%3a%2f%2fschemas.microsoft.com%2faccesscontrolservice%2f2010%2f07%2fclaims%2fidentityprovider=https%3a%2f%2fwamsprodglobal001acs.accesscontrol.windows.net%2f&Audience=urn%3aWindowsAzureMediaServices&ExpiresOn=1334275521&Issuer=https%3a%2f%2fwamsprodglobal001acs.accesscontrol.windows.net%2f&HMACSHA256=GxdBb%2fmEyN7iHdNxbawawHRftLhPFFqxX1JZckuv3hY%3d
    Host: media.windows.net
    Content-Length: 36
    Expect: 100-continue

    { "Name" : "ExampleManifestREST" }

### Create assets
Before creating the IngestManifestAsset, you need to create the Asset that will be completed using bulk ingesting. An asset is a container for multiple types or sets of objects in Media Services, including video, audio, images, thumbnail collections, text tracks, and closed caption files. In the REST API, creating an Asset requires sending a HTTP POST request to Microsoft Azure Media Services and placing any property information about your asset in the request body.In this example, the Asset is created using the StorageEncrption(1) option included with the request body.

**HTTP Response**

    POST https://media.windows.net/API/Assets HTTP/1.1
    Content-Type: application/json;odata=verbose
    Accept: application/json;odata=verbose
    DataServiceVersion: 3.0
    MaxDataServiceVersion: 3.0
    x-ms-version: 2.11
    Authorization: Bearer http%3a%2f%2fschemas.xmlsoap.org%2fws%2f2005%2f05%2fidentity%2fclaims%2fnameidentifier=070500D0-F35C-4A5A-9249-485BBF4EC70B&http%3a%2f%2fschemas.microsoft.com%2faccesscontrolservice%2f2010%2f07%2fclaims%2fidentityprovider=https%3a%2f%2fwamsprodglobal001acs.accesscontrol.windows.net%2f&Audience=urn%3aWindowsAzureMediaServices&ExpiresOn=1334275521&Issuer=https%3a%2f%2fwamsprodglobal001acs.accesscontrol.windows.net%2f&HMACSHA256=GxdBb%2fmEyN7iHdNxbawawHRftLhPFFqxX1JZckuv3hY%3d
    Host: media.windows.net
    Content-Length: 55
    Expect: 100-continue

    { "Name" : "ExampleManifestREST_Asset", "Options" : 1 }

### Create the IngestManifestAssets
IngestManifestAssets represent Assets within an IngestManifest that are used with bulk ingesting. The basically link the asset to the manifest. Azure Media Services watches internally for the file upload based on IngestManifestFiles collection associated to the IngestManifestAsset. Once these files are uploaded, the asset is completed. You can create a new IngestManifestAsset with a HTTP POST request. In the request body, include the IngestManifest Id and the Asset Id that the IngestManifestAsset should link together for bulk ingesting.

**HTTP Response**

    POST https://media.windows.net/API/IngestManifestAssets HTTP/1.1
    Content-Type: application/json;odata=verbose
    Accept: application/json;odata=verbose
    DataServiceVersion: 3.0
    MaxDataServiceVersion: 3.0
    x-ms-version: 2.11
    Authorization: Bearer http%3a%2f%2fschemas.xmlsoap.org%2fws%2f2005%2f05%2fidentity%2fclaims%2fnameidentifier=070500D0-F35C-4A5A-9249-485BBF4EC70B&http%3a%2f%2fschemas.microsoft.com%2faccesscontrolservice%2f2010%2f07%2fclaims%2fidentityprovider=https%3a%2f%2fwamsprodglobal001acs.accesscontrol.windows.net%2f&Audience=urn%3aWindowsAzureMediaServices&ExpiresOn=1334275521&Issuer=https%3a%2f%2fwamsprodglobal001acs.accesscontrol.windows.net%2f&HMACSHA256=GxdBb%2fmEyN7iHdNxbawawHRftLhPFFqxX1JZckuv3hY%3d
    Host: media.windows.net
    Content-Length: 152
    Expect: 100-continue
    { "ParentIngestManifestId" : "nb:mid:UUID:5c77f186-414f-8b48-8231-17f9264e2048", "Asset" : { "Id" : "nb:cid:UUID:b757929a-5a57-430b-b33e-c05c6cbef02e"}}


### Create the IngestManifestFiles for each Asset
An IngestManifestFile represents an actual video or audio blob object that will be uploaded as part of bulk ingesting for an asset. Encryption related properties are not required unless the asset is using an encryption option. The example used in this section demonstrates creating an IngestManifestFile that uses StorageEncryption for the Asset previously created.

**HTTP Response**

    POST https://media.windows.net/API/IngestManifestFiles HTTP/1.1
    Content-Type: application/json;odata=verbose
    Accept: application/json;odata=verbose
    DataServiceVersion: 3.0
    MaxDataServiceVersion: 3.0
    x-ms-version: 2.11
    Authorization: Bearer http%3a%2f%2fschemas.xmlsoap.org%2fws%2f2005%2f05%2fidentity%2fclaims%2fnameidentifier=070500D0-F35C-4A5A-9249-485BBF4EC70B&http%3a%2f%2fschemas.microsoft.com%2faccesscontrolservice%2f2010%2f07%2fclaims%2fidentityprovider=https%3a%2f%2fwamsprodglobal001acs.accesscontrol.windows.net%2f&Audience=urn%3aWindowsAzureMediaServices&ExpiresOn=1334275521&Issuer=https%3a%2f%2fwamsprodglobal001acs.accesscontrol.windows.net%2f&HMACSHA256=GxdBb%2fmEyN7iHdNxbawawHRftLhPFFqxX1JZckuv3hY%3d
    Host: media.windows.net
    Content-Length: 367
    Expect: 100-continue

    { "Name" : "REST_Example_File.wmv", "ParentIngestManifestId" : "nb:mid:UUID:5c77f186-414f-8b48-8231-17f9264e2048", "ParentIngestManifestAssetId" : "nb:maid:UUID:beed8531-9a03-9043-b1d8-6a6d1044cdda", "IsEncrypted" : "true", "EncryptionScheme" : "StorageEncryption", "EncryptionVersion" : "1.0", "EncryptionKeyId" : "nb:kid:UUID:32e6efaf-5fba-4538-b115-9d1cefe43510" }

### Upload the Files to Blob Storage
You can use any high speed client application capable of uploading the asset files to the blob storage container Uri provided by the BlobStorageUriForUpload property of the IngestManifest. One notable high speed upload service is [Aspera On Demand for Azure Application](http://go.microsoft.com/fwlink/?LinkId=272001).

### Monitor Bulk Ingest Progress
You can monitor the progress of bulk ingesting operations for an IngestManifest by polling the Statistics property of the IngestManifest. That property is a complex type, [IngestManifestStatistics](https://docs.microsoft.com/rest/api/media/operations/ingestmanifeststatistics). To poll the Statistics property, submit a HTTP GET request passing the IngestManifest Id.

## Create ContentKeys used for encryption
If your asset will use encryption, you must create the ContentKey to be used for encryption before creating the asset files. For storage encryption, the following properties should be included in the request body.

| Request body property | Description |
| --- | --- |
| Id |The ContentKey Id which we generate ourselves using the following format, “nb:kid:UUID:<NEW GUID>”. |
| ContentKeyType |This is the content key type as an integer for this content key. We pass the value 1 for storage encryption. |
| EncryptedContentKey |We create a new content key value which is a 256-bit (32 byte) value. The key is encrypted using the storage encryption X.509 certificate which we retrieve from Microsoft Azure Media Services by executing a HTTP GET request for the GetProtectionKeyId and GetProtectionKey Methods. |
| ProtectionKeyId |This is the protection key id for the storage encryption X.509 certificate that was used to encrypt our content key. |
| ProtectionKeyType |This is the encryption type for the protection key that was used to encrypt the content key. This value is StorageEncryption(1) for our example. |
| Checksum |The MD5 calculated checksum for the content key. It is computed by encrypting the content Id with the content key. The example code demonstrates how to calculate the checksum. |

**HTTP Response**

    POST https://media.windows.net/api/ContentKeys HTTP/1.1
    Content-Type: application/json;odata=verbose
    Accept: application/json;odata=verbose
    DataServiceVersion: 3.0
    MaxDataServiceVersion: 3.0
    x-ms-version: 2.11
    Authorization: Bearer http%3a%2f%2fschemas.xmlsoap.org%2fws%2f2005%2f05%2fidentity%2fclaims%2fnameidentifier=070500D0-F35C-4A5A-9249-485BBF4EC70B&http%3a%2f%2fschemas.microsoft.com%2faccesscontrolservice%2f2010%2f07%2fclaims%2fidentityprovider=https%3a%2f%2fwamsprodglobal001acs.accesscontrol.windows.net%2f&Audience=urn%3aWindowsAzureMediaServices&ExpiresOn=1334275521&Issuer=https%3a%2f%2fwamsprodglobal001acs.accesscontrol.windows.net%2f&HMACSHA256=GxdBb%2fmEyN7iHdNxbawawHRftLhPFFqxX1JZckuv3hY%3d
    Host: media.windows.net
    Content-Length: 572
    Expect: 100-continue

    {"Id" : "nb:kid:UUID:316d14d4-b603-4d90-b8db-0fede8aa48f8", "ContentKeyType" : 1, "EncryptedContentKey" : "Y4NPej7heOFa2vsd8ZEOcjjpu/qOq3RJ6GRfxa8CCwtAM83d6J2mKOeQFUmMyVXUSsBCCOdufmieTKi+hOUtNAbyNM4lY4AXI537b9GaY8oSeje0NGU8+QCOuf7jGdRac5B9uIk7WwD76RAJnqyep6U/OdvQV4RLvvZ9w7nO4bY8RHaUaLxC2u4aIRRaZtLu5rm8GKBPy87OzQVXNgnLM01I8s3Z4wJ3i7jXqkknDy4VkIyLBSQvIvUzxYHeNdMVWDmS+jPN9ScVmolUwGzH1A23td8UWFHOjTjXHLjNm5Yq+7MIOoaxeMlKPYXRFKofRY8Qh5o5tqvycSAJ9KUqfg==", "ProtectionKeyId" : "7D9BB04D9D0A4A24800CADBFEF232689E048F69C", "ProtectionKeyType" : 1, "Checksum" : "TfXtjCIlq1Y=" }

### Link the ContentKey to the Asset
The ContentKey is associated to one or more assets by sending a HTTP POST request. The following request is an example to link the example ContentKey to the example asset by Id.

**HTTP Response**

    POST https://media.windows.net/API/Assets('nb:cid:UUID:b3023475-09b4-4647-9d6d-6fc242822e68')/$links/ContentKeys HTTP/1.1
    Content-Type: application/json;odata=verbose
    Accept: application/json;odata=verbose
    DataServiceVersion: 3.0
    MaxDataServiceVersion: 3.0
    x-ms-version: 2.11
    Authorization: Bearer http%3a%2f%2fschemas.xmlsoap.org%2fws%2f2005%2f05%2fidentity%2fclaims%2fnameidentifier=070500D0-F35C-4A5A-9249-485BBF4EC70B&http%3a%2f%2fschemas.microsoft.com%2faccesscontrolservice%2f2010%2f07%2fclaims%2fidentityprovider=https%3a%2f%2fwamsprodglobal001acs.accesscontrol.windows.net%2f&Audience=urn%3aWindowsAzureMediaServices&ExpiresOn=1334275521&Issuer=https%3a%2f%2fwamsprodglobal001acs.accesscontrol.windows.net%2f&HMACSHA256=GxdBb%2fmEyN7iHdNxbawawHRftLhPFFqxX1JZckuv3hY%3d
    Host: media.windows.net
    Content-Length: 113
    Expect: 100-continue

    { "uri": "https://media.windows.net/api/ContentKeys('nb%3Akid%3AUUID%3A32e6efaf-5fba-4538-b115-9d1cefe43510')"}

**HTTP Response**

    GET https://media.windows.net/API/IngestManifests('nb:mid:UUID:5c77f186-414f-8b48-8231-17f9264e2048') HTTP/1.1
    Content-Type: application/json;odata=verbose
    Accept: application/json;odata=verbose
    DataServiceVersion: 3.0
    MaxDataServiceVersion: 3.0
    x-ms-version: 2.11
    Authorization: Bearer http%3a%2f%2fschemas.xmlsoap.org%2fws%2f2005%2f05%2fidentity%2fclaims%2fnameidentifier=070500D0-F35C-4A5A-9249-485BBF4EC70B&http%3a%2f%2fschemas.microsoft.com%2faccesscontrolservice%2f2010%2f07%2fclaims%2fidentityprovider=https%3a%2f%2fwamsprodglobal001acs.accesscontrol.windows.net%2f&Audience=urn%3aWindowsAzureMediaServices&ExpiresOn=1334275521&Issuer=https%3a%2f%2fwamsprodglobal001acs.accesscontrol.windows.net%2f&HMACSHA256=GxdBb%2fmEyN7iHdNxbawawHRftLhPFFqxX1JZckuv3hY%3d
    Host: media.windows.net

## Next steps

You can now encode your uploaded assets. For more information, see [Encode assets](media-services-portal-encode.md).

You can also use Azure Functions to trigger an encoding job based on a file arriving in the configured container. For more information, see [this sample](https://azure.microsoft.com/resources/samples/media-services-dotnet-functions-integration/ ).

## Media Services learning paths
[!INCLUDE [media-services-learning-paths-include](../../includes/media-services-learning-paths-include.md)]

## Provide feedback
[!INCLUDE [media-services-user-voice-include](../../includes/media-services-user-voice-include.md)]

[How to Get a Media Processor]: media-services-get-media-processor.md
<|MERGE_RESOLUTION|>--- conflicted
+++ resolved
@@ -13,11 +13,7 @@
 ms.tgt_pltfrm: na
 ms.devlang: na
 ms.topic: article
-<<<<<<< HEAD
-ms.date: 07/31/2017
-=======
 ms.date: 08/10/2017
->>>>>>> 7e950a10
 ms.author: juliako
 
 ---
@@ -50,11 +46,6 @@
 > [!NOTE]
 > When accessing entities in Media Services, you must set specific header fields and values in your HTTP requests. For more information, see [Setup for Media Services REST API Development](media-services-rest-how-to-use.md).
 > 
-<<<<<<< HEAD
-> After successfully connecting to https://media.windows.net, you will receive a 301 redirect specifying another Media Services URI. You must make subsequent calls to the new URI. For information on how to connect to the AMS API, see [Access the Azure Media Services API with Azure AD authentication](media-services-use-aad-auth-to-access-ams-api.md).
-> 
-> 
-=======
 
 ## Connect to Media Services
 
@@ -66,7 +57,6 @@
 ## Upload assets
 
 ### Create an asset
->>>>>>> 7e950a10
 
 An asset is a container for multiple types or sets of objects in Media Services, including video, audio, images, thumbnail collections, text tracks, and closed caption files. In the REST API, creating an Asset requires sending POST request to Media Services and placing any property information about your asset in the request body.
 
