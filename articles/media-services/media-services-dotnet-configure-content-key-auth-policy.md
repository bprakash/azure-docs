--- conflicted
+++ resolved
@@ -1,445 +1,441 @@
-<properties 
-	pageTitle="Configure Content Key Authorization Policy using Media Services .NET SDK" 
-	description="Learn how to configure an authorization policy for a content key using Media Services .NET SDK." 
-	services="media-services" 
-	documentationCenter="" 
-	authors="juliako,Mingfeiy" 
-	manager="dwrede" 
-	editor=""/>
-
-<tags 
-	ms.service="media-services" 
-	ms.workload="media" 
-	ms.tgt_pltfrm="na" 
-	ms.devlang="na" 
-	ms.topic="article" 
-<<<<<<< HEAD
-	ms.date="10/18/2015"
-=======
-	ms.date="11/06/2015"
->>>>>>> e21c384c
-	ms.author="juliako"/>
-
-
-
-#Dynamic Encryption: Configure Content Key Authorization Policy 
-[AZURE.INCLUDE [media-services-selector-content-key-auth-policy](../../includes/media-services-selector-content-key-auth-policy.md)] 
-
-
-##Overivew
-
-Microsoft Azure Media Services enables you to deliver your content dynamically encrypted with Advanced Encryption Standard (AES) (using 128-bit encryption keys) and/or PlayReady DRM. Media Services also provides a service for delivering keys and PlayReady licenses to authorized clients. 
-
-Currently, you can encrypt the following streaming formats: HLS, MPEG DASH, and Smooth Streaming. You cannot encrypt HDS streaming format, or progressive downloads.
-
-If you want for Media Services to encrypt an asset, you need to associate an encryption key (**CommonEncryption** or **EnvelopeEncryption**) with the asset (as described [here](media-services-dotnet-create-contentkey.md)) and also configure authorization policies for the key (as described in this article). 
-
-When a stream is requested by a player, Media Services uses the specified key to dynamically encrypt your content using AES or PlayReady encryption. To decrypt the stream, the player will request the key from the key delivery service. To decide whether or not the user is authorized to get the key, the service evaluates the authorization policies that you specified for the key.
-
-Media Services supports multiple ways of authenticating users who make key requests. The content key authorization policy could have one or more authorization restrictions: **open**, **token** restriction, or **IP** restriction. The token restricted policy must be accompanied by a token issued by a Secure Token Service (STS). Media Services supports tokens in the **Simple Web Tokens** ([SWT](https://msdn.microsoft.com/library/gg185950.aspx#BKMK_2)) format and **JSON Web Token **(JWT) format.  
-
-Media Services does not provide Secure Token Services. You can create a custom STS or leverage Microsoft Azure ACS to issue tokens. The STS must be configured to create a token signed with the specified key and issue claims that you specified in the token restriction configuration (as described in this article). The Media Services key delivery service will return the encryption key to the client if the token is valid and the claims in the token match those configured for the content key.
-
-For more information, see 
-
-[JWT token authenitcation](http://www.gtrifonov.com/2015/01/03/jwt-token-authentication-in-azure-media-services-and-dynamic-encryption/)
-
-[Integrate Azure Media Services OWIN MVC based app with Azure Active Directory and restrict content key delivery based on JWT claims](http://www.gtrifonov.com/2015/01/24/mvc-owin-azure-media-services-ad-integration/).
-
-[Use Azure ACS to issue tokens](http://mingfeiy.com/acs-with-key-services).
-
-###Some considerations apply:
-
-- To be able to use dynamic packaging and dynamic encryption, you must make sure to have at least one streaming reserved unit. For more information, see [How to Scale a Media Service](media-services-manage-origins.md#scale_streaming_endpoints). 
-- Your asset must contain a set of adaptive bitrate MP4s or  adaptive bitrate Smooth Streaming files. For more information, see [Encode an asset](media-services-encode-asset.md).  
-- Upload and encode your assets using **AssetCreationOptions.StorageEncrypted** option.
-- If you plan to have multiple content keys that require the same policy configuration, it is strongly recommended to create a single authorization policy and reuse it with multiple content keys.
-- The Key Delivery service caches ContentKeyAuthorizationPolicy and its related objects (policy options and restrictions) for 15 minutes.  If you create a ContentKeyAuthorizationPolicy and specify to use a “Token” restriction, then test it, and then update the policy to “Open” restriction, it will take roughly 15 minutes before the policy switches to the “Open” version of the policy.
-- If you add or update your asset’s delivery policy, you must delete an existing locator (if any) and create a new locator.
-
-
-##AES-128 Dynamic Encryption 
-
-###Open Restriction
-
-Open restriction means the system will deliver the key to anyone who makes a key request. This restriction might be useful for testing purposes.
-
-The following example creates an open authorization policy and adds it to the content key.
-	
-	static public void AddOpenAuthorizationPolicy(IContentKey contentKey)
-	{
-	    // Create ContentKeyAuthorizationPolicy with Open restrictions 
-	    // and create authorization policy             
-	    IContentKeyAuthorizationPolicy policy = _context.
-	                            ContentKeyAuthorizationPolicies.
-	                            CreateAsync("Open Authorization Policy").Result;
-	
-	    List<ContentKeyAuthorizationPolicyRestriction> restrictions =
-	        new List<ContentKeyAuthorizationPolicyRestriction>();
-	
-	    ContentKeyAuthorizationPolicyRestriction restriction =
-	        new ContentKeyAuthorizationPolicyRestriction
-	        {
-	            Name = "HLS Open Authorization Policy",
-	            KeyRestrictionType = (int)ContentKeyRestrictionType.Open,
-	            Requirements = null // no requirements needed for HLS
-	        };
-	
-	    restrictions.Add(restriction);
-	
-	    IContentKeyAuthorizationPolicyOption policyOption =
-	        _context.ContentKeyAuthorizationPolicyOptions.Create(
-	        "policy", 
-	        ContentKeyDeliveryType.BaselineHttp, 
-	        restrictions, 
-	        "");
-	
-	    policy.Options.Add(policyOption);
-	
-	    // Add ContentKeyAutorizationPolicy to ContentKey
-	    contentKey.AuthorizationPolicyId = policy.Id;
-	    IContentKey updatedKey = contentKey.UpdateAsync().Result;
-	    Console.WriteLine("Adding Key to Asset: Key ID is " + updatedKey.Id);
-	}
-
-
-###Token Restriction
-
-This section describes how to create a content key authorization policy and associate it with the content key. The authorization policy describes what authorization requirements must be met to determine if the user is authorized to receive the key (for example, does the “verification key” list contain the key that the token was signed with).
-
-To configure the token restriction option, you need to use an XML to describe the token’s authorization requirements. The token restriction configuration XML must conform to the following XML schema.
-
-####<a id="schema"></a>Token restriction schema
-	
-	<?xml version="1.0" encoding="utf-8"?>
-	<xs:schema xmlns:tns="http://schemas.microsoft.com/Azure/MediaServices/KeyDelivery/TokenRestrictionTemplate/v1" elementFormDefault="qualified" targetNamespace="http://schemas.microsoft.com/Azure/MediaServices/KeyDelivery/TokenRestrictionTemplate/v1" xmlns:xs="http://www.w3.org/2001/XMLSchema">
-	  <xs:complexType name="TokenClaim">
-	    <xs:sequence>
-	      <xs:element name="ClaimType" nillable="true" type="xs:string" />
-	      <xs:element minOccurs="0" name="ClaimValue" nillable="true" type="xs:string" />
-	    </xs:sequence>
-	  </xs:complexType>
-	  <xs:element name="TokenClaim" nillable="true" type="tns:TokenClaim" />
-	  <xs:complexType name="TokenRestrictionTemplate">
-	    <xs:sequence>
-	      <xs:element minOccurs="0" name="AlternateVerificationKeys" nillable="true" type="tns:ArrayOfTokenVerificationKey" />
-	      <xs:element name="Audience" nillable="true" type="xs:anyURI" />
-	      <xs:element name="Issuer" nillable="true" type="xs:anyURI" />
-	      <xs:element name="PrimaryVerificationKey" nillable="true" type="tns:TokenVerificationKey" />
-	      <xs:element minOccurs="0" name="RequiredClaims" nillable="true" type="tns:ArrayOfTokenClaim" />
-	    </xs:sequence>
-	  </xs:complexType>
-	  <xs:element name="TokenRestrictionTemplate" nillable="true" type="tns:TokenRestrictionTemplate" />
-	  <xs:complexType name="ArrayOfTokenVerificationKey">
-	    <xs:sequence>
-	      <xs:element minOccurs="0" maxOccurs="unbounded" name="TokenVerificationKey" nillable="true" type="tns:TokenVerificationKey" />
-	    </xs:sequence>
-	  </xs:complexType>
-	  <xs:element name="ArrayOfTokenVerificationKey" nillable="true" type="tns:ArrayOfTokenVerificationKey" />
-	  <xs:complexType name="TokenVerificationKey">
-	    <xs:sequence />
-	  </xs:complexType>
-	  <xs:element name="TokenVerificationKey" nillable="true" type="tns:TokenVerificationKey" />
-	  <xs:complexType name="ArrayOfTokenClaim">
-	    <xs:sequence>
-	      <xs:element minOccurs="0" maxOccurs="unbounded" name="TokenClaim" nillable="true" type="tns:TokenClaim" />
-	    </xs:sequence>
-	  </xs:complexType>
-	  <xs:element name="ArrayOfTokenClaim" nillable="true" type="tns:ArrayOfTokenClaim" />
-	  <xs:complexType name="SymmetricVerificationKey">
-	    <xs:complexContent mixed="false">
-	      <xs:extension base="tns:TokenVerificationKey">
-	        <xs:sequence>
-	          <xs:element name="KeyValue" nillable="true" type="xs:base64Binary" />
-	        </xs:sequence>
-	      </xs:extension>
-	    </xs:complexContent>
-	  </xs:complexType>
-	  <xs:element name="SymmetricVerificationKey" nillable="true" type="tns:SymmetricVerificationKey" />
-	</xs:schema>
-
-When configuring the **token** restricted policy, you must specify the primary** verification key**, **issuer** and **audience** parameters. The **primary verification key **contains the key that the token was signed with, **issuer** is the secure token service that issues the token. The **audience** (sometimes called **scope**) describes the intent of the token or the resource the token authorizes access to. The Media Services key delivery service validates that these values in the token match the values in the template. 
-
-When using **Media Services SDK for .NET**, you can use the **TokenRestrictionTemplate** class to generate the restriction token.
-The following example creates an authorization policy with a token restriction. In this example, the client would have to present a token that contains: signing key (VerificationKey), a token issuer, and required claims.
-	
-	public static string AddTokenRestrictedAuthorizationPolicy(IContentKey contentKey)
-	{
-	    string tokenTemplateString = GenerateTokenRequirements();
-	
-	    IContentKeyAuthorizationPolicy policy = _context.
-	                            ContentKeyAuthorizationPolicies.
-	                            CreateAsync("HLS token restricted authorization policy").Result;
-	
-	    List<ContentKeyAuthorizationPolicyRestriction> restrictions =
-	            new List<ContentKeyAuthorizationPolicyRestriction>();
-	
-	    ContentKeyAuthorizationPolicyRestriction restriction =
-	            new ContentKeyAuthorizationPolicyRestriction
-	            {
-	                Name = "Token Authorization Policy",
-	                KeyRestrictionType = (int)ContentKeyRestrictionType.TokenRestricted,
-	                Requirements = tokenTemplateString
-	            };
-	
-	    restrictions.Add(restriction);
-	
-	    //You could have multiple options 
-	    IContentKeyAuthorizationPolicyOption policyOption =
-	        _context.ContentKeyAuthorizationPolicyOptions.Create(
-	            "Token option for HLS",
-	            ContentKeyDeliveryType.BaselineHttp,
-	            restrictions,
-	            null  // no key delivery data is needed for HLS
-	            );
-	
-	    policy.Options.Add(policyOption);
-	
-	    // Add ContentKeyAutorizationPolicy to ContentKey
-	    contentKey.AuthorizationPolicyId = policy.Id;
-	    IContentKey updatedKey = contentKey.UpdateAsync().Result;
-	    Console.WriteLine("Adding Key to Asset: Key ID is " + updatedKey.Id);
-	
-	    return tokenTemplateString;
-	}
-	
-	static private string GenerateTokenRequirements()
-	{
-	    TokenRestrictionTemplate template = new TokenRestrictionTemplate(TokenType.SWT);
-	
-	    template.PrimaryVerificationKey = new SymmetricVerificationKey();
-	    template.AlternateVerificationKeys.Add(new SymmetricVerificationKey());
-            template.Audience = _sampleAudience.ToString();
-            template.Issuer = _sampleIssuer.ToString();
-	
-	    template.RequiredClaims.Add(TokenClaim.ContentKeyIdentifierClaim);
-	
-	    return TokenRestrictionTemplateSerializer.Serialize(template);
-	}
-
-####<a id="test"></a>Test token
-
-To get a test token based on the token restriction that was used for the key authorization policy, do the following.
-	
-	// Deserializes a string containing an Xml representation of a TokenRestrictionTemplate
-	// back into a TokenRestrictionTemplate class instance.
-	TokenRestrictionTemplate tokenTemplate =
-	    TokenRestrictionTemplateSerializer.Deserialize(tokenTemplateString);
-	
-	// Generate a test token based on the the data in the given TokenRestrictionTemplate.
-	// Note, you need to pass the key id Guid because we specified 
-	// TokenClaim.ContentKeyIdentifierClaim in during the creation of TokenRestrictionTemplate.
-	Guid rawkey = EncryptionUtils.GetKeyIdAsGuid(key.Id);
-	
-	//The GenerateTestToken method returns the token without the word “Bearer” in front
-	//so you have to add it in front of the token string. 
-	string testToken = TokenRestrictionTemplateSerializer.GenerateTestToken(tokenTemplate, null, rawkey);
-	Console.WriteLine("The authorization token is:\nBearer {0}", testToken);
-	Console.WriteLine();
-
-
-##PlayReady Dynamic Encryption 
-
-Media Services enables you to configure the rights and restrictions that you want for the PlayReady DRM runtime to enforce when a user is trying to play back protected content. 
-
-When protecting your content with PlayReady, one of the things you need to specify in your authorization policy is an XML string that defines the [PlayReady license template](media-services-playready-license-template-overview.md). In Media Services SDK for .NET, the **PlayReadyLicenseResponseTemplate** and **PlayReadyLicenseTemplate** classes will help you define the PlayReady License Template. 
-
-###Open Restriction
-	
-Open restriction means the system will deliver the key to anyone who makes a key request. This restriction might be useful for testing purposes.
-
-The following example creates an open authorization policy and adds it to the content key.
-
-	static public void AddOpenAuthorizationPolicy(IContentKey contentKey)
-	{
-	
-	    // Create ContentKeyAuthorizationPolicy with Open restrictions 
-	    // and create authorization policy          
-	
-	    List<ContentKeyAuthorizationPolicyRestriction> restrictions = new List<ContentKeyAuthorizationPolicyRestriction>
-	    {
-	        new ContentKeyAuthorizationPolicyRestriction 
-	        { 
-	            Name = "Open", 
-	            KeyRestrictionType = (int)ContentKeyRestrictionType.Open, 
-	            Requirements = null
-	        }
-	    };
-	
-	    // Configure PlayReady license template.
-	    string newLicenseTemplate = ConfigurePlayReadyLicenseTemplate();
-	
-	    IContentKeyAuthorizationPolicyOption policyOption =
-	        _context.ContentKeyAuthorizationPolicyOptions.Create("",
-	            ContentKeyDeliveryType.PlayReadyLicense,
-	                restrictions, newLicenseTemplate);
-	
-	    IContentKeyAuthorizationPolicy contentKeyAuthorizationPolicy = _context.
-	                ContentKeyAuthorizationPolicies.
-	                CreateAsync("Deliver Common Content Key with no restrictions").
-	                Result;
-	
-	
-	    contentKeyAuthorizationPolicy.Options.Add(policyOption);
-	
-	    // Associate the content key authorization policy with the content key.
-	    contentKey.AuthorizationPolicyId = contentKeyAuthorizationPolicy.Id;
-	    contentKey = contentKey.UpdateAsync().Result;
-	}
-
-###Token Restriction
-
-To configure the token restriction option, you need to use an XML to describe the token’s authorization requirements. The token restriction configuration XML must conform to the XML schema shown in [this](#schema) section.
-	
-	public static string AddTokenRestrictedAuthorizationPolicy(IContentKey contentKey)
-	{
-	    string tokenTemplateString = GenerateTokenRequirements();
-	
-	    IContentKeyAuthorizationPolicy policy = _context.
-	                            ContentKeyAuthorizationPolicies.
-	                            CreateAsync("HLS token restricted authorization policy").Result;
-	
-	    List<ContentKeyAuthorizationPolicyRestriction> restrictions = new List<ContentKeyAuthorizationPolicyRestriction>
-	    {
-	        new ContentKeyAuthorizationPolicyRestriction 
-	        { 
-	            Name = "Token Authorization Policy", 
-	            KeyRestrictionType = (int)ContentKeyRestrictionType.TokenRestricted,
-	            Requirements = tokenTemplateString, 
-	        }
-	    };
-	
-	    // Configure PlayReady license template.
-	    string newLicenseTemplate = ConfigurePlayReadyLicenseTemplate();
-	
-	    IContentKeyAuthorizationPolicyOption policyOption =
-	        _context.ContentKeyAuthorizationPolicyOptions.Create("Token option",
-	            ContentKeyDeliveryType.PlayReadyLicense,
-	                restrictions, newLicenseTemplate);
-	
-	    IContentKeyAuthorizationPolicy contentKeyAuthorizationPolicy = _context.
-	                ContentKeyAuthorizationPolicies.
-	                CreateAsync("Deliver Common Content Key with no restrictions").
-	                Result;
-	            
-	    policy.Options.Add(policyOption);
-	
-	    // Add ContentKeyAutorizationPolicy to ContentKey
-	    contentKeyAuthorizationPolicy.Options.Add(policyOption);
-	
-	    // Associate the content key authorization policy with the content key
-	    contentKey.AuthorizationPolicyId = contentKeyAuthorizationPolicy.Id;
-	    contentKey = contentKey.UpdateAsync().Result;
-	
-	    return tokenTemplateString;
-	}
-	
-	static private string GenerateTokenRequirements()
-	{
-	
-	    TokenRestrictionTemplate template = new TokenRestrictionTemplate(TokenType.SWT);
-	
-	    template.PrimaryVerificationKey = new SymmetricVerificationKey();
-	    template.AlternateVerificationKeys.Add(new SymmetricVerificationKey());
-            template.Audience = _sampleAudience.ToString();
-            template.Issuer = _sampleIssuer.ToString();
-	
-	
-	    template.RequiredClaims.Add(TokenClaim.ContentKeyIdentifierClaim);
-	
-	    return TokenRestrictionTemplateSerializer.Serialize(template);
-	} 
-	
-    static private string ConfigurePlayReadyLicenseTemplate()
-    {
-        // The following code configures PlayReady License Template using .NET classes
-        // and returns the XML string.
-
-        //The PlayReadyLicenseResponseTemplate class represents the template for the response sent back to the end user. 
-        //It contains a field for a custom data string between the license server and the application 
-        //(may be useful for custom app logic) as well as a list of one or more license templates.
-        PlayReadyLicenseResponseTemplate responseTemplate = new PlayReadyLicenseResponseTemplate();
-
-        // The PlayReadyLicenseTemplate class represents a license template for creating PlayReady licenses
-        // to be returned to the end users. 
-        //It contains the data on the content key in the license and any rights or restrictions to be 
-        //enforced by the PlayReady DRM runtime when using the content key.
-        PlayReadyLicenseTemplate licenseTemplate = new PlayReadyLicenseTemplate();
-        //Configure whether the license is persistent (saved in persistent storage on the client) 
-        //or non-persistent (only held in memory while the player is using the license).  
-        licenseTemplate.LicenseType = PlayReadyLicenseType.Nonpersistent;
-       
-        // AllowTestDevices controls whether test devices can use the license or not.  
-        // If true, the MinimumSecurityLevel property of the license
-        // is set to 150.  If false (the default), the MinimumSecurityLevel property of the license is set to 2000.
-        licenseTemplate.AllowTestDevices = true;
-
-
-        // You can also configure the Play Right in the PlayReady license by using the PlayReadyPlayRight class. 
-        // It grants the user the ability to playback the content subject to the zero or more restrictions 
-        // configured in the license and on the PlayRight itself (for playback specific policy). 
-        // Much of the policy on the PlayRight has to do with output restrictions 
-        // which control the types of outputs that the content can be played over and 
-        // any restrictions that must be put in place when using a given output.
-        // For example, if the DigitalVideoOnlyContentRestriction is enabled, 
-        //then the DRM runtime will only allow the video to be displayed over digital outputs 
-        //(analog video outputs won’t be allowed to pass the content).
-
-        //IMPORTANT: These types of restrictions can be very powerful but can also affect the consumer experience. 
-        // If the output protections are configured too restrictive, 
-        // the content might be unplayable on some clients. For more information, see the PlayReady Compliance Rules document.
-
-        // For example:
-        //licenseTemplate.PlayRight.AgcAndColorStripeRestriction = new AgcAndColorStripeRestriction(1);
-
-        responseTemplate.LicenseTemplates.Add(licenseTemplate);
-
-        return MediaServicesLicenseTemplateSerializer.Serialize(responseTemplate);
-    }
-
-
-To get a test token based on the token restriction that was used for the key authorization policy see [this](#test) section. 
-
-##<a id="types"></a>Types used when defining ContentKeyAuthorizationPolicy
-
-###<a id="ContentKeyRestrictionType"></a>ContentKeyRestrictionType
-    public enum ContentKeyRestrictionType
-    {
-        Open = 0,
-        TokenRestricted = 1,
-        IPRestricted = 2,
-    }
-
-###<a id="ContentKeyDeliveryType"></a>ContentKeyDeliveryType
-
-    public enum ContentKeyDeliveryType
-    {
-        None = 0,
-        PlayReadyLicense = 1,
-        BaselineHttp = 2,
-    }
-
-###<a id="TokenType"></a>TokenType
-
-    public enum TokenType
-    {
-        Undefined = 0,
-        SWT = 1,
-        JWT = 2,
-    }
-
-
-
-##Media Services learning paths
-
-[AZURE.INCLUDE [media-services-learning-paths-include](../../includes/media-services-learning-paths-include.md)]
-
-##Provide feedback
-
-[AZURE.INCLUDE [media-services-user-voice-include](../../includes/media-services-user-voice-include.md)]
-
-
-
-##Next Steps
-Now that you have configured content key's authorization policy, go to the [How to configure asset delivery policy](media-services-dotnet-configure-asset-delivery-policy.md) topic.
- 
+<properties 
+	pageTitle="Configure Content Key Authorization Policy using Media Services .NET SDK" 
+	description="Learn how to configure an authorization policy for a content key using Media Services .NET SDK." 
+	services="media-services" 
+	documentationCenter="" 
+	authors="juliako,Mingfeiy" 
+	manager="dwrede" 
+	editor=""/>
+
+<tags 
+	ms.service="media-services" 
+	ms.workload="media" 
+	ms.tgt_pltfrm="na" 
+	ms.devlang="na" 
+	ms.topic="article" 
+	ms.date="11/06/2015"
+	ms.author="juliako"/>
+
+
+
+#Dynamic Encryption: Configure Content Key Authorization Policy 
+[AZURE.INCLUDE [media-services-selector-content-key-auth-policy](../../includes/media-services-selector-content-key-auth-policy.md)] 
+
+
+##Overivew
+
+Microsoft Azure Media Services enables you to deliver your content dynamically encrypted with Advanced Encryption Standard (AES) (using 128-bit encryption keys) and/or PlayReady DRM. Media Services also provides a service for delivering keys and PlayReady licenses to authorized clients. 
+
+Currently, you can encrypt the following streaming formats: HLS, MPEG DASH, and Smooth Streaming. You cannot encrypt HDS streaming format, or progressive downloads.
+
+If you want for Media Services to encrypt an asset, you need to associate an encryption key (**CommonEncryption** or **EnvelopeEncryption**) with the asset (as described [here](media-services-dotnet-create-contentkey.md)) and also configure authorization policies for the key (as described in this article). 
+
+When a stream is requested by a player, Media Services uses the specified key to dynamically encrypt your content using AES or PlayReady encryption. To decrypt the stream, the player will request the key from the key delivery service. To decide whether or not the user is authorized to get the key, the service evaluates the authorization policies that you specified for the key.
+
+Media Services supports multiple ways of authenticating users who make key requests. The content key authorization policy could have one or more authorization restrictions: **open**, **token** restriction, or **IP** restriction. The token restricted policy must be accompanied by a token issued by a Secure Token Service (STS). Media Services supports tokens in the **Simple Web Tokens** ([SWT](https://msdn.microsoft.com/library/gg185950.aspx#BKMK_2)) format and **JSON Web Token **(JWT) format.  
+
+Media Services does not provide Secure Token Services. You can create a custom STS or leverage Microsoft Azure ACS to issue tokens. The STS must be configured to create a token signed with the specified key and issue claims that you specified in the token restriction configuration (as described in this article). The Media Services key delivery service will return the encryption key to the client if the token is valid and the claims in the token match those configured for the content key.
+
+For more information, see 
+
+[JWT token authenitcation](http://www.gtrifonov.com/2015/01/03/jwt-token-authentication-in-azure-media-services-and-dynamic-encryption/)
+
+[Integrate Azure Media Services OWIN MVC based app with Azure Active Directory and restrict content key delivery based on JWT claims](http://www.gtrifonov.com/2015/01/24/mvc-owin-azure-media-services-ad-integration/).
+
+[Use Azure ACS to issue tokens](http://mingfeiy.com/acs-with-key-services).
+
+###Some considerations apply:
+
+- To be able to use dynamic packaging and dynamic encryption, you must make sure to have at least one streaming reserved unit. For more information, see [How to Scale a Media Service](media-services-manage-origins.md#scale_streaming_endpoints). 
+- Your asset must contain a set of adaptive bitrate MP4s or  adaptive bitrate Smooth Streaming files. For more information, see [Encode an asset](media-services-encode-asset.md).  
+- Upload and encode your assets using **AssetCreationOptions.StorageEncrypted** option.
+- If you plan to have multiple content keys that require the same policy configuration, it is strongly recommended to create a single authorization policy and reuse it with multiple content keys.
+- The Key Delivery service caches ContentKeyAuthorizationPolicy and its related objects (policy options and restrictions) for 15 minutes.  If you create a ContentKeyAuthorizationPolicy and specify to use a “Token” restriction, then test it, and then update the policy to “Open” restriction, it will take roughly 15 minutes before the policy switches to the “Open” version of the policy.
+- If you add or update your asset’s delivery policy, you must delete an existing locator (if any) and create a new locator.
+
+
+##AES-128 Dynamic Encryption 
+
+###Open Restriction
+
+Open restriction means the system will deliver the key to anyone who makes a key request. This restriction might be useful for testing purposes.
+
+The following example creates an open authorization policy and adds it to the content key.
+	
+	static public void AddOpenAuthorizationPolicy(IContentKey contentKey)
+	{
+	    // Create ContentKeyAuthorizationPolicy with Open restrictions 
+	    // and create authorization policy             
+	    IContentKeyAuthorizationPolicy policy = _context.
+	                            ContentKeyAuthorizationPolicies.
+	                            CreateAsync("Open Authorization Policy").Result;
+	
+	    List<ContentKeyAuthorizationPolicyRestriction> restrictions =
+	        new List<ContentKeyAuthorizationPolicyRestriction>();
+	
+	    ContentKeyAuthorizationPolicyRestriction restriction =
+	        new ContentKeyAuthorizationPolicyRestriction
+	        {
+	            Name = "HLS Open Authorization Policy",
+	            KeyRestrictionType = (int)ContentKeyRestrictionType.Open,
+	            Requirements = null // no requirements needed for HLS
+	        };
+	
+	    restrictions.Add(restriction);
+	
+	    IContentKeyAuthorizationPolicyOption policyOption =
+	        _context.ContentKeyAuthorizationPolicyOptions.Create(
+	        "policy", 
+	        ContentKeyDeliveryType.BaselineHttp, 
+	        restrictions, 
+	        "");
+	
+	    policy.Options.Add(policyOption);
+	
+	    // Add ContentKeyAutorizationPolicy to ContentKey
+	    contentKey.AuthorizationPolicyId = policy.Id;
+	    IContentKey updatedKey = contentKey.UpdateAsync().Result;
+	    Console.WriteLine("Adding Key to Asset: Key ID is " + updatedKey.Id);
+	}
+
+
+###Token Restriction
+
+This section describes how to create a content key authorization policy and associate it with the content key. The authorization policy describes what authorization requirements must be met to determine if the user is authorized to receive the key (for example, does the “verification key” list contain the key that the token was signed with).
+
+To configure the token restriction option, you need to use an XML to describe the token’s authorization requirements. The token restriction configuration XML must conform to the following XML schema.
+
+####<a id="schema"></a>Token restriction schema
+	
+	<?xml version="1.0" encoding="utf-8"?>
+	<xs:schema xmlns:tns="http://schemas.microsoft.com/Azure/MediaServices/KeyDelivery/TokenRestrictionTemplate/v1" elementFormDefault="qualified" targetNamespace="http://schemas.microsoft.com/Azure/MediaServices/KeyDelivery/TokenRestrictionTemplate/v1" xmlns:xs="http://www.w3.org/2001/XMLSchema">
+	  <xs:complexType name="TokenClaim">
+	    <xs:sequence>
+	      <xs:element name="ClaimType" nillable="true" type="xs:string" />
+	      <xs:element minOccurs="0" name="ClaimValue" nillable="true" type="xs:string" />
+	    </xs:sequence>
+	  </xs:complexType>
+	  <xs:element name="TokenClaim" nillable="true" type="tns:TokenClaim" />
+	  <xs:complexType name="TokenRestrictionTemplate">
+	    <xs:sequence>
+	      <xs:element minOccurs="0" name="AlternateVerificationKeys" nillable="true" type="tns:ArrayOfTokenVerificationKey" />
+	      <xs:element name="Audience" nillable="true" type="xs:anyURI" />
+	      <xs:element name="Issuer" nillable="true" type="xs:anyURI" />
+	      <xs:element name="PrimaryVerificationKey" nillable="true" type="tns:TokenVerificationKey" />
+	      <xs:element minOccurs="0" name="RequiredClaims" nillable="true" type="tns:ArrayOfTokenClaim" />
+	    </xs:sequence>
+	  </xs:complexType>
+	  <xs:element name="TokenRestrictionTemplate" nillable="true" type="tns:TokenRestrictionTemplate" />
+	  <xs:complexType name="ArrayOfTokenVerificationKey">
+	    <xs:sequence>
+	      <xs:element minOccurs="0" maxOccurs="unbounded" name="TokenVerificationKey" nillable="true" type="tns:TokenVerificationKey" />
+	    </xs:sequence>
+	  </xs:complexType>
+	  <xs:element name="ArrayOfTokenVerificationKey" nillable="true" type="tns:ArrayOfTokenVerificationKey" />
+	  <xs:complexType name="TokenVerificationKey">
+	    <xs:sequence />
+	  </xs:complexType>
+	  <xs:element name="TokenVerificationKey" nillable="true" type="tns:TokenVerificationKey" />
+	  <xs:complexType name="ArrayOfTokenClaim">
+	    <xs:sequence>
+	      <xs:element minOccurs="0" maxOccurs="unbounded" name="TokenClaim" nillable="true" type="tns:TokenClaim" />
+	    </xs:sequence>
+	  </xs:complexType>
+	  <xs:element name="ArrayOfTokenClaim" nillable="true" type="tns:ArrayOfTokenClaim" />
+	  <xs:complexType name="SymmetricVerificationKey">
+	    <xs:complexContent mixed="false">
+	      <xs:extension base="tns:TokenVerificationKey">
+	        <xs:sequence>
+	          <xs:element name="KeyValue" nillable="true" type="xs:base64Binary" />
+	        </xs:sequence>
+	      </xs:extension>
+	    </xs:complexContent>
+	  </xs:complexType>
+	  <xs:element name="SymmetricVerificationKey" nillable="true" type="tns:SymmetricVerificationKey" />
+	</xs:schema>
+
+When configuring the **token** restricted policy, you must specify the primary** verification key**, **issuer** and **audience** parameters. The **primary verification key **contains the key that the token was signed with, **issuer** is the secure token service that issues the token. The **audience** (sometimes called **scope**) describes the intent of the token or the resource the token authorizes access to. The Media Services key delivery service validates that these values in the token match the values in the template. 
+
+When using **Media Services SDK for .NET**, you can use the **TokenRestrictionTemplate** class to generate the restriction token.
+The following example creates an authorization policy with a token restriction. In this example, the client would have to present a token that contains: signing key (VerificationKey), a token issuer, and required claims.
+	
+	public static string AddTokenRestrictedAuthorizationPolicy(IContentKey contentKey)
+	{
+	    string tokenTemplateString = GenerateTokenRequirements();
+	
+	    IContentKeyAuthorizationPolicy policy = _context.
+	                            ContentKeyAuthorizationPolicies.
+	                            CreateAsync("HLS token restricted authorization policy").Result;
+	
+	    List<ContentKeyAuthorizationPolicyRestriction> restrictions =
+	            new List<ContentKeyAuthorizationPolicyRestriction>();
+	
+	    ContentKeyAuthorizationPolicyRestriction restriction =
+	            new ContentKeyAuthorizationPolicyRestriction
+	            {
+	                Name = "Token Authorization Policy",
+	                KeyRestrictionType = (int)ContentKeyRestrictionType.TokenRestricted,
+	                Requirements = tokenTemplateString
+	            };
+	
+	    restrictions.Add(restriction);
+	
+	    //You could have multiple options 
+	    IContentKeyAuthorizationPolicyOption policyOption =
+	        _context.ContentKeyAuthorizationPolicyOptions.Create(
+	            "Token option for HLS",
+	            ContentKeyDeliveryType.BaselineHttp,
+	            restrictions,
+	            null  // no key delivery data is needed for HLS
+	            );
+	
+	    policy.Options.Add(policyOption);
+	
+	    // Add ContentKeyAutorizationPolicy to ContentKey
+	    contentKey.AuthorizationPolicyId = policy.Id;
+	    IContentKey updatedKey = contentKey.UpdateAsync().Result;
+	    Console.WriteLine("Adding Key to Asset: Key ID is " + updatedKey.Id);
+	
+	    return tokenTemplateString;
+	}
+	
+	static private string GenerateTokenRequirements()
+	{
+	    TokenRestrictionTemplate template = new TokenRestrictionTemplate(TokenType.SWT);
+	
+	    template.PrimaryVerificationKey = new SymmetricVerificationKey();
+	    template.AlternateVerificationKeys.Add(new SymmetricVerificationKey());
+            template.Audience = _sampleAudience.ToString();
+            template.Issuer = _sampleIssuer.ToString();
+	
+	    template.RequiredClaims.Add(TokenClaim.ContentKeyIdentifierClaim);
+	
+	    return TokenRestrictionTemplateSerializer.Serialize(template);
+	}
+
+####<a id="test"></a>Test token
+
+To get a test token based on the token restriction that was used for the key authorization policy, do the following.
+	
+	// Deserializes a string containing an Xml representation of a TokenRestrictionTemplate
+	// back into a TokenRestrictionTemplate class instance.
+	TokenRestrictionTemplate tokenTemplate =
+	    TokenRestrictionTemplateSerializer.Deserialize(tokenTemplateString);
+	
+	// Generate a test token based on the the data in the given TokenRestrictionTemplate.
+	// Note, you need to pass the key id Guid because we specified 
+	// TokenClaim.ContentKeyIdentifierClaim in during the creation of TokenRestrictionTemplate.
+	Guid rawkey = EncryptionUtils.GetKeyIdAsGuid(key.Id);
+	
+	//The GenerateTestToken method returns the token without the word “Bearer” in front
+	//so you have to add it in front of the token string. 
+	string testToken = TokenRestrictionTemplateSerializer.GenerateTestToken(tokenTemplate, null, rawkey);
+	Console.WriteLine("The authorization token is:\nBearer {0}", testToken);
+	Console.WriteLine();
+
+
+##PlayReady Dynamic Encryption 
+
+Media Services enables you to configure the rights and restrictions that you want for the PlayReady DRM runtime to enforce when a user is trying to play back protected content. 
+
+When protecting your content with PlayReady, one of the things you need to specify in your authorization policy is an XML string that defines the [PlayReady license template](media-services-playready-license-template-overview.md). In Media Services SDK for .NET, the **PlayReadyLicenseResponseTemplate** and **PlayReadyLicenseTemplate** classes will help you define the PlayReady License Template. 
+
+###Open Restriction
+	
+Open restriction means the system will deliver the key to anyone who makes a key request. This restriction might be useful for testing purposes.
+
+The following example creates an open authorization policy and adds it to the content key.
+
+	static public void AddOpenAuthorizationPolicy(IContentKey contentKey)
+	{
+	
+	    // Create ContentKeyAuthorizationPolicy with Open restrictions 
+	    // and create authorization policy          
+	
+	    List<ContentKeyAuthorizationPolicyRestriction> restrictions = new List<ContentKeyAuthorizationPolicyRestriction>
+	    {
+	        new ContentKeyAuthorizationPolicyRestriction 
+	        { 
+	            Name = "Open", 
+	            KeyRestrictionType = (int)ContentKeyRestrictionType.Open, 
+	            Requirements = null
+	        }
+	    };
+	
+	    // Configure PlayReady license template.
+	    string newLicenseTemplate = ConfigurePlayReadyLicenseTemplate();
+	
+	    IContentKeyAuthorizationPolicyOption policyOption =
+	        _context.ContentKeyAuthorizationPolicyOptions.Create("",
+	            ContentKeyDeliveryType.PlayReadyLicense,
+	                restrictions, newLicenseTemplate);
+	
+	    IContentKeyAuthorizationPolicy contentKeyAuthorizationPolicy = _context.
+	                ContentKeyAuthorizationPolicies.
+	                CreateAsync("Deliver Common Content Key with no restrictions").
+	                Result;
+	
+	
+	    contentKeyAuthorizationPolicy.Options.Add(policyOption);
+	
+	    // Associate the content key authorization policy with the content key.
+	    contentKey.AuthorizationPolicyId = contentKeyAuthorizationPolicy.Id;
+	    contentKey = contentKey.UpdateAsync().Result;
+	}
+
+###Token Restriction
+
+To configure the token restriction option, you need to use an XML to describe the token’s authorization requirements. The token restriction configuration XML must conform to the XML schema shown in [this](#schema) section.
+	
+	public static string AddTokenRestrictedAuthorizationPolicy(IContentKey contentKey)
+	{
+	    string tokenTemplateString = GenerateTokenRequirements();
+	
+	    IContentKeyAuthorizationPolicy policy = _context.
+	                            ContentKeyAuthorizationPolicies.
+	                            CreateAsync("HLS token restricted authorization policy").Result;
+	
+	    List<ContentKeyAuthorizationPolicyRestriction> restrictions = new List<ContentKeyAuthorizationPolicyRestriction>
+	    {
+	        new ContentKeyAuthorizationPolicyRestriction 
+	        { 
+	            Name = "Token Authorization Policy", 
+	            KeyRestrictionType = (int)ContentKeyRestrictionType.TokenRestricted,
+	            Requirements = tokenTemplateString, 
+	        }
+	    };
+	
+	    // Configure PlayReady license template.
+	    string newLicenseTemplate = ConfigurePlayReadyLicenseTemplate();
+	
+	    IContentKeyAuthorizationPolicyOption policyOption =
+	        _context.ContentKeyAuthorizationPolicyOptions.Create("Token option",
+	            ContentKeyDeliveryType.PlayReadyLicense,
+	                restrictions, newLicenseTemplate);
+	
+	    IContentKeyAuthorizationPolicy contentKeyAuthorizationPolicy = _context.
+	                ContentKeyAuthorizationPolicies.
+	                CreateAsync("Deliver Common Content Key with no restrictions").
+	                Result;
+	            
+	    policy.Options.Add(policyOption);
+	
+	    // Add ContentKeyAutorizationPolicy to ContentKey
+	    contentKeyAuthorizationPolicy.Options.Add(policyOption);
+	
+	    // Associate the content key authorization policy with the content key
+	    contentKey.AuthorizationPolicyId = contentKeyAuthorizationPolicy.Id;
+	    contentKey = contentKey.UpdateAsync().Result;
+	
+	    return tokenTemplateString;
+	}
+	
+	static private string GenerateTokenRequirements()
+	{
+	
+	    TokenRestrictionTemplate template = new TokenRestrictionTemplate(TokenType.SWT);
+	
+	    template.PrimaryVerificationKey = new SymmetricVerificationKey();
+	    template.AlternateVerificationKeys.Add(new SymmetricVerificationKey());
+            template.Audience = _sampleAudience.ToString();
+            template.Issuer = _sampleIssuer.ToString();
+	
+	
+	    template.RequiredClaims.Add(TokenClaim.ContentKeyIdentifierClaim);
+	
+	    return TokenRestrictionTemplateSerializer.Serialize(template);
+	} 
+	
+    static private string ConfigurePlayReadyLicenseTemplate()
+    {
+        // The following code configures PlayReady License Template using .NET classes
+        // and returns the XML string.
+
+        //The PlayReadyLicenseResponseTemplate class represents the template for the response sent back to the end user. 
+        //It contains a field for a custom data string between the license server and the application 
+        //(may be useful for custom app logic) as well as a list of one or more license templates.
+        PlayReadyLicenseResponseTemplate responseTemplate = new PlayReadyLicenseResponseTemplate();
+
+        // The PlayReadyLicenseTemplate class represents a license template for creating PlayReady licenses
+        // to be returned to the end users. 
+        //It contains the data on the content key in the license and any rights or restrictions to be 
+        //enforced by the PlayReady DRM runtime when using the content key.
+        PlayReadyLicenseTemplate licenseTemplate = new PlayReadyLicenseTemplate();
+        //Configure whether the license is persistent (saved in persistent storage on the client) 
+        //or non-persistent (only held in memory while the player is using the license).  
+        licenseTemplate.LicenseType = PlayReadyLicenseType.Nonpersistent;
+       
+        // AllowTestDevices controls whether test devices can use the license or not.  
+        // If true, the MinimumSecurityLevel property of the license
+        // is set to 150.  If false (the default), the MinimumSecurityLevel property of the license is set to 2000.
+        licenseTemplate.AllowTestDevices = true;
+
+
+        // You can also configure the Play Right in the PlayReady license by using the PlayReadyPlayRight class. 
+        // It grants the user the ability to playback the content subject to the zero or more restrictions 
+        // configured in the license and on the PlayRight itself (for playback specific policy). 
+        // Much of the policy on the PlayRight has to do with output restrictions 
+        // which control the types of outputs that the content can be played over and 
+        // any restrictions that must be put in place when using a given output.
+        // For example, if the DigitalVideoOnlyContentRestriction is enabled, 
+        //then the DRM runtime will only allow the video to be displayed over digital outputs 
+        //(analog video outputs won’t be allowed to pass the content).
+
+        //IMPORTANT: These types of restrictions can be very powerful but can also affect the consumer experience. 
+        // If the output protections are configured too restrictive, 
+        // the content might be unplayable on some clients. For more information, see the PlayReady Compliance Rules document.
+
+        // For example:
+        //licenseTemplate.PlayRight.AgcAndColorStripeRestriction = new AgcAndColorStripeRestriction(1);
+
+        responseTemplate.LicenseTemplates.Add(licenseTemplate);
+
+        return MediaServicesLicenseTemplateSerializer.Serialize(responseTemplate);
+    }
+
+
+To get a test token based on the token restriction that was used for the key authorization policy see [this](#test) section. 
+
+##<a id="types"></a>Types used when defining ContentKeyAuthorizationPolicy
+
+###<a id="ContentKeyRestrictionType"></a>ContentKeyRestrictionType
+    public enum ContentKeyRestrictionType
+    {
+        Open = 0,
+        TokenRestricted = 1,
+        IPRestricted = 2,
+    }
+
+###<a id="ContentKeyDeliveryType"></a>ContentKeyDeliveryType
+
+    public enum ContentKeyDeliveryType
+    {
+        None = 0,
+        PlayReadyLicense = 1,
+        BaselineHttp = 2,
+    }
+
+###<a id="TokenType"></a>TokenType
+
+    public enum TokenType
+    {
+        Undefined = 0,
+        SWT = 1,
+        JWT = 2,
+    }
+
+
+
+##Media Services learning paths
+
+[AZURE.INCLUDE [media-services-learning-paths-include](../../includes/media-services-learning-paths-include.md)]
+
+##Provide feedback
+
+[AZURE.INCLUDE [media-services-user-voice-include](../../includes/media-services-user-voice-include.md)]
+
+
+
+##Next Steps
+Now that you have configured content key's authorization policy, go to the [How to configure asset delivery policy](media-services-dotnet-configure-asset-delivery-policy.md) topic.
+ 