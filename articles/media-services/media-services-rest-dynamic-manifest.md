---
title: Creating Filters with Azure Media Services REST API | Microsoft Docs
description: This topic describes how to create filters so your client can use them to stream specific sections of a stream. Media Services creates dynamic manifests to achieve this selective streaming.
services: media-services
documentationcenter: ''
author: Juliako
manager: erikre
editor: ''

ms.assetid: f7d23daf-7cd2-49c7-a195-ab902912ab3c
ms.service: media-services
ms.workload: media
ms.tgt_pltfrm: na
ms.devlang: ne
ms.topic: article
<<<<<<< HEAD
ms.date: 07/31/2017
=======
ms.date: 08/10/2017
>>>>>>> 7e950a10
ms.author: juliako;cenkdin

---
# Creating Filters with Azure Media Services REST API
> [!div class="op_single_selector"]
> * [.NET](media-services-dotnet-dynamic-manifest.md)
> * [REST](media-services-rest-dynamic-manifest.md)
> 
> 

Starting with 2.11 release, Media Services enables you to define filters for your assets. These filters are server side rules that will allow your customers to choose to do things like: playback only a section of a video (instead of playing the whole video), or specify only a subset of audio and video renditions that your customer's device can handle (instead of all the renditions that are associated with the asset). This filtering of your assets is archived through **Dynamic Manifest**s that are created upon your customer's request to stream a video based on specified filter(s).

For more detailed information related to filters and Dynamic Manifest, see [Dynamic manifests overview](media-services-dynamic-manifest-overview.md).

This topic shows how to use REST APIs to create, update, and delete filters. 

## Types used to create filters
The following types are used when creating filters:  

* [Filter](https://docs.microsoft.com/rest/api/media/operations/filter)
* [AssetFilter](https://docs.microsoft.com/rest/api/media/operations/assetfilter)
* [PresentationTimeRange](https://docs.microsoft.com/rest/api/media/operations/presentationtimerange)
* [FilterTrackSelect and FilterTrackPropertyCondition](https://docs.microsoft.com/rest/api/media/operations/filtertrackselect)

<<<<<<< HEAD
> [!NOTE]
> When working with the Media Services REST API, the following considerations apply:
> 
> When accessing entities in Media Services, you must set specific header fields and values in your HTTP requests. For more information, see [Setup for Media Services REST API Development](media-services-rest-how-to-use.md).
> 
> After successfully connecting to https://media.windows.net, you will receive a 301 redirect specifying another Media Services URI. You must make subsequent calls to the new URI. For information on how to connect to the AMS API, see [Access the Azure Media Services API with Azure AD authentication](media-services-use-aad-auth-to-access-ams-api.md).
> 
=======
>[!NOTE]

>When accessing entities in Media Services, you must set specific header fields and values in your HTTP requests. For more information, see [Setup for Media Services REST API Development](media-services-rest-how-to-use.md).

## Connect to Media Services

For information on how to connect to the AMS API, see [Access the Azure Media Services API with Azure AD authentication](media-services-use-aad-auth-to-access-ams-api.md). 

>[!NOTE]
>After successfully connecting to https://media.windows.net, you will receive a 301 redirect specifying another Media Services URI. You must make subsequent calls to the new URI.
>>>>>>> 7e950a10

## Create filters
### Create global Filters
To create a global Filter, use the following HTTP requests:  

#### HTTP Request
Request Headers

    POST https://media.windows.net/API/Filters HTTP/1.1 
    DataServiceVersion:3.0 
    MaxDataServiceVersion: 3.0 
    Content-Type: application/json 
    Accept: application/json 
    Accept-Charset: UTF-8 
    Authorization: Bearer <token value> 
    x-ms-version: 2.11 
    x-ms-client-request-id: 00000000-0000-0000-0000-000000000000 
    Host:media.windows.net 

Request body 

    {  
       "Name":"GlobalFilter",
       "PresentationTimeRange":{  
          "StartTimestamp":"0",
          "EndTimestamp":"9223372036854775807",
          "PresentationWindowDuration":"12000000000",
          "LiveBackoffDuration":"0",
          "Timescale":"10000000"
       },
       "Tracks":[  
          {  
             "PropertyConditions":
                  [  
                {  
                   "Property":"Type",
                   "Value":"audio",
                   "Operator":"Equal"
                },
                {  
                   "Property":"Bitrate",
                   "Value":"0-2147483647",
                   "Operator":"Equal"
                }
             ]
          }
       ]
    }




#### HTTP Response
    HTTP/1.1 201 Created 

### Create local AssetFilters
To create a local AssetFilter, use the following HTTP requests:  

#### HTTP Request
Request Headers

    POST https://media.windows.net/API/AssetFilters HTTP/1.1 
    DataServiceVersion: 3.0 
    MaxDataServiceVersion: 3.0 
    Content-Type: application/json 
    Accept: application/json 
    Accept-Charset: UTF-8 
    Authorization: Bearer <token value> 
    x-ms-version: 2.11 
    x-ms-client-request-id: 00000000-0000-0000-0000-000000000000 
    Host: media.windows.net  

Request body 

    {   
       "Name":"AssetFilter", 
       "ParentAssetId":"nb:cid:UUID:536e555d-1500-80c3-92dc-f1e4fdc6c592", 
       "PresentationTimeRange":{   
          "StartTimestamp":"0", 
          "EndTimestamp":"9223372036854775807", 
          "PresentationWindowDuration":"12000000000", 
          "LiveBackoffDuration":"0", 
          "Timescale":"10000000" 
       }, 
       "Tracks":[   
          {   
             "PropertyConditions": 
                  [   
                {   
                   "Property":"Type", 
                   "Value":"audio", 
                   "Operator":"Equal" 
                }, 
                {   
                   "Property":"Bitrate", 
                   "Value":"0-2147483647", 
                   "Operator":"Equal" 
                } 
             ] 
          } 
       ] 
    } 

#### HTTP Response
    HTTP/1.1 201 Created 
    . . . 

## List filters
### Get all global **Filter**s in the AMS account
To list filters, use the following HTTP requests: 

#### HTTP Request
    GET https://media.windows.net/API/Filters HTTP/1.1 
    DataServiceVersion:3.0 
    MaxDataServiceVersion: 3.0 
    Accept: application/json 
    Accept-Charset: UTF-8 
    Authorization: Bearer <token value> 
    x-ms-version: 2.11 
    Host: media.windows.net 

### Get **AssetFilter**s associated with an asset
#### HTTP Request
    GET https://media.windows.net/API/Assets('nb%3Acid%3AUUID%3A536e555d-1500-80c3-92dc-f1e4fdc6c592')/AssetFilters HTTP/1.1 
    DataServiceVersion: 3.0 
    MaxDataServiceVersion: 3.0 
    Accept: application/json 
    Accept-Charset: UTF-8 
    Authorization: Bearer <token value> 
    x-ms-version: 2.11 
    x-ms-client-request-id: 00000000-0000-0000-0000-000000000000 
    Host: media.windows.net 

### Get an **AssetFilter** based on its Id
#### HTTP Request
    GET https://media.windows.net/API/AssetFilters('nb%3Acid%3AUUID%3A536e555d-1500-80c3-92dc-f1e4fdc6c592__%23%23%23__TestFilter') HTTP/1.1 
    DataServiceVersion: 3.0 
    MaxDataServiceVersion: 3.0 
    Accept: application/json 
    Accept-Charset: UTF-8 
    Authorization: Bearer <token value> 
    x-ms-version: 2.11 
    x-ms-client-request-id: 00000000


## Update filters
Use PATCH, PUT or MERGE to update a filter with new property values.  For more information about these operations, see [PATCH, PUT, MERGE](http://msdn.microsoft.com/library/dd541276.aspx).

If you update a filter, it can take up to 2 minutes for streaming endpoint to refresh the rules. If the content was served using this filter (and cached in proxies and CDN caches), updating this filter can result in player failures. It is recommend to clear the cache after updating the filter. If this option is not possible, consider using a different filter.  

### Update global Filters
To update a global filter, use the following HTTP requests: 

#### HTTP Request
Request headers: 

    MERGE https://media.windows.net/API/Filters('filterName') HTTP/1.1 
    DataServiceVersion:3.0 
    MaxDataServiceVersion: 3.0 
    Content-Type: application/json 
    Accept: application/json 
    Accept-Charset: UTF-8 
    Authorization: Bearer <token value> 
    x-ms-version: 2.11 
    x-ms-client-request-id: 00000000-0000-0000-0000-000000000000 
    Host: media.windows.net 
    Content-Length: 384

Request body: 

    { 
       "Tracks":[   
          {   
             "PropertyConditions": 
             [   
                {   
                   "Property":"Type", 
                   "Value":"audio", 
                   "Operator":"Equal" 
                }, 
                {   
                   "Property":"Bitrate", 
                   "Value":"0-2147483647", 
                   "Operator":"Equal" 
                } 
             ] 
          } 
       ] 
    } 

### Update local AssetFilters
To update a local filter, use the following HTTP requests: 

#### HTTP Request
Request headers: 

    MERGE https://media.windows.net/API/AssetFilters('nb%3Acid%3AUUID%3A536e555d-1500-80c3-92dc-f1e4fdc6c592__%23%23%23__TestFilter')  HTTP/1.1 
    DataServiceVersion: 3.0 
    MaxDataServiceVersion: 3.0 
    Content-Type: application/json 
    Accept: application/json 
    Accept-Charset: UTF-8 
    Authorization: Bearer <token value> 
    x-ms-version: 2.11 
    x-ms-client-request-id: 00000000-0000-0000-0000-000000000000 
    Host: media.windows.net 

Request body: 

    { 
       "Tracks":[   
          {   
             "PropertyConditions": 
             [   
                {   
                   "Property":"Type", 
                   "Value":"audio", 
                   "Operator":"Equal" 
                }, 
                {   
                   "Property":"Bitrate", 
                   "Value":"0-2147483647", 
                   "Operator":"Equal" 
                } 
             ] 
          } 
       ] 
    } 


## Delete filters
### Delete global Filters
To delete a global Filter, use the following HTTP requests:

#### HTTP Request
    DELETE https://media.windows.net/api/Filters('GlobalFilter') HTTP/1.1 
    DataServiceVersion:3.0 
    MaxDataServiceVersion: 3.0 
    Accept: application/json 
    Accept-Charset: UTF-8 
    Authorization: Bearer <token value> 
    x-ms-version: 2.11 
    Host: media.windows.net 


### Delete local AssetFilters
To delete a local AssetFilter, use the following HTTP requests:

#### HTTP Request
    DELETE https://media.windows.net/API/AssetFilters('nb%3Acid%3AUUID%3A536e555d-1500-80c3-92dc-f1e4fdc6c592__%23%23%23__LocalFilter') HTTP/1.1 
    DataServiceVersion: 3.0 
    MaxDataServiceVersion: 3.0 
    Accept: application/json 
    Accept-Charset: UTF-8 
    Authorization: Bearer <token value> 
    x-ms-version: 2.11 
    Host: media.windows.net 

## Build streaming URLs that use filters
For information on how to publish and deliver your assets, see [Delivering Content to Customers Overview](media-services-deliver-content-overview.md).

The following examples show how to add filters to your streaming URLs.

**MPEG DASH** 

    http://testendpoint-testaccount.streaming.mediaservices.windows.net/fecebb23-46f6-490d-8b70-203e86b0df58/BigBuckBunny.ism/Manifest(format=mpd-time-csf, filter=MyFilter)

**Apple HTTP Live Streaming (HLS) V4**

    http://testendpoint-testaccount.streaming.mediaservices.windows.net/fecebb23-46f6-490d-8b70-203e86b0df58/BigBuckBunny.ism/Manifest(format=m3u8-aapl, filter=MyFilter)

**Apple HTTP Live Streaming (HLS) V3**

    http://testendpoint-testaccount.streaming.mediaservices.windows.net/fecebb23-46f6-490d-8b70-203e86b0df58/BigBuckBunny.ism/Manifest(format=m3u8-aapl-v3, filter=MyFilter)

**Smooth Streaming**

    http://testendpoint-testaccount.streaming.mediaservices.windows.net/fecebb23-46f6-490d-8b70-203e86b0df58/BigBuckBunny.ism/Manifest(filter=MyFilter)

	
## Media Services learning paths
[!INCLUDE [media-services-learning-paths-include](../../includes/media-services-learning-paths-include.md)]

## Provide feedback
[!INCLUDE [media-services-user-voice-include](../../includes/media-services-user-voice-include.md)]

## See Also
[Dynamic manifests overview](media-services-dynamic-manifest-overview.md)
<|MERGE_RESOLUTION|>--- conflicted
+++ resolved
@@ -13,11 +13,7 @@
 ms.tgt_pltfrm: na
 ms.devlang: ne
 ms.topic: article
-<<<<<<< HEAD
-ms.date: 07/31/2017
-=======
 ms.date: 08/10/2017
->>>>>>> 7e950a10
 ms.author: juliako;cenkdin
 
 ---
@@ -42,15 +38,6 @@
 * [PresentationTimeRange](https://docs.microsoft.com/rest/api/media/operations/presentationtimerange)
 * [FilterTrackSelect and FilterTrackPropertyCondition](https://docs.microsoft.com/rest/api/media/operations/filtertrackselect)
 
-<<<<<<< HEAD
-> [!NOTE]
-> When working with the Media Services REST API, the following considerations apply:
-> 
-> When accessing entities in Media Services, you must set specific header fields and values in your HTTP requests. For more information, see [Setup for Media Services REST API Development](media-services-rest-how-to-use.md).
-> 
-> After successfully connecting to https://media.windows.net, you will receive a 301 redirect specifying another Media Services URI. You must make subsequent calls to the new URI. For information on how to connect to the AMS API, see [Access the Azure Media Services API with Azure AD authentication](media-services-use-aad-auth-to-access-ams-api.md).
-> 
-=======
 >[!NOTE]
 
 >When accessing entities in Media Services, you must set specific header fields and values in your HTTP requests. For more information, see [Setup for Media Services REST API Development](media-services-rest-how-to-use.md).
@@ -61,7 +48,6 @@
 
 >[!NOTE]
 >After successfully connecting to https://media.windows.net, you will receive a 301 redirect specifying another Media Services URI. You must make subsequent calls to the new URI.
->>>>>>> 7e950a10
 
 ## Create filters
 ### Create global Filters
