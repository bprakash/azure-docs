<properties 
	pageTitle="Smooth Streaming Plugin for the Open Source Media Framework" 
	description="Learn how to use the Azure Media Services Smooth Streaming plugin for the Adobe Open Source Media Framework." 
	services="media-services" 
	documentationCenter="" 
	authors="juliako" 
	manager="dwrede" 
	editor=""/>

<tags 
	ms.service="media-services" 
	ms.workload="media" 
	ms.tgt_pltfrm="na" 
	ms.devlang="na" 
	ms.topic="article" 
<<<<<<< HEAD
	ms.date="09/07/2015" 
=======
	ms.date="09/28/2015" 
>>>>>>> a3835ed1
	ms.author="juliako"/>



# How to Use the Microsoft Smooth Streaming Plugin for the Adobe Open Source Media Framework #

##Overview ##


The Microsoft Smooth Streaming plugin for Open Source Media Framework 2.0 (SS for OSMF) extends the default capabilities of OSMF and adds Microsoft Smooth Streaming content playback to new and existing OSMF players. The plugin also adds Smooth Streaming playback capabilities to Strobe Media Playback (SMP).

SS for OSMF includes two versions of plugin:

- Static Smooth Streaming plugin for OSMF (.swc)

- Dynamic Smooth Streaming plugin for OSMF (.swf)

This document assumes that the reader has a general working knowledge of OSMF and OSMF plug-ins. For more information about OSMF, please see the documentation on the [official OSMF site](http://osmf.org/).

###Smooth Streaming plugin for OSMF 2.0

The plugin supports loading and playback of on-demand Smooth Streaming content with the following features:

- On-demand Smooth Streaming playback (Play, Pause, Seek, Stop)
- Live Smooth Streaming playback (Play)
- Live DVR functions (Pause, Seek, DVR Playback, Go-to-Live)
- Support for video codecs - H.264
- Support for Audio codecs - AAC
- Multiple audio language switching with OSMF built-in APIs
- Max playback quality selection with OSMF built-in APIs
- Sidecar closed captions with OSMF captions plugin
- Adobe&reg; Flash&reg; Player 11.4 or higher.
- This version only supports OSMF 2.0.

## Supported features and known issues

For a full list of supported features, unsupported features and known issues, refer to [this document](http://download.microsoft.com/download/3/1/B/31B63D97-574E-4A8D-BF8D-170744181724/Smooth_Streaming_Plugin_for_OSMF.pdf).


## Loading the Plugin
OSMF plugins can be loaded statically (at compile time) or dynamically (at run-time). The Smooth Streaming plugin for OSMF download includes both dynamic and static versions.

- Static loading: To load statically, a static library (SWC) file is required. Static plugins are added as a reference to the projects and merge inside the final output file at the compile time.

- Dynamic loading: To load dynamically, a precompiled (SWF) file is required. Dynamic plugins are loaded in the runtime and not included in the project output. (Compiled output) Dynamic plugins can be loaded using HTTP and FILE protocols.

For more information on static and dynamic loading, see the official [OSMF plugin page](http://osmf.org/dev/osmf/OtherPDFs/osmf_plugin_dev_guide.pdf).

###SS for OSMF Static Loading
The code snippet below shows how to load the SS plugin for OSMF statically and play a basic video using OSMF MediaFactory class. Before including the SS for OSMF code, please ensure that the project reference includes the "MSAdaptiveStreamingPlugin-v1.0.3-osmf2.0.swc" static plugin.

```
package 
{
	
	import com.microsoft.azure.media.AdaptiveStreamingPluginInfo;
	
	import flash.display.*;
	import org.osmf.media.*;
	import org.osmf.containers.MediaContainer;
	import org.osmf.events.MediaErrorEvent;
	import org.osmf.events.MediaFactoryEvent;
	import org.osmf.events.MediaPlayerStateChangeEvent;
	import org.osmf.layout.*;
	
	
	
	[SWF(width="1024", height="768", backgroundColor='#405050', frameRate="25")]
	public class TestPlayer extends Sprite
	{        
		public var _container:MediaContainer;
		public var _mediaFactory:DefaultMediaFactory;
		private var _mediaPlayerSprite:MediaPlayerSprite;
		

		public function TestPlayer( )
		{
			stage.quality = StageQuality.HIGH;

			initMediaPlayer();

		}
	
		private function initMediaPlayer():void
		{
		
			// Create the container (sprite) for managing display and layout
			_mediaPlayerSprite = new MediaPlayerSprite();    
			_mediaPlayerSprite.addEventListener(MediaErrorEvent.MEDIA_ERROR, onPlayerFailed);
			_mediaPlayerSprite.addEventListener(MediaPlayerStateChangeEvent.MEDIA_PLAYER_STATE_CHANGE, onPlayerStateChange);
			_mediaPlayerSprite.scaleMode = ScaleMode.NONE;
			_mediaPlayerSprite.width = stage.stageWidth;
			_mediaPlayerSprite.height = stage.stageHeight;
			//Adds the container to the stage
			addChild(_mediaPlayerSprite);
			
			// Create a mediafactory instance
			_mediaFactory = new DefaultMediaFactory();
			
			// Add the listeners for PLUGIN_LOADING
			_mediaFactory.addEventListener(MediaFactoryEvent.PLUGIN_LOAD,onPluginLoaded);
			_mediaFactory.addEventListener(MediaFactoryEvent.PLUGIN_LOAD_ERROR, onPluginLoadFailed );
			
			// Load the plugin class 
			loadAdaptiveStreamingPlugin( );  
			
		}
		
		private function loadAdaptiveStreamingPlugin( ):void
		{
			var pluginResource:MediaResourceBase;
			
			pluginResource = new PluginInfoResource(new AdaptiveStreamingPluginInfo( )); 
			_mediaFactory.loadPlugin( pluginResource ); 
		}
		
		private function onPluginLoaded( event:MediaFactoryEvent ):void
		{
			// The plugin is loaded successfully.
			// Your web server needs to host a valid crossdomain.xml file to allow plugin to download Smooth Streaming files.
		loadMediaSource("http://devplatem.vo.msecnd.net/Sintel/Sintel_H264.ism/manifest")
		
		}
		
		private function onPluginLoadFailed( event:MediaFactoryEvent ):void
		{
			// The plugin is failed to load ...
		}
		
		
		private function onPlayerStateChange(event:MediaPlayerStateChangeEvent) : void
		{
			var state:String;
			
			state =  event.state;
			
			switch (state)
			{
				case MediaPlayerState.LOADING: 
					
					// A new source is started to load.
					
					break;
				
				case  MediaPlayerState.READY :   
					// Add code to deal with Player Ready when it is hit the first load after a source is loaded. 
					
					break;
				
				case MediaPlayerState.BUFFERING :
					
					break;
				
				case  MediaPlayerState.PAUSED :
					break;      
				// other states ...          
			}
		}
		
		private function onPlayerFailed(event:MediaErrorEvent) : void
		{
			// Media Player is failed .           
		}
		
		private function loadMediaSource(sourceURL : String):void 
		{
			// Take an URL of SmoothStreamingSource's manifest and add it to the page.
			
			var resource:URLResource= new URLResource( sourceURL );
			
			var element:MediaElement = _mediaFactory.createMediaElement( resource );
			_mediaPlayerSprite.scaleMode = ScaleMode.LETTERBOX;
			_mediaPlayerSprite.width = stage.stageWidth;
			_mediaPlayerSprite.height = stage.stageHeight;
			
			// Add the media element
			_mediaPlayerSprite.media = element;
		}     
		
	}
}
```


###SS for OSMF Dynamic Loading

The code snippet below shows how to load the SS plugin for OSMF dynamically and play a basic video using the OSMF MediaFactory class. Before including the SS for OSMF code, copy the "MSAdaptiveStreamingPlugin-v1.0.3-osmf2.0.swf" dynamic plugin to the project folder if you want to load using FILE protocol, or copy under a web server for HTTP load. There is no need to include "MSAdaptiveStreamingPlugin-v1.0.3-osmf2.0.swc" in the project references.

```
package 
{
	
	import flash.display.*;
	import org.osmf.media.*;
	import org.osmf.containers.MediaContainer;
	import org.osmf.events.MediaErrorEvent;
	import org.osmf.events.MediaFactoryEvent;
	import org.osmf.events.MediaPlayerStateChangeEvent;
	import org.osmf.layout.*;
	import flash.events.Event;
	import flash.system.Capabilities;

	
	//Sets the size of the SWF
	
	[SWF(width="1024", height="768", backgroundColor='#405050', frameRate="25")]
	public class TestPlayer extends Sprite
	{        
		public var _container:MediaContainer;
		public var _mediaFactory:DefaultMediaFactory;
		private var _mediaPlayerSprite:MediaPlayerSprite;
		
		
		public function TestPlayer( )
		{
			stage.quality = StageQuality.HIGH;
			initMediaPlayer();
		}
		
		private function initMediaPlayer():void
		{
			
			// Create the container (sprite) for managing display and layout
			_mediaPlayerSprite = new MediaPlayerSprite();    
			_mediaPlayerSprite.addEventListener(MediaErrorEvent.MEDIA_ERROR, onPlayerFailed);
			_mediaPlayerSprite.addEventListener(MediaPlayerStateChangeEvent.MEDIA_PLAYER_STATE_CHANGE, onPlayerStateChange);

			//Adds the container to the stage
			addChild(_mediaPlayerSprite);
			
			// Create a mediafactory instance
			_mediaFactory = new DefaultMediaFactory();
			
			// Add the listeners for PLUGIN_LOADING
			_mediaFactory.addEventListener(MediaFactoryEvent.PLUGIN_LOAD,onPluginLoaded);
			_mediaFactory.addEventListener(MediaFactoryEvent.PLUGIN_LOAD_ERROR, onPluginLoadFailed );
			
			// Load the plugin class 
			loadAdaptiveStreamingPlugin( );  
			
		}
		
		private function loadAdaptiveStreamingPlugin( ):void
		{
			var pluginResource:MediaResourceBase;
			var adaptiveStreamingPluginUrl:String;

			// Your dynamic plugin web server needs to host a valid crossdomain.xml file to allow loading plugins.

			adaptiveStreamingPluginUrl = "http://yourdomain/MSAdaptiveStreamingPlugin-v1.0.3-osmf2.0.swf";
			pluginResource = new URLResource(adaptiveStreamingPluginUrl);
			_mediaFactory.loadPlugin( pluginResource ); 

		}
		
		private function onPluginLoaded( event:MediaFactoryEvent ):void
		{
			// The plugin is loaded successfully.

			// Your web server needs to host a valid crossdomain.xml file to allow plugin to download Smooth Streaming files.

	loadMediaSource("http://devplatem.vo.msecnd.net/Sintel/Sintel_H264.ism/manifest")
		}
		
		private function onPluginLoadFailed( event:MediaFactoryEvent ):void
		{
			// The plugin is failed to load ...
		}
		
		
		private function onPlayerStateChange(event:MediaPlayerStateChangeEvent) : void
		{
			var state:String;
			
			state =  event.state;
			
			switch (state)
			{
				case MediaPlayerState.LOADING: 
					
					// A new source is started to load.
					
					break;
				
				case  MediaPlayerState.READY :   
					// Add code to deal with Player Ready when it is hit the first load after a source is loaded. 
					
					break;
				
				case MediaPlayerState.BUFFERING :
					
					break;
				
				case  MediaPlayerState.PAUSED :
					break;      
				// other states ...          
			}
		}
		
		private function onPlayerFailed(event:MediaErrorEvent) : void
		{
			// Media Player is failed .           
		}
		
		private function loadMediaSource(sourceURL : String):void 
		{
			// Take an URL of SmoothStreamingSource's manifest and add it to the page.
			
			var resource:URLResource= new URLResource( sourceURL );
			
			var element:MediaElement = _mediaFactory.createMediaElement( resource );
			_mediaPlayerSprite.scaleMode = ScaleMode.LETTERBOX;
			_mediaPlayerSprite.width = stage.stageWidth;
			_mediaPlayerSprite.height = stage.stageHeight;
			// Add the media element
			_mediaPlayerSprite.media = element;
		}     
		
	}
}
```

##Strobe Media  Playback with the SS ODMF Dynamic Plugin
The Smooth Streaming for OSMF dynamic plugin is compatible with [Strobe Media Playback (SMP)](http://osmf.org/strobe_mediaplayback.html). You can use the SS for OSMF plugin to add Smooth Streaming content playback to SMP. To do this, copy "MSAdaptiveStreamingPlugin-v1.0.3-osmf2.0.swf" under a web server for HTTP load using the following steps:

1.	Browse the [Strobe Media Playback setup page](http://osmf.org/dev/2.0gm/setup.html). 
2.	Set the src to a Smooth Streaming source, (e.g. http://devplatem.vo.msecnd.net/Sintel/Sintel_H264.ism/manifest) 
3.	Make the desired configuration changes and click Preview and Update.
 
	**Note** Your content web server needs a valid crossdomain.xml. 
4.	Copy and paste the code to a simple HTML page using your favorite text editor, such as in the following example:



		<html>
		<body>
		<object width="920" height="640"> 
		<param name="movie" value="http://osmf.org/dev/2.0gm/StrobeMediaPlayback.swf"></param>
		<param name="flashvars" value="src=http://devplatem.vo.msecnd.net/Sintel/Sintel_H264.ism/manifest &autoPlay=true"></param>
		<param name="allowFullScreen" value="true"></param>
		<param name="allowscriptaccess" value="always"></param>
		<param name="wmode" value="direct"></param>
		<embed src="http://osmf.org/dev/2.0gm/StrobeMediaPlayback.swf" 
    		type="application/x-shockwave-flash" 
    		allowscriptaccess="always" 
    		allowfullscreen="true" 
    		wmode="direct" 
    		width="920" 
    		height="640" 
    		flashvars=" src=http://devplatem.vo.msecnd.net/Sintel/Sintel_H264.ism/manifest&autoPlay=true">
		</embed>
		</object>
		</body>
		</html>



5. Add Smooth Streaming OSMF plugin to the embed code and save.

		<html>
		<object width="920" height="640"> 
		<param name="movie" value="http://osmf.org/dev/2.0gm/StrobeMediaPlayback.swf"></param>
		<param name="flashvars" value="src=http://devplatem.vo.msecnd.net/Sintel/Sintel_H264.ism/manifest&autoPlay=true&plugin_AdaptiveStreamingPlugin=http://yourdomain/MSAdaptiveStreamingPlugin-v1.0.3-osmf2.0.swf&AdaptiveStreamingPlugin_retryLive=true&AdaptiveStreamingPlugin_retryInterval=10"></param>
		<param name="allowFullScreen" value="true"></param>
		<param name="allowscriptaccess" value="always"></param>
		<param name="wmode" value="direct"></param>
		<embed src="http://osmf.org/dev/2.0gm/StrobeMediaPlayback.swf" 
    		type="application/x-shockwave-flash" 
    		allowscriptaccess="always" 
    		allowfullscreen="true" 
    		wmode="direct" 
    		width="920" 
    		height="640" 
    		flashvars="src=http://devplatem.vo.msecnd.net/Sintel/Sintel_H264.ism/manifest&autoPlay=true&plugin_AdaptiveStreamingPlugin=http://yourdomain/MSAdaptiveStreamingPlugin-v1.0.3-osmf2.0.swf&AdaptiveStreamingPlugin_retryLive=true&AdaptiveStreamingPlugin_retryInterval=10">
		</embed>
		</object>
		</html>


6. 	Save your HTML page and publish to a web server. Browse to the published web page using your favorite Flash&reg; Player enabled Internet browser (Internet Explorer, Chrome, Firefox, so on).
7. 	Enjoy Smooth Streaming content inside Adobe&reg; Flash&reg; Player.

For more information on general OSMF development, please see the official [OSMF development page](http://osmf.org/resources.html).


##Media Services learning paths

You can view AMS learning paths here:

- [AMS Live Streaming Workflow](http://azure.microsoft.com/documentation/learning-paths/media-services-streaming-live/)
- [AMS on Demand Streaming Workflow](http://azure.microsoft.com/documentation/learning-paths/media-services-streaming-on-demand/)


##See Also

[Microsoft Adaptive Streaming Plugin for OSMF Update](http://azure.microsoft.com/blog/2014/10/27/microsoft-adaptive-streaming-plugin-for-osmf-update/) 
<|MERGE_RESOLUTION|>--- conflicted
+++ resolved
@@ -1,416 +1,412 @@
-<properties 
-	pageTitle="Smooth Streaming Plugin for the Open Source Media Framework" 
-	description="Learn how to use the Azure Media Services Smooth Streaming plugin for the Adobe Open Source Media Framework." 
-	services="media-services" 
-	documentationCenter="" 
-	authors="juliako" 
-	manager="dwrede" 
-	editor=""/>
-
-<tags 
-	ms.service="media-services" 
-	ms.workload="media" 
-	ms.tgt_pltfrm="na" 
-	ms.devlang="na" 
-	ms.topic="article" 
-<<<<<<< HEAD
-	ms.date="09/07/2015" 
-=======
-	ms.date="09/28/2015" 
->>>>>>> a3835ed1
-	ms.author="juliako"/>
-
-
-
-# How to Use the Microsoft Smooth Streaming Plugin for the Adobe Open Source Media Framework #
-
-##Overview ##
-
-
-The Microsoft Smooth Streaming plugin for Open Source Media Framework 2.0 (SS for OSMF) extends the default capabilities of OSMF and adds Microsoft Smooth Streaming content playback to new and existing OSMF players. The plugin also adds Smooth Streaming playback capabilities to Strobe Media Playback (SMP).
-
-SS for OSMF includes two versions of plugin:
-
-- Static Smooth Streaming plugin for OSMF (.swc)
-
-- Dynamic Smooth Streaming plugin for OSMF (.swf)
-
-This document assumes that the reader has a general working knowledge of OSMF and OSMF plug-ins. For more information about OSMF, please see the documentation on the [official OSMF site](http://osmf.org/).
-
-###Smooth Streaming plugin for OSMF 2.0
-
-The plugin supports loading and playback of on-demand Smooth Streaming content with the following features:
-
-- On-demand Smooth Streaming playback (Play, Pause, Seek, Stop)
-- Live Smooth Streaming playback (Play)
-- Live DVR functions (Pause, Seek, DVR Playback, Go-to-Live)
-- Support for video codecs - H.264
-- Support for Audio codecs - AAC
-- Multiple audio language switching with OSMF built-in APIs
-- Max playback quality selection with OSMF built-in APIs
-- Sidecar closed captions with OSMF captions plugin
-- Adobe&reg; Flash&reg; Player 11.4 or higher.
-- This version only supports OSMF 2.0.
-
-## Supported features and known issues
-
-For a full list of supported features, unsupported features and known issues, refer to [this document](http://download.microsoft.com/download/3/1/B/31B63D97-574E-4A8D-BF8D-170744181724/Smooth_Streaming_Plugin_for_OSMF.pdf).
-
-
-## Loading the Plugin
-OSMF plugins can be loaded statically (at compile time) or dynamically (at run-time). The Smooth Streaming plugin for OSMF download includes both dynamic and static versions.
-
-- Static loading: To load statically, a static library (SWC) file is required. Static plugins are added as a reference to the projects and merge inside the final output file at the compile time.
-
-- Dynamic loading: To load dynamically, a precompiled (SWF) file is required. Dynamic plugins are loaded in the runtime and not included in the project output. (Compiled output) Dynamic plugins can be loaded using HTTP and FILE protocols.
-
-For more information on static and dynamic loading, see the official [OSMF plugin page](http://osmf.org/dev/osmf/OtherPDFs/osmf_plugin_dev_guide.pdf).
-
-###SS for OSMF Static Loading
-The code snippet below shows how to load the SS plugin for OSMF statically and play a basic video using OSMF MediaFactory class. Before including the SS for OSMF code, please ensure that the project reference includes the "MSAdaptiveStreamingPlugin-v1.0.3-osmf2.0.swc" static plugin.
-
-```
-package 
-{
-	
-	import com.microsoft.azure.media.AdaptiveStreamingPluginInfo;
-	
-	import flash.display.*;
-	import org.osmf.media.*;
-	import org.osmf.containers.MediaContainer;
-	import org.osmf.events.MediaErrorEvent;
-	import org.osmf.events.MediaFactoryEvent;
-	import org.osmf.events.MediaPlayerStateChangeEvent;
-	import org.osmf.layout.*;
-	
-	
-	
-	[SWF(width="1024", height="768", backgroundColor='#405050', frameRate="25")]
-	public class TestPlayer extends Sprite
-	{        
-		public var _container:MediaContainer;
-		public var _mediaFactory:DefaultMediaFactory;
-		private var _mediaPlayerSprite:MediaPlayerSprite;
-		
-
-		public function TestPlayer( )
-		{
-			stage.quality = StageQuality.HIGH;
-
-			initMediaPlayer();
-
-		}
-	
-		private function initMediaPlayer():void
-		{
-		
-			// Create the container (sprite) for managing display and layout
-			_mediaPlayerSprite = new MediaPlayerSprite();    
-			_mediaPlayerSprite.addEventListener(MediaErrorEvent.MEDIA_ERROR, onPlayerFailed);
-			_mediaPlayerSprite.addEventListener(MediaPlayerStateChangeEvent.MEDIA_PLAYER_STATE_CHANGE, onPlayerStateChange);
-			_mediaPlayerSprite.scaleMode = ScaleMode.NONE;
-			_mediaPlayerSprite.width = stage.stageWidth;
-			_mediaPlayerSprite.height = stage.stageHeight;
-			//Adds the container to the stage
-			addChild(_mediaPlayerSprite);
-			
-			// Create a mediafactory instance
-			_mediaFactory = new DefaultMediaFactory();
-			
-			// Add the listeners for PLUGIN_LOADING
-			_mediaFactory.addEventListener(MediaFactoryEvent.PLUGIN_LOAD,onPluginLoaded);
-			_mediaFactory.addEventListener(MediaFactoryEvent.PLUGIN_LOAD_ERROR, onPluginLoadFailed );
-			
-			// Load the plugin class 
-			loadAdaptiveStreamingPlugin( );  
-			
-		}
-		
-		private function loadAdaptiveStreamingPlugin( ):void
-		{
-			var pluginResource:MediaResourceBase;
-			
-			pluginResource = new PluginInfoResource(new AdaptiveStreamingPluginInfo( )); 
-			_mediaFactory.loadPlugin( pluginResource ); 
-		}
-		
-		private function onPluginLoaded( event:MediaFactoryEvent ):void
-		{
-			// The plugin is loaded successfully.
-			// Your web server needs to host a valid crossdomain.xml file to allow plugin to download Smooth Streaming files.
-		loadMediaSource("http://devplatem.vo.msecnd.net/Sintel/Sintel_H264.ism/manifest")
-		
-		}
-		
-		private function onPluginLoadFailed( event:MediaFactoryEvent ):void
-		{
-			// The plugin is failed to load ...
-		}
-		
-		
-		private function onPlayerStateChange(event:MediaPlayerStateChangeEvent) : void
-		{
-			var state:String;
-			
-			state =  event.state;
-			
-			switch (state)
-			{
-				case MediaPlayerState.LOADING: 
-					
-					// A new source is started to load.
-					
-					break;
-				
-				case  MediaPlayerState.READY :   
-					// Add code to deal with Player Ready when it is hit the first load after a source is loaded. 
-					
-					break;
-				
-				case MediaPlayerState.BUFFERING :
-					
-					break;
-				
-				case  MediaPlayerState.PAUSED :
-					break;      
-				// other states ...          
-			}
-		}
-		
-		private function onPlayerFailed(event:MediaErrorEvent) : void
-		{
-			// Media Player is failed .           
-		}
-		
-		private function loadMediaSource(sourceURL : String):void 
-		{
-			// Take an URL of SmoothStreamingSource's manifest and add it to the page.
-			
-			var resource:URLResource= new URLResource( sourceURL );
-			
-			var element:MediaElement = _mediaFactory.createMediaElement( resource );
-			_mediaPlayerSprite.scaleMode = ScaleMode.LETTERBOX;
-			_mediaPlayerSprite.width = stage.stageWidth;
-			_mediaPlayerSprite.height = stage.stageHeight;
-			
-			// Add the media element
-			_mediaPlayerSprite.media = element;
-		}     
-		
-	}
-}
-```
-
-
-###SS for OSMF Dynamic Loading
-
-The code snippet below shows how to load the SS plugin for OSMF dynamically and play a basic video using the OSMF MediaFactory class. Before including the SS for OSMF code, copy the "MSAdaptiveStreamingPlugin-v1.0.3-osmf2.0.swf" dynamic plugin to the project folder if you want to load using FILE protocol, or copy under a web server for HTTP load. There is no need to include "MSAdaptiveStreamingPlugin-v1.0.3-osmf2.0.swc" in the project references.
-
-```
-package 
-{
-	
-	import flash.display.*;
-	import org.osmf.media.*;
-	import org.osmf.containers.MediaContainer;
-	import org.osmf.events.MediaErrorEvent;
-	import org.osmf.events.MediaFactoryEvent;
-	import org.osmf.events.MediaPlayerStateChangeEvent;
-	import org.osmf.layout.*;
-	import flash.events.Event;
-	import flash.system.Capabilities;
-
-	
-	//Sets the size of the SWF
-	
-	[SWF(width="1024", height="768", backgroundColor='#405050', frameRate="25")]
-	public class TestPlayer extends Sprite
-	{        
-		public var _container:MediaContainer;
-		public var _mediaFactory:DefaultMediaFactory;
-		private var _mediaPlayerSprite:MediaPlayerSprite;
-		
-		
-		public function TestPlayer( )
-		{
-			stage.quality = StageQuality.HIGH;
-			initMediaPlayer();
-		}
-		
-		private function initMediaPlayer():void
-		{
-			
-			// Create the container (sprite) for managing display and layout
-			_mediaPlayerSprite = new MediaPlayerSprite();    
-			_mediaPlayerSprite.addEventListener(MediaErrorEvent.MEDIA_ERROR, onPlayerFailed);
-			_mediaPlayerSprite.addEventListener(MediaPlayerStateChangeEvent.MEDIA_PLAYER_STATE_CHANGE, onPlayerStateChange);
-
-			//Adds the container to the stage
-			addChild(_mediaPlayerSprite);
-			
-			// Create a mediafactory instance
-			_mediaFactory = new DefaultMediaFactory();
-			
-			// Add the listeners for PLUGIN_LOADING
-			_mediaFactory.addEventListener(MediaFactoryEvent.PLUGIN_LOAD,onPluginLoaded);
-			_mediaFactory.addEventListener(MediaFactoryEvent.PLUGIN_LOAD_ERROR, onPluginLoadFailed );
-			
-			// Load the plugin class 
-			loadAdaptiveStreamingPlugin( );  
-			
-		}
-		
-		private function loadAdaptiveStreamingPlugin( ):void
-		{
-			var pluginResource:MediaResourceBase;
-			var adaptiveStreamingPluginUrl:String;
-
-			// Your dynamic plugin web server needs to host a valid crossdomain.xml file to allow loading plugins.
-
-			adaptiveStreamingPluginUrl = "http://yourdomain/MSAdaptiveStreamingPlugin-v1.0.3-osmf2.0.swf";
-			pluginResource = new URLResource(adaptiveStreamingPluginUrl);
-			_mediaFactory.loadPlugin( pluginResource ); 
-
-		}
-		
-		private function onPluginLoaded( event:MediaFactoryEvent ):void
-		{
-			// The plugin is loaded successfully.
-
-			// Your web server needs to host a valid crossdomain.xml file to allow plugin to download Smooth Streaming files.
-
-	loadMediaSource("http://devplatem.vo.msecnd.net/Sintel/Sintel_H264.ism/manifest")
-		}
-		
-		private function onPluginLoadFailed( event:MediaFactoryEvent ):void
-		{
-			// The plugin is failed to load ...
-		}
-		
-		
-		private function onPlayerStateChange(event:MediaPlayerStateChangeEvent) : void
-		{
-			var state:String;
-			
-			state =  event.state;
-			
-			switch (state)
-			{
-				case MediaPlayerState.LOADING: 
-					
-					// A new source is started to load.
-					
-					break;
-				
-				case  MediaPlayerState.READY :   
-					// Add code to deal with Player Ready when it is hit the first load after a source is loaded. 
-					
-					break;
-				
-				case MediaPlayerState.BUFFERING :
-					
-					break;
-				
-				case  MediaPlayerState.PAUSED :
-					break;      
-				// other states ...          
-			}
-		}
-		
-		private function onPlayerFailed(event:MediaErrorEvent) : void
-		{
-			// Media Player is failed .           
-		}
-		
-		private function loadMediaSource(sourceURL : String):void 
-		{
-			// Take an URL of SmoothStreamingSource's manifest and add it to the page.
-			
-			var resource:URLResource= new URLResource( sourceURL );
-			
-			var element:MediaElement = _mediaFactory.createMediaElement( resource );
-			_mediaPlayerSprite.scaleMode = ScaleMode.LETTERBOX;
-			_mediaPlayerSprite.width = stage.stageWidth;
-			_mediaPlayerSprite.height = stage.stageHeight;
-			// Add the media element
-			_mediaPlayerSprite.media = element;
-		}     
-		
-	}
-}
-```
-
-##Strobe Media  Playback with the SS ODMF Dynamic Plugin
-The Smooth Streaming for OSMF dynamic plugin is compatible with [Strobe Media Playback (SMP)](http://osmf.org/strobe_mediaplayback.html). You can use the SS for OSMF plugin to add Smooth Streaming content playback to SMP. To do this, copy "MSAdaptiveStreamingPlugin-v1.0.3-osmf2.0.swf" under a web server for HTTP load using the following steps:
-
-1.	Browse the [Strobe Media Playback setup page](http://osmf.org/dev/2.0gm/setup.html). 
-2.	Set the src to a Smooth Streaming source, (e.g. http://devplatem.vo.msecnd.net/Sintel/Sintel_H264.ism/manifest) 
-3.	Make the desired configuration changes and click Preview and Update.
- 
-	**Note** Your content web server needs a valid crossdomain.xml. 
-4.	Copy and paste the code to a simple HTML page using your favorite text editor, such as in the following example:
-
-
-
-		<html>
-		<body>
-		<object width="920" height="640"> 
-		<param name="movie" value="http://osmf.org/dev/2.0gm/StrobeMediaPlayback.swf"></param>
-		<param name="flashvars" value="src=http://devplatem.vo.msecnd.net/Sintel/Sintel_H264.ism/manifest &autoPlay=true"></param>
-		<param name="allowFullScreen" value="true"></param>
-		<param name="allowscriptaccess" value="always"></param>
-		<param name="wmode" value="direct"></param>
-		<embed src="http://osmf.org/dev/2.0gm/StrobeMediaPlayback.swf" 
-    		type="application/x-shockwave-flash" 
-    		allowscriptaccess="always" 
-    		allowfullscreen="true" 
-    		wmode="direct" 
-    		width="920" 
-    		height="640" 
-    		flashvars=" src=http://devplatem.vo.msecnd.net/Sintel/Sintel_H264.ism/manifest&autoPlay=true">
-		</embed>
-		</object>
-		</body>
-		</html>
-
-
-
-5. Add Smooth Streaming OSMF plugin to the embed code and save.
-
-		<html>
-		<object width="920" height="640"> 
-		<param name="movie" value="http://osmf.org/dev/2.0gm/StrobeMediaPlayback.swf"></param>
-		<param name="flashvars" value="src=http://devplatem.vo.msecnd.net/Sintel/Sintel_H264.ism/manifest&autoPlay=true&plugin_AdaptiveStreamingPlugin=http://yourdomain/MSAdaptiveStreamingPlugin-v1.0.3-osmf2.0.swf&AdaptiveStreamingPlugin_retryLive=true&AdaptiveStreamingPlugin_retryInterval=10"></param>
-		<param name="allowFullScreen" value="true"></param>
-		<param name="allowscriptaccess" value="always"></param>
-		<param name="wmode" value="direct"></param>
-		<embed src="http://osmf.org/dev/2.0gm/StrobeMediaPlayback.swf" 
-    		type="application/x-shockwave-flash" 
-    		allowscriptaccess="always" 
-    		allowfullscreen="true" 
-    		wmode="direct" 
-    		width="920" 
-    		height="640" 
-    		flashvars="src=http://devplatem.vo.msecnd.net/Sintel/Sintel_H264.ism/manifest&autoPlay=true&plugin_AdaptiveStreamingPlugin=http://yourdomain/MSAdaptiveStreamingPlugin-v1.0.3-osmf2.0.swf&AdaptiveStreamingPlugin_retryLive=true&AdaptiveStreamingPlugin_retryInterval=10">
-		</embed>
-		</object>
-		</html>
-
-
-6. 	Save your HTML page and publish to a web server. Browse to the published web page using your favorite Flash&reg; Player enabled Internet browser (Internet Explorer, Chrome, Firefox, so on).
-7. 	Enjoy Smooth Streaming content inside Adobe&reg; Flash&reg; Player.
-
-For more information on general OSMF development, please see the official [OSMF development page](http://osmf.org/resources.html).
-
-
-##Media Services learning paths
-
-You can view AMS learning paths here:
-
-- [AMS Live Streaming Workflow](http://azure.microsoft.com/documentation/learning-paths/media-services-streaming-live/)
-- [AMS on Demand Streaming Workflow](http://azure.microsoft.com/documentation/learning-paths/media-services-streaming-on-demand/)
-
-
-##See Also
-
-[Microsoft Adaptive Streaming Plugin for OSMF Update](http://azure.microsoft.com/blog/2014/10/27/microsoft-adaptive-streaming-plugin-for-osmf-update/) 
+<properties 
+	pageTitle="Smooth Streaming Plugin for the Open Source Media Framework" 
+	description="Learn how to use the Azure Media Services Smooth Streaming plugin for the Adobe Open Source Media Framework." 
+	services="media-services" 
+	documentationCenter="" 
+	authors="juliako" 
+	manager="dwrede" 
+	editor=""/>
+
+<tags 
+	ms.service="media-services" 
+	ms.workload="media" 
+	ms.tgt_pltfrm="na" 
+	ms.devlang="na" 
+	ms.topic="article" 
+	ms.date="09/28/2015" 
+	ms.author="juliako"/>
+
+
+
+# How to Use the Microsoft Smooth Streaming Plugin for the Adobe Open Source Media Framework #
+
+##Overview ##
+
+
+The Microsoft Smooth Streaming plugin for Open Source Media Framework 2.0 (SS for OSMF) extends the default capabilities of OSMF and adds Microsoft Smooth Streaming content playback to new and existing OSMF players. The plugin also adds Smooth Streaming playback capabilities to Strobe Media Playback (SMP).
+
+SS for OSMF includes two versions of plugin:
+
+- Static Smooth Streaming plugin for OSMF (.swc)
+
+- Dynamic Smooth Streaming plugin for OSMF (.swf)
+
+This document assumes that the reader has a general working knowledge of OSMF and OSMF plug-ins. For more information about OSMF, please see the documentation on the [official OSMF site](http://osmf.org/).
+
+###Smooth Streaming plugin for OSMF 2.0
+
+The plugin supports loading and playback of on-demand Smooth Streaming content with the following features:
+
+- On-demand Smooth Streaming playback (Play, Pause, Seek, Stop)
+- Live Smooth Streaming playback (Play)
+- Live DVR functions (Pause, Seek, DVR Playback, Go-to-Live)
+- Support for video codecs - H.264
+- Support for Audio codecs - AAC
+- Multiple audio language switching with OSMF built-in APIs
+- Max playback quality selection with OSMF built-in APIs
+- Sidecar closed captions with OSMF captions plugin
+- Adobe&reg; Flash&reg; Player 11.4 or higher.
+- This version only supports OSMF 2.0.
+
+## Supported features and known issues
+
+For a full list of supported features, unsupported features and known issues, refer to [this document](http://download.microsoft.com/download/3/1/B/31B63D97-574E-4A8D-BF8D-170744181724/Smooth_Streaming_Plugin_for_OSMF.pdf).
+
+
+## Loading the Plugin
+OSMF plugins can be loaded statically (at compile time) or dynamically (at run-time). The Smooth Streaming plugin for OSMF download includes both dynamic and static versions.
+
+- Static loading: To load statically, a static library (SWC) file is required. Static plugins are added as a reference to the projects and merge inside the final output file at the compile time.
+
+- Dynamic loading: To load dynamically, a precompiled (SWF) file is required. Dynamic plugins are loaded in the runtime and not included in the project output. (Compiled output) Dynamic plugins can be loaded using HTTP and FILE protocols.
+
+For more information on static and dynamic loading, see the official [OSMF plugin page](http://osmf.org/dev/osmf/OtherPDFs/osmf_plugin_dev_guide.pdf).
+
+###SS for OSMF Static Loading
+The code snippet below shows how to load the SS plugin for OSMF statically and play a basic video using OSMF MediaFactory class. Before including the SS for OSMF code, please ensure that the project reference includes the "MSAdaptiveStreamingPlugin-v1.0.3-osmf2.0.swc" static plugin.
+
+```
+package 
+{
+	
+	import com.microsoft.azure.media.AdaptiveStreamingPluginInfo;
+	
+	import flash.display.*;
+	import org.osmf.media.*;
+	import org.osmf.containers.MediaContainer;
+	import org.osmf.events.MediaErrorEvent;
+	import org.osmf.events.MediaFactoryEvent;
+	import org.osmf.events.MediaPlayerStateChangeEvent;
+	import org.osmf.layout.*;
+	
+	
+	
+	[SWF(width="1024", height="768", backgroundColor='#405050', frameRate="25")]
+	public class TestPlayer extends Sprite
+	{        
+		public var _container:MediaContainer;
+		public var _mediaFactory:DefaultMediaFactory;
+		private var _mediaPlayerSprite:MediaPlayerSprite;
+		
+
+		public function TestPlayer( )
+		{
+			stage.quality = StageQuality.HIGH;
+
+			initMediaPlayer();
+
+		}
+	
+		private function initMediaPlayer():void
+		{
+		
+			// Create the container (sprite) for managing display and layout
+			_mediaPlayerSprite = new MediaPlayerSprite();    
+			_mediaPlayerSprite.addEventListener(MediaErrorEvent.MEDIA_ERROR, onPlayerFailed);
+			_mediaPlayerSprite.addEventListener(MediaPlayerStateChangeEvent.MEDIA_PLAYER_STATE_CHANGE, onPlayerStateChange);
+			_mediaPlayerSprite.scaleMode = ScaleMode.NONE;
+			_mediaPlayerSprite.width = stage.stageWidth;
+			_mediaPlayerSprite.height = stage.stageHeight;
+			//Adds the container to the stage
+			addChild(_mediaPlayerSprite);
+			
+			// Create a mediafactory instance
+			_mediaFactory = new DefaultMediaFactory();
+			
+			// Add the listeners for PLUGIN_LOADING
+			_mediaFactory.addEventListener(MediaFactoryEvent.PLUGIN_LOAD,onPluginLoaded);
+			_mediaFactory.addEventListener(MediaFactoryEvent.PLUGIN_LOAD_ERROR, onPluginLoadFailed );
+			
+			// Load the plugin class 
+			loadAdaptiveStreamingPlugin( );  
+			
+		}
+		
+		private function loadAdaptiveStreamingPlugin( ):void
+		{
+			var pluginResource:MediaResourceBase;
+			
+			pluginResource = new PluginInfoResource(new AdaptiveStreamingPluginInfo( )); 
+			_mediaFactory.loadPlugin( pluginResource ); 
+		}
+		
+		private function onPluginLoaded( event:MediaFactoryEvent ):void
+		{
+			// The plugin is loaded successfully.
+			// Your web server needs to host a valid crossdomain.xml file to allow plugin to download Smooth Streaming files.
+		loadMediaSource("http://devplatem.vo.msecnd.net/Sintel/Sintel_H264.ism/manifest")
+		
+		}
+		
+		private function onPluginLoadFailed( event:MediaFactoryEvent ):void
+		{
+			// The plugin is failed to load ...
+		}
+		
+		
+		private function onPlayerStateChange(event:MediaPlayerStateChangeEvent) : void
+		{
+			var state:String;
+			
+			state =  event.state;
+			
+			switch (state)
+			{
+				case MediaPlayerState.LOADING: 
+					
+					// A new source is started to load.
+					
+					break;
+				
+				case  MediaPlayerState.READY :   
+					// Add code to deal with Player Ready when it is hit the first load after a source is loaded. 
+					
+					break;
+				
+				case MediaPlayerState.BUFFERING :
+					
+					break;
+				
+				case  MediaPlayerState.PAUSED :
+					break;      
+				// other states ...          
+			}
+		}
+		
+		private function onPlayerFailed(event:MediaErrorEvent) : void
+		{
+			// Media Player is failed .           
+		}
+		
+		private function loadMediaSource(sourceURL : String):void 
+		{
+			// Take an URL of SmoothStreamingSource's manifest and add it to the page.
+			
+			var resource:URLResource= new URLResource( sourceURL );
+			
+			var element:MediaElement = _mediaFactory.createMediaElement( resource );
+			_mediaPlayerSprite.scaleMode = ScaleMode.LETTERBOX;
+			_mediaPlayerSprite.width = stage.stageWidth;
+			_mediaPlayerSprite.height = stage.stageHeight;
+			
+			// Add the media element
+			_mediaPlayerSprite.media = element;
+		}     
+		
+	}
+}
+```
+
+
+###SS for OSMF Dynamic Loading
+
+The code snippet below shows how to load the SS plugin for OSMF dynamically and play a basic video using the OSMF MediaFactory class. Before including the SS for OSMF code, copy the "MSAdaptiveStreamingPlugin-v1.0.3-osmf2.0.swf" dynamic plugin to the project folder if you want to load using FILE protocol, or copy under a web server for HTTP load. There is no need to include "MSAdaptiveStreamingPlugin-v1.0.3-osmf2.0.swc" in the project references.
+
+```
+package 
+{
+	
+	import flash.display.*;
+	import org.osmf.media.*;
+	import org.osmf.containers.MediaContainer;
+	import org.osmf.events.MediaErrorEvent;
+	import org.osmf.events.MediaFactoryEvent;
+	import org.osmf.events.MediaPlayerStateChangeEvent;
+	import org.osmf.layout.*;
+	import flash.events.Event;
+	import flash.system.Capabilities;
+
+	
+	//Sets the size of the SWF
+	
+	[SWF(width="1024", height="768", backgroundColor='#405050', frameRate="25")]
+	public class TestPlayer extends Sprite
+	{        
+		public var _container:MediaContainer;
+		public var _mediaFactory:DefaultMediaFactory;
+		private var _mediaPlayerSprite:MediaPlayerSprite;
+		
+		
+		public function TestPlayer( )
+		{
+			stage.quality = StageQuality.HIGH;
+			initMediaPlayer();
+		}
+		
+		private function initMediaPlayer():void
+		{
+			
+			// Create the container (sprite) for managing display and layout
+			_mediaPlayerSprite = new MediaPlayerSprite();    
+			_mediaPlayerSprite.addEventListener(MediaErrorEvent.MEDIA_ERROR, onPlayerFailed);
+			_mediaPlayerSprite.addEventListener(MediaPlayerStateChangeEvent.MEDIA_PLAYER_STATE_CHANGE, onPlayerStateChange);
+
+			//Adds the container to the stage
+			addChild(_mediaPlayerSprite);
+			
+			// Create a mediafactory instance
+			_mediaFactory = new DefaultMediaFactory();
+			
+			// Add the listeners for PLUGIN_LOADING
+			_mediaFactory.addEventListener(MediaFactoryEvent.PLUGIN_LOAD,onPluginLoaded);
+			_mediaFactory.addEventListener(MediaFactoryEvent.PLUGIN_LOAD_ERROR, onPluginLoadFailed );
+			
+			// Load the plugin class 
+			loadAdaptiveStreamingPlugin( );  
+			
+		}
+		
+		private function loadAdaptiveStreamingPlugin( ):void
+		{
+			var pluginResource:MediaResourceBase;
+			var adaptiveStreamingPluginUrl:String;
+
+			// Your dynamic plugin web server needs to host a valid crossdomain.xml file to allow loading plugins.
+
+			adaptiveStreamingPluginUrl = "http://yourdomain/MSAdaptiveStreamingPlugin-v1.0.3-osmf2.0.swf";
+			pluginResource = new URLResource(adaptiveStreamingPluginUrl);
+			_mediaFactory.loadPlugin( pluginResource ); 
+
+		}
+		
+		private function onPluginLoaded( event:MediaFactoryEvent ):void
+		{
+			// The plugin is loaded successfully.
+
+			// Your web server needs to host a valid crossdomain.xml file to allow plugin to download Smooth Streaming files.
+
+	loadMediaSource("http://devplatem.vo.msecnd.net/Sintel/Sintel_H264.ism/manifest")
+		}
+		
+		private function onPluginLoadFailed( event:MediaFactoryEvent ):void
+		{
+			// The plugin is failed to load ...
+		}
+		
+		
+		private function onPlayerStateChange(event:MediaPlayerStateChangeEvent) : void
+		{
+			var state:String;
+			
+			state =  event.state;
+			
+			switch (state)
+			{
+				case MediaPlayerState.LOADING: 
+					
+					// A new source is started to load.
+					
+					break;
+				
+				case  MediaPlayerState.READY :   
+					// Add code to deal with Player Ready when it is hit the first load after a source is loaded. 
+					
+					break;
+				
+				case MediaPlayerState.BUFFERING :
+					
+					break;
+				
+				case  MediaPlayerState.PAUSED :
+					break;      
+				// other states ...          
+			}
+		}
+		
+		private function onPlayerFailed(event:MediaErrorEvent) : void
+		{
+			// Media Player is failed .           
+		}
+		
+		private function loadMediaSource(sourceURL : String):void 
+		{
+			// Take an URL of SmoothStreamingSource's manifest and add it to the page.
+			
+			var resource:URLResource= new URLResource( sourceURL );
+			
+			var element:MediaElement = _mediaFactory.createMediaElement( resource );
+			_mediaPlayerSprite.scaleMode = ScaleMode.LETTERBOX;
+			_mediaPlayerSprite.width = stage.stageWidth;
+			_mediaPlayerSprite.height = stage.stageHeight;
+			// Add the media element
+			_mediaPlayerSprite.media = element;
+		}     
+		
+	}
+}
+```
+
+##Strobe Media  Playback with the SS ODMF Dynamic Plugin
+The Smooth Streaming for OSMF dynamic plugin is compatible with [Strobe Media Playback (SMP)](http://osmf.org/strobe_mediaplayback.html). You can use the SS for OSMF plugin to add Smooth Streaming content playback to SMP. To do this, copy "MSAdaptiveStreamingPlugin-v1.0.3-osmf2.0.swf" under a web server for HTTP load using the following steps:
+
+1.	Browse the [Strobe Media Playback setup page](http://osmf.org/dev/2.0gm/setup.html). 
+2.	Set the src to a Smooth Streaming source, (e.g. http://devplatem.vo.msecnd.net/Sintel/Sintel_H264.ism/manifest) 
+3.	Make the desired configuration changes and click Preview and Update.
+ 
+	**Note** Your content web server needs a valid crossdomain.xml. 
+4.	Copy and paste the code to a simple HTML page using your favorite text editor, such as in the following example:
+
+
+
+		<html>
+		<body>
+		<object width="920" height="640"> 
+		<param name="movie" value="http://osmf.org/dev/2.0gm/StrobeMediaPlayback.swf"></param>
+		<param name="flashvars" value="src=http://devplatem.vo.msecnd.net/Sintel/Sintel_H264.ism/manifest &autoPlay=true"></param>
+		<param name="allowFullScreen" value="true"></param>
+		<param name="allowscriptaccess" value="always"></param>
+		<param name="wmode" value="direct"></param>
+		<embed src="http://osmf.org/dev/2.0gm/StrobeMediaPlayback.swf" 
+    		type="application/x-shockwave-flash" 
+    		allowscriptaccess="always" 
+    		allowfullscreen="true" 
+    		wmode="direct" 
+    		width="920" 
+    		height="640" 
+    		flashvars=" src=http://devplatem.vo.msecnd.net/Sintel/Sintel_H264.ism/manifest&autoPlay=true">
+		</embed>
+		</object>
+		</body>
+		</html>
+
+
+
+5. Add Smooth Streaming OSMF plugin to the embed code and save.
+
+		<html>
+		<object width="920" height="640"> 
+		<param name="movie" value="http://osmf.org/dev/2.0gm/StrobeMediaPlayback.swf"></param>
+		<param name="flashvars" value="src=http://devplatem.vo.msecnd.net/Sintel/Sintel_H264.ism/manifest&autoPlay=true&plugin_AdaptiveStreamingPlugin=http://yourdomain/MSAdaptiveStreamingPlugin-v1.0.3-osmf2.0.swf&AdaptiveStreamingPlugin_retryLive=true&AdaptiveStreamingPlugin_retryInterval=10"></param>
+		<param name="allowFullScreen" value="true"></param>
+		<param name="allowscriptaccess" value="always"></param>
+		<param name="wmode" value="direct"></param>
+		<embed src="http://osmf.org/dev/2.0gm/StrobeMediaPlayback.swf" 
+    		type="application/x-shockwave-flash" 
+    		allowscriptaccess="always" 
+    		allowfullscreen="true" 
+    		wmode="direct" 
+    		width="920" 
+    		height="640" 
+    		flashvars="src=http://devplatem.vo.msecnd.net/Sintel/Sintel_H264.ism/manifest&autoPlay=true&plugin_AdaptiveStreamingPlugin=http://yourdomain/MSAdaptiveStreamingPlugin-v1.0.3-osmf2.0.swf&AdaptiveStreamingPlugin_retryLive=true&AdaptiveStreamingPlugin_retryInterval=10">
+		</embed>
+		</object>
+		</html>
+
+
+6. 	Save your HTML page and publish to a web server. Browse to the published web page using your favorite Flash&reg; Player enabled Internet browser (Internet Explorer, Chrome, Firefox, so on).
+7. 	Enjoy Smooth Streaming content inside Adobe&reg; Flash&reg; Player.
+
+For more information on general OSMF development, please see the official [OSMF development page](http://osmf.org/resources.html).
+
+
+##Media Services learning paths
+
+You can view AMS learning paths here:
+
+- [AMS Live Streaming Workflow](http://azure.microsoft.com/documentation/learning-paths/media-services-streaming-live/)
+- [AMS on Demand Streaming Workflow](http://azure.microsoft.com/documentation/learning-paths/media-services-streaming-on-demand/)
+
+
+##See Also
+
+[Microsoft Adaptive Streaming Plugin for OSMF Update](http://azure.microsoft.com/blog/2014/10/27/microsoft-adaptive-streaming-plugin-for-osmf-update/) 