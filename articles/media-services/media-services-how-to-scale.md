--- conflicted
+++ resolved
@@ -1,71 +1,54 @@
-<properties 
-	pageTitle="How to Scale a media service" 
-	description="Learn how to scale Media Services by specifying the number of On-Demand Streaming Reserved Units and Encoding Reserved Units that you would like your account to be provisioned with." 
-	services="media-services" 
-	documentationCenter="" 
-	authors="juliako" 
-	manager="dwrede" 
-	editor=""/>
-
-<tags 
-	ms.service="media-services" 
-	ms.workload="media" 
-	ms.tgt_pltfrm="na" 
-	ms.devlang="na" 
-	ms.topic="article" 
-<<<<<<< HEAD
-	ms.date="09/07/2015"   
-=======
-	ms.date="12/05/2015"   
->>>>>>> 08be3281
-	ms.author="juliako"/>
-
-
-#How to Scale a Media Service  
-
-##Overview
-
-You can scale **Media Services** by specifying the number of **Streaming Reserved Units** and **Encoding Reserved Units** that you would like your account to be provisioned with. 
-
-You can also scale your Media Services account by adding storage accounts to it. Each storage account is limited to 500 TB. To expand your storage beyond the default limitations, you can choose to attach multiple storage accounts to a single Media Services account.
-
-This topic links to relevant topics.
-
-##<a id="streaming_endpoins"></a>Streaming Reserved Units
-
-For more information, see [Scaling streaming units](media-services-manage-origins.md#scale_streaming_endpoints).
-
-##<a id="encoding_reserved_units"></a>Encoding Reserved Units
-
-For information about scaling encoding units, see the following **Portal** and **.NET** topics.
-
-[AZURE.INCLUDE [media-services-selector-scale-encoding-units](../../includes/media-services-selector-scale-encoding-units.md)]
-
-Note that the reserved units are the same for Encoding and Indexing tasks.
-
-##<a id="storage"></a>Scale Storage
-
-For more information, see [Managing Media Services Assets across Multiple Storage Accounts](https://msdn.microsoft.com/library/azure/dn271889.aspx) and [Working with Azure Storage](https://msdn.microsoft.com/library/azure/dn767951.aspx).
-
-
-
-<<<<<<< HEAD
- 
-##Media Services learning paths
-
-You can view AMS learning paths here:
-
-- [AMS Live Streaming Workflow](http://azure.microsoft.com/documentation/learning-paths/media-services-streaming-live/)
-- [AMS on Demand Streaming Workflow](http://azure.microsoft.com/documentation/learning-paths/media-services-streaming-on-demand/)
-
-
-=======
-##Media Services learning paths
-
-[AZURE.INCLUDE [media-services-learning-paths-include](../../includes/media-services-learning-paths-include.md)]
-
-##Provide feedback
-
-[AZURE.INCLUDE [media-services-user-voice-include](../../includes/media-services-user-voice-include.md)]
-
->>>>>>> 08be3281
+<properties 
+	pageTitle="How to Scale a media service" 
+	description="Learn how to scale Media Services by specifying the number of On-Demand Streaming Reserved Units and Encoding Reserved Units that you would like your account to be provisioned with." 
+	services="media-services" 
+	documentationCenter="" 
+	authors="juliako" 
+	manager="dwrede" 
+	editor=""/>
+
+<tags 
+	ms.service="media-services" 
+	ms.workload="media" 
+	ms.tgt_pltfrm="na" 
+	ms.devlang="na" 
+	ms.topic="article" 
+	ms.date="12/05/2015"   
+	ms.author="juliako"/>
+
+
+#How to Scale a Media Service  
+
+##Overview
+
+You can scale **Media Services** by specifying the number of **Streaming Reserved Units** and **Encoding Reserved Units** that you would like your account to be provisioned with. 
+
+You can also scale your Media Services account by adding storage accounts to it. Each storage account is limited to 500 TB. To expand your storage beyond the default limitations, you can choose to attach multiple storage accounts to a single Media Services account.
+
+This topic links to relevant topics.
+
+##<a id="streaming_endpoins"></a>Streaming Reserved Units
+
+For more information, see [Scaling streaming units](media-services-manage-origins.md#scale_streaming_endpoints).
+
+##<a id="encoding_reserved_units"></a>Encoding Reserved Units
+
+For information about scaling encoding units, see the following **Portal** and **.NET** topics.
+
+[AZURE.INCLUDE [media-services-selector-scale-encoding-units](../../includes/media-services-selector-scale-encoding-units.md)]
+
+Note that the reserved units are the same for Encoding and Indexing tasks.
+
+##<a id="storage"></a>Scale Storage
+
+For more information, see [Managing Media Services Assets across Multiple Storage Accounts](https://msdn.microsoft.com/library/azure/dn271889.aspx) and [Working with Azure Storage](https://msdn.microsoft.com/library/azure/dn767951.aspx).
+
+
+
+##Media Services learning paths
+
+[AZURE.INCLUDE [media-services-learning-paths-include](../../includes/media-services-learning-paths-include.md)]
+
+##Provide feedback
+
+[AZURE.INCLUDE [media-services-user-voice-include](../../includes/media-services-user-voice-include.md)]