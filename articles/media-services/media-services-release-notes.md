---
title: Media Services release notes | Microsoft Docs
description: Media Services Release Notes
services: media-services
documentationcenter: ''
author: Juliako
manager: cfowler
editor: ''

ms.assetid: 3ca2d7af-1cf0-45fa-9585-3b73f3ee057d
ms.service: media-services
ms.workload: media
ms.tgt_pltfrm: media
ms.devlang: dotnet
ms.topic: article
ms.date: 10/18/2017
ms.author: juliako

---
# Azure Media Services release notes
These release notes summarize changes from previous releases and known issues.

> [!NOTE]
> We want to hear from our customers and focus on fixing problems that affect you. To report a problem or ask questions, please post in the [Azure Media Services MSDN Forum].
> 
> 

## <a id="issues"></a>Currently Known Issues
### <a id="general_issues"></a>Media Services General Issues
| Issue | Description |
| --- | --- |
| Several common HTTP headers are not provided in the REST API. |If you develop Media Services applications using the REST API, you find that some common HTTP header fields (including CLIENT-REQUEST-ID, REQUEST-ID, and RETURN-CLIENT-REQUEST-ID) are not supported. The headers will be added in a future update. |
| Percent-encoding is not allowed. |Media Services uses the value of the IAssetFile.Name property when building URLs for the streaming content (for example, http://{AMSAccount}.origin.mediaservices.windows.net/{GUID}/{IAssetFile.Name}/streamingParameters.) For this reason, percent-encoding is not allowed. The value of the **Name** property cannot have any of the following [percent-encoding-reserved characters](http://en.wikipedia.org/wiki/Percent-encoding#Percent-encoding_reserved_characters): !*'();:@&=+$,/?%#[]". Also, there can only be one ‘.’ for the file name extension. |
| The ListBlobs method that is part of the Azure Storage SDK version 3.x fails. |Media Services generates SAS URLs based on the [2012-02-12](https://docs.microsoft.com/rest/api/storageservices/Version-2012-02-12) version. If you want to use Azure Storage SDK to list blobs in a blob container, use the [CloudBlobContainer.ListBlobs](http://msdn.microsoft.com/library/microsoft.windowsazure.storage.blob.cloudblobcontainer.listblobs.aspx) method that is part of Azure Storage SDK version 2.x. The ListBlobs method that is part of the Azure Storage SDK version 3.x will fail. |
| Media Services throttling mechanism restricts the resource usage for applications that make excessive request to the service. The service may return the Service Unavailable (503) HTTP status code. |For more information, see the description of the 503 HTTP status code in the [Azure Media Services Error Codes](media-services-encoding-error-codes.md) article. |
| When querying entities, there is a limit of 1000 entities returned at one time because public REST v2 limits query results to 1000 results. |You need to use **Skip** and **Take** (.NET)/ **top** (REST) as described in [this .NET example](media-services-dotnet-manage-entities.md#enumerating-through-large-collections-of-entities) and [this REST API example](media-services-rest-manage-entities.md#enumerating-through-large-collections-of-entities). |
| Some clients can come across a repeat tag issue in the Smooth Streaming manifest. |For more information, see [this](media-services-deliver-content-overview.md#known-issues) section. |
| Azure Media Services .NET SDK objects cannot be serialized and as a result do not work with Azure Caching. |If you try to serialize the SDK AssetCollection object to add it to Azure Caching, an exception is thrown. |


## <a id="rest_version_history"></a>REST API Version History
For information about the Media Services REST API version history, see [Azure Media Services REST API Reference].

## October 2017 Release
> [!IMPORTANT] 
> Reminder: Azure Media Services is going to be deprecating support for ACS authentication keys.  On June 1, 2018, you will no longer be able to authenticate with the AMS backend via code using ACS keys. You must update your code to use Azure Active Directory (AAD) per the article [Azure Active Directory (Azure AD)-based authentication](media-services-use-aad-auth-to-access-ams-api.md). You will also receive warnings in the Azure portal of this change.

### Updates for October 2017 include:
#### SDKs
* .NET SDK Updated to support AAD authentication.  We have removed support for ACS authentication from the latest .NET SDK on Nuget.org to encourage faster migration to AAD. 
* JAVA SDK Updated to support AAD authentication.  We have added support for AAD authentication to our Java SDK. You can read details on how to use the Java SDK with AMS in the article [Get started with the Java client SDK for Azure Media Services](media-services-java-how-to-use.md)

#### File Based Encoding
1.	You can now use the Premium Encoder to encode your content to H.265(HEVC) video codec. There is no pricing impact for choosing H.265 over other codecs like H.264. Please refer to the [Online Services Terms](https://azure.microsoft.com/support/legal/) for an important note regarding HEVC patent license(s).
2.	If you have source video that is encoded with H.265(HEVC) video codec, such as video captured using iOS11 or GoPro Hero 6, you can now use either the Premium Encoder or the Standard Encoder to encode those videos. Please refer to the [Online Services Terms](https://azure.microsoft.com/support/legal/) for an important note about patent license(s).
3.	If you have content that contains multiple language audio tracks, then as long as the language values are correctly labeled according to the corresponding file format specification (e.g. ISO MP4), then you can use the Standard Encoder to encode that content for streaming. The resultant streaming locator will list the available audio languages.
4.	The Standard Encoder now supports two new audio-only system presets, “AAC Audio” and “AAC Good Quality Audio”. Both produce stereo AAC output, at bit rates of 128 kbps and 192 kbps, respectively.
5.	The Premium Encoder now supports QuickTime/MOV file formats as input as long as the video codec is either one of the [Apple ProRes flavors listed here](https://docs.microsoft.com/en-us/azure/media-services/media-services-media-encoder-standard-formats), and the audio is either AAC or PCM.

> [!NOTE]
> The Premium Encoder does not support, for example, DVC/DVCPro video wrapped in QuickTime/MOV files, as input.  However, the Standard Encoder does support these video codecs.
>
>

6.	Bug fixes in Encoders:
    * You can now submit Jobs using an Input Asset, and after these complete, modify the Asset (for example by adding/deleting/renaming files within the Asset), and submit additional Jobs. 
    * Improved quality of JPEG thumbnails produced by the Standard Encoder
    * Improvements to Standard Encoder for short-duration videos. Better handling of input metadata and thumbnail generation in very short duration videos.
    * Improvements to the H.264 decoder used in the Standard Encoder, eliminates certain rare artifacts. 

#### Media Analytics
* GA of Azure Media Redactor - This Media Processor (MP) will perform anonymization by blurring the faces of selected individuals, and is ideal for use in public safety and news media scenarios. For an overview on this new processor see the blog post [here](https://azure.microsoft.com/blog/azure-media-redactor/). For detailed documentation and settings, see [Redact faces with Azure Media Analytics](media-services-face-redaction.md).



## June 2017 Release

Media Services now supports [Azure Active Directory (Azure AD)-based authentication](media-services-use-aad-auth-to-access-ams-api.md).

> [!IMPORTANT]
> Currently, Media Services supports the Azure Access Control service authentication model. However, Access Control authorization will be deprecated on June 1, 2018. We recommend that you migrate to the Azure AD authentication model as soon as possible.

## March 2017 Release

You can now use Azure Media Standard to [auto-generate a bitrate ladder](media-services-autogen-bitrate-ladder-with-mes.md) by specifying the "Adaptive Streaming" preset string when creating an encoding task. "Adaptive Streaming" is the recommended preset if you want to encode a video for streaming with Media Services. If you need to customize an encoding preset for your specific scenario, you can begin with [these](media-services-mes-presets-overview.md) presets.

You can now use Azure Media Standard or Media Encoder Premium Workflow to [create an encoding task that generates fMP4 chunks](media-services-generate-fmp4-chunks.md). 


## February 2017 Release

Starting April 1, 2017, any Job record in your account older than 90 days will be automatically deleted, along with its associated Task records, even if the total number of records is below the maximum quota. If you need to archive the job/task information, you can use the code described [here](media-services-dotnet-manage-entities.md).

## January 2017 Release

<<<<<<< HEAD
In Microsoft Azure Media Services (AMS), a **Streaming Endpoint** represents a streaming service that can deliver content directly to a client player application, or to a Content Delivery Network (CDN) for further distribution. Media Services also provides seamless Azure CDN integration. The outbound stream from a StreamingEndpoint service can be a live stream, a video on demand, or progressive download of your asset in your Media Services account. Each Azure Media Services account includes a default StreamingEndpoint. Additional StreamingEndpoints can be created under the account. There are two versions of StreamingEndpoints, 1.0 and 2.0. Starting with January 10th, 2017, any newly created AMS accounts will include version 2.0 **default** StreamingEndpoint. Additional streaming endpoints that you add to this account will also be version 2.0. This change will not impact the existing accounts; existing StreamingEndpoints is version 1.0 and can be upgraded to version 2.0. With this change there will be behavior, billing, and feature changes (for more information, see [this](media-services-streaming-endpoints-overview.md) article).
=======
In Microsoft Azure Media Services (AMS), a **Streaming Endpoint** represents a streaming service that can deliver content directly to a client player application, or to a Content Delivery Network (CDN) for further distribution. Media Services also provides seamless Azure CDN integration. The outbound stream from a StreamingEndpoint service can be a live stream, a video on demand, or progressive download of your asset in your Media Services account. Each Azure Media Services account includes a default StreamingEndpoint. Additional StreamingEndpoints can be created under the account. There are two versions of StreamingEndpoints, 1.0 and 2.0. Starting with January 10th 2017, any newly created AMS accounts will include version 2.0 **default** StreamingEndpoint. Additional streaming endpoints that you add to this account will also be version 2.0. This change will not impact the existing accounts; existing StreamingEndpoints will be version 1.0 and can be upgraded to version 2.0. With this change there will be behavior, billing and feature changes (for more information, see [this](media-services-streaming-endpoints-overview.md) article).
>>>>>>> c0e4cac3

In addition, starting with the 2.15 version, Azure Media Services added the following properties to the Streaming Endpoint entity: **CdnProvider**, **CdnProfile**, **FreeTrialEndTime**, **StreamingEndpointVersion**. For detailed overview of these properties, see [this](https://docs.microsoft.com/rest/api/media/operations/streamingendpoint). 

## December 2016 Release

Azure Media Services now enables you to access telemetry/metrics data for its services. The current version of AMS lets you collect telemetry data for live Channel, StreamingEndpoint, and live Archive entities. For more information, see [this](media-services-telemetry-overview.md) article.

## <a id="july_changes16"></a>July 2016 Release
### Updates to manifest file (*.ISM) generated by encoding tasks
When an encoding task is submitted to Media Encoder Standard or Azure Media Encoder, the encoding task generates a [streaming manifest file](media-services-deliver-content-overview.md) (*.ism) file in the output Asset. With the latest service release, the syntax of this streaming manifest file has been updated.

> [!NOTE]
> The syntax of the streaming manifest (.ism) file is reserved for internal use, and is subject to change in future releases. Do not modify or manipulate the contents of this file.
> 
> 

### A new client manifest (*.ISMC) file is generated in the output Asset when an encoding task outputs one or more MP4 files
Starting with the latest service release, after the completion of an encoding task that generates one more MP4 file, the output Asset will also contain a streaming client manifest (*.ismc) file. The .ismc file helps improve the performance of dynamic streaming. 

> [!NOTE]
> The syntax of the client manifest (.ismc) file is reserved for internal use, and is subject to change in future releases. Do not modify or manipulate the contents of this file.
> 
> 

For more information, see [this](https://blogs.msdn.microsoft.com/randomnumber/2016/07/08/encoder-changes-within-azure-media-services-now-create-ismc-file/) blog.

### Known issues
Some clients can come across a repeat tag issue in the Smooth Streaming manifest. For more information, see [this](media-services-deliver-content-overview.md#known-issues) section.

## <a id="apr_changes16"></a>April 2016 Release
### Azure Media Analytics
Azure Media Services introduced Azure Media Analytics for powerful video intelligence. For detailed information, see [Azure Media Services Analytics Overview](media-services-analytics-overview.md).

### Apple FairPlay (Preview)
Azure Media Services now enables you to dynamically encrypt your HTTP Live Streaming (HLS) content with  Apple FairPlay. You can also use AMS license delivery service to deliver FairPlay licenses to clients. For more detailed information, see [Use Azure Media Services to Stream your HLS content Protected with Apple FairPlay.

## <a id="feb_changes16"></a>February 2016 Release
The latest version of Azure Media Services SDK for .NET (3.5.3) contains a Widevine related bug fix. The problem was:  AssetDeliveryPolicy couldn't be reused for multiple assets encrypted with Widevine. As part of this bug fix the following property was added to the SDK: **WidevineBaseLicenseAcquisitionUrl**.

    Dictionary<AssetDeliveryPolicyConfigurationKey, string> assetDeliveryPolicyConfiguration =
        new Dictionary<AssetDeliveryPolicyConfigurationKey, string>
    {
        {AssetDeliveryPolicyConfigurationKey.WidevineBaseLicenseAcquisitionUrl,"http://testurl"},

    };

## <a id="jan_changes_16"></a>January 2016 Release
Encoding Reserved Units renamed to reduce confusion with Encoder names.

The Basic, Standard, and Premium encoding reserved units are renamed to S1, S2, and S3  reserved units, respectively.  Customers using Basic Encoding RUs today will see S1 as the label in Azure portal (and in the bill), while Standard and Premium will see the labels S2 and S3 respectively. 

## <a id="dec_changes_15"></a>December 2015 Release

### Azure Media Encoder deprecation announcement

Azure Media Encoder will be deprecated starting in approximately 12 months from the release of Media Encoder Standard.

### Azure SDK for PHP
The Azure SDK team published a new release of the [Azure SDK for PHP](http://github.com/Azure/azure-sdk-for-php) package that contains updates and new features for Microsoft Azure Media Services. In particular, the Azure Media Services SDK for PHP now supports the latest [content protection](media-services-content-protection-overview.md) features: dynamic encryption with AES and DRM (PlayReady and Widevine) with and without Token restriction. It also supports scaling [Encoding Units](media-services-dotnet-encoding-units.md).

For more information, see:

* The [Microsoft Azure Media Services SDK for PHP](http://southworks.com/blog/2015/12/09/new-microsoft-azure-media-services-sdk-for-php-release-available-with-new-features-and-samples/) blog.
* The following [code samples](http://github.com/Azure/azure-sdk-for-php/tree/master/examples/MediaServices) to help get you started quickly:
  * **vodworkflow_aes.php**: This is a PHP file that shows how to use AES-128 Dynamic Encryption and Key Delivery Service. It is based on the .NET sample explained in [this](media-services-protect-with-aes128.md) article.
  * **vodworkflow_aes.php**: This is a PHP file that shows how to use PlayReady Dynamic Encryption and License Delivery Service. It is based on the .NET sample explained in [this](media-services-protect-with-playready-widevine.md) article.
  * **scale_encoding_units.php**: This is a PHP file that shows how to scale encoding reserved unit.

## <a id="nov_changes_15"></a>November 2015 Release
Azure Media Services now offers Google Widevine license delivery service in the cloud. For more information, see [this announcement blog](https://azure.microsoft.com/blog/announcing-google-widevine-license-delivery-services-public-preview-in-azure-media-services/). Also, see [this tutorial](media-services-protect-with-playready-widevine.md) and [GitHub repository](http://github.com/Azure-Samples/media-services-dotnet-dynamic-encryption-with-drm). 

<<<<<<< HEAD
Widevine license delivery services provided by Azure Media Sevices are in preview. For more information, see [this blog](https://azure.microsoft.com/blog/announcing-google-widevine-license-delivery-services-public-preview-in-azure-media-services/).
=======
Note that Widevine license delivery services provided by Azure Media Services is in preview. For more information see [this blog](https://azure.microsoft.com/blog/announcing-google-widevine-license-delivery-services-public-preview-in-azure-media-services/).
>>>>>>> c0e4cac3

## <a id="oct_changes_15"></a>October 2015 Release
Azure Media Services (AMS) is now live in the following data centers: Brazil South,  India West, India South, and India Central. You can now use the Azure portal to [create Media Service accounts](media-services-portal-create-account.md) and perform various tasks described [here](https://azure.microsoft.com/documentation/services/media-services/). However, Live Encoding is not enabled in these data centers. Further, not all types of Encoding Reserved Units are available in these data centers.

* Brazil South:                                          Only Standard and Basic Encoding Reserved Units are available
* India West, India South, and India Central:             Only Basic Encoding Reserved Units are available

## <a id="september_changes_15"></a>September 2015 Release
* AMS now offers the ability to protect both Video-On-Demand (VOD) and Live Streams with Widevine Modular DRM technology. You can use the following delivery services partners to help you deliver Widevine licenses: [Axinom](http://www.axinom.com/press/ibc-axinom-drm-6/), [EZDRM](http://ezdrm.com/), [castLabs](http://castlabs.com/company/partners/azure/). For more information, see [this blog](https://azure.microsoft.com/blog/azure-media-services-adds-google-widevine-packaging-for-delivering-multi-drm-stream/).
  
    You can use [AMS .NET SDK](https://www.nuget.org/packages/windowsazure.mediaservices/) (starting with the version 3.5.1) or REST API to configure your AssetDeliveryConfiguration to use Widevine.  
* AMS added support for Apple ProRes videos. You can now upload your QuickTime source videos files that use Apple ProRes or other codecs. For more information, see [this blog](https://azure.microsoft.com/blog/announcing-support-for-apple-prores-videos-in-azure-media-services/).
* You can now use Media Encoder Standard to do subclipping and live archive extraction. For more information, see [this blog](https://azure.microsoft.com/blog/sub-clipping-and-live-archive-extraction-with-media-encoder-standard/).
* The following filtering updates were made: 
  
  * You can now use Apple HTTP Live Streaming (HLS) format with audio-only filter. This update enables you to remove audio-only track by specifying (audio-only=false) in the URL.
  * When defining filters for your assets, you now have ability to combine multiple (up to 3) filters in a single URL.
    
    For more information, see [this](https://azure.microsoft.com/blog/azure-media-services-release-dynamic-manifest-composition-remove-hls-audio-only-track-and-hls-i-frame-track-support/) blog.
* AMS now supports I-Frames in HLS v4. I-Frame support optimizes fast-forward and rewind operations. By default, all HLS v4 outputs include I-Frame playlist (EXT-X-I-FRAME-STREAM-INF).
  
    For more information, see [this](https://azure.microsoft.com/blog/azure-media-services-release-dynamic-manifest-composition-remove-hls-audio-only-track-and-hls-i-frame-track-support/) blog.

## <a id="august_changes_15"></a>August 2015 Release
* Azure Media Services SDK for Java V0.8.0 release and new samples is now available. For more information, see:
  
  * [Blog post](http://southworks.com/blog/2015/08/25/microsoft-azure-media-services-sdk-for-java-v0-8-0-released-and-new-samples-available/)
  * [Java samples repository](https://github.com/southworkscom/azure-sdk-for-media-services-java-samples)
* Azure Media Player update with multi-audio stream support. For more information, see:
  * [Blog post](https://azure.microsoft.com/blog/2015/08/13/azure-media-player-update-with-multi-audio-stream-support/)

## <a id="july_changes_15"></a>July 2015 Release
* Announcing the general availability of Media Encoder Standard. For more information, see [this blog post](https://azure.microsoft.com/blog/2015/07/16/announcing-the-general-availability-of-media-encoder-standard/).
  
    Media Encoder Standard uses presets described in [this](http://go.microsoft.com/fwlink/?LinkId=618336) section. When using a preset for 4k encodes, you should get the **Premium** reserved unit type. For more information, see [How to Scale Encoding](media-services-scale-media-processing-overview.md).
* Live Real-time captions with Azure Media Services and Player. For more information, see  [this blog post](https://azure.microsoft.com/blog/2015/07/08/live-real-time-captions-with-azure-media-services-and-player/)

### Media Services .NET SDK Updates
Azure Media Services .NET SDK is now version 3.4.0.0. The following functionality was added in this release:  

* Implemented support for live archive. You cannot download an asset that contains a live archive.
* Implemented support for dynamic filters.
* Implemented functionality that allows users to keep storage container while deleting asset.
* Bug fixes related to retry policies in channels.
* Enabled  **Media Encoder Premium Workflow**.

## <a id="june_changes_15"></a>June 2015 Release
### Media Services .NET SDK Updates
Azure Media Services .NET SDK is now version 3.3.0.0. The following functionality was added in this release:  

* support for OpenId Connect Discovery spec,
* support for handling keys rollover on identity provider side. 

<<<<<<< HEAD
If you are using an identity provider that exposes OpenID Connect discovery document (as the following providers do: Azure Active Directory, Google, Salesforce), you can instruct Azure Media Services to obtain signing keys for validation of JWT token from OpenID connect discovery spec. 
=======
If you are using an identity provider which exposes OpenID Connect discovery document (as the following providers do: Azure Active Directory, Google, Salesforce), you can instruct Azure Media Services to obtain signing keys for validation of JWT token from OpenID connect discovery spec. 
>>>>>>> c0e4cac3

For more information, see [Using Json Web Keys from OpenID Connect discovery spec to work with JWT token authentication in Azure Media Services](http://gtrifonov.com/2015/06/07/using-json-web-keys-from-openid-connect-discovery-spec-to-work-with-jwt-token-authentication-in-azure-media-services/).

## <a id="may_changes_15"></a>May 2015 Release
Announcing the following new features:

* [A preview of Live Encoding with Media Services](media-services-manage-live-encoder-enabled-channels.md)
* [Dynamic manifest](media-services-dynamic-manifest-overview.md)
* [A preview of Azure Media Hyperlapse media processor](https://azure.microsoft.com/blog/?p=286281&preview=1&_ppp=61e1a0b3db)

## <a id="april_changes_15"></a>April 2015 Release
### General Media Services Updates
* [Announcing Azure Media Player](https://azure.microsoft.com/blog/2015/04/15/announcing-azure-media-player/).
* Starting with Media Services REST 2.10, channels that are configured to ingest an RTMP protocol, are created with primary, and secondary ingest URLs. For more information, see [Channel ingest configurations](media-services-live-streaming-with-onprem-encoders.md#channel_input)
* Azure Media Indexer updates
* Support for Spanish Language
* New configuration xml format

For more information, see [this blog](https://azure.microsoft.com/blog/2015/04/13/azure-media-indexer-spanish-v1-2/).

### Media Services .NET SDK Updates
Azure Media Services .NET SDK is now version 3.2.0.0.

The following are some of the customer facing updates:

* **Breaking change**: Changed **TokenRestrictionTemplate.Issuer** and **TokenRestrictionTemplate.Audience** to be of a string type.
* Updates related to creating custom retry policies.
* Bug fixes related to uploading/downloading files.
* The **MediaServicesCredentials** class now accepts primary and secondary access control endpoint to authenticate against.

## <a id="march_changes_15"></a>March 2015 Release
### General Media Services Updates
* Media Services now provides Azure CDN integration. To support the integration, the **CdnEnabled** property was added to **StreamingEndpoint**.  **CdnEnabled** can be used with REST APIs starting with version 2.9 (for more information, see [StreamingEndpoint](https://docs.microsoft.com/rest/api/media/operations/streamingendpoint)).  **CdnEnabled** can be used with .NET SDK starting with version 3.1.0.2 (for more information, see [StreamingEndpoint](https://msdn.microsoft.com/library/azure/microsoft.windowsazure.mediaservices.client.istreamingendpoint\(v=azure.10\).aspx)).
* Announcement of **Media Encoder Premium Workflow**. For more information, see [Introducing Premium Encoding in Azure Media Services](https://azure.microsoft.com/blog/2015/03/05/introducing-premium-encoding-in-azure-media-services/).

## <a id="february_changes_15"></a>February 2015 Release
### General Media Services Updates
Media Services REST API is now version 2.9. Starting with this version, you can enable the Azure CDN integration with streaming endpoints. For more information, see [StreamingEndpoint](https://msdn.microsoft.com/library/dn783468.aspx).

## <a id="january_changes_15"></a>January 2015 Release
### General Media Services Updates
Announcement of General Availability (GA) of content protection with dynamic encryption. For more information, see [Azure Media Services enhances streaming security with General Availability of DRM technology](https://azure.microsoft.com/blog/2015/01/29/azure-media-services-enhances-streaming-security-with-general-availability-of-drm-technology/).

### Media Services .NET SDK Updates
Azure Media Services .NET SDK is now version 3.1.0.1.

This release marked the default Microsoft.WindowsAzure.MediaServices.Client.ContentKeyAuthorization.TokenRestrictionTemplate constructor as obsolete. The new constructor takes TokenType as an argument.

    TokenRestrictionTemplate template = new TokenRestrictionTemplate(TokenType.SWT);


## <a id="december_changes_14"></a>December 2014 Release
### General Media Services Updates
* Some updates and new features were added to the Azure Indexer Media processor. For more information, see [Azure Media Indexer Version 1.1.6.7 Release Notes](https://azure.microsoft.com/blog/2014/12/03/azure-media-indexer-version-1-1-6-7-release-notes/).
* Added a new REST API that enables you to update encoding reserved units: [EncodingReservedUnitType with REST](https://docs.microsoft.com/rest/api/media/operations/encodingreservedunittype).
* Added CORS support for key delivery service.
* Performance improvements of querying authorization policy options were done.
* In China data center, the [Key Delivery URL](https://docs.microsoft.com/rest/api/media/operations/contentkey#get_delivery_service_url) is now per customer (just like in other data centers).
* Added HLS auto target duration. When doing live streaming, HLS is always packaged dynamically. By default, Media Services automatically calculates HLS segment packaging ratio (FragmentsPerSegment) based on the keyframe interval (KeyFrameInterval), also referred to as Group of Pictures – GOP, that is received from the Live encoder. For more information, see [Working with Azure Media Services Live Streaming].

### Media Services .NET SDK Updates
* [Azure Media Services .NET SDK](http://www.nuget.org/packages/windowsazure.mediaservices/) is now version 3.1.0.0.
* Upgraded the .Net SDK dependency to .NET 4.5 Framework.
* Added a new API that enables you to update encoding reserved units. For more information, see [Updating Reserved Unit Type and Increasing Encoding RUs using .NET](media-services-dotnet-encoding-units.md).
* Added JWT (JSON Web Token) support for token authentication. For more information, see [JWT token Authentication in Azure Media Services and Dynamic Encryption](http://www.gtrifonov.com/2015/01/03/jwt-token-authentication-in-azure-media-services-and-dynamic-encryption/).
* Added relative offsets for BeginDate and ExpirationDate in the PlayReady license template.

## <a id="november_changes_14"></a>November 2014 Release
* Media Services now enables you to ingest a live Smooth Streaming (FMP4) content over an SSL connection. To ingest over SSL, make sure to update the ingest URL to HTTPS.  Currently, AMS doesn’t support SSL with custom domains.  For more information about live streaming, see [Working with Azure Media Services Live Streaming].
* Currently, you cannot ingest an RTMP live stream over an SSL connection.
* You can only stream over SSL if the streaming endpoint from which you deliver your content was created after September 10, 2014. If your streaming URLs are based on the streaming endpoints created after September 10, the URL contains “streaming.mediaservices.windows.net” (the new format). Streaming URLs that contain “origin.mediaservices.windows.net” (the old format) do not support SSL. If your URL is in the old format and you want to be able to stream over SSL, [create a new streaming endpoint](media-services-portal-manage-streaming-endpoints.md). Use URLs created based on the new streaming endpoint to stream your content over SSL.

## <a id="october_changes_14"></a>October 2014 Release
### <a id="new_encoder_release"></a>Media Services Encoder Release
Announcing the new release of Media Services Azure Media Encoder. With the latest Azure Media Encoder, you are only charged for output GBs, but otherwise the new encoder is feature compatible with the previous encoder. For more information [Media Services Pricing Details]).

### <a id="oct_sdk"></a>Media Services .NET SDK
Media Services SDK for .NET Extensions is now version 2.0.0.3.

Media Services SDK for .NET is now version 3.0.0.8.

The following changes were made:

* Refactoring in retry policy classes.
* Adding user agent string to http request headers.
* Adding NuGet restore build step.
* Fixing scenario tests to use x509 cert from repository.
* Validating settings when updating channel and streaming end.

### New GitHub repository to host Media Services samples
Samples are located in [Azure Media Services samples GitHub repository](https://github.com/Azure/Azure-Media-Services-Samples).

## <a id="september_changes_14"></a>September 2014 Release
Media Services REST metadata is now version 2.7. For more information about the latest REST updates, see [Azure Media Services REST API Reference].

Media Services SDK for .NET is now version 3.0.0.7

### <a id="sept_14_breaking_changes"></a>Breaking Changes
* **Origin** was renamed to [StreamingEndpoint].
* A change in the default behavior when using the **Azure portal** to encode and then publish MP4 files.

Previously, when using the Azure Classic portal to publish a single-file MP4 video asset a SAS URL would be created (SAS URLs allow you to download the video from a blob storage). Currently, when you use the Azure Classic portal to encode and then publish a single-file MP4 video asset, the generated URL points to an Azure Media Services streaming endpoint.  This change does not affect MP4 videos that are directly uploaded to Media Services and published without being encoded by Azure Media Services.

Currently, you have the following two options to solve the problem.

* Enable streaming units and use dynamic packaging to stream the .mp4 asset as a smooth streaming presentation.
* Create a SAS url to download (or progressively play) the .mp4. For more information about how to create a SAS locator, see [Delivering Content].

### <a id="sept_14_GA_changes"></a>New features/scenarios that are part of GA release
* **Indexer Media Processor**. For more information, see [Indexing Media Files with Azure Media Indexer].
* The [StreamingEndpoint] entity now enables you to add custom domain (host) names.
  
    For a custom domain name to be used as the Media Services streaming endpoint name, you need to add custom host names to your streaming endpoint. Use the Media Services REST APIs or .NET SDK to add custom host names.
  
    The following considerations apply:
  
  * You must have the ownership of the custom domain name.
<<<<<<< HEAD
  * The ownership of the domain name must be validated by Azure Media Services. To validate the domain, create a CName that maps <MediaServicesAccountId>.<parent domain> to verify DNS.<mediaservices-dns-zone>. 
=======
  * The ownership of the domain name must be validated by Azure Media Services. To validate the domain, create a CName that maps <MediaServicesAccountId>.<parent domain> to verify dns.<mediaservices-dns-zone>. 
>>>>>>> c0e4cac3
  * You must create another CName  that maps the custom host name (for example,  sports.contoso.com) to your Media Services StreamingEndpont’s host name (for example,  amstest.streaming.mediaservices.windows.net).

    For more information, see the **CustomHostNames** property in the [StreamingEndpoint] article.

### <a id="sept_14_preview_changes"></a>New features/scenarios that are part of the public preview release
* Live Streaming Preview. For more information, see [Working with Azure Media Services Live Streaming].
* Key Delivery Service. For more information, see [Using AES-128 Dynamic Encryption and Key Delivery Service].
* AES Dynamic Encryption. For more information, see [Using AES-128 Dynamic Encryption and Key Delivery Service].
* PlayReady License Delivery Service. For more information, see [Using PlayReady Dynamic Encryption and License Delivery Service].
* PlayReady Dynamic Encryption. For more information, see [Using PlayReady Dynamic Encryption and License Delivery Service].
* Media Services PlayReady License Template. For more information, see [Media Services PlayReady License Template Overview].
* Streaming storage encrypted assets. For more information, see [Streaming Storage Encrypted Content].

## <a id="august_changes_14"></a>August 2014 Release
When you encode an asset, an output asset is produced upon completion of the encoding job. Until this release, Azure Media Services Encoder produced metadata about output assets. Starting with this release the encoder also produces metadata about input assets. For more information, see the [Input Metadata] and [Output Metadata] articles.

## <a id="july_changes_14"></a>July 2014 Release
The following bug fixes were made for the Azure Media Services Packager and Encryptor:

* Only audio plays back when transmuxing a live archive asset to HTTP Live Streaming – this has been fixed and now both audio and video are played.
* When packaging an asset to HTTP Live Streaming and AES 128-bit envelope encryption, the packaged streams do not play back on Android devices – this bug has been fixed and the packaged stream plays back on Android devices that support HTTP Live Streaming.

## <a id="may_changes_14"></a>May 2014 Release
### <a id="may_14_changes"></a>General Media Services Updates
You can now use [Dynamic Packaging] to stream HTTP Live Streaming (HLS) v3. To stream HLS v3, add the following format to the origin locator path: * .ism/manifest(format=m3u8-aapl-v3). For more information, see [Nick Drouin's Blog].

Dynamic Packaging now also supports delivering HLS (v3 and v4) encrypted with PlayReady based on Smooth Streaming statically encrypted with PlayReady. For information on how to encrypt Smooth Streaming with PlayReady, see [Protecting Smooth Stream with PlayReady].

### <a name="may_14_donnet_changes"></a>Media Services .NET SDK Updates
The following improvements are included in the Media Services .NET SDK 3.0.0.5 release:

* Better speed and resilience for uploading/downloading media assets.
* Improvements in retry logic and transient exception handling: 
  
  * Transient error detection and retry logic were improved for exceptions that are caused by querying, saving changes, uploading or downloading files. 
  * When getting Web Exceptions (for example, during an ACS token request), you notice that fatal errors are failing faster now.

For more information, see [Retry Logic in the Media Services SDK for .NET].

## <a id="april_changes_14"></a>April 2014 Encoder Release
### <a name="april_14_enocer_changes"></a>Media Services Encoder Updates
* Added support for ingesting AVI files authored using the Grass Valley EDIUS nonlinear editor, where the video is lightly compressed using Grass Valley HQ/HQX codec. For more information, see [Grass Valley Announces EDIUS 7 Streaming Through the Cloud].
* Added support for specifying the naming convention for the files produced by the Media Encoder. For more information, see [Controlling Media Service Encoder Output Filenames].
* Added support for video and/or audio overlays. For more information, see [Creating Overlays].
* Added support for stitching together multiple video segments. For more information, see [Stitching Video Segments].
* Fixed a bug related to transcoding of MP4s where the audio has been encoded with MPEG-1 Audio layer 3 (aka MP3).

## <a id="jan_feb_changes_14"></a>January/February 2014 Releases
### <a name="jan_fab_14_donnet_changes"></a>Azure Media Services .NET SDK 3.0.0.1, 3.0.0.2 and 3.0.0.3
The changes in 3.0.0.1 and 3.0.0.2 include:

* Fixed issues related to usage of LINQ queries with OrderBy statements.
* Split test solutions in [GitHub] into Unit-based tests and Scenario-based tests.

For more information about the changes, see: [Azure Media Services .NET SDK 3.0.0.1 and 3.0.0.2 releases].

The following changes were made in 3.0.0.3:

* Upgraded Azure storage dependencies to use version 3.0.3.0. 
* Fixed backward compatibility issue for 3.0.*.* releases. 

## <a id="december_changes_13"></a>December 2013 Release
### <a name="dec_13_donnet_changes"></a>Azure Media Services .NET SDK 3.0.0.0
> [!NOTE]
> 3.0.x.x releases are not backward compatible with 2.4.x.x releases.
> 
> 

The latest version of the Media Services SDK is now 3.0.0.0. You can download the latest package from NuGet or get the bits from [GitHub].

<<<<<<< HEAD
Starting with the Media Services SDK version 3.0.0.0, you can reuse the [Azure Active Directory Access Control Service (ACS)] tokens. For more information, see the “Reusing Access Control Service Tokens” section in the [Connecting to Media Services with the Media Services SDK for .NET] article.
=======
Starting with the Media Services SDK version 3.0.0.0, you can reuse the Azure Active Directory Access Control Service (ACS) tokens. 
>>>>>>> c0e4cac3

### <a name="dec_13_donnet_ext_changes"></a>Azure Media Services .NET SDK Extensions 2.0.0.0
The Azure Media Services .NET SDK Extensions is a set of extension methods and helper functions that simplify your code and make it easier to develop with Azure Media Services. You can get the latest bits from [Azure Media Services .NET SDK Extensions].

## <a id="november_changes_13"></a>November 2013 Release
### <a name="nov_13_donnet_changes"></a>Azure Media Services .NET SDK Changes
Starting with this version, the Media Services SDK for .NET handles transient fault errors that may occur when making calls to the Media Services REST API layer.

## <a id="august_changes_13"></a>August 2013 Release
### <a name="aug_13_powershell_changes"></a>Media Services PowerShell Cmdlets included in Azure SDK Tools
The following Media Services PowerShell cmdlets are now included in [azure-sdk-tools].

* Get-AzureMediaServices 
  
    For example, `Get-AzureMediaServicesAccount`.
* New-AzureMediaServicesAccount 
  
    For example, `New-AzureMediaServicesAccount -Name “MediaAccountName” -Location “Region” -StorageAccountName “StorageAccountName”`.
* New-AzureMediaServicesKey 
  
    For example, `New-AzureMediaServicesKey -Name “MediaAccountName” -KeyType Secondary -Force`.
* Remove-AzureMediaServicesAccount 
  
    For example, `Remove-AzureMediaServicesAccount -Name “MediaAccountName” -Force`.

## <a id="june_changes_13"></a>June 2013 Release
### <a name="june_13_general_changes"></a>Azure Media Services changes
The changes mentioned in this section are updates included in the June 2013 Media Services releases.

* Ability to link multiple storage accounts to a Media Service account. 
  
    StorageAccount
  
    Asset.StorageAccountName and Asset.StorageAccount
* Ability to update Job.Priority. 
* Notification-related entities and properties: 
  
    JobNotificationSubscription
  
    NotificationEndPoint
  
    Job
* Asset.Uri 
* Locator.Name 

### <a name="june_13_dotnet_changes"></a>Azure Media Services .NET SDK changes
The following changes are included in June 2013 Media Services SDK releases. The latest Media Services SDK is available on GitHub.

* Starting with the version 2.3.0.0, the Media Services SDK supports linking multiple storage accounts to a Media Services account. The following APIs support this feature:
  
    The IStorageAccount type.
  
    The Microsoft.WindowsAzure.MediaServices.Client.CloudMediaContext.StorageAccounts property.
  
    The StorageAccount property.
  
    The StorageAccountName property.
  
    For more information, see [Managing Media Services Assets across Multiple Storage Accounts].
* Notification-related APIs. Starting with the version 2.2.0.0 you have the ability to listen to Azure Queue storage notifications. For more information, see, [Handling Media Services Job Notifications].
  
    The Microsoft.WindowsAzure.MediaServices.Client.IJob.JobNotificationSubscriptions property.
  
    The Microsoft.WindowsAzure.MediaServices.Client.INotificationEndPoint type.
  
    The Microsoft.WindowsAzure.MediaServices.Client.IJobNotificationSubscription type.
  
    The Microsoft.WindowsAzure.MediaServices.Client.NotificationEndPointCollection type.
  
    The Microsoft.WindowsAzure.MediaServices.Client.NotificationEndPointType type.
  
    The Microsoft.WindowsAzure.MediaServices.Client.NotificationJobState type.
* Dependency on the Azure Storage Client SDK 2.0 (Microsoft.WindowsAzure.StorageClient.dll).
* Dependency on OData 5.5 (Microsoft.Data.OData.dll).

## <a id="december_changes_12"></a>December 2012 Release
### <a name="dec_12_dotnet_changes"></a>Azure Media Services .NET SDK changes
* Intellisense: Added missing Intellisense documentation for many types.
* Microsoft.Practices.TransientFaultHandling.Core: Fixed an issue where the SDK still had a dependency to an old version of this assembly. The SDK now references version 5.1.1209.1 of this assembly.

Fixes for issues found in the November 2012 SDK:

* IAsset.Locators.Count: This count is now correctly reported on new IAsset interfaces after all locators have been deleted.
* IAssetFile.ContentFileSize: This value is now properly set after an upload by IAssetFile.Upload( filepath).
* IAssetFile.ContentFileSize: This property can now be set when creating an asset file. It was previously read-only.
* IAssetFile.Upload( filepath): Fixed an issue where this synchronous upload method was throwing the following error when uploading multiple files to the asset. The error was "Server failed to authenticate the request. Make sure the value of Authorization header is formed correctly including the signature."
* IAssetFile.UploadAsync: Fixed an issue were no more than five files could be uploaded simultaneously.
* IAssetFile.UploadProgressChanged: This event is now provided by the SDK.
* IAssetFile.DownloadAsync( string, BlobTransferClient, ILocator, CancellationToken): This method overload is now provided.
* IAssetFile.DownloadAsync: Fixed an issue were no more than five files could be downloaded simultaneously.
* IAssetFile.Delete(): Fixed an issue where calling delete may throw an exception if no file was uploaded for the IAssetFile.
* Jobs: Fixed an issue were chaining an "MP4 to Smooth Streams task" with a "PlayReady Protection Task" using a job template would not create any tasks at all.
* EncryptionUtils.GetCertificateFromStore(): This method no longer throws a null reference exception due to a failure finding the certificate based on certificate configuration issues.

## <a id="november_changes_12"></a>November 2012 Release
The changes mentioned in this section were updates included in the November 2012 (version 2.0.0.0) SDK. These changes may require any code written for the June 2012 preview SDK release to be modified or rewritten.

* Assets
  
    IAsset.Create(assetName) is the ONLY asset creation function. IAsset.Create no longer uploads files as part of the method call. Use IAssetFile for uploading.
  
    The IAsset.Publish method and the AssetState.Publish enumeration value have been removed from the Services SDK. Any code that relies on this value must be rewritten.
* FileInfo
  
    This class has been removed and replaced by IAssetFile.
  
    IAssetFiles
  
    IAssetFile replaces FileInfo and has a different behavior. To use it, instantiate the IAssetFiles object, followed by a file upload either using the Media Services SDK or the Azure Storage SDK. The following IAssetFile.Upload overloads can be used:
  
  * IAssetFile.Upload(filePath): A synchronous method that blocks the thread and is recommended only when uploading a single file.
  * IAssetFile.UploadAsync(filePath, blobTransferClient, locator, cancellationToken): An asynchronous method. This is the preferred upload mechanism. 
    
    Known bug: using the cancellationToken will indeed cancel the upload; however, the cancellation state of the tasks can be any of a number of states. You must properly catch and handle exceptions.
* Locators
  
    The Origin-specific versions have been removed. The SAS-specific context.Locators.CreateSasLocator(asset, accessPolicy) will be marked deprecated, or removed by GA. See the Locators section under New Functionality for updated behavior.

## <a id="june_changes_12"></a>June 2012 Preview Release
The following functionality was new in the November release of the SDK.

* Deleting Entities
  
    IAsset, IAssetFile, ILocator, IAccessPolicy, IContentKey objects are now deleted at the object level, that is, IObject.Delete(), instead of requiring a delete in the Collection, that is cloudMediaContext.ObjCollection.Delete(objInstance).
* Locators
  
    Locators must now be created using the CreateLocator method and use the LocatorType.SAS or LocatorType.OnDemandOrigin enum values as an argument for the specific type of locator you want to create.
  
    New properties were added to Locators to make it easier to obtain usable URIs for your content. This redesign of Locators was meant to provide more flexibility for future third-party extensibility and increase ease-of-use for media client applications.
* Asynchronous Method Support
  
    Asynchronous support has been added to all methods.

## Media Services learning paths
[!INCLUDE [media-services-learning-paths-include](../../includes/media-services-learning-paths-include.md)]

## Provide feedback
[!INCLUDE [media-services-user-voice-include](../../includes/media-services-user-voice-include.md)]

<!-- Anchors. -->

<!-- Images. -->

<!--- URLs. --->
[Azure Media Services MSDN Forum]: http://social.msdn.microsoft.com/forums/azure/home?forum=MediaServices
[Azure Media Services REST API Reference]: https://docs.microsoft.com/rest/api/media/operations/azure-media-services-rest-api-reference
[Media Services Pricing Details]: http://azure.microsoft.com/pricing/details/media-services/
[Input Metadata]: http://msdn.microsoft.com/library/azure/dn783120.aspx
[Output Metadata]: http://msdn.microsoft.com/library/azure/dn783217.aspx
[Delivering Content]: http://msdn.microsoft.com/library/azure/hh973618.aspx
[Indexing Media Files with Azure Media Indexer]: http://msdn.microsoft.com/library/azure/dn783455.aspx
[StreamingEndpoint]: http://msdn.microsoft.com/library/azure/dn783468.aspx
[Working with Azure Media Services Live Streaming]: http://msdn.microsoft.com/library/azure/dn783466.aspx
[Using AES-128 Dynamic Encryption and Key Delivery Service]: http://msdn.microsoft.com/library/azure/dn783457.aspx
[Using PlayReady Dynamic Encryption and License Delivery Service]: http://msdn.microsoft.com/library/azure/dn783467.aspx
[Preview features]: http://azure.microsoft.com/services/preview/
[Media Services PlayReady License Template Overview]: http://msdn.microsoft.com/library/azure/dn783459.aspx
[Streaming Storage Encrypted Content]: http://msdn.microsoft.com/library/azure/dn783451.aspx
[Azure portal]: https://manage.windowsazure.com
[Dynamic Packaging]: http://msdn.microsoft.com/library/azure/jj889436.aspx
[Nick Drouin's Blog]: http://blog-ndrouin.azurewebsites.net/hls-v3-new-old-thing/
[Protecting Smooth Stream with PlayReady]: http://msdn.microsoft.com/library/azure/dn189154.aspx
[Retry Logic in the Media Services SDK for .NET]: http://msdn.microsoft.com/library/azure/dn745650.aspx
[Grass Valley Announces EDIUS 7 Streaming Through the Cloud]: http://www.streamingmedia.com/Producer/Articles/ReadArticle.aspx?ArticleID=96351&utm_source=dlvr.it&utm_medium=twitter
[Controlling Media Service Encoder Output Filenames]: http://msdn.microsoft.com/library/azure/dn303341.aspx
[Creating Overlays]: http://msdn.microsoft.com/library/azure/dn640496.aspx
[Stitching Video Segments]: http://msdn.microsoft.com/library/azure/dn640504.aspx
[Azure Media Services .NET SDK 3.0.0.1 and 3.0.0.2 releases]: http://www.gtrifonov.com/2014/02/07/windows-azure-media-services-.net-sdk-3.0.0.2-release/
[Azure Active Directory Access Control Service (ACS)]: http://msdn.microsoft.com/library/hh147631.aspx
[Connecting to Media Services with the Media Services SDK for .NET]: http://msdn.microsoft.com/library/azure/jj129571.aspx
[Azure Media Services .NET SDK Extensions]: https://github.com/Azure/azure-sdk-for-media-services-extensions/tree/dev
[azure-sdk-tools]: https://github.com/Azure/azure-sdk-tools
[GitHub]: https://github.com/Azure/azure-sdk-for-media-services
[Managing Media Services Assets across Multiple Storage Accounts]: http://msdn.microsoft.com/library/azure/dn271889.aspx
[Handling Media Services Job Notifications]: http://msdn.microsoft.com/library/azure/dn261241.aspx
<|MERGE_RESOLUTION|>--- conflicted
+++ resolved
@@ -93,11 +93,7 @@
 
 ## January 2017 Release
 
-<<<<<<< HEAD
-In Microsoft Azure Media Services (AMS), a **Streaming Endpoint** represents a streaming service that can deliver content directly to a client player application, or to a Content Delivery Network (CDN) for further distribution. Media Services also provides seamless Azure CDN integration. The outbound stream from a StreamingEndpoint service can be a live stream, a video on demand, or progressive download of your asset in your Media Services account. Each Azure Media Services account includes a default StreamingEndpoint. Additional StreamingEndpoints can be created under the account. There are two versions of StreamingEndpoints, 1.0 and 2.0. Starting with January 10th, 2017, any newly created AMS accounts will include version 2.0 **default** StreamingEndpoint. Additional streaming endpoints that you add to this account will also be version 2.0. This change will not impact the existing accounts; existing StreamingEndpoints is version 1.0 and can be upgraded to version 2.0. With this change there will be behavior, billing, and feature changes (for more information, see [this](media-services-streaming-endpoints-overview.md) article).
-=======
-In Microsoft Azure Media Services (AMS), a **Streaming Endpoint** represents a streaming service that can deliver content directly to a client player application, or to a Content Delivery Network (CDN) for further distribution. Media Services also provides seamless Azure CDN integration. The outbound stream from a StreamingEndpoint service can be a live stream, a video on demand, or progressive download of your asset in your Media Services account. Each Azure Media Services account includes a default StreamingEndpoint. Additional StreamingEndpoints can be created under the account. There are two versions of StreamingEndpoints, 1.0 and 2.0. Starting with January 10th 2017, any newly created AMS accounts will include version 2.0 **default** StreamingEndpoint. Additional streaming endpoints that you add to this account will also be version 2.0. This change will not impact the existing accounts; existing StreamingEndpoints will be version 1.0 and can be upgraded to version 2.0. With this change there will be behavior, billing and feature changes (for more information, see [this](media-services-streaming-endpoints-overview.md) article).
->>>>>>> c0e4cac3
+In Microsoft Azure Media Services (AMS), a **Streaming Endpoint** represents a streaming service that can deliver content directly to a client player application, or to a Content Delivery Network (CDN) for further distribution. Media Services also provides seamless Azure CDN integration. The outbound stream from a StreamingEndpoint service can be a live stream, a video on demand, or progressive download of your asset in your Media Services account. Each Azure Media Services account includes a default StreamingEndpoint. Additional StreamingEndpoints can be created under the account. There are two versions of StreamingEndpoints, 1.0 and 2.0. Starting with January 10, 2017, any newly created AMS accounts will include version 2.0 **default** StreamingEndpoint. Additional streaming endpoints that you add to this account will also be version 2.0. This change will not impact the existing accounts; existing StreamingEndpoints is version 1.0 and can be upgraded to version 2.0. With this change there will be behavior, billing, and feature changes (for more information, see [this](media-services-streaming-endpoints-overview.md) article).
 
 In addition, starting with the 2.15 version, Azure Media Services added the following properties to the Streaming Endpoint entity: **CdnProvider**, **CdnProfile**, **FreeTrialEndTime**, **StreamingEndpointVersion**. For detailed overview of these properties, see [this](https://docs.microsoft.com/rest/api/media/operations/streamingendpoint). 
 
@@ -169,11 +165,7 @@
 ## <a id="nov_changes_15"></a>November 2015 Release
 Azure Media Services now offers Google Widevine license delivery service in the cloud. For more information, see [this announcement blog](https://azure.microsoft.com/blog/announcing-google-widevine-license-delivery-services-public-preview-in-azure-media-services/). Also, see [this tutorial](media-services-protect-with-playready-widevine.md) and [GitHub repository](http://github.com/Azure-Samples/media-services-dotnet-dynamic-encryption-with-drm). 
 
-<<<<<<< HEAD
 Widevine license delivery services provided by Azure Media Sevices are in preview. For more information, see [this blog](https://azure.microsoft.com/blog/announcing-google-widevine-license-delivery-services-public-preview-in-azure-media-services/).
-=======
-Note that Widevine license delivery services provided by Azure Media Services is in preview. For more information see [this blog](https://azure.microsoft.com/blog/announcing-google-widevine-license-delivery-services-public-preview-in-azure-media-services/).
->>>>>>> c0e4cac3
 
 ## <a id="oct_changes_15"></a>October 2015 Release
 Azure Media Services (AMS) is now live in the following data centers: Brazil South,  India West, India South, and India Central. You can now use the Azure portal to [create Media Service accounts](media-services-portal-create-account.md) and perform various tasks described [here](https://azure.microsoft.com/documentation/services/media-services/). However, Live Encoding is not enabled in these data centers. Further, not all types of Encoding Reserved Units are available in these data centers.
@@ -227,11 +219,7 @@
 * support for OpenId Connect Discovery spec,
 * support for handling keys rollover on identity provider side. 
 
-<<<<<<< HEAD
 If you are using an identity provider that exposes OpenID Connect discovery document (as the following providers do: Azure Active Directory, Google, Salesforce), you can instruct Azure Media Services to obtain signing keys for validation of JWT token from OpenID connect discovery spec. 
-=======
-If you are using an identity provider which exposes OpenID Connect discovery document (as the following providers do: Azure Active Directory, Google, Salesforce), you can instruct Azure Media Services to obtain signing keys for validation of JWT token from OpenID connect discovery spec. 
->>>>>>> c0e4cac3
 
 For more information, see [Using Json Web Keys from OpenID Connect discovery spec to work with JWT token authentication in Azure Media Services](http://gtrifonov.com/2015/06/07/using-json-web-keys-from-openid-connect-discovery-spec-to-work-with-jwt-token-authentication-in-azure-media-services/).
 
@@ -349,11 +337,7 @@
     The following considerations apply:
   
   * You must have the ownership of the custom domain name.
-<<<<<<< HEAD
   * The ownership of the domain name must be validated by Azure Media Services. To validate the domain, create a CName that maps <MediaServicesAccountId>.<parent domain> to verify DNS.<mediaservices-dns-zone>. 
-=======
-  * The ownership of the domain name must be validated by Azure Media Services. To validate the domain, create a CName that maps <MediaServicesAccountId>.<parent domain> to verify dns.<mediaservices-dns-zone>. 
->>>>>>> c0e4cac3
   * You must create another CName  that maps the custom host name (for example,  sports.contoso.com) to your Media Services StreamingEndpont’s host name (for example,  amstest.streaming.mediaservices.windows.net).
 
     For more information, see the **CustomHostNames** property in the [StreamingEndpoint] article.
@@ -424,11 +408,7 @@
 
 The latest version of the Media Services SDK is now 3.0.0.0. You can download the latest package from NuGet or get the bits from [GitHub].
 
-<<<<<<< HEAD
 Starting with the Media Services SDK version 3.0.0.0, you can reuse the [Azure Active Directory Access Control Service (ACS)] tokens. For more information, see the “Reusing Access Control Service Tokens” section in the [Connecting to Media Services with the Media Services SDK for .NET] article.
-=======
-Starting with the Media Services SDK version 3.0.0.0, you can reuse the Azure Active Directory Access Control Service (ACS) tokens. 
->>>>>>> c0e4cac3
 
 ### <a name="dec_13_donnet_ext_changes"></a>Azure Media Services .NET SDK Extensions 2.0.0.0
 The Azure Media Services .NET SDK Extensions is a set of extension methods and helper functions that simplify your code and make it easier to develop with Azure Media Services. You can get the latest bits from [Azure Media Services .NET SDK Extensions].
