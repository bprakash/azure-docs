--- conflicted
+++ resolved
@@ -1,115 +1,104 @@
-<properties 
-	pageTitle="Configure Content Key Authorization Policy using Portal" 
-	description="Learn how to configure an authorization policy for a content key." 
-	services="media-services" 
-	documentationCenter="" 
-	authors="juliako" 
-	manager="dwrede" 
-	editor=""/>
-
-<tags 
-	ms.service="media-services" 
-	ms.workload="media" 
-	ms.tgt_pltfrm="na" 
-	ms.devlang="na" 
-	ms.topic="article" 
-<<<<<<< HEAD
-	ms.date="09/07/2015" 
-=======
-	ms.date="12/04/2015" 
->>>>>>> 08be3281
-	ms.author="juliako"/>
-
-
-
-#Configure Content Key Authorization Policy 
-[AZURE.INCLUDE [media-services-selector-content-key-auth-policy](../../includes/media-services-selector-content-key-auth-policy.md)]
-
-
-##Overview
-
-Microsoft Azure Media Services enables you to deliver your content encrypted with Advanced Encryption Standard (AES) (using 128-bit encryption keys) and PlayReady DRM. Media Services also provides a **Key\License Delivery Service** from which clients can obtain a key or license to play the encrypted content. 
-
-This topic shows how to use the **Azure Classic Portal** to configure the content key authorization policy. The key can later be used to dynamically encrypt your content. Note that currently you can encrypt the following streaming formats: HLS, MPEG DASH, and Smooth Streaming. You cannot encrypt HDS streaming format, or progressive downloads.
- 
-When a player requests a stream that is set to be dynamically encrypted, Media Services uses the configured key to dynamically encrypt your content using AES or PlayReady encryption. To decrypt the stream, the player will request the key from the key delivery service. To decide whether or not the user is authorized to get the key, the service evaluates the authorization policies that you specified for the key.
-
-
-If you plan to have multiple content keys or want to specify a **Key\License Delivery Service** URL other than the Media Services key delivery service, use Media Services .NET SDK or REST APIs.
-
-[Configure Content Key Authorization Policy using Media Services .NET SDK](media-services-dotnet-configure-content-key-auth-policy.md)
-
-[Configure Content Key Authorization Policy using Media Services REST API](media-services-rest-configure-content-key-auth-policy.md)
-
-###Some considerations apply:
-
-- To be able to use dynamic packaging and dynamic encryption, you must make sure to have at least one streaming reserved unit. For more information, see [How to Scale a Media Service](media-services-manage-origins.md#scale_streaming_endpoints). 
-- Your asset must contain a set of adaptive bitrate MP4s or adaptive bitrate Smooth Streaming files. For more information, see [Encode an asset](media-services-encode-asset.md).  
-- The Key Delivery service caches ContentKeyAuthorizationPolicy and its related objects (policy options and restrictions) for 15 minutes.  If you create a ContentKeyAuthorizationPolicy and specify to use a “Token” restriction, then test it, and then update the policy to “Open” restriction, it will take roughly 15 minutes before the policy switches to the “Open” version of the policy.
-
-
-##How to: configure the key authorization policy
-
-To configure the key authorization policy, select the **CONTENT PROTECTION** page.
-	
-Media Services supports multiple ways of authenticating users who make key requests. The content key authorization policy can have **open**, **token**, or **IP** authorization restrictions (**IP** can be configured with REST or .NET SDK). 
-
-###Open restriction
-
-The **open** restriction means the system will deliver the key to anyone who makes a key request. This restriction might be useful for testing purposes.
-
-![OpenPolicy][open_policy]
-
-###Token restriction
-
-To choose the token restricted policy, press the **TOKEN** button.
-
-The **token** restricted policy must be accompanied by a token issued by a **Secure Token Service** (STS). Media Services supports tokens in the **Simple Web Tokens** ([SWT](https://msdn.microsoft.com/library/gg185950.aspx#BKMK_2)) format and **JSON Web Token** (JWT) format. For information, see [JWT token authentication](http://www.gtrifonov.com/2015/01/03/jwt-token-authentication-in-azure-media-services-and-dynamic-encryption/).
-
-Media Services does not provide **Secure Token Services**. You can create a custom STS or leverage Microsoft Azure ACS to issue tokens. The STS must be configured to create a token signed with the specified key and issue claims that you specified in the token restriction configuration. The Media Services key delivery service will return the encryption key to the client if the token is valid and the claims in the token match those configured for the content key. For more information, see [Use Azure ACS to issue tokens](http://mingfeiy.com/acs-with-key-services).
-
-When configuring the **TOKEN** restricted policy, you must set values for **verification key**, **issuer** and **audience**. The primary verification key contains the key that the token was signed with, issuer is the secure token service that issues the token. The audience (sometimes called scope) describes the intent of the token or the resource the token authorizes access to. The Media Services key delivery service validates that these values in the token match the values in the template.  
-
-###PlayReady
-
-When protecting your content with **PlayReady**, one of the things you need to specify in your authorization policy is an XML string that defines the PlayReady license template. By default, the following policy is set:
-		
-	<PlayReadyLicenseResponseTemplate xmlns:i="http://www.w3.org/2001/XMLSchema-instance" xmlns="http://schemas.microsoft.com/Azure/MediaServices/KeyDelivery/PlayReadyTemplate/v1">
-	  <LicenseTemplates>
-	    <PlayReadyLicenseTemplate><AllowTestDevices>true</AllowTestDevices>
-	      <ContentKey i:type="ContentEncryptionKeyFromHeader" />
-	      <LicenseType>Nonpersistent</LicenseType>
-	      <PlayRight>
-	        <AllowPassingVideoContentToUnknownOutput>Allowed</AllowPassingVideoContentToUnknownOutput>
-	      </PlayRight>
-	    </PlayReadyLicenseTemplate>
-	  </LicenseTemplates>
-	</PlayReadyLicenseResponseTemplate>
-
-You can click the **import policy xml** button and provide a different XML which conforms to the  XML Schema defined [here](https://msdn.microsoft.com/library/azure/dn783459.aspx).
-
-
-##Media Services learning paths
-
-<<<<<<< HEAD
-You can view AMS learning paths here:
-
-- [AMS Live Streaming Workflow](http://azure.microsoft.com/documentation/learning-paths/media-services-streaming-live/)
-- [AMS on Demand Streaming Workflow](http://azure.microsoft.com/documentation/learning-paths/media-services-streaming-on-demand/)
-=======
-[AZURE.INCLUDE [media-services-learning-paths-include](../../includes/media-services-learning-paths-include.md)]
-
-##Provide feedback
-
-[AZURE.INCLUDE [media-services-user-voice-include](../../includes/media-services-user-voice-include.md)]
->>>>>>> 08be3281
-
-
-##Next Steps
-Now that you have configured content key's authorization policy, go to the [How to: Use the Azure Classic Portal to enable encryption](../media-services-manage-content#encrypt/) topic.
-
-
-[open_policy]: ./media/media-services-portal-configure-content-key-auth-policy/media-services-protect-content-with-open-restriction.png
-[token_policy]: ./media/media-services-key-authorization-policy/media-services-protect-content-with-token-restriction.png
-
+<properties 
+	pageTitle="Configure Content Key Authorization Policy using Portal" 
+	description="Learn how to configure an authorization policy for a content key." 
+	services="media-services" 
+	documentationCenter="" 
+	authors="juliako" 
+	manager="dwrede" 
+	editor=""/>
+
+<tags 
+	ms.service="media-services" 
+	ms.workload="media" 
+	ms.tgt_pltfrm="na" 
+	ms.devlang="na" 
+	ms.topic="article" 
+	ms.date="12/04/2015" 
+	ms.author="juliako"/>
+
+
+
+#Configure Content Key Authorization Policy 
+[AZURE.INCLUDE [media-services-selector-content-key-auth-policy](../../includes/media-services-selector-content-key-auth-policy.md)]
+
+
+##Overview
+
+Microsoft Azure Media Services enables you to deliver your content encrypted with Advanced Encryption Standard (AES) (using 128-bit encryption keys) and PlayReady DRM. Media Services also provides a **Key\License Delivery Service** from which clients can obtain a key or license to play the encrypted content. 
+
+This topic shows how to use the **Azure Classic Portal** to configure the content key authorization policy. The key can later be used to dynamically encrypt your content. Note that currently you can encrypt the following streaming formats: HLS, MPEG DASH, and Smooth Streaming. You cannot encrypt HDS streaming format, or progressive downloads.
+ 
+When a player requests a stream that is set to be dynamically encrypted, Media Services uses the configured key to dynamically encrypt your content using AES or PlayReady encryption. To decrypt the stream, the player will request the key from the key delivery service. To decide whether or not the user is authorized to get the key, the service evaluates the authorization policies that you specified for the key.
+
+
+If you plan to have multiple content keys or want to specify a **Key\License Delivery Service** URL other than the Media Services key delivery service, use Media Services .NET SDK or REST APIs.
+
+[Configure Content Key Authorization Policy using Media Services .NET SDK](media-services-dotnet-configure-content-key-auth-policy.md)
+
+[Configure Content Key Authorization Policy using Media Services REST API](media-services-rest-configure-content-key-auth-policy.md)
+
+###Some considerations apply:
+
+- To be able to use dynamic packaging and dynamic encryption, you must make sure to have at least one streaming reserved unit. For more information, see [How to Scale a Media Service](media-services-manage-origins.md#scale_streaming_endpoints). 
+- Your asset must contain a set of adaptive bitrate MP4s or adaptive bitrate Smooth Streaming files. For more information, see [Encode an asset](media-services-encode-asset.md).  
+- The Key Delivery service caches ContentKeyAuthorizationPolicy and its related objects (policy options and restrictions) for 15 minutes.  If you create a ContentKeyAuthorizationPolicy and specify to use a “Token” restriction, then test it, and then update the policy to “Open” restriction, it will take roughly 15 minutes before the policy switches to the “Open” version of the policy.
+
+
+##How to: configure the key authorization policy
+
+To configure the key authorization policy, select the **CONTENT PROTECTION** page.
+	
+Media Services supports multiple ways of authenticating users who make key requests. The content key authorization policy can have **open**, **token**, or **IP** authorization restrictions (**IP** can be configured with REST or .NET SDK). 
+
+###Open restriction
+
+The **open** restriction means the system will deliver the key to anyone who makes a key request. This restriction might be useful for testing purposes.
+
+![OpenPolicy][open_policy]
+
+###Token restriction
+
+To choose the token restricted policy, press the **TOKEN** button.
+
+The **token** restricted policy must be accompanied by a token issued by a **Secure Token Service** (STS). Media Services supports tokens in the **Simple Web Tokens** ([SWT](https://msdn.microsoft.com/library/gg185950.aspx#BKMK_2)) format and **JSON Web Token** (JWT) format. For information, see [JWT token authentication](http://www.gtrifonov.com/2015/01/03/jwt-token-authentication-in-azure-media-services-and-dynamic-encryption/).
+
+Media Services does not provide **Secure Token Services**. You can create a custom STS or leverage Microsoft Azure ACS to issue tokens. The STS must be configured to create a token signed with the specified key and issue claims that you specified in the token restriction configuration. The Media Services key delivery service will return the encryption key to the client if the token is valid and the claims in the token match those configured for the content key. For more information, see [Use Azure ACS to issue tokens](http://mingfeiy.com/acs-with-key-services).
+
+When configuring the **TOKEN** restricted policy, you must set values for **verification key**, **issuer** and **audience**. The primary verification key contains the key that the token was signed with, issuer is the secure token service that issues the token. The audience (sometimes called scope) describes the intent of the token or the resource the token authorizes access to. The Media Services key delivery service validates that these values in the token match the values in the template.  
+
+###PlayReady
+
+When protecting your content with **PlayReady**, one of the things you need to specify in your authorization policy is an XML string that defines the PlayReady license template. By default, the following policy is set:
+		
+	<PlayReadyLicenseResponseTemplate xmlns:i="http://www.w3.org/2001/XMLSchema-instance" xmlns="http://schemas.microsoft.com/Azure/MediaServices/KeyDelivery/PlayReadyTemplate/v1">
+	  <LicenseTemplates>
+	    <PlayReadyLicenseTemplate><AllowTestDevices>true</AllowTestDevices>
+	      <ContentKey i:type="ContentEncryptionKeyFromHeader" />
+	      <LicenseType>Nonpersistent</LicenseType>
+	      <PlayRight>
+	        <AllowPassingVideoContentToUnknownOutput>Allowed</AllowPassingVideoContentToUnknownOutput>
+	      </PlayRight>
+	    </PlayReadyLicenseTemplate>
+	  </LicenseTemplates>
+	</PlayReadyLicenseResponseTemplate>
+
+You can click the **import policy xml** button and provide a different XML which conforms to the  XML Schema defined [here](https://msdn.microsoft.com/library/azure/dn783459.aspx).
+
+
+##Media Services learning paths
+
+[AZURE.INCLUDE [media-services-learning-paths-include](../../includes/media-services-learning-paths-include.md)]
+
+##Provide feedback
+
+[AZURE.INCLUDE [media-services-user-voice-include](../../includes/media-services-user-voice-include.md)]
+
+
+##Next Steps
+Now that you have configured content key's authorization policy, go to the [How to: Use the Azure Classic Portal to enable encryption](../media-services-manage-content#encrypt/) topic.
+
+
+[open_policy]: ./media/media-services-portal-configure-content-key-auth-policy/media-services-protect-content-with-open-restriction.png
+[token_policy]: ./media/media-services-key-authorization-policy/media-services-protect-content-with-token-restriction.png
+
  