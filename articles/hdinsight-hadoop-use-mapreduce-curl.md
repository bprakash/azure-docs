<properties
   pageTitle="Use MapReduce and Curl with Hadoop in HDInsight | Microsoft Azure"
   description="Learn how to remotely run MapReduce jobs with Hadoop on HDInsight using Curl."
   services="hdinsight"
   documentationCenter=""
   authors="Blackmist"
   manager="paulettm"
   editor="cgronlun"/>

<tags
   ms.service="hdinsight"
   ms.devlang="na"
   ms.topic="article"
   ms.tgt_pltfrm="na"
   ms.workload="big-data"
   ms.date="03/03/2015"
   ms.author="larryfr"/>

#Run MapReduce jobs with Hadoop on HDInsight using Curl

[AZURE.INCLUDE [mapreduce-selector](../includes/hdinsight-selector-use-mapreduce.md)]

In this document, you will learn how to use Curl to run MapReduce jobs on a Hadoop on HDInsight cluster.

Curl is used to demonstrate how you can interact with HDInsight by using raw HTTP requests to run MapReduce jobs. This works by using the WebHCat REST API (formerly known as Templeton) provided by your HDInsight cluster.

> [AZURE.NOTE] If you are already familiar with using Linux-based Hadoop servers, but you are new to HDInsight, see [What you need to know about Linux-based Hadoop on HDInsight](hdinsight-hadoop-linux-information.md).

##<a id="prereq"></a>Prerequisites

To complete the steps in this article, you will need the following:

* A Hadoop on HDInsight cluster (Linux or Windows-based)

* <a href="http://curl.haxx.se/" target="_blank">Curl</a>

* <a href="http://stedolan.github.io/jq/" target="_blank">jq</a>

##<a id="curl"></a>Run MapReduce jobs using Curl

> [AZURE.NOTE] When you use Curl or any other REST communication with WebHCat, you must authenticate the requests by providing the HDInsight cluster administrator user name and password. You must also use the cluster name as part of the URI that is used to send the requests to the server.
>
> For the commands in this section, replace **USERNAME** with the user to authenticate to the cluster, and **PASSWORD** with the password for the user account. Replace **CLUSTERNAME** with the name of your cluster.
>
> The REST API is secured by using <a href="http://en.wikipedia.org/wiki/Basic_access_authentication" target="_blank">basic access authentication</a>. You should always make requests by using HTTPS to ensure that your credentials are securely sent to the server.

1. From a command-line, use the following command to verify that you can connect to your HDInsight cluster:

        curl -u USERNAME:PASSWORD -G https://CLUSTERNAME.azurehdinsight.net/templeton/v1/status

    You should receive a response similar to the following:

        {"status":"ok","version":"v1"}

    The parameters used in this command are as follows:

    * **-u**: Indicates the user name and password used to authenticate the request
    * **-G**: Indicates that this is a GET request

    The beginning of the URI, **https://CLUSTERNAME.azurehdinsight.net/templeton/v1**, is the same for all requests.

2. To submit a MapReduce job, use the following command:

		curl -u USERNAME:PASSWORD -d user.name=USERNAME -d jar=wasb:///example/jars/hadoop-mapreduce-examples.jar -d class=wordcount -d arg=wasb:///example/data/gutenberg/davinci.txt -d arg=wasb:///example/data/CurlOut https://CLUSTERNAME.azurehdinsight.net/templeton/v1/mapreduce/jar

    The end of the URI (/mapreduce/jar) tells WebHCat that this request will start a MapReduce job from a class in a jar file. The parameters used in this command are as follows:

	* **-d**: `-G` is not used, so the request defaults to the POST method. `-d` specifies the data values that are sent with the request.

        * **user.name**: The user who is running the command
        * **jar**: The location of the jar file that contains class to be ran
        * **class**: The class that contains the MapReduce logic
        * **arg**: The arguments to be passed to the MapReduce job; in this case, the input text file and the directory that are used for the output

    This command should return a job ID that can be used to check the status of the job:

        {"id":"job_1415651640909_0026"}

3. To check the status of the job, use the following command. Replace the **JOBID** with the value returned in the previous step. For example, if the return value was `{"id":"job_1415651640909_0026"}`, then the JOBID would be `job_1415651640909_0026`.

        curl -G -u USERNAME:PASSWORD -d user.name=USERNAME https://CLUSTERNAME.azurehdinsight.net/templeton/v1/jobs/JOBID | jq .status.state

	If the job is complete, the state will be "SUCCEEDED".

    > [AZURE.NOTE] This Curl request returns a JSON document with information about the job; jq is used to retrieve only the state value.

4. When the state of the job has changed to **SUCCEEDED**, you can retrieve the results of the job from Azure Blob storage. The `statusdir` parameter that is passed with the query contains the location of the output file; in this case, **wasb:///example/curl**. This address stores the output of the job in the **example/curl** directory in the default storage container used by your HDInsight cluster.

<<<<<<< HEAD
You can list and download these files by using the <a href="../xplat-cli/" target="_blank">Azure Cross-Platform Command-Line Interface (xplat-cli)</a>. For example, to list files in the **example/curl**, use the following command:
=======
You can list and download these files by using the [Azure CLI for Mac, Linux and Windows](xplat-cli.md). For example, to list files in the **example/curl**, use the following command:
>>>>>>> 8e917651

	azure storage blob list <container-name> example/curl

To download a file, use the following:

	azure storage blob download <container-name> <blob-name> <destination-file>

> [AZURE.NOTE] You must specify the storage account name that contains the blob by using the `-a` and `-k` parameters, or set the **AZURE\_STORAGE\_ACCOUNT** and **AZURE\_STORAGE\_ACCESS\_KEY** environment variables. See [how to upload data to HDInsight](hdinsight-upload-data.md) for more information.

##<a id="summary"></a>Summary

As demonstrated in this document, you can use raw HTTP request to run, monitor, and view the results of Hive jobs in your HDInsight cluster.

For more information about the REST interface that is used in this article, see the [WebHCat Reference](https://cwiki.apache.org/confluence/display/Hive/WebHCat+Reference).

##<a id="nextsteps"></a>Next steps

For general information about MapReduce jobs in HDInsight:

* [Use MapReduce with Hadoop on HDInsight](hdinsight-use-mapreduce.md)

For information about other ways you can work with Hadoop on HDInsight:

* [Use Hive with Hadoop on HDInsight](hdinsight-use-hive.md)

* [Use Pig with Hadoop on HDInsight](hdinsight-use-pig.md)<|MERGE_RESOLUTION|>--- conflicted
+++ resolved
@@ -86,11 +86,7 @@
 
 4. When the state of the job has changed to **SUCCEEDED**, you can retrieve the results of the job from Azure Blob storage. The `statusdir` parameter that is passed with the query contains the location of the output file; in this case, **wasb:///example/curl**. This address stores the output of the job in the **example/curl** directory in the default storage container used by your HDInsight cluster.
 
-<<<<<<< HEAD
-You can list and download these files by using the <a href="../xplat-cli/" target="_blank">Azure Cross-Platform Command-Line Interface (xplat-cli)</a>. For example, to list files in the **example/curl**, use the following command:
-=======
 You can list and download these files by using the [Azure CLI for Mac, Linux and Windows](xplat-cli.md). For example, to list files in the **example/curl**, use the following command:
->>>>>>> 8e917651
 
 	azure storage blob list <container-name> example/curl
 
