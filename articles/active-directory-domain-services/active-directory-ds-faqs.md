--- conflicted
+++ resolved
@@ -13,11 +13,7 @@
 	ms.tgt_pltfrm="na"
 	ms.devlang="na"
 	ms.topic="article"
-<<<<<<< HEAD
-	ms.date="03/31/2016"
-=======
 	ms.date="07/06/2016"
->>>>>>> c186bb0b
 	ms.author="maheshu"/>
 
 # Azure Active Directory Domain Services preview: FAQs
