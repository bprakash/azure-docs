<properties
	pageTitle="Azure AD Domain Services: Create or select a virtual network | Microsoft Azure"
	description="Getting started with Azure Active Directory Domain Services (Preview)"
	services="active-directory-ds"
	documentationCenter=""
	authors="mahesh-unnikrishnan"
	manager="stevenpo"
	editor="curtand"/>

<tags
	ms.service="active-directory-ds"
	ms.workload="identity"
	ms.tgt_pltfrm="na"
	ms.devlang="na"
	ms.topic="get-started-article"
	ms.date="07/06/2016"
	ms.author="maheshu"/>

# Azure AD Domain Services *(Preview)* - Create or select a virtual network

## Guidelines to select an Azure virtual network
When selecting a virtual network to use with Azure AD Domain Services, keep the following guidelines in mind:

- Ensure you select a virtual network in a region that is supported by Azure AD Domain Services. See the [Azure services by region](https://azure.microsoft.com/regions/#services/) page to know the Azure regions in which Azure AD Domain Services are available.
<<<<<<< HEAD
- If you plan to use an existing virtual network, ensure that it is a regional virtual network. Virtual networks that use the legacy affinity groups mechanism cannot be used with Azure AD Domain Services. You will need to [migrate legacy virtual networks to regional virtual networks](../virtual-network/virtual-networks-migrate-to-regional-vnet.md).
=======

- If you plan to use an existing virtual network, ensure that it is a regional virtual network. Virtual networks that use the legacy affinity groups mechanism cannot be used with Azure AD Domain Services. You will need to [migrate legacy virtual networks to regional virtual networks](../virtual-network/virtual-networks-migrate-to-regional-vnet.md).

>>>>>>> c186bb0b
- If you plan to use an existing virtual network, ensure that there are no custom DNS servers configured for the virtual network. Azure AD Domain Services does not support custom/bring-your-own DNS servers.

- If you plan to use an existing virtual network, ensure that you do not have an existing domain with the same domain name available on that virtual network. For instance, assume you have a domain called 'contoso.com' already available on the selected virtual network. Subsequently, you try to enable an Azure AD Domain Services managed domain with the same domain name (i.e. 'contoso.com') on that virtual network. You will encounter a failure when trying to enable Azure AD Domain Services. This is due to name conflicts for the domain name on that virtual network. In this situation, you must use a different name to set up your Azure AD Domain Services managed domain. Alternately, you can de-provision the existing domain and then proceed to enable Azure AD Domain Services.

- Select the virtual network that currently hosts/will host virtual machines that need access to Azure AD Domain Services. You will not be able to move Domain Services to a different virtual network after you have enabled the service.

- Azure AD Domain Services are not supported with virtual networks created using the Azure Resource Manager. You can [connect a classic virtual network to an ARM-based virtual network](../vpn-gateway/virtual-networks-configure-vnet-to-vnet-connection.md), in order to use Azure AD Domain Services in a virtual network created using Azure Resource Manager.


## Task 2: Create an Azure virtual network
The next configuration task is to create an Azure virtual network in which you would like to enable Azure AD Domain Services. If you already have an existing virtual network you’d prefer to use, you can skip this step.

> [AZURE.NOTE] Ensure that the Azure virtual network you create or choose to use with Azure AD Domain Services belongs to an Azure region that is supported by Azure AD Domain Services. See the [Azure services by region](https://azure.microsoft.com/regions/#services/) page to know the Azure regions in which Azure AD Domain Services are available.

You will need to note down the name of the virtual network so you select the right virtual network when enabling Azure AD Domain Services in a subsequent configuration step.

Perform the following configuration steps in order to create an Azure virtual network in which you’d like to enable Azure AD Domain Services.

1. Navigate to the **Azure classic portal** ([https://manage.windowsazure.com](https://manage.windowsazure.com)).

2. Select the **Networks** node on the left pane.

3. Click **NEW** on the task pane at the bottom of the page.

    ![Virtual networks node](./media/active-directory-domain-services-getting-started/virtual-networks.png)

4. In the **Network Services** node, select **Virtual Network**.

5. Click on **Quick Create** in order to create a virtual network.

    ![Virtual network - quick create](./media/active-directory-domain-services-getting-started/virtual-network-quickcreate.png)

6. Specify a **Name** for your virtual network. You may also choose to configure the **Address space** or **Maximum VM count** for this network. You can leave the DNS server setting set to 'None' for now. This setting will be updated after your enable Azure AD Domain Services.

7. Ensure that you select a supported Azure region in the **Location** dropdown. See the [Azure services by region](https://azure.microsoft.com/regions/#services/) page to know the Azure regions in which Azure AD Domain Services are available. This is an important step. If you select a virtual network in an Azure region that is not supported by Azure AD Domain Services, you will not be able to enable the service in that virtual network.

8. Click the **Create a Virtual Network** button to create your virtual network.

    ![Create a virtual network for Azure AD Domain Services.](./media/active-directory-domain-services-getting-started/create-vnet.png)

<br>

## Task 3 - Enable Azure AD Domain Services
The next configuration task is to [enable Azure AD Domain Services](active-directory-ds-getting-started-enableaadds.md).<|MERGE_RESOLUTION|>--- conflicted
+++ resolved
@@ -22,13 +22,9 @@
 When selecting a virtual network to use with Azure AD Domain Services, keep the following guidelines in mind:
 
 - Ensure you select a virtual network in a region that is supported by Azure AD Domain Services. See the [Azure services by region](https://azure.microsoft.com/regions/#services/) page to know the Azure regions in which Azure AD Domain Services are available.
-<<<<<<< HEAD
-- If you plan to use an existing virtual network, ensure that it is a regional virtual network. Virtual networks that use the legacy affinity groups mechanism cannot be used with Azure AD Domain Services. You will need to [migrate legacy virtual networks to regional virtual networks](../virtual-network/virtual-networks-migrate-to-regional-vnet.md).
-=======
 
 - If you plan to use an existing virtual network, ensure that it is a regional virtual network. Virtual networks that use the legacy affinity groups mechanism cannot be used with Azure AD Domain Services. You will need to [migrate legacy virtual networks to regional virtual networks](../virtual-network/virtual-networks-migrate-to-regional-vnet.md).
 
->>>>>>> c186bb0b
 - If you plan to use an existing virtual network, ensure that there are no custom DNS servers configured for the virtual network. Azure AD Domain Services does not support custom/bring-your-own DNS servers.
 
 - If you plan to use an existing virtual network, ensure that you do not have an existing domain with the same domain name available on that virtual network. For instance, assume you have a domain called 'contoso.com' already available on the selected virtual network. Subsequently, you try to enable an Azure AD Domain Services managed domain with the same domain name (i.e. 'contoso.com') on that virtual network. You will encounter a failure when trying to enable Azure AD Domain Services. This is due to name conflicts for the domain name on that virtual network. In this situation, you must use a different name to set up your Azure AD Domain Services managed domain. Alternately, you can de-provision the existing domain and then proceed to enable Azure AD Domain Services.
