---
title: 'Azure Active Directory Domain Services: Update DNS settings for the Azure virtual network | Microsoft Docs'
description: Getting started with Azure Active Directory Domain Services
services: active-directory-ds
documentationcenter: ''
author: mahesh-unnikrishnan
manager: stevenpo
editor: curtand

ms.assetid: d4f3e82c-6807-4690-b298-4eabad2b7927
ms.service: active-directory-ds
ms.workload: identity
ms.tgt_pltfrm: na
ms.devlang: na
ms.topic: get-started-article
ms.date: 03/06/2017
ms.author: maheshu

---
# Update DNS settings for the Azure virtual network
## Task 4: Update DNS settings for the Azure virtual network
In the preceding configuration tasks, you have successfully enabled Azure Active Directory Domain Services for your directory. The next task is to ensure that computers within the virtual network can connect and consume these services. In this article, you update the DNS server settings for your virtual network to point to the two IP addresses where Azure Active Directory Domain Services is available on the virtual network.

> [!NOTE]
> After you've enabled Azure Active Directory Domain Services for the directory, note the IP addresses for Azure Active Directory Domain Services that are displayed on the **Configure** tab of your directory.
>
>

To update the DNS server setting for the virtual network in which you have enabled Azure Active Directory Domain Services, do the following:

1. Go to the [Azure classic portal](https://manage.windowsazure.com).
2. In the left pane, select **Networks**.  
    The **Networks** window opens.

    ![Virtual networks window](./media/active-directory-domain-services-getting-started/virtual-network-select.png)
3. On the **Virtual Networks** tab, select the virtual network in which you enabled Azure Active Directory Domain Services to view its properties.
4. Click the **Configure** tab.

    ![Virtual networks window](./media/active-directory-domain-services-getting-started/virtual-network-configure-tab.png)
5. In the **DNS servers** section, enter both of the IP addresses that were displayed in the **Domain Services** section on the **Configure** tab of your directory.
6. To save the DNS server settings for this virtual network, in the task pane at the bottom of the window, click **Save**.

   ![Update the DNS server settings for the virtual network](./media/active-directory-domain-services-getting-started/update-dns.png)

> [!NOTE]
<<<<<<< HEAD
> Virtual machines in the network will only get the new DNS settings on a restart. If you need them to get the updated DNS settings right away, trigger a restart either by the portal, PowerShell, or the CLI.
=======
> After you update the DNS server settings for the virtual network, it might take a while for the virtual machines on the network to get the updated DNS configuration. If a virtual machine is unable to connect to the domain, you can flush the DNS cache ('ipconfig /flushdns') on the virtual machine. This command forces a refresh of the DNS settings on the virtual machine.
>>>>>>> 9a409eec
>
>

## Next steps
Task 5: [Enable password synchronization to Azure Active Directory Domain Services](active-directory-ds-getting-started-password-sync.md)<|MERGE_RESOLUTION|>--- conflicted
+++ resolved
@@ -43,11 +43,7 @@
    ![Update the DNS server settings for the virtual network](./media/active-directory-domain-services-getting-started/update-dns.png)
 
 > [!NOTE]
-<<<<<<< HEAD
 > Virtual machines in the network will only get the new DNS settings on a restart. If you need them to get the updated DNS settings right away, trigger a restart either by the portal, PowerShell, or the CLI.
-=======
-> After you update the DNS server settings for the virtual network, it might take a while for the virtual machines on the network to get the updated DNS configuration. If a virtual machine is unable to connect to the domain, you can flush the DNS cache ('ipconfig /flushdns') on the virtual machine. This command forces a refresh of the DNS settings on the virtual machine.
->>>>>>> 9a409eec
 >
 >
 
