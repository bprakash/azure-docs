<<<<<<< HEAD
<properties linkid="develop-nodejs-tutorials-web-site-with-mongodb-mongolab" urlDisplayName="Website with MongoDB" pageTitle="Node.js website with MongoDB on MongoLab - Azure" metaKeywords="" description="Learn how to create a Node.js Azure Website that connects to a MongoDB instance hosted on MongoLab." metaCanonical="" services="web-sites,virtual-machines" documentationCenter="nodejs" title="Create a Node.js Application on Azure with MongoDB using the MongoLab Add-On" authors="eric@mongolab.com" solutions="" manager="" editor="" />

<tags ms.service="web-sites" ms.workload="web" ms.tgt_pltfrm="na" ms.devlang="nodejs" ms.topic="article" ms.date="01/01/1900" ms.author="eric@mongolab.com" />
=======
<properties linkid="develop-nodejs-tutorials-web-site-with-mongodb-mongolab" urlDisplayName="Website with MongoDB" pageTitle="Node.js website with MongoDB on MongoLab - Azure" metaKeywords="" description="Learn how to create a Node.js Azure Website that connects to a MongoDB instance hosted on MongoLab." metaCanonical="" services="web-sites,virtual-machines" documentationCenter="nodejs" title="Create a Node.js Application on Azure with MongoDB using the MongoLab Add-On" authors="Eric Sedor" solutions="" manager="" editor="" />

<tags ms.service="web-sites" ms.workload="web" ms.tgt_pltfrm="na" ms.devlang="nodejs" ms.topic="article" ms.date="09/17/2014" ms.author="larryfr" />
>>>>>>> 08dccb6f





# Create a Node.js Application on Azure with MongoDB using the MongoLab Add-On

<p><em>By Eric Sedor, MongoLab</em></p>

Greetings, adventurers! Welcome to MongoDB-as-a-Service. In this tutorial you will:

1. [Provision the database][provision] - The Azure Store [MongoLab](http://mongolab.com) add-on will provide you with a MongoDB database hosted in the Azure cloud and managed by MongoLab's cloud database platform.
1. [Create the app][create] - It'll be a simple Node.js app for maintaining a list of tasks.
1. [Deploy the app][deploy] - By tying a few configuration hooks together, we'll make pushing our code a breeze.
1. [Manage the database][manage] - Finally, we'll show you MongoLab's web-based database management portal where you can search, visualize, and modify data with ease.

At any time throughout this tutorial, feel free to kick off an email to [support@mongolab.com](mailto:support@mongolab.com) if you have any questions.

Before continuing, ensure that you have the following installed:

* [Node.js] version 0.8.14+

* [Git]

[WACOM.INCLUDE [create-account-and-websites-note](../includes/create-account-and-websites-note.md)]

## Quick start
If you have some familiarity with the Azure Store, use this section to get a quick start. Otherwise, continue to [Provision the Database][provision] below.
 
1. Open the Azure Store.  
![Store][button-store]
1. Click the MongoLab Add-On.  
![MongoLab][entry-mongolab]
1. Click your MongoLab Add-On in the Add-Ons list, and click **Connection Info**.  
![ConnectionInfoButton][button-connectioninfo]  
1. Copy the MONGOLAB_URI to your clipboard.  
![ConnectionInfoScreen][screen-connectioninfo]  
**This URI contains your database user name and password.  Treat it as sensitive information and do not share it.**
1. Add the value to the Connection Strings list in the Configuration menu of your Azure Web application:  
![WebSiteConnectionStrings][focus-website-connectinfo]
1. For **Name**, enter MONGOLAB\_URI.
1. For **Value**, paste the connection string we obtained in the previous section.
1. Select **Custom** in the Type drop-down (instead of the default **SQLAzure**).
1. Run `npm install mongoose` to obtain M		ongoose, a MongoDB node driver.
1. Set up a hook in your code to obtain your MongoLab connection URI from an environment variable and connect:

        var mongoose = require('mongoose');  
 		...
 		var connectionString = process.env.CUSTOMCONNSTR_MONGOLAB_URI
 		...
 		mongoose.connect(connectionString);

Note: Azure adds the **CUSTOMCONNSTR\_** prefix to the originally-declared connection string, which is why the code references **CUSTOMCONNSTR\_MONGOLAB\_URI.** instead of **MONGOLAB\_URI**.

Now, on to the full tutorial...

<h2><a name="provision"></a>Provision the database</h2>

[WACOM.INCLUDE [howto-provision-mongolab](../includes/howto-provision-mongolab.md)]

<h2><a name="create"></a>Create the app</h2>

In this section you will set up your development environment and lay the code for a basic task list web application using Node.js, Express, and MongoDB. [Express] provides a View Controller framework for node, while [Mongoose] is a driver for communicating with MongoDB in node.

### Setup

#### Generate scaffolding and install modules

1. At the command-line, create and navigate to the **tasklist** directory. This will be your project directory.
2. Enter the following command to install express.

		npm install express -g
 
	`-g` indicates global mode, which we use to make the <strong>express</strong> module available without specifying a directory path. If you receive <strong>Error: EPERM, chmod '/usr/local/bin/express'</strong>, use <strong>sudo</strong> to run npm at a higher privilege level.

    The output of this command should appear similar to the following:

		express@3.3.4 C:\Users\larryfr\AppData\Roaming\npm\node_modules\express
		├── methods@0.0.1
		├── fresh@0.1.0
		├── cookie-signature@1.0.1
		├── range-parser@0.0.4
		├── buffer-crc32@0.2.1
		├── cookie@0.1.0
		├── debug@0.7.2
		├── mkdirp@0.3.5
		├── commander@1.2.0 (keypress@0.1.0)
		├── send@0.1.3 (mime@1.2.9)
		└── connect@2.8.4 (uid2@0.0.2, pause@0.0.1, qs@0.6.5, bytes@0.2.0, formidable@1.0.14)
 
3. To create the scaffolding which will be used for this application, use the **express** command:

    express

	The output of this command should appear similar to the following:

		create : .
   		create : ./package.json
   		create : ./app.js
   		create : ./public
   		create : ./public/javascripts
   		create : ./public/images
   		create : ./public/stylesheets
   		create : ./public/stylesheets/style.css
   		create : ./routes
   		create : ./routes/index.js
   		create : ./views
   		create : ./views/layout.jade
   		create : ./views/index.jade
		
   		dont forget to install dependencies:
   		$ cd . && npm install

	After this command completes, you should have several new directories and files in the **tasklist** directory.
	
4. Enter the following to install the modules described in the **package.json** file:

        npm install

    The output of this command should appear similar to the following:

		express@3.3.4 node_modules\express
		├── methods@0.0.1
		├── fresh@0.1.0
		├── range-parser@0.0.4
		├── cookie-signature@1.0.1
		├── buffer-crc32@0.2.1
		├── cookie@0.1.0
		├── debug@0.7.2
		├── mkdirp@0.3.5
		├── commander@1.2.0 (keypress@0.1.0)
		├── send@0.1.3 (mime@1.2.9)
		└── connect@2.8.4 (uid2@0.0.2, pause@0.0.1, qs@0.6.5, bytes@0.2.0, formidable@1.0.14)

		jade@0.33.0 node_modules\jade
		├── character-parser@1.0.2
		├── mkdirp@0.3.5
		├── commander@1.2.0 (keypress@0.1.0)
		├── with@1.1.0 (uglify-js@2.3.6)
		├── constantinople@1.0.1 (uglify-js@2.3.6)
		├── transformers@2.0.1 (promise@2.0.0, css@1.0.8, uglify-js@2.2.5)
		└── monocle@0.1.48 (readdirp@0.2.5)

	The **package.json** file is one of the files created by the **express** command. This file contains a list of additional modules that are required for an Express application. Later, when you deploy this application to an Azure Website, this file will be used to determine which modules need to be installed on Azure to support your application.

5. Next, enter the following command to install the Mongoose module locally as well as to save an entry for it to the **package.json** file:

		npm install mongoose --save

	The output of this command should appear similar to the following:

		mongoose@3.6.15 node_modules\mongoose
		├── regexp-clone@0.0.1
		├── sliced@0.0.3
		├── muri@0.3.1
		├── hooks@0.2.1
		├── mpath@0.1.1
		├── ms@0.1.0
		├── mpromise@0.2.1 (sliced@0.0.4)
		└── mongodb@1.3.11 (bson@0.1.9, kerberos@0.0.3)

    You can safely ignore any message about installing the C++ bson parser.
	
### The Code

Now that our environment and scaffolding is ready, we'll extend the basic application created by the **express** command by adding a **task.js** file which contains the model for your tasks. You will also modify the existing **app.js** and create a new **tasklist.js** controller file to make use of the model.

#### Create the model

1. In the **tasklist** directory, create a new directory named **models**.

2. In the **models** directory, create a new file named **task.js**. This file will contain the model for the tasks created by your application.

3. Add the following code to the **task.js** file:

        var mongoose = require('mongoose')
	      , Schema = mongoose.Schema;

        var TaskSchema = new Schema({
	        itemName      : String
	      , itemCategory  : String
	      , itemCompleted : { type: Boolean, default: false }
	      , itemDate      : { type: Date, default: Date.now }
        });

        module.exports = mongoose.model('TaskModel', TaskSchema);

5. Save and close the **task.js** file.

#### Create the controller

1. In the **tasklist/routes** directory, create a new file named **tasklist.js** and open it in a text editor.

2. Add the following code to **tasklist.js**. This loads the mongoose module and the task model defined in **task.js**. The TaskList function is used to create the connection to the MongoDB server based on the **connection** value, and provides the methods **showTasks**, **addTask**, and **completeTasks**:

		var mongoose = require('mongoose')
	      , task = require('../models/task.js');

		module.exports = TaskList;

		function TaskList(connection) {
  		  mongoose.connect(connection);
		}

		TaskList.prototype = {
  		  showTasks: function(req, res) {
      	    task.find({itemCompleted: false}, function foundTasks(err, items) {
      		  res.render('index',{title: 'My ToDo List ', tasks: items})
    		});
  		  },

  		  addTask: function(req,res) {
    		var item = req.body.item;
    		newTask = new task();
    		newTask.itemName = item.name;
    		newTask.itemCategory = item.category;
    		newTask.save(function savedTask(err){
      		  if(err) {
      		    throw err;
      		  }
    	    });
    	  	res.redirect('/');
  		  },
  

  		  completeTask: function(req,res) {
    		var completedTasks = req.body;
    		for(taskId in completedTasks) {
      		  if(completedTasks[taskId]=='true') {
        		var conditions = { _id: taskId };
        		var updates = { itemCompleted: completedTasks[taskId] };
        		task.update(conditions, updates, function updatedTask(err) {
          		  if(err) {
          		    throw err;
          		  }
        		});
      		  }
    		}
    		res.redirect('/');
  		  }
		}

3. Save the **tasklist.js** file.

#### Modify the index view

1. Change directories to the **views** directory and open the **index.jade** file in a text editor.

2. Replace the contents of the **index.jade** file with the code below. This defines the view for displaying existing tasks, as well as a form for adding new tasks and marking existing ones as completed.

		h1 #{title}
		form(action="/completetask", method="post")
		  table(border="1")
		    tr
		      td Name
		      td Category
		      td Date
		      td Complete
		    each task in tasks
		      tr
		        td #{task.itemName}
		        td #{task.itemCategory}
		        - var day   = task.itemDate.getDate();
		        - var month = task.itemDate.getMonth() + 1;
		        - var year  = task.itemDate.getFullYear();
		        td #{month + "/" + day + "/" + year}
		        td
		          input(type="checkbox", name="#{task._id}", value="#{!task.itemCompleted}", checked=task.itemCompleted)
		  input(type="submit", value="Update tasks")
		hr
		form(action="/addtask", method="post")
		  table(border="1") 
		    tr
		      td Item Name: 
		      td 
		        input(name="item[name]", type="textbox")
		    tr
		      td Item Category: 
		      td 
		        input(name="item[category]", type="textbox")
		  input(type="submit", value="Add item")

3. Save and close **index.jade** file.

#### Replace app.js

1. In the **tasklist** directory, open the **app.js** file in a text editor. This file was created earlier by running the **express** command.
1. Add the following code to the beginning of the **app.js** file. This will initialize **TaskList** with the connection string for the MongoDB server:

		var TaskList = require('./routes/tasklist');
		var taskList = new TaskList(process.env.CUSTOMCONNSTR_MONGOLAB_URI);

 	Note the second line; you access an environment variable that you'll configure later, which contains the connection information for your mongo instance. If you have a local mongo instance running for development purposes, you may want to temporarily set this value to "localhost" instead of `process.env.CUSTOMCONNSTR_MONGOLAB_URI`.

2. Find the lines beginning with `app.get` and replace them with the following lines:

		app.get('/', taskList.showTasks.bind(taskList));
		app.post('/addtask', taskList.addTask.bind(taskList));
		app.post('/completetask', taskList.completeTask.bind(taskList));

	This adds the functions defined in **tasklist.js** as routes.

4. Save the **app.js** file.

<h2><a name="deploy"></a>Deploy the app</h2>

Now that the application has been developed, it's time to create an Azure Website to host it, configure that website, and deploy the code. Central to this section is the use of the MongoDB connection string (URI). You're going to configure an environment variable in your website with this URI to keep the URI separate from your code.  You should treat the URI as sensitive information as it contains credentials to connect to your database.

The steps in this section use the Azure command-line tools to create a new Azure Website, and then use Git to deploy your application. To perform these steps you must have an Azure subscription.

### Install the Azure command-line tool for Mac and Linux

To install the command-line tools, use the following command:
	
	npm install azure-cli -g

If you have already installed the <strong>Azure SDK for Node.js</strong> from the <a href="/en-us/develop/nodejs/">Azure Developer Center</a>, then the command-line tools should already be installed. For more information, see <a href="/en-us/develop/nodejs/how-to-guides/command-line-tools/">Azure command-line tool for Mac and Linux</a>.

While the Azure command-line tools were created primarily for Mac and Linux users, they are based on Node.js and should work on any system capable of running Node.

### Import publishing settings

Before using the command-line tools with Azure, you must first download a file containing information about your subscription. Perform the following steps to download and import this file.

1. From the command-line, enter the following command to launch the browser and navigate to the download page. If prompted, login with the account associated with your subscription.

		azure account download
	
	![The download page][download-publishing-settings]
	
	The file download should begin automatically; if it does not, you can click the link at the beginning of the page to manually download the file.

3. After the file download has completed, use the following command to import the settings:

		azure account import <path-to-file>
		
	Specify the path and file name of the publishing settings file you downloaded in the previous step. Once the command completes, you should see output similar to the following:
	
		info:   Executing command account import
		info:   Found subscription: subscriptionname
		info:   Setting default subscription to: subscriptionname
		warn:   The '/Users/user1/.azure/publishSettings.xml' file contains sensitive information.
		warn:   Remember to delete it now that it has been imported.
		info:   Account publish settings imported successfully
		info:   account import command OK


4. Once the import has completed, you should delete the publish settings file as it is no longer needed and contains sensitive information regarding your Azure subscription.

### Create a new website and push your code

Creating a website in Azure is very easy. If this is your first Azure website, you must use the portal. If you already have at least one, then skip to step 7.

1. In the Azure portal, click **New**.    
![New][button-new]
1. Select **Compute > Website > Quick Create**. 
![CreateSite][screen-mongolab-newwebsite]
1. Enter a URL prefix. Choose a name you prefer, but keep in mind this must be unique ('mymongoapp' will likely not be available).
1. Click **Create Website**.
1. When the website creation completes, click the website name in the website list. The website dashboard displays.  
![WebSiteDashboard][screen-mongolab-websitedashboard]
1. Click **Set up Git publishing** under **quick glance**, and enter your desired git user name and password. You will use this password when pushing to your website (in step 9).  
1. If you created your website using the steps above, the following command will complete the process. However, if you already have more than one Azure website, you can skip the above steps and create a new website using this same command. From your **tasklist** project directory: 

		azure site create myuniquesitename --git  
	Replace 'myuniquesitename' with the unique site name for your website. If the website is created as part of this command, you will be prompted for the datacenter that the site will be located in. Select the datacenter geographically close to your MongoLab database.
	
	The `--git` parameter will create:
	A. a local git repository in the **tasklist** folder, if none exists.
	A. a [Git remote] named 'azure', which will be used to publish the application to Azure.
	A. an [iisnode.yml] file, which contains settings used by Azure to host node applications.
	A. a .gitignore file to prevent the node-modules folder from being published to .git.  
	  
	Once this command has completed, you will see output similar to the following. Note that the line beginning with **Created website at** contains the URL for the website.

		info:   Executing command site create
		info:   Using location southcentraluswebspace
		info:   Executing `git init`
		info:   Creating default web.config file
		info:   Creating a new web site
		info:   Created web site at  mongodbtasklist.azurewebsites.net
		info:   Initializing repository
		info:   Repository initialized
		info:   Executing `git remote add azure http://gitusername@myuniquesitename.azurewebsites.net/mongodbtasklist.git`
		info:   site create command OK

1. Use the following commands to add, and then commit files to your local Git repository:

		git add .
		git commit -m "adding files"

1. Push your code:

		git push azure master  
	When pushing the latest Git repository changes to the Azure Website, you must specify that the target branch is **master** as this is used for the website content. If prompted for a password, enter the password you created when you set up git publishing for your webs site above.
	
	You will see output similar to the following. As the deployment takes place Azure will download all npm modules. 

		Counting objects: 17, done.
		Delta compression using up to 8 threads.
		Compressing objects: 100% (13/13), done.
		Writing objects: 100% (17/17), 3.21 KiB, done.
		Total 17 (delta 0), reused 0 (delta 0)
		remote: New deployment received.
		remote: Updating branch 'master'.
		remote: Preparing deployment for commit id 'ef276f3042'.
		remote: Preparing files for deployment.
		remote: Running NPM.
		...
		remote: Deploying Web.config to enable Node.js activation.
		remote: Deployment successful.
		To https://username@mongodbtasklist.azurewebsites.net/MongoDBTasklist.git
 		 * [new branch]      master -> master
 
You're almost done!

### Configure your environment
Remember process.env.CUSTOMCONNSTR\_MONGOLAB\_URI in the code? We want to populate that environment variable with the value provided to Azure during your MongoLab database provisioning.

#### Get the MongoLab connection string

[WACOM.INCLUDE [howto-get-connectioninfo-mongolab](../includes/howto-get-connectioninfo-mongolab.md)]

#### Add the connection string to the website's environment variables

[WACOM.INCLUDE [howto-save-connectioninfo-mongolab](../includes/howto-save-connectioninfo-mongolab.md)]

## Success!

Run `azure site browse` from your project directory to automatically open a browser, or open a browser and manually navigate to your website URL (myuniquesite.azurewebsites.net):

![A webpage displaying an empty tasklist][node-mongo-finished]

<h2><a name="manage"></a>Manage the database</h2>

[WACOM.INCLUDE [howto-access-mongolab-ui](../includes/howto-access-mongolab-ui.md)]

Congratulations! You've just launched a Node.js application backed by a MongoLab-hosted MongoDB database! Now that you have a MongoLab database, you can contact [support@mongolab.com](mailto:support@mongolab.com) with any questions or concerns about your database, or for help with MongoDB or the node driver itself. Good luck out there!



[screen-mongolab-websitedashboard]: ./media/store-mongolab-web-sites-nodejs-store-data-mongodb/screen-mongolab-websitedashboard.png
[screen-mongolab-newwebsite]: ./media/store-mongolab-web-sites-nodejs-store-data-mongodb/screen-mongolab-newwebsite.png
[button-new]: ./media/store-mongolab-web-sites-nodejs-store-data-mongodb/button-new.png
[button-store]: ./media/store-mongolab-web-sites-nodejs-store-data-mongodb/button-store.png
[entry-mongolab]: ./media/store-mongolab-web-sites-nodejs-store-data-mongodb/entry-mongolab.png 
[button-connectioninfo]: ./media/store-mongolab-web-sites-nodejs-store-data-mongodb/button-connectioninfo.png
[screen-connectioninfo]: ./media/store-mongolab-web-sites-nodejs-store-data-mongodb/dialog-mongolab_connectioninfo.png
[focus-website-connectinfo]: ./media/store-mongolab-web-sites-nodejs-store-data-mongodb/focus-mongolab-websiteconnectionstring.png
[provision]: #provision
[create]: #create
[deploy]: #deploy
[manage]: #manage
[Node.js]: http://nodejs.org
[MongoDB]: http://www.mongodb.org
[Git]: http://git-scm.com
[Express]: http://expressjs.com
[Mongoose]: http://mongoosejs.com
[for free]: /en-us/pricing/free-trial
[Git remote]: http://git-scm.com/docs/git-remote
[azure-sdk-for-node]: https://github.com/WindowsAzure/azure-sdk-for-node
[iisnode.yml]: https://github.com/WindowsAzure/iisnode/blob/master/src/samples/configuration/iisnode.yml
[Azure command-line tool for Mac and Linux]: /en-us/develop/nodejs/how-to-guides/command-line-tools/
[Azure Developer Center]: /en-us/develop/nodejs/
[Create and deploy a Node.js application to Azure Web Sites]: /en-us/develop/nodejs/tutorials/create-a-website-(mac)/
[Publishing to Azure Web Sites with Git]: /en-us/develop/nodejs/common-tasks/publishing-with-git/
[MongoLab]: http://mongolab.com
[Node.js Web Application with Storage on MongoDB (Virtual Machine)]: /en-us/develop/nodejs/tutorials/website-with-mongodb-(mac)/
[node-mongo-finished]: ./media/store-mongolab-web-sites-nodejs-store-data-mongodb/todo_list_noframe.png
[node-mongo-express-results]: ./media/store-mongolab-web-sites-nodejs-store-data-mongodb/express_output.png
[download-publishing-settings]: ./media/store-mongolab-web-sites-nodejs-store-data-mongodb/azure-account-download-cli.png
[import-publishing-settings]: ./media/store-mongolab-web-sites-nodejs-store-data-mongodb/azureimport.png
[mongolab-create]: ./media/store-mongolab-web-sites-nodejs-store-data-mongodb/mongolab-create.png
[mongolab-view]: ./media/store-mongolab-web-sites-nodejs-store-data-mongodb/mongolab-view.png



<|MERGE_RESOLUTION|>--- conflicted
+++ resolved
@@ -1,486 +1,480 @@
-<<<<<<< HEAD
-<properties linkid="develop-nodejs-tutorials-web-site-with-mongodb-mongolab" urlDisplayName="Website with MongoDB" pageTitle="Node.js website with MongoDB on MongoLab - Azure" metaKeywords="" description="Learn how to create a Node.js Azure Website that connects to a MongoDB instance hosted on MongoLab." metaCanonical="" services="web-sites,virtual-machines" documentationCenter="nodejs" title="Create a Node.js Application on Azure with MongoDB using the MongoLab Add-On" authors="eric@mongolab.com" solutions="" manager="" editor="" />
+<properties linkid="develop-nodejs-tutorials-web-site-with-mongodb-mongolab" urlDisplayName="Website with MongoDB" pageTitle="Node.js website with MongoDB on MongoLab - Azure" metaKeywords="" description="Learn how to create a Node.js Azure Website that connects to a MongoDB instance hosted on MongoLab." metaCanonical="" services="web-sites,virtual-machines" documentationCenter="nodejs" title="Create a Node.js Application on Azure with MongoDB using the MongoLab Add-On" authors="eric@mongolab.com" solutions="" manager="" editor="" />
 
-<tags ms.service="web-sites" ms.workload="web" ms.tgt_pltfrm="na" ms.devlang="nodejs" ms.topic="article" ms.date="01/01/1900" ms.author="eric@mongolab.com" />
-=======
-<properties linkid="develop-nodejs-tutorials-web-site-with-mongodb-mongolab" urlDisplayName="Website with MongoDB" pageTitle="Node.js website with MongoDB on MongoLab - Azure" metaKeywords="" description="Learn how to create a Node.js Azure Website that connects to a MongoDB instance hosted on MongoLab." metaCanonical="" services="web-sites,virtual-machines" documentationCenter="nodejs" title="Create a Node.js Application on Azure with MongoDB using the MongoLab Add-On" authors="Eric Sedor" solutions="" manager="" editor="" />
-
-<tags ms.service="web-sites" ms.workload="web" ms.tgt_pltfrm="na" ms.devlang="nodejs" ms.topic="article" ms.date="09/17/2014" ms.author="larryfr" />
->>>>>>> 08dccb6f
-
-
-
-
-
-# Create a Node.js Application on Azure with MongoDB using the MongoLab Add-On
-
-<p><em>By Eric Sedor, MongoLab</em></p>
-
-Greetings, adventurers! Welcome to MongoDB-as-a-Service. In this tutorial you will:
-
-1. [Provision the database][provision] - The Azure Store [MongoLab](http://mongolab.com) add-on will provide you with a MongoDB database hosted in the Azure cloud and managed by MongoLab's cloud database platform.
-1. [Create the app][create] - It'll be a simple Node.js app for maintaining a list of tasks.
-1. [Deploy the app][deploy] - By tying a few configuration hooks together, we'll make pushing our code a breeze.
-1. [Manage the database][manage] - Finally, we'll show you MongoLab's web-based database management portal where you can search, visualize, and modify data with ease.
-
-At any time throughout this tutorial, feel free to kick off an email to [support@mongolab.com](mailto:support@mongolab.com) if you have any questions.
-
-Before continuing, ensure that you have the following installed:
-
-* [Node.js] version 0.8.14+
-
-* [Git]
-
-[WACOM.INCLUDE [create-account-and-websites-note](../includes/create-account-and-websites-note.md)]
-
-## Quick start
-If you have some familiarity with the Azure Store, use this section to get a quick start. Otherwise, continue to [Provision the Database][provision] below.
- 
-1. Open the Azure Store.  
-![Store][button-store]
-1. Click the MongoLab Add-On.  
-![MongoLab][entry-mongolab]
-1. Click your MongoLab Add-On in the Add-Ons list, and click **Connection Info**.  
-![ConnectionInfoButton][button-connectioninfo]  
-1. Copy the MONGOLAB_URI to your clipboard.  
-![ConnectionInfoScreen][screen-connectioninfo]  
-**This URI contains your database user name and password.  Treat it as sensitive information and do not share it.**
-1. Add the value to the Connection Strings list in the Configuration menu of your Azure Web application:  
-![WebSiteConnectionStrings][focus-website-connectinfo]
-1. For **Name**, enter MONGOLAB\_URI.
-1. For **Value**, paste the connection string we obtained in the previous section.
-1. Select **Custom** in the Type drop-down (instead of the default **SQLAzure**).
-1. Run `npm install mongoose` to obtain M		ongoose, a MongoDB node driver.
-1. Set up a hook in your code to obtain your MongoLab connection URI from an environment variable and connect:
-
-        var mongoose = require('mongoose');  
- 		...
- 		var connectionString = process.env.CUSTOMCONNSTR_MONGOLAB_URI
- 		...
- 		mongoose.connect(connectionString);
-
-Note: Azure adds the **CUSTOMCONNSTR\_** prefix to the originally-declared connection string, which is why the code references **CUSTOMCONNSTR\_MONGOLAB\_URI.** instead of **MONGOLAB\_URI**.
-
-Now, on to the full tutorial...
-
-<h2><a name="provision"></a>Provision the database</h2>
-
-[WACOM.INCLUDE [howto-provision-mongolab](../includes/howto-provision-mongolab.md)]
-
-<h2><a name="create"></a>Create the app</h2>
-
-In this section you will set up your development environment and lay the code for a basic task list web application using Node.js, Express, and MongoDB. [Express] provides a View Controller framework for node, while [Mongoose] is a driver for communicating with MongoDB in node.
-
-### Setup
-
-#### Generate scaffolding and install modules
-
-1. At the command-line, create and navigate to the **tasklist** directory. This will be your project directory.
-2. Enter the following command to install express.
-
-		npm install express -g
- 
-	`-g` indicates global mode, which we use to make the <strong>express</strong> module available without specifying a directory path. If you receive <strong>Error: EPERM, chmod '/usr/local/bin/express'</strong>, use <strong>sudo</strong> to run npm at a higher privilege level.
-
-    The output of this command should appear similar to the following:
-
-		express@3.3.4 C:\Users\larryfr\AppData\Roaming\npm\node_modules\express
-		├── methods@0.0.1
-		├── fresh@0.1.0
-		├── cookie-signature@1.0.1
-		├── range-parser@0.0.4
-		├── buffer-crc32@0.2.1
-		├── cookie@0.1.0
-		├── debug@0.7.2
-		├── mkdirp@0.3.5
-		├── commander@1.2.0 (keypress@0.1.0)
-		├── send@0.1.3 (mime@1.2.9)
-		└── connect@2.8.4 (uid2@0.0.2, pause@0.0.1, qs@0.6.5, bytes@0.2.0, formidable@1.0.14)
- 
-3. To create the scaffolding which will be used for this application, use the **express** command:
-
-    express
-
-	The output of this command should appear similar to the following:
-
-		create : .
-   		create : ./package.json
-   		create : ./app.js
-   		create : ./public
-   		create : ./public/javascripts
-   		create : ./public/images
-   		create : ./public/stylesheets
-   		create : ./public/stylesheets/style.css
-   		create : ./routes
-   		create : ./routes/index.js
-   		create : ./views
-   		create : ./views/layout.jade
-   		create : ./views/index.jade
-		
-   		dont forget to install dependencies:
-   		$ cd . && npm install
-
-	After this command completes, you should have several new directories and files in the **tasklist** directory.
-	
-4. Enter the following to install the modules described in the **package.json** file:
-
-        npm install
-
-    The output of this command should appear similar to the following:
-
-		express@3.3.4 node_modules\express
-		├── methods@0.0.1
-		├── fresh@0.1.0
-		├── range-parser@0.0.4
-		├── cookie-signature@1.0.1
-		├── buffer-crc32@0.2.1
-		├── cookie@0.1.0
-		├── debug@0.7.2
-		├── mkdirp@0.3.5
-		├── commander@1.2.0 (keypress@0.1.0)
-		├── send@0.1.3 (mime@1.2.9)
-		└── connect@2.8.4 (uid2@0.0.2, pause@0.0.1, qs@0.6.5, bytes@0.2.0, formidable@1.0.14)
-
-		jade@0.33.0 node_modules\jade
-		├── character-parser@1.0.2
-		├── mkdirp@0.3.5
-		├── commander@1.2.0 (keypress@0.1.0)
-		├── with@1.1.0 (uglify-js@2.3.6)
-		├── constantinople@1.0.1 (uglify-js@2.3.6)
-		├── transformers@2.0.1 (promise@2.0.0, css@1.0.8, uglify-js@2.2.5)
-		└── monocle@0.1.48 (readdirp@0.2.5)
-
-	The **package.json** file is one of the files created by the **express** command. This file contains a list of additional modules that are required for an Express application. Later, when you deploy this application to an Azure Website, this file will be used to determine which modules need to be installed on Azure to support your application.
-
-5. Next, enter the following command to install the Mongoose module locally as well as to save an entry for it to the **package.json** file:
-
-		npm install mongoose --save
-
-	The output of this command should appear similar to the following:
-
-		mongoose@3.6.15 node_modules\mongoose
-		├── regexp-clone@0.0.1
-		├── sliced@0.0.3
-		├── muri@0.3.1
-		├── hooks@0.2.1
-		├── mpath@0.1.1
-		├── ms@0.1.0
-		├── mpromise@0.2.1 (sliced@0.0.4)
-		└── mongodb@1.3.11 (bson@0.1.9, kerberos@0.0.3)
-
-    You can safely ignore any message about installing the C++ bson parser.
-	
-### The Code
-
-Now that our environment and scaffolding is ready, we'll extend the basic application created by the **express** command by adding a **task.js** file which contains the model for your tasks. You will also modify the existing **app.js** and create a new **tasklist.js** controller file to make use of the model.
-
-#### Create the model
-
-1. In the **tasklist** directory, create a new directory named **models**.
-
-2. In the **models** directory, create a new file named **task.js**. This file will contain the model for the tasks created by your application.
-
-3. Add the following code to the **task.js** file:
-
-        var mongoose = require('mongoose')
-	      , Schema = mongoose.Schema;
-
-        var TaskSchema = new Schema({
-	        itemName      : String
-	      , itemCategory  : String
-	      , itemCompleted : { type: Boolean, default: false }
-	      , itemDate      : { type: Date, default: Date.now }
-        });
-
-        module.exports = mongoose.model('TaskModel', TaskSchema);
-
-5. Save and close the **task.js** file.
-
-#### Create the controller
-
-1. In the **tasklist/routes** directory, create a new file named **tasklist.js** and open it in a text editor.
-
-2. Add the following code to **tasklist.js**. This loads the mongoose module and the task model defined in **task.js**. The TaskList function is used to create the connection to the MongoDB server based on the **connection** value, and provides the methods **showTasks**, **addTask**, and **completeTasks**:
-
-		var mongoose = require('mongoose')
-	      , task = require('../models/task.js');
-
-		module.exports = TaskList;
-
-		function TaskList(connection) {
-  		  mongoose.connect(connection);
-		}
-
-		TaskList.prototype = {
-  		  showTasks: function(req, res) {
-      	    task.find({itemCompleted: false}, function foundTasks(err, items) {
-      		  res.render('index',{title: 'My ToDo List ', tasks: items})
-    		});
-  		  },
-
-  		  addTask: function(req,res) {
-    		var item = req.body.item;
-    		newTask = new task();
-    		newTask.itemName = item.name;
-    		newTask.itemCategory = item.category;
-    		newTask.save(function savedTask(err){
-      		  if(err) {
-      		    throw err;
-      		  }
-    	    });
-    	  	res.redirect('/');
-  		  },
-  
-
-  		  completeTask: function(req,res) {
-    		var completedTasks = req.body;
-    		for(taskId in completedTasks) {
-      		  if(completedTasks[taskId]=='true') {
-        		var conditions = { _id: taskId };
-        		var updates = { itemCompleted: completedTasks[taskId] };
-        		task.update(conditions, updates, function updatedTask(err) {
-          		  if(err) {
-          		    throw err;
-          		  }
-        		});
-      		  }
-    		}
-    		res.redirect('/');
-  		  }
-		}
-
-3. Save the **tasklist.js** file.
-
-#### Modify the index view
-
-1. Change directories to the **views** directory and open the **index.jade** file in a text editor.
-
-2. Replace the contents of the **index.jade** file with the code below. This defines the view for displaying existing tasks, as well as a form for adding new tasks and marking existing ones as completed.
-
-		h1 #{title}
-		form(action="/completetask", method="post")
-		  table(border="1")
-		    tr
-		      td Name
-		      td Category
-		      td Date
-		      td Complete
-		    each task in tasks
-		      tr
-		        td #{task.itemName}
-		        td #{task.itemCategory}
-		        - var day   = task.itemDate.getDate();
-		        - var month = task.itemDate.getMonth() + 1;
-		        - var year  = task.itemDate.getFullYear();
-		        td #{month + "/" + day + "/" + year}
-		        td
-		          input(type="checkbox", name="#{task._id}", value="#{!task.itemCompleted}", checked=task.itemCompleted)
-		  input(type="submit", value="Update tasks")
-		hr
-		form(action="/addtask", method="post")
-		  table(border="1") 
-		    tr
-		      td Item Name: 
-		      td 
-		        input(name="item[name]", type="textbox")
-		    tr
-		      td Item Category: 
-		      td 
-		        input(name="item[category]", type="textbox")
-		  input(type="submit", value="Add item")
-
-3. Save and close **index.jade** file.
-
-#### Replace app.js
-
-1. In the **tasklist** directory, open the **app.js** file in a text editor. This file was created earlier by running the **express** command.
-1. Add the following code to the beginning of the **app.js** file. This will initialize **TaskList** with the connection string for the MongoDB server:
-
-		var TaskList = require('./routes/tasklist');
-		var taskList = new TaskList(process.env.CUSTOMCONNSTR_MONGOLAB_URI);
-
- 	Note the second line; you access an environment variable that you'll configure later, which contains the connection information for your mongo instance. If you have a local mongo instance running for development purposes, you may want to temporarily set this value to "localhost" instead of `process.env.CUSTOMCONNSTR_MONGOLAB_URI`.
-
-2. Find the lines beginning with `app.get` and replace them with the following lines:
-
-		app.get('/', taskList.showTasks.bind(taskList));
-		app.post('/addtask', taskList.addTask.bind(taskList));
-		app.post('/completetask', taskList.completeTask.bind(taskList));
-
-	This adds the functions defined in **tasklist.js** as routes.
-
-4. Save the **app.js** file.
-
-<h2><a name="deploy"></a>Deploy the app</h2>
-
-Now that the application has been developed, it's time to create an Azure Website to host it, configure that website, and deploy the code. Central to this section is the use of the MongoDB connection string (URI). You're going to configure an environment variable in your website with this URI to keep the URI separate from your code.  You should treat the URI as sensitive information as it contains credentials to connect to your database.
-
-The steps in this section use the Azure command-line tools to create a new Azure Website, and then use Git to deploy your application. To perform these steps you must have an Azure subscription.
-
-### Install the Azure command-line tool for Mac and Linux
-
-To install the command-line tools, use the following command:
-	
-	npm install azure-cli -g
-
-If you have already installed the <strong>Azure SDK for Node.js</strong> from the <a href="/en-us/develop/nodejs/">Azure Developer Center</a>, then the command-line tools should already be installed. For more information, see <a href="/en-us/develop/nodejs/how-to-guides/command-line-tools/">Azure command-line tool for Mac and Linux</a>.
-
-While the Azure command-line tools were created primarily for Mac and Linux users, they are based on Node.js and should work on any system capable of running Node.
-
-### Import publishing settings
-
-Before using the command-line tools with Azure, you must first download a file containing information about your subscription. Perform the following steps to download and import this file.
-
-1. From the command-line, enter the following command to launch the browser and navigate to the download page. If prompted, login with the account associated with your subscription.
-
-		azure account download
-	
-	![The download page][download-publishing-settings]
-	
-	The file download should begin automatically; if it does not, you can click the link at the beginning of the page to manually download the file.
-
-3. After the file download has completed, use the following command to import the settings:
-
-		azure account import <path-to-file>
-		
-	Specify the path and file name of the publishing settings file you downloaded in the previous step. Once the command completes, you should see output similar to the following:
-	
-		info:   Executing command account import
-		info:   Found subscription: subscriptionname
-		info:   Setting default subscription to: subscriptionname
-		warn:   The '/Users/user1/.azure/publishSettings.xml' file contains sensitive information.
-		warn:   Remember to delete it now that it has been imported.
-		info:   Account publish settings imported successfully
-		info:   account import command OK
-
-
-4. Once the import has completed, you should delete the publish settings file as it is no longer needed and contains sensitive information regarding your Azure subscription.
-
-### Create a new website and push your code
-
-Creating a website in Azure is very easy. If this is your first Azure website, you must use the portal. If you already have at least one, then skip to step 7.
-
-1. In the Azure portal, click **New**.    
-![New][button-new]
-1. Select **Compute > Website > Quick Create**. 
-![CreateSite][screen-mongolab-newwebsite]
-1. Enter a URL prefix. Choose a name you prefer, but keep in mind this must be unique ('mymongoapp' will likely not be available).
-1. Click **Create Website**.
-1. When the website creation completes, click the website name in the website list. The website dashboard displays.  
-![WebSiteDashboard][screen-mongolab-websitedashboard]
-1. Click **Set up Git publishing** under **quick glance**, and enter your desired git user name and password. You will use this password when pushing to your website (in step 9).  
-1. If you created your website using the steps above, the following command will complete the process. However, if you already have more than one Azure website, you can skip the above steps and create a new website using this same command. From your **tasklist** project directory: 
-
-		azure site create myuniquesitename --git  
-	Replace 'myuniquesitename' with the unique site name for your website. If the website is created as part of this command, you will be prompted for the datacenter that the site will be located in. Select the datacenter geographically close to your MongoLab database.
-	
-	The `--git` parameter will create:
-	A. a local git repository in the **tasklist** folder, if none exists.
-	A. a [Git remote] named 'azure', which will be used to publish the application to Azure.
-	A. an [iisnode.yml] file, which contains settings used by Azure to host node applications.
-	A. a .gitignore file to prevent the node-modules folder from being published to .git.  
-	  
-	Once this command has completed, you will see output similar to the following. Note that the line beginning with **Created website at** contains the URL for the website.
-
-		info:   Executing command site create
-		info:   Using location southcentraluswebspace
-		info:   Executing `git init`
-		info:   Creating default web.config file
-		info:   Creating a new web site
-		info:   Created web site at  mongodbtasklist.azurewebsites.net
-		info:   Initializing repository
-		info:   Repository initialized
-		info:   Executing `git remote add azure http://gitusername@myuniquesitename.azurewebsites.net/mongodbtasklist.git`
-		info:   site create command OK
-
-1. Use the following commands to add, and then commit files to your local Git repository:
-
-		git add .
-		git commit -m "adding files"
-
-1. Push your code:
-
-		git push azure master  
-	When pushing the latest Git repository changes to the Azure Website, you must specify that the target branch is **master** as this is used for the website content. If prompted for a password, enter the password you created when you set up git publishing for your webs site above.
-	
-	You will see output similar to the following. As the deployment takes place Azure will download all npm modules. 
-
-		Counting objects: 17, done.
-		Delta compression using up to 8 threads.
-		Compressing objects: 100% (13/13), done.
-		Writing objects: 100% (17/17), 3.21 KiB, done.
-		Total 17 (delta 0), reused 0 (delta 0)
-		remote: New deployment received.
-		remote: Updating branch 'master'.
-		remote: Preparing deployment for commit id 'ef276f3042'.
-		remote: Preparing files for deployment.
-		remote: Running NPM.
-		...
-		remote: Deploying Web.config to enable Node.js activation.
-		remote: Deployment successful.
-		To https://username@mongodbtasklist.azurewebsites.net/MongoDBTasklist.git
- 		 * [new branch]      master -> master
- 
-You're almost done!
-
-### Configure your environment
-Remember process.env.CUSTOMCONNSTR\_MONGOLAB\_URI in the code? We want to populate that environment variable with the value provided to Azure during your MongoLab database provisioning.
-
-#### Get the MongoLab connection string
-
-[WACOM.INCLUDE [howto-get-connectioninfo-mongolab](../includes/howto-get-connectioninfo-mongolab.md)]
-
-#### Add the connection string to the website's environment variables
-
-[WACOM.INCLUDE [howto-save-connectioninfo-mongolab](../includes/howto-save-connectioninfo-mongolab.md)]
-
-## Success!
-
-Run `azure site browse` from your project directory to automatically open a browser, or open a browser and manually navigate to your website URL (myuniquesite.azurewebsites.net):
-
-![A webpage displaying an empty tasklist][node-mongo-finished]
-
-<h2><a name="manage"></a>Manage the database</h2>
-
-[WACOM.INCLUDE [howto-access-mongolab-ui](../includes/howto-access-mongolab-ui.md)]
-
-Congratulations! You've just launched a Node.js application backed by a MongoLab-hosted MongoDB database! Now that you have a MongoLab database, you can contact [support@mongolab.com](mailto:support@mongolab.com) with any questions or concerns about your database, or for help with MongoDB or the node driver itself. Good luck out there!
-
-
-
-[screen-mongolab-websitedashboard]: ./media/store-mongolab-web-sites-nodejs-store-data-mongodb/screen-mongolab-websitedashboard.png
-[screen-mongolab-newwebsite]: ./media/store-mongolab-web-sites-nodejs-store-data-mongodb/screen-mongolab-newwebsite.png
-[button-new]: ./media/store-mongolab-web-sites-nodejs-store-data-mongodb/button-new.png
-[button-store]: ./media/store-mongolab-web-sites-nodejs-store-data-mongodb/button-store.png
-[entry-mongolab]: ./media/store-mongolab-web-sites-nodejs-store-data-mongodb/entry-mongolab.png 
-[button-connectioninfo]: ./media/store-mongolab-web-sites-nodejs-store-data-mongodb/button-connectioninfo.png
-[screen-connectioninfo]: ./media/store-mongolab-web-sites-nodejs-store-data-mongodb/dialog-mongolab_connectioninfo.png
-[focus-website-connectinfo]: ./media/store-mongolab-web-sites-nodejs-store-data-mongodb/focus-mongolab-websiteconnectionstring.png
-[provision]: #provision
-[create]: #create
-[deploy]: #deploy
-[manage]: #manage
-[Node.js]: http://nodejs.org
-[MongoDB]: http://www.mongodb.org
-[Git]: http://git-scm.com
-[Express]: http://expressjs.com
-[Mongoose]: http://mongoosejs.com
-[for free]: /en-us/pricing/free-trial
-[Git remote]: http://git-scm.com/docs/git-remote
-[azure-sdk-for-node]: https://github.com/WindowsAzure/azure-sdk-for-node
-[iisnode.yml]: https://github.com/WindowsAzure/iisnode/blob/master/src/samples/configuration/iisnode.yml
-[Azure command-line tool for Mac and Linux]: /en-us/develop/nodejs/how-to-guides/command-line-tools/
-[Azure Developer Center]: /en-us/develop/nodejs/
-[Create and deploy a Node.js application to Azure Web Sites]: /en-us/develop/nodejs/tutorials/create-a-website-(mac)/
-[Publishing to Azure Web Sites with Git]: /en-us/develop/nodejs/common-tasks/publishing-with-git/
-[MongoLab]: http://mongolab.com
-[Node.js Web Application with Storage on MongoDB (Virtual Machine)]: /en-us/develop/nodejs/tutorials/website-with-mongodb-(mac)/
-[node-mongo-finished]: ./media/store-mongolab-web-sites-nodejs-store-data-mongodb/todo_list_noframe.png
-[node-mongo-express-results]: ./media/store-mongolab-web-sites-nodejs-store-data-mongodb/express_output.png
-[download-publishing-settings]: ./media/store-mongolab-web-sites-nodejs-store-data-mongodb/azure-account-download-cli.png
-[import-publishing-settings]: ./media/store-mongolab-web-sites-nodejs-store-data-mongodb/azureimport.png
-[mongolab-create]: ./media/store-mongolab-web-sites-nodejs-store-data-mongodb/mongolab-create.png
-[mongolab-view]: ./media/store-mongolab-web-sites-nodejs-store-data-mongodb/mongolab-view.png
-
-
-
+<tags ms.service="web-sites" ms.workload="web" ms.tgt_pltfrm="na" ms.devlang="nodejs" ms.topic="article" ms.date="09/17/2014" ms.author="eric@mongolab.com" />
+
+
+
+
+
+# Create a Node.js Application on Azure with MongoDB using the MongoLab Add-On
+
+<p><em>By Eric Sedor, MongoLab</em></p>
+
+Greetings, adventurers! Welcome to MongoDB-as-a-Service. In this tutorial you will:
+
+1. [Provision the database][provision] - The Azure Store [MongoLab](http://mongolab.com) add-on will provide you with a MongoDB database hosted in the Azure cloud and managed by MongoLab's cloud database platform.
+1. [Create the app][create] - It'll be a simple Node.js app for maintaining a list of tasks.
+1. [Deploy the app][deploy] - By tying a few configuration hooks together, we'll make pushing our code a breeze.
+1. [Manage the database][manage] - Finally, we'll show you MongoLab's web-based database management portal where you can search, visualize, and modify data with ease.
+
+At any time throughout this tutorial, feel free to kick off an email to [support@mongolab.com](mailto:support@mongolab.com) if you have any questions.
+
+Before continuing, ensure that you have the following installed:
+
+* [Node.js] version 0.8.14+
+
+* [Git]
+
+[WACOM.INCLUDE [create-account-and-websites-note](../includes/create-account-and-websites-note.md)]
+
+## Quick start
+If you have some familiarity with the Azure Store, use this section to get a quick start. Otherwise, continue to [Provision the Database][provision] below.
+ 
+1. Open the Azure Store.  
+![Store][button-store]
+1. Click the MongoLab Add-On.  
+![MongoLab][entry-mongolab]
+1. Click your MongoLab Add-On in the Add-Ons list, and click **Connection Info**.  
+![ConnectionInfoButton][button-connectioninfo]  
+1. Copy the MONGOLAB_URI to your clipboard.  
+![ConnectionInfoScreen][screen-connectioninfo]  
+**This URI contains your database user name and password.  Treat it as sensitive information and do not share it.**
+1. Add the value to the Connection Strings list in the Configuration menu of your Azure Web application:  
+![WebSiteConnectionStrings][focus-website-connectinfo]
+1. For **Name**, enter MONGOLAB\_URI.
+1. For **Value**, paste the connection string we obtained in the previous section.
+1. Select **Custom** in the Type drop-down (instead of the default **SQLAzure**).
+1. Run `npm install mongoose` to obtain M		ongoose, a MongoDB node driver.
+1. Set up a hook in your code to obtain your MongoLab connection URI from an environment variable and connect:
+
+        var mongoose = require('mongoose');  
+ 		...
+ 		var connectionString = process.env.CUSTOMCONNSTR_MONGOLAB_URI
+ 		...
+ 		mongoose.connect(connectionString);
+
+Note: Azure adds the **CUSTOMCONNSTR\_** prefix to the originally-declared connection string, which is why the code references **CUSTOMCONNSTR\_MONGOLAB\_URI.** instead of **MONGOLAB\_URI**.
+
+Now, on to the full tutorial...
+
+<h2><a name="provision"></a>Provision the database</h2>
+
+[WACOM.INCLUDE [howto-provision-mongolab](../includes/howto-provision-mongolab.md)]
+
+<h2><a name="create"></a>Create the app</h2>
+
+In this section you will set up your development environment and lay the code for a basic task list web application using Node.js, Express, and MongoDB. [Express] provides a View Controller framework for node, while [Mongoose] is a driver for communicating with MongoDB in node.
+
+### Setup
+
+#### Generate scaffolding and install modules
+
+1. At the command-line, create and navigate to the **tasklist** directory. This will be your project directory.
+2. Enter the following command to install express.
+
+		npm install express -g
+ 
+	`-g` indicates global mode, which we use to make the <strong>express</strong> module available without specifying a directory path. If you receive <strong>Error: EPERM, chmod '/usr/local/bin/express'</strong>, use <strong>sudo</strong> to run npm at a higher privilege level.
+
+    The output of this command should appear similar to the following:
+
+		express@3.3.4 C:\Users\larryfr\AppData\Roaming\npm\node_modules\express
+		├── methods@0.0.1
+		├── fresh@0.1.0
+		├── cookie-signature@1.0.1
+		├── range-parser@0.0.4
+		├── buffer-crc32@0.2.1
+		├── cookie@0.1.0
+		├── debug@0.7.2
+		├── mkdirp@0.3.5
+		├── commander@1.2.0 (keypress@0.1.0)
+		├── send@0.1.3 (mime@1.2.9)
+		└── connect@2.8.4 (uid2@0.0.2, pause@0.0.1, qs@0.6.5, bytes@0.2.0, formidable@1.0.14)
+ 
+3. To create the scaffolding which will be used for this application, use the **express** command:
+
+    express
+
+	The output of this command should appear similar to the following:
+
+		create : .
+   		create : ./package.json
+   		create : ./app.js
+   		create : ./public
+   		create : ./public/javascripts
+   		create : ./public/images
+   		create : ./public/stylesheets
+   		create : ./public/stylesheets/style.css
+   		create : ./routes
+   		create : ./routes/index.js
+   		create : ./views
+   		create : ./views/layout.jade
+   		create : ./views/index.jade
+		
+   		dont forget to install dependencies:
+   		$ cd . && npm install
+
+	After this command completes, you should have several new directories and files in the **tasklist** directory.
+	
+4. Enter the following to install the modules described in the **package.json** file:
+
+        npm install
+
+    The output of this command should appear similar to the following:
+
+		express@3.3.4 node_modules\express
+		├── methods@0.0.1
+		├── fresh@0.1.0
+		├── range-parser@0.0.4
+		├── cookie-signature@1.0.1
+		├── buffer-crc32@0.2.1
+		├── cookie@0.1.0
+		├── debug@0.7.2
+		├── mkdirp@0.3.5
+		├── commander@1.2.0 (keypress@0.1.0)
+		├── send@0.1.3 (mime@1.2.9)
+		└── connect@2.8.4 (uid2@0.0.2, pause@0.0.1, qs@0.6.5, bytes@0.2.0, formidable@1.0.14)
+
+		jade@0.33.0 node_modules\jade
+		├── character-parser@1.0.2
+		├── mkdirp@0.3.5
+		├── commander@1.2.0 (keypress@0.1.0)
+		├── with@1.1.0 (uglify-js@2.3.6)
+		├── constantinople@1.0.1 (uglify-js@2.3.6)
+		├── transformers@2.0.1 (promise@2.0.0, css@1.0.8, uglify-js@2.2.5)
+		└── monocle@0.1.48 (readdirp@0.2.5)
+
+	The **package.json** file is one of the files created by the **express** command. This file contains a list of additional modules that are required for an Express application. Later, when you deploy this application to an Azure Website, this file will be used to determine which modules need to be installed on Azure to support your application.
+
+5. Next, enter the following command to install the Mongoose module locally as well as to save an entry for it to the **package.json** file:
+
+		npm install mongoose --save
+
+	The output of this command should appear similar to the following:
+
+		mongoose@3.6.15 node_modules\mongoose
+		├── regexp-clone@0.0.1
+		├── sliced@0.0.3
+		├── muri@0.3.1
+		├── hooks@0.2.1
+		├── mpath@0.1.1
+		├── ms@0.1.0
+		├── mpromise@0.2.1 (sliced@0.0.4)
+		└── mongodb@1.3.11 (bson@0.1.9, kerberos@0.0.3)
+
+    You can safely ignore any message about installing the C++ bson parser.
+	
+### The Code
+
+Now that our environment and scaffolding is ready, we'll extend the basic application created by the **express** command by adding a **task.js** file which contains the model for your tasks. You will also modify the existing **app.js** and create a new **tasklist.js** controller file to make use of the model.
+
+#### Create the model
+
+1. In the **tasklist** directory, create a new directory named **models**.
+
+2. In the **models** directory, create a new file named **task.js**. This file will contain the model for the tasks created by your application.
+
+3. Add the following code to the **task.js** file:
+
+        var mongoose = require('mongoose')
+	      , Schema = mongoose.Schema;
+
+        var TaskSchema = new Schema({
+	        itemName      : String
+	      , itemCategory  : String
+	      , itemCompleted : { type: Boolean, default: false }
+	      , itemDate      : { type: Date, default: Date.now }
+        });
+
+        module.exports = mongoose.model('TaskModel', TaskSchema);
+
+5. Save and close the **task.js** file.
+
+#### Create the controller
+
+1. In the **tasklist/routes** directory, create a new file named **tasklist.js** and open it in a text editor.
+
+2. Add the following code to **tasklist.js**. This loads the mongoose module and the task model defined in **task.js**. The TaskList function is used to create the connection to the MongoDB server based on the **connection** value, and provides the methods **showTasks**, **addTask**, and **completeTasks**:
+
+		var mongoose = require('mongoose')
+	      , task = require('../models/task.js');
+
+		module.exports = TaskList;
+
+		function TaskList(connection) {
+  		  mongoose.connect(connection);
+		}
+
+		TaskList.prototype = {
+  		  showTasks: function(req, res) {
+      	    task.find({itemCompleted: false}, function foundTasks(err, items) {
+      		  res.render('index',{title: 'My ToDo List ', tasks: items})
+    		});
+  		  },
+
+  		  addTask: function(req,res) {
+    		var item = req.body.item;
+    		newTask = new task();
+    		newTask.itemName = item.name;
+    		newTask.itemCategory = item.category;
+    		newTask.save(function savedTask(err){
+      		  if(err) {
+      		    throw err;
+      		  }
+    	    });
+    	  	res.redirect('/');
+  		  },
+  
+
+  		  completeTask: function(req,res) {
+    		var completedTasks = req.body;
+    		for(taskId in completedTasks) {
+      		  if(completedTasks[taskId]=='true') {
+        		var conditions = { _id: taskId };
+        		var updates = { itemCompleted: completedTasks[taskId] };
+        		task.update(conditions, updates, function updatedTask(err) {
+          		  if(err) {
+          		    throw err;
+          		  }
+        		});
+      		  }
+    		}
+    		res.redirect('/');
+  		  }
+		}
+
+3. Save the **tasklist.js** file.
+
+#### Modify the index view
+
+1. Change directories to the **views** directory and open the **index.jade** file in a text editor.
+
+2. Replace the contents of the **index.jade** file with the code below. This defines the view for displaying existing tasks, as well as a form for adding new tasks and marking existing ones as completed.
+
+		h1 #{title}
+		form(action="/completetask", method="post")
+		  table(border="1")
+		    tr
+		      td Name
+		      td Category
+		      td Date
+		      td Complete
+		    each task in tasks
+		      tr
+		        td #{task.itemName}
+		        td #{task.itemCategory}
+		        - var day   = task.itemDate.getDate();
+		        - var month = task.itemDate.getMonth() + 1;
+		        - var year  = task.itemDate.getFullYear();
+		        td #{month + "/" + day + "/" + year}
+		        td
+		          input(type="checkbox", name="#{task._id}", value="#{!task.itemCompleted}", checked=task.itemCompleted)
+		  input(type="submit", value="Update tasks")
+		hr
+		form(action="/addtask", method="post")
+		  table(border="1") 
+		    tr
+		      td Item Name: 
+		      td 
+		        input(name="item[name]", type="textbox")
+		    tr
+		      td Item Category: 
+		      td 
+		        input(name="item[category]", type="textbox")
+		  input(type="submit", value="Add item")
+
+3. Save and close **index.jade** file.
+
+#### Replace app.js
+
+1. In the **tasklist** directory, open the **app.js** file in a text editor. This file was created earlier by running the **express** command.
+1. Add the following code to the beginning of the **app.js** file. This will initialize **TaskList** with the connection string for the MongoDB server:
+
+		var TaskList = require('./routes/tasklist');
+		var taskList = new TaskList(process.env.CUSTOMCONNSTR_MONGOLAB_URI);
+
+ 	Note the second line; you access an environment variable that you'll configure later, which contains the connection information for your mongo instance. If you have a local mongo instance running for development purposes, you may want to temporarily set this value to "localhost" instead of `process.env.CUSTOMCONNSTR_MONGOLAB_URI`.
+
+2. Find the lines beginning with `app.get` and replace them with the following lines:
+
+		app.get('/', taskList.showTasks.bind(taskList));
+		app.post('/addtask', taskList.addTask.bind(taskList));
+		app.post('/completetask', taskList.completeTask.bind(taskList));
+
+	This adds the functions defined in **tasklist.js** as routes.
+
+4. Save the **app.js** file.
+
+<h2><a name="deploy"></a>Deploy the app</h2>
+
+Now that the application has been developed, it's time to create an Azure Website to host it, configure that website, and deploy the code. Central to this section is the use of the MongoDB connection string (URI). You're going to configure an environment variable in your website with this URI to keep the URI separate from your code.  You should treat the URI as sensitive information as it contains credentials to connect to your database.
+
+The steps in this section use the Azure command-line tools to create a new Azure Website, and then use Git to deploy your application. To perform these steps you must have an Azure subscription.
+
+### Install the Azure command-line tool for Mac and Linux
+
+To install the command-line tools, use the following command:
+	
+	npm install azure-cli -g
+
+If you have already installed the <strong>Azure SDK for Node.js</strong> from the <a href="/en-us/develop/nodejs/">Azure Developer Center</a>, then the command-line tools should already be installed. For more information, see <a href="/en-us/develop/nodejs/how-to-guides/command-line-tools/">Azure command-line tool for Mac and Linux</a>.
+
+While the Azure command-line tools were created primarily for Mac and Linux users, they are based on Node.js and should work on any system capable of running Node.
+
+### Import publishing settings
+
+Before using the command-line tools with Azure, you must first download a file containing information about your subscription. Perform the following steps to download and import this file.
+
+1. From the command-line, enter the following command to launch the browser and navigate to the download page. If prompted, login with the account associated with your subscription.
+
+		azure account download
+	
+	![The download page][download-publishing-settings]
+	
+	The file download should begin automatically; if it does not, you can click the link at the beginning of the page to manually download the file.
+
+3. After the file download has completed, use the following command to import the settings:
+
+		azure account import <path-to-file>
+		
+	Specify the path and file name of the publishing settings file you downloaded in the previous step. Once the command completes, you should see output similar to the following:
+	
+		info:   Executing command account import
+		info:   Found subscription: subscriptionname
+		info:   Setting default subscription to: subscriptionname
+		warn:   The '/Users/user1/.azure/publishSettings.xml' file contains sensitive information.
+		warn:   Remember to delete it now that it has been imported.
+		info:   Account publish settings imported successfully
+		info:   account import command OK
+
+
+4. Once the import has completed, you should delete the publish settings file as it is no longer needed and contains sensitive information regarding your Azure subscription.
+
+### Create a new website and push your code
+
+Creating a website in Azure is very easy. If this is your first Azure website, you must use the portal. If you already have at least one, then skip to step 7.
+
+1. In the Azure portal, click **New**.    
+![New][button-new]
+1. Select **Compute > Website > Quick Create**. 
+![CreateSite][screen-mongolab-newwebsite]
+1. Enter a URL prefix. Choose a name you prefer, but keep in mind this must be unique ('mymongoapp' will likely not be available).
+1. Click **Create Website**.
+1. When the website creation completes, click the website name in the website list. The website dashboard displays.  
+![WebSiteDashboard][screen-mongolab-websitedashboard]
+1. Click **Set up Git publishing** under **quick glance**, and enter your desired git user name and password. You will use this password when pushing to your website (in step 9).  
+1. If you created your website using the steps above, the following command will complete the process. However, if you already have more than one Azure website, you can skip the above steps and create a new website using this same command. From your **tasklist** project directory: 
+
+		azure site create myuniquesitename --git  
+	Replace 'myuniquesitename' with the unique site name for your website. If the website is created as part of this command, you will be prompted for the datacenter that the site will be located in. Select the datacenter geographically close to your MongoLab database.
+	
+	The `--git` parameter will create:
+	A. a local git repository in the **tasklist** folder, if none exists.
+	A. a [Git remote] named 'azure', which will be used to publish the application to Azure.
+	A. an [iisnode.yml] file, which contains settings used by Azure to host node applications.
+	A. a .gitignore file to prevent the node-modules folder from being published to .git.  
+	  
+	Once this command has completed, you will see output similar to the following. Note that the line beginning with **Created website at** contains the URL for the website.
+
+		info:   Executing command site create
+		info:   Using location southcentraluswebspace
+		info:   Executing `git init`
+		info:   Creating default web.config file
+		info:   Creating a new web site
+		info:   Created web site at  mongodbtasklist.azurewebsites.net
+		info:   Initializing repository
+		info:   Repository initialized
+		info:   Executing `git remote add azure http://gitusername@myuniquesitename.azurewebsites.net/mongodbtasklist.git`
+		info:   site create command OK
+
+1. Use the following commands to add, and then commit files to your local Git repository:
+
+		git add .
+		git commit -m "adding files"
+
+1. Push your code:
+
+		git push azure master  
+	When pushing the latest Git repository changes to the Azure Website, you must specify that the target branch is **master** as this is used for the website content. If prompted for a password, enter the password you created when you set up git publishing for your webs site above.
+	
+	You will see output similar to the following. As the deployment takes place Azure will download all npm modules. 
+
+		Counting objects: 17, done.
+		Delta compression using up to 8 threads.
+		Compressing objects: 100% (13/13), done.
+		Writing objects: 100% (17/17), 3.21 KiB, done.
+		Total 17 (delta 0), reused 0 (delta 0)
+		remote: New deployment received.
+		remote: Updating branch 'master'.
+		remote: Preparing deployment for commit id 'ef276f3042'.
+		remote: Preparing files for deployment.
+		remote: Running NPM.
+		...
+		remote: Deploying Web.config to enable Node.js activation.
+		remote: Deployment successful.
+		To https://username@mongodbtasklist.azurewebsites.net/MongoDBTasklist.git
+ 		 * [new branch]      master -> master
+ 
+You're almost done!
+
+### Configure your environment
+Remember process.env.CUSTOMCONNSTR\_MONGOLAB\_URI in the code? We want to populate that environment variable with the value provided to Azure during your MongoLab database provisioning.
+
+#### Get the MongoLab connection string
+
+[WACOM.INCLUDE [howto-get-connectioninfo-mongolab](../includes/howto-get-connectioninfo-mongolab.md)]
+
+#### Add the connection string to the website's environment variables
+
+[WACOM.INCLUDE [howto-save-connectioninfo-mongolab](../includes/howto-save-connectioninfo-mongolab.md)]
+
+## Success!
+
+Run `azure site browse` from your project directory to automatically open a browser, or open a browser and manually navigate to your website URL (myuniquesite.azurewebsites.net):
+
+![A webpage displaying an empty tasklist][node-mongo-finished]
+
+<h2><a name="manage"></a>Manage the database</h2>
+
+[WACOM.INCLUDE [howto-access-mongolab-ui](../includes/howto-access-mongolab-ui.md)]
+
+Congratulations! You've just launched a Node.js application backed by a MongoLab-hosted MongoDB database! Now that you have a MongoLab database, you can contact [support@mongolab.com](mailto:support@mongolab.com) with any questions or concerns about your database, or for help with MongoDB or the node driver itself. Good luck out there!
+
+
+
+[screen-mongolab-websitedashboard]: ./media/store-mongolab-web-sites-nodejs-store-data-mongodb/screen-mongolab-websitedashboard.png
+[screen-mongolab-newwebsite]: ./media/store-mongolab-web-sites-nodejs-store-data-mongodb/screen-mongolab-newwebsite.png
+[button-new]: ./media/store-mongolab-web-sites-nodejs-store-data-mongodb/button-new.png
+[button-store]: ./media/store-mongolab-web-sites-nodejs-store-data-mongodb/button-store.png
+[entry-mongolab]: ./media/store-mongolab-web-sites-nodejs-store-data-mongodb/entry-mongolab.png 
+[button-connectioninfo]: ./media/store-mongolab-web-sites-nodejs-store-data-mongodb/button-connectioninfo.png
+[screen-connectioninfo]: ./media/store-mongolab-web-sites-nodejs-store-data-mongodb/dialog-mongolab_connectioninfo.png
+[focus-website-connectinfo]: ./media/store-mongolab-web-sites-nodejs-store-data-mongodb/focus-mongolab-websiteconnectionstring.png
+[provision]: #provision
+[create]: #create
+[deploy]: #deploy
+[manage]: #manage
+[Node.js]: http://nodejs.org
+[MongoDB]: http://www.mongodb.org
+[Git]: http://git-scm.com
+[Express]: http://expressjs.com
+[Mongoose]: http://mongoosejs.com
+[for free]: /en-us/pricing/free-trial
+[Git remote]: http://git-scm.com/docs/git-remote
+[azure-sdk-for-node]: https://github.com/WindowsAzure/azure-sdk-for-node
+[iisnode.yml]: https://github.com/WindowsAzure/iisnode/blob/master/src/samples/configuration/iisnode.yml
+[Azure command-line tool for Mac and Linux]: /en-us/develop/nodejs/how-to-guides/command-line-tools/
+[Azure Developer Center]: /en-us/develop/nodejs/
+[Create and deploy a Node.js application to Azure Web Sites]: /en-us/develop/nodejs/tutorials/create-a-website-(mac)/
+[Publishing to Azure Web Sites with Git]: /en-us/develop/nodejs/common-tasks/publishing-with-git/
+[MongoLab]: http://mongolab.com
+[Node.js Web Application with Storage on MongoDB (Virtual Machine)]: /en-us/develop/nodejs/tutorials/website-with-mongodb-(mac)/
+[node-mongo-finished]: ./media/store-mongolab-web-sites-nodejs-store-data-mongodb/todo_list_noframe.png
+[node-mongo-express-results]: ./media/store-mongolab-web-sites-nodejs-store-data-mongodb/express_output.png
+[download-publishing-settings]: ./media/store-mongolab-web-sites-nodejs-store-data-mongodb/azure-account-download-cli.png
+[import-publishing-settings]: ./media/store-mongolab-web-sites-nodejs-store-data-mongodb/azureimport.png
+[mongolab-create]: ./media/store-mongolab-web-sites-nodejs-store-data-mongodb/mongolab-create.png
+[mongolab-view]: ./media/store-mongolab-web-sites-nodejs-store-data-mongodb/mongolab-view.png
+
+
+