<<<<<<< HEAD
<properties linkid="itpro-windows-howto-howto-setup-hybrid-cluster-hpcpack" urlDisplayName="" pageTitle="Set up a Hybrid Compute Cluster in Azure with Microsoft HPC Pack" metaKeywords="" description="Learn how to use Microsoft HPC Pack and Azure to set up a small, hybrid high performance computing (HPC) cluster" metaCanonical="" services="" documentationCenter="" title="Set up a Hybrid Compute Cluster with Microsoft HPC Pack" authors="danlep" solutions="" manager="timlt" editor="mattshel" />

<tags ms.service="cloud-services" ms.workload="big-compute" ms.tgt_pltfrm="na" ms.devlang="na" ms.topic="article" ms.date="09/16/2014" ms.author="danlep" />
=======
<properties linkid="" urlDisplayName="" pageTitle="Set up a Hybrid Compute Cluster with Microsoft HPC Pack" metaKeywords="" description="Learn how to use Microsoft HPC Pack and Azure to set up a small, hybrid high performance computing (HPC) cluster" metaCanonical="" services="" documentationCenter="" title="Set up a Hybrid Cluster with Microsoft HPC Pack" authors="danlep" solutions="" manager="dongill" editor="mattshel" />
>>>>>>> bc33ddd3


#Set up a Hybrid Compute Cluster with Microsoft HPC Pack
This tutorial shows you how to use Microsoft HPC Pack 2012 R2 and Azure to set up a small, hybrid high performance computing (HPC) cluster. The cluster will consist of an on-premises head node (a computer running the Windows Server operating system and HPC Pack) and some compute nodes you deploy on-demand as worker role instances in an Azure cloud service. You can then run compute jobs on the hybrid cluster.
 
![Hybrid HPC cluster][Overview] 

This tutorial shows one approach, sometimes called cluster "burst to the cloud," to use scalable, on-demand compute resources in Azure to run compute intensive applications.

This tutorial assumes no prior experience with compute clusters or HPC Pack. It is intended only to help you deploy a hybrid compute cluster quickly for demonstration purposes. For considerations and steps to deploy a hybrid HPC Pack cluster at greater scale in a production environment, see the [detailed guidance](http://go.microsoft.com/fwlink/p/?LinkID=200493).

>[WACOM.NOTE] Azure offers a [range of sizes](http://go.microsoft.com/fwlink/p/?LinkId=389844) for your compute resources, suitable for different workloads. For example, the A8 and A9 instances combine high performance and access to a low latency, high throughput application network needed for certain HPC applications. For information, see [About the A8 and A9 Compute Intensive Instances](http://go.microsoft.com/fwlink/p/?Linkid=328042). 

This tutorial walks you through these basic steps:

* [Prerequisistes](#BKMK_Prereq)
* [Install HPC Pack on the head node](#BKMK_DeployHN)
* [Prepare the Azure subscription](#BKMK_Prpare)
* [Configure the head node](#BKMK_ConfigHN)
* [Add Azure nodes to the cluster](#BKMK_worker)
* [Start the Azure nodes](#BKMK_start)
* [Run a command across the cluster](#BKMK_RunCommand)
* [Run a test job](#BKMK_RunJob)
* [Stop the Azure nodes](#BKMK_stop)

<h2 id="BKMK_Prereq">Prerequisites</h2>

>[WACOM.NOTE]To complete this tutorial, you need an Azure account. If you don't have an account, you can create a free trial account in just a couple of minutes. For details, see [Create an Azure account](http://www.windowsazure.com/en-us/develop/php/tutorials/create-a-windows-azure-account/).

In addition, you need the following for this tutorial.

* An on-premises computer that is running an edition of Windows Server 2012 R2 or Windows Server 2012. This computer will be the head node of the HPC cluster. If you are not already running Windows Server, you can download and install an [evaluation version](http://technet.microsoft.com/evalcenter/dn205286.aspx).

	* The computer must be joined to an Active Directory domain.

	* Ensure that no additional server roles or role services are installed.

	* To support HPC Pack, the operating system must be installed in one of these languages: English, Japanese, or Chinese (Simplified).

	* Verify that important and critical updates are installed.
	
* Installation files for HPC Pack 2012 R2, which is available free of charge. [Download](http://go.microsoft.com/fwlink/p/?linkid=389557) the full installation package and copy the files to the head node computer or to a network location. Choose installation files in the same language as your installation of Windows Server.

* A domain account with local Administrator permissions on the head node.

* TCP connectivity on port 443 from the head node to Azure.

<h2 id="BKMK_DeployHN">Install HPC Pack on the head node</h2>

You first install Microsoft HPC Pack on an on-premises computer running Windows Server that will be the head node of the cluster.

1. Log on to the head node by using a domain account that has local Administrator permissions.

2. Start the HPC Pack Installation Wizard by running Setup.exe from the HPC Pack installation files.

3. On the **HPC Pack 2012 R2 Setup** screen, click **New installation or add new features to an existing installation**.

	![HPC Pack 2012 Setup][install_hpc1]

4. On the **Microsoft Software User Agreement page**, click **Next**.

5. On the **Select Installation Type** page, click **Create a new HPC cluster by creating a head node**, and then click **Next**.

	![Select Installation Type][install_hpc2]

6. The wizard runs several pre-installation tests. Click **Next** on the **Installation Rules** page if all tests pass. Otherwise, review the information provided and make any necessary changes in your environment. Then run the tests again or if necessary start the Installation Wizard again. 

	![Installation Rules][install_hpc3]

7. On the **HPC DB Configuration** page, make sure **Head Node** is selected for all HPC databases, and then click **Next**.

	![DB Configuration][install_hpc4]

8. Accept default selections on the remaining pages of the wizard. On the **Install Required Components** page, click **Install**.

	![Install][install_hpc6]

9. After the installation completes, uncheck **Start HPC Cluster Manager** and then click **Finish**. (You will start HPC Cluster Manager in a later step to complete the configuration of the head node.)

	![Finish][install_hpc7]

<h2 id="BKMK_Prepare">Prepare the Azure subscription</h2>
Use the [Management Portal](https://manage.windowsazure.com) to perform the following steps with your Azure subscription. These are needed so you can later deploy Azure nodes from the on-premises head node. 

- Upload a management certificate (needed for secure connections between the head node and the Azure services)
 
- Create an Azure cloud service in which Azure nodes (worker role instances) will run

- Create an Azure storage account
	
	>[WACOM.NOTE]Also make a note of your Azure subscription ID, which you will need later. Find this in your Azure <a href="[https://account.windowsazure.com/Subscriptions">account information</a>.

<h3>Upload the default management certificate</h3>
HPC Pack installs a self-signed certificate on the head node, called the Default Microsoft HPC Azure Management certificate, that you can upload as an Azure management certificate. This certificate is provided for testing purposes and proof-of-concept deployments.

1. From the head node computer, sign in to the [Management Portal](https://manage.windowsazure.com).

2. Click **Settings**, and then click **Management Certificates**.

3. On the command bar, click **Upload**.

	![Certificate Settings][upload_cert1]

4. Browse on the head node for the file C:\Program Files\Microsoft HPC Pack 2012\Bin\hpccert.cer. Then, click the **Check** button.

	![Upload Certificate][install_hpc10]

You will see **Default HPC Azure Management** in the list of management certificates.

<h3>Create an Azure cloud service</h3> 

>[WACOM.NOTE]For best performance, create the cloud service and the storage account in the same geographic region.

1. In the Management Portal, on the command bar, click **New**.

2. Click **Compute**, click **Cloud Service**, and then click **Quick Create**.

3. Type a URL for the cloud service, and then click **Create Cloud Service**.

	![Create Service][createservice1]

<h3>Create an Azure storage account</h3>

1. In the Management Portal, on the command bar, click **New**.

2. Click **Data Services**, click **Storage**, and then click **Quick Create**.

3. Type a URL for the account, and then click **Create Storage Account**.

	![Create Storage][createstorage1]

<h2 id="BKMK_ConfigHN">Configure the head node</h2>

To use HPC Cluster Manager to deploy Azure nodes and to submit jobs, first perform some required cluster configuration steps. 

1. On the head node, start HPC Cluster Manager. If the **Select Head Node** dialog box appears, click **Local Computer**. The **Deployment To-do List** appears.

2. Under **Required deployment tasks**, click **Configure your network**.

	![Configure Network][config_hpc2]

3. In the Network Configuration Wizard, select **All nodes only on an enterprise network** (Topology 5).

	![Topology 5][config_hpc3] 

	>[WACOM.NOTE]This is the simplest configuration for demonstration purposes, because the head node only needs a single network adapter to connect to Active Directory and the Internet. This tutorial does not cover cluster scenarios that require additional networks. 
	 
4. Click **Next** to accept default values on the remaining pages of the wizard. Then, on the **Review** tab, click **Configure** to complete the network configuration.

5. In the **Deployment To-do List**, click **Provide installation credentials**. 

6. In the **Installation Credentials** dialog box, type the credentials of the domain account that you used to install HPC Pack. Then click **OK**.

	![Installation Credentials][config_hpc6]

	>[WACOM.NOTE]HPC Pack services only use installation credentials to deploy on-premises compute nodes.
	
7. In the **Deployment To-do List**, click **Configure the naming of new nodes**. 

8. In the **Specify Node Naming Series** dialog box, accept the default naming series and click **OK**.

	![Node Naming][config_hpc8]

	>[WACOM.NOTE]The naming series only generates names for domain-joined compute nodes. Azure nodes are named automatically.
	  
9. In the **Deployment To-do List**, click **Create a node template**. You will use the node template to add Azure nodes to the cluster.

10. In the Create Node Template Wizard, do the following:

	a. On the **Choose Node Template Type** page, click **Azure node template**, and then click **Next**.

	![Node Template][config_hpc10]

	b. Click **Next** to accept the default template name.

	c. On the **Provide Subscription Information** page, enter your Azure subscription ID (available in your Azure <a href="[https://account.windowsazure.com/Subscriptions">account information</a>). Then, in **Management certificate**, click **Browse** and select **Default HPC Azure Management.** Then click **Next**.

	![Node Template][config_hpc12]

	d. On the **Provide Service Information** page, select the cloud service and the storage account that you created in a previous step. Then click **Next**.

	![Node Template][config_hpc13]

	e. Click **Next** to accept default values on the remaining pages of the wizard. Then, on the **Review** tab, click **Create** to create the node template.

	>[WACOM.NOTE]By default, the Azure node template includes settings for you to start (provision) and stop the nodes manually. You can also configure a schedule to start and stop the Azure nodes automatically. 
	
<h2 id="#BKMK_worker">Add Azure nodes to the cluster</h2>

You now use the node template to add Azure nodes to the cluster. Adding the nodes to the cluster stores their configuration information so that you can start (provision) them at any time as role instances in the cloud service. Your subscription only gets charged for Azure nodes after the role instances are running in the cloud service.

For this tutorial you will add two Small nodes.

1. In HPC Cluster Manager, in **Node Management**, in the **Actions** pane, click **Add Node**. 

	![Add Node][add_node1]

2. In the Add Node Wizard, on the **Select Deployment Method** page, click **Add Azure nodes**, and then click **Next**.

	![Add Azure Node][add_node1_1]

3. On the **Specify New Nodes** page, select the Azure node template you created previously (called by default **Default AzureNode Template**). Then specify **2** nodes of size **Small**, and then click **Next**.

	![Specify Nodes][add_node2]

	For details about the available virtual machine sizes, see [Virtual Machine and Cloud Service Sizes for Azure](http://msdn.microsoft.com/library/windowsazure/dn197896.aspx).

4. On the **Completing the Add Node Wizard** page, click **Finish**. 

	 Two Azure nodes, named **AzureCN-0001** and **AzureCN-0002**, now appear in HPC Cluster Manager. They are both in the **Not-Deployed** state.

	![Added Nodes][add_node3]

<h2 id="BKMK_Start">Start the Azure nodes</h2>
When you want to use the cluster resources in Azure, use HPC Cluster Manager to start (provision) the Azure nodes and bring them online.

1.	In HPC Cluster Manager, in **Node Management**, click one or both nodes and then, in the **Actions** pane, click **Start**. 

	![Start Nodes][add_node4]

2. In the **Start Azure Nodes** dialog box, click **Start**.

	![Start Nodes][add_node5]
 
	The nodes transition to the **Provisioning** state. You can view the provisioning log to track the provisioning progress.

	![Provision Nodes][add_node6]

3. After a few minutes, the Azure nodes finish provisioning and are in the **Offline** state. In this state the role instances are running but will not yet accept cluster jobs.

4. To confirm that the role instances are running, in the [Management Portal](https://manage.windowsazure.com), click **Cloud Services**, click the name of your cloud service, and then click **Instances**. 

	![Running Instances][view_instances1]

	You will see two worker role instances are running in the service. HPC Pack also automatically deploys two **HpcProxy** instances (size Medium) to handle communication between the head node and Azure.

5. To bring the Azure nodes online to run cluster jobs, select the nodes, right-click, and then click **Bring Online**.

	![Offline Nodes][add_node7]
 
	HPC Cluster Manager indicates that the nodes are in the **Online** state.

<h2 id="BKMK_RunCommand">Run a command across the cluster</h2>	
You can use the HPC Pack **clusrun** command to run a command or application on one or more cluster nodes. As a simple example, use **clusrun** to get the IP configuration of the Azure nodes.

1. On the head node, open a command prompt.

2. Type the following command:

	`clusrun /nodes:azurecn* ipconfig`

3. You will see output similar to the following.

	![Clusrun][clusrun1]

<h2 id="BKMK_RunJob">Run a test job</h2>

You can submit a test job that runs on the hybrid cluster. This example is a simple "parametric sweep" job (a type of intrinsically parallel computation) which runs subtasks that add an integer to itself by using the **set /a** command. All the nodes in the cluster contribute to finishing the subtasks for integers from 1 to 100. 

1. In HPC Cluster Manager, in **Job Management**, in the **Actions** pane, click **New Parametric Sweep Job**.

	![New Job][test_job1]

2. In the **New Parametric Sweep Job** dialog box, in **Command line**, type `set /a *+*` (overwriting the default command line that appears). Leave default values for the remaining settings, and then click **Submit** to submit the job.

	![Parametric Sweep][param_sweep1]

3. When the job is finished, double-click the **My Sweep Task** job.

4. Click **View Tasks**, and then click a subtask to view the calculated output of that subtask.

	![Task Results][view_job361]

5. To see which node performed the calculation for that subtask, click **Allocated Nodes**. (Your cluster might show a different node name.)

	![Task Results][view_job362]

<h2 id="BKMK_stop">Stop the Azure nodes</h2>

After you try out the cluster, you can use HPC Cluster Manager to stop the Azure nodes to avoid unnecessary charges to your account. This stops the cloud service and removes the Azure role instances. 

1. In HPC Cluster Manager, in **Node Management,** select both Azure nodes. Then, in the **Actions** pane, click **Stop**. 

	![Stop Nodes][stop_node1]

2. In the **Stop Azure Nodes** dialog box, click **Stop**.

	![Stop Nodes][stop_node2]

3. The nodes transition to the **Stopping** state. After a few minutes, HPC Cluster Manager shows that the nodes are **Not-Deployed**.

	![Not Deployed Nodes][stop_node4]

4. To confirm that the role instances are no longer running in Azure, in the [Management Portal](https://manage.windowsazure.com), click **Cloud Services**, click the name of your cloud service, and then click **Instances**. No instances will be deployed in the production environment.

	![No Instances][view_instances2]

	This completes the tutorial.

<h2 id="">Related resources</h2>

* [HPC Pack 2012 R2 and HPC Pack 2012](http://go.microsoft.com/fwlink/p/?LinkID=263697)
* [Burst to Azure with Microsoft HPC Pack](http://go.microsoft.com/fwlink/p/?LinkID=200493)
* [Deploying Applications to Azure Nodes](http://go.microsoft.com/fwlink/p/?LinkId=325317)
* [Microsoft HPC Pack in Azure VMs](http://go.microsoft.com/fwlink/p/?linkid=330375)


[Overview]: ./media/set-up-hybrid-cluster-microsoft-hpc-pack-2012-sp1/hybrid_cluster_overview.png
[install_hpc1]: ./media/set-up-hybrid-cluster-microsoft-hpc-pack-2012-sp1/install_hpc1.png
[install_hpc2]: ./media/set-up-hybrid-cluster-microsoft-hpc-pack-2012-sp1/install_hpc2.png
[install_hpc3]: ./media/set-up-hybrid-cluster-microsoft-hpc-pack-2012-sp1/install_hpc3.png
[install_hpc4]: ./media/set-up-hybrid-cluster-microsoft-hpc-pack-2012-sp1/install_hpc4.png
[install_hpc6]: ./media/set-up-hybrid-cluster-microsoft-hpc-pack-2012-sp1/install_hpc6.png
[install_hpc7]: ./media/set-up-hybrid-cluster-microsoft-hpc-pack-2012-sp1/install_hpc7.png
[install_hpc10]: ./media/set-up-hybrid-cluster-microsoft-hpc-pack-2012-sp1/install_hpc10.png
[upload_cert1]: ./media/set-up-hybrid-cluster-microsoft-hpc-pack-2012-sp1/upload_cert1.png
[createstorage1]: ./media/set-up-hybrid-cluster-microsoft-hpc-pack-2012-sp1/createstorage1.png
[createservice1]: ./media/set-up-hybrid-cluster-microsoft-hpc-pack-2012-sp1/createservice1.png
[config_hpc2]: ./media/set-up-hybrid-cluster-microsoft-hpc-pack-2012-sp1/config_hpc2.png
[config_hpc3]: ./media/set-up-hybrid-cluster-microsoft-hpc-pack-2012-sp1/config_hpc3.png
[config_hpc6]: ./media/set-up-hybrid-cluster-microsoft-hpc-pack-2012-sp1/config_hpc6.png
[config_hpc8]: ./media/set-up-hybrid-cluster-microsoft-hpc-pack-2012-sp1/config_hpc8.png
[config_hpc10]: ./media/set-up-hybrid-cluster-microsoft-hpc-pack-2012-sp1/config_hpc10.png
[config_hpc12]: ./media/set-up-hybrid-cluster-microsoft-hpc-pack-2012-sp1/config_hpc12.png
[config_hpc13]: ./media/set-up-hybrid-cluster-microsoft-hpc-pack-2012-sp1/config_hpc13.png
[add_node1]: ./media/set-up-hybrid-cluster-microsoft-hpc-pack-2012-sp1/add_node1.png
[add_node1_1]: ./media/set-up-hybrid-cluster-microsoft-hpc-pack-2012-sp1/add_node1_1.png
[add_node2]: ./media/set-up-hybrid-cluster-microsoft-hpc-pack-2012-sp1/add_node2.png
[add_node3]: ./media/set-up-hybrid-cluster-microsoft-hpc-pack-2012-sp1/add_node3.png
[add_node4]: ./media/set-up-hybrid-cluster-microsoft-hpc-pack-2012-sp1/add_node4.png
[add_node5]: ./media/set-up-hybrid-cluster-microsoft-hpc-pack-2012-sp1/add_node5.png
[add_node6]: ./media/set-up-hybrid-cluster-microsoft-hpc-pack-2012-sp1/add_node6.png
[add_node7]: ./media/set-up-hybrid-cluster-microsoft-hpc-pack-2012-sp1/add_node7.png
[view_instances1]: ./media/set-up-hybrid-cluster-microsoft-hpc-pack-2012-sp1/view_instances1.png
[clusrun1]: ./media/set-up-hybrid-cluster-microsoft-hpc-pack-2012-sp1/clusrun1.png
[test_job1]: ./media/set-up-hybrid-cluster-microsoft-hpc-pack-2012-sp1/test_job1.png
[param_sweep1]: ./media/set-up-hybrid-cluster-microsoft-hpc-pack-2012-sp1/param_sweep1.png
[view_job361]: ./media/set-up-hybrid-cluster-microsoft-hpc-pack-2012-sp1/view_job361.png
[view_job362]: ./media/set-up-hybrid-cluster-microsoft-hpc-pack-2012-sp1/view_job362.png
[stop_node1]: ./media/set-up-hybrid-cluster-microsoft-hpc-pack-2012-sp1/stop_node1.png
[stop_node2]: ./media/set-up-hybrid-cluster-microsoft-hpc-pack-2012-sp1/stop_node2.png
[stop_node4]: ./media/set-up-hybrid-cluster-microsoft-hpc-pack-2012-sp1/stop_node4.png
[view_instances2]: ./media/set-up-hybrid-cluster-microsoft-hpc-pack-2012-sp1/view_instances2.png<|MERGE_RESOLUTION|>--- conflicted
+++ resolved
@@ -1,10 +1,6 @@
-<<<<<<< HEAD
-<properties linkid="itpro-windows-howto-howto-setup-hybrid-cluster-hpcpack" urlDisplayName="" pageTitle="Set up a Hybrid Compute Cluster in Azure with Microsoft HPC Pack" metaKeywords="" description="Learn how to use Microsoft HPC Pack and Azure to set up a small, hybrid high performance computing (HPC) cluster" metaCanonical="" services="" documentationCenter="" title="Set up a Hybrid Compute Cluster with Microsoft HPC Pack" authors="danlep" solutions="" manager="timlt" editor="mattshel" />
+<properties linkid="" urlDisplayName="" pageTitle="Set up a Hybrid Compute Cluster with Microsoft HPC Pack" metaKeywords="" description="Learn how to use Microsoft HPC Pack and Azure to set up a small, hybrid high performance computing (HPC) cluster" metaCanonical="" services="" documentationCenter="" title="Set up a Hybrid Cluster with Microsoft HPC Pack" authors="danlep" solutions="" manager="timlt" editor="mattshel" />
 
 <tags ms.service="cloud-services" ms.workload="big-compute" ms.tgt_pltfrm="na" ms.devlang="na" ms.topic="article" ms.date="09/16/2014" ms.author="danlep" />
-=======
-<properties linkid="" urlDisplayName="" pageTitle="Set up a Hybrid Compute Cluster with Microsoft HPC Pack" metaKeywords="" description="Learn how to use Microsoft HPC Pack and Azure to set up a small, hybrid high performance computing (HPC) cluster" metaCanonical="" services="" documentationCenter="" title="Set up a Hybrid Cluster with Microsoft HPC Pack" authors="danlep" solutions="" manager="dongill" editor="mattshel" />
->>>>>>> bc33ddd3
 
 
 #Set up a Hybrid Compute Cluster with Microsoft HPC Pack
