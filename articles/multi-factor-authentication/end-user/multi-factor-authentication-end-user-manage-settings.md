---
title: Manage your two-step verification settings | Microsoft Docs
description: Manage how you use Azure Multi-Factor Authentication including changing your contact information or configuring your devices.
services: multi-factor-authentication
keywords: multifactor authentication client, authentication problem, correlation ID
documentationcenter: ''
author: kgremban
manager: femila
editor: yossib

ms.assetid: d3372d9a-9ad1-4609-bdcf-2c4ca9679a3b
ms.service: multi-factor-authentication
ms.workload: identity
ms.tgt_pltfrm: na
ms.devlang: na
ms.topic: article
<<<<<<< HEAD
ms.date: 02/17/2017
=======
ms.date: 02/23/2017
>>>>>>> 9a40f83f
ms.author: kgremban

---
# Manage your settings for two-step verification
This article answers questions about how to update settings for two-step verification or multi-factor authentication. If you are having issues signing in to your account, refer to [Having trouble with two-step verification](multi-factor-authentication-end-user-troubleshoot.md) for troubleshooting help.

## Where to find the settings page
Depending on how your company set up Azure Multi-Factor Authentication, there are a few places where you can change your settings like your phone number.

If your IT admin sent out a specific URL or steps to manage two-step verification, follow those instructions. Otherwise, the following instructions should work for everybody else. If you follow these steps but don't see the same options, that means that your work or school customized their own portal. Ask your admin for the link to your Azure Multi-Factor Authentication portal.

1. Sign in to [https://myapps.microsoft.com](https://myapps.microsoft.com)  
2. Select your account name in the top right, then select **profile**.  
3. Select **Additional security verification**.  

    ![Myapps](./media/multi-factor-authentication-end-user-manage/myapps1.png)
4. The Additional security verification page loads with your settings.

    ![Proofup](./media/multi-factor-authentication-end-user-manage/proofup.png)

## I want to change my phone number, or add a secondary number
It is important to configure a secondary authentication phone number.  Because your primary phone number and your mobile app are probably on the same phone, the secondary phone number is the only way you will be able to get back into your account if your phone is lost or stolen.

> [!NOTE]
> If you don't have access to your primary phone number, and need help getting in to your account, see our help topics in [Having trouble with two-step verification](multi-factor-authentication-end-user-troubleshoot.md).  

**To change your primary phone number:**  

1. On the Additional security verification page, select the text box with your current phone number and edit it with your new phone number.  
2. Select **Save**.  
3. If this is the number that you use for your preferred verification option, you have to verify the new number before you can save it.  

**To add a secondary phone number:**  

1. On the Additional security verification page, check the box next to **Alternate authentication phone.**  
2. Enter your secondary phone number in the text box.  
3. Select **Save** and your changes are finished.  

## Require two-step verification again on a device you've marked as trusted

Depending on your organization settings, you may have a checkbox that says "Don't ask again for **X** days" when you perform two-step verification on your browser. If you check this box and then lose your device or think that your account is compromised, you should restore two-step verification to all your devices. 

1. On the Additional security verification page, select **Restore multi-factor authentication on previously trusted devices**.
2. The next time you sign in on any device, you'll be prompted to perform two-step verification. 

## How do I clean up Microsoft Authenticator from my old device and move to a new one?
When you uninstall the app from your device or reset the device, it does not remove the activation on the back end. For more information, see [Microsoft Authenticator](microsoft-authenticator-app-how-to.md).

## Next steps
* Get troubleshooting tips and help on [Having trouble with two-step verification](multi-factor-authentication-end-user-troubleshoot.md)
* Set up [app passwords](multi-factor-authentication-end-user-app-passwords.md) for any apps that don't support two-step verification.<|MERGE_RESOLUTION|>--- conflicted
+++ resolved
@@ -14,11 +14,7 @@
 ms.tgt_pltfrm: na
 ms.devlang: na
 ms.topic: article
-<<<<<<< HEAD
-ms.date: 02/17/2017
-=======
 ms.date: 02/23/2017
->>>>>>> 9a40f83f
 ms.author: kgremban
 
 ---
