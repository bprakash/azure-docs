<properties
	pageTitle="Secure cloud and on-premises resources by using Azure Multi-Factor Authentication Server with Windows Server 2012 R2 AD FS | Microsoft Azure"
	description="This article describes how to get started with Azure Multi-Factor Authentication and AD FS in Windows Server 2012 R2."
	services="multi-factor-authentication"
	documentationCenter=""
	authors="billmath"
	manager="stevenpo"
	editor="curtland"/>

<<<<<<< HEAD
<tags 
	ms.service="multi-factor-authentication" 
	ms.workload="identity" 
	ms.tgt_pltfrm="na" 
	ms.devlang="na" 
	ms.topic="get-started-article" 
	ms.date="03/04/2016" 
=======
<tags
	ms.service="multi-factor-authentication"
	ms.workload="identity"
	ms.tgt_pltfrm="na"
	ms.devlang="na"
	ms.topic="get-started-article"
	ms.date="08/04/2016"
>>>>>>> c186bb0b
	ms.author="billmath"/>


# Secure cloud and on-premises resources by using Azure Multi-Factor Authentication Server with AD FS in Windows Server 2012 R2

If your organization uses Active Directory Federation Services (AD FS) and you want to secure cloud or on-premises resources, you can deploy and configure Azure Multi-Factor Authentication Server to work with AD FS. This configuration triggers multi-factor authentication for high-value endpoints.

In this article, we discuss using Azure Multi-Factor Authentication Server with AD FS in Windows Server 2012 R2. For more information, read about how to [secure cloud and on-premises resources by using Azure Multi-Factor Authentication Server with AD FS 2.0](multi-factor-authentication-get-started-adfs-adfs2.md).

## Secure Windows Server 2012 R2 AD FS with Azure Multi-Factor Authentication Server

When you install Azure Multi-Factor Authentication Server, you have the following options:

- Install Azure Multi-Factor Authentication Server locally on the same server as AD FS
- Install the Azure Multi-Factor Authentication adapter locally on the AD FS server, and then install Multi-Factor Authentication Server on a different computer

Before you begin, be aware of the following information:

- You are not required to install Azure Multi-Factor Authentication Server on your AD FS server. However, you must install the Multi-Factor Authentication adapter for AD FS on a Windows Server 2012 R2 that is running AD FS. You can install the server on a different computer if it is a supported version and you install the AD FS adapter separately on your AD FS federation server. See the following procedures to learn how to install the adapter separately.
- When the Multi-Factor Authentication Server AD FS adapter was designed, it was anticipated that AD FS could pass the name of the relying party to the adapter, which could be used as an application name. However, this turned out not to be the case. If your organization is using text message or mobile app authentication methods, the strings defined in Company Settings contain a placeholder, <$*application_name*$>. This placeholder is not automatically replaced when you use the AD FS adapter. We recommend that you remove the placeholder from the appropriate strings when you secure AD FS.

- The account that you use to sign in must have user rights to create security groups in your Active Directory service.

<<<<<<< HEAD
- The Multi-Factor Authentication AD FS Adapter installation wizard creates a security group called PhoneFactor Admins in your Active Directory and then adds the AD FS service account of your federation service to this group.It is recommended that you verify on your domain controller that the PhoneFactor Admins group is indeed created and that the AD FS service account is a member of this group. If necessary, add the AD FS service account to the PhoneFactor Admins group on your domain controller manually.
- For information on installing the Web Service SDK with the user portal see [Deploying the user portal for the Azure Multi-Factor Authentication Server.](multi-factor-authentication-get-started-portal.md)
  
=======
- The Multi-Factor Authentication AD FS adapter installation wizard creates a security group called PhoneFactor Admins in your instance of Active Directory and then adds the AD FS service account of your federation service to this group. We recommend that you verify on your domain controller that the PhoneFactor Admins group is indeed created and that the AD FS service account is a member of this group. If necessary, manually add the AD FS service account to the PhoneFactor Admins group on your domain controller.
- For information about installing the Web Service SDK with the user portal, read about [deploying the user portal for Azure Multi-Factor Authentication Server.](multi-factor-authentication-get-started-portal.md)
>>>>>>> c186bb0b


### Install Azure Multi-Factor Authentication Server locally on the AD FS server

1. Download and install Azure Multi-Factor Authentication Server on your AD FS federation server. For installation information, read about [getting started with Azure Multi-Factor Authentication Server](multi-factor-authentication-get-started-server.md).
2. In the Azure Multi-Factor Authentication Server management console, click the **AD FS** icon, and then select the options **Allow user enrollment** and **Allow users to select method**.
3. Select any additional options you'd like to specify for your organization.
4. Click **Install AD FS Adapter**.
<center>![Cloud](./media/multi-factor-authentication-get-started-adfs-w2k12/server.png)</center>
5. If the computer is joined to a domain and the Active Directory configuration for securing communication between the AD FS adapter and the Multi-Factor Authentication service is incomplete, the **Active Directory** window will be displayed. Click **Next** to automatically complete this configuration, or select the **Skip automatic Active Directory configuration and configure settings manually** check box, and then click **Next**.
6. If the computer is not joined to a domain and the local group configuration for securing communication between the AD FS adapter and the Multi-Factor Authentication service is incomplete, the **Local Group** window will be displayed. Click **Next** to automatically complete this configuration, or select the **Skip automatic Local Group configuration and configure settings manually** check box, and then click **Next**.
7. In the installation wizard, click **Next**. Azure Multi-Factor Authentication Server creates the PhoneFactor Admins group and adds the AD FS service account to the PhoneFactor Admins group.
<center>![Cloud](./media/multi-factor-authentication-get-started-adfs-w2k12/adapter.png)</center>
8. On the **Launch Installer** page, click **Next**.
9. In the Multi-Factor Authentication AD FS adapter installer, click **Next**.
10. Click **Close** when the installation is finished.
11. When the adapter has been installed, you must register it with AD FS. Open Windows PowerShell and run the following command:<br>
    `C:\Program Files\Multi-Factor Authentication Server\Register-MultiFactorAuthenticationAdfsAdapter.ps1`
   <center>![Cloud](./media/multi-factor-authentication-get-started-adfs-w2k12/pshell.png)</center>
12. Edit the global authentication policy in AD FS to use your newly registered adapter. In the AD FS management console, go to the **Authentication Policies** node. In the **Multi-factor Authentication** section, click the **Edit** link next to the **Global Settings** section. In the **Edit Global Authentication Policy** window, select **Multi-Factor Authentication** as an additional authentication method, and then click **OK**. The adapter is registered as WindowsAzureMultiFactorAuthentication. You must restart the AD FS service for the registration to take effect.

<center>![Cloud](./media/multi-factor-authentication-get-started-adfs-w2k12/global.png)</center>

At this point, Multi-Factor Authentication Server is set up to be an additional authentication provider to use with AD FS.

## Install a standalone instance of the AD FS adapter by using the Web Service SDK
1. Install the Web Service SDK on the server that is running Multi-Factor Authentication Server.
2. Copy the following files from the \Program Files\Multi-Factor Authentication Server directory to the server on which you plan to install the AD FS adapter:
  - MultiFactorAuthenticationAdfsAdapterSetup64.msi
  - Register-MultiFactorAuthenticationAdfsAdapter.ps1
  - Unregister-MultiFactorAuthenticationAdfsAdapter.ps1
  - MultiFactorAuthenticationAdfsAdapter.config
3. Run the MultiFactorAuthenticationAdfsAdapterSetup64.msi installation file.
4. In the Multi-Factor Authentication AD FS adapter installer, click **Next** to perform the installation.
5. Click **Close** when the installation is finished.
6. Edit the MultiFactorAuthenticationAdfsAdapter.config file by doing the following:

<<<<<<< HEAD
MultiFactorAuthenticationAdfsAdapter.config Step| Sub step
:------------- | :------------- |
Set UseWebServiceSdk node to true.||
Set WebServiceSdkUrl to the URL of the Multi-Factor Authentication Web Service SDK.||
Option 1 - Configure Web Service SDK with a username and password.|<ol><li>Set WebServiceSdkUsername to an account that is a member of the PhoneFactor Admins security group.  Use <domain>\<username> format.<li>Set WebServiceSdkPassword to the appropriate account password.</li></ol>
Option 2 - Configure Web Service SDK with a client certificate.|<ol><li>Obtain a client certificate from a certificate authority for the server running the Web Service SDK.  For information on obtaining a certificate see [Obtain Client Certificate](https://technet.microsoft.com/library/cc770328(v=ws.10).aspx).</li><li>Import the client certificate to the local computer Personal certificate store on the server running the Web Service SDK.  Note:  Make sure the certificate authority's public certificate is in Trusted Root Certificates.</li><li>Export the public and private keys of the client certificate to a .pfx file.</li><li>Export the public key in base-64 format to a .cer file.</li><li>In Server Manager, verify that the Web Server (IIS)\Web Server\Security\IIS Client Certificate Mapping Authentication feature is installed.</li><li>If not installed, choose Add Roles and Features to add this feature.</li><li>In IIS Manager, double-click Configuration Editor in the web site that contains the Web Service SDK virtual directory.  Note:  It is very important to do this at the web site level and not the virtual directory level.</li><li>Navigate to the system.webServer/security/authentication/iisClientCertificateMappingAuthentication section.</li><li>Set enabled to true.</li><li>Set oneToOneCertificateMappingsEnabled to true.</li><li>Click the ... button next to oneToOneMappings.</li><li>Click the Add link.</li><li>Open the base-64 .cer file exported earlier.  Remove -----BEGIN CERTIFICATE-----, -----END CERTIFICATE----- and any line breaks.  Copy the resulting string.</li><li>Set certificate to the string copied in the previous step.</li><li>Set enabled to true.</li><li>Set userName to an account that is a member of the PhoneFactor Admins security group.  Use <domain>\<username> format.</li><li>Set password to the appropriate account password.</li><li>Close the Collection Editor.</li><li>Click the Apply link.</li><li>Navigate to the Web Service SDK virtual directory.</li><li>Double-click Authentication.</li><li>Verify that ASP.NET Impersonation and Basic Authentication are Enabled and all other items are Disabled.</li><li>Navigate to the Web Service SDK virtual directory again.</li><li>Double-click SSL Settings.</li><li>Set Client Certificates to Accept and click Apply.</li><li>Copy the .pfx file exported earlier to the server running the AD FS Adapter.</li><li>Import the .pfx file to the local computer Personal certificate store.</li><li>Choose Manage Private Keys from the right-click menu and grant read access to the account the Active Directory Federation Services service is logged on as.</li><li>Open the client certificate and copy the thumbprint from the Details tab.</li><li>In the MultiFactorAuthenticationAdfsAdapter.config file, set WebServiceSdkCertificateThumbprint to the string copied in the previous step.</li></ol>
Edit the Register-MultiFactorAuthenticationAdfsAdapter.ps1 script adding -ConfigurationFilePath <path> to the end of the Register-AdfsAuthenticationProvider command where <path> is the full path to the MultiFactorAuthenticationAdfsAdapter.config file.|


Now Run the \Program Files\Multi-Factor Authentication Server\Register-MultiFactorAuthenticationAdfsAdapter.ps1 script in PowerShell to register the adapter.  The adapter is registered as WindowsAzureMultiFactorAuthentication.  You must restart the AD FS service for the registration to take effect. 




























 

 


 

 


 





 


 

























































































 


 

 





=======
|MultiFactorAuthenticationAdfsAdapter.config Step| Sub step|
|:------------- | :------------- |
|Set the **UseWebServiceSdk** node to **true**.||
|Set the value for **WebServiceSdkUrl** to the URL of the Multi-Factor Authentication Web Service SDK.||
|Configure the Web Service SDK.<br><br>*Option 1*: By using a user name and password|<ol type="a"><li>Set the value for  **WebServiceSdkUsername** to an account that is a member of the PhoneFactor Admins security group. Use the &lt;domain&gt;&#92;&lt;user name&gt; format.<li>Set the value for **WebServiceSdkPassword** to the appropriate account password.</li></ol>
|Configure the Web Service SDK, *continued*<br><br>*Option 2*: By using a client certificate|<ol type="a"><li>Obtain a client certificate from a certificate authority for the server that is running the Web Service SDK. Learn how to [obtain client certificates](https://technet.microsoft.com/library/cc770328.aspx).</li><li>Import the client certificate to the local computer personal certificate store on the server that is running the Web Service SDK. Note: Make sure that the certificate authority's public certificate is in Trusted Root Certificates certificate store.</li><li>Export the public and private keys of the client certificate to a .pfx file.</li><li>Export the public key in Base64 format to a .cer file.</li><li>In Server Manager, verify that the Web Server (IIS)\Web Server\Security\IIS Client Certificate Mapping Authentication feature is installed. If it is not installed, select **Add Roles and Features** to add this feature.</li><li>In IIS Manager, double-click **Configuration Editor** in the website that contains the Web Service SDK virtual directory. Note: It is very important to do this at the website level and not at the virtual directory level.</li><li>Go to the **system.webServer/security/authentication/iisClientCertificateMappingAuthentication** section.</li><li>Set **enabled** to **true**.</li><li>Set **oneToOneCertificateMappingsEnabled** to **true**.</li><li>Click the **...** button next to **oneToOneMappings**, and then click the **Add** link.</li><li>Open the Base64 .cer file you exported earlier. Remove *-----BEGIN CERTIFICATE-----*, *-----END CERTIFICATE-----*, and any line breaks. Copy the resulting string.</li><li>Set **certificate** to the string copied in the preceding step.</li><li>Set **enabled** to **true**.</li><li>Set **userName** to an account that is a member of the PhoneFactor Admins security group. Use the &lt;domain&gt;&#92;&lt;user name&gt; format.</li><li>Set the password to the appropriate account password, and then close Configuration Editor.</li><li>Click the **Apply** link.</li><li>In the Web Service SDK virtual directory, double-click **Authentication**.</li><li>Verify that **ASP.NET Impersonation** and **Basic Authentication** are set to **Enabled** and all other items are set to **Disabled**.</li><li>In the Web Service SDK virtual directory, double-click **SSL Settings**.</li><li>Set **Client Certificates** to **Accept**, and then click **Apply**.</li><li>Copy the .pfx file you exported earlier to the server that is running the AD FS adapter.</li><li>Import the .pfx file to the local computer personal certificate store.</li><li>Right-click and select **Manage Private Keys**, and then grant read access to the account you used to sign in to the AD FS service.</li><li>Open the client certificate and copy the thumbprint from the **Details** tab.</li><li>In the MultiFactorAuthenticationAdfsAdapter.config file, set **WebServiceSdkCertificateThumbprint** to the string copied in the previous step.</li></ol>
| Edit the Register-MultiFactorAuthenticationAdfsAdapter.ps1 script by adding *-ConfigurationFilePath &lt;path&gt;* to the end of the `Register-AdfsAuthenticationProvider` command, where *&lt;path&gt;* is the full path to the MultiFactorAuthenticationAdfsAdapter.config file.||
>>>>>>> c186bb0b

To register the adapter, run the \Program Files\Multi-Factor Authentication Server\Register-MultiFactorAuthenticationAdfsAdapter.ps1 script in PowerShell. The adapter is registered as WindowsAzureMultiFactorAuthentication. You must restart the AD FS service for the registration to take effect.<|MERGE_RESOLUTION|>--- conflicted
+++ resolved
@@ -7,15 +7,6 @@
 	manager="stevenpo"
 	editor="curtland"/>
 
-<<<<<<< HEAD
-<tags 
-	ms.service="multi-factor-authentication" 
-	ms.workload="identity" 
-	ms.tgt_pltfrm="na" 
-	ms.devlang="na" 
-	ms.topic="get-started-article" 
-	ms.date="03/04/2016" 
-=======
 <tags
 	ms.service="multi-factor-authentication"
 	ms.workload="identity"
@@ -23,7 +14,6 @@
 	ms.devlang="na"
 	ms.topic="get-started-article"
 	ms.date="08/04/2016"
->>>>>>> c186bb0b
 	ms.author="billmath"/>
 
 
@@ -47,14 +37,8 @@
 
 - The account that you use to sign in must have user rights to create security groups in your Active Directory service.
 
-<<<<<<< HEAD
-- The Multi-Factor Authentication AD FS Adapter installation wizard creates a security group called PhoneFactor Admins in your Active Directory and then adds the AD FS service account of your federation service to this group.It is recommended that you verify on your domain controller that the PhoneFactor Admins group is indeed created and that the AD FS service account is a member of this group. If necessary, add the AD FS service account to the PhoneFactor Admins group on your domain controller manually.
-- For information on installing the Web Service SDK with the user portal see [Deploying the user portal for the Azure Multi-Factor Authentication Server.](multi-factor-authentication-get-started-portal.md)
-  
-=======
 - The Multi-Factor Authentication AD FS adapter installation wizard creates a security group called PhoneFactor Admins in your instance of Active Directory and then adds the AD FS service account of your federation service to this group. We recommend that you verify on your domain controller that the PhoneFactor Admins group is indeed created and that the AD FS service account is a member of this group. If necessary, manually add the AD FS service account to the PhoneFactor Admins group on your domain controller.
 - For information about installing the Web Service SDK with the user portal, read about [deploying the user portal for Azure Multi-Factor Authentication Server.](multi-factor-authentication-get-started-portal.md)
->>>>>>> c186bb0b
 
 
 ### Install Azure Multi-Factor Authentication Server locally on the AD FS server
@@ -92,166 +76,6 @@
 5. Click **Close** when the installation is finished.
 6. Edit the MultiFactorAuthenticationAdfsAdapter.config file by doing the following:
 
-<<<<<<< HEAD
-MultiFactorAuthenticationAdfsAdapter.config Step| Sub step
-:------------- | :------------- |
-Set UseWebServiceSdk node to true.||
-Set WebServiceSdkUrl to the URL of the Multi-Factor Authentication Web Service SDK.||
-Option 1 - Configure Web Service SDK with a username and password.|<ol><li>Set WebServiceSdkUsername to an account that is a member of the PhoneFactor Admins security group.  Use <domain>\<username> format.<li>Set WebServiceSdkPassword to the appropriate account password.</li></ol>
-Option 2 - Configure Web Service SDK with a client certificate.|<ol><li>Obtain a client certificate from a certificate authority for the server running the Web Service SDK.  For information on obtaining a certificate see [Obtain Client Certificate](https://technet.microsoft.com/library/cc770328(v=ws.10).aspx).</li><li>Import the client certificate to the local computer Personal certificate store on the server running the Web Service SDK.  Note:  Make sure the certificate authority's public certificate is in Trusted Root Certificates.</li><li>Export the public and private keys of the client certificate to a .pfx file.</li><li>Export the public key in base-64 format to a .cer file.</li><li>In Server Manager, verify that the Web Server (IIS)\Web Server\Security\IIS Client Certificate Mapping Authentication feature is installed.</li><li>If not installed, choose Add Roles and Features to add this feature.</li><li>In IIS Manager, double-click Configuration Editor in the web site that contains the Web Service SDK virtual directory.  Note:  It is very important to do this at the web site level and not the virtual directory level.</li><li>Navigate to the system.webServer/security/authentication/iisClientCertificateMappingAuthentication section.</li><li>Set enabled to true.</li><li>Set oneToOneCertificateMappingsEnabled to true.</li><li>Click the ... button next to oneToOneMappings.</li><li>Click the Add link.</li><li>Open the base-64 .cer file exported earlier.  Remove -----BEGIN CERTIFICATE-----, -----END CERTIFICATE----- and any line breaks.  Copy the resulting string.</li><li>Set certificate to the string copied in the previous step.</li><li>Set enabled to true.</li><li>Set userName to an account that is a member of the PhoneFactor Admins security group.  Use <domain>\<username> format.</li><li>Set password to the appropriate account password.</li><li>Close the Collection Editor.</li><li>Click the Apply link.</li><li>Navigate to the Web Service SDK virtual directory.</li><li>Double-click Authentication.</li><li>Verify that ASP.NET Impersonation and Basic Authentication are Enabled and all other items are Disabled.</li><li>Navigate to the Web Service SDK virtual directory again.</li><li>Double-click SSL Settings.</li><li>Set Client Certificates to Accept and click Apply.</li><li>Copy the .pfx file exported earlier to the server running the AD FS Adapter.</li><li>Import the .pfx file to the local computer Personal certificate store.</li><li>Choose Manage Private Keys from the right-click menu and grant read access to the account the Active Directory Federation Services service is logged on as.</li><li>Open the client certificate and copy the thumbprint from the Details tab.</li><li>In the MultiFactorAuthenticationAdfsAdapter.config file, set WebServiceSdkCertificateThumbprint to the string copied in the previous step.</li></ol>
-Edit the Register-MultiFactorAuthenticationAdfsAdapter.ps1 script adding -ConfigurationFilePath <path> to the end of the Register-AdfsAuthenticationProvider command where <path> is the full path to the MultiFactorAuthenticationAdfsAdapter.config file.|
-
-
-Now Run the \Program Files\Multi-Factor Authentication Server\Register-MultiFactorAuthenticationAdfsAdapter.ps1 script in PowerShell to register the adapter.  The adapter is registered as WindowsAzureMultiFactorAuthentication.  You must restart the AD FS service for the registration to take effect. 
-
-
-
-
-
-
-
-
-
-
-
-
-
-
-
-
-
-
-
-
-
-
-
-
-
-
-
-
- 
-
- 
-
-
- 
-
- 
-
-
- 
-
-
-
-
-
- 
-
-
- 
-
-
-
-
-
-
-
-
-
-
-
-
-
-
-
-
-
-
-
-
-
-
-
-
-
-
-
-
-
-
-
-
-
-
-
-
-
-
-
-
-
-
-
-
-
-
-
-
-
-
-
-
-
-
-
-
-
-
-
-
-
-
-
-
-
-
-
-
-
-
-
-
-
-
-
-
-
-
-
-
-
-
-
-
-
-
-
-
-
- 
-
-
- 
-
- 
-
-
-
-
-
-=======
 |MultiFactorAuthenticationAdfsAdapter.config Step| Sub step|
 |:------------- | :------------- |
 |Set the **UseWebServiceSdk** node to **true**.||
@@ -259,6 +83,5 @@
 |Configure the Web Service SDK.<br><br>*Option 1*: By using a user name and password|<ol type="a"><li>Set the value for  **WebServiceSdkUsername** to an account that is a member of the PhoneFactor Admins security group. Use the &lt;domain&gt;&#92;&lt;user name&gt; format.<li>Set the value for **WebServiceSdkPassword** to the appropriate account password.</li></ol>
 |Configure the Web Service SDK, *continued*<br><br>*Option 2*: By using a client certificate|<ol type="a"><li>Obtain a client certificate from a certificate authority for the server that is running the Web Service SDK. Learn how to [obtain client certificates](https://technet.microsoft.com/library/cc770328.aspx).</li><li>Import the client certificate to the local computer personal certificate store on the server that is running the Web Service SDK. Note: Make sure that the certificate authority's public certificate is in Trusted Root Certificates certificate store.</li><li>Export the public and private keys of the client certificate to a .pfx file.</li><li>Export the public key in Base64 format to a .cer file.</li><li>In Server Manager, verify that the Web Server (IIS)\Web Server\Security\IIS Client Certificate Mapping Authentication feature is installed. If it is not installed, select **Add Roles and Features** to add this feature.</li><li>In IIS Manager, double-click **Configuration Editor** in the website that contains the Web Service SDK virtual directory. Note: It is very important to do this at the website level and not at the virtual directory level.</li><li>Go to the **system.webServer/security/authentication/iisClientCertificateMappingAuthentication** section.</li><li>Set **enabled** to **true**.</li><li>Set **oneToOneCertificateMappingsEnabled** to **true**.</li><li>Click the **...** button next to **oneToOneMappings**, and then click the **Add** link.</li><li>Open the Base64 .cer file you exported earlier. Remove *-----BEGIN CERTIFICATE-----*, *-----END CERTIFICATE-----*, and any line breaks. Copy the resulting string.</li><li>Set **certificate** to the string copied in the preceding step.</li><li>Set **enabled** to **true**.</li><li>Set **userName** to an account that is a member of the PhoneFactor Admins security group. Use the &lt;domain&gt;&#92;&lt;user name&gt; format.</li><li>Set the password to the appropriate account password, and then close Configuration Editor.</li><li>Click the **Apply** link.</li><li>In the Web Service SDK virtual directory, double-click **Authentication**.</li><li>Verify that **ASP.NET Impersonation** and **Basic Authentication** are set to **Enabled** and all other items are set to **Disabled**.</li><li>In the Web Service SDK virtual directory, double-click **SSL Settings**.</li><li>Set **Client Certificates** to **Accept**, and then click **Apply**.</li><li>Copy the .pfx file you exported earlier to the server that is running the AD FS adapter.</li><li>Import the .pfx file to the local computer personal certificate store.</li><li>Right-click and select **Manage Private Keys**, and then grant read access to the account you used to sign in to the AD FS service.</li><li>Open the client certificate and copy the thumbprint from the **Details** tab.</li><li>In the MultiFactorAuthenticationAdfsAdapter.config file, set **WebServiceSdkCertificateThumbprint** to the string copied in the previous step.</li></ol>
 | Edit the Register-MultiFactorAuthenticationAdfsAdapter.ps1 script by adding *-ConfigurationFilePath &lt;path&gt;* to the end of the `Register-AdfsAuthenticationProvider` command, where *&lt;path&gt;* is the full path to the MultiFactorAuthenticationAdfsAdapter.config file.||
->>>>>>> c186bb0b
 
 To register the adapter, run the \Program Files\Multi-Factor Authentication Server\Register-MultiFactorAuthenticationAdfsAdapter.ps1 script in PowerShell. The adapter is registered as WindowsAzureMultiFactorAuthentication. You must restart the AD FS service for the registration to take effect.