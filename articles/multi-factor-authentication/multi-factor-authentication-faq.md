<properties
	pageTitle="Azure Multi-Factor Authentication FAQ"
	description="Provides a list of frequently asked questions and answers related to Azure Multi-Factor Authentication. Multi-Factor Authentication is a method of verifying a user's identity that requires more than a user name and password. It provides an additional layer of security to user sign-in and transactions."
	services="multi-factor-authentication"
	documentationCenter=""
	authors="billmath"
	manager="stevenpo"
	editor="curtand"/>

<<<<<<< HEAD
<tags 
	ms.service="multi-factor-authentication" 
	ms.workload="identity" 
	ms.tgt_pltfrm="na" 
	ms.devlang="na" 
	ms.topic="article" 
	ms.date="04/07/2016" 
=======
<tags
	ms.service="multi-factor-authentication"
	ms.workload="identity"
	ms.tgt_pltfrm="na"
	ms.devlang="na"
	ms.topic="article"
	ms.date="08/04/2016"
>>>>>>> c186bb0b
	ms.author="billmath"/>

# Azure Multi-Factor Authentication FAQ


This FAQ answers common questions about Azure Multi-Factor Authentication and using the Multi-Factor Authentication service, including questions about the billing model and usability.

## General

**Q: How can I get help with Azure Multi-Factor Authentication?**

- [Search the Microsoft Support Knowledge Base](https://www.microsoft.com/en-us/Search/result.aspx?form=mssupport&q=phonefactor&form=mssupport)

  Search the Knowledge Base for solutions to common technical issues.

- [Microsoft Azure Active Directory forums](https://social.msdn.microsoft.com/Forums/azure/home?forum=WindowsAzureAD)

  Search for and browse technical questions and answers from the community, or ask your own question in the [Azure Active Directory forums](https://social.msdn.microsoft.com/Forums/azure/newthread?category=windowsazureplatform&forum=WindowsAzureAD&prof=required).

- [Password reset](mailto:phonefactorsupport@microsoft.com)

  If you're a legacy PhoneFactor customer and you have questions or need help resetting a password, use the [password reset](mailto:phonefactorsupport@microsoft.com) link to open a support case.

- [Azure Multi-Factor Authentication Server (PhoneFactor) support](https://support.microsoft.com/oas/default.aspx?prid=14947)
  
  Use this link to contact a Microsoft support professional. They’ll ask you a few questions to help you determine your support options, which might include email, online submission, or phone support.



**Q: How does Azure Multi-Factor Authentication Server handle user data?**

When you use Multi-Factor Authentication Server, a user’s data is stored only on the on-premises servers. No persistent user data is stored in the cloud. When the user performs two-factor authentication, Multi-Factor Authentication Server sends data to the Azure Multi-Factor Authentication cloud service for authentication. When authentication requests are sent to the cloud service, the data from the fields in the following list are sent in the request and logs so that they are available in the customer's authentication and usage reports. Some of the fields are optional, and you can configure them in Multi-Factor Authentication Server. Communication from Multi-Factor Authentication Server to the Multi-Factor Authentication cloud service uses Secure Sockets Layer (SSL) or Transport Layer Security (TLS) over port 443 outbound. Data fields included in two-factor authentication logs are as follows:

- **Unique ID** (either user name or on-premises Multi-Factor Authentication Server ID)
- **First and Last Name** (optional)
- **Email Address** (optional)
- **Phone Number** (when using a voice call or SMS authentication)
- **Device Token** (when using mobile app authentication)
- **Authentication Mode**
- **Authentication Result**
- **Multi-Factor Authentication Server Name**
- **Multi-Factor Authentication Server IP**
- **Client IP** (if available)



In addition to these fields, the authentication result (success or denial) and the reason for any denials also are stored with the authentication data and are available in authentication and usage reports.




## Billing

**Q: Will my organization be charged for phone calls or text messages used to authenticate my users?**

All costs are rolled into the per-user or per-authentication cost of the service. An organization is not charged for individual phone calls placed or text messages sent to users through Azure Multi-Factor Authentication. Phone owners might incur roaming-related or other costs from phone service carriers to receive the phone calls or text messages.

**Q: How is an organization billed for Azure Multi-Factor Authentication?**

Azure Multi-Factor Authentication is available as a standalone service with per-user and per-authentication billing options, or bundled with Azure Active Directory Premium, Enterprise Mobility Suite, or Enterprise Cloud Suite. The standalone service is available on a consumption basis that is billed monthly against an organization's Azure monetary commitment, or as a per-user annual license available through a Microsoft Enterprise Agreement, the Microsoft Open License Program, the Microsoft Cloud Solution Provider (CSP) program, or Direct.

>[AZURE.IMPORTANT]
>The Australia Regions are available to customers with a business presence in Australia or New Zealand.

Billing model  | Price
------------- | ------------- |
Per-user consumption (Azure monetary commitment)| $1.40 per month (unlimited authentications)
Per-authentication consumption (Azure monetary commitment)|$1.40 per 10 authentications
Per-user annual license (direct)|$1.40 per month (unlimited authentications)
Per-user annual license (volume licensing)|Contact your [Enterprise Agreement representative](https://www.microsoft.com/en-us/licensing/licensing-programs/enterprise.aspx)

**Q: Does the per-user billing model charge based on the number of users who are configured to use Multi-Factor Authentication or the number of users who perform verifications?**

Billing is based on the number of users configured to use Multi-Factor Authentication.

**Q: How does Multi-Factor Authentication billing work?**

When an organization uses the per-user or per-authentication consumption billing and usage model, the organization's administrator chooses the type of usage when the administrator creates a Multi-Factor Authentication provider in the Azure classic portal. It's a resource that is billed to the organization’s Azure subscription, just like virtual machines, websites, and so on. When you use the license model, Azure Multi-Factor Authentication licenses are purchased and then assigned to users, just like for Office 365 and other subscription products.

**Q: Is there a free version of Azure Multi-Factor Authentication for administrators?**

A subset of Azure Multi-Factor Authentication capabilities, called Multi-Factor Authentication for Azure Administrators, is offered at no cost to members of the Azure Global Administrators group when a consumption-based Azure Multi-Factor Authentication provider has not been linked to the corresponding instance of Azure Active Directory. Using a Multi-Factor Authentication provider upgrades all admins and users in the directory who are configured to use Multi-Factor Authentication to the full version of Azure Multi-Factor Authentication.

**Q: Is there a free version of Azure Multi-Factor Authentication for Office 365 users?**

A subset of Azure Multi-Factor Authentication capabilities, called Multi-Factor Authentication for Office 365, is offered at no cost to users who have an Office 365 license assigned, when a consumption-based Azure Multi-Factor Authentication provider has not been linked to the corresponding instance of Azure Active Directory. Using the Multi-Factor Authentication provider upgrades all admins and users in the directory who are configured to use Multi-Factor Authentication to the full version of Azure Multi-Factor Authentication.

**Q: Can my organization switch between per-user and per-authentication consumption billing models at any time?**

Your organization chooses a billing model when it creates a resource. You cannot change a billing model after the resource is provisioned. You can, however, create a new Multi-Factor Authentication resource to replace the original. Note that user settings and configuration options cannot be transferred to the new resource.

**Q: Can my organization switch between the consumption billing and license model at any time?**

Your organization can purchase Azure Multi-Factor Authentication, Azure Active Directory Premium, Enterprise Mobility Suite, and Enterprise Cloud Suite licenses at any time. When licenses are added to a directory that already has a per-user Azure Multi-Factor Authentication provider, consumption-based billing is decremented by the number of licenses owned. If all users configured to use Multi-Factor Authentication have licenses assigned, the administrator can delete the Azure Multi-Factor Authentication provider. An organization cannot mix per-authentication consumption billing with a license model. When a per-authentication Multi-Factor Authentication provider is linked to a directory, the organization is billed for all Multi-Factor Authentication verification requests, regardless of any licenses owned.

**Q: Does my organization have to use and synchronize identities to use Azure Multi-Factor Authentication?**

When an organization uses a consumption-based billing model, Azure Active Directory is not required. Linking a Multi-Factor Authentication provider to a directory is optional. If your organization is not linked to a directory, it can deploy Azure Multi-Factor Authentication Server or the Azure Multi-Factor Authentication SDK on-premises. Azure Active Directory is required for the license model because licenses are added to the directory when you purchase and assign them to users in the directory.


## Usability

**Q: What does a user do if they don’t receive a response on their phone, or if the phone is not available to the user?**

If the user had previously configured a backup phone, they should try again and select that phone when prompted on the sign-in page. If the user doesn’t have another method configured, the user should contact the organization's administrator and ask the admin to update the number assigned to the user's primary phone, either mobile or office.


**Q: What does the administrator do if a user contacts the administrator about an account that the user can no longer access?**

The administrator can reset the user's account by asking them to go through the registration process again. Learn more about [managing user and device settings with Azure Multi-Factor Authentication in the cloud](multi-factor-authentication-manage-users-and-devices.md).

**Q: What does an administrator do if a user's phone that is using app passwords is lost or stolen?**

The administrator can delete all of the user's app passwords to prevent unauthorized access. After the user has a replacement device, the user can recreate the passwords. Learn more about [managing user and device settings with Azure Multi-Factor Authentication in the cloud](multi-factor-authentication-manage-users-and-devices.md).

**Q: What if the user can't sign in to non-browser apps?**

- A user who is configured to use Multi-Factor Authentication requires an app password to sign in to some non-browser apps.
- A user needs to clear (delete) sign-in information, restart the app, and sign in by using their user name and app password.

Get more information about creating app passwords and other [help with app passwords](multi-factor-authentication-end-user-app-passwords.md).


>[AZURE.NOTE] Modern authentication for Office 2013 clients
>
> Office 2013 clients (including Outlook) support new authentication protocols. You can configure Office 2013 to support Multi-Factor Authentication. After you configure Office 2013, app passwords are not required for Office 2013 clients. For more information, see the [Office 2013 modern authentication public preview announcement](https://blogs.office.com/2015/03/23/office-2013-modern-authentication-public-preview-announced/).

**Q: What does a user do if the user does not receive a text message, or if the user replies to a two-way text message but the verification times out?**

The Azure Multi-Factor Authentication service sends text messages through SMS aggregators. Many factors might affect the reliability of text message delivery and receipt, including the aggregator that is used, the destination country, the user's mobile phone carrier, and the signal strength. Because of this, delivery of text messages and receipt of SMS replies in two-way SMS is not guaranteed. We recommend using one-way SMS rather than two-way SMS when possible. One-way SMS is more reliable and it prevents users from incurring global SMS charges from replying to a text message that was sent from another country.

Text message verifications also are more reliable in some countries or regions, such as the United States and Canada. We encourage users who experience difficulty reliably receiving text messages when using Azure Multi-Factor Authentication to select the mobile app or phone call method instead. The mobile app method of authentication is great because the user can receive mobile app notifications both over cellular and Wi-Fi connections. In addition, the mobile app passcode is displayed even when the device has no signal at all. The Azure Authenticator app is available for [Windows Phone](http://www.windowsphone.com/store/app/azure-authenticator/03a5b2bf-6066-418f-b569-e8aecbc06e50), [Android](https://play.google.com/store/apps/details?id=com.azure.authenticator), and [IOS](https://itunes.apple.com/us/app/azure-authenticator/id983156458).

<<<<<<< HEAD
**Q: Can I use the Azure MFA Server to secure Terminal Services?**
=======
**Q: Can I use hardware tokens with Azure Multi-Factor Authentication Server?**
>>>>>>> c186bb0b

If you are using Azure Multi-Factor Authentication Server, you can import third-party Open Authentication (OATH) time-based, one-time password (TOTP) tokens, and then use them for Multi-Factor Authentication. We support the import of third-party OATH TOTP tokens in an older Portable Symmetric Key Container (PSKC) format that Gemalto can produce for their tokens, and we support importing tokens in CSV format. If you import tokens in CSV format, the CSV file must contain a serial number, a secret key in Base32 format, and a time interval (generally 30 seconds).

You can use ActiveIdentity tokens that are OATH TOTP tokens if you can put the secret key file in a CSV file that you can import to Azure Multi-Factor Authentication Server. You can use OATH tokens with Active Directory Federation Services (ADFS); Remote Authentication Dial-In User Service (RADIUS), when the client system can process access challenge responses; and Internet Information Server (IIS) forms-based authentication.

**Q: Can I use Azure Multi-Factor Authentication Server to secure Terminal Services?**

<<<<<<< HEAD
**Q: Why am I receiving an MFA call from an anonymous caller after setting up caller ID?**

Sometimes, when MFA calls are placed through the public telephone network, they are routed through a carrier that doesn't support caller ID.  Therefore, caller ID is not guaranteed even though the MFA system always sends it.


## Errors

**Q: What do I do when I see an “Authentication request is not for an activated account” error when I authenticate by using mobile application notifications?**
=======
Yes, but if you are using Windows Server 2012 R2 or a later version, you can do this only by using Remote Desktop Gateway (RD Gateway).
>>>>>>> c186bb0b

Security changes in Windows Server 2012 R2 have changed the way that Azure Multi-Factor Authentication Server connects to the Local Security Authority (LSA) security package in Windows Server 2012 and earlier versions. For versions of Terminal Services in Windows Server 2012 or earlier, you can simply [secure an application with Windows Authentication](multi-factor-authentication-get-started-server-windows.md#to-secure-an-application-with-windows-authentication-use-the-following-procedure). If you are using Windows Server 2012 R2, you will need RD Gateway.

**Q: Why would a user receive a Multi-Factor Authentication call from an anonymous caller after setting up caller ID?**

When Multi-Factor Authentication calls are placed through the public telephone network, sometimes they are routed through a carrier that doesn't support caller ID. Because of this, caller ID is not guaranteed, even though the Multi-Factor Authentication system always sends it.


## Errors

**Q: What does a user do if the user sees an “Authentication request is not for an activated account” error message when the user authenticates by using mobile app notifications?**

Follow this procedure:

1. Go to [your Azure portal profile](https://account.activedirectory.windowsazure.com/profile/) and sign in with your organizational account.
2. If needed, click **Other verification options**, and then click a different option to use for account verification.
3. Click **Additional Security Verification**.
4. Remove the existing account from the mobile app.
5. Click **Configure**, and then follow the instructions to reconfigure the mobile app.




**Q: What does a user do if the user sees a 0x800434D4L error message when the user attempts to sign in by using a non-browser application?**

Currently, a user can use additional security verification only with applications and services that the user can access through the user's browser. Non-browser applications (also referred to as *rich client applications*) that are installed on a local computer, such as Windows PowerShell, will not work with accounts that require additional security verification. In this case, the user might see the application generate an 0x800434D4L error.

A workaround for this is to have separate user accounts for admin-related and non-admin operations. Later, you can link mailboxes between your admin account and non-admin account so that you can sign in to Outlook by using your non-admin account. For more details about this, learn how to [give an administrator the ability to open and view the contents of a user's mailbox](http://help.outlook.com/141/gg709759.aspx?sl=1).<|MERGE_RESOLUTION|>--- conflicted
+++ resolved
@@ -7,15 +7,6 @@
 	manager="stevenpo"
 	editor="curtand"/>
 
-<<<<<<< HEAD
-<tags 
-	ms.service="multi-factor-authentication" 
-	ms.workload="identity" 
-	ms.tgt_pltfrm="na" 
-	ms.devlang="na" 
-	ms.topic="article" 
-	ms.date="04/07/2016" 
-=======
 <tags
 	ms.service="multi-factor-authentication"
 	ms.workload="identity"
@@ -23,7 +14,6 @@
 	ms.devlang="na"
 	ms.topic="article"
 	ms.date="08/04/2016"
->>>>>>> c186bb0b
 	ms.author="billmath"/>
 
 # Azure Multi-Factor Authentication FAQ
@@ -157,11 +147,7 @@
 
 Text message verifications also are more reliable in some countries or regions, such as the United States and Canada. We encourage users who experience difficulty reliably receiving text messages when using Azure Multi-Factor Authentication to select the mobile app or phone call method instead. The mobile app method of authentication is great because the user can receive mobile app notifications both over cellular and Wi-Fi connections. In addition, the mobile app passcode is displayed even when the device has no signal at all. The Azure Authenticator app is available for [Windows Phone](http://www.windowsphone.com/store/app/azure-authenticator/03a5b2bf-6066-418f-b569-e8aecbc06e50), [Android](https://play.google.com/store/apps/details?id=com.azure.authenticator), and [IOS](https://itunes.apple.com/us/app/azure-authenticator/id983156458).
 
-<<<<<<< HEAD
-**Q: Can I use the Azure MFA Server to secure Terminal Services?**
-=======
 **Q: Can I use hardware tokens with Azure Multi-Factor Authentication Server?**
->>>>>>> c186bb0b
 
 If you are using Azure Multi-Factor Authentication Server, you can import third-party Open Authentication (OATH) time-based, one-time password (TOTP) tokens, and then use them for Multi-Factor Authentication. We support the import of third-party OATH TOTP tokens in an older Portable Symmetric Key Container (PSKC) format that Gemalto can produce for their tokens, and we support importing tokens in CSV format. If you import tokens in CSV format, the CSV file must contain a serial number, a secret key in Base32 format, and a time interval (generally 30 seconds).
 
@@ -169,18 +155,7 @@
 
 **Q: Can I use Azure Multi-Factor Authentication Server to secure Terminal Services?**
 
-<<<<<<< HEAD
-**Q: Why am I receiving an MFA call from an anonymous caller after setting up caller ID?**
-
-Sometimes, when MFA calls are placed through the public telephone network, they are routed through a carrier that doesn't support caller ID.  Therefore, caller ID is not guaranteed even though the MFA system always sends it.
-
-
-## Errors
-
-**Q: What do I do when I see an “Authentication request is not for an activated account” error when I authenticate by using mobile application notifications?**
-=======
 Yes, but if you are using Windows Server 2012 R2 or a later version, you can do this only by using Remote Desktop Gateway (RD Gateway).
->>>>>>> c186bb0b
 
 Security changes in Windows Server 2012 R2 have changed the way that Azure Multi-Factor Authentication Server connects to the Local Security Authority (LSA) security package in Windows Server 2012 and earlier versions. For versions of Terminal Services in Windows Server 2012 or earlier, you can simply [secure an application with Windows Authentication](multi-factor-authentication-get-started-server-windows.md#to-secure-an-application-with-windows-authentication-use-the-following-procedure). If you are using Windows Server 2012 R2, you will need RD Gateway.
 
