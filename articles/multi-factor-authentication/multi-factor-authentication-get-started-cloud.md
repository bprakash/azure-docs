--- conflicted
+++ resolved
@@ -38,68 +38,7 @@
 
 ## Turn on two-step verification for users
 
-<<<<<<< HEAD
-Use the following procedure to enable MFA for your users.
-
-### To turn on multi-factor authentication
-1. Sign in to the [Azure classic portal](https://manage.windowsazure.com) as an administrator.
-2. On the left, click **Active Directory**.
-3. Under Directory, select the directory for the user you wish to enable.
-   ![Click Directory](./media/multi-factor-authentication-get-started-cloud/directory1.png)
-4. At the top, click **Users**.
-5. At the bottom of the page, click **Manage Multi-Factor Auth**. A new browser tab opens.
-   ![Click Directory](./media/multi-factor-authentication-get-started-cloud/manage1.png)
-6. Find the user that you wish to enable for two-step verification. You may need to change the view at the top. Ensure that the status is **disabled.**
-   ![Enable user](./media/multi-factor-authentication-get-started-cloud/enable1.png)
-7. Place a **check** in the box next to their name.
-8. On the right, click **Enable**.
-   ![Enable user](./media/multi-factor-authentication-get-started-cloud/user1.png)
-9. Click **enable multi-factor auth**.
-   ![Enable user](./media/multi-factor-authentication-get-started-cloud/enable2.png)
-10. Notice that the user's state has changed from **disabled** to **enabled**.
-    ![Enable Users](./media/multi-factor-authentication-get-started-cloud/user.png)
-
-After you have enabled your users, you should notify them via email. The next time they try to sign in, they'll be asked to enroll their account for two-step verification. Once they start using two-step verification, they'll also need to set up app passwords to avoid being locked out of non-browser apps.
-
-## Use PowerShell to automate turning on two-step verification
-To change the [state](multi-factor-authentication-whats-next.md) using [Azure AD PowerShell](/powershell/azure/overview), you can use the following.  You can change `$st.State` to equal one of the following states:
-
-* Enabled
-* Enforced
-* Disabled  
-
-> [!IMPORTANT]
-> We discourage against moving users directly from the Disable state to the Enforced state. Non-browser-based apps will stop working because the user has not gone through MFA registration and obtained an [app password](multi-factor-authentication-whats-next.md#app-passwords). If you have non-browser-based apps and require app passwords, we recommend that you go from a Disabled state to Enabled. This allows users to register and obtain their app passwords. After that, you can move them to Enforced.
-
-Using PowerShell would be an option for bulk enabling users. Currently there is no bulk enable feature in the Azure portal and you need to select each user individually. This can be quite a task if you have many users. By creating a PowerShell script using the following, you can loop through a list of users and enable them.
-
-```PowerShell
-
-$st = New-Object -TypeName Microsoft.Online.Administration.StrongAuthenticationRequirement
-$st.RelyingParty = "*"
-$st.State = "Enabled"
-$sta = @($st)
-Set-MsolUser -UserPrincipalName "bsimon@contoso.com" -StrongAuthenticationRequirements $sta
-```
-
-Here is an example:
-
-```Powershell
-$users = @("bsimon@contoso.com", "jsmith@contoso.com", "ljacobson@contoso.com")
-foreach ($user in $users)
-{
-   $st = New-Object -TypeName Microsoft.Online.Administration.StrongAuthenticationRequirement
-   $st.RelyingParty = "*"
-   $st.State = "Enabled"
-   $sta = @($st)
-   Set-MsolUser -UserPrincipalName $user -StrongAuthenticationRequirements $sta
-}
-```
-
-For more information, see [User states in Azure Multi-Factor Authentication](multi-factor-authentication-get-started-user-states.md)
-=======
 Use one of the procedures listed in [How to require two-step verification for a user or group](multi-factor-authentication-get-started-user-states.md) to start using Azure MFA. You can choose to enforce two-step verification for all sign-ins, or you can create conditional access policies to require two-step verification only when it matters to you.
->>>>>>> 7e950a10
 
 ## Next Steps
 Now that you have set up Azure Multi-Factor Authentication in the cloud, you can configure and set up your deployment. See [Configuring Azure Multi-Factor Authentication](multi-factor-authentication-whats-next.md) for more details.
