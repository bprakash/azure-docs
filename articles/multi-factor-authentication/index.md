--- conflicted
+++ resolved
@@ -5,9 +5,6 @@
 author: carolz
 manager: carolz
 layout: LandingPage
-<<<<<<< HEAD
-description: Learn how to deploy multi-factor authentication with a range of verification methods that provide a simple sign-in process. Tutorials, an SDK, and more.
-=======
 ms.assetid:	
 ms.service: multi-factor-authentication
 ms.tgt_pltfrm: na
@@ -15,7 +12,6 @@
 ms.topic: landing-page
 ms.date: 01/23/2017
 ms.author: carolz
->>>>>>> e8cfaf0d
 ---
 
 # Multi-factor Authentication Documentation
