<properties 
	pageTitle="Getting started with Azure Multi-Factor Authentication and Active Directory Federation Services" 
	description="This is the Azure Multi-Factor authentication page that describes how to get started with Azure MFA and AD FS." 
	services="multi-factor-authentication" 
	documentationCenter="" 
	authors="billmath" 
	manager="stevenpo" 
	editor="curtland"/>

<tags 
	ms.service="multi-factor-authentication" 
	ms.workload="identity" 
	ms.tgt_pltfrm="na" 
<<<<<<< HEAD
	ms.devlang="na" 
	ms.topic="article" 
	ms.date="02/16/2016" 
=======
	ms.devlang="na" ms.topic="get-started-article" 
	ms.date="02/25/2016" 
>>>>>>> 62d764ee
	ms.author="billmath"/>

# Getting started with Azure Multi-Factor Authentication and Active Directory Federation Services



<center>![Cloud](./media/multi-factor-authentication-get-started-adfs/adfs.png)</center>

If your organization has federated your on-premises Active Directory with Azure Active Directory using AD FS, the following 2 options for using Azure Multi-Factor Authentication are available.

- Secure cloud resources using Azure Multi-Factor Authentication or Active Directory Federation Services 
- Secure cloud and on-premises resources using Azure Multi-Factor Authentication Server 

The following table summarizes the authentication experience between securing resources with Azure Multi-Factor Authentication and AD FS

|Authentication Experience - Browser based Apps|Authentication Experience - Non-Browser based Apps
:------------- | :------------- | :------------- |
Securing Azure AD resources using Azure Multi-Factor Authentication |<li>The 1st factor of authentication is performed on-premises using AD FS.</li> <li>The 2nd factor is a phone based method carried out using cloud authentication.</li>|End users can use app passwords to sign-in.
Securing Azure AD resources using Active Directory Federation Services |<li>The 1st factor of authentication is performed on-premises using AD FS.</li><li>The 2nd factor is performed on-premises by honoring the claim.</li>|End users can use app passwords to sign-in.

Caveats with app passwords for federated users: 

- App Password is verified using cloud authentication and hence bypasses federations. Federation is only actively used when setting up App Password.
- On-premises Client Access Control settings are not honored by App Password.
- You lose on-premises auth logging capability for App Password.
- Account disable/deletion may take up to 3 hours for dirsync, delaying disable/deletion of app password in the cloud identity.

For information on setting up either Azure Multi-Factor Authentication or the Azure Multi-Factor Authentication Server with AD FS see the following:

- [Secure cloud resources using Azure Multi-Factor Authentication and AD FS](multi-factor-authentication-get-started-adfs-cloud.md)
- [Secure cloud and on-premises resources using Azure Multi-Factor Authentication Server with Windows Server 2012 R2 AD FS](multi-factor-authentication-get-started-adfs-w2k12.md)
- [Secure cloud and on-premises resources using Azure Multi-Factor Authentication Server with AD FS 2.0](multi-factor-authentication-get-started-adfs-adfs2.md)







 <|MERGE_RESOLUTION|>--- conflicted
+++ resolved
@@ -11,14 +11,8 @@
 	ms.service="multi-factor-authentication" 
 	ms.workload="identity" 
 	ms.tgt_pltfrm="na" 
-<<<<<<< HEAD
-	ms.devlang="na" 
-	ms.topic="article" 
-	ms.date="02/16/2016" 
-=======
 	ms.devlang="na" ms.topic="get-started-article" 
 	ms.date="02/25/2016" 
->>>>>>> 62d764ee
 	ms.author="billmath"/>
 
 # Getting started with Azure Multi-Factor Authentication and Active Directory Federation Services
