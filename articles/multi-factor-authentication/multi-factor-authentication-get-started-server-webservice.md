<properties 
	pageTitle="Getting started the MFA Server Mobile App Web Service" 
	description="The Azure Multi-Factor Authentication App offers an additional out-of-band authentication option.  It allows the MFA server to use push notifications to users." 
	services="multi-factor-authentication" 
	documentationCenter="" 
	authors="billmath" 
	manager="stevenpo" 
	editor="curtland"/>

<tags 
	ms.service="multi-factor-authentication" 
	ms.workload="identity" 
	ms.tgt_pltfrm="na" 
	ms.devlang="na" 
	ms.topic="get-started-article" 
<<<<<<< HEAD
	ms.date="04/04/2016" 
=======
	ms.date="08/04/2016" 
>>>>>>> c186bb0b
	ms.author="billmath"/>

# Getting started the MFA Server Mobile App Web Service

The Azure Multi-Factor Authentication App offers an additional out-of-band authentication option. Instead of placing an automated phone call or SMS to the user during login, Azure Multi-Factor Authentication pushes a notification to the Azure Multi-Factor Authentication App on the user’s smartphone or tablet. The user simply taps “Authenticate” (or enters a PIN and taps “Authenticate”) in the app to log in. 

In order to use the Azure Multi-Factor Authentication App, the following are required so that the app can successfully communicate with Mobile App Web Service: 

- Please see Hardware and Software Requirements for hardware and software requirements
- You must be using v6.0 or higher of the Azure Multi-Factor Authentication Server
<<<<<<< HEAD
- Mobile App Web Service must be installed on an Internet-facing web server running Microsoft® Internet Information Services (IIS) 6.x or IIS 7.x  For more information on IIS see [IIS.NET](http://www.iis.net/).
- When using IIS 6.x, ensure ASP.NET v2.0.50727 is installed, registered and set to Allowed
- Required role services when using IIS 7.x include ASP.NET and IIS 6 Metabase Compatibility
=======
- Mobile App Web Service must be installed on an Internet-facing web server running Microsoft® Internet Information Services (IIS) IIS 7.x or higher.  For more information on IIS see [IIS.NET](http://www.iis.net/).
- Ensure ASP.NET v4.0.30319 is installed, registered and set to Allowed
- Required role services include ASP.NET and IIS 6 Metabase Compatibility
>>>>>>> c186bb0b
- Mobile App Web Service must be accessible via a public URL
- Mobile App Web Service must be secured with an SSL certificate.
- The Azure Multi-Factor Authentication Web Service SDK must be installed in IIS 7.x or higher on the server that the Azure Multi-Factor Authentication Server
- The Azure Multi-Factor Authentication Web Service SDK must be secured with an SSL certificate.
- Mobile App Web Service must be able to connect to the Azure Multi-Factor Authentication Web Service SDK over SSL
- Mobile App Web Service must be able to authenticate to the Azure Multi-Factor Authentication Web Service SDK using the credentials of a service account that is a member of a security group called “PhoneFactor Admins”. This service account and group exist in Active Directory if the Azure Multi-Factor Authentication Server is running on a domain-joined server. This service account and group exist locally on the Azure Multi-Factor Authentication Server if it is not joined to a domain.


Installing the user portal on a server other than the Azure Multi-Factor Authentication Server requires the following three steps:

1. Install the web service SDK
2. Install the mobile app web service
3. Configure the mobile app settings in the Azure Multi-Factor Authentication Server
4. Activate the Azure Multi-Factor Authentication App for end users

## Install the web service SDK

If the Azure Multi-Factor Authentication Web Service SDK is not already installed on the Azure Multi-Factor Authentication Server, go to that server and open the Azure Multi-Factor Authentication Server. Click the Web Service SDK icon, click the Install Web Service SDK… button and follow the instructions presented. The Web Service SDK must be secured with an SSL certificate. A self-signed certificate is okay for this purpose, but it has to be imported into the “Trusted Root Certification Authorities” store of the Local Computer account on the User Portal web server so that it will trust that certificate when initiating the SSL connection. 

<center>![Setup](./media/multi-factor-authentication-get-started-server-webservice/sdk.png)</center>

## Install the mobile app web service
Before installing the mobile app web service, be aware of the following:

- If the Azure Multi-Factor Authentication User Portal is already installed on the Internet-facing server, the username, password and URL to the Web Service SDK can be copied from the User Portal’s web.config file. 
- It is helpful to open a web browser on the Internet-facing web server and navigate to the URL of the Web Service SDK that was entered into the web.config file. If the browser can get to the web service successfully, it should prompt you for credentials. Enter the username and password that were entered into the web.config file exactly as it appears in the file. Ensure that no certificate warnings or errors are displayed.
- If a reverse proxy or firewall is sitting in front of the Mobile App Web Service web server and performing SSL offloading, you can edit the Mobile App Web Service web.config file and add the following key to the <appSettings> section so that the Mobile App Web Service can use http instead of https. However SSL is still required from the Mobile App to the firewall/reverse proxy. <add key="SSL_REQUIRED" value="false"/> 

### To install the mobile app web service

<ol>
<li>Open Windows Explorer on the Azure Multi-Factor Authentication Server and navigate to the folder where the Azure Multi-Factor Authentication Server is installed (e.g. C:\Program Files\Azure Multi-Factor Authentication). Choose the 32-bit or 64-bit version of the Azure Multi-Factor AuthenticationPhoneAppWebServiceSetup installation file as appropriate for the server that Mobile App Web Service will be installed on. Copy the installation file to the Internet-facing server.</li> 

<li>On the Internet-facing web server, the setup file must be run with administrator rights. The easiest way to do this is to open a command prompt as an administrator and navigate to the location where the installation file was copied.</li>  

<li>Run the Multi-Factor AuthenticationMobileAppWebServiceSetup install file, change the Site if desired and change the Virtual directory to a short name such as “PA”. A short virtual directory name is recommended since users must enter the Mobile App Web Service URL into the mobile device during activation.</li> 

<li>After finishing the install of the Azure Multi-Factor AuthenticationMobileAppWebServiceSetup, browse to C:\inetpub\wwwroot\PA (or appropriate directory based on the virtual directory name) and edit the web.config file.</li>  

<li>Locate the WEB_SERVICE_SDK_AUTHENTICATION_USERNAME and WEB_SERVICE_SDK_AUTHENTICATION_PASSWORD keys and set the values to the username and password of the service account that is a member of the PhoneFactor Admins security group (see the Requirements section above). This may be the same account being used as the Identity of the Azure Multi-Factor Authentication User Portal if that has been previously installed. Be sure to enter the Username and Password in between the quotation marks at the end of the line, (value=””/>). It is recommended to use a qualified username (e.g. domain\username or machine\username).</li>  

<li>Locate the pfMobile App Web Service_pfwssdk_PfWsSdk setting and change the value from “http://localhost:4898/PfWsSdk.asmx” to the URL of the Web Service SDK that is running on the Azure Multi-Factor Authentication Server (e.g. https://computer1.domain.local/MultiFactorAuthWebServiceSdk/PfWsSdk.asmx). Since SSL is used for this connection, you must reference the Web Service SDK by server name and not IP address since the SSL certificate will have been issued for the server name and the URL used must match the name on the certificate. If the server name does not resolve to an IP address from the Internet-facing server, add an entry to the hosts file on that server to map the name of the Azure Multi-Factor Authentication Server to its IP address. Save the web.config file after changes have been made.</li>  

<li>If the website that Mobile App Web Service was installed under (e.g. Default Web Site) has not already been binded with a publicly-signed certificate, install the certificate on the server if not already installed, open IIS Manager and bind the certificate to the website.</li>  

<li>Open a web browser from any computer and navigate to the URL where Mobile App Web Service was installed (e.g. https://www.publicwebsite.com/PA ). Ensure that no certificate warnings or errors are displayed.</li> 

### Configure the mobile app settings in the Azure Multi-Factor Authentication Server
Now that the mobile app web service is installed, you need to configure the Azure Multi-Factor Authentication Server to work with the portal.

#### To configure the mobile app settings in the Azure Multi-Factor Authentication Server

1. In the Azure Multi-Factor Authentication Server, click on the User Portal icon. If users are allowed to control their authentication methods, on the Settings tab, under Allow users to select method , check Mobile App . Without this feature enabled, end users will be required to contact your Help Desk to complete activation for the Mobile App.
2. Check the Allow users to activate Mobile App box.
3. Check the Allow User Enrollment box.
4. Click the Mobile App icon.
5. Enter the URL being used with the virtual directory which was created when installing the Azure Multi-Factor AuthenticationMobileAppWebServiceSetup. An Account Name may be entered in the space provided. This company name will display in the mobile application. If left blank, the name of your Multi-Factor Auth Provider created in the Azure Management Portal will be displayed. 



<center>![Setup](./media/multi-factor-authentication-get-started-server-webservice/mobile.png)</center>
 <|MERGE_RESOLUTION|>--- conflicted
+++ resolved
@@ -13,11 +13,7 @@
 	ms.tgt_pltfrm="na" 
 	ms.devlang="na" 
 	ms.topic="get-started-article" 
-<<<<<<< HEAD
-	ms.date="04/04/2016" 
-=======
 	ms.date="08/04/2016" 
->>>>>>> c186bb0b
 	ms.author="billmath"/>
 
 # Getting started the MFA Server Mobile App Web Service
@@ -28,15 +24,9 @@
 
 - Please see Hardware and Software Requirements for hardware and software requirements
 - You must be using v6.0 or higher of the Azure Multi-Factor Authentication Server
-<<<<<<< HEAD
-- Mobile App Web Service must be installed on an Internet-facing web server running Microsoft® Internet Information Services (IIS) 6.x or IIS 7.x  For more information on IIS see [IIS.NET](http://www.iis.net/).
-- When using IIS 6.x, ensure ASP.NET v2.0.50727 is installed, registered and set to Allowed
-- Required role services when using IIS 7.x include ASP.NET and IIS 6 Metabase Compatibility
-=======
 - Mobile App Web Service must be installed on an Internet-facing web server running Microsoft® Internet Information Services (IIS) IIS 7.x or higher.  For more information on IIS see [IIS.NET](http://www.iis.net/).
 - Ensure ASP.NET v4.0.30319 is installed, registered and set to Allowed
 - Required role services include ASP.NET and IIS 6 Metabase Compatibility
->>>>>>> c186bb0b
 - Mobile App Web Service must be accessible via a public URL
 - Mobile App Web Service must be secured with an SSL certificate.
 - The Azure Multi-Factor Authentication Web Service SDK must be installed in IIS 7.x or higher on the server that the Azure Multi-Factor Authentication Server
