--- conflicted
+++ resolved
@@ -128,13 +128,9 @@
 If you want to add an non-Azure account manually, for example, your Microsoft account, you can do it by doing the following:  
 
 
-<<<<<<< HEAD
-- First, you will need to obtain the secret key from the site the account is associated with.  For example, in Outlook.com you go to your account settings, your security settings, and select setup an authentication app.  You need to select I cannot scan the barcode to get the secret key.
-=======
 - Adding a non-Azure account manually can be done either by scanning the QR code or by entering the secret key.
 - If you are going to enter the secret key manually, obtain the secret key from the site the account is associated with.  For example, in Outlook.com you go to your account settings, your security settings, and select setup an authentication app.  You need to select I cannot scan the barcode to get the secret key.
 - 
->>>>>>> 4a44d759
 
 ![Add Account](./media/multi-factor-authentication-azure-authenticator/secretkey.png)
 
@@ -142,19 +138,11 @@
 
 ![Add Account](./media/multi-factor-authentication-azure-authenticator/addaccount3.png)
 
-<<<<<<< HEAD
-- Click the Enter Manually button at the bottom.
-
-![Add Account](./media/multi-factor-authentication-azure-authenticator/scan.png)
-
-- Enter the accpount name and the Secret Key that is provided on the same page that shows you the barcode.  This goes in the code and url boxes on the mobile app.  This will begin the activation.
-=======
 - Either scan the QR code or click the Enter Manually button at the bottom.  If you scan the QR code skip the next step, as activation will begin immediately.
 
 ![Add Account](./media/multi-factor-authentication-azure-authenticator/scan.png)
 
 - If entering the secret key manually, enter the account name and the Secret Key that is provided on the same page that shows you the barcode.  This goes in the code and url boxes on the mobile app.  This will begin the activation.
->>>>>>> 4a44d759
 
 ![Add Account](./media/multi-factor-authentication-azure-authenticator/manual.png)
 
