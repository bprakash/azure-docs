<properties 
	pageTitle="Having trouble with Azure Multi-Factor Authentication | Microsoft Azure" 
	description="This document will provide users information on what to do if they run into an issue with Azure Multi-Factor Authentication." 
	services="multi-factor-authentication" 
	documentationCenter="" 
	authors="billmath" 
	manager="stevenpo" 
	editor="curtland"/>

<tags 
	ms.service="multi-factor-authentication" 
	ms.workload="identity" 
	ms.tgt_pltfrm="na" 
	ms.devlang="na" 
	ms.topic="article" 
<<<<<<< HEAD
	ms.date="10/22/2015" 
=======
	ms.date="10/29/2015" 
>>>>>>> e21c384c
	ms.author="billmath"/>

# Having trouble with Azure Multi-Factor Authentication
The following information is provided to help you with some of the common issues that you may experience.


<<<<<<< HEAD

=======
- [Correlation ID Errors](#correlation-id-errors)
>>>>>>> e21c384c
- [I have lost my phone or it was stolen](#i-have-lost-my-phone-or-it-was-stolen?)
- [I want to change my phone number](#i-want-to-change-my-phone-number)
- [I am not receiving a code on my phone](#i-am-not-receiving-a-code-on-my-phone)
- [App passwords are not working](#app-passwords-are-not-working)
- [How do I clean up Azure Authenticator from my old device and move to a new one?](#how-do-i-clean-up-azure-authenticator-from-my-old-device-and-move-to-a-new-one)

<<<<<<< HEAD
=======
##Correlation ID Errors
If you've tried the troubleshooting steps below and are still running into problems, you can post a question on the [Azure AD Forums](https://social.msdn.microsoft.com/forums/azure/home?forum=WindowsAzureAD), [Search the Microsoft Knowledge Base (KB)](https://www.microsoft.com/en-us/Search/result.aspx?q=azure%20active%20directory%20connect&form=mssupport) or [contact support](https://support.microsoft.com/en-us) and we'll take a look at your problem as soon as we can.

When you contact support, it is recommended to include the following information:

 - **General description of the error** – what exact error message did the user see?  If there was no error message, describe the unexpected behavior you noticed, in detail.
 - **Page** – what page were you on when you saw the error (include the URL)?
 - **ErrorCode** - the specific error code you are receiving.
 - **SessionId** - the specific session id you are receiving.
 - **Correlation ID** – what was the correlation id code generated when the user saw the error.
 - **Timestamp** – what was the precise date and time you saw the error (include the timezone)?
 
![Correlation ID](./media/multi-factor-authentication-end-user-manage/correlation.png) 

 - **User ID** – what was the ID of the user who saw the error (e.g. user@contoso.com)?
 - **Information about the user** – was the user federated, password hash synced, cloud only?  Did the user have an Azure AD Premium, Enterprise Mobility, or Azure AD Basic license assigned?  Is the user using Office 365? etc.

Including this information will help us to solve your problem as quickly as possible.

>>>>>>> e21c384c
## I have lost my phone or it was stolen?
If your phone was lost or stolen, it is recommended that you have your administrator reset your [app passwords](multi-factor-authentication-manage-users-and-devices.md#delete-users-existing-app-passwords) and clear any [remembered devices](multi-factor-authentication-manage-users-and-devices.md#restore-mfa-on-all-suspended-devices-for-a-user).

In order to get back into your account you have two options.  The first is, if you have setup an alternate authentication phone number you can use this to get back into your account and change your security settings.

If you have specified a secondary authentication phone number you can sign-in using it. 
![Setup](./media/multi-factor-authentication-end-user-manage/altphone.png)
Notice in the screen shot above, two phone numbers have been setup.  One ending in 67 and the second ending in 30.
  
To sign in using the alternate phone number, sign-in as you normally would, then simply choose **Use a different verification option**.
![Different Verification](./media/multi-factor-authentication-end-user-manage/differentverification.png)

Then select your other phone number.  In this case, you would select **Call me at +X XXXXXXXX30**

![Alternate phone](./media/multi-factor-authentication-end-user-manage/altphone2.png)

>[AZURE.IMPORTANT]
>It is important to configure a secondary authentication phone number.  Because your primary phone number and your mobile app are probably on the same phone, the secondary phone number is the only way you will be able to get back into your account if your phone is lost or stolen.

If you have not configured a secondary authentication phone number then you will have to contact your administrator and have them clear you settings so the next time you sign-in, you will be prompted to [setup multi-factor authentication](multi-factor-authentication-manage-users-and-devices.md#require-selected-users-to-provide-contact-methods-again) again.

## I want to change my phone number
Depending on how you use mutli-factor authentication, there are a few places where you can change your settings like your phone number.   Use the table below to help you choose the one that best describes you.

How you use multi-factor authentiation|Description
:------------- | :------------- | 
[I use it with Office 365](#changing-your-settings-with-office-365)|  This means that you will want to change your settings through the Office 365 portal.
[I don't know](#changing-your-settings-with-the-myapps-portal)|This means you will want to sign-in to [http://myapps.microsoft.com](http://myapps.microsoft.com) and change your setting here.
[I use it with Microsoft Azure](#changing-your-settings-with-microsoft-azure)| This means that you will want to change your settings through the Azure portal.


 
### Changing your settings with Office 365


If you use multi-factor authentication with Office 365 you will want to manage your additional security verification settings through the Office 365 portal.

#### To change your settings in the Office 365 portal

1. Log on to the [Office 365 portal](https://login.microsoftonline.com/).
2. In the top right corner select the widget and choose Office 365 Settings.
3. Click on Additional security verification.
4. On the right, click the link that says **Update my phone numbers used for account security.**
![O365](./media/multi-factor-authentication-end-user-manage/o365a.png)
5. This will take you to the page that will allow you to change your settings.
![O365](./media/multi-factor-authentication-end-user-manage/o365b.png)


### Changing your settings with the Myapps portal

If you are not sure how you use multi-factor authentication, then you can always change your settings through the myapps portal.

#### To change your settings in the Myapps portal

1. Sign-in to [https://myapps.microsoft.com](https://myapps.microsoft.com)	
2. At the top, select profile.
3. Select Additional Security Verification.
![Myapps](./media/multi-factor-authentication-end-user-manage/myapps1.png)
4. This will take you to the page that will allow you to change your settings.

![Proofup](./media/multi-factor-authentication-end-user-manage-myapps/proofup.png)

### Changing your settings with Microsoft Azure

If you use multi-factor authentication with Azure you will want to change your settings through the Azure portal.

#### To access additional security verification settings in the Azure portal


1. Log on to the Azure portal.
2. At the top of the Azure portal, click on your username. This will bring up a drop-down box.
3. From the drop-down box, select Additional security verification.
![Azure](./media/multi-factor-authentication-end-user-manage/azure1.png)
4. This will take you to the page that will allow you to change your settings.
![Proofup](./media/multi-factor-authentication-end-user-manage-azure/proofup.png)

##I am not receiving a code on my phone

First, you need to ensure the following:

- If you selected to receive verification codes by text message to your mobile phone, make sure your service plan and device supports text message delivery. Your delivery speed and availability may vary by location and service provider. Also make sure that you have an adequate cell signal when trying to receive these codes.
- If you chose to receive a verification via the mobile app, ensure that you have a significant cell signal.  Also remember that delivery speed and availability may vary by location and service provider. 

If you have a smartphone, we recommend you use the [Azure Authenticator app](multi-factor-authentication-azure-authenticator).

You can switch between receiving your verification codes via text messages through the mobile app by choosing **Use a different verification option** when you sign-in. 

![Different Verification](./media/multi-factor-authentication-end-user-manage/differentverification.png) 


Sometimes delivery of one of these services is more reliable than the other.

Be aware that if you received multiple verification codes, only the newest one will work. 

If you previously configured a backup phone, it is recommended that you try again by selecting that phone when prompted from the sign in page. If you don’t have another method configured, contact your admin and ask them to clear you settings so the next time you sign-in, you will be prompted to [setup multi-factor authentication](multi-factor-authentication-manage-users-and-devices.md#require-selected-users-to-provide-contact-methods-again) again.

##App passwords are not working
First, make sure that you have entered the app password correctly.  If it is still not working try signing-in and [create a new app password](multi-factor-authentication-end-user-app-passwords).  If this does not work, contact your administrator and have them [delete your existing app passwords](multi-factor-authentication-manage-users-and-devices.md#delete-users-existing-app-passwords) and then create a new one and use that one.

##How do I clean up Azure Authenticator from my old device and move to a new one?
<<<<<<< HEAD
When you uninstall the app from your device or reflash the device, it does not remove the activation on the back end. You should use the steps outlined in [moving to a new device.](multi-factor-authentication-azure-authenticator.md#how-to-move-to-the-new-azure-authenticator-app).
=======
When you uninstall the app from your device or reflash the device, it does not remove the activation on the back end. You should use the steps outlined in [moving to a new device.](multi-factor-authentication-azure-authenticator.md#how-to-move-to-the-new-azure-authenticator-app).
>>>>>>> e21c384c
<|MERGE_RESOLUTION|>--- conflicted
+++ resolved
@@ -13,30 +13,20 @@
 	ms.tgt_pltfrm="na" 
 	ms.devlang="na" 
 	ms.topic="article" 
-<<<<<<< HEAD
-	ms.date="10/22/2015" 
-=======
 	ms.date="10/29/2015" 
->>>>>>> e21c384c
 	ms.author="billmath"/>
 
 # Having trouble with Azure Multi-Factor Authentication
 The following information is provided to help you with some of the common issues that you may experience.
 
 
-<<<<<<< HEAD
-
-=======
 - [Correlation ID Errors](#correlation-id-errors)
->>>>>>> e21c384c
 - [I have lost my phone or it was stolen](#i-have-lost-my-phone-or-it-was-stolen?)
 - [I want to change my phone number](#i-want-to-change-my-phone-number)
 - [I am not receiving a code on my phone](#i-am-not-receiving-a-code-on-my-phone)
 - [App passwords are not working](#app-passwords-are-not-working)
 - [How do I clean up Azure Authenticator from my old device and move to a new one?](#how-do-i-clean-up-azure-authenticator-from-my-old-device-and-move-to-a-new-one)
 
-<<<<<<< HEAD
-=======
 ##Correlation ID Errors
 If you've tried the troubleshooting steps below and are still running into problems, you can post a question on the [Azure AD Forums](https://social.msdn.microsoft.com/forums/azure/home?forum=WindowsAzureAD), [Search the Microsoft Knowledge Base (KB)](https://www.microsoft.com/en-us/Search/result.aspx?q=azure%20active%20directory%20connect&form=mssupport) or [contact support](https://support.microsoft.com/en-us) and we'll take a look at your problem as soon as we can.
 
@@ -56,7 +46,6 @@
 
 Including this information will help us to solve your problem as quickly as possible.
 
->>>>>>> e21c384c
 ## I have lost my phone or it was stolen?
 If your phone was lost or stolen, it is recommended that you have your administrator reset your [app passwords](multi-factor-authentication-manage-users-and-devices.md#delete-users-existing-app-passwords) and clear any [remembered devices](multi-factor-authentication-manage-users-and-devices.md#restore-mfa-on-all-suspended-devices-for-a-user).
 
@@ -157,8 +146,4 @@
 First, make sure that you have entered the app password correctly.  If it is still not working try signing-in and [create a new app password](multi-factor-authentication-end-user-app-passwords).  If this does not work, contact your administrator and have them [delete your existing app passwords](multi-factor-authentication-manage-users-and-devices.md#delete-users-existing-app-passwords) and then create a new one and use that one.
 
 ##How do I clean up Azure Authenticator from my old device and move to a new one?
-<<<<<<< HEAD
 When you uninstall the app from your device or reflash the device, it does not remove the activation on the back end. You should use the steps outlined in [moving to a new device.](multi-factor-authentication-azure-authenticator.md#how-to-move-to-the-new-azure-authenticator-app).
-=======
-When you uninstall the app from your device or reflash the device, it does not remove the activation on the back end. You should use the steps outlined in [moving to a new device.](multi-factor-authentication-azure-authenticator.md#how-to-move-to-the-new-azure-authenticator-app).
->>>>>>> e21c384c
