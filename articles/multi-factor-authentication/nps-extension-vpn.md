--- conflicted
+++ resolved
@@ -23,24 +23,20 @@
 
 ## Overview
 
-<<<<<<< HEAD
-With the Network Policy Server (NPS) extension for Azure, organizations can safeguard Remote Authentication Dial-In User Service (RADIUS) client authentication by using cloud-based [Azure Multi-Factor Authentication (MFA)](multi-factor-authentication-get-started-server-rdg.md).
+The Network Policy Server (NPS) extension for Azure allows organizations to safeguard Remote Authentication Dial-In User Service (RADIUS) client authentication using cloud-based [Azure Multi-Factor Authentication (MFA)](multi-factor-authentication-get-started-server-rdg.md), which provides two-step verification.
 
 This article provides instructions for integrating NPS infrastructure with MFA by using the NPS extension for Azure. This process enables secure two-step verification for users who attempt to connect to your network by using a VPN. 
 
 Network Policy and Access Services gives organizations the ability to:
 
 * Assign a central location for the management and control of network requests to specify:
-=======
-The Network Policy Server (NPS) extension for Azure allows organizations to safeguard Remote Authentication Dial-In User Service (RADIUS) client authentication using cloud-based [Azure Multi-Factor Authentication (MFA)](multi-factor-authentication-get-started-server-rdg.md), which provides two-step verification.
->>>>>>> 433c067f
 
     * Who can connect 
     * What times of day connections are allowed 
     * The duration of connections
     * The level of security that clients must use to connect
 
-    Rather than specifying policies on each VPN or Remote Desktop Gateway server, do so after they're in a central location. The RADIUS protocol is used to provide centralized Authentication, Authorization, and Accounting (AAA). 
+    Rather than specify policies on each VPN or Remote Desktop Gateway server, do so after they're in a central location. The RADIUS protocol is used to provide centralized Authentication, Authorization, and Accounting (AAA). 
 
 * Establish and enforce Network Access Protection (NAP) client health policies that determine whether devices are granted unrestricted or restricted access to network resources.
 
@@ -129,11 +125,8 @@
 For information about Azure AD Connect, see [Integrate your on-premises directories with Azure Active Directory](../active-directory/connect/active-directory-aadconnect.md). 
 
 ### Azure Active Directory GUID ID 
-<<<<<<< HEAD
-To install NPS, you need to know the GUID of the Azure Active Directory. Instructions for finding the GUID of the Azure Active Directory are provided in the next section.
-=======
+
 To install the NPS extension, you need to know the GUID of the Azure Active Directory. Instructions for finding the GUID of the Azure Active Directory are provided in the next section.
->>>>>>> 433c067f
 
 ## Configure RADIUS for VPN connections
 
@@ -439,30 +432,17 @@
 ### Install the NPS extension
 The NPS extension must be installed on a server that has the Network Policy and Access Services role installed and that functions as the RADIUS server in your design. Do *not* install the NPS extension on your Remote Desktop server.
 
-1. Download the NPS extension from the [Microsoft Azure](https://aka.ms/npsmfa) website. 
-
-<<<<<<< HEAD
-2. Copy the *NpsExtnForAzureMfaInstaller.exe* setup executable file to the NPS.
-=======
-1. Download the NPS extension from [https://aka.ms/npsmfa](https://aka.ms/npsmfa). 
-2. Copy the setup executable file (NpsExtnForAzureMfaInstaller.exe) to the NPS server.
-3. On the NPS server, double-click **NpsExtnForAzureMfaInstaller.exe**. If prompted, click **Run**.
-4. In the NPS Extension For Azure MFA Setup dialog box, review the software license terms, check **I agree to the license terms and conditions**, and click **Install**.
->>>>>>> 433c067f
-
-3. On the Network Policy Server, double-click **NpsExtnForAzureMfaInstaller.exe**. 
-
-4. At the prompt, select **Run**.
-
-5. In the **NPS Extension for Azure MFA Setup** window, review the software license terms, select the **I agree to the license terms and conditions** check box, and then select **Install**.
-
-    ![NPS Extension for Azure MFA Setup window](./media/nps-extension-vpn/image36.png)
- 
-<<<<<<< HEAD
-6. In the **NPS Extension for Azure MFA** setup confirmation window, select **Close**. 
-=======
-5. In the NPS Extension For Azure MFA Setup dialog box, click **Close**.  
->>>>>>> 433c067f
+1. Download the NPS extension from [Microsoft Download Center](https://aka.ms/npsmfa). 
+
+2. Copy the setup executable file (*NpsExtnForAzureMfaInstaller.exe*) to the NPS server.
+
+3. On the NPS server, double-click **NpsExtnForAzureMfaInstaller.exe** and, if you are prompted, select **Run**.
+
+4. In the **NPS Extension For Azure MFA Setup** window, review the software license terms, select the **I agree to the license terms and conditions** check box, and then select **Install**.
+
+    ![The "NPS Extension for Azure MFA Setup" window](./media/nps-extension-vpn/image36.png)
+ 
+5. In the **NPS Extension For Azure MFA Setup** window, select **Close**.  
 
     ![Setup Successful confirmation window](./media/nps-extension-vpn/image37.png) 
  
@@ -477,14 +457,9 @@
 * Grants the network user access to the certificate’s private key.
 * Restarts the NPS service.
 
-If you want to use your own certificates, associate the public key of your certificate to the service principle on Azure AD, and so on.
-
-<<<<<<< HEAD
-To use the script, provide the extension with your Azure AD administrator credentials and the Azure AD tenant ID that you copied earlier. Run the script on each NPS where you've installed the NPS extension.
-=======
-If you want to use your own certificates, you need to associate the public key of your certificate to the service principal on Azure AD, and so on.
-To use the script, provide the extension with your Azure Active Directory administrative credentials and the Azure Active Directory tenant ID you copied earlier. Run the script on each NPS server where you install the NPS extension.
->>>>>>> 433c067f
+If you want to use your own certificates, you must associate the public key of your certificate with the service principal on Azure AD, and so on.
+
+To use the script, provide the extension with your Azure Active Directory administrative credentials and the Azure Active Directory tenant ID that you copied earlier. Run the script on each NPS server where you install the NPS extension.
 
 1. Run Windows PowerShell as an administrator.
 
@@ -507,34 +482,25 @@
 
     The script creates a self-signed certificate and performs other configuration changes. The output is like that in the following image:
 
-    ![Self Signed Certificate](./media/nps-extension-vpn/image41.png)
+    ![Self-signed certificate](./media/nps-extension-vpn/image41.png)
 
 6. Reboot the server.
  
-<<<<<<< HEAD
 ### Verify the configuration
-To verify the configuration, establish a new VPN connection with VPN server. After you've successfully entered your credentials for primary authentication, the VPN connection waits for the secondary authentication to succeed before the connection is established, as shown here: 
-=======
-### Verify configuration
-To verify the configuration, you need to establish a new VPN connection with the VPN server. Upon successfully entering your credentials for primary authentication, the VPN connection waits for the secondary authentication to succeed before the connection is established, as shown below. 
->>>>>>> 433c067f
+To verify the configuration, you must establish a new VPN connection with the VPN server. After you've successfully entered your credentials for primary authentication, the VPN connection waits for the secondary authentication to succeed before the connection is established, as shown below. 
 
 ![The Windows Settings VPN window](./media/nps-extension-vpn/image42.png)
 
-<<<<<<< HEAD
-If you successfully authenticate with the secondary verification method that you previously configured in Azure Multi-Factor Authentication, you are connected to the resource. If the secondary authentication is unsuccessful, you are denied access to the resource. 
-=======
-If you successfully authenticate with the secondary verification method you previously configured in Azure MFA, you are connected to the resource. However, if the secondary authentication is not successful, you are denied access to the resource. 
->>>>>>> 433c067f
+If you successfully authenticate with the secondary verification method that you previously configured in Azure MFA, you are connected to the resource. However, if the secondary authentication is unsuccessful, you are denied access to the resource. 
 
 In the following example, the Microsoft Authenticator app on a Windows Phone provides the secondary authentication:
 
-![Verify Account](./media/nps-extension-vpn/image43.png)
+![Verify account](./media/nps-extension-vpn/image43.png)
 
 After you've successfully authenticated by using the secondary method, you are granted access to the virtual port on the VPN server. Because you were required to use a secondary authentication method by using a mobile app on a trusted device, the sign-in process is more secure than if it were using only a username and password combination.
 
 ### View Event Viewer logs for successful sign-in events
-To view successful sign-in events in the Windows Event Viewer logs, query the Windows Security log on the NPS by entering the following PowerShell command:
+To view successful sign-in events in the Windows Event Viewer logs, query the Windows Security log on the NPS server by entering the following PowerShell command:
 
     _Get-WinEvent -Logname Security_ | where {$_.ID -eq '6272'} | FL 
 
