--- conflicted
+++ resolved
@@ -1,135 +1,6 @@
-<<<<<<< HEAD
-<properties pageTitle="What is the Azure .NET SDK" metaKeywords="azure .net sdk" description="Learn what is included in the Azure .NET SDK." documentationCenter=".NET" title="What is the Azure .NET SDK" authors="tdykstra" solutions="" manager="wpickett" editor="mollybos" />
+<properties pageTitle="What is the Azure .NET SDK" metaKeywords="azure .net sdk" description="Learn what is included in the Azure .NET SDK." documentationCenter=".NET" title="What is the Azure .NET SDK" authors="tdykstra" solutions="" documentationCenter=".NET" manager="wpickett" editor="mollybos" />
 
-# What is the Azure .NET SDK?
-
-The Azure .NET SDK is a collection of Visual Studio tools, command-line tools, and runtime binaries that facilitate developing, testing, and deploying apps that run in Azure. This article details what you get in the SDK.
-
-You can download the SDK from the [Azure Downloads page](/en-us/downloads/). 
-
-## Table of contents
-
-- [What is included in the Azure .NET SDK](#included)
-- [What isn't included in the SDK](#notincluded)
-- [FAQ](#faq)
-- [Resources](#resources)
-
-##<a id="included"></a>What is included in the Azure .NET SDK
-
-The Azure .NET SDK installs the following products:
-
-- [Visual Studio Express for Web](#vwd)
-- [Microsoft ASP.NET and Web Tools for Visual Studio](#wte)
-- [Microsoft Azure Tools for Microsoft Visual Studio](#tools)
-- [Microsoft Azure Authoring Tools](#auth)
-- [Microsoft Azure Emulator](#emulator)
-- [Microsoft Azure Storage Emulator](#stgemulator)
-- [Microsoft Azure Storage Tools](#stgtools)
-- [Microsoft Azure Libraries for .NET](#libraries)
-- [LightSwitch Azure Publishing add-on for Visual Studio](#ls)
-
-###<a id="vwd"></a>Visual Studio Express for Web
-
-If you don't have Visual Studio on your computer, the SDK will install [Visual Studio Express for Web](http://www.visualstudio.com/en-us/products/visual-studio-express-vs.aspx). 
- 
-###<a id="wte"></a>Microsoft ASP.NET and Web Tools for Visual Studio
-
-This mainly enables you to work with Azure Websites:
-
-* [Publish web projects to Azure Websites](../web-sites-dotnet-get-started/).
-* [Publish console application projects to Azure WebJobs](../websites-dotnet-deploy-webjobs/).
-* [Create Azure Website and SQL Database resources while creating a new web project or while publishing a web project](../web-sites-dotnet-deploy-aspnet-mvc-app-membership-oauth-sql-database/).
-* [Create PowerShell deployment scripts while creating new Websites](http://msdn.microsoft.com/en-us/library/dn642480.aspx).
-* [Manage Azure Websites in Server Explorer](../web-sites-dotnet-troubleshoot-visual-studio/#sitemanagement).
-* [Run in debug mode remotely for Websites and WebJobs](../web-sites-dotnet-troubleshoot-visual-studio/#remotedebug). 
-
-You don't have to install the Azure .NET SDK to use these features; they are also included in Visual Studio Updates. 
-
-###<a id="tools"></a>Microsoft Azure Tools for Microsoft Visual Studio
-
-This mainly enables you to work with Azure Cloud Services and Virtual Machines:
-
-* [Create, open, and publish cloud service projects](../cloud-services-dotnet-get-started/).
-* [Create deployment packages for cloud service projects](http://msdn.microsoft.com/en-us/library/ff683672.aspx).
-* [Create Azure Virtual Machines while creating new web projects](../virtual-machines-dotnet-create-visual-studio-powershell/).
-* [Create PowerShell scripts while creating new virtual machines](http://msdn.microsoft.com/en-us/library/dn642480.aspx).
-* [View and manage cloud service project settings in Visual Studio Project Properties windows](http://msdn.microsoft.com/en-us/library/ee405486.aspx).
-* View and manage [cloud services](http://msdn.microsoft.com/en-us/library/ff683675.aspx), [virtual machines](http://msdn.microsoft.com/en-us/library/jj131259.aspx), and [Service Bus](http://msdn.microsoft.com/en-us/library/jj149828.aspx) in Server Explorer. 
-* [Run in debug mode remotely for cloud services and virtual machines](http://msdn.microsoft.com/en-us/library/ff683670.aspx).
-
-###<a id="auth"></a>Microsoft Azure Authoring Tools
-
-This includes the following:
-
-* The [CSPack command-line tool](http://msdn.microsoft.com/en-us/library/gg432988.aspx) for creating deployment packages.
-* the [CSEncrypt command-line tool](http://msdn.microsoft.com/en-us/library/hh404001.aspx) for encrypting passwords that are used to access cloud service role instances through a remote desktop connection.
-* Runtime binaries that cloud service projects require for communicating with their runtime environment and for diagnostics. These binaries are not available in NuGet packages.
-
-###<a id="emulator"></a>Microsoft Azure Emulator
-
-The [Azure Emulator](http://msdn.microsoft.com/en-us/library/dn339018.aspx) simulates the cloud service environment so that you can test cloud service projects locally.
-
-###<a id="stgemulator"></a>Microsoft Azure Storage Emulator
-
-The [Azure Storage Emulator](http://msdn.microsoft.com/en-us/library/hh403989.aspx) uses a LocalDB database to simulate Azure Storage (queues, tables, blobs), so that you can test locally. 
-
-###<a id="stgtools"></a>Microsoft Azure Storage Tools
-
-This installs [AzCopy](http://aka.ms/AzCopy), a command line tool for transferring data into and out of an Azure Storage account.
-
-###<a id="libraries"></a>Microsoft Azure Libraries for .NET
-
-This includes the following:
-
-* NuGet packages for Azure Storage, Service Bus, and Caching that are stored on your computer so that Visual Studio can create new cloud service projects while offline.
-* A Visual Studio plug-in that enables [In-Role Cache](http://msdn.microsoft.com/en-us/library/dn386103.aspx) projects to run locally in Visual Studio. 
-
-###<a id="ls"></a>LightSwitch Azure Publishing add-on for Visual Studio
-
-This enables you to [publish LightSwitch projects to Azure Websites](http://msdn.microsoft.com/en-us/library/jj131261.aspx). The LightSwitch add-on is included in Visual Studio Updates as well as the Azure SDK. Installing the Azure SDK ensures that you have the latest version of the add-on. 
-
-##<a id="notincluded"></a>What isn't included in the SDK
-
-There are a few things that you might want for Azure development that aren't included in the .NET SDK. The most important of these are the following:
-
-* [Azure PowerShell](../install-configure-powershell/). 
-
-	Azure PowerShell enables you to [automate Azure environment creation and deployment](http://www.asp.net/aspnet/overview/developing-apps-with-windows-azure/building-real-world-cloud-apps-with-windows-azure/automate-everything).
-
-* [Updated client libraries](http://www.nuget.org/packages?q=windowsazureofficial). 
-
-	The Azure .NET SDK copies to your computer the NuGet packages for some Azure client libraries, such as Storage, Service Bus, and Caching. These client libraries are automatically included in new cloud service projects, so the local NuGet packages enable Visual Studio to create cloud service projects while you're not connected to the Internet.
-
-	Client libraries are generally updated more frequently than new Azure SDK versions are released, so the client libraries at NuGet.org are generally more current than what you get with the SDK. After creating a project that includes client libraries by default, it's a good practice to update the NuGet packages.
-
-	Only [Azure Cloud Service](../cloud-services-dotnet-get-started/) and [Azure Mobile Service](../mobile-services-dotnet-backend-windows-store-dotnet-leaderboard/) project templates automatically include some client libraries. If you need a client library in another project type, such as [ASP.NET Web Application](../web-sites-dotnet-get-started/) or [Microsoft Azure WebJob](../websites-dotnet-deploy-webjobs/), install the NuGet packages you need from [NuGet.org](http://www.nuget.org/packages?q=windowsazureofficial). You can also find the source code for many client libraries at [GitHub.com/Azure](https://github.com/azure/) and links to reference documentation at [Azure .NET Reference](/en-us/develop/net/reference/).
-
-##<a id="faq"></a>Frequently Asked Questions
-
-- [Many Azure features are already in Visual Studio. Do I need to install the Azure SDK?](#azinvs)
-- [I want a client library. Do I need to install the Azure SDK to get it?](#clientlib)
-
-###<a id="azinvs"></a>Many Azure features are already in Visual Studio. Do I need to install the Azure SDK?
-
-In general it's a good practice to install the SDK if you want to develop for Azure using the latest tools. If you want to avoid installing the SDK, you can do so if the following conditions are true:
-
-* You have installed the latest [Visual Studio Update](http://go.microsoft.com/fwlink/?LinkId=272487).
-* You are developing only for Azure Websites or Mobile Services, not for Cloud services or Virtual Machines.
-* Your application doesn't use Storage, or it uses Storage but you don't need the Storage Emulator or the AzCopy tool.
-
-###<a id="clientlib1"></a>I want a client library. Do I need to install the Azure SDK to get it?
-
-The SDK installs client libraries only to facilitate offline cloud service project creation. Current client libraries are available in NuGet packages at [NuGet.org](http://www.nuget.org/packages?q=windowsazureofficial). For more information, see [What isn't included in the SDK](#notincluded) earlier in this document.
-
-##<a id="resources"></a>Resources
-
-To download the Azure SDK or a client library, see the [Azure Downloads page](/en-us/downloads/).
-
-For Azure SDK and client library source code, see [GitHub.com/Azure](https://github.com/azure/).
-
-For Azure client library reference documentation, see [Azure .NET Reference](/en-us/develop/net/reference/). 
-=======
-<properties pageTitle="What is the Azure .NET SDK" metaKeywords="azure .net sdk" description="Learn what is included in the Azure .NET SDK." documentationCenter=".NET" title="What is the Azure .NET SDK" authors="tdykstra" solutions="" manager="wpickett" editor="mollybos" />
+<tags ms.service="multiple" ms.workload="multiple" ms.tgt_pltfrm="na" ms.devlang="dotnet" ms.topic="article" ms.date="01/01/1900" ms.author="tdykstra" />
 
 # What is the Azure .NET SDK?
 
@@ -259,6 +130,4 @@
 
 For Azure SDK and client library source code, see [GitHub.com/Azure](https://github.com/azure/).
 
-For Azure client library reference documentation, see [Azure .NET Reference](/en-us/develop/net/reference/). 
-
->>>>>>> fa8c2190
+For Azure client library reference documentation, see [Azure .NET Reference](/en-us/develop/net/reference/). 