--- conflicted
+++ resolved
@@ -1,84 +1,78 @@
-<<<<<<< HEAD
-<properties linkid="develop-mobile-tutorials-add-paging-to-data-xamarin-ios" urlDisplayName="" pageTitle="Add paging to data (Xamarin iOS) | Mobile Dev Center" metaKeywords="" description="Learn how to use paging to manage the amount of data returned to your Xamarin iOS app from Mobile Services." metaCanonical="" services="" authors="donnam" solutions="" manager="dwrede" editor="" title="Refine Mobile Services queries with paging" documentationCenter="Mobile" />
-
-<tags ms.service="mobile-services" ms.workload="mobile" ms.tgt_pltfrm="mobile-xamarin-ios" ms.devlang="dotnet" ms.topic="article" ms.date="01/01/1900" ms.author="donnam" />
-=======
-<properties linkid="develop-mobile-tutorials-add-paging-to-data-xamarin-ios" urlDisplayName="" pageTitle="Add paging to data (Xamarin iOS) | Mobile Dev Center" metaKeywords="" description="Learn how to use paging to manage the amount of data returned to your Xamarin iOS app from Mobile Services." metaCanonical="" services="mobile-services" authors="donnam" solutions="" manager="dwrede" editor="" title="Refine Mobile Services queries with paging" documentationCenter="Mobile" />
-
-<tags ms.service="mobile-services" ms.workload="mobile" ms.tgt_pltfrm="mobile-xamarin-ios" ms.devlang="dotnet" ms.topic="article" ms.date="09/24/2014" ms.author="donnam" />
->>>>>>> 9feff4f4
-
-
-# Refine Mobile Services queries with paging
-
-[WACOM.INCLUDE [mobile-services-selector-add-paging-data](../includes/mobile-services-selector-add-paging-data.md)]
-
-This topic shows you how to use paging to manage the amount of data returned to your iOS app from Azure Mobile Services. In this tutorial, you will use the **Skip** and **Take** query properties on the client to request specific "pages" of data.
-
-<div class="dev-callout"><b>Note</b>
-<p>To prevent data overflow in mobile device clients, Mobile Services implements an automatic page limit, which defaults to a maximum of 50 items in a response. By specifying the page size, you can explicitly request up to 1,000 items in the response.</p>
-</div>
-
-This tutorial builds on the steps and the sample app from the previous tutorial [Get started with data]. Before you begin this tutorial, you must complete at least the first tutorial in the working with data series, [Get started with data]. 
-
-1. In Xamarin Studio, open the project that you modified when you completed the tutorial [Get started with data].
-
-2. Press the **Run** button to build the project and start the app, then enter text into the textbox and click the  plus (**+**) icon.
-
-3. Repeat the previous step at least three times, so that you have more than three items stored in the TodoItem table. 
-
-4. Open the **TodoService.cs** file, locate the **RefreshDataAsync** method, and replace the LINQ query on the <code>todoTable</code> with the following query: 
-
-			Items = await todoTable
-							.Where (todoItem => todoItem.Complete == false)
-        		            .Take(3)
-                		    .ToListAsync();
-
-   	This query returns the top three items that are not marked as completed. 
-
-5. Rebuild and start the app. 
-   
-    Notice that only the first three results from the TodoItem table are displayed. 
-
-7. Update the LINQ query in the **RefreshDataAsync** method once more to the following:
-
-			Items = await todoTable
-							.Where (todoItem => todoItem.Complete == false)
-		                    .Skip(3)
-		                    .Take(3)
-		                    .ToListAsync();
-
-   	This time, set the **Skip** value to 3. 
-
-   	This query skips the first three results and returns the next three after that. This is effectively the second "page" of data, where the page size is three items.
-
-    <div class="dev-callout"><b>Note</b>
-    <p>This tutorial uses a simplified scenario by setting hard-coded paging values for the <strong>Skip</strong> and <strong>Take</strong> properties. In a real-world app, you can use queries similar to the above with a pager control or comparable UI to let users navigate to previous and next pages. You can also call the <strong>IncludeTotalCount</strong> method to get the total count of all items available on the server, along with the paged data.</p>
-    </div>
-
-## <a name="next-steps"> </a>Next Steps
-
-This concludes the set of tutorials that demonstrate the basics of working with data in Mobile Services. Consider finding out more about the following Mobile Services topic:
-
-* [Get started with authentication]
-  <br/>Learn how to authenticate users of your app with Windows Account.
- 
-<!--
-* [Get started with push notifications] 
-  <br/>Learn how to send a very basic push notification to your app.
--->
-
-<!-- Anchors. -->
-
-[Next Steps]:#next-steps
-
-<!-- Images. -->
-
-
-<!-- URLs. -->
-[Get started with Mobile Services]: ./en-us/develop/mobile/tutorials/get-started-xamarin-ios
-[Get started with data]: /en-us/develop/mobile/tutorials/get-started-with-data-xamarin-ios
-[Get started with authentication]: /en-us/develop/mobile/tutorials/get-started-with-users-xamarin-ios
-[Get started with push notifications]: /en-us/develop/mobile/tutorials/get-started-with-push-xamarin-ios
-
-[Management Portal]: https://manage.windowsazure.com/
+<properties linkid="develop-mobile-tutorials-add-paging-to-data-xamarin-ios" urlDisplayName="" pageTitle="Add paging to data (Xamarin iOS) | Mobile Dev Center" metaKeywords="" description="Learn how to use paging to manage the amount of data returned to your Xamarin iOS app from Mobile Services." metaCanonical="" services="mobile-services" authors="donnam" solutions="" manager="dwrede" editor="" title="Refine Mobile Services queries with paging" documentationCenter="Mobile" />
+
+<tags ms.service="mobile-services" ms.workload="mobile" ms.tgt_pltfrm="mobile-xamarin-ios" ms.devlang="dotnet" ms.topic="article" ms.date="09/24/2014" ms.author="donnam" />
+
+
+# Refine Mobile Services queries with paging
+
+[WACOM.INCLUDE [mobile-services-selector-add-paging-data](../includes/mobile-services-selector-add-paging-data.md)]
+
+This topic shows you how to use paging to manage the amount of data returned to your iOS app from Azure Mobile Services. In this tutorial, you will use the **Skip** and **Take** query properties on the client to request specific "pages" of data.
+
+<div class="dev-callout"><b>Note</b>
+<p>To prevent data overflow in mobile device clients, Mobile Services implements an automatic page limit, which defaults to a maximum of 50 items in a response. By specifying the page size, you can explicitly request up to 1,000 items in the response.</p>
+</div>
+
+This tutorial builds on the steps and the sample app from the previous tutorial [Get started with data]. Before you begin this tutorial, you must complete at least the first tutorial in the working with data series, [Get started with data]. 
+
+1. In Xamarin Studio, open the project that you modified when you completed the tutorial [Get started with data].
+
+2. Press the **Run** button to build the project and start the app, then enter text into the textbox and click the  plus (**+**) icon.
+
+3. Repeat the previous step at least three times, so that you have more than three items stored in the TodoItem table. 
+
+4. Open the **TodoService.cs** file, locate the **RefreshDataAsync** method, and replace the LINQ query on the <code>todoTable</code> with the following query: 
+
+			Items = await todoTable
+							.Where (todoItem => todoItem.Complete == false)
+        		            .Take(3)
+                		    .ToListAsync();
+
+   	This query returns the top three items that are not marked as completed. 
+
+5. Rebuild and start the app. 
+   
+    Notice that only the first three results from the TodoItem table are displayed. 
+
+7. Update the LINQ query in the **RefreshDataAsync** method once more to the following:
+
+			Items = await todoTable
+							.Where (todoItem => todoItem.Complete == false)
+		                    .Skip(3)
+		                    .Take(3)
+		                    .ToListAsync();
+
+   	This time, set the **Skip** value to 3. 
+
+   	This query skips the first three results and returns the next three after that. This is effectively the second "page" of data, where the page size is three items.
+
+    <div class="dev-callout"><b>Note</b>
+    <p>This tutorial uses a simplified scenario by setting hard-coded paging values for the <strong>Skip</strong> and <strong>Take</strong> properties. In a real-world app, you can use queries similar to the above with a pager control or comparable UI to let users navigate to previous and next pages. You can also call the <strong>IncludeTotalCount</strong> method to get the total count of all items available on the server, along with the paged data.</p>
+    </div>
+
+## <a name="next-steps"> </a>Next Steps
+
+This concludes the set of tutorials that demonstrate the basics of working with data in Mobile Services. Consider finding out more about the following Mobile Services topic:
+
+* [Get started with authentication]
+  <br/>Learn how to authenticate users of your app with Windows Account.
+ 
+<!--
+* [Get started with push notifications] 
+  <br/>Learn how to send a very basic push notification to your app.
+-->
+
+<!-- Anchors. -->
+
+[Next Steps]:#next-steps
+
+<!-- Images. -->
+
+
+<!-- URLs. -->
+[Get started with Mobile Services]: ./en-us/develop/mobile/tutorials/get-started-xamarin-ios
+[Get started with data]: /en-us/develop/mobile/tutorials/get-started-with-data-xamarin-ios
+[Get started with authentication]: /en-us/develop/mobile/tutorials/get-started-with-users-xamarin-ios
+[Get started with push notifications]: /en-us/develop/mobile/tutorials/get-started-with-push-xamarin-ios
+
+[Management Portal]: https://manage.windowsazure.com/