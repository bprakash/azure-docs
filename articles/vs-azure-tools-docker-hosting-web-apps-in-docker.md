<properties
   pageTitle="Deploy an ASP.NET Core Linux Docker container to a remote Docker host | Microsoft Azure"
   description="Learn how to use Visual Studio Tools for Docker to deploy an ASP.NET Core web app to a Docker container running on an Azure Docker Host Linux VM"   
   services="azure-container-service"
   documentationCenter=".net"
   authors="allclark"
   manager="douge"
   editor=""/>

<tags
   ms.service="azure-container-service"
   ms.devlang="dotnet"
   ms.topic="article"
   ms.tgt_pltfrm="NA"
   ms.workload="NA"
<<<<<<< HEAD
   ms.date="06/06/2016"
   ms.author="allclark;stevelas"/>
=======
   ms.date="06/08/2016"
   ms.author="allclark"/>
>>>>>>> b39df844

# Deploy an ASP.NET container to a remote Docker host

## Overview
Docker is a lightweight container engine, similar in some ways to a virtual machine, which you can use to host applications and services.
This tutorial walks you through using the [Visual Studio 2015 Tools for Docker](http://aka.ms/DockerToolsForVS) extension
to deploy an ASP.NET Core app to a Docker host on Azure using PowerShell.

## 1. Prerequisites
The following is needed to complete this tutorial:

- [Visual Studio 2015 Update 2](https://go.microsoft.com/fwlink/?LinkId=691978)
- [Microsoft ASP .NET Core RC 2](http://go.microsoft.com/fwlink/?LinkId=798481)
- [Docker Tools for Visual Studio 2015](https://aka.ms/DockerToolsForVS)
- [An Azure Docker Host VM created with docker-machine](./vs-azure-tools-docker-machine-azure-config.md)

## 2. Create an ASP.NET 5 web app
The following steps will guide you through creating a basic ASP.NET 5 app that will be used in this tutorial.

[AZURE.INCLUDE [create-aspnet5-app](../includes/create-aspnet5-app.md)]

## 3. Add Docker support

[AZURE.INCLUDE [create-aspnet5-app](../includes/vs-azure-tools-docker-add-docker-support.md)]

## 4. Use the DockerTask.ps1 PowerShell Script 

1.  Open a PowerShell prompt to the root directory of your project 

    ```
    PS C:\Src\WebApplication1>
    ```

1.  Validate the remote host is running. You should see state = Running 

    ```
    docker-machine ls
    NAME         ACTIVE   DRIVER   STATE     URL                        SWARM   DOCKER    ERRORS
    MyDockerHost -        azure    Running   tcp://xxx.xxx.xxx.xxx:2376         v1.10.3
    ```

1.  Build the app using the -Build parameter

    ```
    PS C:\Src\WebApplication1> .\Docker\DockerTask.ps1 -Build -Environment Release -Machine mydockerhost
    ```  

1.  Run the app, using the -Run parameter

    ```
    PS C:\Src\WebApplication1> .\Docker\DockerTask.ps1 -Run -Environment Release -Machine mydockerhost
    ```

1.  Once docker completes, you should see results similar to the following:

    ![View your app][3]

[0]:./media/vs-azure-tools-docker-hosting-web-apps-in-docker/docker-props-in-solution-explorer.png
[1]:./media/vs-azure-tools-docker-hosting-web-apps-in-docker/change-docker-machine-name.png
[2]:./media/vs-azure-tools-docker-hosting-web-apps-in-docker/launch-application.png
[3]:./media/vs-azure-tools-docker-hosting-web-apps-in-docker/view-application.png<|MERGE_RESOLUTION|>--- conflicted
+++ resolved
@@ -13,13 +13,8 @@
    ms.topic="article"
    ms.tgt_pltfrm="NA"
    ms.workload="NA"
-<<<<<<< HEAD
-   ms.date="06/06/2016"
+   ms.date="06/08/2016"
    ms.author="allclark;stevelas"/>
-=======
-   ms.date="06/08/2016"
-   ms.author="allclark"/>
->>>>>>> b39df844
 
 # Deploy an ASP.NET container to a remote Docker host
 
