<properties
   pageTitle="Deploy an ASP.NET Core Linux Docker container to a remote Docker host | Microsoft Azure"
   description="Learn how to use Visual Studio Tools for Docker to deploy an ASP.NET Core web app to a Docker container running on an Azure Docker Host Linux VM"   
   services="azure-container-service"
   documentationCenter=".net"
   authors="allclark"
   manager="douge"
   editor=""/>

<tags
   ms.service="azure-container-service"
   ms.devlang="dotnet"
   ms.topic="article"
   ms.tgt_pltfrm="NA"
   ms.workload="NA"
   ms.date="06/08/2016"
   ms.author="allclark;stevelas"/>

# Deploy an ASP.NET container to a remote Docker host

## Overview
Docker is a lightweight container engine, similar in some ways to a virtual machine, which you can use to host applications and services.
This tutorial walks you through using the [Visual Studio 2015 Tools for Docker](http://aka.ms/DockerToolsForVS) extension
to deploy an ASP.NET Core app to a Docker host on Azure using PowerShell.

## Prerequisites
The following is needed to complete this tutorial:

<<<<<<< HEAD
- [Visual Studio 2015 Update 2](https://go.microsoft.com/fwlink/?LinkId=691978)
- [Microsoft ASP .NET Core RC 2](http://go.microsoft.com/fwlink/?LinkId=798481)
- [Docker Tools for Visual Studio 2015](https://aka.ms/DockerToolsForVS)
- [An Azure Docker Host VM created with docker-machine](./vs-azure-tools-docker-machine-azure-config.md)
=======
- Create an Azure Docker Host VM as described in [How to use docker-machine with Azure](./virtual-machines/virtual-machines-linux-docker-machine.md)
- Install [Visual Studio 2015](https://www.visualstudio.com/en-us/downloads/download-visual-studio-vs.aspx)
- Install [Visual Studio 2015 Tools for Docker - Preview](http://aka.ms/DockerToolsForVS)
>>>>>>> 8d03c443

## 1. Create an ASP.NET 5 web app
The following steps will guide you through creating a basic ASP.NET 5 app that will be used in this tutorial.

[AZURE.INCLUDE [create-aspnet5-app](../includes/create-aspnet5-app.md)]

## 2. Add Docker support

[AZURE.INCLUDE [create-aspnet5-app](../includes/vs-azure-tools-docker-add-docker-support.md)]

## 3. Use the DockerTask.ps1 PowerShell Script 

1.  Open a PowerShell prompt to the root directory of your project 

    ```
    PS C:\Src\WebApplication1>
    ```

1.  Validate the remote host is running. You should see state = Running 

    ```
    docker-machine ls
    NAME         ACTIVE   DRIVER   STATE     URL                        SWARM   DOCKER    ERRORS
    MyDockerHost -        azure    Running   tcp://xxx.xxx.xxx.xxx:2376         v1.10.3
    ```

1.  Build the app using the -Build parameter

    ```
    PS C:\Src\WebApplication1> .\Docker\DockerTask.ps1 -Build -Environment Release -Machine mydockerhost
    ```  

1.  Run the app, using the -Run parameter

    ```
    PS C:\Src\WebApplication1> .\Docker\DockerTask.ps1 -Run -Environment Release -Machine mydockerhost
    ```

1.  Once docker completes, you should see results similar to the following:

    ![View your app][3]

[0]:./media/vs-azure-tools-docker-hosting-web-apps-in-docker/docker-props-in-solution-explorer.png
[1]:./media/vs-azure-tools-docker-hosting-web-apps-in-docker/change-docker-machine-name.png
[2]:./media/vs-azure-tools-docker-hosting-web-apps-in-docker/launch-application.png
[3]:./media/vs-azure-tools-docker-hosting-web-apps-in-docker/view-application.png<|MERGE_RESOLUTION|>--- conflicted
+++ resolved
@@ -26,16 +26,9 @@
 ## Prerequisites
 The following is needed to complete this tutorial:
 
-<<<<<<< HEAD
-- [Visual Studio 2015 Update 2](https://go.microsoft.com/fwlink/?LinkId=691978)
-- [Microsoft ASP .NET Core RC 2](http://go.microsoft.com/fwlink/?LinkId=798481)
-- [Docker Tools for Visual Studio 2015](https://aka.ms/DockerToolsForVS)
-- [An Azure Docker Host VM created with docker-machine](./vs-azure-tools-docker-machine-azure-config.md)
-=======
 - Create an Azure Docker Host VM as described in [How to use docker-machine with Azure](./virtual-machines/virtual-machines-linux-docker-machine.md)
-- Install [Visual Studio 2015](https://www.visualstudio.com/en-us/downloads/download-visual-studio-vs.aspx)
+- Install [Visual Studio 2015 Update 2](https://go.microsoft.com/fwlink/?LinkId=691978)
 - Install [Visual Studio 2015 Tools for Docker - Preview](http://aka.ms/DockerToolsForVS)
->>>>>>> 8d03c443
 
 ## 1. Create an ASP.NET 5 web app
 The following steps will guide you through creating a basic ASP.NET 5 app that will be used in this tutorial.
