<properties 
	pageTitle="Restore a web app in Azure App Service" 
	description="Learn how to restore your web app from a backup." 
	services="app-service\web" 
	documentationCenter="" 
	authors="cephalin" 
	writer="cephalin" 
	manager="wpickett" 
	editor="mollybos"/>

<tags 
	ms.service="app-service-web" 
	ms.workload="web" 
	ms.tgt_pltfrm="na" 
	ms.devlang="na" 
	ms.topic="article" 
	ms.date="03/24/2015" 
	ms.author="cephalin"/>

# Restore a web app in Azure App Service

This article shows you how to restore a web app that you have previously backed up by using the [App Service Web Apps](http://go.microsoft.com/fwlink/?LinkId=529714) Backup feature. For more information, see [App Service Web Apps Backups](../web-sites-backup/). 

The Web Apps Restore feature lets you restore your web app on-demand to a previous state, or create a new web app based on one of your original web app's backups. Creating a new web app that runs in parallel to the latest version can be useful for A/B testing.

<<<<<<< HEAD
The Web Apps Restore feature, available on the **Backups** blade in the [Azure Portal](http://go.microsoft.com/fwlink/?LinkId=529715), is available only in Standard and Premium tiers. For information about scaling your app use a Standard or Premium tier, see [Scale a web app in Azure App Service](../web-sites-scale/). 
=======
The Web Apps Restore feature, available on the **Backups** blade in the [Azure Portal](http://go.microsoft.com/fwlink/?LinkId=529715), is available in Standard mode. For more information about scaling your web app to use a Standard tier, see [Scale a web app in Azure App Service](../web-sites-scale/). Note that the Premium tier allows a greater number of daily backups to be performed over the Standard tier.
>>>>>>> 65fa5853

<a name="PreviousBackup"></a>
## To Restore a web app from a previously made backup

1. On the **Settings** blade of your web app in the Azure portal, click the **Backups** option to display the **Backups** blade. Scroll in this blade and select one of the backup item based on the **BACKUP TIME** and the **STATUS** from the backup list.
	
	![Choose backup source][ChooseBackupSource]
	
2. Select **Restore Now** at the top of the **Backups** blade. 

	![Choose restore now][ChooseRestoreNow]

3. In the **Restore** blade, to restore the existing web app, verify all the displayed details and then click **OK**. 
	
You can also restore your web app to a new web app by selecting the **WEB APP** part from the **Restore** blade and selecting the **Create a new web app** part.
	
<a name="StorageAccount"></a>
## Download or delete a backup from a storage account
	
1. From the main **Browse** blade of the Azure portal, select **Storage Accounts**.
	
	A list of your existing storage accounts will be displayed. 
	
2. Select the storage account that contains the backup that you want to download or delete.
	
	The **STORAGE** blade will be displayed.

3. Select the **Containers** part in the **STORAGE** blade to display the **Containers** blade.
	
	A list of containers will be displayed. This list will also show the URL and the date of when this container was last modified.
	
	![View Containers][ViewContainers]

4. In the list, select the container and display the blade that shows a list of file names, along with the size of each file.
	
5. By selecting a file, you can either choose to **Download** or **Delete** the file. Note that there are two primary file types, .zip files and .xml files. 

<a name="OperationLogs"></a>
## View the Audit Logs
	
1. To see details about the success or failure of the web app restore operation, select the **Audit Log** part of the main **Browse** blade. 
	
	The **Audio log** blade displays all of your operations, along with level, status, resource, and time details.
	
2. Scroll the blade to find operations related to your web app.
3. To view additional details about an operation, select the operation in the list.
	
The details blade will display the available information related to the operation.
	
>[AZURE.NOTE] If you want to get started with Azure App Service before signing up for an Azure account, go to [Try App Service](http://go.microsoft.com/fwlink/?LinkId=523751), where you can immediately create a short-lived starter web app in App Service. No credit cards required; no commitments.
	
## What's changed
* For a guide to the change from Websites to App Service see: [Azure App Service and Its Impact on Existing Azure Services](http://go.microsoft.com/fwlink/?LinkId=529714)
* For a guide to the change of the old portal to the new portal see: [Reference for navigating the preview portal](http://go.microsoft.com/fwlink/?LinkId=529715)

<!-- IMAGES -->
[ChooseBackupSource]: ./media/web-sites-restore/01ChooseBackupSource.png
[ChooseRestoreNow]: ./media/web-sites-restore/02ChooseRestoreNow.png
[ViewContainers]: ./media/web-sites-restore/03ViewContainers.png
[StorageAccountFile]: ./media/web-sites-restore/02StorageAccountFile.png
[BrowseCloudStorage]: ./media/web-sites-restore/03BrowseCloudStorage.png
[StorageAccountFileSelected]: ./media/web-sites-restore/04StorageAccountFileSelected.png
[ChooseRestoreSettings]: ./media/web-sites-restore/05ChooseRestoreSettings.png
[ChooseDBServer]: ./media/web-sites-restore/06ChooseDBServer.png
[RestoreToNewSQLDB]: ./media/web-sites-restore/07RestoreToNewSQLDB.png
[NewSQLDBConfig]: ./media/web-sites-restore/08NewSQLDBConfig.png
[RestoredContosoWebSite]: ./media/web-sites-restore/09RestoredContosoWebSite.png
[DashboardOperationLogsLink]: ./media/web-sites-restore/10DashboardOperationLogsLink.png
[ManagementServicesOperationLogsList]: ./media/web-sites-restore/11ManagementServicesOperationLogsList.png
[DetailsButton]: ./media/web-sites-restore/12DetailsButton.png
[OperationDetails]: ./media/web-sites-restore/13OperationDetails.png<|MERGE_RESOLUTION|>--- conflicted
+++ resolved
@@ -23,11 +23,8 @@
 
 The Web Apps Restore feature lets you restore your web app on-demand to a previous state, or create a new web app based on one of your original web app's backups. Creating a new web app that runs in parallel to the latest version can be useful for A/B testing.
 
-<<<<<<< HEAD
 The Web Apps Restore feature, available on the **Backups** blade in the [Azure Portal](http://go.microsoft.com/fwlink/?LinkId=529715), is available only in Standard and Premium tiers. For information about scaling your app use a Standard or Premium tier, see [Scale a web app in Azure App Service](../web-sites-scale/). 
-=======
-The Web Apps Restore feature, available on the **Backups** blade in the [Azure Portal](http://go.microsoft.com/fwlink/?LinkId=529715), is available in Standard mode. For more information about scaling your web app to use a Standard tier, see [Scale a web app in Azure App Service](../web-sites-scale/). Note that the Premium tier allows a greater number of daily backups to be performed over the Standard tier.
->>>>>>> 65fa5853
+Note that the Premium tier allows a greater number of daily backups to be performed over the Standard tier.
 
 <a name="PreviousBackup"></a>
 ## To Restore a web app from a previously made backup
