--- conflicted
+++ resolved
@@ -1,77 +1,45 @@
-<properties 
-   pageTitle="Prerequisites for ExpressRoute adoption"
-   description="This page provides a list of requirements to be met before you can order an ExpressRoute circuit"
-   documentationCenter="na"
-   services="expressroute"
-   authors="cherylmc"
-   manager="adinah"
-   editor="tysonn"/>
-<tags 
-   ms.service="expressroute"
-   ms.devlang="na"
-   ms.topic="article" 
-   ms.tgt_pltfrm="na"
-   ms.workload="infrastructure-services" 
-<<<<<<< HEAD
-   ms.date="04/08/2015"
-   ms.author="cherylmc"/>
-
-
-# ExpressRoute Prerequisites  
-To connect to Azure by using ExpressRoute, you’ll need to verify that the following prerequisites have been met:
-
-- Microsoft Azure Account
-- A relationship with a network service provider (NSP) or an exchange provider (EXP) from the [supported list](https://msdn.microsoft.com/library/azure/dn957919.aspx) through whom connectivity needs to be facilitated. You must have an existing business relationship with the network service provider or exchange provider. You’ll need to make sure that the service you use is compatible with ExpressRoute. 
-If you want to use a network service provider and your network service provider is not in the list above, you can still create a connection to Azure. 
-	- Check with your network provider to see if they are present in any of the Exchange locations listed above.
-	- Have your network provider extend your network to the Exchange location of choice.
-	- Order an ExpressRoute circuit through the Exchange provider to connect to Azure.
-- Contact your Microsoft account team. We recommend contacting your Microsoft account team. Your account team can work with you and your service provider to prioritize your request.
-- Connectivity to the service provider's infrastructure. You must meet the criteria for at least one of the following items listed:
-	- You are a VPN customer of the network service provider and have at least one on-premises site connected to the network service provider’s VPN infrastructure. Check with your network service provider to see if your VPN service meets the requirements for ExpressRoute
-	- Your infrastructure is co-located in the exchange provider’s datacenter.
-	- You have Ethernet connectivity to the exchange provider’s Ethernet exchange infrastructure.	
-- IP addresses and AS numbers for routing configuration. 
-	- You can use private AS numbers. If you choose to do so, it must be > 65000. For more information about AS numbers, see [Autonomous System (AS) Numbers](http://www.iana.org/assignments/as-numbers/as-numbers.xhtml).
-	- IP addresses to configure routes. A /28 subnet is required. This must not overlap with any IP address ranges used in your on-premises or in Azure.
-	- You must use your own public AS numbers for configuring BGP sessions with Azure public services.
-
-=======
-   ms.date="05/06/2015"
-   ms.author="cherylmc"/>
-
-
-# ExpressRoute Prerequisites  
-
-To connect to Microsoft cloud services using ExpressRoute, you’ll need to verify that the following prerequisites have been met:
-
-## Prerequisites for Connectivity
-
-- A valid and active Microsoft Azure Account
-- A relationship with a network service provider (NSP) or an exchange provider (EXP) from the [supported list](expressroute-locations.md) through whom connectivity needs to be facilitated. You must have an existing business relationship with the network service provider or exchange provider. You’ll need to make sure that the service you use is compatible with ExpressRoute. 
-- If you want to use a network service provider and your network service provider is not in the list above, you can still create a connection to Azure. 
-	- Check with your network provider to see if they are present in any of the Exchange locations listed above.
-	- Have your network provider extend your network to the Exchange location of choice.
-	- Order an ExpressRoute circuit through the Exchange provider to connect to Azure.
-- Connectivity to the service provider's infrastructure. You must meet the criteria for at least one of the following items listed:
-	- You are a VPN customer of the network service provider and have at least one on-premises site connected to the network service provider’s VPN infrastructure. Check with your network service provider to see if your VPN service meets the requirements for ExpressRoute
-	- Your infrastructure is co-located in the exchange provider’s datacenter.
-	- You have Ethernet connectivity to the exchange provider’s Ethernet exchange infrastructure.	
-- IP addresses and AS numbers for routing configuration. 
-	- You can use private AS numbers to connect to Azure private peering routing domain. If you choose to do so, it must be > 65000. For more information about AS numbers, see [Autonomous System (AS) Numbers](http://www.iana.org/assignments/as-numbers/as-numbers.xhtml).
-	- IP addresses to configure routes. A /28 subnet is required. This must not overlap with any IP address ranges used in your on-premises or in Azure.
-	- You must use your own public AS numbers for configuring BGP sessions with Azure public services.
-
->>>>>>> 692c0fec
-## Next Steps
-
-- For more information about ExpressRoute, see the [ExpressRoute FAQ](expressroute-faqs.md).
-- For information about how to configure your ExpressRoute connection, see 
-<<<<<<< HEAD
-	- [Configure an ExpressRoute Connection through a Network Service Provider](https://msdn.microsoft.com/library/azure/dn606309.aspx)
-	- [Configure an ExpressRoute Connection through an Exchange Provider](https://msdn.microsoft.com/library/azure/dn606306.aspx)
- 
-=======
-	- [Configure an ExpressRoute Connection through a Network Service Provider](expressroute-configuring-nsps.md)
-	- [Configure an ExpressRoute Connection through an Exchange Provider](expressroute-configuring-exps.md)
->>>>>>> 692c0fec
+<properties 
+   pageTitle="Prerequisites for ExpressRoute adoption"
+   description="This page provides a list of requirements to be met before you can order an ExpressRoute circuit"
+   documentationCenter="na"
+   services="expressroute"
+   authors="cherylmc"
+   manager="adinah"
+   editor="tysonn"/>
+<tags 
+   ms.service="expressroute"
+   ms.devlang="na"
+   ms.topic="article" 
+   ms.tgt_pltfrm="na"
+   ms.workload="infrastructure-services" 
+   ms.date="05/06/2015"
+   ms.author="cherylmc"/>
+
+
+# ExpressRoute Prerequisites  
+
+To connect to Microsoft cloud services using ExpressRoute, you’ll need to verify that the following prerequisites have been met:
+
+## Prerequisites for Connectivity
+
+- A valid and active Microsoft Azure Account
+- A relationship with a network service provider (NSP) or an exchange provider (EXP) from the [supported list](expressroute-locations.md) through whom connectivity needs to be facilitated. You must have an existing business relationship with the network service provider or exchange provider. You’ll need to make sure that the service you use is compatible with ExpressRoute. 
+- If you want to use a network service provider and your network service provider is not in the list above, you can still create a connection to Azure. 
+	- Check with your network provider to see if they are present in any of the Exchange locations listed above.
+	- Have your network provider extend your network to the Exchange location of choice.
+	- Order an ExpressRoute circuit through the Exchange provider to connect to Azure.
+- Connectivity to the service provider's infrastructure. You must meet the criteria for at least one of the following items listed:
+	- You are a VPN customer of the network service provider and have at least one on-premises site connected to the network service provider’s VPN infrastructure. Check with your network service provider to see if your VPN service meets the requirements for ExpressRoute
+	- Your infrastructure is co-located in the exchange provider’s datacenter.
+	- You have Ethernet connectivity to the exchange provider’s Ethernet exchange infrastructure.	
+- IP addresses and AS numbers for routing configuration. 
+	- You can use private AS numbers to connect to Azure private peering routing domain. If you choose to do so, it must be > 65000. For more information about AS numbers, see [Autonomous System (AS) Numbers](http://www.iana.org/assignments/as-numbers/as-numbers.xhtml).
+	- IP addresses to configure routes. A /28 subnet is required. This must not overlap with any IP address ranges used in your on-premises or in Azure.
+	- You must use your own public AS numbers for configuring BGP sessions with Azure public services.
+
+## Next Steps
+
+- For more information about ExpressRoute, see the [ExpressRoute FAQ](expressroute-faqs.md).
+- For information about how to configure your ExpressRoute connection, see 
+	- [Configure an ExpressRoute Connection through a Network Service Provider](expressroute-configuring-nsps.md)
+	- [Configure an ExpressRoute Connection through an Exchange Provider](expressroute-configuring-exps.md)