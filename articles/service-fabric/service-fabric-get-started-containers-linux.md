--- conflicted
+++ resolved
@@ -1,456 +1,445 @@
----
-title: Create an Azure Service Fabric container application on Linux | Microsoft Docs
-description: Create your first Linux container application on Azure Service Fabric.  Build a Docker image with your application, push the image to a container registry, build and deploy a Service Fabric container application.
-services: service-fabric
-documentationcenter: .net
-author: rwike77
-manager: timlt
-editor: ''
-
-ms.assetid: 
-ms.service: service-fabric
-ms.devlang: dotNet
-ms.topic: get-started-article
-ms.tgt_pltfrm: NA
-ms.workload: NA
-ms.date: 1/09/2018
-ms.author: ryanwi
-
----
-
-# Create your first Service Fabric container application on Linux
-> [!div class="op_single_selector"]
-> * [Windows](service-fabric-get-started-containers.md)
-> * [Linux](service-fabric-get-started-containers-linux.md)
-
-Running an existing application in a Linux container on a Service Fabric cluster doesn't require any changes to your application. This article walks you through creating a Docker image containing a Python [Flask](http://flask.pocoo.org/) web application and deploying it to a Service Fabric cluster.  You will also share your containerized application through [Azure Container Registry](/azure/container-registry/).  This article assumes a basic understanding of Docker. You can learn about Docker by reading the [Docker Overview](https://docs.docker.com/engine/understanding-docker/).
-
-## Prerequisites
-* A development computer running:
-  * [Service Fabric SDK and tools](service-fabric-get-started-linux.md).
-  * [Docker CE for Linux](https://docs.docker.com/engine/installation/#prior-releases). 
-  * [Service Fabric CLI](service-fabric-cli.md)
-
-* A registry in Azure Container Registry - [Create a container registry](../container-registry/container-registry-get-started-portal.md) in your Azure subscription. 
-
-## Define the Docker container
-Build an image based on the [Python image](https://hub.docker.com/_/python/) located on Docker Hub. 
-
-Define your Docker container in a Dockerfile. The Dockerfile contains instructions for setting up the environment inside your container, loading the application you want to run, and mapping ports. The Dockerfile is the input to the `docker build` command, which creates the image. 
-
-Create an empty directory and create the file *Dockerfile* (with no file extension). Add the following to *Dockerfile* and save your changes:
-
-```
-# Use an official Python runtime as a base image
-FROM python:2.7-slim
-
-# Set the working directory to /app
-WORKDIR /app
-
-# Copy the current directory contents into the container at /app
-ADD . /app
-
-# Install any needed packages specified in requirements.txt
-RUN pip install -r requirements.txt
-
-# Make port 80 available outside this container
-EXPOSE 80
-
-# Define environment variable
-ENV NAME World
-
-# Run app.py when the container launches
-CMD ["python", "app.py"]
-```
-
-Read the [Dockerfile reference](https://docs.docker.com/engine/reference/builder/) for more information.
-
-## Create a simple web application
-Create a Flask web application listening on port 80 that returns "Hello World!".  In the same directory, create the file *requirements.txt*.  Add the following and save your changes:
-```
-Flask
-```
-
-Also create the *app.py* file and add the following:
-
-```python
-from flask import Flask
-
-app = Flask(__name__)
-
-@app.route("/")
-def hello():
-    
-    return 'Hello World!'
-
-if __name__ == "__main__":
-    app.run(host='0.0.0.0', port=80)
-```
-
-## Build the image
-Run the `docker build` command to create the image that runs your web application. Open a PowerShell window and navigate to *c:\temp\helloworldapp*. Run the following command:
-
-```bash
-docker build -t helloworldapp .
-```
-
-This command builds the new image using the instructions in your Dockerfile, naming (-t tagging) the image "helloworldapp". Building an image pulls the base image down from Docker Hub and creates a new image that adds your application on top of the base image.  
-
-Once the build command completes, run the `docker images` command to see information on the new image:
-
-```bash
-$ docker images
-    
-REPOSITORY                    TAG                 IMAGE ID            CREATED             SIZE
-helloworldapp                 latest              86838648aab6        2 minutes ago       194 MB
-```
-
-## Run the application locally
-Verify that your containerized application runs locally before pushing it the container registry.  
-
-Run the application, mapping your computer's port 4000 to the container's exposed port 80:
-
-```bash
-docker run -d -p 4000:80 --name my-web-site helloworldapp
-```
-
-*name* gives a name to the running container (instead of the container ID).
-
-Connect to the running container.  Open a web browser pointing to the IP address returned on port 4000, for example "http://localhost:4000". You should see the heading "Hello World!" display in the browser.
-
-![Hello World!][hello-world]
-
-To stop your container, run:
-
-```bash
-docker stop my-web-site
-```
-
-Delete the container from your development machine:
-
-```bash
-docker rm my-web-site
-```
-
-## Push the image to the container registry
-After you verify that the application runs in Docker, push the image to your registry in Azure Container Registry.
-
-Run `docker login` to log in to your container registry with your [registry credentials](../container-registry/container-registry-authentication.md).
-
-The following example passes the ID and password of an Azure Active Directory [service principal](../active-directory/active-directory-application-objects.md). For example, you might have assigned a service principal to your registry for an automation scenario.  Or, you could login using your registry username and password.
-
-```bash
-docker login myregistry.azurecr.io -u xxxxxxxx-xxxx-xxxx-xxxx-xxxxxxxxxxxx -p myPassword
-```
-
-The following command creates a tag, or alias, of the image, with a fully qualified path to your registry. This example places the image in the `samples` namespace to avoid clutter in the root of the registry.
-
-```bash
-docker tag helloworldapp myregistry.azurecr.io/samples/helloworldapp
-```
-
-Push the image to your container registry:
-
-```bash
-docker push myregistry.azurecr.io/samples/helloworldapp
-```
-
-## Package the Docker image with Yeoman
-The Service Fabric SDK for Linux includes a [Yeoman](http://yeoman.io/) generator that makes it easy to create your application and add a container image. Let's use Yeoman to create an application with a single Docker container called *SimpleContainerApp*.
-
-To create a Service Fabric container application, open a terminal window and run `yo azuresfcontainer`.  
-
-Name your application (for example, "mycontainer") and name the application service (for example, "myservice").
-
-For the image name, provide the URL for the container image in a container registry (for example, "myregistry.azurecr.io/samples/helloworldapp"). 
-
-Since this image has a workload entry-point defined, you don't need to explicitly specify input commands (commands run inside the container, which will keep the container running after startup). 
-
-Specify an instance count of "1".
-
-![Service Fabric Yeoman generator for containers][sf-yeoman]
-
-## Configure port mapping and container repository authentication
-Your containerized service needs an endpoint for communication.  Now add the protocol, port, and type to an `Endpoint` in the ServiceManifest.xml file under the 'Resources' tag. For this article, the containerized service listens on port 4000: 
-
-```xml
-
-<Resources>
-    <Endpoints>
-      <!-- This endpoint is used by the communication listener to obtain the port on which to 
-           listen. Please note that if your service is partitioned, this port is shared with 
-           replicas of different partitions that are placed in your code. -->
-      <Endpoint Name="myServiceTypeEndpoint" UriScheme="http" Port="4000" Protocol="http"/>
-    </Endpoints>
-  </Resources>
- ```
- 
-Providing the `UriScheme` automatically registers the container endpoint with the Service Fabric Naming service for discoverability. A full ServiceManifest.xml example file is provided at the end of this article. 
-
-Configure the container port-to-host port mapping by specifying a `PortBinding` policy in `ContainerHostPolicies` of the ApplicationManifest.xml file.  For this article, `ContainerPort` is 80 (the container exposes port 80, as specified in the Dockerfile) and `EndpointRef` is "myServiceTypeEndpoint" (the endpoint defined in the service manifest).  Incoming requests to the service on port 4000 are mapped to port 80 on the container.  If your container needs to authenticate with a private repository, then add `RepositoryCredentials`.  For this article, add the account name and password for the myregistry.azurecr.io container registry. Ensure the policy is added under the 'ServiceManifestImport' tag corresponding to the right service package.
-
-```xml
-   <ServiceManifestImport>
-      <ServiceManifestRef ServiceManifestName="MyServicePkg" ServiceManifestVersion="1.0.0" />
-	<Policies>
-	    <ContainerHostPolicies CodePackageRef="Code">
-		<RepositoryCredentials AccountName="myregistry" Password="=P==/==/=8=/=+u4lyOB=+=nWzEeRfF=" PasswordEncrypted="false"/>
-		<PortBinding ContainerPort="80" EndpointRef="myServiceTypeEndpoint"/>
-	    </ContainerHostPolicies>
-	</Policies>
-   </ServiceManifestImport>
-```	
-## Configure docker HEALTHCHECK 
-Starting v6.1, Service Fabric automatically integrates [docker HEALTHCHECK](https://docs.docker.com/engine/reference/builder/#healthcheck) events to its system health report. This means that if your container has **HEALTHCHECK** enabled, Service Fabric will report health whenever the health status of the container changes as reported by Docker. An **OK** health report will appear in [Service Fabric Explorer](service-fabric-visualizing-your-cluster.md) when the *health_status* is *healthy* and **WARNING** will appear when *health_status* is *unhealthy*. The **HEALTHCHECK** instruction pointing to the actual check that is performed for monitoring container health must be present in the **dockerfile** used while generating the container image. 
-
-<<<<<<< HEAD
-![HealthCheckHealthy][3]
-
-![HealthCheckUnealthyApp][4]
-
-![HealthCheckUnhealthyDsp][5]
-=======
-![HealthCheckHealthy][1]
-
-![HealthCheckUnealthyApp][2]
-
-![HealthCheckUnhealthyDsp][3]
->>>>>>> a34c6aec
-
-You can configure **HEALTHCHECK**  behavior for each container by specifying **HealthConfig** options as part of **ContainerHostPolicies** in ApplicationManifest.
-
-```xml
-<ServiceManifestImport>
-    <ServiceManifestRef ServiceManifestName="ContainerServicePkg" ServiceManifestVersion="2.0.0" />
-    <Policies>
-      <ContainerHostPolicies CodePackageRef="Code">
-        <HealthConfig IncludeDockerHealthStatusInSystemHealthReport="true" RestartContainerOnUnhealthyDockerHealthStatus="false" />
-      </ContainerHostPolicies>
-    </Policies>
-</ServiceManifestImport>
-```
-By default *IncludeDockerHealthStatusInSystemHealthReport* is set to **true** and *RestartContainerOnUnhealthyDockerHealthStatus* is set to **false**. If *RestartContainerOnUnhealthyDockerHealthStatus* is set to **true**, a container repeatedly reporting unhealthy is restarted (possibly on other nodes).
-
-If you want to the disable the **HEALTHCHECK** integration for the entire Service Fabric cluster, you will need to set [EnableDockerHealthCheckIntegration](service-fabric-cluster-fabric-settings.md) to **false**.
-
-## Build and package the Service Fabric application
-The Service Fabric Yeoman templates include a build script for [Gradle](https://gradle.org/), which you can use to build the application from the terminal. To build and package the application, run the following:
-
-```bash
-cd mycontainer
-gradle
-```
-
-## Deploy the application
-Once the application is built, you can deploy it to the local cluster using the Service Fabric CLI.
-
-Connect to the local Service Fabric cluster.
-
-```bash
-sfctl cluster select --endpoint http://localhost:19080
-```
-
-Use the install script provided in the template to copy the application package to the cluster's image store, register the application type, and create an instance of the application.
-
-```bash
-./install.sh
-```
-
-Open a browser and navigate to Service Fabric Explorer at http://localhost:19080/Explorer (replace localhost with the private IP of the VM if using Vagrant on Mac OS X). Expand the Applications node and note that there is now an entry for your application type and another for the first instance of that type.
-
-Connect to the running container.  Open a web browser pointing to the IP address returned on port 4000, for example "http://localhost:4000". You should see the heading "Hello World!" display in the browser.
-
-![Hello World!][hello-world]
-
-
-## Clean up
-Use the uninstall script provided in the template to delete the application instance from the local development cluster and unregister the application type.
-
-```bash
-./uninstall.sh
-```
-
-After you push the image to the container registry you can delete the local image from your development computer:
-
-```
-docker rmi helloworldapp
-docker rmi myregistry.azurecr.io/samples/helloworldapp
-```
-
-## Complete example Service Fabric application and service manifests
-Here are the complete service and application manifests used in this article.
-
-### ServiceManifest.xml
-```xml
-<?xml version="1.0" encoding="utf-8"?>
-<ServiceManifest Name="myservicePkg"
-                 Version="1.0.0"
-                 xmlns="http://schemas.microsoft.com/2011/01/fabric"
-                 xmlns:xsd="http://www.w3.org/2001/XMLSchema"
-                 xmlns:xsi="http://www.w3.org/2001/XMLSchema-instance">
-  <ServiceTypes>
-    <!-- This is the name of your ServiceType.
-         The UseImplicitHost attribute indicates this is a guest service. -->
-    <StatelessServiceType ServiceTypeName="myserviceType" UseImplicitHost="true" />
-  </ServiceTypes>
-
-  <!-- Code package is your service executable. -->
-  <CodePackage Name="Code" Version="1.0.0">
-    <EntryPoint>
-      <!-- Follow this link for more information about deploying Windows containers 
-      to Service Fabric: https://aka.ms/sfguestcontainers -->
-      <ContainerHost>
-        <ImageName>myregistry.azurecr.io/samples/helloworldapp</ImageName>
-        <Commands></Commands>
-      </ContainerHost>
-    </EntryPoint>
-    <!-- Pass environment variables to your container: -->
-    
-    <EnvironmentVariables>
-      <!--
-      <EnvironmentVariable Name="VariableName" Value="VariableValue"/>
-      -->
-    </EnvironmentVariables>
-    
-  </CodePackage>
-
-  <Resources>
-    <Endpoints>
-      <!-- This endpoint is used by the communication listener to obtain the port on which to 
-           listen. Please note that if your service is partitioned, this port is shared with 
-           replicas of different partitions that are placed in your code. -->
-      <Endpoint Name="myServiceTypeEndpoint" UriScheme="http" Port="4000" Protocol="http"/>
-    </Endpoints>
-  </Resources>
-</ServiceManifest>
-```
-### ApplicationManifest.xml
-```xml
-<?xml version="1.0" encoding="utf-8"?>
-<ApplicationManifest ApplicationTypeName="mycontainerType"
-                     ApplicationTypeVersion="1.0.0"
-                     xmlns="http://schemas.microsoft.com/2011/01/fabric"
-                     xmlns:xsd="http://www.w3.org/2001/XMLSchema"
-                     xmlns:xsi="http://www.w3.org/2001/XMLSchema-instance">
-  <!-- Import the ServiceManifest from the ServicePackage. The ServiceManifestName and ServiceManifestVersion 
-       should match the Name and Version attributes of the ServiceManifest element defined in the 
-       ServiceManifest.xml file. -->
-  <ServiceManifestImport>
-    <ServiceManifestRef ServiceManifestName="myservicePkg" ServiceManifestVersion="1.0.0" />
-    <ConfigOverrides />
-    <Policies>
-      <ContainerHostPolicies CodePackageRef="Code">
-        <RepositoryCredentials AccountName="myregistry" Password="=P==/==/=8=/=+u4lyOB=+=nWzEeRfF=" PasswordEncrypted="false"/>
-        <PortBinding ContainerPort="80" EndpointRef="myServiceTypeEndpoint"/>
-      </ContainerHostPolicies>
-    </Policies>
-  </ServiceManifestImport>
-  <DefaultServices>
-    <!-- The section below creates instances of service types, when an instance of this 
-         application type is created. You can also create one or more instances of service type using the 
-         ServiceFabric PowerShell module.
-         
-         The attribute ServiceTypeName below must match the name defined in the imported ServiceManifest.xml file. -->
-    <Service Name="myservice">
-      <!-- On a local development cluster, set InstanceCount to 1.  On a multi-node production 
-      cluster, set InstanceCount to -1 for the container service to run on every node in 
-      the cluster.
-      -->
-      <StatelessService ServiceTypeName="myserviceType" InstanceCount="1">
-        <SingletonPartition />
-      </StatelessService>
-    </Service>
-  </DefaultServices>
-</ApplicationManifest>
-```
-## Adding more services to an existing application
-
-To add another container service to an application already created using yeoman, perform the following steps:
-
-1. Change directory to the root of the existing application.  For example, `cd ~/YeomanSamples/MyApplication`, if `MyApplication` is the application created by Yeoman.
-2. Run `yo azuresfcontainer:AddService`
-
-<a id="manually"></a>
-
-
-## Configure time interval before container is force terminated
-
-You can configure a time interval for the runtime to wait before the container is removed after the service deletion (or a move to another node) has started. Configuring the time interval sends the `docker stop <time in seconds>` command to the container.   For more detail, see [docker stop](https://docs.docker.com/engine/reference/commandline/stop/). The time interval to wait is specified under the `Hosting` section. The following cluster manifest snippet shows how to set the wait interval:
-
-```xml
-{
-        "name": "Hosting",
-        "parameters": [
-          {
-            "ContainerDeactivationTimeout": "10",
-	      ...
-          }
-        ]
-}
-```
-The default time interval is set to 10 seconds. Since this configuration is dynamic, a config only upgrade on the cluster updates the timeout. 
-
-## Configure the runtime to remove unused container images
-
-You can configure the Service Fabric cluster to remove unused container images from the node. This configuration allows disk space to be recaptured if too many container images are present on the node.  To enable this feature, update the `Hosting` section in the cluster manifest as shown in the following snippet: 
-
-
-```xml
-{
-        "name": "Hosting",
-        "parameters": [
-          {
-	        "PruneContainerImages": “True”,
-            "ContainerImagesToSkip": "microsoft/windowsservercore|microsoft/nanoserver|…",
-	      ...
-          }
-        ]
-} 
-```
-
-For images that should not be deleted, you can specify them under the `ContainerImagesToSkip` parameter. 
-
-<<<<<<< HEAD
-=======
-## Configure container image download time
-
-By default, the Service Fabric runtime allocates a time of 20 minutes to download and extract container images, which works for the majority of container images. For large images, or when the network connection is slow, it might be necessary to increase the time to wait before aborting the image download and extraction. This can be set using the **ContainerImageDownloadTimeout** attribute in the **Hosting** section of the cluster manifest as shown in the following snippet:
-
-```json
-{
-"name": "Hosting",
-        "parameters": [
-          {
-              "name": " ContainerImageDownloadTimeout ",
-              "value": "1200"
-          }
-]
-}
-```
-
-
->>>>>>> a34c6aec
-## Set container retention policy
-
-To assist with diagnosing container startup failures, Service Fabric (version 6.1 or higher) supports retaining containers that terminated or failed to startup. This policy can be set in the **ApplicationManifest.xml** file as shown in the following snippet:
-
-```xml
- <ContainerHostPolicies CodePackageRef="NodeService.Code" Isolation="process" ContainersRetentionCount="2"  RunInteractive="true"> 
-```
-
-The setting **ContainersRetentionCount** specifies the number of containers to retain when they fail. If a negative value is specified, all failing containers will be retained. When the **ContainersRetentionCount**  attribute is not specified, no containers will be retained. The attribute **ContainersRetentionCount** also supports Application Parameters so users can specify different values for test and production clusters. It is recommended to use placement constraints to target the container service to a particular node when using this features to prevent the container service from moving to other nodes. 
-Any containers retained using this feature must be manually removed.
-
-
-## Next steps
-* Learn more about running [containers on Service Fabric](service-fabric-containers-overview.md).
-* Read the [Deploy a .NET application in a container](service-fabric-host-app-in-a-container.md) tutorial.
-* Learn about the Service Fabric [application life-cycle](service-fabric-application-lifecycle.md).
-* Checkout the [Service Fabric container code samples](https://github.com/Azure-Samples/service-fabric-containers) on GitHub.
-
-[hello-world]: ./media/service-fabric-get-started-containers-linux/HelloWorld.png
-[sf-yeoman]: ./media/service-fabric-get-started-containers-linux/YoSF.png
-
-[1]: ./media/service-fabric-get-started-containers/HealthCheckHealthy.png
-[2]: ./media/service-fabric-get-started-containers/HealthCheckUnhealthy_App.png
-[3]: ./media/service-fabric-get-started-containers/HealthCheckUnhealthy_Dsp.png
+---
+title: Create an Azure Service Fabric container application on Linux | Microsoft Docs
+description: Create your first Linux container application on Azure Service Fabric.  Build a Docker image with your application, push the image to a container registry, build and deploy a Service Fabric container application.
+services: service-fabric
+documentationcenter: .net
+author: rwike77
+manager: timlt
+editor: ''
+
+ms.assetid: 
+ms.service: service-fabric
+ms.devlang: dotNet
+ms.topic: get-started-article
+ms.tgt_pltfrm: NA
+ms.workload: NA
+ms.date: 1/09/2018
+ms.author: ryanwi
+
+---
+
+# Create your first Service Fabric container application on Linux
+> [!div class="op_single_selector"]
+> * [Windows](service-fabric-get-started-containers.md)
+> * [Linux](service-fabric-get-started-containers-linux.md)
+
+Running an existing application in a Linux container on a Service Fabric cluster doesn't require any changes to your application. This article walks you through creating a Docker image containing a Python [Flask](http://flask.pocoo.org/) web application and deploying it to a Service Fabric cluster.  You will also share your containerized application through [Azure Container Registry](/azure/container-registry/).  This article assumes a basic understanding of Docker. You can learn about Docker by reading the [Docker Overview](https://docs.docker.com/engine/understanding-docker/).
+
+## Prerequisites
+* A development computer running:
+  * [Service Fabric SDK and tools](service-fabric-get-started-linux.md).
+  * [Docker CE for Linux](https://docs.docker.com/engine/installation/#prior-releases). 
+  * [Service Fabric CLI](service-fabric-cli.md)
+
+* A registry in Azure Container Registry - [Create a container registry](../container-registry/container-registry-get-started-portal.md) in your Azure subscription. 
+
+## Define the Docker container
+Build an image based on the [Python image](https://hub.docker.com/_/python/) located on Docker Hub. 
+
+Define your Docker container in a Dockerfile. The Dockerfile contains instructions for setting up the environment inside your container, loading the application you want to run, and mapping ports. The Dockerfile is the input to the `docker build` command, which creates the image. 
+
+Create an empty directory and create the file *Dockerfile* (with no file extension). Add the following to *Dockerfile* and save your changes:
+
+```
+# Use an official Python runtime as a base image
+FROM python:2.7-slim
+
+# Set the working directory to /app
+WORKDIR /app
+
+# Copy the current directory contents into the container at /app
+ADD . /app
+
+# Install any needed packages specified in requirements.txt
+RUN pip install -r requirements.txt
+
+# Make port 80 available outside this container
+EXPOSE 80
+
+# Define environment variable
+ENV NAME World
+
+# Run app.py when the container launches
+CMD ["python", "app.py"]
+```
+
+Read the [Dockerfile reference](https://docs.docker.com/engine/reference/builder/) for more information.
+
+## Create a simple web application
+Create a Flask web application listening on port 80 that returns "Hello World!".  In the same directory, create the file *requirements.txt*.  Add the following and save your changes:
+```
+Flask
+```
+
+Also create the *app.py* file and add the following:
+
+```python
+from flask import Flask
+
+app = Flask(__name__)
+
+@app.route("/")
+def hello():
+    
+    return 'Hello World!'
+
+if __name__ == "__main__":
+    app.run(host='0.0.0.0', port=80)
+```
+
+## Build the image
+Run the `docker build` command to create the image that runs your web application. Open a PowerShell window and navigate to *c:\temp\helloworldapp*. Run the following command:
+
+```bash
+docker build -t helloworldapp .
+```
+
+This command builds the new image using the instructions in your Dockerfile, naming (-t tagging) the image "helloworldapp". Building an image pulls the base image down from Docker Hub and creates a new image that adds your application on top of the base image.  
+
+Once the build command completes, run the `docker images` command to see information on the new image:
+
+```bash
+$ docker images
+    
+REPOSITORY                    TAG                 IMAGE ID            CREATED             SIZE
+helloworldapp                 latest              86838648aab6        2 minutes ago       194 MB
+```
+
+## Run the application locally
+Verify that your containerized application runs locally before pushing it the container registry.  
+
+Run the application, mapping your computer's port 4000 to the container's exposed port 80:
+
+```bash
+docker run -d -p 4000:80 --name my-web-site helloworldapp
+```
+
+*name* gives a name to the running container (instead of the container ID).
+
+Connect to the running container.  Open a web browser pointing to the IP address returned on port 4000, for example "http://localhost:4000". You should see the heading "Hello World!" display in the browser.
+
+![Hello World!][hello-world]
+
+To stop your container, run:
+
+```bash
+docker stop my-web-site
+```
+
+Delete the container from your development machine:
+
+```bash
+docker rm my-web-site
+```
+
+## Push the image to the container registry
+After you verify that the application runs in Docker, push the image to your registry in Azure Container Registry.
+
+Run `docker login` to log in to your container registry with your [registry credentials](../container-registry/container-registry-authentication.md).
+
+The following example passes the ID and password of an Azure Active Directory [service principal](../active-directory/active-directory-application-objects.md). For example, you might have assigned a service principal to your registry for an automation scenario.  Or, you could login using your registry username and password.
+
+```bash
+docker login myregistry.azurecr.io -u xxxxxxxx-xxxx-xxxx-xxxx-xxxxxxxxxxxx -p myPassword
+```
+
+The following command creates a tag, or alias, of the image, with a fully qualified path to your registry. This example places the image in the `samples` namespace to avoid clutter in the root of the registry.
+
+```bash
+docker tag helloworldapp myregistry.azurecr.io/samples/helloworldapp
+```
+
+Push the image to your container registry:
+
+```bash
+docker push myregistry.azurecr.io/samples/helloworldapp
+```
+
+## Package the Docker image with Yeoman
+The Service Fabric SDK for Linux includes a [Yeoman](http://yeoman.io/) generator that makes it easy to create your application and add a container image. Let's use Yeoman to create an application with a single Docker container called *SimpleContainerApp*.
+
+To create a Service Fabric container application, open a terminal window and run `yo azuresfcontainer`.  
+
+Name your application (for example, "mycontainer") and name the application service (for example, "myservice").
+
+For the image name, provide the URL for the container image in a container registry (for example, "myregistry.azurecr.io/samples/helloworldapp"). 
+
+Since this image has a workload entry-point defined, you don't need to explicitly specify input commands (commands run inside the container, which will keep the container running after startup). 
+
+Specify an instance count of "1".
+
+![Service Fabric Yeoman generator for containers][sf-yeoman]
+
+## Configure port mapping and container repository authentication
+Your containerized service needs an endpoint for communication.  Now add the protocol, port, and type to an `Endpoint` in the ServiceManifest.xml file under the 'Resources' tag. For this article, the containerized service listens on port 4000: 
+
+```xml
+
+<Resources>
+    <Endpoints>
+      <!-- This endpoint is used by the communication listener to obtain the port on which to 
+           listen. Please note that if your service is partitioned, this port is shared with 
+           replicas of different partitions that are placed in your code. -->
+      <Endpoint Name="myServiceTypeEndpoint" UriScheme="http" Port="4000" Protocol="http"/>
+    </Endpoints>
+  </Resources>
+ ```
+ 
+Providing the `UriScheme` automatically registers the container endpoint with the Service Fabric Naming service for discoverability. A full ServiceManifest.xml example file is provided at the end of this article. 
+
+Configure the container port-to-host port mapping by specifying a `PortBinding` policy in `ContainerHostPolicies` of the ApplicationManifest.xml file.  For this article, `ContainerPort` is 80 (the container exposes port 80, as specified in the Dockerfile) and `EndpointRef` is "myServiceTypeEndpoint" (the endpoint defined in the service manifest).  Incoming requests to the service on port 4000 are mapped to port 80 on the container.  If your container needs to authenticate with a private repository, then add `RepositoryCredentials`.  For this article, add the account name and password for the myregistry.azurecr.io container registry. Ensure the policy is added under the 'ServiceManifestImport' tag corresponding to the right service package.
+
+```xml
+   <ServiceManifestImport>
+      <ServiceManifestRef ServiceManifestName="MyServicePkg" ServiceManifestVersion="1.0.0" />
+	<Policies>
+	    <ContainerHostPolicies CodePackageRef="Code">
+		<RepositoryCredentials AccountName="myregistry" Password="=P==/==/=8=/=+u4lyOB=+=nWzEeRfF=" PasswordEncrypted="false"/>
+		<PortBinding ContainerPort="80" EndpointRef="myServiceTypeEndpoint"/>
+	    </ContainerHostPolicies>
+	</Policies>
+   </ServiceManifestImport>
+```	
+## Configure docker HEALTHCHECK 
+Starting v6.1, Service Fabric automatically integrates [docker HEALTHCHECK](https://docs.docker.com/engine/reference/builder/#healthcheck) events to its system health report. This means that if your container has **HEALTHCHECK** enabled, Service Fabric will report health whenever the health status of the container changes as reported by Docker. An **OK** health report will appear in [Service Fabric Explorer](service-fabric-visualizing-your-cluster.md) when the *health_status* is *healthy* and **WARNING** will appear when *health_status* is *unhealthy*. The **HEALTHCHECK** instruction pointing to the actual check that is performed for monitoring container health must be present in the **dockerfile** used while generating the container image. 
+
+![HealthCheckHealthy][1]
+
+![HealthCheckUnealthyApp][2]
+
+![HealthCheckUnhealthyDsp][3]
+
+You can configure **HEALTHCHECK**  behavior for each container by specifying **HealthConfig** options as part of **ContainerHostPolicies** in ApplicationManifest.
+
+```xml
+<ServiceManifestImport>
+    <ServiceManifestRef ServiceManifestName="ContainerServicePkg" ServiceManifestVersion="2.0.0" />
+    <Policies>
+      <ContainerHostPolicies CodePackageRef="Code">
+        <HealthConfig IncludeDockerHealthStatusInSystemHealthReport="true" RestartContainerOnUnhealthyDockerHealthStatus="false" />
+      </ContainerHostPolicies>
+    </Policies>
+</ServiceManifestImport>
+```
+By default *IncludeDockerHealthStatusInSystemHealthReport* is set to **true** and *RestartContainerOnUnhealthyDockerHealthStatus* is set to **false**. If *RestartContainerOnUnhealthyDockerHealthStatus* is set to **true**, a container repeatedly reporting unhealthy is restarted (possibly on other nodes).
+
+If you want to the disable the **HEALTHCHECK** integration for the entire Service Fabric cluster, you will need to set [EnableDockerHealthCheckIntegration](service-fabric-cluster-fabric-settings.md) to **false**.
+
+## Build and package the Service Fabric application
+The Service Fabric Yeoman templates include a build script for [Gradle](https://gradle.org/), which you can use to build the application from the terminal. To build and package the application, run the following:
+
+```bash
+cd mycontainer
+gradle
+```
+
+## Deploy the application
+Once the application is built, you can deploy it to the local cluster using the Service Fabric CLI.
+
+Connect to the local Service Fabric cluster.
+
+```bash
+sfctl cluster select --endpoint http://localhost:19080
+```
+
+Use the install script provided in the template to copy the application package to the cluster's image store, register the application type, and create an instance of the application.
+
+```bash
+./install.sh
+```
+
+Open a browser and navigate to Service Fabric Explorer at http://localhost:19080/Explorer (replace localhost with the private IP of the VM if using Vagrant on Mac OS X). Expand the Applications node and note that there is now an entry for your application type and another for the first instance of that type.
+
+Connect to the running container.  Open a web browser pointing to the IP address returned on port 4000, for example "http://localhost:4000". You should see the heading "Hello World!" display in the browser.
+
+![Hello World!][hello-world]
+
+
+## Clean up
+Use the uninstall script provided in the template to delete the application instance from the local development cluster and unregister the application type.
+
+```bash
+./uninstall.sh
+```
+
+After you push the image to the container registry you can delete the local image from your development computer:
+
+```
+docker rmi helloworldapp
+docker rmi myregistry.azurecr.io/samples/helloworldapp
+```
+
+## Complete example Service Fabric application and service manifests
+Here are the complete service and application manifests used in this article.
+
+### ServiceManifest.xml
+```xml
+<?xml version="1.0" encoding="utf-8"?>
+<ServiceManifest Name="myservicePkg"
+                 Version="1.0.0"
+                 xmlns="http://schemas.microsoft.com/2011/01/fabric"
+                 xmlns:xsd="http://www.w3.org/2001/XMLSchema"
+                 xmlns:xsi="http://www.w3.org/2001/XMLSchema-instance">
+  <ServiceTypes>
+    <!-- This is the name of your ServiceType.
+         The UseImplicitHost attribute indicates this is a guest service. -->
+    <StatelessServiceType ServiceTypeName="myserviceType" UseImplicitHost="true" />
+  </ServiceTypes>
+
+  <!-- Code package is your service executable. -->
+  <CodePackage Name="Code" Version="1.0.0">
+    <EntryPoint>
+      <!-- Follow this link for more information about deploying Windows containers 
+      to Service Fabric: https://aka.ms/sfguestcontainers -->
+      <ContainerHost>
+        <ImageName>myregistry.azurecr.io/samples/helloworldapp</ImageName>
+        <Commands></Commands>
+      </ContainerHost>
+    </EntryPoint>
+    <!-- Pass environment variables to your container: -->
+    
+    <EnvironmentVariables>
+      <!--
+      <EnvironmentVariable Name="VariableName" Value="VariableValue"/>
+      -->
+    </EnvironmentVariables>
+    
+  </CodePackage>
+
+  <Resources>
+    <Endpoints>
+      <!-- This endpoint is used by the communication listener to obtain the port on which to 
+           listen. Please note that if your service is partitioned, this port is shared with 
+           replicas of different partitions that are placed in your code. -->
+      <Endpoint Name="myServiceTypeEndpoint" UriScheme="http" Port="4000" Protocol="http"/>
+    </Endpoints>
+  </Resources>
+</ServiceManifest>
+```
+### ApplicationManifest.xml
+```xml
+<?xml version="1.0" encoding="utf-8"?>
+<ApplicationManifest ApplicationTypeName="mycontainerType"
+                     ApplicationTypeVersion="1.0.0"
+                     xmlns="http://schemas.microsoft.com/2011/01/fabric"
+                     xmlns:xsd="http://www.w3.org/2001/XMLSchema"
+                     xmlns:xsi="http://www.w3.org/2001/XMLSchema-instance">
+  <!-- Import the ServiceManifest from the ServicePackage. The ServiceManifestName and ServiceManifestVersion 
+       should match the Name and Version attributes of the ServiceManifest element defined in the 
+       ServiceManifest.xml file. -->
+  <ServiceManifestImport>
+    <ServiceManifestRef ServiceManifestName="myservicePkg" ServiceManifestVersion="1.0.0" />
+    <ConfigOverrides />
+    <Policies>
+      <ContainerHostPolicies CodePackageRef="Code">
+        <RepositoryCredentials AccountName="myregistry" Password="=P==/==/=8=/=+u4lyOB=+=nWzEeRfF=" PasswordEncrypted="false"/>
+        <PortBinding ContainerPort="80" EndpointRef="myServiceTypeEndpoint"/>
+      </ContainerHostPolicies>
+    </Policies>
+  </ServiceManifestImport>
+  <DefaultServices>
+    <!-- The section below creates instances of service types, when an instance of this 
+         application type is created. You can also create one or more instances of service type using the 
+         ServiceFabric PowerShell module.
+         
+         The attribute ServiceTypeName below must match the name defined in the imported ServiceManifest.xml file. -->
+    <Service Name="myservice">
+      <!-- On a local development cluster, set InstanceCount to 1.  On a multi-node production 
+      cluster, set InstanceCount to -1 for the container service to run on every node in 
+      the cluster.
+      -->
+      <StatelessService ServiceTypeName="myserviceType" InstanceCount="1">
+        <SingletonPartition />
+      </StatelessService>
+    </Service>
+  </DefaultServices>
+</ApplicationManifest>
+```
+## Adding more services to an existing application
+
+To add another container service to an application already created using yeoman, perform the following steps:
+
+1. Change directory to the root of the existing application.  For example, `cd ~/YeomanSamples/MyApplication`, if `MyApplication` is the application created by Yeoman.
+2. Run `yo azuresfcontainer:AddService`
+
+<a id="manually"></a>
+
+
+## Configure time interval before container is force terminated
+
+You can configure a time interval for the runtime to wait before the container is removed after the service deletion (or a move to another node) has started. Configuring the time interval sends the `docker stop <time in seconds>` command to the container.   For more detail, see [docker stop](https://docs.docker.com/engine/reference/commandline/stop/). The time interval to wait is specified under the `Hosting` section. The following cluster manifest snippet shows how to set the wait interval:
+
+```xml
+{
+        "name": "Hosting",
+        "parameters": [
+          {
+            "ContainerDeactivationTimeout": "10",
+	      ...
+          }
+        ]
+}
+```
+The default time interval is set to 10 seconds. Since this configuration is dynamic, a config only upgrade on the cluster updates the timeout. 
+
+## Configure the runtime to remove unused container images
+
+You can configure the Service Fabric cluster to remove unused container images from the node. This configuration allows disk space to be recaptured if too many container images are present on the node.  To enable this feature, update the `Hosting` section in the cluster manifest as shown in the following snippet: 
+
+
+```xml
+{
+        "name": "Hosting",
+        "parameters": [
+          {
+	        "PruneContainerImages": “True”,
+            "ContainerImagesToSkip": "microsoft/windowsservercore|microsoft/nanoserver|…",
+	      ...
+          }
+        ]
+} 
+```
+
+For images that should not be deleted, you can specify them under the `ContainerImagesToSkip` parameter. 
+
+## Configure container image download time
+
+By default, the Service Fabric runtime allocates a time of 20 minutes to download and extract container images, which works for the majority of container images. For large images, or when the network connection is slow, it might be necessary to increase the time to wait before aborting the image download and extraction. This can be set using the **ContainerImageDownloadTimeout** attribute in the **Hosting** section of the cluster manifest as shown in the following snippet:
+
+```json
+{
+"name": "Hosting",
+        "parameters": [
+          {
+              "name": " ContainerImageDownloadTimeout ",
+              "value": "1200"
+          }
+]
+}
+```
+
+
+## Set container retention policy
+
+To assist with diagnosing container startup failures, Service Fabric (version 6.1 or higher) supports retaining containers that terminated or failed to startup. This policy can be set in the **ApplicationManifest.xml** file as shown in the following snippet:
+
+```xml
+ <ContainerHostPolicies CodePackageRef="NodeService.Code" Isolation="process" ContainersRetentionCount="2"  RunInteractive="true"> 
+```
+
+The setting **ContainersRetentionCount** specifies the number of containers to retain when they fail. If a negative value is specified, all failing containers will be retained. When the **ContainersRetentionCount**  attribute is not specified, no containers will be retained. The attribute **ContainersRetentionCount** also supports Application Parameters so users can specify different values for test and production clusters. It is recommended to use placement constraints to target the container service to a particular node when using this features to prevent the container service from moving to other nodes. 
+Any containers retained using this feature must be manually removed.
+
+
+## Next steps
+* Learn more about running [containers on Service Fabric](service-fabric-containers-overview.md).
+* Read the [Deploy a .NET application in a container](service-fabric-host-app-in-a-container.md) tutorial.
+* Learn about the Service Fabric [application life-cycle](service-fabric-application-lifecycle.md).
+* Checkout the [Service Fabric container code samples](https://github.com/Azure-Samples/service-fabric-containers) on GitHub.
+
+[hello-world]: ./media/service-fabric-get-started-containers-linux/HelloWorld.png
+[sf-yeoman]: ./media/service-fabric-get-started-containers-linux/YoSF.png
+
+[1]: ./media/service-fabric-get-started-containers/HealthCheckHealthy.png
+[2]: ./media/service-fabric-get-started-containers/HealthCheckUnhealthy_App.png
+[3]: ./media/service-fabric-get-started-containers/HealthCheckUnhealthy_Dsp.png