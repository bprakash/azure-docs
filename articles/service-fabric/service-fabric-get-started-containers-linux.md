--- conflicted
+++ resolved
@@ -174,35 +174,20 @@
 Your containerized service needs an endpoint for communication.  Now add the protocol, port, and type to an `Endpoint` in the ServiceManifest.xml file under the 'Resources' tag. For this article, the containerized service listens on port 4000: 
 
 ```xml
-<<<<<<< HEAD
-<Endpoint Name="myServiceTypeEndpoint" UriScheme="http" Port="4000" Protocol="http"/>
-```
-Providing the `UriScheme` automatically registers the container endpoint with the Service Fabric Naming service for discoverability. A full ServiceManifest.xml example file is provided at the end of this article. 
-
-Configure the container port-to-host port mapping by specifying a `PortBinding` policy in `ContainerHostPolicies` of the ApplicationManifest.xml file.  For this article, `ContainerPort` is 80 (the container exposes port 80, as specified in the Dockerfile) and `EndpointRef` is "myServiceTypeEndpoint" (the endpoint defined in the service manifest).  Incoming requests to the service on port 4000 are mapped to port 80 on the container.  If your container needs to authenticate with a private repository, then add `RepositoryCredentials`.  For this article, add the account name and password for the myregistry.azurecr.io container registry. 
-
-```xml
-<Policies>
-    <ContainerHostPolicies CodePackageRef="Code">
-        <RepositoryCredentials AccountName="myregistry" Password="=P==/==/=8=/=+u4lyOB=+=nWzEeRfF=" PasswordEncrypted="false"/>
-        <PortBinding ContainerPort="80" EndpointRef="myServiceTypeEndpoint"/>
-    </ContainerHostPolicies>
-</Policies>
-```
-=======
+
 <Resources>
     <Endpoints>
       <!-- This endpoint is used by the communication listener to obtain the port on which to 
            listen. Please note that if your service is partitioned, this port is shared with 
            replicas of different partitions that are placed in your code. -->
-      <Endpoint Name="myserviceTypeEndpoint" UriScheme="http" Port="4000" Protocol="http"/>
+      <Endpoint Name="myServiceTypeEndpoint" UriScheme="http" Port="4000" Protocol="http"/>
     </Endpoints>
   </Resources>
  ```
  
 Providing the `UriScheme` automatically registers the container endpoint with the Service Fabric Naming service for discoverability. A full ServiceManifest.xml example file is provided at the end of this article. 
 
-Configure the container port-to-host port mapping by specifying a `PortBinding` policy in `ContainerHostPolicies` of the ApplicationManifest.xml file.  For this article, `ContainerPort` is 80 (the container exposes port 80, as specified in the Dockerfile) and `EndpointRef` is "myserviceTypeEndpoint" (the endpoint defined in the service manifest).  Incoming requests to the service on port 4000 are mapped to port 80 on the container.  If your container needs to authenticate with a private repository, then add `RepositoryCredentials`.  For this article, add the account name and password for the myregistry.azurecr.io container registry. Ensure the policy is added under the 'ServiceManifestImport' tag corresponding to the right service package.
+Configure the container port-to-host port mapping by specifying a `PortBinding` policy in `ContainerHostPolicies` of the ApplicationManifest.xml file.  For this article, `ContainerPort` is 80 (the container exposes port 80, as specified in the Dockerfile) and `EndpointRef` is "myServiceTypeEndpoint" (the endpoint defined in the service manifest).  Incoming requests to the service on port 4000 are mapped to port 80 on the container.  If your container needs to authenticate with a private repository, then add `RepositoryCredentials`.  For this article, add the account name and password for the myregistry.azurecr.io container registry. Ensure the policy is added under the 'ServiceManifestImport' tag corresponding to the right service package.
 
 ```xml
    <ServiceManifestImport>
@@ -210,12 +195,11 @@
 	<Policies>
 	    <ContainerHostPolicies CodePackageRef="Code">
 		<RepositoryCredentials AccountName="myregistry" Password="=P==/==/=8=/=+u4lyOB=+=nWzEeRfF=" PasswordEncrypted="false"/>
-		<PortBinding ContainerPort="80" EndpointRef="myserviceTypeEndpoint"/>
+		<PortBinding ContainerPort="80" EndpointRef="myServiceTypeEndpoint"/>
 	    </ContainerHostPolicies>
 	</Policies>
    </ServiceManifestImport>
 ```	
->>>>>>> e2142bca
 
 ## Build and package the Service Fabric application
 The Service Fabric Yeoman templates include a build script for [Gradle](https://gradle.org/), which you can use to build the application from the terminal. To build and package the application, run the following:
