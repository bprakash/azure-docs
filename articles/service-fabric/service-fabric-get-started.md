--- conflicted
+++ resolved
@@ -34,12 +34,7 @@
 
 The Web Platform Installer offers two configurations for Service Fabric development:
 
-<<<<<<< HEAD
 - [Install the Service Fabric runtime, SDK, and tools for Visual Studio 2015 (Requires Visual Studio 2015 Update 2 or later)][full-bundle-vs2015]
-=======
-- [Install the Service Fabric runtime, SDK, and tools for Visual Studio 2015 Update 2 or newer][full-bundle-vs2015]
-- [Install the Service Fabric runtime, SDK, and tools for Visual Studio "15" Preview][full-bundle-dev15]
->>>>>>> 3ec78f84
 - [Install the Service Fabric runtime and SDK only (no Visual Studio tools)][core-sdk]
 
 ## Enable PowerShell script execution
