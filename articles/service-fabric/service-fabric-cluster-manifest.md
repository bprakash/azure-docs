--- conflicted
+++ resolved
@@ -14,11 +14,7 @@
 ms.tgt_pltfrm: na
 ms.workload: na
 ms.date: 12/12/2016
-<<<<<<< HEAD
-ms.author: dkshir
-=======
 ms.author: ryanwi
->>>>>>> e8cfaf0d
 
 ---
 # Configuration settings for standalone Windows cluster
