---
title: Azure Service Fabric Docker Compose Preview | Microsoft Docs
description: Azure Service Fabric accepts Docker Compose format to make it easier to orchestrate exsiting containers using Service Fabric. This support is currently in preview.
services: service-fabric
documentationcenter: .net
author: mani-ramaswamy
manager: timlt
editor: ''

ms.assetid: ab49c4b9-74a8-4907-b75b-8d2ee84c6d90
ms.service: service-fabric
ms.devlang: dotNet
ms.topic: article
ms.tgt_pltfrm: NA
ms.workload: NA
<<<<<<< HEAD
ms.date: 7/27/2017
=======
ms.date: 8/9/2017
>>>>>>> 7e950a10
ms.author: subramar
---

# Specifying volume plugins and logging drivers for your container

Service Fabric supports specifying [Docker volume plugins](https://docs.docker.com/engine/extend/plugins_volume/) and [Docker logging drivers](https://docs.docker.com/engine/admin/logging/overview/) for your container service. The plugins are specified in the application manifest as shown in the following manifest:


```xml
?xml version="1.0" encoding="UTF-8"?>
<ApplicationManifest ApplicationTypeName="WinNodeJsApp" ApplicationTypeVersion="1.0" xmlns="http://schemas.microsoft.com/2011/01/fabric" xmlns:xsi="http://www.w3.org/2001/XMLSchema-instance">
    <Description>Calculator Application</Description>
    <Parameters>
        <Parameter Name="ServiceInstanceCount" DefaultValue="3"></Parameter>
      <Parameter Name="MyCpuShares" DefaultValue="3"></Parameter>
    </Parameters>
    <ServiceManifestImport>
        <ServiceManifestRef ServiceManifestName="NodeServicePackage" ServiceManifestVersion="1.0"/>
     <Policies>
       <ContainerHostPolicies CodePackageRef="NodeService.Code" Isolation="hyperv"> 
        <PortBinding ContainerPort="8905" EndpointRef="Endpoint1"/>
        <RepositoryCredentials PasswordEncrypted="false" Password="****" AccountName="test"/>
        <LogConfig Driver="etwlogs" >
          <DriverOption Name="test" Value="vale"/>
        </LogConfig>
        <Volume Source="c:\workspace" Destination="c:\testmountlocation1" IsReadOnly="false"></Volume>
        <Volume Source="d:\myfolder" Destination="c:\testmountlocation2" IsReadOnly="true"> </Volume>
        <Volume Source="myexternalvolume" Destination="c:\testmountlocation3" Driver="sf" IsReadOnly="true"></Volume>
       </ContainerHostPolicies>
   </Policies>
    </ServiceManifestImport>
    <ServiceTemplates>
        <StatelessService ServiceTypeName="StatelessNodeService" InstanceCount="5">
            <SingletonPartition></SingletonPartition>
        </StatelessService>
    </ServiceTemplates>
</ApplicationManifest>
```

<<<<<<< HEAD
In the preceding example, the `Source` tag for the `Volume` refers to the source folder. The source folder could be a folder in the VM that hosts the containers or a persistent remote store. The `Destination` tag is the location that the `Source` is mapped within the running container. 
=======
In the preceding example, the `Source` tag for the `Volume` refers to the source folder. The source folder could be a folder in the VM that hosts the containers or a persistent remote store. The `Destination` tag is the location that the `Source` is mapped to within the running container. 
>>>>>>> 7e950a10

When specifying a volume plugin, Service Fabric automatically creates the volume using the parameters specified. The `Source` tag is the name of the volume, and the `Driver` tag specifies the volume driver plugin. Options can be specified using the `DriverOption` tag as shown in the following snippet:

```xml
<Volume Source="myvolume1" Destination="c:\testmountlocation4" Driver="azurefile" IsReadOnly="true">
           <DriverOption Name="share" Value="models"/>
</Volume>
```

If a Docker log driver is specified, it is necessary to deploy agents (or containers) to handle the logs in the cluster.  The `DriverOption` tag can be used to specify log driver options as well.

Refer to the following articles to deploy containers to a Service Fabric cluster:


[Deploy a container on Service Fabric](service-fabric-deploy-container.md)

<|MERGE_RESOLUTION|>--- conflicted
+++ resolved
@@ -1,80 +1,72 @@
----
-title: Azure Service Fabric Docker Compose Preview | Microsoft Docs
-description: Azure Service Fabric accepts Docker Compose format to make it easier to orchestrate exsiting containers using Service Fabric. This support is currently in preview.
-services: service-fabric
-documentationcenter: .net
-author: mani-ramaswamy
-manager: timlt
-editor: ''
-
-ms.assetid: ab49c4b9-74a8-4907-b75b-8d2ee84c6d90
-ms.service: service-fabric
-ms.devlang: dotNet
-ms.topic: article
-ms.tgt_pltfrm: NA
-ms.workload: NA
-<<<<<<< HEAD
-ms.date: 7/27/2017
-=======
+---
+title: Azure Service Fabric Docker Compose Preview | Microsoft Docs
+description: Azure Service Fabric accepts Docker Compose format to make it easier to orchestrate exsiting containers using Service Fabric. This support is currently in preview.
+services: service-fabric
+documentationcenter: .net
+author: mani-ramaswamy
+manager: timlt
+editor: ''
+
+ms.assetid: ab49c4b9-74a8-4907-b75b-8d2ee84c6d90
+ms.service: service-fabric
+ms.devlang: dotNet
+ms.topic: article
+ms.tgt_pltfrm: NA
+ms.workload: NA
 ms.date: 8/9/2017
->>>>>>> 7e950a10
-ms.author: subramar
----
-
-# Specifying volume plugins and logging drivers for your container
-
-Service Fabric supports specifying [Docker volume plugins](https://docs.docker.com/engine/extend/plugins_volume/) and [Docker logging drivers](https://docs.docker.com/engine/admin/logging/overview/) for your container service. The plugins are specified in the application manifest as shown in the following manifest:
-
-
-```xml
-?xml version="1.0" encoding="UTF-8"?>
-<ApplicationManifest ApplicationTypeName="WinNodeJsApp" ApplicationTypeVersion="1.0" xmlns="http://schemas.microsoft.com/2011/01/fabric" xmlns:xsi="http://www.w3.org/2001/XMLSchema-instance">
-    <Description>Calculator Application</Description>
-    <Parameters>
-        <Parameter Name="ServiceInstanceCount" DefaultValue="3"></Parameter>
-      <Parameter Name="MyCpuShares" DefaultValue="3"></Parameter>
-    </Parameters>
-    <ServiceManifestImport>
-        <ServiceManifestRef ServiceManifestName="NodeServicePackage" ServiceManifestVersion="1.0"/>
-     <Policies>
-       <ContainerHostPolicies CodePackageRef="NodeService.Code" Isolation="hyperv"> 
-        <PortBinding ContainerPort="8905" EndpointRef="Endpoint1"/>
-        <RepositoryCredentials PasswordEncrypted="false" Password="****" AccountName="test"/>
-        <LogConfig Driver="etwlogs" >
-          <DriverOption Name="test" Value="vale"/>
-        </LogConfig>
-        <Volume Source="c:\workspace" Destination="c:\testmountlocation1" IsReadOnly="false"></Volume>
-        <Volume Source="d:\myfolder" Destination="c:\testmountlocation2" IsReadOnly="true"> </Volume>
-        <Volume Source="myexternalvolume" Destination="c:\testmountlocation3" Driver="sf" IsReadOnly="true"></Volume>
-       </ContainerHostPolicies>
-   </Policies>
-    </ServiceManifestImport>
-    <ServiceTemplates>
-        <StatelessService ServiceTypeName="StatelessNodeService" InstanceCount="5">
-            <SingletonPartition></SingletonPartition>
-        </StatelessService>
-    </ServiceTemplates>
-</ApplicationManifest>
-```
-
-<<<<<<< HEAD
-In the preceding example, the `Source` tag for the `Volume` refers to the source folder. The source folder could be a folder in the VM that hosts the containers or a persistent remote store. The `Destination` tag is the location that the `Source` is mapped within the running container. 
-=======
-In the preceding example, the `Source` tag for the `Volume` refers to the source folder. The source folder could be a folder in the VM that hosts the containers or a persistent remote store. The `Destination` tag is the location that the `Source` is mapped to within the running container. 
->>>>>>> 7e950a10
-
-When specifying a volume plugin, Service Fabric automatically creates the volume using the parameters specified. The `Source` tag is the name of the volume, and the `Driver` tag specifies the volume driver plugin. Options can be specified using the `DriverOption` tag as shown in the following snippet:
-
-```xml
-<Volume Source="myvolume1" Destination="c:\testmountlocation4" Driver="azurefile" IsReadOnly="true">
-           <DriverOption Name="share" Value="models"/>
-</Volume>
-```
-
-If a Docker log driver is specified, it is necessary to deploy agents (or containers) to handle the logs in the cluster.  The `DriverOption` tag can be used to specify log driver options as well.
-
-Refer to the following articles to deploy containers to a Service Fabric cluster:
-
-
-[Deploy a container on Service Fabric](service-fabric-deploy-container.md)
-
+ms.author: subramar
+---
+
+# Specifying volume plugins and logging drivers for your container
+
+Service Fabric supports specifying [Docker volume plugins](https://docs.docker.com/engine/extend/plugins_volume/) and [Docker logging drivers](https://docs.docker.com/engine/admin/logging/overview/) for your container service. The plugins are specified in the application manifest as shown in the following manifest:
+
+
+```xml
+?xml version="1.0" encoding="UTF-8"?>
+<ApplicationManifest ApplicationTypeName="WinNodeJsApp" ApplicationTypeVersion="1.0" xmlns="http://schemas.microsoft.com/2011/01/fabric" xmlns:xsi="http://www.w3.org/2001/XMLSchema-instance">
+    <Description>Calculator Application</Description>
+    <Parameters>
+        <Parameter Name="ServiceInstanceCount" DefaultValue="3"></Parameter>
+      <Parameter Name="MyCpuShares" DefaultValue="3"></Parameter>
+    </Parameters>
+    <ServiceManifestImport>
+        <ServiceManifestRef ServiceManifestName="NodeServicePackage" ServiceManifestVersion="1.0"/>
+     <Policies>
+       <ContainerHostPolicies CodePackageRef="NodeService.Code" Isolation="hyperv"> 
+        <PortBinding ContainerPort="8905" EndpointRef="Endpoint1"/>
+        <RepositoryCredentials PasswordEncrypted="false" Password="****" AccountName="test"/>
+        <LogConfig Driver="etwlogs" >
+          <DriverOption Name="test" Value="vale"/>
+        </LogConfig>
+        <Volume Source="c:\workspace" Destination="c:\testmountlocation1" IsReadOnly="false"></Volume>
+        <Volume Source="d:\myfolder" Destination="c:\testmountlocation2" IsReadOnly="true"> </Volume>
+        <Volume Source="myexternalvolume" Destination="c:\testmountlocation3" Driver="sf" IsReadOnly="true"></Volume>
+       </ContainerHostPolicies>
+   </Policies>
+    </ServiceManifestImport>
+    <ServiceTemplates>
+        <StatelessService ServiceTypeName="StatelessNodeService" InstanceCount="5">
+            <SingletonPartition></SingletonPartition>
+        </StatelessService>
+    </ServiceTemplates>
+</ApplicationManifest>
+```
+
+In the preceding example, the `Source` tag for the `Volume` refers to the source folder. The source folder could be a folder in the VM that hosts the containers or a persistent remote store. The `Destination` tag is the location that the `Source` is mapped to within the running container. 
+
+When specifying a volume plugin, Service Fabric automatically creates the volume using the parameters specified. The `Source` tag is the name of the volume, and the `Driver` tag specifies the volume driver plugin. Options can be specified using the `DriverOption` tag as shown in the following snippet:
+
+```xml
+<Volume Source="myvolume1" Destination="c:\testmountlocation4" Driver="azurefile" IsReadOnly="true">
+           <DriverOption Name="share" Value="models"/>
+</Volume>
+```
+
+If a Docker log driver is specified, it is necessary to deploy agents (or containers) to handle the logs in the cluster.  The `DriverOption` tag can be used to specify log driver options as well.
+
+Refer to the following articles to deploy containers to a Service Fabric cluster:
+
+
+[Deploy a container on Service Fabric](service-fabric-deploy-container.md)
+