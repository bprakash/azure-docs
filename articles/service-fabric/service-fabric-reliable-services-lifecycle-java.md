---
title: Azure Service Fabric Reliable Services lifecycle | Microsoft Docs
description: Learn about the lifecycle events in Service Fabric Reliable Services.
services: service-fabric
documentationcenter: java
author: PavanKunapareddyMSFT
manager: timlt

ms.assetid:
ms.service: service-fabric
ms.devlang: java
ms.topic: article
ms.tgt_pltfrm: NA
ms.workload: NA
ms.date: 06/30/2017
ms.author: pakunapa;
---

# Reliable Services lifecycle
> [!div class="op_single_selector"]
> * [C# on Windows](service-fabric-reliable-services-lifecycle.md)
> * [Java on Linux](service-fabric-reliable-services-lifecycle-java.md)
>
>

Reliable Services is one of the programming models available in Azure Service Fabric. When learning about the lifecycle of Reliable Services, it's most important to understand the basic lifecycle events. The exact ordering of events depends on configuration details. 

In general, the Reliable Services lifecycle includes the following events:

* During startup:
  * Services are constructed.
  * Services have an opportunity to construct and return zero or more listeners.
  * Any returned listeners are opened, for communication with the service.
  * The service's `runAsync` method is called, so the service can do long-running or background work.
* During shutdown:
  * The cancellation token that was passed to `runAsync` is canceled, and the listeners are closed.
  * The service object itself is destructed.

The order of events in Reliable Services might change slightly depending on whether the reliable service is stateless or stateful. 

Also, for stateful services, you must address the primary swap scenario. During this sequence, the role of primary is transferred to another replica (or comes back) without the service shutting down. 

Finally, you have to think about error or failure conditions.

## Stateless service startup
The lifecycle of a stateless service is fairly straightforward. Here's the order of events:

1. The service is constructed.
2. These events occur in parallel:
    - `StatelessService.createServiceInstanceListeners()` is invoked, and any returned listeners are opened. `CommunicationListener.openAsync()` is called on each listener.
    - The service's `runAsync` method (`StatelessService.runAsync()`) is called.
3. If present, the service's own `onOpenAsync` method is called. Specifically, `StatelessService.onOpenAsync()` is called. This is an uncommon override, but it is available.

It's important to note that there is no ordering between the call to create and open the listeners and the call to `runAsync`. The listeners might open before `runAsync` is started. Similarly, `runAsync` might be invoked before the communication listeners are open, or before they have even been constructed. If any synchronization is required, it must be done by the implementer. Here are some common solutions:

* Sometimes listeners can't function until other information is created or other work is done. For stateless services, that work usually can be done in the service's constructor. It can be done during the `createServiceInstanceListeners()` call, or as part of the construction of the listener itself.
* Sometimes the code in `runAsync` won't start until the listeners are open. In this case, additional coordination is necessary. A common solution is to add a flag in the listeners. The flag indicates when the listeners have finished. The `runAsync` method checks this before continuing the actual work.

## Stateless service shutdown
When shutting down a stateless service, the same pattern is followed, but in reverse:

1. These events occur in parallel:
    - Any open listeners are closed. `CommunicationListener.closeAsync()` is called on each listener.
    - The cancellation token that was passed to `runAsync()` is canceled. Checking the cancellation token's `isCancelled` property returns `true`, and if called, the token's `throwIfCancellationRequested` method throws a `CancellationException`.
2. When `closeAsync()` finishes on each listener and `runAsync()` also finishes, the service's `StatelessService.onCloseAsync()` method is called, if it's present. Again, this is not a common override.
3. After `StatelessService.onCloseAsync()` finishes, the service object is destructed.

## Stateful service startup
Stateful services have a pattern that is similar to stateless services, with a few changes. Here's the order of events for starting a stateful service:

1. The service is constructed.
2. `StatefulServiceBase.onOpenAsync()` is called. This call is not commonly overridden in the service.
3. These events occur in parallel:
    - `StatefulServiceBase.createServiceReplicaListeners()` is invoked. 
      - If the service is a primary service, all returned listeners are opened. `CommunicationListener.openAsync()` is called on each listener.
      - If the service is a secondary service, only listeners marked as `listenOnSecondary = true` are opened. Having listeners that are open on secondaries is less common.
    - If the service is currently a primary, the service's `StatefulServiceBase.runAsync()` method is called.
4. After all the replica listener's `openAsync()` calls finish and `runAsync()` is called, `StatefulServiceBase.onChangeRoleAsync()` is called. This call is not commonly overridden in the service.

Similar to stateless services, in stateful service, there's no coordination between the order in which the listeners are created and opened and when `runAsync` is called. If you need coordination, the solutions are much the same. But there's one additional case for stateful service. Say that the calls that arrive at the communication listeners require information kept inside some [Reliable Collections](service-fabric-reliable-services-reliable-collections.md). Because the communication listeners might open before the Reliable Collections are readable or writeable, and before `runAsync` starts, some additional coordination is necessary. The simplest and most common solution is for the communication listeners to return an error code. The client uses the error code to know to retry the request.

## Stateful service shutdown
Like stateless services, the lifecycle events during shutdown are the same as during startup, but reversed. When a stateful service is being shut down, the following events occur:

1. These events occur in parallel:
    - Any open listeners are closed. `CommunicationListener.closeAsync()` is called on each listener.
    - The cancellation token that was passed to `runAsync()` is cancelled. A call to the cancellation token's `isCancelled()` method returns `true`, and if called, the token's `throwIfCancellationRequested()` method throws an `OperationCanceledException`.
2. After `closeAsync()` finishes on each listener and `runAsync()` also finishes, the service's `StatefulServiceBase.onChangeRoleAsync()` is called. This call is not commonly overridden in the service.

   > [!NOTE]  
   > Waiting for `runAsync` to finish is necessary only if this replica is a primary replica.

3. After the `StatefulServiceBase.onChangeRoleAsync()` method finishes, the `StatefulServiceBase.onCloseAsync()` method is called. This call is an uncommon override, but it is available.
3. After `StatefulServiceBase.onCloseAsync()` finishes, the service object is destructed.

## Stateful service primary swaps
While a stateful service is running, communication listeners are opened and the `runAsync` method is called only for the primary replicas of that stateful services. Secondary replicas are constructed, but see no further calls. While a stateful service is running, the replica that's currently the primary can change. The lifecycle events that a stateful replica can see depends on whether it is the replica being demoted or promoted during the swap.

### For the demoted primary
Service Fabric needs the primary replica that's demoted to stop processing messages and stop any background work. This step is similar to when the service is shut down. One difference is that the service isn't destructed or closed, because it remains as a secondary. The following events occur:

1. These events occur in parallel:
    - Any open listeners are closed. `CommunicationListener.closeAsync()` is called on each listener.
    - The cancellation token that was passed to `runAsync()` is canceled. A check of the cancellation token's `isCancelled()` method returns `true`. If called, the token's `throwIfCancellationRequested()` method throws an `OperationCanceledException`.
2. After `closeAsync()` finishes on each listener and `runAsync()` also finishes, the service's `StatefulServiceBase.onChangeRoleAsync()` is called. This call is not commonly overridden in the service.

### For the promoted secondary
Similarly, Service Fabric needs the secondary replica that's promoted to start listening for messages on the wire, and to start any background tasks that it needs to complete. This process is similar to when the service is created. The difference is that the replica itself already exists. The following events occur:

1. These events occur in parallel:
    - `StatefulServiceBase.createServiceReplicaListeners()` is invoked and any returned listeners are opened. `CommunicationListener.openAsync()` is called on each listener.
    - The service's `StatefulServiceBase.runAsync()` method is called.
2. After all the replica listener's `openAsync()` calls finish and `runAsync()` is called, `StatefulServiceBase.onChangeRoleAsync()` is called. This call is not commonly overridden in the service.


### Common issues during stateful service shutdown and primary demotion
Service Fabric changes the primary of a stateful service for multiple reasons. The most common reasons are [cluster rebalancing](service-fabric-cluster-resource-manager-balancing.md) and [application upgrade](service-fabric-application-upgrade.md). During these operations, it's important that the service respects the `cancellationToken`. This also applies during normal service shutdown, such as if the service was deleted.

Services that don't handle cancellation cleanly can experience several issues. These operations are slow because Service Fabric waits for the services to stop gracefully. This can ultimately lead to failed upgrades that time out and rollback. Failure to honor the cancellation token also can cause imbalanced clusters. Clusters become unbalanced because nodes get hot. However, the services can't be rebalanced because it takes too long to move them elsewhere. 

Because the services are stateful, it's also likely that the services use [Reliable Collections](service-fabric-reliable-services-reliable-collections.md). In Service Fabric, when a primary is demoted, one of the first things that happens is that write access to the underlying state is revoked. This leads to a second set of issues that might affect the service lifecycle. The collections return exceptions based on the timing and whether the replica is being moved or shut down. It's important to handle these exceptions correctly. 

<<<<<<< HEAD
Exceptions thrown by Service Fabric are either permanent [(`FabricException`)](https://docs.microsoft.com/en-us/java/api/system.fabric.exception) or transient [(`FabricTransientException`)](https://docs.microsoft.com/en-us/java/api/system.fabric.exception._fabric_transient_exception). Permanent exceptions should be logged and thrown. Transient exceptions can be retried based on retry logic.
=======
Because the services are stateful, it is also likely that they use the [Reliable Collections](service-fabric-reliable-services-reliable-collections.md). In Service Fabric, when a Primary is demoted, one of the first things that happens is that write access to the underlying state is revoked. This leads to a second set of issues that can affect the service lifecycle. The collections return exceptions based on the timing and whether the replica is being moved or shut down. These exceptions should be handled correctly. Exceptions thrown by Service Fabric fall into permanent [(`FabricException`)](https://docs.microsoft.com/java/api/system.fabric.exception) and transient [(`FabricTransientException`)](https://docs.microsoft.com/java/api/system.fabric.exception._fabric_transient_exception) categories. Permanent exceptions should be logged and thrown while the transient exceptions can be retried based on some retry logic.
>>>>>>> 617e8ce7

An important part of testing and validating Reliable Services is handling the exceptions that come from using the `ReliableCollections` in conjunction with service lifecycle events. We recommend that you always run your service under load. You should also perform upgrades and [chaos testing](service-fabric-controlled-chaos.md) before deploying to production. These basic steps help ensure that your service is implemented correctly, and that it handles lifecycle events correctly.

## Notes on service lifecycle
* Both the `runAsync()` method and the `createServiceInstanceListeners/createServiceReplicaListeners` calls are optional. A service might have one, both, or neither. For example, if the service does all its work in response to user calls, there's no need for it to implement `runAsync()`. Only the communication listeners and their associated code are necessary. 

  Similarly, creating and returning communication listeners is optional. The service might have only background work to do, so it only needs to implement `runAsync()`.
* It's valid for a service to complete `runAsync()` successfully and return from it. This isn't considered a failure condition. It represents the background work of the service finishing. For stateful Reliable Services, `runAsync()` would be called again if the service is demoted from primary, and then promoted back to primary.
* If a service exits from `runAsync()` by throwing some unexpected exception, this is a failure. The service object is shut down, and a health error is reported.
* Although there's no time limit on returning from these methods, you immediately lose the ability to write. Therefore, you can't complete any real work. We recommend that you return as quickly as possible upon receiving the cancellation request. If your service doesn't respond to these API calls in a reasonable amount of time, Service Fabric might forcibly terminate your service. Usually, this happens only during application upgrades or when a service is being deleted. This timeout is 15 minutes by default.
* Failures in the `onCloseAsync()` path result in `onAbort()` being called. This call is a last-chance, best-effort opportunity for the service to clean up and release any resources that they have claimed.

## Next steps
* [Introduction to Reliable Services](service-fabric-reliable-services-introduction.md)
* [Reliable Services quickstart](service-fabric-reliable-services-quick-start-java.md)
* [Reliable Services advanced usage](service-fabric-reliable-services-advanced-usage.md)<|MERGE_RESOLUTION|>--- conflicted
+++ resolved
@@ -112,7 +112,6 @@
     - The service's `StatefulServiceBase.runAsync()` method is called.
 2. After all the replica listener's `openAsync()` calls finish and `runAsync()` is called, `StatefulServiceBase.onChangeRoleAsync()` is called. This call is not commonly overridden in the service.
 
-
 ### Common issues during stateful service shutdown and primary demotion
 Service Fabric changes the primary of a stateful service for multiple reasons. The most common reasons are [cluster rebalancing](service-fabric-cluster-resource-manager-balancing.md) and [application upgrade](service-fabric-application-upgrade.md). During these operations, it's important that the service respects the `cancellationToken`. This also applies during normal service shutdown, such as if the service was deleted.
 
@@ -120,11 +119,7 @@
 
 Because the services are stateful, it's also likely that the services use [Reliable Collections](service-fabric-reliable-services-reliable-collections.md). In Service Fabric, when a primary is demoted, one of the first things that happens is that write access to the underlying state is revoked. This leads to a second set of issues that might affect the service lifecycle. The collections return exceptions based on the timing and whether the replica is being moved or shut down. It's important to handle these exceptions correctly. 
 
-<<<<<<< HEAD
 Exceptions thrown by Service Fabric are either permanent [(`FabricException`)](https://docs.microsoft.com/en-us/java/api/system.fabric.exception) or transient [(`FabricTransientException`)](https://docs.microsoft.com/en-us/java/api/system.fabric.exception._fabric_transient_exception). Permanent exceptions should be logged and thrown. Transient exceptions can be retried based on retry logic.
-=======
-Because the services are stateful, it is also likely that they use the [Reliable Collections](service-fabric-reliable-services-reliable-collections.md). In Service Fabric, when a Primary is demoted, one of the first things that happens is that write access to the underlying state is revoked. This leads to a second set of issues that can affect the service lifecycle. The collections return exceptions based on the timing and whether the replica is being moved or shut down. These exceptions should be handled correctly. Exceptions thrown by Service Fabric fall into permanent [(`FabricException`)](https://docs.microsoft.com/java/api/system.fabric.exception) and transient [(`FabricTransientException`)](https://docs.microsoft.com/java/api/system.fabric.exception._fabric_transient_exception) categories. Permanent exceptions should be logged and thrown while the transient exceptions can be retried based on some retry logic.
->>>>>>> 617e8ce7
 
 An important part of testing and validating Reliable Services is handling the exceptions that come from using the `ReliableCollections` in conjunction with service lifecycle events. We recommend that you always run your service under load. You should also perform upgrades and [chaos testing](service-fabric-controlled-chaos.md) before deploying to production. These basic steps help ensure that your service is implemented correctly, and that it handles lifecycle events correctly.
 
