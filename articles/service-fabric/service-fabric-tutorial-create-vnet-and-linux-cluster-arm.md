---
title: Create a Service Fabric cluster in Azure | Microsoft Docs
description: Learn how to create a Linux cluster in Azure using a template.
services: service-fabric
documentationcenter: .net
author: rwike77
manager: timlt
editor: ''

ms.assetid:
ms.service: service-fabric
ms.devlang: dotNet
ms.topic: article
ms.tgt_pltfrm: NA
ms.workload: NA
<<<<<<< HEAD
ms.date: 09/15/2017
=======
ms.date: 09/16/2017
>>>>>>> ad5f1611
ms.author: ryanwi

---

# Create a secure Linux cluster on Azure using a template
This tutorial is part one of a series. You will learn how to create a Service Fabric cluster (Linux) running in Azure. When you're finished, you have a cluster running in the cloud that you can deploy applications to. To create a Windows cluster, see [Create a secure Windows cluster on Azure using a template](service-fabric-tutorial-create-vnet-and-windows-cluster-arm.md).

In this tutorial, you learn how to:

> [!div class="checklist"]
> * Create a VNET in Azure using a template
> * Create a key vault and upload a certificate
> * Create a secure Service Fabric cluster in Azure using a template
> * Secure the cluster with an X.509 certificate
> * Connect to the cluster using Service Fabric CLI
> * Remove a cluster

In this tutorial series you learn how to:
> [!div class="checklist"]
> * Create a secure cluster on Azure using a template
> * [Deploy API Management with Service Fabric](service-fabric-tutorial-deploy-api-management.md)

## Prerequisites
Before you begin this tutorial:
- If you don't have an Azure subscription, create a [free account](https://azure.microsoft.com/free/?WT.mc_id=A261C142F)
- Install the [Service Fabric CLI](service-fabric-cli.md)
- Install the [Azure CLI 2.0](/cli/azure/install-azure-cli)

The following procedures create a five-node Service Fabric cluster. The cluster is secured by a self-signed certificate placed in a key vault. 

To calculate cost incurred by running a Service Fabric cluster in Azure use the [Azure Pricing Calculator](https://azure.microsoft.com/pricing/calculator/).
For more information on creating Service Fabric clusters, see [Create a Service Fabric cluster by using Azure Resource Manager](service-fabric-cluster-creation-via-arm.md).

## Sign-in to Azure and select your subscription
This guide uses Azure CLI. When you start a new session, sign in to your Azure account and select your subscription before you execute Azure commands.
 
Run the following script to sign in to your Azure account select your subscription:

```azurecli
az login
az account set --subscription <guid>
```

## Create a resource group
Create a new resource group for your deployment and give it a name and a location.

```azurecli
ResourceGroupName="sflinuxclustergroup"
az group create --name $ResourceGroupName --location "South Central US"
```

## Deploy the network topology
Next, set up the network topology to which API Management and the Service Fabric cluster will be deployed. The [network.json][network-arm] Resource Manager template is configured to create a virtual network (VNET) and also a subnet and network security group (NSG) for Service Fabric and a subnet and NSG for API Management. Learn more about VNETs, subnets, and NSGs [here](../virtual-network/virtual-networks-overview.md).

The [network.parameters.json][network-parameters-arm] parameters file contains the names of the subnets and NSGs that Service Fabric and API Management deploy to.  API Management is deployed in the [following tutorial](service-fabric-tutorial-deploy-api-management.md). For this guide, the parameter values do not need to be changed. The Service Fabric Resource Manager templates use these values.  If the values are modified here, you must modify them in the other Resource Manager templates used in this tutorial and the [Deploy API Management tutorial](service-fabric-tutorial-deploy-api-management.md). 

Download the following Resource Manager template and parameters file:
- [network.json][network-arm]
- [network.parameters.json][network-parameters-arm]

Use the following script to deploy the Resource Manager template and parameter files for the network setup:

```azurecli
az group deployment create \
    --name VnetDeployment \
    --resource-group $ResourceGroupName \
    --template-file network.json \
    --parameters @network.parameters.json
```

## Deploy the Service Fabric cluster
Once the network resources have finished deploying, the next step is to deploy a Service Fabric cluster to the VNET in the subnet and NSG designated for the Service Fabric cluster. For this tutorial series, the Service Fabric Resource Manager template is pre-configured to use the names of the VNET, subnet, and NSG that you set up in a previous step.

### Simple deployment
We'll discuss the template deployment later, but the simplest way to deploy a cluster to Azure is to use the Azure CLI [az sf cluster create](/cli/azure/sf/cluster?view=azure-cli-latest#az_sf_cluster_create) command:

```azurecli
ResourceGroupName="aztestclustergroup" 
ClusterName="aztestcluster" 
Location="southcentralus" 
Password="q6D7nN%6ck@6" 
Subject="aztestcluster.southcentralus.cloudapp.azure.com" 
VaultName="aztestkeyvault" 

az group create --name $ResourceGroupName --location $Location 

az sf cluster create --resource-group $ResourceGroupName --location $Location \ 
  --certificate-output-folder . --certificate-password $Password --certificate-subject-name $Subject \
  --cluster-name $ClusterName --cluster-size 5 --os UbuntuServer1604 --vault-name $VaultName \ 
  --vault-resource-group $ResourceGroupName --vm-password "NewJobYay!123" --vm-user-name "sfadmin"
```

This command creates a self-signed certificate, adds it to a keyvault and downloads the certificate locally.  The new certificate is used to secure the cluster when it deploys.  You can also use an existing certificate instead of creating a new one.  Either way, the certificate's subject name must match the domain that you use to access the Service Fabric cluster. This match is required to provide an SSL for the cluster's HTTPS management endpoints and Service Fabric Explorer. You cannot obtain an SSL certificate from a CA for the `.cloudapp.azure.com` domain. You must obtain a custom domain name for your cluster. When you request a certificate from a CA, the certificate's subject name must match the custom domain name that you use for your cluster.

### Template deployment
Deploying a cluster to an existing VNET and subnet (deployed previously in this article) requires a Resource Manager template.  Download the following Resource Manager template and parameters file:
- [linuxcluster.json][cluster-arm]
- [linuxcluster.parameters.json][cluster-parameters-arm]

Fill in the empty **clusterName**, **adminUserName**, and **adminPassword** parameters in the `linuxcluster.parameters.json` file for your deployment.  Leave the **certificateThumbprint**, **certificateUrlValue**, and **sourceVaultValue** parameters blank if you want to create a self-signed certificate.  If you have an existing certificate uploaded to a keyvault, fill in those parameter values.

Use the following script to deploy the cluster using the Resource Manager template and parameter files.  A self-signed certificate is created in the specified key vault and is used to secure the cluster.  The certificate is also downloaded locally.

```azurecli
ResourceGroupName="aztestclustergroup"
Location="southcentralus"
Password="q6D7nN%6ck@6"
Subject="aztestcluster.southcentralus.cloudapp.azure.com"
VaultName="aztestkeyvault"
az group create --name $ResourceGroupName --location $Location

az sf cluster create --resource-group $ResourceGroupName --location $Location \
   --certificate-output-folder . --certificate-password $Password --certificate-subject-name $Subject \
   --vault-name $VaultName --vault-resource-group $ResourceGroupName  \
   --template-file portalcluster.json --parameter-file portalcluster.parameters.json

```

## Connect to the secure cluster
Connect to the cluster using the Service Fabric CLI `sfctl cluster select` command using your key.  Note, only use the **--no-verify** option for a self-signed certificate.

```azurecli
sfctl cluster select --endpoint https://mysfcluster.southcentralus.cloudapp.azure.com:19080 \
--pem ./aztestcluster201709151446.pem --no-verify
```

You can also connect using a cert and key:
```azurecli
sfctl cluster select --endpoint https://mysfcluster.southcentralus.cloudapp.azure.com:19080 \
--cert ./client.crt --key ./keyfile.key --no-verify
```

Check that you are connected and the cluster is healthy using the `sfctl cluster health` command.

```powershell
sfctl cluster health
```

## Clean up resources

A cluster is made up of other Azure resources in addition to the cluster resource itself. The simplest way to delete the cluster and all the resources it consumes is to delete the resource group.

Log in to Azure and select the subscription ID with which you want to remove the cluster.  You can find your subscription ID by logging in to the [Azure portal](http://portal.azure.com). Delete the resource group and all the cluster resources using the [az group delete](/cli/azure/group?view=azure-cli-latest#az_group_delete) command.

```azurecli
az login
az account set --subscription <guid>

ResourceGroupName = "sfclustertutorialgroup"
az group delete --name $ResourceGroupName
```

## Next steps
In this tutorial, you learned how to:

> [!div class="checklist"]
> * Create a VNET in Azure using a template
> * Create a key vault and upload a certificate
> * Create a secure Service Fabric cluster in Azure using a template
> * Secure the cluster with an X.509 certificate
> * Connect to the cluster using Service Fabric CLI
> * Remove a cluster

Next, advance to the following tutorial to learn how to deploy an existing application.
> [!div class="nextstepaction"]
> [Deploy API Managment](service-fabric-tutorial-deploy-api-management.md)


[network-arm]:https://github.com/Azure-Samples/service-fabric-api-management/blob/master/network.json
[network-parameters-arm]:https://github.com/Azure-Samples/service-fabric-api-management/blob/master/network.parameters.json

[cluster-arm]:https://github.com/Azure-Samples/service-fabric-api-management/blob/master/linuxcluster.json
[cluster-parameters-arm]:https://github.com/Azure-Samples/service-fabric-api-management/blob/master/linuxcluster.parameters.json
<|MERGE_RESOLUTION|>--- conflicted
+++ resolved
@@ -1,193 +1,189 @@
----
-title: Create a Service Fabric cluster in Azure | Microsoft Docs
-description: Learn how to create a Linux cluster in Azure using a template.
-services: service-fabric
-documentationcenter: .net
-author: rwike77
-manager: timlt
-editor: ''
-
-ms.assetid:
-ms.service: service-fabric
-ms.devlang: dotNet
-ms.topic: article
-ms.tgt_pltfrm: NA
-ms.workload: NA
-<<<<<<< HEAD
-ms.date: 09/15/2017
-=======
-ms.date: 09/16/2017
->>>>>>> ad5f1611
-ms.author: ryanwi
-
----
-
-# Create a secure Linux cluster on Azure using a template
-This tutorial is part one of a series. You will learn how to create a Service Fabric cluster (Linux) running in Azure. When you're finished, you have a cluster running in the cloud that you can deploy applications to. To create a Windows cluster, see [Create a secure Windows cluster on Azure using a template](service-fabric-tutorial-create-vnet-and-windows-cluster-arm.md).
-
-In this tutorial, you learn how to:
-
-> [!div class="checklist"]
-> * Create a VNET in Azure using a template
-> * Create a key vault and upload a certificate
-> * Create a secure Service Fabric cluster in Azure using a template
-> * Secure the cluster with an X.509 certificate
-> * Connect to the cluster using Service Fabric CLI
-> * Remove a cluster
-
-In this tutorial series you learn how to:
-> [!div class="checklist"]
-> * Create a secure cluster on Azure using a template
-> * [Deploy API Management with Service Fabric](service-fabric-tutorial-deploy-api-management.md)
-
-## Prerequisites
-Before you begin this tutorial:
-- If you don't have an Azure subscription, create a [free account](https://azure.microsoft.com/free/?WT.mc_id=A261C142F)
-- Install the [Service Fabric CLI](service-fabric-cli.md)
-- Install the [Azure CLI 2.0](/cli/azure/install-azure-cli)
-
-The following procedures create a five-node Service Fabric cluster. The cluster is secured by a self-signed certificate placed in a key vault. 
-
-To calculate cost incurred by running a Service Fabric cluster in Azure use the [Azure Pricing Calculator](https://azure.microsoft.com/pricing/calculator/).
-For more information on creating Service Fabric clusters, see [Create a Service Fabric cluster by using Azure Resource Manager](service-fabric-cluster-creation-via-arm.md).
-
-## Sign-in to Azure and select your subscription
-This guide uses Azure CLI. When you start a new session, sign in to your Azure account and select your subscription before you execute Azure commands.
- 
-Run the following script to sign in to your Azure account select your subscription:
-
-```azurecli
-az login
-az account set --subscription <guid>
-```
-
-## Create a resource group
-Create a new resource group for your deployment and give it a name and a location.
-
-```azurecli
-ResourceGroupName="sflinuxclustergroup"
-az group create --name $ResourceGroupName --location "South Central US"
-```
-
-## Deploy the network topology
-Next, set up the network topology to which API Management and the Service Fabric cluster will be deployed. The [network.json][network-arm] Resource Manager template is configured to create a virtual network (VNET) and also a subnet and network security group (NSG) for Service Fabric and a subnet and NSG for API Management. Learn more about VNETs, subnets, and NSGs [here](../virtual-network/virtual-networks-overview.md).
-
-The [network.parameters.json][network-parameters-arm] parameters file contains the names of the subnets and NSGs that Service Fabric and API Management deploy to.  API Management is deployed in the [following tutorial](service-fabric-tutorial-deploy-api-management.md). For this guide, the parameter values do not need to be changed. The Service Fabric Resource Manager templates use these values.  If the values are modified here, you must modify them in the other Resource Manager templates used in this tutorial and the [Deploy API Management tutorial](service-fabric-tutorial-deploy-api-management.md). 
-
-Download the following Resource Manager template and parameters file:
-- [network.json][network-arm]
-- [network.parameters.json][network-parameters-arm]
-
-Use the following script to deploy the Resource Manager template and parameter files for the network setup:
-
-```azurecli
-az group deployment create \
-    --name VnetDeployment \
-    --resource-group $ResourceGroupName \
-    --template-file network.json \
-    --parameters @network.parameters.json
-```
-
-## Deploy the Service Fabric cluster
-Once the network resources have finished deploying, the next step is to deploy a Service Fabric cluster to the VNET in the subnet and NSG designated for the Service Fabric cluster. For this tutorial series, the Service Fabric Resource Manager template is pre-configured to use the names of the VNET, subnet, and NSG that you set up in a previous step.
-
-### Simple deployment
-We'll discuss the template deployment later, but the simplest way to deploy a cluster to Azure is to use the Azure CLI [az sf cluster create](/cli/azure/sf/cluster?view=azure-cli-latest#az_sf_cluster_create) command:
-
-```azurecli
-ResourceGroupName="aztestclustergroup" 
-ClusterName="aztestcluster" 
-Location="southcentralus" 
-Password="q6D7nN%6ck@6" 
-Subject="aztestcluster.southcentralus.cloudapp.azure.com" 
-VaultName="aztestkeyvault" 
-
-az group create --name $ResourceGroupName --location $Location 
-
-az sf cluster create --resource-group $ResourceGroupName --location $Location \ 
-  --certificate-output-folder . --certificate-password $Password --certificate-subject-name $Subject \
-  --cluster-name $ClusterName --cluster-size 5 --os UbuntuServer1604 --vault-name $VaultName \ 
-  --vault-resource-group $ResourceGroupName --vm-password "NewJobYay!123" --vm-user-name "sfadmin"
-```
-
-This command creates a self-signed certificate, adds it to a keyvault and downloads the certificate locally.  The new certificate is used to secure the cluster when it deploys.  You can also use an existing certificate instead of creating a new one.  Either way, the certificate's subject name must match the domain that you use to access the Service Fabric cluster. This match is required to provide an SSL for the cluster's HTTPS management endpoints and Service Fabric Explorer. You cannot obtain an SSL certificate from a CA for the `.cloudapp.azure.com` domain. You must obtain a custom domain name for your cluster. When you request a certificate from a CA, the certificate's subject name must match the custom domain name that you use for your cluster.
-
-### Template deployment
-Deploying a cluster to an existing VNET and subnet (deployed previously in this article) requires a Resource Manager template.  Download the following Resource Manager template and parameters file:
-- [linuxcluster.json][cluster-arm]
-- [linuxcluster.parameters.json][cluster-parameters-arm]
-
-Fill in the empty **clusterName**, **adminUserName**, and **adminPassword** parameters in the `linuxcluster.parameters.json` file for your deployment.  Leave the **certificateThumbprint**, **certificateUrlValue**, and **sourceVaultValue** parameters blank if you want to create a self-signed certificate.  If you have an existing certificate uploaded to a keyvault, fill in those parameter values.
-
-Use the following script to deploy the cluster using the Resource Manager template and parameter files.  A self-signed certificate is created in the specified key vault and is used to secure the cluster.  The certificate is also downloaded locally.
-
-```azurecli
-ResourceGroupName="aztestclustergroup"
-Location="southcentralus"
-Password="q6D7nN%6ck@6"
-Subject="aztestcluster.southcentralus.cloudapp.azure.com"
-VaultName="aztestkeyvault"
-az group create --name $ResourceGroupName --location $Location
-
-az sf cluster create --resource-group $ResourceGroupName --location $Location \
-   --certificate-output-folder . --certificate-password $Password --certificate-subject-name $Subject \
-   --vault-name $VaultName --vault-resource-group $ResourceGroupName  \
-   --template-file portalcluster.json --parameter-file portalcluster.parameters.json
-
-```
-
-## Connect to the secure cluster
-Connect to the cluster using the Service Fabric CLI `sfctl cluster select` command using your key.  Note, only use the **--no-verify** option for a self-signed certificate.
-
-```azurecli
-sfctl cluster select --endpoint https://mysfcluster.southcentralus.cloudapp.azure.com:19080 \
---pem ./aztestcluster201709151446.pem --no-verify
-```
-
-You can also connect using a cert and key:
-```azurecli
-sfctl cluster select --endpoint https://mysfcluster.southcentralus.cloudapp.azure.com:19080 \
---cert ./client.crt --key ./keyfile.key --no-verify
-```
-
-Check that you are connected and the cluster is healthy using the `sfctl cluster health` command.
-
-```powershell
-sfctl cluster health
-```
-
-## Clean up resources
-
-A cluster is made up of other Azure resources in addition to the cluster resource itself. The simplest way to delete the cluster and all the resources it consumes is to delete the resource group.
-
-Log in to Azure and select the subscription ID with which you want to remove the cluster.  You can find your subscription ID by logging in to the [Azure portal](http://portal.azure.com). Delete the resource group and all the cluster resources using the [az group delete](/cli/azure/group?view=azure-cli-latest#az_group_delete) command.
-
-```azurecli
-az login
-az account set --subscription <guid>
-
-ResourceGroupName = "sfclustertutorialgroup"
-az group delete --name $ResourceGroupName
-```
-
-## Next steps
-In this tutorial, you learned how to:
-
-> [!div class="checklist"]
-> * Create a VNET in Azure using a template
-> * Create a key vault and upload a certificate
-> * Create a secure Service Fabric cluster in Azure using a template
-> * Secure the cluster with an X.509 certificate
-> * Connect to the cluster using Service Fabric CLI
-> * Remove a cluster
-
-Next, advance to the following tutorial to learn how to deploy an existing application.
-> [!div class="nextstepaction"]
-> [Deploy API Managment](service-fabric-tutorial-deploy-api-management.md)
-
-
-[network-arm]:https://github.com/Azure-Samples/service-fabric-api-management/blob/master/network.json
-[network-parameters-arm]:https://github.com/Azure-Samples/service-fabric-api-management/blob/master/network.parameters.json
-
-[cluster-arm]:https://github.com/Azure-Samples/service-fabric-api-management/blob/master/linuxcluster.json
-[cluster-parameters-arm]:https://github.com/Azure-Samples/service-fabric-api-management/blob/master/linuxcluster.parameters.json
+---
+title: Create a Service Fabric cluster in Azure | Microsoft Docs
+description: Learn how to create a Linux cluster in Azure using a template.
+services: service-fabric
+documentationcenter: .net
+author: rwike77
+manager: timlt
+editor: ''
+
+ms.assetid:
+ms.service: service-fabric
+ms.devlang: dotNet
+ms.topic: article
+ms.tgt_pltfrm: NA
+ms.workload: NA
+ms.date: 09/16/2017
+ms.author: ryanwi
+
+---
+
+# Create a secure Linux cluster on Azure using a template
+This tutorial is part one of a series. You will learn how to create a Service Fabric cluster (Linux) running in Azure. When you're finished, you have a cluster running in the cloud that you can deploy applications to. To create a Windows cluster, see [Create a secure Windows cluster on Azure using a template](service-fabric-tutorial-create-vnet-and-windows-cluster-arm.md).
+
+In this tutorial, you learn how to:
+
+> [!div class="checklist"]
+> * Create a VNET in Azure using a template
+> * Create a key vault and upload a certificate
+> * Create a secure Service Fabric cluster in Azure using a template
+> * Secure the cluster with an X.509 certificate
+> * Connect to the cluster using Service Fabric CLI
+> * Remove a cluster
+
+In this tutorial series you learn how to:
+> [!div class="checklist"]
+> * Create a secure cluster on Azure using a template
+> * [Deploy API Management with Service Fabric](service-fabric-tutorial-deploy-api-management.md)
+
+## Prerequisites
+Before you begin this tutorial:
+- If you don't have an Azure subscription, create a [free account](https://azure.microsoft.com/free/?WT.mc_id=A261C142F)
+- Install the [Service Fabric CLI](service-fabric-cli.md)
+- Install the [Azure CLI 2.0](/cli/azure/install-azure-cli)
+
+The following procedures create a five-node Service Fabric cluster. The cluster is secured by a self-signed certificate placed in a key vault. 
+
+To calculate cost incurred by running a Service Fabric cluster in Azure use the [Azure Pricing Calculator](https://azure.microsoft.com/pricing/calculator/).
+For more information on creating Service Fabric clusters, see [Create a Service Fabric cluster by using Azure Resource Manager](service-fabric-cluster-creation-via-arm.md).
+
+## Sign-in to Azure and select your subscription
+This guide uses Azure CLI. When you start a new session, sign in to your Azure account and select your subscription before you execute Azure commands.
+ 
+Run the following script to sign in to your Azure account select your subscription:
+
+```azurecli
+az login
+az account set --subscription <guid>
+```
+
+## Create a resource group
+Create a new resource group for your deployment and give it a name and a location.
+
+```azurecli
+ResourceGroupName="sflinuxclustergroup"
+az group create --name $ResourceGroupName --location "South Central US"
+```
+
+## Deploy the network topology
+Next, set up the network topology to which API Management and the Service Fabric cluster will be deployed. The [network.json][network-arm] Resource Manager template is configured to create a virtual network (VNET) and also a subnet and network security group (NSG) for Service Fabric and a subnet and NSG for API Management. Learn more about VNETs, subnets, and NSGs [here](../virtual-network/virtual-networks-overview.md).
+
+The [network.parameters.json][network-parameters-arm] parameters file contains the names of the subnets and NSGs that Service Fabric and API Management deploy to.  API Management is deployed in the [following tutorial](service-fabric-tutorial-deploy-api-management.md). For this guide, the parameter values do not need to be changed. The Service Fabric Resource Manager templates use these values.  If the values are modified here, you must modify them in the other Resource Manager templates used in this tutorial and the [Deploy API Management tutorial](service-fabric-tutorial-deploy-api-management.md). 
+
+Download the following Resource Manager template and parameters file:
+- [network.json][network-arm]
+- [network.parameters.json][network-parameters-arm]
+
+Use the following script to deploy the Resource Manager template and parameter files for the network setup:
+
+```azurecli
+az group deployment create \
+    --name VnetDeployment \
+    --resource-group $ResourceGroupName \
+    --template-file network.json \
+    --parameters @network.parameters.json
+```
+
+## Deploy the Service Fabric cluster
+Once the network resources have finished deploying, the next step is to deploy a Service Fabric cluster to the VNET in the subnet and NSG designated for the Service Fabric cluster. For this tutorial series, the Service Fabric Resource Manager template is pre-configured to use the names of the VNET, subnet, and NSG that you set up in a previous step.
+
+### Simple deployment
+We'll discuss the template deployment later, but the simplest way to deploy a cluster to Azure is to use the Azure CLI [az sf cluster create](/cli/azure/sf/cluster?view=azure-cli-latest#az_sf_cluster_create) command:
+
+```azurecli
+ResourceGroupName="aztestclustergroup" 
+ClusterName="aztestcluster" 
+Location="southcentralus" 
+Password="q6D7nN%6ck@6" 
+Subject="aztestcluster.southcentralus.cloudapp.azure.com" 
+VaultName="aztestkeyvault" 
+
+az group create --name $ResourceGroupName --location $Location 
+
+az sf cluster create --resource-group $ResourceGroupName --location $Location \ 
+  --certificate-output-folder . --certificate-password $Password --certificate-subject-name $Subject \
+  --cluster-name $ClusterName --cluster-size 5 --os UbuntuServer1604 --vault-name $VaultName \ 
+  --vault-resource-group $ResourceGroupName --vm-password "NewJobYay!123" --vm-user-name "sfadmin"
+```
+
+This command creates a self-signed certificate, adds it to a keyvault and downloads the certificate locally.  The new certificate is used to secure the cluster when it deploys.  You can also use an existing certificate instead of creating a new one.  Either way, the certificate's subject name must match the domain that you use to access the Service Fabric cluster. This match is required to provide an SSL for the cluster's HTTPS management endpoints and Service Fabric Explorer. You cannot obtain an SSL certificate from a CA for the `.cloudapp.azure.com` domain. You must obtain a custom domain name for your cluster. When you request a certificate from a CA, the certificate's subject name must match the custom domain name that you use for your cluster.
+
+### Template deployment
+Deploying a cluster to an existing VNET and subnet (deployed previously in this article) requires a Resource Manager template.  Download the following Resource Manager template and parameters file:
+- [linuxcluster.json][cluster-arm]
+- [linuxcluster.parameters.json][cluster-parameters-arm]
+
+Fill in the empty **clusterName**, **adminUserName**, and **adminPassword** parameters in the `linuxcluster.parameters.json` file for your deployment.  Leave the **certificateThumbprint**, **certificateUrlValue**, and **sourceVaultValue** parameters blank if you want to create a self-signed certificate.  If you have an existing certificate uploaded to a keyvault, fill in those parameter values.
+
+Use the following script to deploy the cluster using the Resource Manager template and parameter files.  A self-signed certificate is created in the specified key vault and is used to secure the cluster.  The certificate is also downloaded locally.
+
+```azurecli
+ResourceGroupName="aztestclustergroup"
+Location="southcentralus"
+Password="q6D7nN%6ck@6"
+Subject="aztestcluster.southcentralus.cloudapp.azure.com"
+VaultName="aztestkeyvault"
+az group create --name $ResourceGroupName --location $Location
+
+az sf cluster create --resource-group $ResourceGroupName --location $Location \
+   --certificate-output-folder . --certificate-password $Password --certificate-subject-name $Subject \
+   --vault-name $VaultName --vault-resource-group $ResourceGroupName  \
+   --template-file portalcluster.json --parameter-file portalcluster.parameters.json
+
+```
+
+## Connect to the secure cluster
+Connect to the cluster using the Service Fabric CLI `sfctl cluster select` command using your key.  Note, only use the **--no-verify** option for a self-signed certificate.
+
+```azurecli
+sfctl cluster select --endpoint https://mysfcluster.southcentralus.cloudapp.azure.com:19080 \
+--pem ./aztestcluster201709151446.pem --no-verify
+```
+
+You can also connect using a cert and key:
+```azurecli
+sfctl cluster select --endpoint https://mysfcluster.southcentralus.cloudapp.azure.com:19080 \
+--cert ./client.crt --key ./keyfile.key --no-verify
+```
+
+Check that you are connected and the cluster is healthy using the `sfctl cluster health` command.
+
+```powershell
+sfctl cluster health
+```
+
+## Clean up resources
+
+A cluster is made up of other Azure resources in addition to the cluster resource itself. The simplest way to delete the cluster and all the resources it consumes is to delete the resource group.
+
+Log in to Azure and select the subscription ID with which you want to remove the cluster.  You can find your subscription ID by logging in to the [Azure portal](http://portal.azure.com). Delete the resource group and all the cluster resources using the [az group delete](/cli/azure/group?view=azure-cli-latest#az_group_delete) command.
+
+```azurecli
+az login
+az account set --subscription <guid>
+
+ResourceGroupName = "sfclustertutorialgroup"
+az group delete --name $ResourceGroupName
+```
+
+## Next steps
+In this tutorial, you learned how to:
+
+> [!div class="checklist"]
+> * Create a VNET in Azure using a template
+> * Create a key vault and upload a certificate
+> * Create a secure Service Fabric cluster in Azure using a template
+> * Secure the cluster with an X.509 certificate
+> * Connect to the cluster using Service Fabric CLI
+> * Remove a cluster
+
+Next, advance to the following tutorial to learn how to deploy an existing application.
+> [!div class="nextstepaction"]
+> [Deploy API Managment](service-fabric-tutorial-deploy-api-management.md)
+
+
+[network-arm]:https://github.com/Azure-Samples/service-fabric-api-management/blob/master/network.json
+[network-parameters-arm]:https://github.com/Azure-Samples/service-fabric-api-management/blob/master/network.parameters.json
+
+[cluster-arm]:https://github.com/Azure-Samples/service-fabric-api-management/blob/master/linuxcluster.json
+[cluster-parameters-arm]:https://github.com/Azure-Samples/service-fabric-api-management/blob/master/linuxcluster.parameters.json