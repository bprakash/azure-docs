--- conflicted
+++ resolved
@@ -13,11 +13,7 @@
    ms.topic="article"
    ms.tgt_pltfrm="NA"
    ms.workload="NA"
-<<<<<<< HEAD
-   ms.date="04/06/2016"
-=======
    ms.date="07/08/2016"
->>>>>>> c186bb0b
    ms.author="seanmck"/>
 
 # Troubleshoot your local development cluster setup
