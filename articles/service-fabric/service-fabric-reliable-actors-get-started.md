--- conflicted
+++ resolved
@@ -1,155 +1,151 @@
----
-<<<<<<< HEAD
-title: Get started with Service Fabric Reliable Actors | Microsoft Docs
-=======
-title: Create your first actor-based Azure microservice in C# | Microsoft Docs
->>>>>>> e8cfaf0d
-description: This tutorial walks you through the steps of creating, debugging, and deploying a simple actor-based service using Service Fabric Reliable Actors.
-services: service-fabric
-documentationcenter: .net
-author: vturecek
-manager: timlt
-editor: ''
-
-ms.assetid: d4aebe72-1551-4062-b1eb-54d83297f139
-ms.service: service-fabric
-ms.devlang: dotnet
-ms.topic: article
-ms.tgt_pltfrm: NA
-ms.workload: NA
-ms.date: 01/04/2017
-ms.author: vturecek
-
----
-# Getting started with Reliable Actors
-> [!div class="op_single_selector"]
-> * [C# on Windows](service-fabric-reliable-actors-get-started.md)
-> * [Java on Linux](service-fabric-reliable-actors-get-started-java.md)
-> 
-> 
-
-This article explains the basics of Azure Service Fabric Reliable Actors and walks you through creating, debugging, and deploying a simple Reliable Actor application in Visual Studio.
-
-## Installation and setup
-Before you start, ensure that you have the Service Fabric development environment set up on your machine.
-If you need to set it up, see detailed instructions on [how to set up the development environment](service-fabric-get-started.md).
-
-## Basic concepts
-To get started with Reliable Actors, you only need to understand a few basic concepts:
-
-* **Actor service**. Reliable Actors are packaged in Reliable Services that can be deployed in the Service Fabric infrastructure. Actor instances are activated in a named service instance.
-* **Actor registration**. As with Reliable Services, a Reliable Actor service needs to be registered with the Service Fabric runtime. In addition, the actor type needs to be registered with the Actor runtime.
-* **Actor interface**. The actor interface is used to define a strongly typed public interface of an actor. In the Reliable Actor model terminology, the actor interface defines the types of messages that the actor can understand and process. The actor interface is used by other actors and client applications to "send" (asynchronously) messages to the actor. Reliable Actors can implement multiple interfaces.
-* **ActorProxy class**. The ActorProxy class is used by client applications to invoke the methods exposed through the actor interface. The ActorProxy class provides two important functionalities:
-  
-  * Name resolution: It is able to locate the actor in the cluster (find the node of the cluster where it is hosted).
-  * Failure handling: It can retry method invocations and re-resolve the actor location after, for example, a failure that requires the actor to be relocated to another node in the cluster.
-
-The following rules that pertain to actor interfaces are worth mentioning:
-
-* Actor interface methods cannot be overloaded.
-* Actor interface methods must not have out, ref, or optional parameters.
-* Generic interfaces are not supported.
-
-## Create a new project in Visual Studio
-After you have installed the Service Fabric tools for Visual Studio, you can create new project types. The new project types are under the **Cloud** category of the **New Project** dialog box.
-
-![Service Fabric tools for Visual Studio - new project][1]
-
-In the next dialog box, you can choose the type of project that you want to create.
-
-![Service Fabric project templates][5]
-
-For the HelloWorld project, let's use the Service Fabric Reliable Actors service.
-
-After you have created the solution, you should see the following structure:
-
-![Service Fabric project structure][2]
-
-## Reliable Actors basic building blocks
-A typical Reliable Actors solution is composed of three projects:
-
-* **The application project (MyActorApplication)**. This is the project that packages all of the services together for deployment. It contains the *ApplicationManifest.xml* and PowerShell scripts for managing the application.
-* **The interface project (MyActor.Interfaces)**. This is the project that contains the interface definition for the actor. In the MyActor.Interfaces project, you can define the interfaces that will be used by the actors in the solution. Your actor interfaces can be defined in any project with any name, however the interface defines the actor contract that is shared by the actor implementation and the clients calling the actor, so it typically makes sense to define it in an assembly that is separate from the actor implementation and can be shared by multiple other projects.
-
-```csharp
-public interface IMyActor : IActor
-{
-    Task<string> HelloWorld();
-}
-```
-
-* **The actor service project (MyActor)**. This is the project used to define the Service Fabric service that is going to host the actor. It contains the implementation of the actor. An actor implementation is a class that derives from the base type `Actor` and implements the interface(s) that are defined in the MyActor.Interfaces project. An actor class must also implement a constructor that accepts an `ActorService` instance and an `ActorId` and passes them to the base `Actor` class. This allows for constructor dependency injection of platform dependencies.
-
-```csharp
-[StatePersistence(StatePersistence.Persisted)]
-class MyActor : Actor, IMyActor
-{
-    public MyActor(ActorService actorService, ActorId actorId)
-        : base(actorService, actorId)
-    {
-    }
-
-    public Task<string> HelloWorld()
-    {
-        return Task.FromResult("Hello world!");
-    }
-}
-```
-
-The actor service must be registered with a service type in the Service Fabric runtime. In order for the Actor Service to run your actor instances, your actor type must also be registered with the Actor Service. The `ActorRuntime` registration method performs this work for actors.
-
-```csharp
-internal static class Program
-{
-    private static void Main()
-    {
-        try
-        {
-            ActorRuntime.RegisterActorAsync<MyActor>(
-                (context, actorType) => new ActorService(context, actorType, () => new MyActor())).GetAwaiter().GetResult();
-
-            Thread.Sleep(Timeout.Infinite);
-        }
-        catch (Exception e)
-        {
-            ActorEventSource.Current.ActorHostInitializationFailed(e.ToString());
-            throw;
-        }
-    }
-}
-
-```
-
-If you start from a new project in Visual Studio and you have only one actor definition, the registration is included by default in the code that Visual Studio generates. If you define other actors in the service, you need to add the actor registration by using:
-
-```csharp
- ActorRuntime.RegisterActorAsync<MyOtherActor>();
-
-```
-
-> [!TIP]
-> The Service Fabric Actors runtime emits some [events and performance counters related to actor methods](service-fabric-reliable-actors-diagnostics.md#actor-method-events-and-performance-counters). They are useful in diagnostics and performance monitoring.
-> 
-> 
-
-## Debugging
-The Service Fabric tools for Visual Studio support debugging on your local machine. You can start a debugging session by hitting the F5 key. Visual Studio builds (if necessary) packages. It also deploys the application on the local Service Fabric cluster and attaches the debugger.
-
-During the deployment process, you can see the progress in the **Output** window.
-
-![Service Fabric debugging output window][3]
-
-## Next steps
-* [How Reliable Actors use the Service Fabric platform](service-fabric-reliable-actors-platform.md)
-* [Actor state management](service-fabric-reliable-actors-state-management.md)
-* [Actor lifecycle and garbage collection](service-fabric-reliable-actors-lifecycle.md)
-* [Actor API reference documentation](https://msdn.microsoft.com/library/azure/dn971626.aspx)
-* [Sample code](https://github.com/Azure/servicefabric-samples)
-
-<!--Image references-->
-[1]: ./media/service-fabric-reliable-actors-get-started/reliable-actors-newproject.PNG
-[2]: ./media/service-fabric-reliable-actors-get-started/reliable-actors-projectstructure.PNG
-[3]: ./media/service-fabric-reliable-actors-get-started/debugging-output.PNG
-[4]: ./media/service-fabric-reliable-actors-get-started/vs-context-menu.png
-[5]: ./media/service-fabric-reliable-actors-get-started/reliable-actors-newproject1.PNG
+---
+title: Create your first actor-based Azure microservice in C# | Microsoft Docs
+description: This tutorial walks you through the steps of creating, debugging, and deploying a simple actor-based service using Service Fabric Reliable Actors.
+services: service-fabric
+documentationcenter: .net
+author: vturecek
+manager: timlt
+editor: ''
+
+ms.assetid: d4aebe72-1551-4062-b1eb-54d83297f139
+ms.service: service-fabric
+ms.devlang: dotnet
+ms.topic: article
+ms.tgt_pltfrm: NA
+ms.workload: NA
+ms.date: 01/04/2017
+ms.author: vturecek
+
+---
+# Getting started with Reliable Actors
+> [!div class="op_single_selector"]
+> * [C# on Windows](service-fabric-reliable-actors-get-started.md)
+> * [Java on Linux](service-fabric-reliable-actors-get-started-java.md)
+> 
+> 
+
+This article explains the basics of Azure Service Fabric Reliable Actors and walks you through creating, debugging, and deploying a simple Reliable Actor application in Visual Studio.
+
+## Installation and setup
+Before you start, ensure that you have the Service Fabric development environment set up on your machine.
+If you need to set it up, see detailed instructions on [how to set up the development environment](service-fabric-get-started.md).
+
+## Basic concepts
+To get started with Reliable Actors, you only need to understand a few basic concepts:
+
+* **Actor service**. Reliable Actors are packaged in Reliable Services that can be deployed in the Service Fabric infrastructure. Actor instances are activated in a named service instance.
+* **Actor registration**. As with Reliable Services, a Reliable Actor service needs to be registered with the Service Fabric runtime. In addition, the actor type needs to be registered with the Actor runtime.
+* **Actor interface**. The actor interface is used to define a strongly typed public interface of an actor. In the Reliable Actor model terminology, the actor interface defines the types of messages that the actor can understand and process. The actor interface is used by other actors and client applications to "send" (asynchronously) messages to the actor. Reliable Actors can implement multiple interfaces.
+* **ActorProxy class**. The ActorProxy class is used by client applications to invoke the methods exposed through the actor interface. The ActorProxy class provides two important functionalities:
+  
+  * Name resolution: It is able to locate the actor in the cluster (find the node of the cluster where it is hosted).
+  * Failure handling: It can retry method invocations and re-resolve the actor location after, for example, a failure that requires the actor to be relocated to another node in the cluster.
+
+The following rules that pertain to actor interfaces are worth mentioning:
+
+* Actor interface methods cannot be overloaded.
+* Actor interface methods must not have out, ref, or optional parameters.
+* Generic interfaces are not supported.
+
+## Create a new project in Visual Studio
+After you have installed the Service Fabric tools for Visual Studio, you can create new project types. The new project types are under the **Cloud** category of the **New Project** dialog box.
+
+![Service Fabric tools for Visual Studio - new project][1]
+
+In the next dialog box, you can choose the type of project that you want to create.
+
+![Service Fabric project templates][5]
+
+For the HelloWorld project, let's use the Service Fabric Reliable Actors service.
+
+After you have created the solution, you should see the following structure:
+
+![Service Fabric project structure][2]
+
+## Reliable Actors basic building blocks
+A typical Reliable Actors solution is composed of three projects:
+
+* **The application project (MyActorApplication)**. This is the project that packages all of the services together for deployment. It contains the *ApplicationManifest.xml* and PowerShell scripts for managing the application.
+* **The interface project (MyActor.Interfaces)**. This is the project that contains the interface definition for the actor. In the MyActor.Interfaces project, you can define the interfaces that will be used by the actors in the solution. Your actor interfaces can be defined in any project with any name, however the interface defines the actor contract that is shared by the actor implementation and the clients calling the actor, so it typically makes sense to define it in an assembly that is separate from the actor implementation and can be shared by multiple other projects.
+
+```csharp
+public interface IMyActor : IActor
+{
+    Task<string> HelloWorld();
+}
+```
+
+* **The actor service project (MyActor)**. This is the project used to define the Service Fabric service that is going to host the actor. It contains the implementation of the actor. An actor implementation is a class that derives from the base type `Actor` and implements the interface(s) that are defined in the MyActor.Interfaces project. An actor class must also implement a constructor that accepts an `ActorService` instance and an `ActorId` and passes them to the base `Actor` class. This allows for constructor dependency injection of platform dependencies.
+
+```csharp
+[StatePersistence(StatePersistence.Persisted)]
+class MyActor : Actor, IMyActor
+{
+    public MyActor(ActorService actorService, ActorId actorId)
+        : base(actorService, actorId)
+    {
+    }
+
+    public Task<string> HelloWorld()
+    {
+        return Task.FromResult("Hello world!");
+    }
+}
+```
+
+The actor service must be registered with a service type in the Service Fabric runtime. In order for the Actor Service to run your actor instances, your actor type must also be registered with the Actor Service. The `ActorRuntime` registration method performs this work for actors.
+
+```csharp
+internal static class Program
+{
+    private static void Main()
+    {
+        try
+        {
+            ActorRuntime.RegisterActorAsync<MyActor>(
+                (context, actorType) => new ActorService(context, actorType, () => new MyActor())).GetAwaiter().GetResult();
+
+            Thread.Sleep(Timeout.Infinite);
+        }
+        catch (Exception e)
+        {
+            ActorEventSource.Current.ActorHostInitializationFailed(e.ToString());
+            throw;
+        }
+    }
+}
+
+```
+
+If you start from a new project in Visual Studio and you have only one actor definition, the registration is included by default in the code that Visual Studio generates. If you define other actors in the service, you need to add the actor registration by using:
+
+```csharp
+ ActorRuntime.RegisterActorAsync<MyOtherActor>();
+
+```
+
+> [!TIP]
+> The Service Fabric Actors runtime emits some [events and performance counters related to actor methods](service-fabric-reliable-actors-diagnostics.md#actor-method-events-and-performance-counters). They are useful in diagnostics and performance monitoring.
+> 
+> 
+
+## Debugging
+The Service Fabric tools for Visual Studio support debugging on your local machine. You can start a debugging session by hitting the F5 key. Visual Studio builds (if necessary) packages. It also deploys the application on the local Service Fabric cluster and attaches the debugger.
+
+During the deployment process, you can see the progress in the **Output** window.
+
+![Service Fabric debugging output window][3]
+
+## Next steps
+* [How Reliable Actors use the Service Fabric platform](service-fabric-reliable-actors-platform.md)
+* [Actor state management](service-fabric-reliable-actors-state-management.md)
+* [Actor lifecycle and garbage collection](service-fabric-reliable-actors-lifecycle.md)
+* [Actor API reference documentation](https://msdn.microsoft.com/library/azure/dn971626.aspx)
+* [Sample code](https://github.com/Azure/servicefabric-samples)
+
+<!--Image references-->
+[1]: ./media/service-fabric-reliable-actors-get-started/reliable-actors-newproject.PNG
+[2]: ./media/service-fabric-reliable-actors-get-started/reliable-actors-projectstructure.PNG
+[3]: ./media/service-fabric-reliable-actors-get-started/debugging-output.PNG
+[4]: ./media/service-fabric-reliable-actors-get-started/vs-context-menu.png
+[5]: ./media/service-fabric-reliable-actors-get-started/reliable-actors-newproject1.PNG