<properties
   pageTitle="Service Fabric application model | Microsoft Azure"
   description="How to model and describe applications and services in Service Fabric."
   services="service-fabric"
   documentationCenter=".net"
   authors="seanmck"
   manager="timlt"
   editor="mani-ramaswamy"/>

<tags
   ms.service="service-fabric"
   ms.devlang="dotnet"
   ms.topic="article"
   ms.tgt_pltfrm="NA"
   ms.workload="NA"
<<<<<<< HEAD
   ms.date="12/10/2015"
=======
   ms.date="11/02/2015"
>>>>>>> 0b1b5cbc
   ms.author="seanmck"/>

# Model an application in Service Fabric

This article provides an overview of the Azure Service Fabric application model. It also describes how to define an application and service via manifest files and get the application packaged and ready for deployment.

## Understand the application model

An application is a collection of constituent services that perform a certain function or functions. A service performs a complete and standalone function (it can start and run independently of other services) and is composed of code, configuration, and data. For each service, code consists of the executable binaries, configuration consists of service settings that can be loaded at run time, and data consists of arbitrary static data to be consumed by the service. Each component in this hierarchical application model can be versioned and upgraded independently.

![][1]


An application type is a categorization of an application and consists of a bundle of service types. A service type is a categorization of a service. The categorization can have different settings and configurations, but the core functionality remains the same. The instances of a service are the different service configuration variations of the same service type.  

Classes (or "types") of applications and services are described through XML files (application manifests and service manifests) that are the templates against which applications can be instantiated. The code for different application instances will run as separate processes even when hosted by the same Service Fabric node. Furthermore, the lifecycle of each application instance can be managed (i.e. upgraded) independently. The following diagram shows how application types are composed of service types, which in turn are composed of code, configuration, and packages.

![Service Fabric application types and service types][Image1]

Two different manifest files are used to describe applications and services: the service manifest and application manifest. These are covered in detail in the ensuing sections.

There can be one or more instances of a service type active in the cluster. For example, stateful service instances, or replicas, achieve high reliability by replicating state between replicas located on different nodes in the cluster. This replication essentially provides redundancy for the service to be available even if one node in a cluster fails. A [partitioned service](service-fabric-concepts-partitioning.md) further divides its state (and access patterns to that state) across nodes in the cluster.

The following diagram shows the relationship between applications and service instances, partitions, and replicas.

![Partitions and replicas within a service][Image2]


## Describe a service

The service manifest declaratively defines the service type and version. It specifies service metadata such as service type, health properties, load-balancing metrics, service binaries, and configuration files.  Put another way, it describes the code, configuration, and data packages that compose a service package to support one or more service types. Here is a simple example service manifest:

~~~
<?xml version="1.0" encoding="utf-8" ?>
<ServiceManifest Name="MyServiceManifest" Version="SvcManifestVersion1" xmlns="http://schemas.microsoft.com/2011/01/fabric" xmlns:xsi="http://www.w3.org/2001/XMLSchema-instance">
  <Description>An example service manifest</Description>
  <ServiceTypes>
    <StatelessServiceType ServiceTypeName="MyServiceType" />
  </ServiceTypes>
  <CodePackage Name="MyCode" Version="CodeVersion1">
    <SetupEntryPoint>
      <ExeHost>
        <Program>MySetup.bat</Program>
      </ExeHost>
    </SetupEntryPoint>
    <EntryPoint>
      <ExeHost>
        <Program>MyServiceHost.exe</Program>
      </ExeHost>
    </EntryPoint>
  </CodePackage>
  <ConfigPackage Name="MyConfig" Version="ConfigVersion1" />
  <DataPackage Name="MyData" Version="DataVersion1" />
</ServiceManifest>
~~~

**Version** attributes are unstructured strings and not parsed by the system. These are used to version each component for upgrades.

**ServiceTypes** declares what service types are supported by **CodePackages** in this manifest. When a service is instantiated against one of these service types, all code packages declared in this manifest are activated by running their entry points. The resulting processes are expected to register the supported service types at run time. Note that service types are declared at the manifest level and not the code package level. So when there are multiple code packages, they are all activated whenever the system looks for any one of the declared service types.

**SetupEntryPoint** is a privileged entry point that runs with the same credentials as Service Fabric (typically the *LocalSystem* account) before any other entry point. The executable specified by **EntryPoint** is typically the long-running service host. The presence of a separate setup entry point avoids having to run the service host with high privileges for extended periods of time. The executable specified by **EntryPoint** is run after **SetupEntryPoint** exits successfully. The resulting process is monitored and restarted (beginning again with **SetupEntryPoint**) if it ever terminates or crashes.

**DataPackage** declares a folder, named by the **Name** attribute, that contains arbitrary static data to be consumed by the process at run time.

**ConfigPackage** declares a folder, named by the **Name** attribute, that contains a *Settings.xml* file. This file contains sections of user-defined, key-value pair settings that the process can read back at run time. During an upgrade, if only the **ConfigPackage** **version** has changed, then the running process is not restarted. Instead, a callback notifies the process that configuration settings have changed so they can be reloaded dynamically. Here is an example *Settings.xml*  file:

~~~
<Settings xmlns:xsd="http://www.w3.org/2001/XMLSchema" xmlns:xsi="http://www.w3.org/2001/XMLSchema-instance" xmlns="http://schemas.microsoft.com/2011/01/fabric">
  <Section Name="MyConfigurationSecion">
    <Parameter Name="MySettingA" Value="Example1" />
    <Parameter Name="MySettingB" Value="Example2" />
  </Section>
</Settings>
~~~

> [AZURE.NOTE] A service manifest can contain multiple code, configuration, and data packages. Each of those can be versioned independently.

<!--
For more information about other features supported by service manifests, refer to the following articles:

*TODO: LoadMetrics, PlacementConstraints, ServicePlacementPolicies
*TODO: Resources
*TODO: Health properties
*TODO: Trace filters
*TODO: Configuration overrides
-->

## Describe an application


The application manifest declaratively describes the application type and version. It specifies service composition metadata such as stable names, partitioning scheme, instance count/replication factor, security/isolation policy, placement constraints, configuration overrides, and constituent service types. The load-balancing domains into which the application is placed are also described.
Thus, an application manifest describes elements at the application level and references one or more service manifests to compose an application type. Here is a simple example application manifest:

~~~
<?xml version="1.0" encoding="utf-8" ?>
<ApplicationManifest
      ApplicationTypeName="MyApplicationType"
      ApplicationTypeVersion="AppManifestVersion1"
      xmlns="http://schemas.microsoft.com/2011/01/fabric"
      xmlns:xsi="http://www.w3.org/2001/XMLSchema-instance">
  <Description>An example application manifest</Description>
  <ServiceManifestImport>
    <ServiceManifestRef ServiceManifestName="MyServiceManifest" ServiceManifestVersion="SvcManifestVersion1"/>
  </ServiceManifestImport>
  <DefaultServices>
     <Service Name="MyService">
         <StatelessService ServiceTypeName="MyServiceType" InstanceCount="1">
             <SingletonPartition/>
         </StatelessService>
     </Service>
  </DefaultServices>
</ApplicationManifest>
~~~

Like service manifests, **Version** attributes are unstructured strings and are not parsed by the system. These are also used to version each component for upgrades.

**ServiceManifestImport** contains references to service manifests that compose this application type. Imported service manifests determine what service types are valid within this application type.

**DefaultServices** declares service instances that are automatically created whenever an application is instantiated against this application type. Default services are just a convenience and behave like normal services in every respect after they have been created. They are upgraded along with any other services in the application instance and can be removed as well.

> [AZURE.NOTE] An application manifest can contain multiple service manifest imports and default services. Each service manifest import can be versioned independently.

To learn how to maintain different application and service parameters for individual environments, see [Managing application parameters for multiple environments](service-fabric-manage-multiple-environment-app-configuration.md).

<!--
For more information about other features supported by application manifests, refer to the following articles:

*TODO: Application parameters
*TODO: Security, Principals, RunAs, SecurityAccessPolicy
*TODO: Service Templates
-->

## Package an application

### Package layout

The application manifest, service manifest(s), and other necessary package files must be organized in a specific layout for deployment into a Service Fabric cluster. The example manifests in this article would need to be organized in the following directory structure:

~~~
PS D:\temp> tree /f .\MyApplicationType

D:\TEMP\MYAPPLICATIONTYPE
│   ApplicationManifest.xml
│
└───MyServiceManifest
    │   ServiceManifest.xml
    │
    ├───MyCode
    │       MyServiceHost.exe
    │
    ├───MyConfig
    │       Settings.xml
    │
    └───MyData
            init.dat
~~~

The folders are named to match the **Name** attributes of each corresponding element. For example, if the service manifest contained two code packages with the names **MyCodeA** and **MyCodeB**, then two folders with the same names would contain the necessary binaries for each code package.

### Use SetupEntryPoint

Typical scenarios for using **SetupEntryPoint** are when you need to run an executable before the service starts or you need to perform an operation with elevated privileges. For example:

- Setting up and initializing environment variables that the service executable needs. This is not limited to only executables written via the Service Fabric programming models. For example, npm.exe needs some environment variables configured for deploying a node.js application.

- Setting up access control by installing security certificates.

### Build a package by using Visual Studio

If you use Visual Studio 2015 to create your application, you can use the Package command to automatically create a package that matches the layout described above.

To create a package, right-click the application project in Solution Explorer and choose the Package command, as shown below:

![][2]

When packaging is complete, you will find the location of the package in the **Output** window. Note that the packaging step occurs automatically when you deploy or debug your application in Visual Studio.

### Test the package

You can verify the package structure locally through PowerShell by using the **Test-ServiceFabricApplicationPackage** command. This command will check for manifest parsing issues and verify all references. Note that this command only verifies the structural correctness of the directories and files in the package. It will not verify any of the code or data package contents beyond checking that all necessary files are present.

~~~
PS D:\temp> Test-ServiceFabricApplicationPackage .\MyApplicationType
False
Test-ServiceFabricApplicationPackage : The EntryPoint MySetup.bat is not found.
FileName: C:\Users\servicefabric\AppData\Local\Temp\TestApplicationPackage_7195781181\nrri205a.e2h\MyApplicationType\MyServiceManifest\ServiceManifest.xml
~~~

This error shows that the *MySetup.bat* file referenced in the service manifest **SetupEntryPoint** is missing from the code package. After the missing file is added, the application verification passes:

~~~
PS D:\temp> tree /f .\MyApplicationType

D:\TEMP\MYAPPLICATIONTYPE
│   ApplicationManifest.xml
│
└───MyServiceManifest
    │   ServiceManifest.xml
    │
    ├───MyCode
    │       MyServiceHost.exe
    │       MySetup.bat
    │
    ├───MyConfig
    │       Settings.xml
    │
    └───MyData
            init.dat

PS D:\temp> Test-ServiceFabricApplicationPackage .\MyApplicationType
True
PS D:\temp>
~~~

Once the application is packaged correctly and passes verification, then it's ready for deployment.

## Next steps

[Deploy and remove applications][10]

[Managing application parameters for multiple environments][11]

[RunAs: Running a Service Fabric application with different security permissions][12]

<!--Image references-->
[1]: ./media/service-fabric-application-model/application-model.jpg
[2]: ./media/service-fabric-application-model/vs-package-command.png
[Image1]: media/service-fabric-application-model/Service1.jpg
[Image2]: media/service-fabric-application-model/Service2.jpg

<!--Link references--In actual articles, you only need a single period before the slash-->
[10]: service-fabric-deploy-remove-applications.md
[11]: service-fabric-manage-multiple-environment-app-configuration.md
[12]: service-fabric-application-runas-security.md<|MERGE_RESOLUTION|>--- conflicted
+++ resolved
@@ -13,11 +13,8 @@
    ms.topic="article"
    ms.tgt_pltfrm="NA"
    ms.workload="NA"
-<<<<<<< HEAD
    ms.date="12/10/2015"
-=======
    ms.date="11/02/2015"
->>>>>>> 0b1b5cbc
    ms.author="seanmck"/>
 
 # Model an application in Service Fabric
