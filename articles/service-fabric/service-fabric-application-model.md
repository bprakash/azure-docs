--- conflicted
+++ resolved
@@ -13,11 +13,7 @@
    ms.topic="article"
    ms.tgt_pltfrm="NA"
    ms.workload="NA"
-<<<<<<< HEAD
-   ms.date="09/01/2015"
-=======
    ms.date="11/02/2015"
->>>>>>> 7f2be94d
    ms.author="alexwun"/>
 
 # Model an application in Service Fabric
