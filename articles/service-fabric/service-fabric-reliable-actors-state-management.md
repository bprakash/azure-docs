---
title: Reliable Actors state management | Microsoft Docs
description: Describes how Reliable Actors state is managed, persisted, and replicated for high availability.
services: service-fabric
documentationcenter: .net
author: vturecek
manager: timlt
editor: ''

ms.assetid: 37cf466a-5293-44c0-a4e0-037e5d292214
ms.service: service-fabric
ms.devlang: dotnet
ms.topic: article
ms.tgt_pltfrm: NA
ms.workload: NA
ms.date: 02/10/2017
ms.author: vturecek

---
# Reliable Actors state management
Reliable Actors are single-threaded objects that can encapsulate both logic and state. Because actors run on Reliable Services, they can maintain state reliably by using the same persistence and replication mechanisms that Reliable Services uses. This way, actors don't lose their state after failures, upon reactivation after garbage collection, or when they are moved around between nodes in a cluster due to resource balancing or upgrades.

## State persistence and replication
All Reliable Actors are considered *stateful* because each actor instance maps to a unique ID. This means that repeated calls to the same actor ID are routed to the same actor instance. In a stateless system, by contrast, client calls are not guaranteed to be routed to the same server every time. For this reason, actor services are always stateful services.

Even though actors are considered stateful, that does not mean they must store state reliably. Actors can choose the level of state persistence and replication based on their data storage requirements:

* **Persisted state**: State is persisted to disk and is replicated to 3 or more replicas. This is the most durable state storage option, where state can persist through complete cluster outage.
* **Volatile state**: State is replicated to 3 or more replicas and only kept in memory. This provides resilience against node failure and actor failure, and during upgrades and resource balancing. However, state is not persisted to disk. So if all replicas are lost at once, the state is lost as well.
* **No persisted state**: State is not replicated or written to disk. This level is for actors that simply don't need to maintain state reliably.

Each level of persistence is simply a different *state provider* and *replication* configuration of your service. Whether or not state is written to disk depends on the state provider--the component in a reliable service that stores state. Replication depends on how many replicas a service is deployed with. As with Reliable Services, both the state provider and replica count can easily be set manually. The actor framework provides an attribute that, when used on an actor, automatically selects a default state provider and automatically generates settings for replica count to achieve one of these three persistence settings.

### Persisted state
```csharp
[StatePersistence(StatePersistence.Persisted)]
class MyActor : Actor, IMyActor
{
}
```
```Java
@StatePersistenceAttribute(statePersistence = StatePersistence.Persisted)
class MyActorImpl  extends FabricActor implements MyActor
{
}
```  
This setting uses a state provider that stores data on disk and automatically sets the service replica count to 3.

### Volatile state
```csharp
[StatePersistence(StatePersistence.Volatile)]
class MyActor : Actor, IMyActor
{
}
```
```Java
@StatePersistenceAttribute(statePersistence = StatePersistence.Volatile)
class MyActorImpl extends FabricActor implements MyActor
{
}
```
This setting uses an in-memory-only state provider and sets the replica count to 3.

### No persisted state
```csharp
[StatePersistence(StatePersistence.None)]
class MyActor : Actor, IMyActor
{
}
```
```Java
@StatePersistenceAttribute(statePersistence = StatePersistence.None)
class MyActorImpl extends FabricActor implements MyActor
{
}
```
This setting uses an in-memory-only state provider and sets the replica count to 1.

### Defaults and generated settings
<<<<<<< HEAD
When using the `StatePersistence` attribute, a state provider is automatically selected for you at runtime when the actor service starts. The replica count, however, is set at compile time by the Visual Studio actor build tools. The build tools automatically generate a *default service* for the actor service in ApplicationManifest.xml. Parameters are created for **min replica set size** and **target replica set size**. You can of course change these parameters manually, however each time the `StatePersistence` attribute is changed, the parameters will be set to the default replica set size values for the selected `StatePersistence` attribute, overriding any previous values. In other words, the values you set in ServiceManifest.xml will **only** be overridden at build time when you change the `StatePersistence` attribute value.
=======
When you're using the `StatePersistence` attribute, a state provider is automatically selected for you at runtime when the actor service starts. The replica count, however, is set at compile time by the Visual Studio actor build tools. The build tools automatically generate a *default service* for the actor service in ApplicationManifest.xml. Parameters are created for **min replica set size** and **target replica set size**. 

You can change these parameters manually. But each time the `StatePersistence` attribute is changed, the parameters are set to the default replica set size values for the selected `StatePersistence` attribute, overriding any previous values. In other words, the values that you set in ServiceManifest.xml are *only* overridden at build time when you change the `StatePersistence` attribute value.
>>>>>>> a42dbad0

```xml
<ApplicationManifest xmlns:xsd="http://www.w3.org/2001/XMLSchema" xmlns:xsi="http://www.w3.org/2001/XMLSchema-instance" ApplicationTypeName="Application12Type" ApplicationTypeVersion="1.0.0" xmlns="http://schemas.microsoft.com/2011/01/fabric">
   <Parameters>
      <Parameter Name="MyActorService_PartitionCount" DefaultValue="10" />
      <Parameter Name="MyActorService_MinReplicaSetSize" DefaultValue="3" />
      <Parameter Name="MyActorService_TargetReplicaSetSize" DefaultValue="3" />
   </Parameters>
   <ServiceManifestImport>
      <ServiceManifestRef ServiceManifestName="MyActorPkg" ServiceManifestVersion="1.0.0" />
   </ServiceManifestImport>
   <DefaultServices>
      <Service Name="MyActorService" GeneratedIdRef="77d965dc-85fb-488c-bd06-c6c1fe29d593|Persisted">
         <StatefulService ServiceTypeName="MyActorServiceType" TargetReplicaSetSize="[MyActorService_TargetReplicaSetSize]" MinReplicaSetSize="[MyActorService_MinReplicaSetSize]">
            <UniformInt64Partition PartitionCount="[MyActorService_PartitionCount]" LowKey="-9223372036854775808" HighKey="9223372036854775807" />
         </StatefulService>
      </Service>
   </DefaultServices>
</ApplicationManifest>
```

<<<<<<< HEAD
## State Manager
Every actor instance has its own State Manager: A dictionary-like data structure that reliably stores key-value pairs. The State Manager is a wrapper around a state provider. It can be used to store data regardless of which persistence setting is used, but it does not provide any guarantees that a running actor service can be changed from a volatile (in-memory-only) state setting to a persisted state setting through a rolling upgrade while preserving data. However, it is possible to change replica count for a running service.

State Manager keys must be strings, while values are generic and can be any type, including custom types. Values stored in the State Manager must be Data Contract serializable because they may be transmitted over the network to other nodes during replication and may be written to disk, depending on an actor's state persistence setting.
=======
## State manager
Every actor instance has its own state manager: a dictionary-like data structure that reliably stores key/value pairs. The state manager is a wrapper around a state provider. You can use it to store data regardless of which persistence setting is used. It does not provide any guarantees that a running actor service can be changed from a volatile (in-memory-only) state setting to a persisted state setting through a rolling upgrade while preserving data. However, it is possible to change replica count for a running service.

State manager keys must be strings. Values are generic and can be any type, including custom types. Values stored in the state manager must be data contract serializable because they might be transmitted over the network to other nodes during replication and might be written to disk, depending on an actor's state persistence setting.
>>>>>>> a42dbad0

The state manager exposes common dictionary methods for managing state, similar to those found in Reliable Dictionary.

### Accessing state
State can be accessed through the state manager by key. State manager methods are all asynchronous because they might require disk I/O when actors have persisted state. Upon first access, state objects are cached in memory. Repeat access operations access objects directly from memory and return synchronously without incurring disk I/O or asynchronous context-switching overhead. A state object is removed from the cache in the following cases:

<<<<<<< HEAD
* An actor method throws an unhandled exception after retrieving an object from the State Manager.
* An actor is re-activated, either after being deactivated or due to failure.
* If the state provider pages state to disk. This behavior depends on the state provider implementation. The default state provider for the `Persisted` setting has this behavior.

State can be retrieved using a standard *Get* operation that throws `KeyNotFoundException`(C#) or `NoSuchElementException`(Java) if an entry does not exist for the given key:
=======
* An actor method throws an unhandled exception after it retrieves an object from the state manager.
* An actor is reactivated, either after being deactivated or after failure.
* The state provider pages state to disk. This behavior depends on the state provider implementation. The default state provider for the `Persisted` setting has this behavior.

You can retrieve state by using a standard *Get* operation that throws `KeyNotFoundException`(C#) or `NoSuchElementException`(Java) if an entry does not exist for the key:
>>>>>>> a42dbad0

```csharp
[StatePersistence(StatePersistence.Persisted)]
class MyActor : Actor, IMyActor
{
    public MyActor(ActorService actorService, ActorId actorId)
        : base(actorService, actorId)
    {
    }

    public Task<int> GetCountAsync()
    {
        return this.StateManager.GetStateAsync<int>("MyState");
    }
}
```
```Java
@StatePersistenceAttribute(statePersistence = StatePersistence.Persisted)
class MyActorImpl extends FabricActor implements  MyActor
{
    public MyActorImpl(ActorService actorService, ActorId actorId)
    {
        super(actorService, actorId);
    }

    public CompletableFuture<Integer> getCountAsync()
    {
        return this.stateManager().getStateAsync("MyState");
    }
}
```

You can also retrieve state by using a *TryGet* method that does not throw if an entry does not exist for a key:

```csharp
class MyActor : Actor, IMyActor
{
    public MyActor(ActorService actorService, ActorId actorId)
        : base(actorService, actorId)
    {
    }

    public async Task<int> GetCountAsync()
    {
        ConditionalValue<int> result = await this.StateManager.TryGetStateAsync<int>("MyState");
        if (result.HasValue)
        {
            return result.Value;
        }

        return 0;
    }
}
```
```Java
class MyActorImpl extends FabricActor implements  MyActor
{
    public MyActorImpl(ActorService actorService, ActorId actorId)
    {
        super(actorService, actorId);
    }

    public CompletableFuture<Integer> getCountAsync()
    {
        return this.stateManager().<Integer>tryGetStateAsync("MyState").thenApply(result -> {
            if (result.hasValue()) {
                return result.getValue();
            } else {
                return 0;
            });
    }
}
```

### Saving state
The state manager retrieval methods return a reference to an object in local memory. Modifying this object in local memory alone does not cause it to be saved durably. When an object is retrieved from the state manager and modified, it must be reinserted into the state manager to be saved durably.

You can insert state by using an unconditional *Set*, which is the equivalent of the `dictionary["key"] = value` syntax:

```csharp
[StatePersistence(StatePersistence.Persisted)]
class MyActor : Actor, IMyActor
{
    public MyActor(ActorService actorService, ActorId actorId)
        : base(actorService, actorId)
    {
    }

    public Task SetCountAsync(int value)
    {
        return this.StateManager.SetStateAsync<int>("MyState", value);
    }
}
```
```Java
@StatePersistenceAttribute(statePersistence = StatePersistence.Persisted)
class MyActorImpl extends FabricActor implements  MyActor
{
    public MyActorImpl(ActorService actorService, ActorId actorId)
    {
        super(actorService, actorId);
    }

    public CompletableFuture setCountAsync(int value)
    {
        return this.stateManager().setStateAsync("MyState", value);
    }
}
```

<<<<<<< HEAD
State can be added using an *Add* method, which will throw `InvalidOperationException`(C#) or `IllegalStateException`(Java) when trying to add a key that already exists:
=======
You can add state by using an *Add* method. This method throws `InvalidOperationException`(C#) or `IllegalStateException`(Java) when it tries to add a key that already exists.
>>>>>>> a42dbad0

```csharp
[StatePersistence(StatePersistence.Persisted)]
class MyActor : Actor, IMyActor
{
    public MyActor(ActorService actorService, ActorId actorId)
        : base(actorService, actorId)
    {
    }

    public Task AddCountAsync(int value)
    {
        return this.StateManager.AddStateAsync<int>("MyState", value);
    }
}
```
```Java
@StatePersistenceAttribute(statePersistence = StatePersistence.Persisted)
class MyActorImpl extends FabricActor implements  MyActor
{
    public MyActorImpl(ActorService actorService, ActorId actorId)
    {
        super(actorService, actorId);
    }
<<<<<<< HEAD

    public CompletableFuture addCountAsync(int value)
    {
        return this.stateManager().addOrUpdateStateAsync("MyState", value, (key, old_value) -> old_value + value);
    }
}
```
=======
>>>>>>> a42dbad0

    public CompletableFuture addCountAsync(int value)
    {
        return this.stateManager().addOrUpdateStateAsync("MyState", value, (key, old_value) -> old_value + value);
    }
}
```

You can also add state by using a *TryAdd* method. This method does not throw when it tries to add a key that already exists.

```csharp
[StatePersistence(StatePersistence.Persisted)]
class MyActor : Actor, IMyActor
{
    public MyActor(ActorService actorService, ActorId actorId)
        : base(actorService, actorId)
    {
    }

    public async Task AddCountAsync(int value)
    {
        bool result = await this.StateManager.TryAddStateAsync<int>("MyState", value);

        if (result)
        {
            // Added successfully!
        }
    }
}
```
```Java
@StatePersistenceAttribute(statePersistence = StatePersistence.Persisted)
class MyActorImpl extends FabricActor implements  MyActor
{
    public MyActorImpl(ActorService actorService, ActorId actorId)
    {
        super(actorService, actorId);
    }

    public CompletableFuture addCountAsync(int value)
    {
        return this.stateManager().tryAddStateAsync("MyState", value).thenApply((result)->{
            if(result)
            {
                // Added successfully!
            }
        });
    }
}
```

At the end of an actor method, the state manager automatically saves any values that have been added or modified by an insert or update operation. A "save" can include persisting to disk and replication, depending on the settings used. Values that have not been modified are not persisted or replicated. If no values have been modified, the save operation does nothing. If saving fails, the modified state is discarded and the original state is reloaded.

You can also save state manually by calling the `SaveStateAsync` method on the actor base:

```csharp
async Task IMyActor.SetCountAsync(int count)
{
    await this.StateManager.AddOrUpdateStateAsync("count", count, (key, value) => count > value ? count : value);

    await this.SaveStateAsync();
}
```
```Java
interface MyActor {
    CompletableFuture setCountAsync(int count)
    {
        this.stateManager().addOrUpdateStateAsync("count", count, (key, value) -> count > value ? count : value).thenApply();

        this.stateManager().saveStateAsync().thenApply();
    }
}
```

### Removing state
<<<<<<< HEAD
State can be removed permanently from an actor's State Manager by calling the *Remove* method. This method will throw `KeyNotFoundException`(C#) or `NoSuchElementException`(Java) when trying to remove a key that doesn't exist:
=======
You can remove state permanently from an actor's state manager by calling the *Remove* method. This method throws `KeyNotFoundException`(C#) or `NoSuchElementException`(Java) when it tries to remove a key that doesn't exist.
>>>>>>> a42dbad0

```csharp
[StatePersistence(StatePersistence.Persisted)]
class MyActor : Actor, IMyActor
{
    public MyActor(ActorService actorService, ActorId actorId)
        : base(actorService, actorId)
    {
    }

    public Task RemoveCountAsync()
    {
        return this.StateManager.RemoveStateAsync("MyState");
    }
}
```
```Java
@StatePersistenceAttribute(statePersistence = StatePersistence.Persisted)
class MyActorImpl extends FabricActor implements  MyActor
{
    public MyActorImpl(ActorService actorService, ActorId actorId)
    {
        super(actorService, actorId);
    }

    public CompletableFuture removeCountAsync()
    {
        return this.stateManager().removeStateAsync("MyState");
    }
}
```

<<<<<<< HEAD
State can also be removed permanently by using the *TryRemove* method, which will not throw when trying to remove a key that does not exist:
=======
You can also remove state permanently by using the *TryRemove* method. This method does not throw when it tries to remove a key that does not exist.
>>>>>>> a42dbad0

```csharp
[StatePersistence(StatePersistence.Persisted)]
class MyActor : Actor, IMyActor
{
    public MyActor(ActorService actorService, ActorId actorId)
        : base(actorService, actorId)
    {
    }

    public async Task RemoveCountAsync()
    {
        bool result = await this.StateManager.TryRemoveStateAsync("MyState");

        if (result)
        {
            // State removed!
        }
    }
}
```
```Java
@StatePersistenceAttribute(statePersistence = StatePersistence.Persisted)
class MyActorImpl extends FabricActor implements  MyActor
{
    public MyActorImpl(ActorService actorService, ActorId actorId)
    {
        super(actorService, actorId);
    }

    public CompletableFuture removeCountAsync()
    {
        return this.stateManager().tryRemoveStateAsync("MyState").thenApply((result)->{
            if(result)
            {
                // State removed!
            }
        });
    }
}
```

## Next steps
* [Actor type serialization](service-fabric-reliable-actors-notes-on-actor-type-serialization.md)
* [Actor polymorphism and object-oriented design patterns](service-fabric-reliable-actors-polymorphism.md)
* [Actor diagnostics and performance monitoring](service-fabric-reliable-actors-diagnostics.md)
* [Actor API reference documentation](https://msdn.microsoft.com/library/azure/dn971626.aspx)
<<<<<<< HEAD
* [C# Sample code](https://github.com/Azure/servicefabric-samples)
* [Java Sample code](http://github.com/Azure-Samples/service-fabric-java-getting-started)

=======
* [C# sample code](https://github.com/Azure/servicefabric-samples)
* [Java sample code](http://github.com/Azure-Samples/service-fabric-java-getting-started)

>>>>>>> a42dbad0
<|MERGE_RESOLUTION|>--- conflicted
+++ resolved
@@ -1,459 +1,411 @@
----
-title: Reliable Actors state management | Microsoft Docs
-description: Describes how Reliable Actors state is managed, persisted, and replicated for high availability.
-services: service-fabric
-documentationcenter: .net
-author: vturecek
-manager: timlt
-editor: ''
-
-ms.assetid: 37cf466a-5293-44c0-a4e0-037e5d292214
-ms.service: service-fabric
-ms.devlang: dotnet
-ms.topic: article
-ms.tgt_pltfrm: NA
-ms.workload: NA
-ms.date: 02/10/2017
-ms.author: vturecek
-
----
-# Reliable Actors state management
-Reliable Actors are single-threaded objects that can encapsulate both logic and state. Because actors run on Reliable Services, they can maintain state reliably by using the same persistence and replication mechanisms that Reliable Services uses. This way, actors don't lose their state after failures, upon reactivation after garbage collection, or when they are moved around between nodes in a cluster due to resource balancing or upgrades.
-
-## State persistence and replication
-All Reliable Actors are considered *stateful* because each actor instance maps to a unique ID. This means that repeated calls to the same actor ID are routed to the same actor instance. In a stateless system, by contrast, client calls are not guaranteed to be routed to the same server every time. For this reason, actor services are always stateful services.
-
-Even though actors are considered stateful, that does not mean they must store state reliably. Actors can choose the level of state persistence and replication based on their data storage requirements:
-
-* **Persisted state**: State is persisted to disk and is replicated to 3 or more replicas. This is the most durable state storage option, where state can persist through complete cluster outage.
-* **Volatile state**: State is replicated to 3 or more replicas and only kept in memory. This provides resilience against node failure and actor failure, and during upgrades and resource balancing. However, state is not persisted to disk. So if all replicas are lost at once, the state is lost as well.
-* **No persisted state**: State is not replicated or written to disk. This level is for actors that simply don't need to maintain state reliably.
-
-Each level of persistence is simply a different *state provider* and *replication* configuration of your service. Whether or not state is written to disk depends on the state provider--the component in a reliable service that stores state. Replication depends on how many replicas a service is deployed with. As with Reliable Services, both the state provider and replica count can easily be set manually. The actor framework provides an attribute that, when used on an actor, automatically selects a default state provider and automatically generates settings for replica count to achieve one of these three persistence settings.
-
-### Persisted state
-```csharp
-[StatePersistence(StatePersistence.Persisted)]
-class MyActor : Actor, IMyActor
-{
-}
-```
-```Java
-@StatePersistenceAttribute(statePersistence = StatePersistence.Persisted)
-class MyActorImpl  extends FabricActor implements MyActor
-{
-}
-```  
-This setting uses a state provider that stores data on disk and automatically sets the service replica count to 3.
-
-### Volatile state
-```csharp
-[StatePersistence(StatePersistence.Volatile)]
-class MyActor : Actor, IMyActor
-{
-}
-```
-```Java
-@StatePersistenceAttribute(statePersistence = StatePersistence.Volatile)
-class MyActorImpl extends FabricActor implements MyActor
-{
-}
-```
-This setting uses an in-memory-only state provider and sets the replica count to 3.
-
-### No persisted state
-```csharp
-[StatePersistence(StatePersistence.None)]
-class MyActor : Actor, IMyActor
-{
-}
-```
-```Java
-@StatePersistenceAttribute(statePersistence = StatePersistence.None)
-class MyActorImpl extends FabricActor implements MyActor
-{
-}
-```
-This setting uses an in-memory-only state provider and sets the replica count to 1.
-
-### Defaults and generated settings
-<<<<<<< HEAD
-When using the `StatePersistence` attribute, a state provider is automatically selected for you at runtime when the actor service starts. The replica count, however, is set at compile time by the Visual Studio actor build tools. The build tools automatically generate a *default service* for the actor service in ApplicationManifest.xml. Parameters are created for **min replica set size** and **target replica set size**. You can of course change these parameters manually, however each time the `StatePersistence` attribute is changed, the parameters will be set to the default replica set size values for the selected `StatePersistence` attribute, overriding any previous values. In other words, the values you set in ServiceManifest.xml will **only** be overridden at build time when you change the `StatePersistence` attribute value.
-=======
-When you're using the `StatePersistence` attribute, a state provider is automatically selected for you at runtime when the actor service starts. The replica count, however, is set at compile time by the Visual Studio actor build tools. The build tools automatically generate a *default service* for the actor service in ApplicationManifest.xml. Parameters are created for **min replica set size** and **target replica set size**. 
-
-You can change these parameters manually. But each time the `StatePersistence` attribute is changed, the parameters are set to the default replica set size values for the selected `StatePersistence` attribute, overriding any previous values. In other words, the values that you set in ServiceManifest.xml are *only* overridden at build time when you change the `StatePersistence` attribute value.
->>>>>>> a42dbad0
-
-```xml
-<ApplicationManifest xmlns:xsd="http://www.w3.org/2001/XMLSchema" xmlns:xsi="http://www.w3.org/2001/XMLSchema-instance" ApplicationTypeName="Application12Type" ApplicationTypeVersion="1.0.0" xmlns="http://schemas.microsoft.com/2011/01/fabric">
-   <Parameters>
-      <Parameter Name="MyActorService_PartitionCount" DefaultValue="10" />
-      <Parameter Name="MyActorService_MinReplicaSetSize" DefaultValue="3" />
-      <Parameter Name="MyActorService_TargetReplicaSetSize" DefaultValue="3" />
-   </Parameters>
-   <ServiceManifestImport>
-      <ServiceManifestRef ServiceManifestName="MyActorPkg" ServiceManifestVersion="1.0.0" />
-   </ServiceManifestImport>
-   <DefaultServices>
-      <Service Name="MyActorService" GeneratedIdRef="77d965dc-85fb-488c-bd06-c6c1fe29d593|Persisted">
-         <StatefulService ServiceTypeName="MyActorServiceType" TargetReplicaSetSize="[MyActorService_TargetReplicaSetSize]" MinReplicaSetSize="[MyActorService_MinReplicaSetSize]">
-            <UniformInt64Partition PartitionCount="[MyActorService_PartitionCount]" LowKey="-9223372036854775808" HighKey="9223372036854775807" />
-         </StatefulService>
-      </Service>
-   </DefaultServices>
-</ApplicationManifest>
-```
-
-<<<<<<< HEAD
-## State Manager
-Every actor instance has its own State Manager: A dictionary-like data structure that reliably stores key-value pairs. The State Manager is a wrapper around a state provider. It can be used to store data regardless of which persistence setting is used, but it does not provide any guarantees that a running actor service can be changed from a volatile (in-memory-only) state setting to a persisted state setting through a rolling upgrade while preserving data. However, it is possible to change replica count for a running service.
-
-State Manager keys must be strings, while values are generic and can be any type, including custom types. Values stored in the State Manager must be Data Contract serializable because they may be transmitted over the network to other nodes during replication and may be written to disk, depending on an actor's state persistence setting.
-=======
-## State manager
-Every actor instance has its own state manager: a dictionary-like data structure that reliably stores key/value pairs. The state manager is a wrapper around a state provider. You can use it to store data regardless of which persistence setting is used. It does not provide any guarantees that a running actor service can be changed from a volatile (in-memory-only) state setting to a persisted state setting through a rolling upgrade while preserving data. However, it is possible to change replica count for a running service.
-
-State manager keys must be strings. Values are generic and can be any type, including custom types. Values stored in the state manager must be data contract serializable because they might be transmitted over the network to other nodes during replication and might be written to disk, depending on an actor's state persistence setting.
->>>>>>> a42dbad0
-
-The state manager exposes common dictionary methods for managing state, similar to those found in Reliable Dictionary.
-
-### Accessing state
-State can be accessed through the state manager by key. State manager methods are all asynchronous because they might require disk I/O when actors have persisted state. Upon first access, state objects are cached in memory. Repeat access operations access objects directly from memory and return synchronously without incurring disk I/O or asynchronous context-switching overhead. A state object is removed from the cache in the following cases:
-
-<<<<<<< HEAD
-* An actor method throws an unhandled exception after retrieving an object from the State Manager.
-* An actor is re-activated, either after being deactivated or due to failure.
-* If the state provider pages state to disk. This behavior depends on the state provider implementation. The default state provider for the `Persisted` setting has this behavior.
-
-State can be retrieved using a standard *Get* operation that throws `KeyNotFoundException`(C#) or `NoSuchElementException`(Java) if an entry does not exist for the given key:
-=======
-* An actor method throws an unhandled exception after it retrieves an object from the state manager.
-* An actor is reactivated, either after being deactivated or after failure.
-* The state provider pages state to disk. This behavior depends on the state provider implementation. The default state provider for the `Persisted` setting has this behavior.
-
-You can retrieve state by using a standard *Get* operation that throws `KeyNotFoundException`(C#) or `NoSuchElementException`(Java) if an entry does not exist for the key:
->>>>>>> a42dbad0
-
-```csharp
-[StatePersistence(StatePersistence.Persisted)]
-class MyActor : Actor, IMyActor
-{
-    public MyActor(ActorService actorService, ActorId actorId)
-        : base(actorService, actorId)
-    {
-    }
-
-    public Task<int> GetCountAsync()
-    {
-        return this.StateManager.GetStateAsync<int>("MyState");
-    }
-}
-```
-```Java
-@StatePersistenceAttribute(statePersistence = StatePersistence.Persisted)
-class MyActorImpl extends FabricActor implements  MyActor
-{
-    public MyActorImpl(ActorService actorService, ActorId actorId)
-    {
-        super(actorService, actorId);
-    }
-
-    public CompletableFuture<Integer> getCountAsync()
-    {
-        return this.stateManager().getStateAsync("MyState");
-    }
-}
-```
-
-You can also retrieve state by using a *TryGet* method that does not throw if an entry does not exist for a key:
-
-```csharp
-class MyActor : Actor, IMyActor
-{
-    public MyActor(ActorService actorService, ActorId actorId)
-        : base(actorService, actorId)
-    {
-    }
-
-    public async Task<int> GetCountAsync()
-    {
-        ConditionalValue<int> result = await this.StateManager.TryGetStateAsync<int>("MyState");
-        if (result.HasValue)
-        {
-            return result.Value;
-        }
-
-        return 0;
-    }
-}
-```
-```Java
-class MyActorImpl extends FabricActor implements  MyActor
-{
-    public MyActorImpl(ActorService actorService, ActorId actorId)
-    {
-        super(actorService, actorId);
-    }
-
-    public CompletableFuture<Integer> getCountAsync()
-    {
-        return this.stateManager().<Integer>tryGetStateAsync("MyState").thenApply(result -> {
-            if (result.hasValue()) {
-                return result.getValue();
-            } else {
-                return 0;
-            });
-    }
-}
-```
-
-### Saving state
-The state manager retrieval methods return a reference to an object in local memory. Modifying this object in local memory alone does not cause it to be saved durably. When an object is retrieved from the state manager and modified, it must be reinserted into the state manager to be saved durably.
-
-You can insert state by using an unconditional *Set*, which is the equivalent of the `dictionary["key"] = value` syntax:
-
-```csharp
-[StatePersistence(StatePersistence.Persisted)]
-class MyActor : Actor, IMyActor
-{
-    public MyActor(ActorService actorService, ActorId actorId)
-        : base(actorService, actorId)
-    {
-    }
-
-    public Task SetCountAsync(int value)
-    {
-        return this.StateManager.SetStateAsync<int>("MyState", value);
-    }
-}
-```
-```Java
-@StatePersistenceAttribute(statePersistence = StatePersistence.Persisted)
-class MyActorImpl extends FabricActor implements  MyActor
-{
-    public MyActorImpl(ActorService actorService, ActorId actorId)
-    {
-        super(actorService, actorId);
-    }
-
-    public CompletableFuture setCountAsync(int value)
-    {
-        return this.stateManager().setStateAsync("MyState", value);
-    }
-}
-```
-
-<<<<<<< HEAD
-State can be added using an *Add* method, which will throw `InvalidOperationException`(C#) or `IllegalStateException`(Java) when trying to add a key that already exists:
-=======
-You can add state by using an *Add* method. This method throws `InvalidOperationException`(C#) or `IllegalStateException`(Java) when it tries to add a key that already exists.
->>>>>>> a42dbad0
-
-```csharp
-[StatePersistence(StatePersistence.Persisted)]
-class MyActor : Actor, IMyActor
-{
-    public MyActor(ActorService actorService, ActorId actorId)
-        : base(actorService, actorId)
-    {
-    }
-
-    public Task AddCountAsync(int value)
-    {
-        return this.StateManager.AddStateAsync<int>("MyState", value);
-    }
-}
-```
-```Java
-@StatePersistenceAttribute(statePersistence = StatePersistence.Persisted)
-class MyActorImpl extends FabricActor implements  MyActor
-{
-    public MyActorImpl(ActorService actorService, ActorId actorId)
-    {
-        super(actorService, actorId);
-    }
-<<<<<<< HEAD
-
-    public CompletableFuture addCountAsync(int value)
-    {
-        return this.stateManager().addOrUpdateStateAsync("MyState", value, (key, old_value) -> old_value + value);
-    }
-}
-```
-=======
->>>>>>> a42dbad0
-
-    public CompletableFuture addCountAsync(int value)
-    {
-        return this.stateManager().addOrUpdateStateAsync("MyState", value, (key, old_value) -> old_value + value);
-    }
-}
-```
-
-You can also add state by using a *TryAdd* method. This method does not throw when it tries to add a key that already exists.
-
-```csharp
-[StatePersistence(StatePersistence.Persisted)]
-class MyActor : Actor, IMyActor
-{
-    public MyActor(ActorService actorService, ActorId actorId)
-        : base(actorService, actorId)
-    {
-    }
-
-    public async Task AddCountAsync(int value)
-    {
-        bool result = await this.StateManager.TryAddStateAsync<int>("MyState", value);
-
-        if (result)
-        {
-            // Added successfully!
-        }
-    }
-}
-```
-```Java
-@StatePersistenceAttribute(statePersistence = StatePersistence.Persisted)
-class MyActorImpl extends FabricActor implements  MyActor
-{
-    public MyActorImpl(ActorService actorService, ActorId actorId)
-    {
-        super(actorService, actorId);
-    }
-
-    public CompletableFuture addCountAsync(int value)
-    {
-        return this.stateManager().tryAddStateAsync("MyState", value).thenApply((result)->{
-            if(result)
-            {
-                // Added successfully!
-            }
-        });
-    }
-}
-```
-
-At the end of an actor method, the state manager automatically saves any values that have been added or modified by an insert or update operation. A "save" can include persisting to disk and replication, depending on the settings used. Values that have not been modified are not persisted or replicated. If no values have been modified, the save operation does nothing. If saving fails, the modified state is discarded and the original state is reloaded.
-
-You can also save state manually by calling the `SaveStateAsync` method on the actor base:
-
-```csharp
-async Task IMyActor.SetCountAsync(int count)
-{
-    await this.StateManager.AddOrUpdateStateAsync("count", count, (key, value) => count > value ? count : value);
-
-    await this.SaveStateAsync();
-}
-```
-```Java
-interface MyActor {
-    CompletableFuture setCountAsync(int count)
-    {
-        this.stateManager().addOrUpdateStateAsync("count", count, (key, value) -> count > value ? count : value).thenApply();
-
-        this.stateManager().saveStateAsync().thenApply();
-    }
-}
-```
-
-### Removing state
-<<<<<<< HEAD
-State can be removed permanently from an actor's State Manager by calling the *Remove* method. This method will throw `KeyNotFoundException`(C#) or `NoSuchElementException`(Java) when trying to remove a key that doesn't exist:
-=======
-You can remove state permanently from an actor's state manager by calling the *Remove* method. This method throws `KeyNotFoundException`(C#) or `NoSuchElementException`(Java) when it tries to remove a key that doesn't exist.
->>>>>>> a42dbad0
-
-```csharp
-[StatePersistence(StatePersistence.Persisted)]
-class MyActor : Actor, IMyActor
-{
-    public MyActor(ActorService actorService, ActorId actorId)
-        : base(actorService, actorId)
-    {
-    }
-
-    public Task RemoveCountAsync()
-    {
-        return this.StateManager.RemoveStateAsync("MyState");
-    }
-}
-```
-```Java
-@StatePersistenceAttribute(statePersistence = StatePersistence.Persisted)
-class MyActorImpl extends FabricActor implements  MyActor
-{
-    public MyActorImpl(ActorService actorService, ActorId actorId)
-    {
-        super(actorService, actorId);
-    }
-
-    public CompletableFuture removeCountAsync()
-    {
-        return this.stateManager().removeStateAsync("MyState");
-    }
-}
-```
-
-<<<<<<< HEAD
-State can also be removed permanently by using the *TryRemove* method, which will not throw when trying to remove a key that does not exist:
-=======
-You can also remove state permanently by using the *TryRemove* method. This method does not throw when it tries to remove a key that does not exist.
->>>>>>> a42dbad0
-
-```csharp
-[StatePersistence(StatePersistence.Persisted)]
-class MyActor : Actor, IMyActor
-{
-    public MyActor(ActorService actorService, ActorId actorId)
-        : base(actorService, actorId)
-    {
-    }
-
-    public async Task RemoveCountAsync()
-    {
-        bool result = await this.StateManager.TryRemoveStateAsync("MyState");
-
-        if (result)
-        {
-            // State removed!
-        }
-    }
-}
-```
-```Java
-@StatePersistenceAttribute(statePersistence = StatePersistence.Persisted)
-class MyActorImpl extends FabricActor implements  MyActor
-{
-    public MyActorImpl(ActorService actorService, ActorId actorId)
-    {
-        super(actorService, actorId);
-    }
-
-    public CompletableFuture removeCountAsync()
-    {
-        return this.stateManager().tryRemoveStateAsync("MyState").thenApply((result)->{
-            if(result)
-            {
-                // State removed!
-            }
-        });
-    }
-}
-```
-
-## Next steps
-* [Actor type serialization](service-fabric-reliable-actors-notes-on-actor-type-serialization.md)
-* [Actor polymorphism and object-oriented design patterns](service-fabric-reliable-actors-polymorphism.md)
-* [Actor diagnostics and performance monitoring](service-fabric-reliable-actors-diagnostics.md)
-* [Actor API reference documentation](https://msdn.microsoft.com/library/azure/dn971626.aspx)
-<<<<<<< HEAD
-* [C# Sample code](https://github.com/Azure/servicefabric-samples)
-* [Java Sample code](http://github.com/Azure-Samples/service-fabric-java-getting-started)
-
-=======
-* [C# sample code](https://github.com/Azure/servicefabric-samples)
-* [Java sample code](http://github.com/Azure-Samples/service-fabric-java-getting-started)
-
->>>>>>> a42dbad0
+---
+title: Reliable Actors state management | Microsoft Docs
+description: Describes how Reliable Actors state is managed, persisted, and replicated for high availability.
+services: service-fabric
+documentationcenter: .net
+author: vturecek
+manager: timlt
+editor: ''
+
+ms.assetid: 37cf466a-5293-44c0-a4e0-037e5d292214
+ms.service: service-fabric
+ms.devlang: dotnet
+ms.topic: article
+ms.tgt_pltfrm: NA
+ms.workload: NA
+ms.date: 02/10/2017
+ms.author: vturecek
+
+---
+# Reliable Actors state management
+Reliable Actors are single-threaded objects that can encapsulate both logic and state. Because actors run on Reliable Services, they can maintain state reliably by using the same persistence and replication mechanisms that Reliable Services uses. This way, actors don't lose their state after failures, upon reactivation after garbage collection, or when they are moved around between nodes in a cluster due to resource balancing or upgrades.
+
+## State persistence and replication
+All Reliable Actors are considered *stateful* because each actor instance maps to a unique ID. This means that repeated calls to the same actor ID are routed to the same actor instance. In a stateless system, by contrast, client calls are not guaranteed to be routed to the same server every time. For this reason, actor services are always stateful services.
+
+Even though actors are considered stateful, that does not mean they must store state reliably. Actors can choose the level of state persistence and replication based on their data storage requirements:
+
+* **Persisted state**: State is persisted to disk and is replicated to 3 or more replicas. This is the most durable state storage option, where state can persist through complete cluster outage.
+* **Volatile state**: State is replicated to 3 or more replicas and only kept in memory. This provides resilience against node failure and actor failure, and during upgrades and resource balancing. However, state is not persisted to disk. So if all replicas are lost at once, the state is lost as well.
+* **No persisted state**: State is not replicated or written to disk. This level is for actors that simply don't need to maintain state reliably.
+
+Each level of persistence is simply a different *state provider* and *replication* configuration of your service. Whether or not state is written to disk depends on the state provider--the component in a reliable service that stores state. Replication depends on how many replicas a service is deployed with. As with Reliable Services, both the state provider and replica count can easily be set manually. The actor framework provides an attribute that, when used on an actor, automatically selects a default state provider and automatically generates settings for replica count to achieve one of these three persistence settings.
+
+### Persisted state
+```csharp
+[StatePersistence(StatePersistence.Persisted)]
+class MyActor : Actor, IMyActor
+{
+}
+```
+```Java
+@StatePersistenceAttribute(statePersistence = StatePersistence.Persisted)
+class MyActorImpl  extends FabricActor implements MyActor
+{
+}
+```  
+This setting uses a state provider that stores data on disk and automatically sets the service replica count to 3.
+
+### Volatile state
+```csharp
+[StatePersistence(StatePersistence.Volatile)]
+class MyActor : Actor, IMyActor
+{
+}
+```
+```Java
+@StatePersistenceAttribute(statePersistence = StatePersistence.Volatile)
+class MyActorImpl extends FabricActor implements MyActor
+{
+}
+```
+This setting uses an in-memory-only state provider and sets the replica count to 3.
+
+### No persisted state
+```csharp
+[StatePersistence(StatePersistence.None)]
+class MyActor : Actor, IMyActor
+{
+}
+```
+```Java
+@StatePersistenceAttribute(statePersistence = StatePersistence.None)
+class MyActorImpl extends FabricActor implements MyActor
+{
+}
+```
+This setting uses an in-memory-only state provider and sets the replica count to 1.
+
+### Defaults and generated settings
+When you're using the `StatePersistence` attribute, a state provider is automatically selected for you at runtime when the actor service starts. The replica count, however, is set at compile time by the Visual Studio actor build tools. The build tools automatically generate a *default service* for the actor service in ApplicationManifest.xml. Parameters are created for **min replica set size** and **target replica set size**. 
+
+You can change these parameters manually. But each time the `StatePersistence` attribute is changed, the parameters are set to the default replica set size values for the selected `StatePersistence` attribute, overriding any previous values. In other words, the values that you set in ServiceManifest.xml are *only* overridden at build time when you change the `StatePersistence` attribute value.
+
+```xml
+<ApplicationManifest xmlns:xsd="http://www.w3.org/2001/XMLSchema" xmlns:xsi="http://www.w3.org/2001/XMLSchema-instance" ApplicationTypeName="Application12Type" ApplicationTypeVersion="1.0.0" xmlns="http://schemas.microsoft.com/2011/01/fabric">
+   <Parameters>
+      <Parameter Name="MyActorService_PartitionCount" DefaultValue="10" />
+      <Parameter Name="MyActorService_MinReplicaSetSize" DefaultValue="3" />
+      <Parameter Name="MyActorService_TargetReplicaSetSize" DefaultValue="3" />
+   </Parameters>
+   <ServiceManifestImport>
+      <ServiceManifestRef ServiceManifestName="MyActorPkg" ServiceManifestVersion="1.0.0" />
+   </ServiceManifestImport>
+   <DefaultServices>
+      <Service Name="MyActorService" GeneratedIdRef="77d965dc-85fb-488c-bd06-c6c1fe29d593|Persisted">
+         <StatefulService ServiceTypeName="MyActorServiceType" TargetReplicaSetSize="[MyActorService_TargetReplicaSetSize]" MinReplicaSetSize="[MyActorService_MinReplicaSetSize]">
+            <UniformInt64Partition PartitionCount="[MyActorService_PartitionCount]" LowKey="-9223372036854775808" HighKey="9223372036854775807" />
+         </StatefulService>
+      </Service>
+   </DefaultServices>
+</ApplicationManifest>
+```
+
+## State manager
+Every actor instance has its own state manager: a dictionary-like data structure that reliably stores key/value pairs. The state manager is a wrapper around a state provider. You can use it to store data regardless of which persistence setting is used. It does not provide any guarantees that a running actor service can be changed from a volatile (in-memory-only) state setting to a persisted state setting through a rolling upgrade while preserving data. However, it is possible to change replica count for a running service.
+
+State manager keys must be strings. Values are generic and can be any type, including custom types. Values stored in the state manager must be data contract serializable because they might be transmitted over the network to other nodes during replication and might be written to disk, depending on an actor's state persistence setting.
+
+The state manager exposes common dictionary methods for managing state, similar to those found in Reliable Dictionary.
+
+### Accessing state
+State can be accessed through the state manager by key. State manager methods are all asynchronous because they might require disk I/O when actors have persisted state. Upon first access, state objects are cached in memory. Repeat access operations access objects directly from memory and return synchronously without incurring disk I/O or asynchronous context-switching overhead. A state object is removed from the cache in the following cases:
+
+* An actor method throws an unhandled exception after it retrieves an object from the state manager.
+* An actor is reactivated, either after being deactivated or after failure.
+* The state provider pages state to disk. This behavior depends on the state provider implementation. The default state provider for the `Persisted` setting has this behavior.
+
+You can retrieve state by using a standard *Get* operation that throws `KeyNotFoundException`(C#) or `NoSuchElementException`(Java) if an entry does not exist for the key:
+
+```csharp
+[StatePersistence(StatePersistence.Persisted)]
+class MyActor : Actor, IMyActor
+{
+    public MyActor(ActorService actorService, ActorId actorId)
+        : base(actorService, actorId)
+    {
+    }
+
+    public Task<int> GetCountAsync()
+    {
+        return this.StateManager.GetStateAsync<int>("MyState");
+    }
+}
+```
+```Java
+@StatePersistenceAttribute(statePersistence = StatePersistence.Persisted)
+class MyActorImpl extends FabricActor implements  MyActor
+{
+    public MyActorImpl(ActorService actorService, ActorId actorId)
+    {
+        super(actorService, actorId);
+    }
+
+    public CompletableFuture<Integer> getCountAsync()
+    {
+        return this.stateManager().getStateAsync("MyState");
+    }
+}
+```
+
+You can also retrieve state by using a *TryGet* method that does not throw if an entry does not exist for a key:
+
+```csharp
+class MyActor : Actor, IMyActor
+{
+    public MyActor(ActorService actorService, ActorId actorId)
+        : base(actorService, actorId)
+    {
+    }
+
+    public async Task<int> GetCountAsync()
+    {
+        ConditionalValue<int> result = await this.StateManager.TryGetStateAsync<int>("MyState");
+        if (result.HasValue)
+        {
+            return result.Value;
+        }
+
+        return 0;
+    }
+}
+```
+```Java
+class MyActorImpl extends FabricActor implements  MyActor
+{
+    public MyActorImpl(ActorService actorService, ActorId actorId)
+    {
+        super(actorService, actorId);
+    }
+
+    public CompletableFuture<Integer> getCountAsync()
+    {
+        return this.stateManager().<Integer>tryGetStateAsync("MyState").thenApply(result -> {
+            if (result.hasValue()) {
+                return result.getValue();
+            } else {
+                return 0;
+            });
+    }
+}
+```
+
+### Saving state
+The state manager retrieval methods return a reference to an object in local memory. Modifying this object in local memory alone does not cause it to be saved durably. When an object is retrieved from the state manager and modified, it must be reinserted into the state manager to be saved durably.
+
+You can insert state by using an unconditional *Set*, which is the equivalent of the `dictionary["key"] = value` syntax:
+
+```csharp
+[StatePersistence(StatePersistence.Persisted)]
+class MyActor : Actor, IMyActor
+{
+    public MyActor(ActorService actorService, ActorId actorId)
+        : base(actorService, actorId)
+    {
+    }
+
+    public Task SetCountAsync(int value)
+    {
+        return this.StateManager.SetStateAsync<int>("MyState", value);
+    }
+}
+```
+```Java
+@StatePersistenceAttribute(statePersistence = StatePersistence.Persisted)
+class MyActorImpl extends FabricActor implements  MyActor
+{
+    public MyActorImpl(ActorService actorService, ActorId actorId)
+    {
+        super(actorService, actorId);
+    }
+
+    public CompletableFuture setCountAsync(int value)
+    {
+        return this.stateManager().setStateAsync("MyState", value);
+    }
+}
+```
+
+You can add state by using an *Add* method. This method throws `InvalidOperationException`(C#) or `IllegalStateException`(Java) when it tries to add a key that already exists.
+
+```csharp
+[StatePersistence(StatePersistence.Persisted)]
+class MyActor : Actor, IMyActor
+{
+    public MyActor(ActorService actorService, ActorId actorId)
+        : base(actorService, actorId)
+    {
+    }
+
+    public Task AddCountAsync(int value)
+    {
+        return this.StateManager.AddStateAsync<int>("MyState", value);
+    }
+}
+```
+```Java
+@StatePersistenceAttribute(statePersistence = StatePersistence.Persisted)
+class MyActorImpl extends FabricActor implements  MyActor
+{
+    public MyActorImpl(ActorService actorService, ActorId actorId)
+    {
+        super(actorService, actorId);
+    }
+
+    public CompletableFuture addCountAsync(int value)
+    {
+        return this.stateManager().addOrUpdateStateAsync("MyState", value, (key, old_value) -> old_value + value);
+    }
+}
+```
+
+You can also add state by using a *TryAdd* method. This method does not throw when it tries to add a key that already exists.
+
+```csharp
+[StatePersistence(StatePersistence.Persisted)]
+class MyActor : Actor, IMyActor
+{
+    public MyActor(ActorService actorService, ActorId actorId)
+        : base(actorService, actorId)
+    {
+    }
+
+    public async Task AddCountAsync(int value)
+    {
+        bool result = await this.StateManager.TryAddStateAsync<int>("MyState", value);
+
+        if (result)
+        {
+            // Added successfully!
+        }
+    }
+}
+```
+```Java
+@StatePersistenceAttribute(statePersistence = StatePersistence.Persisted)
+class MyActorImpl extends FabricActor implements  MyActor
+{
+    public MyActorImpl(ActorService actorService, ActorId actorId)
+    {
+        super(actorService, actorId);
+    }
+
+    public CompletableFuture addCountAsync(int value)
+    {
+        return this.stateManager().tryAddStateAsync("MyState", value).thenApply((result)->{
+            if(result)
+            {
+                // Added successfully!
+            }
+        });
+    }
+}
+```
+
+At the end of an actor method, the state manager automatically saves any values that have been added or modified by an insert or update operation. A "save" can include persisting to disk and replication, depending on the settings used. Values that have not been modified are not persisted or replicated. If no values have been modified, the save operation does nothing. If saving fails, the modified state is discarded and the original state is reloaded.
+
+You can also save state manually by calling the `SaveStateAsync` method on the actor base:
+
+```csharp
+async Task IMyActor.SetCountAsync(int count)
+{
+    await this.StateManager.AddOrUpdateStateAsync("count", count, (key, value) => count > value ? count : value);
+
+    await this.SaveStateAsync();
+}
+```
+```Java
+interface MyActor {
+    CompletableFuture setCountAsync(int count)
+    {
+        this.stateManager().addOrUpdateStateAsync("count", count, (key, value) -> count > value ? count : value).thenApply();
+
+        this.stateManager().saveStateAsync().thenApply();
+    }
+}
+```
+
+### Removing state
+You can remove state permanently from an actor's state manager by calling the *Remove* method. This method throws `KeyNotFoundException`(C#) or `NoSuchElementException`(Java) when it tries to remove a key that doesn't exist.
+
+```csharp
+[StatePersistence(StatePersistence.Persisted)]
+class MyActor : Actor, IMyActor
+{
+    public MyActor(ActorService actorService, ActorId actorId)
+        : base(actorService, actorId)
+    {
+    }
+
+    public Task RemoveCountAsync()
+    {
+        return this.StateManager.RemoveStateAsync("MyState");
+    }
+}
+```
+```Java
+@StatePersistenceAttribute(statePersistence = StatePersistence.Persisted)
+class MyActorImpl extends FabricActor implements  MyActor
+{
+    public MyActorImpl(ActorService actorService, ActorId actorId)
+    {
+        super(actorService, actorId);
+    }
+
+    public CompletableFuture removeCountAsync()
+    {
+        return this.stateManager().removeStateAsync("MyState");
+    }
+}
+```
+
+You can also remove state permanently by using the *TryRemove* method. This method does not throw when it tries to remove a key that does not exist.
+
+```csharp
+[StatePersistence(StatePersistence.Persisted)]
+class MyActor : Actor, IMyActor
+{
+    public MyActor(ActorService actorService, ActorId actorId)
+        : base(actorService, actorId)
+    {
+    }
+
+    public async Task RemoveCountAsync()
+    {
+        bool result = await this.StateManager.TryRemoveStateAsync("MyState");
+
+        if (result)
+        {
+            // State removed!
+        }
+    }
+}
+```
+```Java
+@StatePersistenceAttribute(statePersistence = StatePersistence.Persisted)
+class MyActorImpl extends FabricActor implements  MyActor
+{
+    public MyActorImpl(ActorService actorService, ActorId actorId)
+    {
+        super(actorService, actorId);
+    }
+
+    public CompletableFuture removeCountAsync()
+    {
+        return this.stateManager().tryRemoveStateAsync("MyState").thenApply((result)->{
+            if(result)
+            {
+                // State removed!
+            }
+        });
+    }
+}
+```
+
+## Next steps
+* [Actor type serialization](service-fabric-reliable-actors-notes-on-actor-type-serialization.md)
+* [Actor polymorphism and object-oriented design patterns](service-fabric-reliable-actors-polymorphism.md)
+* [Actor diagnostics and performance monitoring](service-fabric-reliable-actors-diagnostics.md)
+* [Actor API reference documentation](https://msdn.microsoft.com/library/azure/dn971626.aspx)
+* [C# sample code](https://github.com/Azure/servicefabric-samples)
+* [Java sample code](http://github.com/Azure-Samples/service-fabric-java-getting-started)