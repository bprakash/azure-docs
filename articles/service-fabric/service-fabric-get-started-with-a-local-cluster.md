--- conflicted
+++ resolved
@@ -33,9 +33,9 @@
 1. Launch a new PowerShell window as an administrator.
 2. Run the cluster setup script from the SDK folder:
 
-  ```powershell
-   & "$ENV:ProgramFiles\Microsoft SDKs\Service Fabric\ClusterSetup\DevClusterSetup.ps1"
-  ```
+	```powershell
+	& "$ENV:ProgramFiles\Microsoft SDKs\Service Fabric\ClusterSetup\DevClusterSetup.ps1"
+	```
 
   Cluster setup will take a few moments, after which you should see output that looks something like this:
 
@@ -49,15 +49,9 @@
 1. Launch a new PowerShell window as an administrator.
 2. Import the Service Fabric SDK PowerShell module.
 
-<<<<<<< HEAD
     ```powershell
     Import-Module "$ENV:ProgramFiles\Microsoft SDKs\Service Fabric\Tools\PSModule\ServiceFabricSDK\ServiceFabricSDK.psm1"
     ```
-=======
-  ```powershell
-  Import-Module "$ENV:ProgramFiles\Microsoft SDKs\Service Fabric\Tools\PSModule\ServiceFabricSDK\ServiceFabricSDK.pms1"
-  ```
->>>>>>> a43d1f76
 
 3. Create a directory to store the application that you will download and deploy, such as c:\Service Fabric.
 
@@ -70,15 +64,15 @@
 
 5. Connect to the local cluster:
 
-  ```powershell
-  Connect-ServiceFabricCluster localhost:19000
-  ```
+    ```powershell
+    Connect-ServiceFabricCluster localhost:19000
+    ```
 
 6. Invoke the SDK's deployment command to create a new application, providing a name and a path to the application package.
 
-  ```powershell
+    ```powershell  
   Publish-NewServiceFabricApplication -ApplicationPackagePath c:\ServiceFabric\WordCountV1.sfpkg -ApplicationName "fabric:/WordCount"
-  ```
+    ```
 
   If all goes well, you should see output like the following:
 
