--- conflicted
+++ resolved
@@ -47,14 +47,7 @@
   	- *CodeBase* specifies that the working directory is going to be set to the code directory in the application package (`Code` directory in the structure shown below).
     - *CodePackage* specifies that the working directory is going to be set to the root of the application package	(`MyServicePkg`).
 4. Give your service a name and click OK
-<<<<<<< HEAD
-5. If your service needs an endpoint for communication, you can now add the Protocol, Port and Type to the ServiceManifest.xml file (e.g.):
-    ```xml
-    <Endpoint Name="NodeAppTypeEndpoint" Protocol="http" Port="3000" Type="Input" />
-    ```
-=======
 5. If your service needs an endpoint for communication, you can now add the Protocol, Port and Type to the ServiceManifest.xml file (e.g.): ```<Endpoint Name="NodeAppTypeEndpoint" Protocol="http" Port="3000" Type="Input" />```
->>>>>>> 046231de
 6. Publish your guest executable to a Service Fabric cluster
 
 ### Check your running application
