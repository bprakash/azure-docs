--- conflicted
+++ resolved
@@ -67,11 +67,6 @@
 * **WaitTimeBetweenFaults**: The amount of time to wait between two consecutive faults in a single iteration. The higher the value, the lower the concurrency of (or the overlap between) faults.
 * **ClusterHealthPolicy**: Cluster health policy is used to validate the health of the cluster in between Chaos iterations. If the cluster health is in error or if an unexpected exception happens during fault execution, Chaos will wait for 30 minutes before the next health-check - to provide the cluster with some time to recuperate.
 * **Context**: A collection of (string, string) type key-value pairs. The map can be used to record information about the Chaos run. There cannot be more than 100 such pairs and each string (key or value) can be at most 4095 characters long. This map is set by the starter of the Chaos run to optionally store the context about the specific run.
-* **ChaosTargetFilter**: This filter can be used to target Chaos faults only to certain node types or only to certain application instances. If ChaosTargetFilter is not used, Chaos faults all cluster entities. If ChaosTargetFilter is used, Chaos faults only the entities that meet the ChaosTargetFilter specification. NodeTypeInclusionList and ApplicationInclusionList allow union semantics only. In other words, it is not possible to specify an intersection of NodeTypeInclusionList and ApplicationInclusionList. For example, it is not possible to specify "fault this application only when it is on that node type." Once an entity is included in either NodeTypeInclusionList or ApplicationInclusionList, that entity cannot be excluded using ChaosTargetFilter. Even if applicationX does not appear in ApplicationInclusionList, in some Chaos iteration applicationX can be faulted because it happens to be on a node of nodeTypeY that is included in NodeTypeInclusionList. If both NodeTypeInclusionList and ApplicationInclusionList are null or empty, an ArgumentException is thrown.
-    * **NodeTypeInclusionList**: 
-    A list of node types to include in Chaos faults. All types of faults (restart node, restart codepackage, remove replica, restart replica, move primary, and move secondary) are enabled for the nodes of these node types. If a nodetype (say NodeTypeX) does not appear in the NodeTypeInclusionList, then node level faults (like NodeRestart) will never be enabled for the nodes of NodeTypeX, but code package and replica faults can still be enabled for NodeTypeX if an application in the ApplicationInclusionList happens to reside on a node of NodeTypeX. At most 100 node type names can be included in this list, to increase this number, a config upgrade is required for MaxNumberOfNodeTypesInChaosTargetFilter configuration.
-    * **ApplicationInclusionList**:
-    A list of application URIs to include in Chaos faults. All replicas belonging to services of these applications are amenable to replica faults (restart replica, remove replica, move primary, and move secondary) by Chaos. Chaos may restart a code package only if the code package hosts replicas of these applications only. If an application does not appear in this list, it can still be faulted in some Chaos iteration if the application ends up on a node of a node type that is incuded in NodeTypeInclusionList. However if applicationX is tied to nodeTypeY through placement constraints and applicationX is absent from ApplicationInclusionList and nodeTypeY is absent from NodeTypeInclusionList, then applicationX will never be faulted. At most 1000 application names can be included in this list, to increase this number, a config upgrade is required for MaxNumberOfApplicationsInChaosTargetFilter configuration.
 
 ## How to run Chaos
 
@@ -138,26 +133,7 @@
                 MaxPercentUnhealthyApplications = 100,
                 MaxPercentUnhealthyNodes = 100
             };
-
-<<<<<<< HEAD
-=======
-            // All types of faults, restart node, restart code package, restart replica, move primary replica, and move secondary replica will happen
-            // for nodes of type 'FrontEndType'
-            var nodetypeInclusionList = new List<string> { "FrontEndType"};
-
-            // In addition to the faults included by nodetypeInclusionList, 
-            // restart code package, restart replica, move primary replica, move secondary replica faults will happen for 'fabric:/TestApp2'
-            // even if a replica or code package from 'fabric:/TestApp2' is residing on a node which is not of type included in nodeypeInclusionList.
-            var applicationInclusionList = new List<string> { "fabric:/TestApp2" };
-
-            // List of cluster entities to target for Chaos faults.
-            var chaosTargetFilter = new ChaosTargetFilter
-            {
-                NodeTypeInclusionList = nodetypeInclusionList,
-                ApplicationInclusionList = applicationInclusionList
-            };
-
->>>>>>> 40dee5db
+            
             var parameters = new ChaosParameters(
                 maxClusterStabilizationTimeout,
                 maxConcurrentFaults,
@@ -166,11 +142,7 @@
                 startContext,
                 waitTimeBetweenIterations,
                 waitTimeBetweenFaults,
-<<<<<<< HEAD
                 clusterHealthPolicy);
-=======
-                clusterHealthPolicy) {ChaosTargetFilter = chaosTargetFilter};
->>>>>>> 40dee5db
 
             try
             {
@@ -275,33 +247,12 @@
 # This map is set by the starter of the Chaos run to optionally store the context about the specific run.
 $context = @{"ReasonForStart" = "Testing"}
 
-<<<<<<< HEAD
-=======
-#List of cluster entities to target for Chaos faults.
-$chaosTargetFilter = new-object -TypeName System.Fabric.Chaos.DataStructures.ChaosTargetFilter
-$chaosTargetFilter.NodeTypeInclusionList = new-object -TypeName "System.Collections.Generic.List[String]"
-
-# All types of faults, restart node, restart code package, restart replica, move primary replica, and move secondary replica will happen
-# for nodes of type 'FrontEndType'
-$chaosTargetFilter.NodeTypeInclusionList.AddRange( [string[]]@("FrontEndType") )
-$chaosTargetFilter.ApplicationInclusionList = new-object -TypeName "System.Collections.Generic.List[String]"
-
-# In addition to the faults included by nodetypeInclusionList, 
-# restart code package, restart replica, move primary replica, move secondary replica faults will happen for 'fabric:/TestApp2'
-# even if a replica or code package from 'fabric:/TestApp2' is residing on a node which is not of type included in nodeypeInclusionList.
-$chaosTargetFilter.ApplicationInclusionList.Add("fabric:/TestApp2")
-
->>>>>>> 40dee5db
 Connect-ServiceFabricCluster $clusterConnectionString
 
 $events = @{}
 $now = [System.DateTime]::UtcNow
 
-<<<<<<< HEAD
 Start-ServiceFabricChaos -TimeToRunMinute $timeToRunMinute -MaxConcurrentFaults $maxConcurrentFaults -MaxClusterStabilizationTimeoutSec $maxClusterStabilizationTimeSecs -EnableMoveReplicaFaults -WaitTimeBetweenIterationsSec $waitTimeBetweenIterationsSec -WaitTimeBetweenFaultsSec $waitTimeBetweenFaultsSec -ClusterHealthPolicy $clusterHealthPolicy
-=======
-Start-ServiceFabricChaos -TimeToRunMinute $timeToRunMinute -MaxConcurrentFaults $maxConcurrentFaults -MaxClusterStabilizationTimeoutSec $maxClusterStabilizationTimeSecs -EnableMoveReplicaFaults -WaitTimeBetweenIterationsSec $waitTimeBetweenIterationsSec -WaitTimeBetweenFaultsSec $waitTimeBetweenFaultsSec -ClusterHealthPolicy $clusterHealthPolicy -ChaosTargetFilter $chaosTargetFilter
->>>>>>> 40dee5db
 
 while($true)
 {
@@ -332,9 +283,5 @@
 
     Start-Sleep -Seconds 1
 }
-<<<<<<< HEAD
-```
-=======
-```
-git 
->>>>>>> 40dee5db
+
+```