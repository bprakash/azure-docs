<properties
   pageTitle="Visualizing your cluster using Service Fabric Explorer | Microsoft Azure"
   description="Service Fabric Explorer is a web-based tool for inspecting and managing cloud applications and nodes in a Microsoft Azure Service Fabric cluster."
   services="service-fabric"
   documentationCenter=".net"
   authors="seanmck"
   manager="timlt"
   editor=""/>

<tags
   ms.service="service-fabric"
   ms.devlang="dotnet"
   ms.topic="article"
   ms.tgt_pltfrm="na"
   ms.workload="na"
<<<<<<< HEAD
   ms.date="04/05/2016"
=======
   ms.date="07/07/2016"
>>>>>>> c186bb0b
   ms.author="seanmck"/>

# Visualize your cluster with Service Fabric Explorer

Service Fabric Explorer is a web-based tool for inspecting and managing applications and nodes in an Azure Service Fabric cluster. Service Fabric Explorer is hosted directly within the cluster, so it is always available, regardless of where your cluster is running.

## Connect to Service Fabric Explorer

If you have followed the instructions to [prepare your development environment](service-fabric-get-started.md), you can launch Service Fabric Explorer on your local cluster by navigating to http://localhost:19080/Explorer.

>[AZURE.NOTE] If you are using Internet Explorer with Service Fabric Explorer to manage a remote cluster, you need to configure some Internet Explorer settings. Go to **Tools** > **Compatibility View Settings** and uncheck **Display intranet sites in Compatibility View** to ensure that all information loads correctly.

## Understand the Service Fabric Explorer layout

You can navigate through Service Fabric Explorer by using the tree on the left. At the root of the tree, the cluster dashboard provides an overview of your cluster, including a summary of application and node health.

![Service Fabric Explorer cluster dashboard][sfx-cluster-dashboard]

### View the cluster's layout

Nodes in a Service Fabric cluster are placed across a two-dimensional grid of fault domains and upgrade domains. This placement ensures that your applications remain available in the presence of hardware failures and application upgrades. You can view how the current cluster is laid out by using the cluster map.

![Service Fabric Explorer cluster map][sfx-cluster-map]

### View applications and services

The cluster contains two subtrees: one for applications and another for nodes.

You can use the application view to navigate through Service Fabric's logical hierarchy: applications, services, partitions, and replicas.

In the example below, the application **MyApp** consists of two services, **MyStatefulService** and **WebService**. Since **MyStatefulService** is stateful, it includes a partition with one primary and two secondary replicas. By contrast, WebSvcService is stateless and contains a single instance.

![Service Fabric Explorer application view][sfx-application-tree]

At each level of the tree, the main pane shows pertinent information about the item. For example, you can see the health status and version for a particular service.

![Service Fabric Explorer essentials pane][sfx-service-essentials]

### View the cluster's nodes

The node view shows the physical layout of the cluster. For a given node, you can inspect which applications have code deployed on that node. More specifically, you can see which replicas are currently running there.

## Actions

Service Fabric Explorer offers a quick way to invoke actions on nodes, applications, and services within your cluster.

For example, to delete an application instance, simply choose the application from the tree on the left, and then choose **Actions** > **Delete Application**.

![Deleting an application in Service Fabric Explorer][sfx-delete-application]

>[AZURE.TIP] The same actions can be performed from the tree view by clicking on the ellipsis next to each element.

The following table lists the actions available for each entity:

| **Entity** | **Action** | **Description** |
| ------ | ------ | ----------- |
| Application type | Unprovision type | Removes the application package from the cluster's image store. Requires all applications of that type to be removed first. |
| Application | Delete Application | Delete the application, including all of its services and their state (if any).  |
| Service | Delete Service | Delete the service and its state (if any). |
| Node | Activate | Activate the node. |
|| Deactivate (pause) | Pause the node in its current state. Services will continue to run but Service Fabric will not proactively move anything onto or off of it unless it is required to prevent an outage or data inconsistency. This action is typically used to enable debugging services on a specific node to ensure that they do not move during inspection. |
|| Deactivate (restart) | Safely move all in-memory services off of a node and close persistent services. Typically used when the host processes or machine need to be restarted. |
|| Deactivate (remove data) | Safely close all services running on the node after building sufficient spare replicas. Typically used when a node (or at least its storage) is being permanently taken out of commission. |
|| Remove node state | Remove knowledge of a node's replicas from the cluster. Typically used when an already failed node is deemed unrecoverable. |

Since many actions are destructive, you may be asked to confirm your intent before the action is completed.

>[AZURE.TIP] Every action that can be performed through Service Fabric Explorer can also be performed through PowerShell or a REST API, to enable automation.



## Connect to a remote Service Fabric cluster

Since Service Fabric Explorer is web-based and runs within the cluster, it is accessible from any browser, as long as you know the cluster's endpoint and have sufficient permissions to access it.

### Discover the Service Fabric Explorer endpoint for a remote cluster

In order to reach Service Fabric Explorer for a given cluster, simply point your browser to:

http://&lt;your-cluster-endpoint&gt;:19080/Explorer

The full URL is also available in the cluster essentials pane of the Azure portal.

### Connect to a secure cluster

You can control client access to your Service Fabric cluster either with [certificates](service-fabric-cluster-security.md) or using [Azure Active Directory (AAD)](service-fabric-cluster-security-client-auth-with-aad.md).

If you attempt to connect to Service Fabric Explorer on a secure cluster, you will either be required to present a client certificate or login using AAD, depending on the type of security set up for the cluster's management endpoints.

## Next steps

- [Testability overview](service-fabric-testability-overview.md)
- [Managing your Service Fabric applications in Visual Studio](service-fabric-manage-application-in-visual-studio.md)
- [Service Fabric application deployment using PowerShell](service-fabric-deploy-remove-applications.md)

<!--Image references-->
[sfx-cluster-dashboard]: ./media/service-fabric-visualizing-your-cluster/SfxClusterDashboard.png
[sfx-cluster-map]: ./media/service-fabric-visualizing-your-cluster/SfxClusterMap.png
[sfx-application-tree]: ./media/service-fabric-visualizing-your-cluster/SfxApplicationTree.png
[sfx-service-essentials]: ./media/service-fabric-visualizing-your-cluster/SfxServiceEssentials.png
[sfx-delete-application]: ./media/service-fabric-visualizing-your-cluster/SfxDeleteApplication.png
<|MERGE_RESOLUTION|>--- conflicted
+++ resolved
@@ -1,121 +1,117 @@
-<properties
-   pageTitle="Visualizing your cluster using Service Fabric Explorer | Microsoft Azure"
-   description="Service Fabric Explorer is a web-based tool for inspecting and managing cloud applications and nodes in a Microsoft Azure Service Fabric cluster."
-   services="service-fabric"
-   documentationCenter=".net"
-   authors="seanmck"
-   manager="timlt"
-   editor=""/>
-
-<tags
-   ms.service="service-fabric"
-   ms.devlang="dotnet"
-   ms.topic="article"
-   ms.tgt_pltfrm="na"
-   ms.workload="na"
-<<<<<<< HEAD
-   ms.date="04/05/2016"
-=======
-   ms.date="07/07/2016"
->>>>>>> c186bb0b
-   ms.author="seanmck"/>
-
-# Visualize your cluster with Service Fabric Explorer
-
-Service Fabric Explorer is a web-based tool for inspecting and managing applications and nodes in an Azure Service Fabric cluster. Service Fabric Explorer is hosted directly within the cluster, so it is always available, regardless of where your cluster is running.
-
-## Connect to Service Fabric Explorer
-
-If you have followed the instructions to [prepare your development environment](service-fabric-get-started.md), you can launch Service Fabric Explorer on your local cluster by navigating to http://localhost:19080/Explorer.
-
->[AZURE.NOTE] If you are using Internet Explorer with Service Fabric Explorer to manage a remote cluster, you need to configure some Internet Explorer settings. Go to **Tools** > **Compatibility View Settings** and uncheck **Display intranet sites in Compatibility View** to ensure that all information loads correctly.
-
-## Understand the Service Fabric Explorer layout
-
-You can navigate through Service Fabric Explorer by using the tree on the left. At the root of the tree, the cluster dashboard provides an overview of your cluster, including a summary of application and node health.
-
-![Service Fabric Explorer cluster dashboard][sfx-cluster-dashboard]
-
-### View the cluster's layout
-
-Nodes in a Service Fabric cluster are placed across a two-dimensional grid of fault domains and upgrade domains. This placement ensures that your applications remain available in the presence of hardware failures and application upgrades. You can view how the current cluster is laid out by using the cluster map.
-
-![Service Fabric Explorer cluster map][sfx-cluster-map]
-
-### View applications and services
-
-The cluster contains two subtrees: one for applications and another for nodes.
-
-You can use the application view to navigate through Service Fabric's logical hierarchy: applications, services, partitions, and replicas.
-
-In the example below, the application **MyApp** consists of two services, **MyStatefulService** and **WebService**. Since **MyStatefulService** is stateful, it includes a partition with one primary and two secondary replicas. By contrast, WebSvcService is stateless and contains a single instance.
-
-![Service Fabric Explorer application view][sfx-application-tree]
-
-At each level of the tree, the main pane shows pertinent information about the item. For example, you can see the health status and version for a particular service.
-
-![Service Fabric Explorer essentials pane][sfx-service-essentials]
-
-### View the cluster's nodes
-
-The node view shows the physical layout of the cluster. For a given node, you can inspect which applications have code deployed on that node. More specifically, you can see which replicas are currently running there.
-
-## Actions
-
-Service Fabric Explorer offers a quick way to invoke actions on nodes, applications, and services within your cluster.
-
-For example, to delete an application instance, simply choose the application from the tree on the left, and then choose **Actions** > **Delete Application**.
-
-![Deleting an application in Service Fabric Explorer][sfx-delete-application]
-
->[AZURE.TIP] The same actions can be performed from the tree view by clicking on the ellipsis next to each element.
-
-The following table lists the actions available for each entity:
-
-| **Entity** | **Action** | **Description** |
-| ------ | ------ | ----------- |
-| Application type | Unprovision type | Removes the application package from the cluster's image store. Requires all applications of that type to be removed first. |
-| Application | Delete Application | Delete the application, including all of its services and their state (if any).  |
-| Service | Delete Service | Delete the service and its state (if any). |
-| Node | Activate | Activate the node. |
-|| Deactivate (pause) | Pause the node in its current state. Services will continue to run but Service Fabric will not proactively move anything onto or off of it unless it is required to prevent an outage or data inconsistency. This action is typically used to enable debugging services on a specific node to ensure that they do not move during inspection. |
-|| Deactivate (restart) | Safely move all in-memory services off of a node and close persistent services. Typically used when the host processes or machine need to be restarted. |
-|| Deactivate (remove data) | Safely close all services running on the node after building sufficient spare replicas. Typically used when a node (or at least its storage) is being permanently taken out of commission. |
-|| Remove node state | Remove knowledge of a node's replicas from the cluster. Typically used when an already failed node is deemed unrecoverable. |
-
-Since many actions are destructive, you may be asked to confirm your intent before the action is completed.
-
->[AZURE.TIP] Every action that can be performed through Service Fabric Explorer can also be performed through PowerShell or a REST API, to enable automation.
-
-
-
-## Connect to a remote Service Fabric cluster
-
-Since Service Fabric Explorer is web-based and runs within the cluster, it is accessible from any browser, as long as you know the cluster's endpoint and have sufficient permissions to access it.
-
-### Discover the Service Fabric Explorer endpoint for a remote cluster
-
-In order to reach Service Fabric Explorer for a given cluster, simply point your browser to:
-
-http://&lt;your-cluster-endpoint&gt;:19080/Explorer
-
-The full URL is also available in the cluster essentials pane of the Azure portal.
-
-### Connect to a secure cluster
-
-You can control client access to your Service Fabric cluster either with [certificates](service-fabric-cluster-security.md) or using [Azure Active Directory (AAD)](service-fabric-cluster-security-client-auth-with-aad.md).
-
-If you attempt to connect to Service Fabric Explorer on a secure cluster, you will either be required to present a client certificate or login using AAD, depending on the type of security set up for the cluster's management endpoints.
-
-## Next steps
-
-- [Testability overview](service-fabric-testability-overview.md)
-- [Managing your Service Fabric applications in Visual Studio](service-fabric-manage-application-in-visual-studio.md)
-- [Service Fabric application deployment using PowerShell](service-fabric-deploy-remove-applications.md)
-
-<!--Image references-->
-[sfx-cluster-dashboard]: ./media/service-fabric-visualizing-your-cluster/SfxClusterDashboard.png
-[sfx-cluster-map]: ./media/service-fabric-visualizing-your-cluster/SfxClusterMap.png
-[sfx-application-tree]: ./media/service-fabric-visualizing-your-cluster/SfxApplicationTree.png
-[sfx-service-essentials]: ./media/service-fabric-visualizing-your-cluster/SfxServiceEssentials.png
-[sfx-delete-application]: ./media/service-fabric-visualizing-your-cluster/SfxDeleteApplication.png
+<properties
+   pageTitle="Visualizing your cluster using Service Fabric Explorer | Microsoft Azure"
+   description="Service Fabric Explorer is a web-based tool for inspecting and managing cloud applications and nodes in a Microsoft Azure Service Fabric cluster."
+   services="service-fabric"
+   documentationCenter=".net"
+   authors="seanmck"
+   manager="timlt"
+   editor=""/>
+
+<tags
+   ms.service="service-fabric"
+   ms.devlang="dotnet"
+   ms.topic="article"
+   ms.tgt_pltfrm="na"
+   ms.workload="na"
+   ms.date="07/07/2016"
+   ms.author="seanmck"/>
+
+# Visualize your cluster with Service Fabric Explorer
+
+Service Fabric Explorer is a web-based tool for inspecting and managing applications and nodes in an Azure Service Fabric cluster. Service Fabric Explorer is hosted directly within the cluster, so it is always available, regardless of where your cluster is running.
+
+## Connect to Service Fabric Explorer
+
+If you have followed the instructions to [prepare your development environment](service-fabric-get-started.md), you can launch Service Fabric Explorer on your local cluster by navigating to http://localhost:19080/Explorer.
+
+>[AZURE.NOTE] If you are using Internet Explorer with Service Fabric Explorer to manage a remote cluster, you need to configure some Internet Explorer settings. Go to **Tools** > **Compatibility View Settings** and uncheck **Display intranet sites in Compatibility View** to ensure that all information loads correctly.
+
+## Understand the Service Fabric Explorer layout
+
+You can navigate through Service Fabric Explorer by using the tree on the left. At the root of the tree, the cluster dashboard provides an overview of your cluster, including a summary of application and node health.
+
+![Service Fabric Explorer cluster dashboard][sfx-cluster-dashboard]
+
+### View the cluster's layout
+
+Nodes in a Service Fabric cluster are placed across a two-dimensional grid of fault domains and upgrade domains. This placement ensures that your applications remain available in the presence of hardware failures and application upgrades. You can view how the current cluster is laid out by using the cluster map.
+
+![Service Fabric Explorer cluster map][sfx-cluster-map]
+
+### View applications and services
+
+The cluster contains two subtrees: one for applications and another for nodes.
+
+You can use the application view to navigate through Service Fabric's logical hierarchy: applications, services, partitions, and replicas.
+
+In the example below, the application **MyApp** consists of two services, **MyStatefulService** and **WebService**. Since **MyStatefulService** is stateful, it includes a partition with one primary and two secondary replicas. By contrast, WebSvcService is stateless and contains a single instance.
+
+![Service Fabric Explorer application view][sfx-application-tree]
+
+At each level of the tree, the main pane shows pertinent information about the item. For example, you can see the health status and version for a particular service.
+
+![Service Fabric Explorer essentials pane][sfx-service-essentials]
+
+### View the cluster's nodes
+
+The node view shows the physical layout of the cluster. For a given node, you can inspect which applications have code deployed on that node. More specifically, you can see which replicas are currently running there.
+
+## Actions
+
+Service Fabric Explorer offers a quick way to invoke actions on nodes, applications, and services within your cluster.
+
+For example, to delete an application instance, simply choose the application from the tree on the left, and then choose **Actions** > **Delete Application**.
+
+![Deleting an application in Service Fabric Explorer][sfx-delete-application]
+
+>[AZURE.TIP] The same actions can be performed from the tree view by clicking on the ellipsis next to each element.
+
+The following table lists the actions available for each entity:
+
+| **Entity** | **Action** | **Description** |
+| ------ | ------ | ----------- |
+| Application type | Unprovision type | Removes the application package from the cluster's image store. Requires all applications of that type to be removed first. |
+| Application | Delete Application | Delete the application, including all of its services and their state (if any).  |
+| Service | Delete Service | Delete the service and its state (if any). |
+| Node | Activate | Activate the node. |
+|| Deactivate (pause) | Pause the node in its current state. Services will continue to run but Service Fabric will not proactively move anything onto or off of it unless it is required to prevent an outage or data inconsistency. This action is typically used to enable debugging services on a specific node to ensure that they do not move during inspection. |
+|| Deactivate (restart) | Safely move all in-memory services off of a node and close persistent services. Typically used when the host processes or machine need to be restarted. |
+|| Deactivate (remove data) | Safely close all services running on the node after building sufficient spare replicas. Typically used when a node (or at least its storage) is being permanently taken out of commission. |
+|| Remove node state | Remove knowledge of a node's replicas from the cluster. Typically used when an already failed node is deemed unrecoverable. |
+
+Since many actions are destructive, you may be asked to confirm your intent before the action is completed.
+
+>[AZURE.TIP] Every action that can be performed through Service Fabric Explorer can also be performed through PowerShell or a REST API, to enable automation.
+
+
+
+## Connect to a remote Service Fabric cluster
+
+Since Service Fabric Explorer is web-based and runs within the cluster, it is accessible from any browser, as long as you know the cluster's endpoint and have sufficient permissions to access it.
+
+### Discover the Service Fabric Explorer endpoint for a remote cluster
+
+In order to reach Service Fabric Explorer for a given cluster, simply point your browser to:
+
+http://&lt;your-cluster-endpoint&gt;:19080/Explorer
+
+The full URL is also available in the cluster essentials pane of the Azure portal.
+
+### Connect to a secure cluster
+
+You can control client access to your Service Fabric cluster either with [certificates](service-fabric-cluster-security.md) or using [Azure Active Directory (AAD)](service-fabric-cluster-security-client-auth-with-aad.md).
+
+If you attempt to connect to Service Fabric Explorer on a secure cluster, you will either be required to present a client certificate or login using AAD, depending on the type of security set up for the cluster's management endpoints.
+
+## Next steps
+
+- [Testability overview](service-fabric-testability-overview.md)
+- [Managing your Service Fabric applications in Visual Studio](service-fabric-manage-application-in-visual-studio.md)
+- [Service Fabric application deployment using PowerShell](service-fabric-deploy-remove-applications.md)
+
+<!--Image references-->
+[sfx-cluster-dashboard]: ./media/service-fabric-visualizing-your-cluster/SfxClusterDashboard.png
+[sfx-cluster-map]: ./media/service-fabric-visualizing-your-cluster/SfxClusterMap.png
+[sfx-application-tree]: ./media/service-fabric-visualizing-your-cluster/SfxApplicationTree.png
+[sfx-service-essentials]: ./media/service-fabric-visualizing-your-cluster/SfxServiceEssentials.png
+[sfx-delete-application]: ./media/service-fabric-visualizing-your-cluster/SfxDeleteApplication.png