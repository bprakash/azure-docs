--- conflicted
+++ resolved
@@ -13,11 +13,7 @@
    ms.topic="article"
    ms.tgt_pltfrm="na"
    ms.workload="na"
-<<<<<<< HEAD
-   ms.date="03/25/2016"
-=======
    ms.date="07/06/2016"
->>>>>>> c186bb0b
    ms.author="vturecek"/>
 
 # Get started with Service Fabric Reliable Services
@@ -75,11 +71,7 @@
 ```csharp
 protected override async Task RunAsync(CancellationToken cancellationToken)
 {
-<<<<<<< HEAD
-    // TODO: Replace the following sample code with your own logic 
-=======
     // TODO: Replace the following sample code with your own logic
->>>>>>> c186bb0b
     //       or remove this RunAsync override if it's not needed in your service.
 
     long iterations = 0;
@@ -131,11 +123,7 @@
 ```csharp
 protected override async Task RunAsync(CancellationToken cancellationToken)
 {
-<<<<<<< HEAD
-    // TODO: Replace the following sample code with your own logic 
-=======
     // TODO: Replace the following sample code with your own logic
->>>>>>> c186bb0b
     //       or remove this RunAsync override if it's not needed in your service.
 
     var myDictionary = await this.StateManager.GetOrAddAsync<IReliableDictionary<string, long>>("myDictionary");
@@ -153,11 +141,7 @@
 
             await myDictionary.AddOrUpdateAsync(tx, "Counter", 0, (key, value) => ++value);
 
-<<<<<<< HEAD
-            // If an exception is thrown before calling CommitAsync, the transaction aborts, all changes are 
-=======
             // If an exception is thrown before calling CommitAsync, the transaction aborts, all changes are
->>>>>>> c186bb0b
             // discarded, and nothing is saved to the secondary replicas.
             await tx.CommitAsync();
         }
@@ -176,11 +160,7 @@
 var myDictionary = await this.StateManager.GetOrAddAsync<IReliableDictionary<string, long>>("myDictionary");
 ```
 
-<<<<<<< HEAD
-*IReliableDictionary* is a dictionary implementation that you can use to reliably store state in the service. With Service Fabric and Reliable Collections, you can store data directly in your service without the need for an external persistent store. Reliable Collections make your data highly available. Service Fabric accomplishes this by creating and managing multiple *replicas* of your service for you. It also provides an API that abstracts away the complexities of managing those replicas and their state transitions.
-=======
 [IReliableDictionary](https://msdn.microsoft.com/library/dn971511.aspx) is a dictionary implementation that you can use to reliably store state in the service. With Service Fabric and Reliable Collections, you can store data directly in your service without the need for an external persistent store. Reliable Collections make your data highly available. Service Fabric accomplishes this by creating and managing multiple *replicas* of your service for you. It also provides an API that abstracts away the complexities of managing those replicas and their state transitions.
->>>>>>> c186bb0b
 
 Reliable Collections can store any .NET type, including your custom types, with a couple of caveats:
 
