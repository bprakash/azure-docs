--- conflicted
+++ resolved
@@ -14,11 +14,7 @@
 ms.tgt_pltfrm: NA
 ms.workload: NA
 ms.date: 12/12/2016
-<<<<<<< HEAD
-ms.author: dkshir;chackdan
-=======
 ms.author: ryanwi;chackdan
->>>>>>> e8cfaf0d
 
 ---
 # Create a three node standalone Service Fabric cluster with Azure virtual machines running Windows Server
