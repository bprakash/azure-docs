--- conflicted
+++ resolved
@@ -1,4 +1,4 @@
-<properties
+﻿<properties
    pageTitle="Reliable Collections | Microsoft Azure"
    description="Service Fabric stateful services provide reliable collections that enable you to write highly available, scalable, and low-latency cloud applications."
    services="service-fabric"
@@ -13,11 +13,7 @@
    ms.topic="article"
    ms.tgt_pltfrm="na"
    ms.workload="required"
-<<<<<<< HEAD
    ms.date="06/19/2016"
-=======
-   ms.date="06/14/2016"
->>>>>>> a879ecd8
    ms.author="mcoskun"/>
 
 # Introduction to Reliable Collections in Azure Service Fabric stateful services
