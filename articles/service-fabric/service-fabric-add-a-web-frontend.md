--- conflicted
+++ resolved
@@ -1,10 +1,6 @@
 ---
-title: Create a web front end for your application using ASP.NET Core | Microsoft Docs
-<<<<<<< HEAD
-description: Expose your Service Fabric application to the web by using an ASP.NET Core Web API project and inter-service communication via ServiceProxy. 
-=======
+title: Create a web front end for your Azure Service Fabric app using ASP.NET Core | Microsoft Docs
 description: Expose your Service Fabric application to the web by using an ASP.NET Core project and inter-service communication via Service Remoting.
->>>>>>> 5dfc5142
 services: service-fabric
 documentationcenter: .net
 author: vturecek
