---
title: Set up your development environment on Linux | Microsoft Docs
description: Install the runtime and SDK and create a local development cluster on Linux. After completing this setup, you will be ready to build applications.
services: service-fabric
documentationcenter: .net
author: mani-ramaswamy
manager: timlt
editor: ''

ms.assetid: d552c8cd-67d1-45e8-91dc-871853f44fc6
ms.service: service-fabric
ms.devlang: dotNet
ms.topic: get-started-article
ms.tgt_pltfrm: NA
ms.workload: NA
ms.date: 8/21/2017
ms.author: subramar

---
# Prepare your development environment on Linux
> [!div class="op_single_selector"]
> * [Windows](service-fabric-get-started.md)
> * [Linux](service-fabric-get-started-linux.md)
> * [OSX](service-fabric-get-started-mac.md)
>
>  

To deploy and run [Azure Service Fabric applications](service-fabric-application-model.md) on your Linux development machine, install the runtime and common SDK. You can also install optional SDKs for Java and .NET Core.

## Prerequisites

The following operating system versions are supported for development:

* Ubuntu 16.04 (`Xenial Xerus`)

## Update your APT sources
To install the SDK and the associated runtime package via the apt-get command-line tool, you must first update your Advanced Packaging Tool (APT) sources.

1. Open a terminal.
2. Add the Service Fabric repo to your sources list.

    ```bash
    sudo sh -c 'echo "deb [arch=amd64] http://apt-mo.trafficmanager.net/repos/servicefabric/ xenial main" > /etc/apt/sources.list.d/servicefabric.list'
    ```

3. Add the `dotnet` repo to your sources list.

    ```bash
    sudo sh -c 'echo "deb [arch=amd64] https://apt-mo.trafficmanager.net/repos/dotnet-release/ xenial main" > /etc/apt/sources.list.d/dotnetdev.list'
    ```

4. Add the new Gnu Privacy Guard (GnuPG, or GPG) key to your APT keyring.

    ```bash
    sudo apt-key adv --keyserver apt-mo.trafficmanager.net --recv-keys 417A0893
    sudo apt-key adv --keyserver hkp://keyserver.ubuntu.com:80 --recv-keys 417A0893
    ```

5. Add the official Docker GPG key to your APT keyring.

    ```bash
    sudo apt-get install curl
    sudo curl -fsSL https://download.docker.com/linux/ubuntu/gpg | sudo apt-key add -
    ```

6. Set up the Docker repository.

    ```bash
    sudo add-apt-repository "deb [arch=amd64] https://download.docker.com/linux/ubuntu $(lsb_release -cs) stable"
    ```

7. Refresh your package lists based on the newly added repositories.

    ```bash
    sudo apt-get update
    ```

## Install and set up the SDK for local cluster setup

After you have updated your sources, you can install the SDK. Install the Service Fabric SDK package, confirm the installation, and agree to the license agreement.

    ```bash
    sudo apt-get install servicefabricsdkcommon
    ```

>   [!TIP]
>   The following commands automate accepting the license for Service Fabric packages:
>   ```bash
>   echo "servicefabric servicefabric/accepted-eula-v1 select true" | sudo debconf-set-selections
>   echo "servicefabricsdkcommon servicefabricsdkcommon/accepted-eula-v1 select true" | sudo debconf-set-selections
>   ```

## Set up a local cluster
  If the installation is successful, you should be able to start a local cluster.

  1. Run the cluster setup script.

      ```bash
      sudo /opt/microsoft/sdk/servicefabric/common/clustersetup/devclustersetup.sh
      ```

  2. Open a web browser and go to [Service Fabric Explorer](http://localhost:19080/Explorer). If the cluster has started, you should see the Service Fabric Explorer dashboard.

      ![Service Fabric Explorer on Linux][sfx-linux]

<<<<<<< HEAD
## Set up the Service Fabric CLI

The [Service Fabric CLI](service-fabric-cli.md) has commands for interacting with Service Fabric entities,
including clusters and applications. It is based on python, so be sure to have python and pip installed before you
proceed with the following command:

```bash
pip install sfctl
```
=======
  At this point, you can deploy pre-built Service Fabric application packages or new ones based on guest containers or guest executables. To build new services by using the Java or .NET Core SDKs, follow the optional setup steps that are provided in subsequent sections.


  > [!NOTE]
  > Standalone clusters aren't supported in Linux. The preview supports only one-box and Azure Linux multi-machine clusters.
  >

## Install and set up the generators for containers and guest-executables

1. Install nodejs and NPM on your machine

  ```bash
  sudo apt-get install npm
  sudo apt install nodejs-legacy
  ```
2. Install [Yeoman](http://yeoman.io/) template generator on your machine from NPM

  ```bash
  sudo npm install -g yo
  ```
3. Install the Service Fabric Yeo container generator and guest execuatble generator from NPM

  ```bash
  sudo npm install -g generator-azuresfcontainer
  sudo npm install -g generator-azuresfguest
  ```

After you have installed the above generators, you should be able to create apps with guest executable or container services by running `yo azuresfguest` or `yo azuresfcontainer` respectively.

### Set up Azure Service Fabric CLI

[Azure Service Fabric CLI](https://github.com/Azure/service-fabric-cli) includes commands for interacting with Service Fabric entities, including clusters, applications and services. It is based on python, so ensure you have ``python`` and python package-manager ``pip`` installed.

For more information about installing Azure CLI 2.0 and using the Service Fabric commands, see [Get started with Service Fabric and Azure CLI 2.0](service-fabric-azure-cli-2-0.md).
>>>>>>> 141ceb44


## Install the required Java artifacts (optional, if you want to use the Java programming models)

To build Service Fabric services using Java, ensure you have JDK 1.8 installed along with Gradle which is used for running build tasks. The following snippet installs Open JDK 1.8 along with Gradle. The Service Fabric Java libraries are pulled from Maven.

  ```bash
  sudo apt-get install openjdk-8-jdk-headless
  sudo apt-get install gradle
  ```

## Install the Eclipse Neon plug-in (optional)

You can install the Eclipse plug-in for Service Fabric from within the **Eclipse IDE for Java Developers**. You can use Eclipse to create Service Fabric guest executable applications and container applications in addition to Service Fabric Java applications.

1. In Eclipse, ensure that you have latest Eclipse Neon and the latest Buildship version (1.0.17 or later) installed. You can check the versions of installed components by selecting **Help** > **Installation Details**. You can update Buildship by using the instructions at [Eclipse Buildship: Eclipse Plug-ins for Gradle][buildship-update].

2. To install the Service Fabric plug-in, select **Help** > **Install New Software**.

3. In the **Work with** box, type **http://dl.microsoft.com/eclipse**.

4. Click **Add**.

    ![The Available Software page][sf-eclipse-plugin]

5. Select the **ServiceFabric** plug-in, and then click **Next**.

6. Complete the installation steps, and then accept the end-user license agreement.

If you already have the Service Fabric Eclipse plug-in installed, make sure that you have the latest version. You can check by selecting **Help** > **Installation Details** and then searching for Service Fabric in the list of installed plug-ins. If a newer version is available, select **Update**.

For more information, see [Service Fabric plug-in for Eclipse Java application development](service-fabric-get-started-eclipse.md).


## Install the .NET Core SDK (optional, if you want to use the .NET Core programming models)
The .NET Core SDK provides the libraries and templates that are required to build Service Fabric services with .NET Core. Install the .NET Core SDK package by running the following -

   ```bash
   sudo apt-get install servicefabricsdkcsharp
   ```

## Update the SDK and runtime

To update to the latest version of the SDK and runtime, run the following commands (deselect the SDKs that you don't want):

```bash
sudo apt-get update
sudo apt-get install servicefabric servicefabricsdkcommon servicefabricsdkcsharp
```
To update the Java SDK binaries from Maven, you need to update the version details of the corresponding binary in the ``build.gradle`` file to point to the latest version. To know exactly where you need to update the version, you can refer to any ``build.gradle`` file in Service Fabric getting-started samples [here](https://github.com/Azure-Samples/service-fabric-java-getting-started).

> [!NOTE]
> Updating the packages might cause your local development cluster to stop running. Restart your local cluster after an upgrade by following the instructions on this page.

## Next steps
* [Create and deploy your first Service Fabric Java application on Linux by using Yeoman](service-fabric-create-your-first-linux-application-with-java.md)
* [Create and deploy your first Service Fabric Java application on Linux by using Service Fabric Plugin for Eclipse](service-fabric-get-started-eclipse.md)
* [Create your first CSharp application on Linux](service-fabric-create-your-first-linux-application-with-csharp.md)
* [Prepare your development environment on OSX](service-fabric-get-started-mac.md)
<<<<<<< HEAD
* [Use the Service Fabric CLI to manage your applications](service-fabric-application-lifecycle-sfctl.md)
=======
>>>>>>> 141ceb44
* [Service Fabric Windows/Linux differences](service-fabric-linux-windows-differences.md)

## Related articles

<<<<<<< HEAD
* [Get started with Service Fabric CLI](service-fabric-cli.md)
=======
* [Get started with Service Fabric and Azure CLI 2.0](service-fabric-azure-cli-2-0.md)
>>>>>>> 141ceb44

<!-- Links -->

[azure-xplat-cli-github]: https://github.com/Azure/azure-xplat-cli
[install-node]: https://nodejs.org/en/download/package-manager/#installing-node-js-via-package-manager
[buildship-update]: https://projects.eclipse.org/projects/tools.buildship

<!--Images -->

[sf-eclipse-plugin]: ./media/service-fabric-get-started-linux/service-fabric-eclipse-plugin.png
[sfx-linux]: ./media/service-fabric-get-started-linux/sfx-linux.png<|MERGE_RESOLUTION|>--- conflicted
+++ resolved
@@ -103,7 +103,13 @@
 
       ![Service Fabric Explorer on Linux][sfx-linux]
 
-<<<<<<< HEAD
+  At this point, you can deploy pre-built Service Fabric application packages or new ones based on guest containers or guest executables. To build new services by using the Java or .NET Core SDKs, follow the optional setup steps that are provided in subsequent sections.
+
+
+  > [!NOTE]
+  > Standalone clusters aren't supported in Linux. The preview supports only one-box and Azure Linux multi-machine clusters.
+  >
+
 ## Set up the Service Fabric CLI
 
 The [Service Fabric CLI](service-fabric-cli.md) has commands for interacting with Service Fabric entities,
@@ -113,13 +119,6 @@
 ```bash
 pip install sfctl
 ```
-=======
-  At this point, you can deploy pre-built Service Fabric application packages or new ones based on guest containers or guest executables. To build new services by using the Java or .NET Core SDKs, follow the optional setup steps that are provided in subsequent sections.
-
-
-  > [!NOTE]
-  > Standalone clusters aren't supported in Linux. The preview supports only one-box and Azure Linux multi-machine clusters.
-  >
 
 ## Install and set up the generators for containers and guest-executables
 
@@ -142,14 +141,6 @@
   ```
 
 After you have installed the above generators, you should be able to create apps with guest executable or container services by running `yo azuresfguest` or `yo azuresfcontainer` respectively.
-
-### Set up Azure Service Fabric CLI
-
-[Azure Service Fabric CLI](https://github.com/Azure/service-fabric-cli) includes commands for interacting with Service Fabric entities, including clusters, applications and services. It is based on python, so ensure you have ``python`` and python package-manager ``pip`` installed.
-
-For more information about installing Azure CLI 2.0 and using the Service Fabric commands, see [Get started with Service Fabric and Azure CLI 2.0](service-fabric-azure-cli-2-0.md).
->>>>>>> 141ceb44
-
 
 ## Install the required Java artifacts (optional, if you want to use the Java programming models)
 
@@ -208,19 +199,12 @@
 * [Create and deploy your first Service Fabric Java application on Linux by using Service Fabric Plugin for Eclipse](service-fabric-get-started-eclipse.md)
 * [Create your first CSharp application on Linux](service-fabric-create-your-first-linux-application-with-csharp.md)
 * [Prepare your development environment on OSX](service-fabric-get-started-mac.md)
-<<<<<<< HEAD
 * [Use the Service Fabric CLI to manage your applications](service-fabric-application-lifecycle-sfctl.md)
-=======
->>>>>>> 141ceb44
 * [Service Fabric Windows/Linux differences](service-fabric-linux-windows-differences.md)
 
 ## Related articles
 
-<<<<<<< HEAD
 * [Get started with Service Fabric CLI](service-fabric-cli.md)
-=======
-* [Get started with Service Fabric and Azure CLI 2.0](service-fabric-azure-cli-2-0.md)
->>>>>>> 141ceb44
 
 <!-- Links -->
 
