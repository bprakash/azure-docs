--- conflicted
+++ resolved
@@ -13,11 +13,7 @@
 ms.topic: get-started-article
 ms.tgt_pltfrm: NA
 ms.workload: NA
-<<<<<<< HEAD
-ms.date: 8/9/2017
-=======
 ms.date: 8/10/2017
->>>>>>> c3de1bb6
 ms.author: subramar
 
 ---
