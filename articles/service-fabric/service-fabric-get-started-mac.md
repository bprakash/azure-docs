---
title: Set up your development environment on Mac OS X | Microsoft Docs
description: Install the runtime, SDK, and tools and create a local development cluster. After completing this setup, you will be ready to build applications on Mac OS X.
services: service-fabric
documentationcenter: java
author: sayantancs
manager: timlt
editor: ''

ms.assetid: bf84458f-4b87-4de1-9844-19909e368deb
ms.service: service-fabric
ms.devlang: java
ms.topic: get-started-article
ms.tgt_pltfrm: NA
ms.workload: NA
ms.date: 04/06/2017
ms.author: saysa

---
# Set up your development environment on Mac OS X
> [!div class="op_single_selector"]
> * [Windows](service-fabric-get-started.md)
> * [Linux](service-fabric-get-started-linux.md)
> * [OSX](service-fabric-get-started-mac.md)
>
>  

You can build Service Fabric applications to run on Linux clusters using Mac OS X. This article covers how to set up your Mac for development.

## Prerequisites
Service Fabric does not run natively on OS X. To run a local Service Fabric cluster, we provide a pre-configured Ubuntu virtual machine using Vagrant and VirtualBox. Before you get started, you need:

* [Vagrant (v1.8.4 or later)](http://www.vagrantup.com/downloads.html)
* [VirtualBox](http://www.virtualbox.org/wiki/Downloads)

>[!NOTE]
> You need to use mutually supported versions of Vagrant and VirtualBox. Vagrant might behave erratically on an unsupported VirtualBox version.
>

## Create the local VM
To create the local VM containing a 5-node Service Fabric cluster, perform the following steps:

1. Clone the `Vagrantfile` repo

    ```bash
    git clone https://github.com/azure/service-fabric-linux-vagrant-onebox.git
    ```
    This steps bring downs the file `Vagrantfile` containing the VM configuration along with the location the VM is downloaded from.

<<<<<<< HEAD
   
=======

>>>>>>> a42dbad0
2. Navigate to the local clone of the repo

    ```bash
    cd service-fabric-linux-vagrant-onebox
    ```
3. (Optional) Modify the default VM settings

    By default, the local VM is configured as follows:

   * 3 GB of memory allocated
   * Private host network configured at IP 192.168.50.50 enabling passthrough of traffic from the Mac host

     You can change either of these settings or add other configuration to the VM in the `Vagrantfile`. See the [Vagrant documentation](http://www.vagrantup.com/docs) for the full list of configuration options.
4. Create the VM

    ```bash
    vagrant up
    ```

   This step downloads the preconfigured VM image, boot it locally, and then set up a local Service Fabric cluster in it. You should expect it to take a few minutes. If setup completes successfully, you see a message in the output indicating that the cluster is starting up.

    ![Cluster setup starting following VM provisioning][cluster-setup-script]

>[!TIP]
> If the VM download is taking a long time, you can download it using wget or curl or through a browser by navigating to the link specified by **config.vm.box_url** in the file `Vagrantfile`. After downloading it locally, edit `Vagrantfile` to point to the local path where you downloaded the image. For example if you downloaded the image to /home/users/test/azureservicefabric.tp8.box, then set **config.vm.box_url** to that path.
>

5. Test that the cluster has been set up correctly by navigating to Service Fabric Explorer at http://192.168.50.50:19080/Explorer (assuming you kept the default private network IP).

    ![Service Fabric Explorer viewed from the host Mac][sfx-mac]

## Install the Service Fabric plugin for Eclipse Neon

Service Fabric provides a plugin for the **Eclipse Neon for Java IDE** that can simplify the process of creating, building, and deploying Java services. You can follow the installation steps mentioned in this general [documentation](service-fabric-get-started-eclipse.md#install-or-update-the-service-fabric-plug-in-in-eclipse-neon) about installing or updating Service Fabric Eclipse plugin.

## Using Service Fabric Eclipse plugin on Mac

Ensure you have gone through the steps mentioned in the [Service Fabric Eclipse plugin documentation](service-fabric-get-started-eclipse.md). The steps for creating, building, and deploying Service Fabric Java application using vagrant-guest container on a Mac host, is mostly same as the general documentation, apart from the following items:

* Since the Service Fabric libraries are required by your Service Fabric Java application, the eclipse project needs to be created in a shared path. By default, the contents at the path on your host where the ``Vagrantfile`` exists, is shared with the ``/vagrant`` path on the guest.
* If you have the ``Vagrantfile`` in a path, say, ``~/home/john/allprojects/``, then you need to create your Service Fabric project ``MyActor`` in location ``~/home/john/allprojects/MyActor`` and the path to your eclipse workspace would be ``~/home/john/allprojects``.

## Next steps
<!-- Links -->
* [Create and deploy your first Service Fabric Java application on Linux using Yeoman](service-fabric-create-your-first-linux-application-with-java.md)
* [Create and deploy your first Service Fabric Java application on Linux using Service Fabric Plugin for Eclipse](service-fabric-get-started-eclipse.md)
* [Create a Service Fabric cluster in the Azure portal](service-fabric-cluster-creation-via-portal.md)
* [Create a Service Fabric cluster using the Azure Resource Manager](service-fabric-cluster-creation-via-arm.md)
* [Understand the Service Fabric application model](service-fabric-application-model.md)

<!-- Images -->
[cluster-setup-script]: ./media/service-fabric-get-started-mac/cluster-setup-mac.png
[sfx-mac]: ./media/service-fabric-get-started-mac/sfx-mac.png
[sf-eclipse-plugin-install]: ./media/service-fabric-get-started-mac/sf-eclipse-plugin-install.png
[buildship-update]: https://projects.eclipse.org/projects/tools.buildship<|MERGE_RESOLUTION|>--- conflicted
+++ resolved
@@ -47,11 +47,7 @@
     ```
     This steps bring downs the file `Vagrantfile` containing the VM configuration along with the location the VM is downloaded from.
 
-<<<<<<< HEAD
-   
-=======
 
->>>>>>> a42dbad0
 2. Navigate to the local clone of the repo
 
     ```bash
