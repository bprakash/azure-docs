---
title: Set up your development environment on Mac OS X | Microsoft Docs
description: Install the runtime, SDK, and tools and create a local development cluster. After completing this setup, you will be ready to build applications on Mac OS X.
services: service-fabric
documentationcenter: .net
author: seanmck
manager: timlt
editor: ''

ms.assetid: bf84458f-4b87-4de1-9844-19909e368deb
ms.service: service-fabric
ms.devlang: dotNet
ms.topic: get-started-article
ms.tgt_pltfrm: NA
ms.workload: NA
ms.date: 12/27/2016
ms.author: seanmck

---
# Set up your development environment on Mac OS X
> [!div class="op_single_selector"]
> * [Windows](service-fabric-get-started.md)
> * [Linux](service-fabric-get-started-linux.md)
> * [OSX](service-fabric-get-started-mac.md)
>
>  

You can build Service Fabric applications to run on Linux clusters using Mac OS X. This article covers how to set up your Mac for development.

## Prerequisites
Service Fabric does not run natively on OS X. To run a local Service Fabric cluster, we provide a pre-configured Ubuntu virtual machine using Vagrant and VirtualBox. Before you get started, you need:

<<<<<<< HEAD
* [Vagrant (v1.8.4 or later)](http://www.vagrantup.com/downloads)
=======
* [Vagrant (v1.8.4 or later)](http://www.vagrantup.com/downloads.html)
>>>>>>> f2f4f446
* [VirtualBox](http://www.virtualbox.org/wiki/Downloads)

## Create the local VM
To create the local VM containing a 5-node Service Fabric cluster, perform the following steps:

<<<<<<< HEAD
1. Clone the **Vagrantfile** repo
   
=======
1. Clone the Vagrantfile repo

>>>>>>> f2f4f446
    ```bash
    git clone https://github.com/azure/service-fabric-linux-vagrant-onebox.git
    ```
2. Navigate to the local clone of the repo

    ```bash
    cd service-fabric-linux-vagrant-onebox
    ```
3. (Optional) Modify the default VM settings

    By default, the local VM is configured as follows:

   * 3 GB of memory allocated
   * Private host network configured at IP 192.168.50.50 enabling passthrough of traffic from the Mac host

     You can change either of these settings or add other configuration to the VM in the Vagrantfile. See the [Vagrant documentation](http://www.vagrantup.com/docs) for the full list of configuration options.
4. Create the VM

    ```bash
    vagrant up
    ```
<<<<<<< HEAD
   
    This step downloads the preconfigured VM image, boot it locally, and then set up a local Service Fabric cluster in it. You should expect it to take a few minutes. If setup completes successfully, you see a message in the output indicating that the cluster is starting up.
   
=======

    This step downloads the preconfigured VM image, boot it locally, and then set up a local Service Fabric cluster in it. You should expect it to take a few minutes. If setup completes successfully, you will see a message in the output indicating that the cluster is starting up.

>>>>>>> f2f4f446
    ![Cluster setup starting following VM provisioning][cluster-setup-script]
5. Test that the cluster has been set up correctly by navigating to Service Fabric Explorer at http://192.168.50.50:19080/Explorer (assuming you kept the default private network IP).

    ![Service Fabric Explorer viewed from the host Mac][sfx-mac]

## Install the Service Fabric plugin for Eclipse Neon (optional)
Service Fabric provides a plugin for the Eclipse Neon IDE that can simplify the process of building and deploying Java services.

1. In Eclipse, ensure that you have Buildship version 1.0.17 or later installed. You can check the versions of installed components by choosing **Help > Installation Details**. You can update Buildship using the instructions [here][buildship-update].
2. To install the Service Fabric plugin, choose **Help > Install New Software...**
3. In the "Work with" textbox, enter: http://dl.windowsazure.com/eclipse/servicefabric.
4. Click Add.

    ![Eclipse Neon plugin for Service Fabric][sf-eclipse-plugin-install]
5. Choose the Service Fabric plugin and click next.
6. Proceed through the installation and accept the end-user license agreement.

## Next steps
* [Create your first Service Fabric application for Linux](service-fabric-create-your-first-linux-application-with-java.md)

<!-- Links -->

* [Create a Service Fabric cluster in the Azure portal](service-fabric-cluster-creation-via-portal.md)
* [Create a Service Fabric cluster using the Azure Resource Manager](service-fabric-cluster-creation-via-arm.md)
* [Understand the Service Fabric application model](service-fabric-application-model.md)

<!-- Images -->
[cluster-setup-script]: ./media/service-fabric-get-started-mac/cluster-setup-mac.png
[sfx-mac]: ./media/service-fabric-get-started-mac/sfx-mac.png
[sf-eclipse-plugin-install]: ./media/service-fabric-get-started-mac/sf-eclipse-plugin-install.png
[buildship-update]: https://projects.eclipse.org/projects/tools.buildship<|MERGE_RESOLUTION|>--- conflicted
+++ resolved
@@ -30,23 +30,14 @@
 ## Prerequisites
 Service Fabric does not run natively on OS X. To run a local Service Fabric cluster, we provide a pre-configured Ubuntu virtual machine using Vagrant and VirtualBox. Before you get started, you need:
 
-<<<<<<< HEAD
-* [Vagrant (v1.8.4 or later)](http://www.vagrantup.com/downloads)
-=======
 * [Vagrant (v1.8.4 or later)](http://www.vagrantup.com/downloads.html)
->>>>>>> f2f4f446
 * [VirtualBox](http://www.virtualbox.org/wiki/Downloads)
 
 ## Create the local VM
 To create the local VM containing a 5-node Service Fabric cluster, perform the following steps:
 
-<<<<<<< HEAD
 1. Clone the **Vagrantfile** repo
    
-=======
-1. Clone the Vagrantfile repo
-
->>>>>>> f2f4f446
     ```bash
     git clone https://github.com/azure/service-fabric-linux-vagrant-onebox.git
     ```
@@ -68,15 +59,10 @@
     ```bash
     vagrant up
     ```
-<<<<<<< HEAD
+  
+   This step downloads the preconfigured VM image, boot it locally, and then set up a local Service Fabric cluster in it. You should expect it to take a few minutes. If setup completes successfully, you see a message in the output indicating that the cluster is starting up.
    
-    This step downloads the preconfigured VM image, boot it locally, and then set up a local Service Fabric cluster in it. You should expect it to take a few minutes. If setup completes successfully, you see a message in the output indicating that the cluster is starting up.
-   
-=======
 
-    This step downloads the preconfigured VM image, boot it locally, and then set up a local Service Fabric cluster in it. You should expect it to take a few minutes. If setup completes successfully, you will see a message in the output indicating that the cluster is starting up.
-
->>>>>>> f2f4f446
     ![Cluster setup starting following VM provisioning][cluster-setup-script]
 5. Test that the cluster has been set up correctly by navigating to Service Fabric Explorer at http://192.168.50.50:19080/Explorer (assuming you kept the default private network IP).
 
