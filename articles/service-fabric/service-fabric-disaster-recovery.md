--- conflicted
+++ resolved
@@ -1,261 +1,152 @@
-<<<<<<< HEAD
----
-title: Azure Service Fabric disaster recovery | Microsoft Docs
-description: Azure Service Fabric offers the capabilities necessary to deal with all types of disasters. This article describes the types of disasters that can occur and how to deal with them.
-services: service-fabric
-documentationcenter: .net
-author: masnider
-manager: timlt
-editor: ''
-
-ms.assetid: ab49c4b9-74a8-4907-b75b-8d2ee84c6d90
-ms.service: service-fabric
-ms.devlang: dotNet
-ms.topic: article
-ms.tgt_pltfrm: NA
-ms.workload: NA
-ms.date: 03/01/2017
-ms.author: masnider
-
----
-# Disaster recovery in Azure Service Fabric
-A critical part of delivering a high-availability cloud application is ensuring that it can survive all different types of failures, including those that are outside of your control. This article describes the physical layout of an Azure Service Fabric cluster in the context of potential disasters and provides guidance on how to deal with such disasters to limit or eliminate the risk of downtime or data loss.
-
-## Physical layout of Service Fabric clusters in Azure
-To understand the risk posed by different types of failures, it is useful to know how clusters are physically laid out in Azure.
-
-When you create a Service Fabric cluster in Azure, you are required to choose a region where it will be hosted. The Azure infrastructure then provisions the resources for that cluster within the region, most notably the number of virtual machines (VMs) requested. Let's look more closely at how and where those VMs are provisioned.
-
-### Fault domains
-By default, the VMs in the cluster are evenly spread across logical groups known as fault domains (FDs), which segment the machines based on potential failures in the host hardware. Specifically, if two VMs reside in two distinct FDs, you can be sure that they do not share the same power source or network switch. As a result, a local network or power failure affecting one VM will not affect the other, allowing Service Fabric to rebalance the work load of the unresponsive machine within the cluster.
-
-You can visualize the layout of your cluster across fault domains using the cluster map provided in [Service Fabric Explorer](service-fabric-visualizing-your-cluster.md):
-
-![Nodes spread across fault domains in Service Fabric Explorer][sfx-cluster-map]
-
-> [!NOTE]
-> The other axis in the cluster map shows upgrade domains, which logically group nodes based on planned maintenance activities. Service Fabric clusters in Azure are always laid out across five upgrade domains.
-> 
-> 
-
-### Geographic distribution
-There are currently [30 Azure regions throughout the world][azure-regions], with several more announced. An individual region can contain one or more physical data centers depending on demand and the availability of suitable locations, among other factors. Note, however, that even in regions that contain multiple physical data centers, there is no guarantee that your cluster's VMs will be evenly spread across those physical locations. Indeed, currently, all VMs for a given cluster are provisioned within a single physical site.
-
-## Dealing with failures
-There are several types of failures that can impact your cluster, each with its own mitigation. We will look at them in order of likelihood to occur.
-
-### Individual machine failures
-As mentioned, individual machine failures, either within the VM or in the hardware or software hosting it within a fault domain, pose no risk on their own. Service Fabric will typically detect the failure within seconds and respond accordingly based on the state of the cluster. For instance, if the node was hosting the primary replicas for a partition, a new primary is elected from the partition's secondary replicas. When Azure brings the failed machine back up, it will rejoin the cluster automatically and once again take on its share of the workload.
-
-### Multiple concurrent machine failures
-While fault domains significantly reduce the risk of concurrent machine failures, there is always the potential for multiple random failures to bring down several machines in a cluster simultaneously.
-
-In general, as long as a majority of the nodes remain available, the cluster will continue to operate, albeit at lower capacity as stateful replicas get packed into a smaller set of machines and fewer stateless instances are available to spread load.
-
-#### Quorum loss
-If a majority of the replicas for a stateful service's partition go down, that partition enters a state known as "quorum loss." At this point, Service Fabric stops allowing writes to that partition to ensure that its state remains consistent and reliable. In effect, we are choosing to accept a period of unavailability to ensure that clients are not told that their data was saved when in fact it was not. Note that if you have opted in to allowing reads from secondary replicas for that stateful service, you can continue to perform those read operations while in this state. A partition remains in quorum loss until a sufficient number of replicas come back or until the cluster administrator forces the system to move on using the [Repair-ServiceFabricPartition API][repair-partition-ps].
-
-> [!WARNING]
-> Performing a repair action while the primary replica is down will result in data loss.
-> 
-> 
-
-System services can also suffer quorum loss, with the impact being specific to the service in question. For instance, quorum loss in the naming service will impact name resolution, whereas quorum loss in the failover manager service will block new service creation and failovers. Note that unlike for your own services, attempting to repair system services is *not* recommended. Instead, it is preferable to simply wait until the down replicas return.
-
-#### Minimizing the risk of quorum loss
-You can minimize your risk of quorum loss by increasing the target replica set size for your service. It is helpful to think of the number of replicas you need in terms of the number of unavailable nodes you can tolerate at once while remaining available for writes, keeping in mind that application or cluster upgrades can make nodes temporarily unavailable, in addition to hardware failures.
-
-Consider the following examples assuming that you've configured your services to have a MinReplicaSetSize of three, the smallest number recommended for production services. With a TargetReplicaSetSize of three (one primary and two secondaries), a hardware failure during an upgrade (two replicas down) will result in quorum loss and your service will become read-only. Alternatively, if you have five replicas, you would be able to withstand two failures during upgrade (three replicas down) as the remaining two replicas can still form a quorum within the minimum replica set.
-
-### Data center outages or destruction
-In rare cases, physical data centers can become temporarily unavailable due to loss of power or network connectivity. In these cases, your Service Fabric clusters and applications will likewise be unavailable but your data will be preserved. For clusters running in Azure, you can view updates on outages on the [Azure status page][azure-status-dashboard].
-
-In the highly unlikely event that an entire physical data center is destroyed, any Service Fabric clusters hosted there will be lost, along with their state.
-
-To protect against this possibility, it is critically important to periodically [backup your state](service-fabric-reliable-services-backup-restore.md) to a geo-redundant store and ensure that you have validated the ability to restore it. How often you perform a backup will be dependent on your recovery point objective (RPO). Even if you have not fully implemented backup and restore yet, you should implement a handler for the `OnDataLoss` event so that you can log when it occurs as follows:
-
-```c#
-protected virtual Task<bool> OnDataLoss(CancellationToken cancellationToken)
-{
-  ServiceEventSource.Current.ServiceMessage(this, "OnDataLoss event received.");
-  return Task.FromResult(false);
-}
-```
-
-
-### Software failures and other sources of data loss
-As a cause of data loss, code defects in services, human operational errors, and security breaches are more common than widespread data center failures. However, in all cases, the recovery strategy is the same: take regular backups of all stateful services and exercise your ability to restore that state.
-
-## Next Steps
-* Learn how to simulate various failures using the [testability framework](service-fabric-testability-overview.md)
-* Read other disaster-recovery and high-availability resources. Microsoft has published a large amount of guidance on these topics. While some of these documents refer to specific techniques for use in other products, they contain many general best practices you can apply in the Service Fabric context as well:
-  * [Availability checklist](../best-practices-availability-checklist.md)
-  * [Performing a disaster recovery drill](../sql-database/sql-database-disaster-recovery-drills.md)
-  * [Disaster recovery and high availability for Azure applications][dr-ha-guide]
-* Learn about [Service Fabric support options](service-fabric-support.md)
-
-<!-- External links -->
-
-[repair-partition-ps]: https://msdn.microsoft.com/library/mt163522.aspx
-[azure-status-dashboard]:https://azure.microsoft.com/status/
-[azure-regions]: https://azure.microsoft.com/regions/
-[dr-ha-guide]: https://msdn.microsoft.com/library/azure/dn251004.aspx
-
-
-<!-- Images -->
-
-[sfx-cluster-map]: ./media/service-fabric-disaster-recovery/sfx-clustermap.png
-=======
----
-title: Azure Service Fabric disaster recovery | Microsoft Docs
-description: Azure Service Fabric offers the capabilities necessary to deal with all types of disasters. This article describes the types of disasters that can occur and how to deal with them.
-services: service-fabric
-documentationcenter: .net
-author: masnider
-manager: timlt
-editor: ''
-
-ms.assetid: ab49c4b9-74a8-4907-b75b-8d2ee84c6d90
-ms.service: service-fabric
-ms.devlang: dotNet
-ms.topic: article
-ms.tgt_pltfrm: NA
-ms.workload: NA
-ms.date: 08/18/2017
-ms.author: masnider
-
----
-# Disaster recovery in Azure Service Fabric
-A critical part of delivering high-availability is ensuring that services can survive all different types of failures. This is especially important for failures that are unplanned and outside of your control. This article describes some common failure modes that could be disasters if not modeled and managed correctly. It also discuss mitigations and actions to take if a disaster happened anyway. The goal is to limit or eliminate the risk of downtime or data loss when they occur failures, planned or otherwise, occur.
-
-## Avoiding disaster
-Service Fabric's primary goal is to help you model both your environment and your services in such a way that common failure types are not disasters. 
-
-In general there are two types of disaster/failure scenarios:
-
-1. Hardware or software faults
-2. Operational faults
-
-### Hardware and software faults
-Hardware and software faults are unpredictable. The easiest way to survive faults is running more copies of the service  spanned across hardware or software fault boundaries. For example, if your service is running only on one particular machine, then the failure of that one machine is a disaster for that service. The simple way to avoid this disaster is to ensure that the service is actually running on multiple machines. Testing is also necessary to ensure the failure of one machine doesn't disrupt the running service. Capacity planning ensures a replacement instance can be created elsewhere and that reduction in capacity doesn't overload the remaining services. The same pattern works regardless of what you're trying to avoid the failure of. For example. if you're concerned about the failure of a SAN, you run across multiple SANs. If you're concerned about the loss of a rack of servers, you run across multiple racks. If you're worried about the loss of datacenters, your service should run across multiple Azure regions or datacenters. 
-
-When running in this type of spanned mode, you're still subject to some types of simultaneous failures, but single and even multiple failures of a particular type (ex: a single VM or network link failing) are automatically handled (and so no longer a "disaster"). Service Fabric provides many mechanisms for expanding the cluster and handles bringing failed nodes and services back. Service Fabric also allows running many instances of your services in order to avoid these types of unplanned failures from turning into real disasters.
-
-There may be reasons why running a deployment large enough to span over failures is not feasible. For example, it may take more hardware resources than you're not willing to pay for relative to the chance of failure. When dealing with distributed applications, it could be that additional communication hops or state replication costs across geographic distances causes unacceptable latency. Where this line is drawn differs for each application. For software faults specifically, the fault could be in the service that you are trying to scale. In this case more copies don't prevent the disaster, since the failure condition is correlated across all the instances.
-
-### Operational faults
-Even if your service is spanned across the globe with many redundancies, it can still experience disastrous events. For example, if someone accidentally reconfigures the dns name for the service, or deletes it outright. As an example, let's say you had a stateful Service Fabric service, and someone deleted that service accidentally. Unless there's some other mitigation, that service and all of the state it had is now gone. These types of operational disasters ("oops") require different mitigations and steps for recovery than regular unplanned failures. 
-
-The best ways to avoid these types of operational faults are to
-1. restrict operational access to the environment
-2. strictly audit dangerous operations
-3. impose automation, prevent manual or out of band changes, and validate specific changes against the actual environment before enacting them
-4. ensure that destructive operations are "soft". Soft operations don't take effect immediately or can be undone within some time window
-
-Service Fabric provides some mechanisms to prevent operational faults, such as providing [role-based](service-fabric-cluster-security-roles.md) access control for cluster operations. However, most of these operational faults require organizational efforts and other systems. Service Fabric does provide some mechanism for surviving operational faults, most notably backup and restore for stateful services.
-
-## Managing failures
-The goal of Service Fabric is almost always automatic management of failures. However, in order to handle some types of failures, services must have additional code. Other types of failures should _not_ be automatically addressed because of safety and business continuity reasons. 
-
-### Handling single failures
-Single machines can fail for all sorts of reasons. Some of these are hardware causes, like power supplies and networking hardware failures. Other failures are in software. These include failures of the actual operating system and the service itself. Service Fabric automatically detects these types of failures, including cases where the machine becomes isolated from other machines due to network issues.
-
-Regardless of the type of service, running a single instance results in downtime for that service if that single copy of the code fails for any reason. 
-
-In order to handle any single failure, the simplest thing you can do is to ensure that your services run on more than one node by default. For stateless services, this can be accomplished by having an `InstanceCount` greater than 1. For stateful services, the minimum recommendation is always a `TargetReplicaSetSize` and `MinReplicaSetSize` of at least 3. Running more copies of your service code ensures that your service can handle any single failure automatically. 
-
-### Handling coordinated failures
-Coordinated failures can happen in a cluster due to either planned or unplanned infrastructure failures and changes, or planned software changes. Service Fabric models infrastructure zones that experience coordinated failures as Fault Domains. Areas that will experience coordinated software changes are modeled as Upgrade Domains. More information about fault and upgrade domains is in [this document](service-fabric-cluster-resource-manager-cluster-description.md) that describes cluster topology and definition.
-
-By default Service Fabric considers fault and upgrade domains when planning where your services should run. By default, Service Fabric tries to ensure that your services run across several fault and upgrade domains so if planned or unplanned changes happen your services remain available. 
-
-For example, let's say that failure of a power source causes a rack of machines to fail simultaneously. With multiple copies of the service running the loss of many machines in fault domain failure turns into just another example of single failure for a given service. This is why managing fault domains is critical to ensuring high availability of your services. When running Service Fabric in Azure, fault domains are managed automatically. In other environments they may not be. If you're building your own clusters on premises, be sure to map and plan your fault domain layout correctly.
-
-Upgrade Domains are useful for modeling areas where software is going to be upgraded at the same time. Because of this, Upgrade Domains also often define the boundaries where software is taken down during planned upgrades. Upgrades of both Service Fabric and your services follow the same model. For more on rolling upgrades, upgrade domains, and the Service Fabric health model that helps prevent unintended changes from impacting the cluster and your service, see these documents:
-
- - [Application Upgrade](service-fabric-application-upgrade.md)
- - [Application Upgrade Tutorial](service-fabric-application-upgrade-tutorial.md)
- - [Service Fabric Health Model](service-fabric-health-introduction.md)
-
-You can visualize the layout of your cluster using the cluster map provided in [Service Fabric Explorer](service-fabric-visualizing-your-cluster.md):
-
-<center>
-![Nodes spread across fault domains in Service Fabric Explorer][sfx-cluster-map]
-</center>
-
-> [!NOTE]
-> Modeling areas of failure, rolling upgrades, running many instances of your service code and state, placement rules to ensure your services run across fault and upgrade domains, and built-in health monitoring are just **some** of the features that Service Fabric provides in order to keep normal operational issues and failures from turning into disasters. 
->
-
-### Handling simultaneous hardware or software failures
-Above we talked about single failures. As you can see, are easy to handle for both stateless and stateful services just by keeping more copies of the code (and state) running across fault and upgrade domains. Multiple simultaneous random failures can also happen. These are more likely to lead to an actual disaster.
-
-
-### Random failures leading to service failures
-Let's say that the service had an `InstanceCount` of 5, and several nodes running those instances all failed at the same time. Service Fabric responds by automatically creating replacement instances on other nodes. It will continue creating replacements until the service is back to its desired instance count. As another example, let's say there was a stateless service with an `InstanceCount`of -1, meaning it runs on all valid nodes in the cluster. Let's say that some of those instances were to fail. In this case, Service Fabric notices that the service is not in its desired state, and tries to create the instances on the nodes where they are missing. 
-
-For stateful services the situation depends on whether the service has persisted state or not. It also depends on how many replicas the service had and how many failed. Determining whether a disaster occurred for a stateful service and managing it follows three stages:
-
-1. Determining if there has been quorum loss or not
- - A quorum loss is any time a majority of the replicas of a stateful service are down at the same time, including the Primary.
-2. Determining if the quorum loss is permanent or not
- - Most of the time, failures are transient. Processes are restarted, nodes are restarted, VMs are relaunched, network partitions heal. Sometimes though, failures are permanent. 
-    - For services without persisted state, a failure of a quorum or more of replicas results _immediately_ in permanent quorum loss. When Service Fabric detects quorum loss in a stateful non-persistent service, it immediately proceeds to step 3 by declaring (potential) dataloss. Proceeding to dataloss makes sense because Service Fabric knows that there's no point in waiting for the replicas to come back, because even if they were recovered they would be empty.
-    - For stateful persistent services, a failure of a quorum or more of replicas causes Service Fabric to start waiting for the replicas to come back and restore quorum. This results in a service outage for any _writes_ to the affected partition (or "replica set") of the service. However, reads may still be possible with reduced consistency guarantees. The default amount of time that Service Fabric waits for quorum to be restored is infinite, since proceeding is a (potential) dataloss event and carries other risks. Overriding the default `QuorumLossWaitDuration` value is possible but is not recommended. Instead at this time, all efforts should be made to restore the down replicas. This requires bringing the nodes that are down back up, and ensuring that they can remount the drives where they stored the local persistent state. If the quorum loss is caused by process failure, Service Fabric automatically tries to recreate the processes and restart the replicas inside them. If this fails, Service Fabric reports health errors. If these can be resolved then the replicas usually come back. Sometimes, though, the replicas can't be brought back. For example, the drives may all have failed, or the machines physically destroyed somehow. In these cases, we now have a permanent quorum loss event. To tell Service Fabric to stop waiting for the down replicas to come back, a cluster administrator must determine which partitions of which services are affected and call the `Repair-ServiceFabricPartition -PartitionId` or ` System.Fabric.FabricClient.ClusterManagementClient.RecoverPartitionAsync(Guid partitionId)` API.  This API allows specifying the ID of the partition to move out of QuorumLoss and into potential dataloss.
-
-> [!NOTE]
-> It is _never_ safe to use this API other than in a targeted way against specific partitions. 
->
-
-3. Determining if there has been actual data loss, and restoring from backups
-  - When Service Fabric calls the `OnDataLossAsync` method it is always because of _suspected_ dataloss. Service Fabric ensures that this call is delivered to the _best_ remaining replica. This is whichever replica has made the most progress. The reason we always say _suspected_ dataloss is that it is possible that the remaining replica actually has all same state as the Primary did when it went down. However, without that state to compare it to, there's no good way for Service Fabric or operators to know for sure. At this point, Service Fabric also knows the other replicas are not coming back. That was the decision made when we stopped waiting for the quorum loss to resolve itself. The best course of action for the service is usually to freeze and wait for specific administrative intervention. So what does a typical implementation of the `OnDataLossAsync` method do?
-  - First, log that `OnDataLossAsync` has been triggered, and fire off any necessary administrative alerts.
-   - Usually at this point, to pause and wait for further decisions and manual actions to be taken. This is because even if backups are available they may need to be prepared. For example, if two different services coordinate information, those backups may need to be modified in order to ensure that once the restore happens that the information those two services care about is consistent. 
-  - Often there is also some other telemetry or exhaust from the service. This metadata may be contained in other services or in logs. This information can be used needed to determine if there were any calls received and processed at the primary that were not present in the backup or replicated to this particular replica. These may need to be replayed or added to the backup before restoration is feasible.  
-   - Comparisons of the remaining replica's state to that contained in any backups that are available. If using the Service Fabric reliable collections then there are tools and processes available for doing so, described in [this article](service-fabric-reliable-services-backup-restore.md). The goal is to see if the state within the replica is sufficient, or also what the backup may be missing.
-  - Once the comparison is done, and if necessary the restore completed, the service code should return true if any state changes were made. If the replica determined that it was the best available copy of the state and made no changes, then return false. True indicates that any _other_ remaining replicas may now be inconsistent with this one. They will be dropped and rebuilt from this replica. False indicates that no state changes were made, so the other replicas can keep what they have. 
-
-It is critically important that service authors practice potential dataloss and failure scenarios before services are ever deployed in production. To protect against the possibility of dataloss, it is important to periodically [back up the state](service-fabric-reliable-services-backup-restore.md) of any of your stateful services to a geo-redundant store. You must also ensure that you have the ability to restore it. Since backups of many different services are taken at different times, you need to ensure that after a restore your services have a consistent view of each other. For example, consider a situation where one service generates a number and stores it, then sends it to another service that also stores it. After a restore, you might discover that the second service has the number but the first does not, because it's backup didn't include that operation.
-
-If you find out that the remaining replicas are insufficient to continue from in a dataloss scenario, and you can't reconstruct service state from telemetry or exhaust, the frequency of your backups determines your best possible recovery point objective (RPO). Service Fabric provides many tools for testing various failure scenarios, including permanent quorum and dataloss requiring restoration from a backup. These scenarios are included as a part of Service Fabric's testability tools, managed by the Fault Analysis Service. More info on those tools and patterns is available [here](service-fabric-testability-overview.md). 
-
-> [!NOTE]
-> System services can also suffer quorum loss, with the impact being specific to the service in question. For instance, quorum loss in the naming service impacts name resolution, whereas quorum loss in the failover manager service blocks new service creation and failovers. While the Service Fabric system services follow the same pattern as your services for state management, it is not recommended that you should attempt to move them out of Quorum Loss and into potential dataloss. The recommendation is instead to [seek support](service-fabric-support.md) to determine a solution that is targeted to your specific situation.  Usually it is preferable to simply wait until the down replicas return.
->
-
-## Availability of the Service Fabric cluster
-Generally speaking, the Service Fabric cluster itself is a highly distributed environment with no single points of failure. A failure of any one node will not cause availability or reliability issues for the cluster, primarily because the Service Fabric system services follow the same guidelines provided earlier: they always run with three or more replicas by default, and those system services that are stateless run on all nodes. The underlying Service Fabric networking and failure detection layers are fully distributed. Most system services can be rebuilt from metadata in the cluster, or know how to resynchronize their state from other places. The availability of the cluster can become compromised if system services get into quorum loss situations like those described above. In these cases you may not be able to perform certain operations on the cluster like starting an upgrade or deploying new services, but the cluster itself is still up. Services on already running will remain running in these conditions unless they require writes to the system services to continue functioning. For example, if the Failover Manager is in quorum loss all services will continue to run, but any services that fail will not be able to automatically restart, since this requires the involvement of the Failover Manager. 
-
-### Failures of a datacenter or Azure region
-In rare cases, a physical data center can become temporarily unavailable due to loss of power or network connectivity. In these cases, your Service Fabric clusters and services in that datacenter or Azure region will be unavailable. However, _your data is preserved_. For clusters running in Azure, you can view updates on outages on the [Azure status page][azure-status-dashboard]. In the highly unlikely event that a physical data center is partially or fully destroyed, any Service Fabric clusters hosted there or the services inside them could be lost. This includes any state not backed up outside of that datacenter or region.
-
-There's two different strategies for surviving the permanent or sustained failure of a single datacenter or region. 
-
-1. Run separate Service Fabric clusters in multiple such regions, and utilize some mechanism for failover and fail-back between these environments. This sort of multi-cluster active-active or active-passive model requires additional management and operations code. This also requires coordination of backups from the services in one datacenter or region so that they are available in other datacenters or regions when one fails. 
-2. Run a single Service Fabric cluster that spans multiple datacenters or regions. The minimum supported configuration for this is three datacenters or regions. The recommended number of regions or datacenters is five. This requires a more complex cluster topology. However, the benefit of this model is that failure of one datacenter or region is converted from a disaster into a normal failure. These failures can be handled by the mechanisms that work for clusters within a single region. Fault domains, upgrade domains, and Service Fabric's placement rules ensure workloads are distributed so that they tolerate normal failures. For more information on policies that can help operate services in this type of cluster, read up on [placement policies](service-fabric-cluster-resource-manager-advanced-placement-rules-placement-policies.md)
-
-### Random failures leading to cluster failures
-Service Fabric has the concept of Seed Nodes. These are nodes that maintain the availability of the underlying cluster. These nodes help to ensure the cluster remains up by establishing leases with other nodes and serving as tiebreakers during certain kinds of network failures. If random failures remove a majority of the seed nodes in the cluster and they are not brought back, the cluster automatically shuts down. In Azure, Seed Nodes are automatically managed: they are distributed over the available fault and upgrade domains, and if a single seed node is removed from the cluster another one will be created in its place. 
-
-In both standalone Service Fabric clusters and Azure, the "Primary Node Type" is the one that runs the seeds. When defining a primary node type, Service Fabric will automatically take advantage of the number of nodes provided by creating up to 9 seed nodes and 9 replicas of each of the system services. If a set of random failures takes out a majority of those system service replicas simultaneously, the system services will enter quorum loss, as we described above. If a majority of the seed nodes are lost, the cluster will shut down soon after.
-
-## Next steps
-- Learn how to simulate various failures using the [testability framework](service-fabric-testability-overview.md)
-- Read other disaster-recovery and high-availability resources. Microsoft has published a large amount of guidance on these topics. While some of these documents refer to specific techniques for use in other products, they contain many general best practices you can apply in the Service Fabric context as well:
-  - [Availability checklist](../best-practices-availability-checklist.md)
-  - [Performing a disaster recovery drill](../sql-database/sql-database-disaster-recovery-drills.md)
-  - [Disaster recovery and high availability for Azure applications][dr-ha-guide]
-- Learn about [Service Fabric support options](service-fabric-support.md)
-
-<!-- External links -->
-
-[repair-partition-ps]: https://msdn.microsoft.com/library/mt163522.aspx
-[azure-status-dashboard]:https://azure.microsoft.com/status/
-[azure-regions]: https://azure.microsoft.com/regions/
-[dr-ha-guide]: https://msdn.microsoft.com/library/azure/dn251004.aspx
-
-
-<!-- Images -->
-
-[sfx-cluster-map]: ./media/service-fabric-disaster-recovery/sfx-clustermap.png
->>>>>>> 7e950a10
+---
+title: Azure Service Fabric disaster recovery | Microsoft Docs
+description: Azure Service Fabric offers the capabilities necessary to deal with all types of disasters. This article describes the types of disasters that can occur and how to deal with them.
+services: service-fabric
+documentationcenter: .net
+author: masnider
+manager: timlt
+editor: ''
+
+ms.assetid: ab49c4b9-74a8-4907-b75b-8d2ee84c6d90
+ms.service: service-fabric
+ms.devlang: dotNet
+ms.topic: article
+ms.tgt_pltfrm: NA
+ms.workload: NA
+ms.date: 08/18/2017
+ms.author: masnider
+
+---
+# Disaster recovery in Azure Service Fabric
+A critical part of delivering high-availability is ensuring that services can survive all different types of failures. This is especially important for failures that are unplanned and outside of your control. This article describes some common failure modes that could be disasters if not modeled and managed correctly. It also discuss mitigations and actions to take if a disaster happened anyway. The goal is to limit or eliminate the risk of downtime or data loss when they occur failures, planned or otherwise, occur.
+
+## Avoiding disaster
+Service Fabric's primary goal is to help you model both your environment and your services in such a way that common failure types are not disasters. 
+
+In general there are two types of disaster/failure scenarios:
+
+1. Hardware or software faults
+2. Operational faults
+
+### Hardware and software faults
+Hardware and software faults are unpredictable. The easiest way to survive faults is running more copies of the service  spanned across hardware or software fault boundaries. For example, if your service is running only on one particular machine, then the failure of that one machine is a disaster for that service. The simple way to avoid this disaster is to ensure that the service is actually running on multiple machines. Testing is also necessary to ensure the failure of one machine doesn't disrupt the running service. Capacity planning ensures a replacement instance can be created elsewhere and that reduction in capacity doesn't overload the remaining services. The same pattern works regardless of what you're trying to avoid the failure of. For example. if you're concerned about the failure of a SAN, you run across multiple SANs. If you're concerned about the loss of a rack of servers, you run across multiple racks. If you're worried about the loss of datacenters, your service should run across multiple Azure regions or datacenters. 
+
+When running in this type of spanned mode, you're still subject to some types of simultaneous failures, but single and even multiple failures of a particular type (ex: a single VM or network link failing) are automatically handled (and so no longer a "disaster"). Service Fabric provides many mechanisms for expanding the cluster and handles bringing failed nodes and services back. Service Fabric also allows running many instances of your services in order to avoid these types of unplanned failures from turning into real disasters.
+
+There may be reasons why running a deployment large enough to span over failures is not feasible. For example, it may take more hardware resources than you're not willing to pay for relative to the chance of failure. When dealing with distributed applications, it could be that additional communication hops or state replication costs across geographic distances causes unacceptable latency. Where this line is drawn differs for each application. For software faults specifically, the fault could be in the service that you are trying to scale. In this case more copies don't prevent the disaster, since the failure condition is correlated across all the instances.
+
+### Operational faults
+Even if your service is spanned across the globe with many redundancies, it can still experience disastrous events. For example, if someone accidentally reconfigures the dns name for the service, or deletes it outright. As an example, let's say you had a stateful Service Fabric service, and someone deleted that service accidentally. Unless there's some other mitigation, that service and all of the state it had is now gone. These types of operational disasters ("oops") require different mitigations and steps for recovery than regular unplanned failures. 
+
+The best ways to avoid these types of operational faults are to
+1. restrict operational access to the environment
+2. strictly audit dangerous operations
+3. impose automation, prevent manual or out of band changes, and validate specific changes against the actual environment before enacting them
+4. ensure that destructive operations are "soft". Soft operations don't take effect immediately or can be undone within some time window
+
+Service Fabric provides some mechanisms to prevent operational faults, such as providing [role-based](service-fabric-cluster-security-roles.md) access control for cluster operations. However, most of these operational faults require organizational efforts and other systems. Service Fabric does provide some mechanism for surviving operational faults, most notably backup and restore for stateful services.
+
+## Managing failures
+The goal of Service Fabric is almost always automatic management of failures. However, in order to handle some types of failures, services must have additional code. Other types of failures should _not_ be automatically addressed because of safety and business continuity reasons. 
+
+### Handling single failures
+Single machines can fail for all sorts of reasons. Some of these are hardware causes, like power supplies and networking hardware failures. Other failures are in software. These include failures of the actual operating system and the service itself. Service Fabric automatically detects these types of failures, including cases where the machine becomes isolated from other machines due to network issues.
+
+Regardless of the type of service, running a single instance results in downtime for that service if that single copy of the code fails for any reason. 
+
+In order to handle any single failure, the simplest thing you can do is to ensure that your services run on more than one node by default. For stateless services, this can be accomplished by having an `InstanceCount` greater than 1. For stateful services, the minimum recommendation is always a `TargetReplicaSetSize` and `MinReplicaSetSize` of at least 3. Running more copies of your service code ensures that your service can handle any single failure automatically. 
+
+### Handling coordinated failures
+Coordinated failures can happen in a cluster due to either planned or unplanned infrastructure failures and changes, or planned software changes. Service Fabric models infrastructure zones that experience coordinated failures as Fault Domains. Areas that will experience coordinated software changes are modeled as Upgrade Domains. More information about fault and upgrade domains is in [this document](service-fabric-cluster-resource-manager-cluster-description.md) that describes cluster topology and definition.
+
+By default Service Fabric considers fault and upgrade domains when planning where your services should run. By default, Service Fabric tries to ensure that your services run across several fault and upgrade domains so if planned or unplanned changes happen your services remain available. 
+
+For example, let's say that failure of a power source causes a rack of machines to fail simultaneously. With multiple copies of the service running the loss of many machines in fault domain failure turns into just another example of single failure for a given service. This is why managing fault domains is critical to ensuring high availability of your services. When running Service Fabric in Azure, fault domains are managed automatically. In other environments they may not be. If you're building your own clusters on premises, be sure to map and plan your fault domain layout correctly.
+
+Upgrade Domains are useful for modeling areas where software is going to be upgraded at the same time. Because of this, Upgrade Domains also often define the boundaries where software is taken down during planned upgrades. Upgrades of both Service Fabric and your services follow the same model. For more on rolling upgrades, upgrade domains, and the Service Fabric health model that helps prevent unintended changes from impacting the cluster and your service, see these documents:
+
+ - [Application Upgrade](service-fabric-application-upgrade.md)
+ - [Application Upgrade Tutorial](service-fabric-application-upgrade-tutorial.md)
+ - [Service Fabric Health Model](service-fabric-health-introduction.md)
+
+You can visualize the layout of your cluster using the cluster map provided in [Service Fabric Explorer](service-fabric-visualizing-your-cluster.md):
+
+<center>
+![Nodes spread across fault domains in Service Fabric Explorer][sfx-cluster-map]
+</center>
+
+> [!NOTE]
+> Modeling areas of failure, rolling upgrades, running many instances of your service code and state, placement rules to ensure your services run across fault and upgrade domains, and built-in health monitoring are just **some** of the features that Service Fabric provides in order to keep normal operational issues and failures from turning into disasters. 
+>
+
+### Handling simultaneous hardware or software failures
+Above we talked about single failures. As you can see, are easy to handle for both stateless and stateful services just by keeping more copies of the code (and state) running across fault and upgrade domains. Multiple simultaneous random failures can also happen. These are more likely to lead to an actual disaster.
+
+
+### Random failures leading to service failures
+Let's say that the service had an `InstanceCount` of 5, and several nodes running those instances all failed at the same time. Service Fabric responds by automatically creating replacement instances on other nodes. It will continue creating replacements until the service is back to its desired instance count. As another example, let's say there was a stateless service with an `InstanceCount`of -1, meaning it runs on all valid nodes in the cluster. Let's say that some of those instances were to fail. In this case, Service Fabric notices that the service is not in its desired state, and tries to create the instances on the nodes where they are missing. 
+
+For stateful services the situation depends on whether the service has persisted state or not. It also depends on how many replicas the service had and how many failed. Determining whether a disaster occurred for a stateful service and managing it follows three stages:
+
+1. Determining if there has been quorum loss or not
+ - A quorum loss is any time a majority of the replicas of a stateful service are down at the same time, including the Primary.
+2. Determining if the quorum loss is permanent or not
+ - Most of the time, failures are transient. Processes are restarted, nodes are restarted, VMs are relaunched, network partitions heal. Sometimes though, failures are permanent. 
+    - For services without persisted state, a failure of a quorum or more of replicas results _immediately_ in permanent quorum loss. When Service Fabric detects quorum loss in a stateful non-persistent service, it immediately proceeds to step 3 by declaring (potential) dataloss. Proceeding to dataloss makes sense because Service Fabric knows that there's no point in waiting for the replicas to come back, because even if they were recovered they would be empty.
+    - For stateful persistent services, a failure of a quorum or more of replicas causes Service Fabric to start waiting for the replicas to come back and restore quorum. This results in a service outage for any _writes_ to the affected partition (or "replica set") of the service. However, reads may still be possible with reduced consistency guarantees. The default amount of time that Service Fabric waits for quorum to be restored is infinite, since proceeding is a (potential) dataloss event and carries other risks. Overriding the default `QuorumLossWaitDuration` value is possible but is not recommended. Instead at this time, all efforts should be made to restore the down replicas. This requires bringing the nodes that are down back up, and ensuring that they can remount the drives where they stored the local persistent state. If the quorum loss is caused by process failure, Service Fabric automatically tries to recreate the processes and restart the replicas inside them. If this fails, Service Fabric reports health errors. If these can be resolved then the replicas usually come back. Sometimes, though, the replicas can't be brought back. For example, the drives may all have failed, or the machines physically destroyed somehow. In these cases, we now have a permanent quorum loss event. To tell Service Fabric to stop waiting for the down replicas to come back, a cluster administrator must determine which partitions of which services are affected and call the `Repair-ServiceFabricPartition -PartitionId` or ` System.Fabric.FabricClient.ClusterManagementClient.RecoverPartitionAsync(Guid partitionId)` API.  This API allows specifying the ID of the partition to move out of QuorumLoss and into potential dataloss.
+
+> [!NOTE]
+> It is _never_ safe to use this API other than in a targeted way against specific partitions. 
+>
+
+3. Determining if there has been actual data loss, and restoring from backups
+  - When Service Fabric calls the `OnDataLossAsync` method it is always because of _suspected_ dataloss. Service Fabric ensures that this call is delivered to the _best_ remaining replica. This is whichever replica has made the most progress. The reason we always say _suspected_ dataloss is that it is possible that the remaining replica actually has all same state as the Primary did when it went down. However, without that state to compare it to, there's no good way for Service Fabric or operators to know for sure. At this point, Service Fabric also knows the other replicas are not coming back. That was the decision made when we stopped waiting for the quorum loss to resolve itself. The best course of action for the service is usually to freeze and wait for specific administrative intervention. So what does a typical implementation of the `OnDataLossAsync` method do?
+  - First, log that `OnDataLossAsync` has been triggered, and fire off any necessary administrative alerts.
+   - Usually at this point, to pause and wait for further decisions and manual actions to be taken. This is because even if backups are available they may need to be prepared. For example, if two different services coordinate information, those backups may need to be modified in order to ensure that once the restore happens that the information those two services care about is consistent. 
+  - Often there is also some other telemetry or exhaust from the service. This metadata may be contained in other services or in logs. This information can be used needed to determine if there were any calls received and processed at the primary that were not present in the backup or replicated to this particular replica. These may need to be replayed or added to the backup before restoration is feasible.  
+   - Comparisons of the remaining replica's state to that contained in any backups that are available. If using the Service Fabric reliable collections then there are tools and processes available for doing so, described in [this article](service-fabric-reliable-services-backup-restore.md). The goal is to see if the state within the replica is sufficient, or also what the backup may be missing.
+  - Once the comparison is done, and if necessary the restore completed, the service code should return true if any state changes were made. If the replica determined that it was the best available copy of the state and made no changes, then return false. True indicates that any _other_ remaining replicas may now be inconsistent with this one. They will be dropped and rebuilt from this replica. False indicates that no state changes were made, so the other replicas can keep what they have. 
+
+It is critically important that service authors practice potential dataloss and failure scenarios before services are ever deployed in production. To protect against the possibility of dataloss, it is important to periodically [back up the state](service-fabric-reliable-services-backup-restore.md) of any of your stateful services to a geo-redundant store. You must also ensure that you have the ability to restore it. Since backups of many different services are taken at different times, you need to ensure that after a restore your services have a consistent view of each other. For example, consider a situation where one service generates a number and stores it, then sends it to another service that also stores it. After a restore, you might discover that the second service has the number but the first does not, because it's backup didn't include that operation.
+
+If you find out that the remaining replicas are insufficient to continue from in a dataloss scenario, and you can't reconstruct service state from telemetry or exhaust, the frequency of your backups determines your best possible recovery point objective (RPO). Service Fabric provides many tools for testing various failure scenarios, including permanent quorum and dataloss requiring restoration from a backup. These scenarios are included as a part of Service Fabric's testability tools, managed by the Fault Analysis Service. More info on those tools and patterns is available [here](service-fabric-testability-overview.md). 
+
+> [!NOTE]
+> System services can also suffer quorum loss, with the impact being specific to the service in question. For instance, quorum loss in the naming service impacts name resolution, whereas quorum loss in the failover manager service blocks new service creation and failovers. While the Service Fabric system services follow the same pattern as your services for state management, it is not recommended that you should attempt to move them out of Quorum Loss and into potential dataloss. The recommendation is instead to [seek support](service-fabric-support.md) to determine a solution that is targeted to your specific situation.  Usually it is preferable to simply wait until the down replicas return.
+>
+
+## Availability of the Service Fabric cluster
+Generally speaking, the Service Fabric cluster itself is a highly distributed environment with no single points of failure. A failure of any one node will not cause availability or reliability issues for the cluster, primarily because the Service Fabric system services follow the same guidelines provided earlier: they always run with three or more replicas by default, and those system services that are stateless run on all nodes. The underlying Service Fabric networking and failure detection layers are fully distributed. Most system services can be rebuilt from metadata in the cluster, or know how to resynchronize their state from other places. The availability of the cluster can become compromised if system services get into quorum loss situations like those described above. In these cases you may not be able to perform certain operations on the cluster like starting an upgrade or deploying new services, but the cluster itself is still up. Services on already running will remain running in these conditions unless they require writes to the system services to continue functioning. For example, if the Failover Manager is in quorum loss all services will continue to run, but any services that fail will not be able to automatically restart, since this requires the involvement of the Failover Manager. 
+
+### Failures of a datacenter or Azure region
+In rare cases, a physical data center can become temporarily unavailable due to loss of power or network connectivity. In these cases, your Service Fabric clusters and services in that datacenter or Azure region will be unavailable. However, _your data is preserved_. For clusters running in Azure, you can view updates on outages on the [Azure status page][azure-status-dashboard]. In the highly unlikely event that a physical data center is partially or fully destroyed, any Service Fabric clusters hosted there or the services inside them could be lost. This includes any state not backed up outside of that datacenter or region.
+
+There's two different strategies for surviving the permanent or sustained failure of a single datacenter or region. 
+
+1. Run separate Service Fabric clusters in multiple such regions, and utilize some mechanism for failover and fail-back between these environments. This sort of multi-cluster active-active or active-passive model requires additional management and operations code. This also requires coordination of backups from the services in one datacenter or region so that they are available in other datacenters or regions when one fails. 
+2. Run a single Service Fabric cluster that spans multiple datacenters or regions. The minimum supported configuration for this is three datacenters or regions. The recommended number of regions or datacenters is five. This requires a more complex cluster topology. However, the benefit of this model is that failure of one datacenter or region is converted from a disaster into a normal failure. These failures can be handled by the mechanisms that work for clusters within a single region. Fault domains, upgrade domains, and Service Fabric's placement rules ensure workloads are distributed so that they tolerate normal failures. For more information on policies that can help operate services in this type of cluster, read up on [placement policies](service-fabric-cluster-resource-manager-advanced-placement-rules-placement-policies.md)
+
+### Random failures leading to cluster failures
+Service Fabric has the concept of Seed Nodes. These are nodes that maintain the availability of the underlying cluster. These nodes help to ensure the cluster remains up by establishing leases with other nodes and serving as tiebreakers during certain kinds of network failures. If random failures remove a majority of the seed nodes in the cluster and they are not brought back, the cluster automatically shuts down. In Azure, Seed Nodes are automatically managed: they are distributed over the available fault and upgrade domains, and if a single seed node is removed from the cluster another one will be created in its place. 
+
+In both standalone Service Fabric clusters and Azure, the "Primary Node Type" is the one that runs the seeds. When defining a primary node type, Service Fabric will automatically take advantage of the number of nodes provided by creating up to 9 seed nodes and 9 replicas of each of the system services. If a set of random failures takes out a majority of those system service replicas simultaneously, the system services will enter quorum loss, as we described above. If a majority of the seed nodes are lost, the cluster will shut down soon after.
+
+## Next steps
+- Learn how to simulate various failures using the [testability framework](service-fabric-testability-overview.md)
+- Read other disaster-recovery and high-availability resources. Microsoft has published a large amount of guidance on these topics. While some of these documents refer to specific techniques for use in other products, they contain many general best practices you can apply in the Service Fabric context as well:
+  - [Availability checklist](../best-practices-availability-checklist.md)
+  - [Performing a disaster recovery drill](../sql-database/sql-database-disaster-recovery-drills.md)
+  - [Disaster recovery and high availability for Azure applications][dr-ha-guide]
+- Learn about [Service Fabric support options](service-fabric-support.md)
+
+<!-- External links -->
+
+[repair-partition-ps]: https://msdn.microsoft.com/library/mt163522.aspx
+[azure-status-dashboard]:https://azure.microsoft.com/status/
+[azure-regions]: https://azure.microsoft.com/regions/
+[dr-ha-guide]: https://msdn.microsoft.com/library/azure/dn251004.aspx
+
+
+<!-- Images -->
+
+[sfx-cluster-map]: ./media/service-fabric-disaster-recovery/sfx-clustermap.png