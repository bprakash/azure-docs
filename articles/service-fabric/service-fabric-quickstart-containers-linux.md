--- conflicted
+++ resolved
@@ -59,27 +59,13 @@
 > The web front-end service is configured to listen on port 80 for incoming traffic. Make sure that port is open in your cluster. If you are using a Party Cluster, this port is open.
 >
 
-<<<<<<< HEAD
 ### Deploy the application manifests 
 Install the Service Fabric command line (sfctl) in your CLI environment
-=======
-```xml
-<Resources>
-  <Endpoints>
-    <!-- This endpoint is used by the communication listener to obtain the port on which to 
-           listen. Please note that if your service is partitioned, this port is shared with 
-           replicas of different partitions that are placed in your code. -->
-    <Endpoint Name="myServiceTypeEndpoint" UriScheme="http" Port="80" Protocol="http"/>
-  </Endpoints>
-</Resources>
->>>>>>> 49e2ac9a
 
 ```azurecli-interactive
 pip3 install --user sfctl 
 export PATH=$PATH:~/.local/bin
 ```
-
-<<<<<<< HEAD
 Connect to the Service Fabric cluster in Azure using the Azure CLI. The endpoint is the management endpoint of your cluster - for example, `http://linh1x87d1d.westus.cloudapp.azure.com:19080`.
 
 ```azurecli-interactive
@@ -87,20 +73,6 @@
 ```
 
 Use the install script provided to copy the Voting application definition to the cluster, register the application type, and create an instance of the application.
-=======
-Map a container port to a service `Endpoint` using a `PortBinding` policy in `ContainerHostPolicies` of the ApplicationManifest.xml file.  For this quickstart, `ContainerPort` is 80 (the container exposes port 80) and `EndpointRef` is "myServiceTypeEndpoint" (the endpoint previously defined in the service manifest).  Incoming requests to the service on port 80 are mapped to port 80 on the container.  
-
-```xml
-<Policies>
-  <ContainerHostPolicies CodePackageRef="Code">
-    <PortBinding ContainerPort="80" EndpointRef="myServiceTypeEndpoint"/>
-  </ContainerHostPolicies>
-</Policies>
-```
-
-## Build and package the Service Fabric application
-The Service Fabric Yeoman templates include a build script for [Gradle](https://gradle.org/), which you can use to build the application from the terminal. Save all your changes. To build and package the application, run the following:
->>>>>>> 49e2ac9a
 
 ```azurecli-interactive
 ./install.sh
@@ -131,94 +103,19 @@
 
 To scale the web front-end service, do the following steps:
 
-<<<<<<< HEAD
 1. Open Service Fabric Explorer in your cluster - for example,`http://linh1x87d1d.westus.cloudapp.azure.com:19080`.
 2. Click on the ellipsis (three dots) next to the **fabric:/Voting/azurevotefront** node in the treeview and choose **Scale Service**.
-=======
-Connect to the running container.  Open a web browser pointing to the IP address returned on port 80, for example "lnxt10vkfz6.westus.cloudapp.azure.com:80". You should see the nginx welcome page displayed in the browser.
->>>>>>> 49e2ac9a
 
     ![containersquickstartscale][containersquickstartscale]
 
-<<<<<<< HEAD
-    You can now choose to scale the number of instances of the web front-end service.
-=======
-## Clean up
-Use the uninstall script provided in the template to delete the application instance from the cluster, unregister the application type and delete the application package from the cluster image store.
->>>>>>> 49e2ac9a
+  You can now choose to scale the number of instances of the web front-end service.
 
 3. Change the number to **2** and click **Scale Service**.
 4. Click on the **fabric:/Voting/azurevotefront** node in the tree-view and expand the partition node (represented by a GUID).
 
-<<<<<<< HEAD
     ![containersquickstartscaledone][containersquickstartscaledone]
 
     You can now see that the service has two instances. In the tree view, you can see which nodes the instances run on.
-=======
-## Complete example Service Fabric application and service manifests
-Here are the complete service and application manifests used in this quickstart.
-
-### ServiceManifest.xml
-```xml
-<?xml version="1.0" encoding="utf-8"?>
-<ServiceManifest Name="MyContainerServicePkg" Version="1.0.0"
-                 xmlns="http://schemas.microsoft.com/2011/01/fabric" xmlns:xsd="http://www.w3.org/2001/XMLSchema" xmlns:xsi="http://www.w3.org/2001/XMLSchema-instance" >
-
-   <ServiceTypes>
-      <StatelessServiceType ServiceTypeName="MyContainerServiceType" UseImplicitHost="true">
-   </StatelessServiceType>
-   </ServiceTypes>
-   
-   <CodePackage Name="code" Version="1.0.0">
-      <EntryPoint>
-         <ContainerHost>
-            <ImageName>nginx:latest</ImageName>
-            <Commands></Commands>
-         </ContainerHost>
-      </EntryPoint>
-      <EnvironmentVariables> 
-      </EnvironmentVariables> 
-   </CodePackage>
-<Resources>
-    <Endpoints>
-      <!-- This endpoint is used by the communication listener to obtain the port on which to 
-           listen. Please note that if your service is partitioned, this port is shared with 
-           replicas of different partitions that are placed in your code. -->
-      <Endpoint Name="myServiceTypeEndpoint" UriScheme="http" Port="80" Protocol="http"/>
-    </Endpoints>
-  </Resources>
- </ServiceManifest>
-
-```
-### ApplicationManifest.xml
-```xml
-<?xml version="1.0" encoding="utf-8"?>
-<ApplicationManifest  ApplicationTypeName="MyFirstContainerType" ApplicationTypeVersion="1.0.0"
-                      xmlns="http://schemas.microsoft.com/2011/01/fabric" xmlns:xsd="http://www.w3.org/2001/XMLSchema" xmlns:xsi="http://www.w3.org/2001/XMLSchema-instance">
-   
-   <ServiceManifestImport>
-      <ServiceManifestRef ServiceManifestName="MyContainerServicePkg" ServiceManifestVersion="1.0.0" />
-   <Policies>
-      <ContainerHostPolicies CodePackageRef="Code">
-        <PortBinding ContainerPort="80" EndpointRef="myServiceTypeEndpoint"/>
-      </ContainerHostPolicies>
-    </Policies>
-</ServiceManifestImport>
-   
-   <DefaultServices>
-      <Service Name="MyContainerService">
-        <!-- On a local development cluster, set InstanceCount to 1.  On a multi-node production 
-        cluster, set InstanceCount to -1 for the container service to run on every node in 
-        the cluster.
-        -->
-        <StatelessService ServiceTypeName="MyContainerServiceType" InstanceCount="1">
-            <SingletonPartition />
-        </StatelessService>
-      </Service>
-   </DefaultServices>
-   
-</ApplicationManifest>
->>>>>>> 49e2ac9a
 
 By this simple management task, we doubled the resources available for our front-end service to process user load. It's important to understand that you do not need multiple instances of a service to have it run reliably. If a service fails, Service Fabric makes sure a new service instance runs in the cluster.
 
