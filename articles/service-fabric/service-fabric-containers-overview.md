--- conflicted
+++ resolved
@@ -17,14 +17,10 @@
 ms.author: msfussell
 
 ---
-<<<<<<< HEAD
 # Service Fabric and containers
 > [!NOTE]
-> Deploying containers to a Service Fabric cluster in Windows 10 isn't supported yet (coming soon). 
+> Deploying containers to a Service Fabric cluster in Windows 10 isn't supported yet. 
 >   
-=======
-# Service Fabric and containers 
->>>>>>> b3d601ef
 
 ## Introduction
 Azure Service Fabric is an [orchestrator](service-fabric-cluster-resource-manager-introduction.md) of services across a cluster of machines, with years of usage and optimization in massive scale services at Microsoft. Services can be developed in many ways, from using the [Service Fabric programming models](service-fabric-choose-framework.md) to deploying [guest executables](service-fabric-deploy-existing-app.md). By default, Service Fabric deploys and activates these services as processes. Processes provide the fastest activation and highest density usage of the resources in a cluster. Service Fabric can also deploy services in container images. Importantly, you can mix services in processes and services in containers in the same application.   
