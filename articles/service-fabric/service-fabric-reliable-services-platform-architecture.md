<properties
   pageTitle="Reliable service architecture | Microsoft Azure"
   description="Overview of the Reliable Service architecture for stateful and stateless services"
   services="service-fabric"
   documentationCenter=".net"
   authors="AlanWarwick"
   manager="timlt"
   editor="vturecek"/>

<tags
   ms.service="Service-Fabric"
   ms.devlang="dotnet"
   ms.topic="article"
   ms.tgt_pltfrm="NA"
   ms.workload="NA"
<<<<<<< HEAD
   ms.date="03/25/2016"
=======
   ms.date="03/30/2016"
>>>>>>> ba27ccde
   ms.author="alanwar"/>

# Architecture for stateful and stateless Reliable Services

An Azure Service Fabric Reliable Service may be stateful or stateless. Each type of service runs within a specific architecture. These architectures are described in this article.
See the [Reliable Service overview](service-fabric-reliable-services-introduction.md) for more information about the differences between stateful and stateless services.

## Stateful Reliable Services

### Architecture of a stateful service
![Architecture diagram of a stateful service](./media/service-fabric-reliable-services-platform-architecture/reliable-stateful-service-architecture.png)

### Stateful Reliable Service

A stateful Reliable Service can derive from either the StatefulService or StatefulServiceBase class. Both of these base classes are provided by Service Fabric. They
offer various levels of support and abstraction for the stateful service to interface with Service Fabric--and to participate as a service within the Service Fabric cluster.

StatefulService derives from StatefulServiceBase. StatefulServiceBase offers services more flexibility, but requires more understanding of the internals of Service Fabric.
See the [Reliable Service overview](service-fabric-reliable-services-introduction.md) and [Reliable Service advanced usage](service-fabric-reliable-services-advanced-usage.md) for more information on the specifics
of writing services by using the StatefulService and StatefulServiceBase classes.

Both base classes manage the lifetime and role of the service implementation. The service implementation may override virtual methods of either base class if the service implementation has work to do at those points in the service implementation lifecycle--or if it wants to create a communication listener object. Note that although a service implementation may implement its own communication listener object exposing ICommunicationListener, in the diagram above, the communication listener is
implemented by Service Fabric--as the service implementation uses a communication listener that is implemented by Service Fabric.

A stateful Reliable Service uses the reliable state manager to take advantage of reliable collections. Reliable collections are local data structures that are highly available to the service--that is, they are always available, regardless of service failovers. Each type of reliable collection is implemented by a reliable state provider.
For more information on reliable collections, see the [reliable collections overview](service-fabric-reliable-services-reliable-collections.md).

### Reliable state manager and state providers

The reliable state manager is the object that manages reliable state providers. It has the functionality to create, delete, enumerate, and ensure that the reliable state providers are
persisted and highly available. A reliable state provider instance represents an instance of a persisted and highly available data structure, such as a
dictionary or a queue.

Each reliable state provider exposes an interface that is used by a stateful service to interact with the reliable state provider. For example, IReliableDictionary is used to interface with the reliable dictionary, while IReliableQueue is used to interface with the reliable queue. All reliable state providers implement the IReliableState interface.

The reliable state manager has an interface named IReliableStateManager, which allows access to it from a stateful service. Interfaces to reliable state providers are returned through IReliableStateManager.

The reliable state manager uses a plug-in architecture so that new types of reliable collections can be plugged in dynamically.

The reliable dictionary and reliable queue are built upon the implementation of a high-performance, versioned differential store.

### Transactional replicator

The transactional replicator component is responsible for ensuring that the state of a service (that is, the state within the reliable state manager and the reliable collections)
is consistent across all replicas running the service. It also ensures that the state is persisted in the log. The reliable state manager interfaces with the transactional replicator via a private mechanism.

The transactional replicator uses a network protocol to communicate state with other replicas of the service instance so that all replicas have up-to-date state information.

The transactional replicator uses a log to persist state information so that the state information survives process or node crashes. The interface to the log is via a private mechanism.

### Log

The log component provides a high-performance persistent store that can be optimized for writing to spinning or solid-state disks.  The design
of the log is for the persistent storage (i.e., hard disks)
to be local to the nodes that are running the stateful service. This allows for low latencies and high throughput, as compared to remote persistent storage, which is not local to the node.

The log component uses multiple log files. There is a node-wide shared log file that all replicas use as it can provide the lowest latency and highest throughput for storing state data. By default the shared log is placed in the Service Fabric node work directory but it may also be configured to be placed at another location, ideally on a disk reserved for only the shared log. Each replica for the service also has a dedicated log file and the dedicated log is placed within the service's work directory. There is no mechanism to configure the dedicated log to be placed at a different location.

The shared log is a transitional area for the replica's state information, while the dedicated log file is the final destination where it is persisted. In this design, the state information is first written to the shared log file and then lazily moved to the dedicated log
file in the background. In this way, the write to the shared log would have the lowest latency and highest throughput which allows the service to make progress faster.

Reads and writes to the shared log are done via direct IO to preallocated space on the disk for the shared log file. To allow optimal use of disk space on the drive with dedicated logs, the dedicated log file is created as a NTFS sparse file. Note that this will allow overprovisioning of disk space and the OS will show the dedicated log files using much more disk space than is actually used.

Aside from a minimal user-mode interface to the log, the log is written as a kernel-mode driver. By running as a kernel-mode driver, the log can provide the highest performance to all services that use it.

For more information about configuring the log, see [Configuring stateful Reliable Services](service-fabric-reliable-services-configuration.md).

## Stateless Reliable Service

### Architecture of a stateless service
![Architecture diagram of a stateless service](./media/service-fabric-reliable-services-platform-architecture/reliable-stateless-service-architecture.png)

### Stateless Reliable Service

Stateless service implementations derive from the StatelessService or StatelessServiceBase class. The StatelessServiceBase class allows more flexibility than the StatelessService class.
Both base classes manage the lifetime and role of a service.

The service implementation may override virtual methods of either base class if the service has work to do
at those points in the service lifecycle--or if it wants to create a communication listener object. Note that although the service may implement its own communication
listener object exposing ICommunicationListener, in the diagram above, the communication listener is implemented by Service Fabric, as that service implementation uses a
communication listener that is implemented by Service Fabric.

See the [Reliable Service overview](service-fabric-reliable-services-introduction.md) and [Reliable Service advanced usage](service-fabric-reliable-services-advanced-usage.md) for more information on the specifics
of writing services using the StatelessService and StatelessServiceBase classes.

<!--Every topic should have next steps and links to the next logical set of content to keep the customer engaged-->
## Next steps

For more information about Service Fabric, see:

[Reliable service overview](service-fabric-reliable-services-introduction.md)

[Quick start](service-fabric-reliable-services-quick-start.md)

[Reliable collections overview](service-fabric-reliable-services-reliable-collections.md)

[Reliable service advanced usage](service-fabric-reliable-services-advanced-usage.md)

[Reliable service configuration](service-fabric-reliable-services-configuration.md)  <|MERGE_RESOLUTION|>--- conflicted
+++ resolved
@@ -13,11 +13,7 @@
    ms.topic="article"
    ms.tgt_pltfrm="NA"
    ms.workload="NA"
-<<<<<<< HEAD
-   ms.date="03/25/2016"
-=======
-   ms.date="03/30/2016"
->>>>>>> ba27ccde
+   ms.date="03/30/2016"
    ms.author="alanwar"/>
 
 # Architecture for stateful and stateless Reliable Services
