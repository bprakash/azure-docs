--- conflicted
+++ resolved
@@ -77,17 +77,9 @@
 | **Service Fabric runtime cluster** | **End of Support Date** |
 | --- | --- |
 | All cluster versions prior to 5.3.121 |January 20, 2017 |
-<<<<<<< HEAD
-| 5.3.121.* |February 24, 2017 |
-| 5.3.204.* |February 24, 2017 |
-| 5.3.* |February 24, 2017 |
-| 5.4.*     |April 17,2017     |
-| 5.5.*     |Current version and so no end date
-=======
 | 5.3.* |February 24, 2017 |
 | 5.4.* |April 17,2017     |
 | 5.5.* |Current version and so no end date
->>>>>>> b458a4cb
 
 
 ## Next steps
