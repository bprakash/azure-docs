--- conflicted
+++ resolved
@@ -13,11 +13,7 @@
    ms.topic="article"
    ms.tgt_pltfrm="na"
    ms.workload="na"
-<<<<<<< HEAD
-   ms.date="09/01/2015"
-=======
    ms.date="10/15/2015"
->>>>>>> 6b0be5fc
    ms.author="jesseb"/>
 
 # Use Visual Studio to simplify writing and managing your Service Fabric applications
