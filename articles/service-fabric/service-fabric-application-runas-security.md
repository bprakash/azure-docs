--- conflicted
+++ resolved
@@ -1,4 +1,3 @@
-<<<<<<< HEAD
 <properties
    pageTitle="Understanding Service Fabric application RunAs security policies | Microsoft Azure"
    description="An overview of how to run a Service Fabric application under system and local security accounts including the SetupEntry point where an application needs to perform some privileged action before it starts"
@@ -22,7 +21,7 @@
 
 By default, Service Fabric applications run under the account that the Fabric.exe process is running under. It also provides the capability to run applications under a local user account, specified within the application’s manifest. Supported account types for RunAs are **LocalUser**, **NetworkService**, **LocalService** and **LocalSystem**.
 
-> [AZURE.NOTE] Domain accounts are supported on Windows Server deployments where Active Directory is available.
+> [AZURE.NOTE] Domain accounts are supported on Windows Server deployments where Active Directory is available. 
 
 User groups can be defined and created where one or more users can be added to this group to be managed together. This is particularly useful if there are multiple users for different service entry points and they need to have certain common privileges that are available at the group level.
 
@@ -130,8 +129,8 @@
 [Environment]::GetEnvironmentVariable("TestVariable","Machine") > out.txt
 ```
 
-## Applying RunAsPolicy to services
-In the steps above you saw how to apply RunAs policy to a SetupEntryPoint. Let's looks a little deeper how to create different principals that can be applied as service policies.
+## Applying RunAsPolicy to services 
+In the steps above you saw how to apply RunAs policy to a SetupEntryPoint. Let's looks a little deeper how to create different principals that can be applied as service policies. 
 
 ### Create local user groups
 User groups can be defined and created where one or more users can be added to this group. This is particularly useful if there are multiple users for different service entry points and they need to have certain common privileges that are available at the group level. The example below shows a local group called **LocalAdminGroup** with Administrator privileges. Two users, Customer1 and Customer2 are made members of this local group.
@@ -170,7 +169,7 @@
   </Users>
 </Principals>
 ~~~
-
+ 
 <!-- If an application requires that the user account and password be same on all machines (e.g. to enable NTLM authentication), the cluster manifest must set NTLMAuthenticationEnabled to true and also specify an NTLMAuthenticationPasswordSecret that will be used to generate the same password across all machines.
 
 <Section Name="Hosting">
@@ -185,15 +184,15 @@
 
 ~~~
 <Policies>
-  <RunAsPolicy CodePackageRef="Code" UserRef="LocalAdmin" EntryPointType="Setup"/>
-  <RunAsPolicy CodePackageRef="Code" UserRef="Customer3" EntryPointType="Main"/>
+<RunAsPolicy CodePackageRef="Code" UserRef="LocalAdmin" EntryPointType="Setup"/>
+<RunAsPolicy CodePackageRef="Code" UserRef="Customer3" EntryPointType="Main"/>
 </Policies>
 ~~~
 
-If **EntryPointType** is not specified, the default is set to EntryPointType=”Main”. Specifying an **SetupEntryPoint** is especially useful when you want to run certain high privilege setup operation under a system account, while the actual service code can run under a lower privileged account.
+If **EntryPointType** is not specified, the default is set to EntryPointType=”Main”. Specifying an **SetupEntryPoint** is especially useful when you want to run certain high privilege setup operation under a system account, while the actual service code can run under a lower privileged account. 
 
 ### Applying a default policy to all the service code packages
-The **DefaultRunAsPolicy** section is used to specify a default user account for all code packages that don’t have specific **RunAsPolicy** defined. If most code packages specified in service manifests used by an application need to run under the same RunAs user, the application can just define a default RunAs policy with that user account instead of specifying a **RunAsPolicy** for every code package. For example the following example specifies that if a code package does not have **RunAsPolicy** specified, the code package should run under the MyDefaultAccount specified in the Principals section.
+The **DefaultRunAsPolicy** section is used to specify a default user account for all code packages that don’t have specific **RunAsPolicy** defined. If most code packages specified in service manifests used by an application need to run under the same RunAs user, the application can just define a default RunAs policy with that user account instead of specifying a **RunAsPolicy** for every code package. For example the following example specifies that if a code package does not have **RunAsPolicy** specified, the code package should run under the MyDefaultAccount specified in the Principals section. 
 
 ~~~
 <Policies>
@@ -273,296 +272,6 @@
       </Users>
    </Principals>
    <Policies>
-      <DefaultRunAsPolicy UserRef="MyDefaultAccount" />
-   </Policies>
-   <Certificates>
-	 <EndpointCertificate Name="Cert1" X509FindValue="FF EE E0 TT JJ DD JJ EE EE XX 23 4T 66 "/>
-  </Certificates>
-</ApplicationManifest>
-~~~
-
-
-<!--Every topic should have next steps and links to the next logical set of content to keep the customer engaged-->
-## Next steps
-
-* [Understand the application model](service-fabric-application-model.md)
-* [Specifying Resources in a Service Manifest](service-fabric-service-manifest-resources.md)
-* [Deploy an application](service-fabric-deploy-remove-applications.md)
-
-[image1]: ./media/service-fabric-application-runas-security/copy-to-output.png
-=======
-<properties
-   pageTitle="Understanding Service Fabric application RunAs security policies | Microsoft Azure"
-   description="An overview of how to run a Service Fabric application under system and local security accounts including the SetupEntry point where an application needs to perform some privileged action before it starts"
-   services="service-fabric"
-   documentationCenter=".net"
-   authors="msfussell"
-   manager="timlt"
-   editor="bscholl"/>
-
-<tags
-   ms.service="service-fabric"
-   ms.devlang="dotnet"
-   ms.topic="article"
-   ms.tgt_pltfrm="NA"
-   ms.workload="NA"
-   ms.date="11/21/2015"
-   ms.author="mfussell"/>
-
-# RunAs: Running a Service Fabric application with different security permissions
-Service Fabric provides the ability to secure applications running in the cluster under different user accounts, known as "RunAs". In addition, it also secures the resources used by the applications with the user account such as files, directories and certificates.
-
-By default, Service Fabric applications run under the account that the Fabric.exe process is running under. It also provides the capability to run applications under a local user account, specified within the application’s manifest. Supported account types for RunAs are **LocalUser**, **NetworkService**, **LocalService** and **LocalSystem**.
-
-> [AZURE.NOTE] Domain accounts are supported on Windows Server deployments where Active Directory is available. 
-
-User groups can be defined and created where one or more users can be added to this group to be managed together. This is particularly useful if there are multiple users for different service entry points and they need to have certain common privileges that are available at the group level.
-
-## Setting the RunAs policy for the Setup EntryPoint
-
-As described in the [application model](service-fabric-application-model.md) the **SetupEntryPoint** is a privileged entry point that runs with the same credentials as Service Fabric (typically the *Network* account) before any other entry point. The executable specified by **EntryPoint** is typically the long-running service host, so having a separate setup entry point avoids having to run the service host exe with high privileges for extended periods of time. The executable specified by **EntryPoint** is run after **SetupEntryPoint** exits successfully. The resulting process is monitored and re-started (beginning again with **SetupEntryPoint**) if it ever terminates or crashes.
-
-Below is a simple example service manifest showing the SetupEntryPoint and the main EntryPoint for the service.
-
-~~~
-<?xml version="1.0" encoding="utf-8" ?>
-<ServiceManifest Name="MyServiceManifest" Version="SvcManifestVersion1" xmlns="http://schemas.microsoft.com/2011/01/fabric" xmlns:xsi="http://www.w3.org/2001/XMLSchema-instance">
-  <Description>An example service manifest</Description>
-  <ServiceTypes>
-    <StatelessServiceType ServiceTypeName="MyServiceType" />
-  </ServiceTypes>
-  <CodePackage Name="Code" Version="1.0.0">
-    <SetupEntryPoint>
-      <ExeHost>
-        <Program>MySetup.bat</Program>
-      </ExeHost>
-    </SetupEntryPoint>
-    <EntryPoint>
-      <ExeHost>
-        <Program>MyServiceHost.exe</Program>
-      </ExeHost>
-    </EntryPoint>
-  </CodePackage>
-  <ConfigPackage Name="Config" Version="1.0.0" />
-</ServiceManifest>
-~~~
-
-### Configuring the RunAs policy
-
-Having configured the service to have a SetupEntryPoint, you can change the security permissions that it runs under in the application  manifest. The example below shows how to configure the service to run under administrator account privileges.
-
-~~~
-<?xml version="1.0" encoding="utf-8"?>
-<ApplicationManifest xmlns:xsd="http://www.w3.org/2001/XMLSchema" xmlns:xsi="http://www.w3.org/2001/XMLSchema-instance" ApplicationTypeName="MyApplicationType" ApplicationTypeVersion="1.0.0" xmlns="http://schemas.microsoft.com/2011/01/fabric">
-   <ServiceManifestImport>
-      <ServiceManifestRef ServiceManifestName="MyServiceTypePkg" ServiceManifestVersion="1.0.0" />
-      <ConfigOverrides />
-      <Policies>
-         <RunAsPolicy CodePackageRef="Code" UserRef="SetupAdminUser" EntryPointType="Setup" />
-      </Policies>
-   </ServiceManifestImport>
-   <Principals>
-      <Users>
-         <User Name="SetupAdminUser">
-            <MemberOf>
-               <SystemGroup Name="Administrators" />
-            </MemberOf>
-         </User>
-      </Users>
-   </Principals>
-</ApplicationManifest>
-~~~
-
-First create a **Principals** section with a user name e.g. SetupAdminUser. This indicates that the user is a member of the Administrators system group.
-
-Next under the **ServiceManifestImport** section configure a policy to apply this principal to the **SetupEntryPoint**. This tells Service Fabric that when the MySetup.bat file is run that it should be RunAs with Administrator priviledges. Given that you have *not* applied a policy to the main entry point, the code in MyServiceHost.exe will run under the system NetworkService account which is the default account that all service entry points are RunAs.
-
-Let's now add the file MySetup.bat to the Visual Studio project in order to test the Administrator privileges. In Visual Studio right click on the service project and add a new file call MySetup.bat. Next it is necessary to ensure that this file is included in the service package, which it is not by default. To ensure that the MySetup.bat file is include in the package select the file, right click to get context menu, choose properties and in the properties dialog ensure that the **Copy to Output Directory** is set to **Copy if newer**. This is shown in the screen shot below.
-
-![Visual Studio CopyToOutput for SetupEntryPoint batch file][Image1]
-
-Now open the MySetup.bat file and add the following commands.
-~~~
-REM Set a system environment variable. This requires administrator privilege
-setx -m TestVariable "MyValue"
-echo System TestVariable set to > test.txt
-echo %TestVariable% >> test.txt
-
-REM To delete this system variable us
-REM REG delete "HKEY_LOCAL_MACHINE\SYSTEM\CurrentControlSet\Control\Session Manager\Environment" /v TestVariable /f
-~~~
-
-Next build and deploy the solution to a local development cluster.  Once the service has started, as seen in the Service Fabric Explorer, you can see that the MySetup.bat was successful in a two ways. Open a PowerShell command prompt and type
-~~~
- [Environment]::GetEnvironmentVariable("TestVariable","Machine")
-~~~
-Like this
-~~~
-PS C:\ [Environment]::GetEnvironmentVariable("TestVariable","Machine")
-MyValue
-~~~
-
-Second note the name of the node that the service was deployed and started in the Service Fabric Explorer e.g. Node 1 and then navigate to the application instance work folder to find the out.txt file that shows the value of **TestVariable**. For example if this was deployed to Node 2 then you can go to this path for the MyApplicationType
-
-~~~
-C:\SfDevCluster\Data\_App\Node.2\MyApplicationType_App\work\out.txt
-~~~
-
-##  Launching PowerShell commands from SetupEntryPoint
-In order to run PowerShell from the **SetupEntryPoint** point you can run PowerShell.exe in a batch file pointing to a PowerShell file. First add a PowerShell file to the service project e.g. MySetup.ps1. Remember to set the *Copy if newer* property so that this file is also included in the service package. The example below shows a sample batch file to launch a PowerShell file called MySetup.ps1 which sets a system environment variable called *TestVariable*.
-
-MySetup.bat to launch PowerShell file.
-~~~
-powershell.exe -ExecutionPolicy Bypass -Command ".\MySetup.ps1"
-~~~
-
-In the PowerShell file add the following to set a system environment variable
-~~~
-[Environment]::SetEnvironmentVariable("TestVariable", "MyValue", "Machine")
-[Environment]::GetEnvironmentVariable("TestVariable","Machine") > out.txt
-~~~
-
-## Applying RunAsPolicy to services 
-In the steps above you saw how to apply RunAs policy to a SetupEntryPoint. Let's looks a little deeper how to create different principals that can be applied as service policies. 
-
-### Create local user groups
-User groups can be defined and created where one or more users can be added to this group. This is particularly useful if there are multiple users for different service entry points and they need to have certain common privileges that are available at the group level. The example below shows a local group called **LocalAdminGroup** with Administrator privileges. Two users, Customer1 and Customer2 are made members of this local group.
-
-~~~
-<Principals>
- <Groups>
-   <Group Name="LocalAdminGroup">
-     <Membership>
-       <SystemGroup Name="Administrators"/>
-     </Membership>
-   </Group>
- </Groups>
-  <Users>
-     <User Name="Customer1">
-        <MemberOf>
-           <Group NameRef="LocalAdminGroup" />
-        </MemberOf>
-     </User>
-    <User Name="Customer2">
-      <MemberOf>
-        <Group NameRef="LocalAdminGroup" />
-      </MemberOf>
-    </User>
-  </Users>
-</Principals>
-~~~
-
-### Create local users
-You can create a local user that can be used to secure a service within the application. When a LocalUser account type is specified in the Principals section of the application manifest, Service Fabric creates local user accounts on machines where the application is deployed. These accounts by default do not have the same name as specified in the application manifest (for example “Customer3” in the sample below), but instead it will be a dynamically generated and have random passwords.
-
-~~~
-<Principals>
-  <Users>
-     <User Name="Customer3" AccountType="LocalUser" />
-  </Users>
-</Principals>
-~~~
- 
-<!-- If an application requires that the user account and password be same on all machines (e.g. to enable NTLM authentication), the cluster manifest must set NTLMAuthenticationEnabled to true and also specify an NTLMAuthenticationPasswordSecret that will be used to generate the same password across all machines.
-
-<Section Name="Hosting">
-      <Parameter Name="EndpointProviderEnabled" Value="true"/>
-      <Parameter Name="NTLMAuthenticationEnabled" Value="true"/>
-      <Parameter Name="NTLMAuthenticationPassworkSecret" Value="******" IsEncrypted="true"/>
- </Section>
--->
-
-## Assigning policies to the service code packages
-The **RunAsPolicy** section for a **ServiceManifestImport** specifies the account from Principals section that should be used to run a code package and associates code packages from the service manifest with user accounts in the Principals section. You can specify this for the Setup or Main entry points, or specify All to apply this to both. The example below show different policies being applied.
-
-~~~
-<Policies>
-<RunAsPolicy CodePackageRef="Code" UserRef="LocalAdmin" EntryPointType="Setup"/>
-<RunAsPolicy CodePackageRef="Code" UserRef="Customer3" EntryPointType="Main"/>
-</Policies>
-~~~
-
-If **EntryPointType** is not specified, the default is set to EntryPointType=”Main”. Specifying an **SetupEntryPoint** is especially useful when you want to run certain high privilege setup operation under a system account, while the actual service code can run under a lower privileged account. 
-
-### Applying a default policy to all the service code packages
-The **DefaultRunAsPolicy** section is used to specify a default user account for all code packages that don’t have specific **RunAsPolicy** defined. If most code packages specified in service manifests used by an application need to run under the same RunAs user, the application can just define a default RunAs policy with that user account instead of specifying a **RunAsPolicy** for every code package. For example the following example specifies that if a code package does not have **RunAsPolicy** specified, the code package should run under the MyDefaultAccount specified in the Principals section. 
-
-~~~
-<Policies>
-  <DefaultRunAsPolicy UserRef="MyDefaultAccount"/>
-</Policies>
-~~~
-
-## Assigning SecurityAccessPolicy for http and https endpoints
-If you apply a RunAs policy to a service and service manifest declares endpoint resources with the http protocol, you must specify a **SecurityAccessPolicy** to ensure that ports allocated to these endpoints are correctly ACL’ed for the RunAs user account that the service runs under. Otherwise http.sys does not have access the the service and you will get failure with calls from the client. The example below applies the Customer3 account to endpoint called *ServiceEndpointName* giving it full access rights.
-
-~~~
-<Policies>
-   <RunAsPolicy CodePackageRef="Code" UserRef="Customer1" />
-   <!--SecurityAccessPolicy is needed if RunAsPolicy is defined and the Endpoint is http -->
-   <SecurityAccessPolicy ResourceRef="EndpointName" PrincipalRef="Customer1" />
-</Policies>
-~~~
-
-For https endpoint you have to additional indicate the name of the certificate to return to the client with an **EndpointBindingPolicy** wuth the certificate is defined in a certificates section in the application manifest.
-
-~~~
-<Policies>
-   <RunAsPolicy CodePackageRef="Code" UserRef="Customer1" />
-  <!--SecurityAccessPolicy is needed if RunAsPolicy is defined and the Endpoint is http -->
-   <SecurityAccessPolicy ResourceRef="EndpointName" PrincipalRef="Customer1" />
-  <!--EndpointBindingPolicy is needed if the EndpointName is secured with https -->
-  <EndpointBindingPolicy EndpointRef="EndpointName" CertificateRef="Cert1" />
-</Policies
-~~~
-
-
-## A complete application manifest example
-The application manifest below shows many of the different settings described above.
-
-~~~
-<?xml version="1.0" encoding="utf-8"?>
-<ApplicationManifest xmlns:xsd="http://www.w3.org/2001/XMLSchema" xmlns:xsi="http://www.w3.org/2001/XMLSchema-instance" ApplicationTypeName="Application3Type" ApplicationTypeVersion="1.0.0" xmlns="http://schemas.microsoft.com/2011/01/fabric">
-   <Parameters>
-      <Parameter Name="Stateless1_InstanceCount" DefaultValue="-1" />
-   </Parameters>
-   <ServiceManifestImport>
-      <ServiceManifestRef ServiceManifestName="Stateless1Pkg" ServiceManifestVersion="1.0.0" />
-      <ConfigOverrides />
-      <Policies>
-         <RunAsPolicy CodePackageRef="Code" UserRef="Customer1" />
-         <RunAsPolicy CodePackageRef="Code" UserRef="LocalAdmin" EntryPointType="Setup" />
-        <!--SecurityAccessPolicy is needed if RunAsPolicy is defined and the Endpoint is http -->
-         <SecurityAccessPolicy ResourceRef="EndpointName" PrincipalRef="Customer1" />
-        <!--EndpointBindingPolicy is needed the EndpointName is secured with https -->
-        <EndpointBindingPolicy EndpointRef="EndpointName" CertificateRef="Cert1" />
-     </Policies>
-   </ServiceManifestImport>
-   <DefaultServices>
-      <Service Name="Stateless1">
-         <StatelessService ServiceTypeName="Stateless1Type" InstanceCount="[Stateless1_InstanceCount]">
-            <SingletonPartition />
-         </StatelessService>
-      </Service>
-   </DefaultServices>
-   <Principals>
-      <Groups>
-         <Group Name="LocalAdminGroup">
-            <Membership>
-               <SystemGroup Name="Administrators" />
-            </Membership>
-         </Group>
-      </Groups>
-      <Users>
-         <User Name="LocalAdmin">
-            <MemberOf>
-               <Group NameRef="LocalAdminGroup" />
-            </MemberOf>
-         </User>
-         <User Name="Customer1" />
-      </Users>
-   </Principals>
-   <Policies>
       <DefaultRunAsPolicy UserRef="LocalAdmin" />
    </Policies>
    <Certificates>
@@ -579,5 +288,4 @@
 * [Specifying Resources in a Service Manifest](service-fabric-service-manifest-resources.md)
 * [Deploy an application](service-fabric-deploy-remove-applications.md)
 
-[Image1]: media/service-fabric-application-runas-security/copy-to-output.png
->>>>>>> f3dcf49f
+[image1]: ./media/service-fabric-application-runas-security/copy-to-output.png