--- conflicted
+++ resolved
@@ -1,9 +1,5 @@
 ---
-<<<<<<< HEAD
 title: Cluster Resource Manager Cluster Description | Microsoft Docs
-=======
-title: Resource Balancer cluster description | Microsoft Docs
->>>>>>> 51715752
 description: Describing a Service Fabric cluster by specifying Fault Domains, Upgrade Domains, node properties, and node capacities to the Cluster Resource Manager.
 services: service-fabric
 documentationcenter: .net
@@ -17,20 +13,12 @@
 ms.topic: article
 ms.tgt_pltfrm: NA
 ms.workload: NA
-<<<<<<< HEAD
 ms.date: 07/01/2017
-=======
-ms.date: 01/05/2017
->>>>>>> 51715752
 ms.author: masnider
 ---
 
 # Describing a service fabric cluster
-<<<<<<< HEAD
 The Service Fabric Cluster Resource Manager provides several mechanisms for describing a cluster. During runtime, the Cluster Resource Manager uses this information to ensure high availability of the services running in the cluster. While enforcing these important rules, it also attempts to optimize the resource consumption within the cluster.
-=======
-The Service Fabric Cluster Resource Manager provides several mechanisms for describing a cluster. During runtime, the Cluster Resource Manager uses this information to ensure high availability of the services running in the cluster. While enforcing these important rules, it also attempts to optimize the cluster's resource consumption.
->>>>>>> 51715752
 
 ## Key concepts
 The Cluster Resource Manager supports several features that describe a cluster:
@@ -41,7 +29,6 @@
 * Node Capacities
 
 ## Fault domains
-<<<<<<< HEAD
 A Fault Domain is any area of coordinated failure. A single machine is a Fault Domain (since it can fail on its own for various reasons, from power supply failures to drive failures to bad NIC firmware). Machines connected to the same Ethernet switch are in the same Fault Domain, as are machines sharing a single source of power or in a single location. Since it's natural for hardware faults to overlap, Fault Domains are inherently hierarchal and are represented as URIs in Service Fabric.
 
 It is important that Fault Domains are set up correctly since Service Fabric uses this information to safely place services. Service Fabric doesn't want to place services such that the loss of a Fault Domain (caused by the failure of some component) causes a service to go down. In the Azure environment Service Fabric uses the Fault Domain information provided by the environment to correctly configure the nodes in the cluster on your behalf. For Service Fabric Standalone, Fault Domains are defined at the time that the cluster is set up. 
@@ -79,44 +66,11 @@
 Upgrade Domains are a lot like Fault Domains, but with a couple key differences. First, while Fault Domains are rigorously defined by the areas of coordinated hardware failures, Upgrade Domains are defined by policy. With Upgrade Domains, you usually get to decide how many you want rather than it being dictated by the environment. Another difference is that (today at least) Upgrade Domains are not hierarchical – they are more like a simple tag. You could have as many Upgrade Domains as you do nodes.
 
 The following diagram shows three Upgrade Domains are striped across three Fault Domains. It also shows one possible placement for three different replicas of a stateful service, where each ends up in different Fault and Upgrade Domains. This placement allows the loss of a Fault Domain while in the middle of a service upgrade and still have one copy of the code and data.  
-=======
-A Fault Domain is any area of coordinated failure. A single machine is a Fault Domain (since it can fail on its own for various reasons, from power supply failures to drive failures to bad NIC firmware). Machines connected to the same Ethernet switch are in the same Fault Domain, as are those machines sharing a single source of power. Since it's natural for hardware faults to overlap, Fault Domains are inherently hierarchal and are represented as URIs in Service Fabric.
-
-When you set up your own cluster, you need to think through these different areas of failure. It is important that Fault Domains are set up correctly since Service Fabric uses this information to safely place services. Service Fabric doesn't want to place services such that the loss of a Fault Domain (caused by the failure of some component) causes services to go down. In the Azure environment Service Fabric uses the Fault Domain information provided by the environment to correctly configure the nodes in the cluster on your behalf.
-
-In the graphic below we color all the entities that contribute to Fault Domains and list all the different Fault Domains that result. In this example, we have datacenters ("DC"), racks ("R"), and blades ("B"). Conceivably, if each blade holds more than one virtual machine, there could be another layer in the Fault Domain hierarchy.
-
-<center>
-![Nodes organized via Fault Domains][Image1]
-</center>
-
-During runtime, the Service Fabric Cluster Resource Manager considers the Fault Domains in the cluster and plans a layout.  It attempts to spread out the stateful replicas or stateless instances for a given service so that they are in separate Fault Domains. This process helps ensure that if there is a failure of any one Fault Domain (at any level in the hierarchy), that the availability of that service is not compromised.
-
-Service Fabric’s Cluster Resource Manager doesn’t care how many layers there are in the Fault Domain hierarchy. However, it tries to ensure that the loss of any one portion of the hierarchy doesn’t impact the services running on top of it. Because of this, it is best if there are the same number of nodes at each level of depth in the Fault Domain hierarchy. Keeping the levels balanced prevents one portion of the hierarchy from containing more services than others. Doing otherwise would contribute to imbalances in the load of individual nodes and make the failure of certain domains more critical than others.
-
-If the “tree” of Fault Domains is unbalanced in your cluster, it makes it harder for the Cluster Resource Manager to figure the best allocation of services. Imbalanced Fault Domains layouts mean that the loss of a particular domain can impact the availability of the cluster more than others. As a result, the Cluster Resource Manager is torn between its two goals: It was to use the machines in that “heavy” domain by placing services on them, and it wants to place services so that the loss of a domain doesn’t cause problems. What does this look like?
-
-<center>
-![Two different cluster layouts][Image2]
-</center>
-
-In the diagram above, we show two different example cluster layouts. In the first example the nodes are distributed evenly across the Fault Domains. In the other one Fault Domain ends up with many more nodes. If you ever stand up your own cluster on-premise or in another environment, it’s something you have to think about.
-
-In Azure the choice of which Fault Domain contains a node is managed for you. However, depending on the number of nodes that you provision you can still end up with Fault Domains with more nodes in them than others. For example, say you have five Fault Domains but provision seven nodes for a given NodeType. In this case the first two Fault Domains end up with more nodes. If you continue to deploy more NodeTypes with only a couple instances, the problem gets worse.
-
-## Upgrade domains
-Upgrade Domains are another feature that helps the Service Fabric Cluster Resource Manager understand the layout of the cluster so that it can plan ahead for failures. Upgrade Domains define sets of nodes that are upgraded at the same time.
-
-Upgrade Domains are a lot like Fault Domains, but with a couple key differences. First, while Fault Domains are rigorously defined by the areas of coordinated hardware failures, Upgrade Domains are defined by policy. With Upgrade Domains, you get to decide how many you want rather than it being dictated by the environment. Another difference is that (today at least) Upgrade Domains are not hierarchical – they are more like a simple tag.
-
-The following diagram shows three Upgrade Domains are striped across three Fault Domains. It also shows one possible placement for three different replicas of a stateful service, where each ends up in different Fault and Upgrade Domains. This placement allows us to lose a Fault Domain while in the middle of a service upgrade and still have one copy of the code and data.
->>>>>>> 51715752
 
 <center>
 ![Placement With Fault and Upgrade Domains][Image3]
 </center>
 
-<<<<<<< HEAD
 There are pros and cons to having large numbers of Upgrade Domains. With more Upgrade Domains each step of the upgrade is more granular and therefore affects a smaller number of nodes or services. This results in fewer services having to move at a time, introducing less churn into the system. This tends to also improve reliability (since less of the service is impacted by any issue introduced during the upgrade). More Upgrade Domains also means that you need less available buffer on other nodes to handle the impact of the upgrade. For example, if you have five Upgrade Domains, the nodes in each are handling roughly 20% of your traffic. If you need to take down that Upgrade Domain for an upgrade, that load usually needs to go somewhere. Since you have four remaining Upgrade Domains, each must have room for about 5% of the total traffic. More Upgrade Domains means less buffer that must be maintained on the other nodes in the cluster in order to handle that traffic during the upgrade. For example, consider if you had 10 Upgrade Domains instead. In that case, each UD would only be handling about 10% of the total traffic. When an upgrade steps through the cluster, each domain would only need to have room for about 1.1% of the total traffic. More Upgrade Domains (as well as Fault Domains, for that matter) means generlly that you can run your nodes at higher utilization, since less capacity must be kept in reserve in order to handle failures (unplanned failues) and upgrades (planned failures). 
 
 The downside of having many Upgrade Domains is that upgrades tend to take longer. Service Fabric waits a short period of time after an Upgrade Domain is completed before proceeding to the next one. This delay is so that issues introduced by the upgrade have a chance to show up and be detected. The tradeoff is acceptable because it prevents bad changes from affecting too much of the service at a time.
@@ -129,29 +83,11 @@
 * One Upgrade Domain per Node (physical or virtual OS instance)
 * A “striped” or “matrix” model where the Fault Domains and Upgrade Domains form a matrix with machines usually running down the diagonals
 
-=======
-There are pros and cons to having large numbers of Upgrade Domains. With more Upgrade Domains each step of the upgrade is more granular and therefore affects a smaller number of nodes or services. This results in fewer services having to move at a time, introducing less churn into the system. This tends to also improve reliability (since less of the service is impacted by any issue introduced during the upgrade). More Upgrade Domains also means that you need less available overhead on other nodes to handle the impact of the upgrade. For example, if you have five Upgrade Domains, the nodes in each are handling roughly 20% of your traffic. If you need to take down that Upgrade Domain for an upgrade, that load needs to go somewhere. More Upgrade Domains means less overhead that must be maintained on the other nodes in the cluster.
-
-The downside of having many Upgrade Domains is that upgrades tend to take longer. Service Fabric waits a short period of time after an Upgrade Domain is completed before proceeding. This delay is so that issues introduced by the upgrade have a chance to show up and be detected. The tradeoff is acceptable because it prevents bad changes from affecting too much of the service at a time.
-
-Too few Upgrade Domains has its own side effects – while each individual Upgrade Domain is down and being upgraded a large portion of your overall capacity is unavailable. For example, if you only have three Upgrade Domains you are taking down about 1/3 of your overall service or cluster capacity at a time. Having so much of your service down at once isn’t desirable since you have to have enough capacity in the rest of your cluster to handle the workload. Maintaining that buffer means that in the normal case those nodes are less-loaded than they would otherwise be, increasing the cost of running your service.
-
-There’s no real limit to the total number of fault or Upgrade Domains in an environment, or constraints on how they overlap. Common structures that we’ve seen are:
-
-* Fault Domains and Upgrade Domains mapped 1:1
-* One Upgrade Domain per Node (physical or virtual OS instance)
-* A “striped” or “matrix” model where the Fault Domains and Upgrade Domains form a matrix with machines usually running down the diagonals
-
->>>>>>> 51715752
 <center>
 ![Fault and Upgrade Domain Layouts][Image4]
 </center>
 
-<<<<<<< HEAD
 There’s no best answer which layout to choose, each has some pros and cons. For example, the 1FD:1UD model is fairly simple to set up. The 1 UD per Node model is most like what people are used to from managing small sets of machines in the past where each would be taken down independently during upgrades.
-=======
-There’s no best answer which layout to choose, each has some pros and cons. For example, the 1FD:1UD model is fairly simple to set up. The 1 UD per Node model is most like what people are used to from managing small sets of machines in the past where each would be taken down independently.
->>>>>>> 51715752
 
 The most common model (and the one used in Azure) is the FD/UD matrix, where the FDs and UDs form a table and nodes are placed starting along the diagonal. Whether this ends up sparse or packed depends on the total number of nodes compared to the number of FDs and UDs. Put differently, for sufficiently large clusters, almost everything ends up looking like the dense matrix pattern, shown in the bottom right option of the image above.
 
@@ -168,11 +104,7 @@
 | **UD3** | | | |N4 | |
 | **UD4** | | | | |N5 |
 
-<<<<<<< HEAD
 Now let's say that we create a service with a TargetReplicaSetSize (or, for a stateless service an InstanceCount) of five. The replicas land on N1-N5. In fact, N6 will never be used no matter how many services like this you create. But why? Let's look at the difference between the current layout and what would happen if N6 is chosen.
-=======
-Now let's say that we create a service with a TargetReplicaSetSize of five. The replicas land on N1-N5. In fact, N6 will never be used no matter how many services you create. But why? Let's look at the difference between the current layout and what would happen if N6 is chosen.
->>>>>>> 51715752
 
 Here's the layout we got and the total number of replicas per Fault and Upgrade Domain:
 
@@ -198,11 +130,7 @@
 | **UD4** | | | | |R4 |1 |
 | **FDTotal** |2 |0 |1 |1 |1 |- |
 
-<<<<<<< HEAD
 This layout violates our definition for the Fault Domain constraint. FD0 has two replicas, while FD1 has zero, making the difference between FD0 and FD1 a total of two. The Cluster Resource Manager does not allow this arrangement. Similarly if we picked N2 and N6 (instead of N1 and N2) we'd get:
-=======
-Notice anything? This layout violates our definition for the Fault Domain constraint. FD0 has two replicas, while FD1 has zero, making the difference between FD0 and FD1 a total of two. The Cluster Resource Manager does not allow this arrangement. Similarly if we picked N2 and N6 (instead of N1 and N2) we'd get:
->>>>>>> 51715752
 
 |  | FD0 | FD1 | FD2 | FD3 | FD4 | UDTotal |
 | --- |:---:|:---:|:---:|:---:|:---:|:---:|
@@ -213,20 +141,12 @@
 | **UD4** | | | | |R4 |1 |
 | **FDTotal** |1 |1 |1 |1 |1 |- |
 
-<<<<<<< HEAD
 While this layout is balanced in terms of Fault Domains, it is now violating the Upgrade Domain constraint (since UD0 has zero replicas while UD1 has two). This layout is also invalid.
-=======
-While this layout is balanced in terms of Fault Domains, it is now violating the Upgrade Domain constraint (since UD0 has zero replicas while UD1 has two). This layout is also invalid
->>>>>>> 51715752
 
 ## Configuring fault and Upgrade Domains
 Defining Fault Domains and Upgrade Domains is done automatically in Azure hosted Service Fabric deployments. Service Fabric picks up and uses the environment information from Azure.
 
-<<<<<<< HEAD
 If you’re creating your own cluster (or want to run a particular topology in development), you can provide the Fault Domain and Upgrade Domain information yourself. In this example, we define a nine node local development cluster that spans three “datacenters” (each with three racks). This cluster also has three Upgrade Domains striped across those three datacenters. In the cluster manifest template, it looks something like this:
-=======
-If you’re creating your own cluster (or want to run a particular topology in development), you provide the Fault Domain and Upgrade Domain information yourself. In this example, we define a nine node local development cluster that spans three “datacenters” (each with three racks). This cluster also has three Upgrade Domains striped across those three datacenters. In the cluster manifest template, it looks something like this:
->>>>>>> 51715752
 
 ClusterManifest.xml
 
@@ -320,35 +240,21 @@
 ```
 
 > [!NOTE]
-<<<<<<< HEAD
 > When defining clusters via Azure Resource Manager, Fault Domains and Upgrade Domains are assigned by Azure. Therefore, the definition of your Node Types and VM Scale Sets in your ARM template does not include Fault Domain or Upgrade Domain information.
 >
 
 ## Node properties and placement constraints
 Sometimes (in fact, most of the time) you’re going to want to ensure that certain workloads run only on certain types of nodes in the cluster. For example, some workload may require GPUs or SSDs while others may not. A great example of targeting hardware to particular workloads is almost every n-tier architecture out there. In these architectures certain machines serve as the front end/interface/API serving side of the application (and hence are probably exposed to the clients or the internet). Different sets of machines (often with different hardware resources) handle the work of the compute or storage layers (and are usually not directly exposed to clients or the internet). Service Fabric expects that even in a microservices world there are cases where particular workloads need to run on particular hardware configurations, for example:
-=======
-> In Azure deployments, Fault Domains and Upgrade Domains are assigned by Azure. Therefore, the definition of your nodes and roles within the infrastructure option for Azure does not include Fault Domain or Upgrade Domain information.
->
->
-
-## Placement constraints and node properties
-Sometimes (in fact, most of the time) you’re going to want to ensure that certain workloads run only on certain nodes or certain sets of nodes in the cluster. For example, some workload may require GPUs or SSDs while others may not. A great example of targeting hardware to particular workloads is almost every n-tier architecture out there. In these architectures certain machines serve as the front end/interface serving side of the application (and hence are probably exposed to the internet). Different sets of machines (often with different hardware resources) handle the work of the compute or storage layers (and usually are not exposed to the internet). Service Fabric expects that even in a microservices world there are cases where particular workloads need to run on particular hardware configurations, for example:
->>>>>>> 51715752
 
 * an existing n-tier application has been “lifted and shifted” into a Service Fabric environment
 * a workload wants to run on specific hardware for performance, scale, or security isolation reasons
 * A workload should be isolated from other workloads for policy or resource consumption reasons
 
-<<<<<<< HEAD
 To support these sorts of configurations, Service Fabric has a first class notion of tags that can be applied to nodes. These are called **node properties**. **Placement constraints** are the statements attached to individual services that select for one or more node properties. These are used  to indicate where certain services should run. The set of constraints is extensible - any key/value pair can work. 
-=======
-To support these sorts of configurations, Service Fabric has a first class notion of tags that can be applied to nodes. These are called placement constraints. Placement constraints can be used to indicate where certain services should run. The set of constraints is extensible - any key/value pair can work.
->>>>>>> 51715752
 
 <center>
 ![Cluster Layout Different Workloads][Image5]
 </center>
-<<<<<<< HEAD
 
 ### Built in node properties
 Service Fabric defines some default node properties that can be used automatically without the user having to define them. The default properties defined at each node are the **NodeType** and the **NodeName**. So for example you could write a placement constraint as `"(NodeType == NodeType03)"`. Generally we have found NodeType to be one of the most commonly used properties. It is useful since it corresponds 1:1 with a type of a machine, which in turn corresponds to a type of workload in a traditional n-tier application architecture.
@@ -387,44 +293,6 @@
   * `"((OneProperty < 100) || ((AnotherProperty == false) && (OneProperty >= 100)))"`
 
 Only nodes where the overall placement constraint statement evaluates to “True” can have the service placed on it. Nodes that do not have a property defined do not match any placement constraint containing that property.
-=======
-
-The different key/value tags on nodes are known as node placement *properties* (or just node properties). The value specified in the node property can be a string, bool, or signed long. The statement at the service is called a placement *constraint* since it constrains where the service can run in the cluster. The constraint can be any Boolean statement that operates on the different node properties in the cluster. The valid selectors in these boolean statements are:
-
-1) conditional checks for creating particular statements
-
-| Statement | Syntax |
-| --- |:---:|
-| "equal to" | "==" |
-| "not equal to" | "!=" |
-| "greater than" | ">" |
-| "greater than or equal to" | ">=" |
-| "less than" | "<" |
-| "less than or equal to" | "<=" |
-
-2) boolean statements for grouping and logical operations
-
-| Statement | Syntax |
-| --- |:---:|
-| "and" | "&&" |
-| "or" | "&#124;&#124;" |
-| "not" | "!" |
-| "group as single statement" | "()" |
-
-Here are some examples of basic constraint statements.
-
-  * `"Value >= 5"`
-  * `"NodeColor != green"`
-  * `"((OneProperty < 100) || ((AnotherProperty == false) && (OneProperty >= 100)))"`
-
-Only nodes where the overall statement evaluates to “True” can have the service placed on it. Nodes that do not have a property defined do not match any placement constraint containing that property.
-
-Service Fabric defines some default node properties that can be used automatically without the user having to define them. As of this writing the default properties defined at each node are the **NodeType** and the **NodeName**. So for example you could write a placement constraint as `"(NodeType == NodeType03)"`. Generally we have found NodeType to be one of the most commonly used properties. It is useful since it corresponds 1:1 with a type of a machine, which in turn corresponds to a type of workload in a traditional n-tier application architecture.
-
-<center>
-![Placement Constraints and Node Properties][Image6]
-</center>
->>>>>>> 51715752
 
 Let’s say that the following node properties were defined for a given node type:
 
@@ -474,11 +342,7 @@
 New-ServiceFabricService -ApplicationName $applicationName -ServiceName $serviceName -ServiceTypeName $serviceType -Stateful -MinReplicaSetSize 2 -TargetReplicaSetSize 3 -PartitionSchemeSingleton -PlacementConstraint "HasSSD == true && SomeProperty >= 4"
 ```
 
-<<<<<<< HEAD
 If you are sure that all nodes of NodeType01 are valid, you could also select that node type with the constraint "(NodeType == NodeType01)".
-=======
-If you are sure that all nodes of NodeType01 are valid, you could also select that node type.
->>>>>>> 51715752
 
 One of the cool things about a service’s placement constraints is that they can be updated dynamically during runtime. So if you need to, you can move a service around in the cluster, add and remove requirements, etc. Service Fabric takes care of ensuring that the service stays up and available even when these types of changes are made.
 
@@ -496,7 +360,6 @@
 Update-ServiceFabricService -Stateful -ServiceName $serviceName -PlacementConstraints "NodeType == NodeType01"
 ```
 
-<<<<<<< HEAD
 Placement constraints are specified for every different named service instance. Updates always take the place of (overwrite) what was previously specified.
 
 The properties on a node are defined via the cluster definition and hence cannot be updated without an upgrade to the cluster's configuration. The upgrade of a node's properties requires each affected node to restart in order to report the new node properties. These rolling upgrades are managed by Service Fabric.
@@ -512,22 +375,6 @@
 
 ## Capacity
 If you turned off all resource *balancing*, Service Fabric’s Cluster Resource Manager would still ensure that no node ended up over its capacity. Generally this is possible unless the cluster as a whole is too full, or a given workload has become larger than a given machine. Capacity is another *constraint* that the Cluster Resource Manager uses to understand how much of a resource a node has. Remaining capacity is also tracked for the cluster as a whole. Both the capacity and the consumption at the service level are expressed in terms of metrics. So for example, the metric might be "MemoryInMb" and a given Node may have a capacity for "MemoryInMb" of 2048. Some service running on that node can say it is currently consuming 64 of "MemoryInMb".
-=======
-Placement constraints (along with many other orchestrator controls that we’re going to talk about) are specified for every different named service instance. Updates always take the place of (overwrite) what was previously specified.
-
-The properties on a node are defined via the cluster definition and hence cannot be updated without an upgrade to the cluster. The upgrade of a node's properties and requires each affected node to go down and then come back up.
-
-## Capacity
-One of the most important jobs of any orchestrator is to help manage resource consumption in the cluster. The last thing you want if you’re trying to run services efficiently is a bunch of nodes that are hot while others are cold. Hot nodes lead to resource contention and poor performance, and cold nodes represent wasted resources/increased cost. Before we talk about balancing, what about just ensuring that nodes don’t run out of resources in the first place?
-
-Service Fabric represents resources as `Metrics`. Metrics are any logical or physical resource that you want to describe to Service Fabric. Examples of metrics are things like “WorkQueueDepth” or “MemoryInMb”. For information configuring metrics and their uses, see [this article](service-fabric-cluster-resource-manager-metrics.md)
-
-Metrics are different from placements constraints and node properties. Node properties are static descriptors of the nodes themselves, whereas metrics are about resources that nodes have and that services consume when they are running on a node. A node property could be "HasSSD" and could be set to true or false. The amount of space available on that SSD (and consumed by services) would be a metric like “DriveSpaceInMb”. The node would have its capacity for “DriveSpaceInMb” to the amount of total non-reserved space on the drive. Services would report how much of the metric they used during runtime.
-
-It is important to note that just like for placement constraints and node properties, the Service Fabric Cluster Resource Manager doesn't understand what the names of the metrics mean. Metric names are just strings. It is a good practice to declare units as a part of the metric names that you create when it could be ambiguous.
-
-If you turned off all resource *balancing*, Service Fabric’s Cluster Resource Manager would still try to ensure that no node ended up over its capacity. Generally this is possible unless the cluster as a whole is too full. Capacity is another *constraint* that the Cluster Resource Manager uses to understand how much of a resource a node has. Remaining capacity is also tracked for the cluster as a whole. Both the capacity and the consumption at the service level are expressed in terms of metrics. So for example, the metric might be "MemoryInMb" and a given Node may have a capacity for "MemoryInMb" of 2048. Some service running on that node can say it is currently consuming 64 of "MemoryInMb".
->>>>>>> 51715752
 
 During runtime, the Cluster Resource Manager tracks how much of each resource is present on each node and how much is remaining. It does this by subtracting any declared usage of each service running on that node from the node's capacity. With this information, the Service Fabric Cluster Resource Manager can figure out where to place or move replicas so that nodes don’t go over capacity.
 
@@ -580,11 +427,10 @@
 ],
 ```
 
-<<<<<<< HEAD
 It is also possible (and in fact common) that a service’s load changes dynamically. Say that a replica's load changed from 64 to 1024, but the node it was running on then only had 512 (of the "MemoryInMb" metric) remaining. Now that replica or instance's placement is invalid, since there's not enough room on that node. This can also happen if the combined usage of the replicas and instances on that node exceeds that node’s capacity. In either case the Cluster Resource Manager has to kick in and get the node back below capacity. It does this by moving one or more of the replicas or instances on that node to different nodes. When moving replicas, the Cluster Resource Manager tries to minimize the cost of those movements. Movement cost is discussed in [this article](service-fabric-cluster-resource-manager-movement-cost.md) and more about the Cluster Resource Manager's rebalancing strategies and rules is described [here](service-fabric-cluster-resource-manager-metrics.md).
 
 ## Cluster capacity
-So how does the Service Fabirc Cluster Resource Manager keep the overall cluster from being too full? Well, with dynamic load there’s not a lot it can do. Services can have their load spike independently of actions taken by the Cluster Resource Manager. As a result, your cluster with plenty of headroom today may be underpowered when you become famous tomorrow. That said, there are some controls that are baked in to prevent problems. The first thing we can do is prevent the creation of new workloads that would cause the cluster to become full.
+So how does the Service Fabric Cluster Resource Manager keep the overall cluster from being too full? Well, with dynamic load there’s not a lot it can do. Services can have their load spike independently of actions taken by the Cluster Resource Manager. As a result, your cluster with plenty of headroom today may be underpowered when you become famous tomorrow. That said, there are some controls that are baked in to prevent problems. The first thing we can do is prevent the creation of new workloads that would cause the cluster to become full.
 
 Say that you go to create a stateless service and it has some load associated with it (more on default and dynamic load reporting later). Let’s say that the service cares about the "DiskSpaceInMb" metric. Let's also say that it is going to consume five units of "DiskSpaceInMb" for every instance of the service. You want to create three instances of the service. Great! So that means that we need 15 units of "DiskSpaceInMb" to be present in the cluster in order for us to even be able to create these service instances. The Cluster Resource Manager is continually calculating the overall capacity and consumption of each metric, so it can easily determine if there's sufficient space in the cluster. If there isn't sufficient space, the Cluster Resource Manager rejects the create service call.
 
@@ -592,19 +438,6 @@
 
 ## Buffered Capacity
 Another feature the Cluster Resource Manager has that helps manage overall cluster capacity is the notion of some reserved buffer to the capacity specified at each node. Buffered Capacity allows reservation of some portion of the overall node capacity so that it is only used to place services during upgrades and node failures. Buffered Capacity is specified globally per metric for all nodes via the cluster definition. The value you pick for the reserved capacity is a function of the number of Fault and Upgrade Domains you have in the cluster and how much overhead you want. More Fault and Upgrade Domains means that you can pick a lower number for your buffered capacity. If you have more domains, you can expect smaller amounts of your cluster to be unavailable during upgrades and failures. Specifying Buffered Capacity only makes sense if you have also specified the node capacity for a metric.
-=======
-It is also possible (and in fact common) that a service’s load changes dynamically. Say that a replica's load changed from 64 to 1024, but the node it was running on then only had 512 (of the "MemoryInMb" metric) remaining. Now that replica or instance's placement is invalid, since there's not enough room on that node. This can also happen if the combined usage of the replicas and instances on that node exceeds that node’s capacity. In either case the Cluster Resource Manager has to kick in and get the node back below capacity. It does this by moving one or more of the replicas or instances on that node to different nodes. When moving replicas, the Cluster Resource Manager tries to minimize the cost of those movements. Movement cost is discussed in [this article](service-fabric-cluster-resource-manager-movement-cost.md).
-
-## Cluster capacity
-So how do we keep the overall cluster from being too full? Well, with dynamic load there’s not a lot the Cluster Resource Manager can do. Services can have their load spike independently of actions taken by the Cluster Resource Manager. As a result, your cluster with plenty of headroom today may be underpowered when you become famous tomorrow. That said, there are some controls that are baked in to prevent basic problems. The first thing we can do is prevent the creation of new workloads that would cause the cluster to become full.
-
-Say that you go to create a stateless service and it has some load associated with it (more on default and dynamic load reporting later). Let’s say that the service cares about the "DiskSpaceInMb" metric. Let's also say that it is going to consume five units of "DiskSpaceInMb" for every instance of the service. You want to create three instances of the service. Great! So that means that we need 15 units of "DiskSpaceInMb" to be present in the cluster in order for us to even be able to create these service instances. The Cluster Resource Manager is continually calculating the overall capacity and consumption of each metric, so it can easily determine if there's sufficient space in the cluster. If there isn't sufficient space, the Cluster Resource Manager rejects the create service call.
-
-Since the requirement is only that there be 15 units available, this space could be allocated many different ways. For example, there could be one remaining unit of capacity on 15 different nodes, or three remaining units of capacity on five different nodes. As long as the Cluster Resource Manager can rearrange things so there's five units available on three nodes, it will eventually place the service. Such rearrangement is almost always possible unless the cluster as a whole is almost entirely full, the services are all very "bulky", or both.
-
-## Buffered Capacity
-Another feature the Cluster Resource Manager has that helps manage overall cluster capacity is the notion of some reserved buffer to the capacity specified at each node. Buffered Capacity allows reservation of some portion of the overall node capacity so that it is only used to place services during upgrades and node failures. Today buffer is specified globally per metric for all nodes via the cluster definition. The value you pick for the reserved capacity is a function of the number of Fault and Upgrade Domains you have in the cluster and how much overhead you want. More Fault and Upgrade Domains means that you can pick a lower number for your buffered capacity. If you have more domains, you can expect smaller amounts of your cluster to be unavailable during upgrades and failures. Specifying the buffer percentage only makes sense if you have also specified the node capacity for a metric.
->>>>>>> 51715752
 
 Here's an example of how to specify buffered capacity:
 
@@ -642,11 +475,7 @@
 ]
 ```
 
-<<<<<<< HEAD
 The creation of new services fails when the cluster is out of buffered capacity for a metric. This ensures that the cluster retains enough spare capacity so that upgrades and failures don’t cause nodes to go over capacity. Buffered capacity is optional but is recommended in any cluster that defines a capacity for a metric.
-=======
-The creation of new services fails when the cluster is out of buffered capacity for a metric. This ensures that the cluster retains enough spare overhead so that upgrades and failures don’t cause nodes to go over capacity. Buffered capacity is optional but is recommended in any cluster that defines a capacity for a metric.
->>>>>>> 51715752
 
 The Cluster Resource Manager exposes this information via PowerShell and the Query APIs. This lets you see the buffered capacity settings, the total capacity, and the current consumption for every metric in use in the cluster. Here we see an example of that output:
 
