--- conflicted
+++ resolved
@@ -13,13 +13,8 @@
 ms.topic: article
 ms.tgt_pltfrm: NA
 ms.workload: NA
-<<<<<<< HEAD
-ms.date: 10/24/2016
-ms.author: mfussell
-=======
 ms.date: 2/06/2017
 ms.author: msfussell
->>>>>>> e8cfaf0d
 
 ---
 # Deploy a Docker container to Service Fabric
