<properties
   pageTitle="Service Fabric Backup and Restore | Microsoft Azure"
   description="Conceptual documentation for Service Fabric Backup and Restore"
   services="service-fabric"
   documentationCenter=".net"
   authors="mcoskun"
   manager="timlt"
   editor="subramar,jessebenson"/>

<tags
   ms.service="service-fabric"
   ms.devlang="dotnet"
   ms.topic="article"
   ms.tgt_pltfrm="na"
   ms.workload="na"
<<<<<<< HEAD
   ms.date="03/28/2016"
=======
   ms.date="06/19/2016"
>>>>>>> c186bb0b
   ms.author="mcoskun"/>

# Back up and restore Reliable Services and Reliable Actors

Azure Service Fabric is a high-availability platform that replicates the state across multiple nodes to maintain this high availability.  Thus, even if one node in the cluster fails, the services continue to be available. While this in-built redundancy provided by the platform may be sufficient for some, in certain cases it is desirable for the service to back up data (to an external store).

>[AZURE.NOTE] It is critical to backup and restore your data (and test that it works as expected) so you can recover from data loss scenarios.

>[AZURE.NOTE] It is critical to backup and restore your data (and test that it works as expected) so you can recover from data loss scenarios.

For example, a service may want to back up data in the following scenarios:

* In the event of the permanent loss of an entire Service Fabric cluster or all nodes that are running a given partition.

* Administrative errors whereby the state accidentally gets deleted or corrupted. For example, this may happen if an administrator with sufficient privilege erroneously deletes the service.

* Bugs in the service that cause data corruption. For example, this may happen when a service code upgrade starts writing faulty data to a Reliable Collection. In such a case, both the code and the data may have to be reverted to an earlier state.

* Offline data processing. It might be convenient to have offline processing of data for business intelligence that happens separately from the service that generates the data.

The Backup/Restore feature allows services built on the Reliable Services API to create and restore backups. The backup APIs provided by the platform allow to take backup(s) of a service partition's state, without blocking read or write operations. The restore APIs allow a service partition's state to be restored from a chosen backup.
<<<<<<< HEAD
=======

## Types of Backup

There are two backup options: Full and Incremental.
A full backup is a backup that contains all the data required to recreate the state of the replica: checkpoints and all log records.
Since it has the checkpoints and the log, a full backup can be restored by itself.

The problem with full backups arises when the checkpoints are large.
For example, a replica that has 16 GB of state will have checkpoints that add up approximately to 16 GB.
If we have an Recovery Point Objective of 5 minutes, the replica needs to be backed up every 5 minutes.
Each time it backs up it will need to copy 16 GB of checkpoints in addition to 50 MB (configurable using **CheckpointThresholdInMB**) worth of logs.

![Full Backup Example.](media/service-fabric-reliable-services-backup-restore/FullBackupExample.PNG)

The solution to this problem is incremental backups, where only the log records since the last backup are backed up.

![Incremental Backup Example.](media/service-fabric-reliable-services-backup-restore/IncrementalBackupExample.PNG)
>>>>>>> c186bb0b

Since incremental backups are only changes since the last backup (does not include the checkpoints), they tend to be faster but they cannot be restored on their own.
To restore an incremental backup, the entire backup chain is required.
A backup chain is a chain of backups starting with a full backup and followed by a number of contiguous incremental backups.

## Backup Reliable Services

The service author has full control of when to make backups and where backups will be stored.

<<<<<<< HEAD
To start a backup, the service needs to invoke the inherited member function **BackupAsync**.  Backups can be made only from primary replicas, and they require write status to be granted.

As shown below, **BackupAsync** takes in a **BackupDescription** object, where one can specify a full or incremental backup, as well as a callback function, **Func<< BackupInfo, bool >>** which is invoked when the backup folder has been created locally and is ready to be moved out to some external storage.
=======
To start a backup, the service needs to invoke the inherited member function **BackupAsync**.  
Backups can be made only from primary replicas, and they require write status to be granted.

As shown below, **BackupAsync** takes in a **BackupDescription** object, where one can specify a full or incremental backup, as well as a callback function, **Func<< BackupInfo, CancellationToken, Task<bool>>>** which is invoked when the backup folder has been created locally and is ready to be moved out to some external storage.
>>>>>>> c186bb0b

```C#

BackupDescription myBackupDescription = new BackupDescription(backupOption.Incremental,this.BackupCallbackAsync);

await this.BackupAsync(myBackupDescription);

```

<<<<<<< HEAD
=======
Request to take an incremental backup can fail with **FabricMissingFullBackupException** which indicates that either the replica has never taken a full backup or some of the log records since that last back has been truncated.
Users can modify the truncation rate by modifying the **CheckpointThresholdInMB**.

>>>>>>> c186bb0b
**BackupInfo** provides information regarding the backup, including the location of the folder where the runtime saved the backup (**BackupInfo.Directory**). The callback function can move the **BackupInfo.Directory** to an external store or another location.  This function also returns a bool that indicates whether it was able to successfully move the backup folder to its target location.

The following code demonstrates how the **BackupCallbackAsync** method can be used to upload the backup to Azure Storage:

```C#
private async Task<bool> BackupCallbackAsync(BackupInfo backupInfo, CancellationToken cancellationToken)
{
    var backupId = Guid.NewGuid();

    await externalBackupStore.UploadBackupFolderAsync(backupInfo.Directory, backupId, cancellationToken);

    return true;
}
```

In the above example, **ExternalBackupStore** is the sample class that is used to interface with Azure Blob storage, and **UploadBackupFolderAsync** is the method that compresses the folder and places it in the Azure Blob store.

Note that:

- There can be only one backup operation in-flight per replica at any given time. More than one **BackupAsync** call at a time will throw **FabricBackupInProgressException** to limit inflight backups to one.

- If a replica fails over while a backup is in progress, the backup may not have been completed. Thus, once the failover finishes, it is the service's responsibility to restart the backup by invoking **BackupAsync** as necessary.

## Restore Reliable Services

In general, the cases when you might need to perform a restore operation fall into one of these categories:

- The service partition lost data. For example, the disk for two out of three replicas for a partition (including the primary replica) gets corrupted or wiped. The new primary may need to restore data from a backup.

- The entire service is lost. For example, an administrator removes the entire service and thus the service and the data need to be restored.

- The service replicated corrupt application data (e.g., because of an application bug). In this case, the service has to be upgraded or reverted to remove the cause of the corruption, and non-corrupt data has to be restored.

While many approaches are possible, we offer some examples on using **RestoreAsync** to recover from the above scenarios.

## Partition data loss in Reliable Services

In this case, the runtime would automatically detect the data loss and invoke the **OnDataLossAsync** API.

The service author needs to perform the following to recover:

- Override the virtual base class method **OnDataLossAsync**.

- Find the latest backup in the external location that contains the service's backups.

- Download the latest backup (and uncompress the backup into the backup folder if it was compressed).

- The **OnDataLossAsync** method provides a **RestoreContext**. Call the **RestoreAsync** API on the provided **RestoreContext**.

- Return true if the restoration was a success.

Following is an example implementation of the **OnDataLossAsync** method:

```C#

protected override async Task<bool> OnDataLossAsync(RestoreContext restoreCtx, CancellationToken cancellationToken)
{
    var backupFolder = await this.externalBackupStore.DownloadLastBackupAsync(cancellationToken);

    var restoreDescription = new RestoreDescription(backupFolder);

    await restoreCtx.RestoreAsync(restoreDescription);

    return true;
}
```

<<<<<<< HEAD
=======
**RestoreDescription** passed in to the **RestoreContext.RestoreAsync** call contains a member called **BackupFolderPath**.
When restoring a single full backup, this **BackupFolderPath** should be set to the local path of the folder that contains your full backup.
When restoring a full backup and a number of incremental backups, **BackupFolderPath** should be set to the local path of the folder that not only contains the full backup, but also all the incremental backups.
**RestoreAsync** call can throw **FabricMissingFullBackupException** if the **BackupFolderPath** provided does not contain a full backup.
It can also throw **ArgumentException** if **BackupFolderPath** has a broken chain of incremental backups.
For example, if it contains the full backup, the first incremental and the third incremental backup but no the second incremental backup.

>>>>>>> c186bb0b
>[AZURE.NOTE] The RestorePolicy is set to Safe by default.  This means that the **RestoreAsync** API will fail with ArgumentException if it detects that the backup folder contains a state that is older than or equal to the state contained in this replica.  **RestorePolicy.Force** can be used to skip this safety check. This is specified as part of **RestoreDescription**.

## Deleted or lost service

<<<<<<< HEAD
If a service is removed, you must first re-create the service before the data can be restored.  It is important to create the service with the same configuration, e.g., partitioning scheme, so that the data can be restored seamlessly.  Once the service is up, the API to restore data (**OnDataLossAsync** above) has to be invoked on every partition of this service. One way of achieving this is by using **FabricClient.ServiceManager.InvokeDataLossAsync** on every partition.  
=======
If a service is removed, you must first re-create the service before the data can be restored.  It is important to create the service with the same configuration, e.g., partitioning scheme, so that the data can be restored seamlessly.  Once the service is up, the API to restore data (**OnDataLossAsync** above) has to be invoked on every partition of this service. One way of achieving this is by using **[FabricClient.TestManagementClient.StartPartitionDataLossAsync](https://msdn.microsoft.com/library/mt693569.aspx)** on every partition.  
>>>>>>> c186bb0b

From this point, implementation is the same as the above scenario. Each partition needs to restore the latest relevant backup from the external store. One caveat is that the partition ID may have now changed, since the runtime creates partition IDs dynamically. Thus, the service needs to store the appropriate partition information and service name to identify the correct latest backup to restore from for each partition.

>[AZURE.NOTE] It is not recommended to use **FabricClient.ServiceManager.InvokeDataLossAsync** on each partition to restore the entire service, since that may corrupt your cluster state.

## Replication of corrupt application data

If the newly deployed application upgrade has a bug, that may cause corruption of data. For example, an application upgrade may start to update every phone number record in a Reliable Dictionary with an invalid area code.  In this case, the invalid phone numbers will be replicated since Service Fabric is not aware of the nature of the data that is being stored.

The first thing to do after you detect such an egregious bug that causes data corruption is to freeze the service at the application level and, if possible, upgrade to the version of the application code that does not have the bug.  However, even after the service code is fixed, the data may still be corrupt and thus data may need to be restored.  In such cases, it may not be sufficient to restore the latest backup, since the latest backups may also be corrupt.  Thus, you have to find the last backup that was made before the data got corrupted.

If you are not sure which backups are corrupt, you could deploy a new Service Fabric cluster and restore the backups of affected partitions just like the above "Deleted or lost service" scenario.  For each partition, start restoring the backups from the most recent to the least. Once you find a backup that does not have the corruption, move/delete all backups of this partition that were more recent (than that backup). Repeat this process for each partition. Now, when **OnDataLossAsync** is called on the partition in the production cluster, the last backup found in the external store will be the one picked by the above process.

Now, steps in the "Deleted or lost service" section can be used to restore the state of the service to the state before the buggy code corrupted the state.

Note that:

- When you restore, there is a chance that the backup being restored is older than the state of the partition before the data was lost. Because of this, you should restore only as a last resort to recover as much data as possible.

- The string that represents the backup folder path and the paths of files inside the backup folder can be greater than 255 characters, depending on the FabricDataRoot path and Application Type name's length. This can cause some .NET methods, like **Directory.Move**, to throw the **PathTooLongException** exception. One workaround is to directly call kernel32 APIs, like **CopyFile**.

## Backup and restore Reliable Actors

Backup and restore for Reliable Actors builds on the backup and restore functionality provided by reliable services. The service owner should create a custom Actor service that derives from **ActorService** (which is a Service Fabric reliable service hosting actors) and then do backup/restore similar to reliable services as described above in previous sections. Since backups will be taken on a per-partition basis, states for all actors in that particular partition will be backed up (and restoration is similar and will happen on a per-partition basis).

<<<<<<< HEAD
Note that:

1) When you create a custom actor service, you will need to register the custom actor service as well while registering the actor. See **ActorRuntime.RegistorActorAsync**.
2) The **KvsActorStateProvider** currently only supports full backup. Support for incremental backup with come in future versions. Also the option **RestorePolicy.Safe** is ignored by the **KvsActorStateProvider**.

## Testing Backup and Restore

It is important to ensure that critical data is being backed up, and can be restored from. This can be done by invoking the **Invoke-ServiceFabricPartitionDataLoss** cmdlet in PowerShell that can induce data loss in a particular partition to test whether the data backup and restore functionality for your service is working as expected.  It is also possible to programmatically invoke data loss and restore from that event as well.

>[AZURE.NOTE] You can find a sample implementation of backup and restore functionality in the Web Reference App on Github. Please look at the Inventory.Service service for more details.

## Under the hood: more details on backup and restore

=======

- When you create a custom actor service, you will need to register the custom actor service as well while registering the actor. See **ActorRuntime.RegistorActorAsync**.
- The **KvsActorStateProvider** currently only supports full backup. Also the option **RestorePolicy.Safe** is ignored by the **KvsActorStateProvider**.

>[AZURE.NOTE] The default ActorStateProvider (i.e., **KvsActorStateProvider**) **does not** cleanup the backup folders by itself (under the application work folder obtained through ICodePackageActivationContext.WorkDirectory). This may cause your work folder to get filled up. You should explicitly cleanup the backup folder in the backup callback after you have moved the backup to an external storage.


## Testing Backup and Restore

It is important to ensure that critical data is being backed up, and can be restored from. This can be done by invoking the **Invoke-ServiceFabricPartitionDataLoss** cmdlet in PowerShell that can induce data loss in a particular partition to test whether the data backup and restore functionality for your service is working as expected.  It is also possible to programmatically invoke data loss and restore from that event as well.

>[AZURE.NOTE] You can find a sample implementation of backup and restore functionality in the Web Reference App on Github. Please look at the Inventory.Service service for more details.

## Under the hood: more details on backup and restore

>>>>>>> c186bb0b
Here's some more details on backup and restore.

### Backup
The Reliable State Manager provides the ability to create consistent backups without blocking any read or write operations. To do so, it utilizes a checkpoint and log persistence mechanism.  The Reliable State Manager takes fuzzy (lightweight) checkpoints at certain points to relieve pressure from the transactional log and improve recovery times.  When **BackupAsync** is called, the Reliable State Manager instructs all Reliable objects to copy their latest checkpoint files to a local backup folder.  Then, the Reliable State Manager copies all log records, starting from the "start pointer" to the latest log record into the backup folder.  Since all the log records up to the latest log record are included in the backup and the Reliable State Manager preserves write-ahead logging, the Reliable State Manager guarantees that all transactions that are committed (**CommitAsync** has returned successfully) are included in the backup.

Any transaction that commits after **BackupAsync** has been called may or may not be in the backup.  Once the local backup folder has been populated by the platform (i.e., local backup is completed by the runtime), the service's backup callback is invoked.  This callback is responsible for moving the backup folder to an external location such as Azure Storage.

### Restore

<<<<<<< HEAD
The Reliable State Manager provides the ability to restore from a backup by using the **RestoreAsync** API.  The **RestoreAsync** method on **RestoreContext** can be called only inside the **OnDataLossAsync** method.  The bool returned by **OnDataLossAsync** indicates whether the service restored its state from an external source.  If the **OnDataLossAsync** returns true, Service Fabric will rebuild all other replicas from this primary. Service Fabric ensures that replicas that will receive **OnDataLossAsync** call first transition to the primary role but are not granted read status or write status. This implies that for StatefulService implementers, **RunAsync** will not be called until **OnDataLossAsync** finishes successfully. Then, **OnDataLossAsync** will be invoked on the new primary. Until a service completes this API successfully (by returning true or false) and finishes the relevant reconfiguration, the API will keep being called one at a time.


**RestoreAsync** first drops all existing state in the primary replica that it was called on.  Then the Reliable State Manager creates all the Reliable objects that exist in the backup folder.  Next, the Reliable objects are instructed to restore from their checkpoints in the backup folder.  Finally, the Reliable State Manager recovers its own state from the log records in the backup folder and performs recovery.  As part of the recovery process, operations starting from the "starting point" that have commit log records in the backup folder are replayed to the Reliable objects.  This step ensures that the recovered state is consistent.
=======
The Reliable State Manager provides the ability to restore from a backup by using the **RestoreAsync** API.  
The **RestoreAsync** method on **RestoreContext** can be called only inside the **OnDataLossAsync** method.
The bool returned by **OnDataLossAsync** indicates whether the service restored its state from an external source.
If the **OnDataLossAsync** returns true, Service Fabric will rebuild all other replicas from this primary. Service Fabric ensures that replicas that will receive **OnDataLossAsync** call first transition to the primary role but are not granted read status or write status.
This implies that for StatefulService implementers, **RunAsync** will not be called until **OnDataLossAsync** finishes successfully.
Then, **OnDataLossAsync** will be invoked on the new primary.
Until a service completes this API successfully (by returning true or false) and finishes the relevant reconfiguration, the API will keep being called one at a time.

**RestoreAsync** first drops all existing state in the primary replica that it was called on.  
Then the Reliable State Manager creates all the Reliable objects that exist in the backup folder.  
Next, the Reliable objects are instructed to restore from their checkpoints in the backup folder.  
Finally, the Reliable State Manager recovers its own state from the log records in the backup folder and performs recovery.  
As part of the recovery process, operations starting from the "starting point" that have commit log records in the backup folder are replayed to the Reliable objects.  
This step ensures that the recovered state is consistent.

## Next steps

- [Reliable Services quick start](service-fabric-reliable-services-quick-start.md)
- [Reliable Services notifications](service-fabric-reliable-services-notifications.md)
- [Developer reference for Reliable Collections](https://msdn.microsoft.com/library/azure/microsoft.servicefabric.data.collections.aspx)
>>>>>>> c186bb0b
<|MERGE_RESOLUTION|>--- conflicted
+++ resolved
@@ -13,11 +13,7 @@
    ms.topic="article"
    ms.tgt_pltfrm="na"
    ms.workload="na"
-<<<<<<< HEAD
-   ms.date="03/28/2016"
-=======
    ms.date="06/19/2016"
->>>>>>> c186bb0b
    ms.author="mcoskun"/>
 
 # Back up and restore Reliable Services and Reliable Actors
@@ -26,8 +22,6 @@
 
 >[AZURE.NOTE] It is critical to backup and restore your data (and test that it works as expected) so you can recover from data loss scenarios.
 
->[AZURE.NOTE] It is critical to backup and restore your data (and test that it works as expected) so you can recover from data loss scenarios.
-
 For example, a service may want to back up data in the following scenarios:
 
 * In the event of the permanent loss of an entire Service Fabric cluster or all nodes that are running a given partition.
@@ -39,8 +33,6 @@
 * Offline data processing. It might be convenient to have offline processing of data for business intelligence that happens separately from the service that generates the data.
 
 The Backup/Restore feature allows services built on the Reliable Services API to create and restore backups. The backup APIs provided by the platform allow to take backup(s) of a service partition's state, without blocking read or write operations. The restore APIs allow a service partition's state to be restored from a chosen backup.
-<<<<<<< HEAD
-=======
 
 ## Types of Backup
 
@@ -58,7 +50,6 @@
 The solution to this problem is incremental backups, where only the log records since the last backup are backed up.
 
 ![Incremental Backup Example.](media/service-fabric-reliable-services-backup-restore/IncrementalBackupExample.PNG)
->>>>>>> c186bb0b
 
 Since incremental backups are only changes since the last backup (does not include the checkpoints), they tend to be faster but they cannot be restored on their own.
 To restore an incremental backup, the entire backup chain is required.
@@ -68,16 +59,10 @@
 
 The service author has full control of when to make backups and where backups will be stored.
 
-<<<<<<< HEAD
-To start a backup, the service needs to invoke the inherited member function **BackupAsync**.  Backups can be made only from primary replicas, and they require write status to be granted.
-
-As shown below, **BackupAsync** takes in a **BackupDescription** object, where one can specify a full or incremental backup, as well as a callback function, **Func<< BackupInfo, bool >>** which is invoked when the backup folder has been created locally and is ready to be moved out to some external storage.
-=======
 To start a backup, the service needs to invoke the inherited member function **BackupAsync**.  
 Backups can be made only from primary replicas, and they require write status to be granted.
 
 As shown below, **BackupAsync** takes in a **BackupDescription** object, where one can specify a full or incremental backup, as well as a callback function, **Func<< BackupInfo, CancellationToken, Task<bool>>>** which is invoked when the backup folder has been created locally and is ready to be moved out to some external storage.
->>>>>>> c186bb0b
 
 ```C#
 
@@ -87,12 +72,9 @@
 
 ```
 
-<<<<<<< HEAD
-=======
 Request to take an incremental backup can fail with **FabricMissingFullBackupException** which indicates that either the replica has never taken a full backup or some of the log records since that last back has been truncated.
 Users can modify the truncation rate by modifying the **CheckpointThresholdInMB**.
 
->>>>>>> c186bb0b
 **BackupInfo** provides information regarding the backup, including the location of the folder where the runtime saved the backup (**BackupInfo.Directory**). The callback function can move the **BackupInfo.Directory** to an external store or another location.  This function also returns a bool that indicates whether it was able to successfully move the backup folder to its target location.
 
 The following code demonstrates how the **BackupCallbackAsync** method can be used to upload the backup to Azure Storage:
@@ -160,8 +142,6 @@
 }
 ```
 
-<<<<<<< HEAD
-=======
 **RestoreDescription** passed in to the **RestoreContext.RestoreAsync** call contains a member called **BackupFolderPath**.
 When restoring a single full backup, this **BackupFolderPath** should be set to the local path of the folder that contains your full backup.
 When restoring a full backup and a number of incremental backups, **BackupFolderPath** should be set to the local path of the folder that not only contains the full backup, but also all the incremental backups.
@@ -169,16 +149,11 @@
 It can also throw **ArgumentException** if **BackupFolderPath** has a broken chain of incremental backups.
 For example, if it contains the full backup, the first incremental and the third incremental backup but no the second incremental backup.
 
->>>>>>> c186bb0b
 >[AZURE.NOTE] The RestorePolicy is set to Safe by default.  This means that the **RestoreAsync** API will fail with ArgumentException if it detects that the backup folder contains a state that is older than or equal to the state contained in this replica.  **RestorePolicy.Force** can be used to skip this safety check. This is specified as part of **RestoreDescription**.
 
 ## Deleted or lost service
 
-<<<<<<< HEAD
-If a service is removed, you must first re-create the service before the data can be restored.  It is important to create the service with the same configuration, e.g., partitioning scheme, so that the data can be restored seamlessly.  Once the service is up, the API to restore data (**OnDataLossAsync** above) has to be invoked on every partition of this service. One way of achieving this is by using **FabricClient.ServiceManager.InvokeDataLossAsync** on every partition.  
-=======
 If a service is removed, you must first re-create the service before the data can be restored.  It is important to create the service with the same configuration, e.g., partitioning scheme, so that the data can be restored seamlessly.  Once the service is up, the API to restore data (**OnDataLossAsync** above) has to be invoked on every partition of this service. One way of achieving this is by using **[FabricClient.TestManagementClient.StartPartitionDataLossAsync](https://msdn.microsoft.com/library/mt693569.aspx)** on every partition.  
->>>>>>> c186bb0b
 
 From this point, implementation is the same as the above scenario. Each partition needs to restore the latest relevant backup from the external store. One caveat is that the partition ID may have now changed, since the runtime creates partition IDs dynamically. Thus, the service needs to store the appropriate partition information and service name to identify the correct latest backup to restore from for each partition.
 
@@ -204,21 +179,6 @@
 
 Backup and restore for Reliable Actors builds on the backup and restore functionality provided by reliable services. The service owner should create a custom Actor service that derives from **ActorService** (which is a Service Fabric reliable service hosting actors) and then do backup/restore similar to reliable services as described above in previous sections. Since backups will be taken on a per-partition basis, states for all actors in that particular partition will be backed up (and restoration is similar and will happen on a per-partition basis).
 
-<<<<<<< HEAD
-Note that:
-
-1) When you create a custom actor service, you will need to register the custom actor service as well while registering the actor. See **ActorRuntime.RegistorActorAsync**.
-2) The **KvsActorStateProvider** currently only supports full backup. Support for incremental backup with come in future versions. Also the option **RestorePolicy.Safe** is ignored by the **KvsActorStateProvider**.
-
-## Testing Backup and Restore
-
-It is important to ensure that critical data is being backed up, and can be restored from. This can be done by invoking the **Invoke-ServiceFabricPartitionDataLoss** cmdlet in PowerShell that can induce data loss in a particular partition to test whether the data backup and restore functionality for your service is working as expected.  It is also possible to programmatically invoke data loss and restore from that event as well.
-
->[AZURE.NOTE] You can find a sample implementation of backup and restore functionality in the Web Reference App on Github. Please look at the Inventory.Service service for more details.
-
-## Under the hood: more details on backup and restore
-
-=======
 
 - When you create a custom actor service, you will need to register the custom actor service as well while registering the actor. See **ActorRuntime.RegistorActorAsync**.
 - The **KvsActorStateProvider** currently only supports full backup. Also the option **RestorePolicy.Safe** is ignored by the **KvsActorStateProvider**.
@@ -234,7 +194,6 @@
 
 ## Under the hood: more details on backup and restore
 
->>>>>>> c186bb0b
 Here's some more details on backup and restore.
 
 ### Backup
@@ -244,12 +203,6 @@
 
 ### Restore
 
-<<<<<<< HEAD
-The Reliable State Manager provides the ability to restore from a backup by using the **RestoreAsync** API.  The **RestoreAsync** method on **RestoreContext** can be called only inside the **OnDataLossAsync** method.  The bool returned by **OnDataLossAsync** indicates whether the service restored its state from an external source.  If the **OnDataLossAsync** returns true, Service Fabric will rebuild all other replicas from this primary. Service Fabric ensures that replicas that will receive **OnDataLossAsync** call first transition to the primary role but are not granted read status or write status. This implies that for StatefulService implementers, **RunAsync** will not be called until **OnDataLossAsync** finishes successfully. Then, **OnDataLossAsync** will be invoked on the new primary. Until a service completes this API successfully (by returning true or false) and finishes the relevant reconfiguration, the API will keep being called one at a time.
-
-
-**RestoreAsync** first drops all existing state in the primary replica that it was called on.  Then the Reliable State Manager creates all the Reliable objects that exist in the backup folder.  Next, the Reliable objects are instructed to restore from their checkpoints in the backup folder.  Finally, the Reliable State Manager recovers its own state from the log records in the backup folder and performs recovery.  As part of the recovery process, operations starting from the "starting point" that have commit log records in the backup folder are replayed to the Reliable objects.  This step ensures that the recovered state is consistent.
-=======
 The Reliable State Manager provides the ability to restore from a backup by using the **RestoreAsync** API.  
 The **RestoreAsync** method on **RestoreContext** can be called only inside the **OnDataLossAsync** method.
 The bool returned by **OnDataLossAsync** indicates whether the service restored its state from an external source.
@@ -269,5 +222,4 @@
 
 - [Reliable Services quick start](service-fabric-reliable-services-quick-start.md)
 - [Reliable Services notifications](service-fabric-reliable-services-notifications.md)
-- [Developer reference for Reliable Collections](https://msdn.microsoft.com/library/azure/microsoft.servicefabric.data.collections.aspx)
->>>>>>> c186bb0b
+- [Developer reference for Reliable Collections](https://msdn.microsoft.com/library/azure/microsoft.servicefabric.data.collections.aspx)