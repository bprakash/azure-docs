--- conflicted
+++ resolved
@@ -54,11 +54,7 @@
 
 Clients connecting to the cluster using the admin certificate have full access to management capabilities.  Clients connecting to the cluster using the read-only user client certificate have only read access to management capabilities. In other words these certificates are used for the role bases access control (RBAC) described later in this article.
 
-<<<<<<< HEAD
-For Azure read [Set up a cluster by using an Azure Resource Manager template](service-fabric-cluster-creation-via-arm.md) to learn how to configure certificate security in a cluster.
-=======
-To learn how to configure certificate security in an Azure cluster read [Secure a Service Fabric cluster on Azure using certificates](service-fabric-secure-azure-cluster-with-certs.md) or [Set up a cluster by using an Azure Resource Manager template](service-fabric-cluster-creation-via-arm.md).
->>>>>>> e19dbb64
+For Azure read [Set up a cluster by using an Azure Resource Manager template](service-fabric-cluster-creation-via-arm.md) to learn how to configure certificate security in a cluster.
 
 For standalone Windows Server read [Secure a standalone cluster on Windows using X.509 certificates ](service-fabric-windows-cluster-x509-security.md)
 
