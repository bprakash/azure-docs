--- conflicted
+++ resolved
@@ -13,11 +13,7 @@
    ms.topic="article"
    ms.tgt_pltfrm="na"
    ms.workload="na"
-<<<<<<< HEAD
-   ms.date="05/27/2016"
-=======
    ms.date="06/01/2016"
->>>>>>> 09f5c27a
    ms.author="chackdan"/>
 
 # Service Fabric Cluster security scenarios
@@ -33,22 +29,14 @@
 
 	![Diagram of node-to-node communication][Node-to-Node]
 
-<<<<<<< HEAD
-Clusters running on Azure or standalone clusters running on Windows can use either [Certificate Security](https://msdn.microsoft.com/library/ff649801.aspx) or [Windows Security](https://msdn.microsoft.com/library/ff649396.aspx). Certificate security is enabled at cluster creation time by specifying a primary certificate and an optional secondary certificate.  See [Secure a Service Fabric cluster on Azure using certificates](service-fabric-cluster-azure-secure-with-certs.md) for information on setting up certificate security in a cluster running on Azure.
-=======
 Clusters running on Azure or standalone clusters running on Windows can use either [Certificate Security](https://msdn.microsoft.com/library/ff649801.aspx) or [Windows Security](https://msdn.microsoft.com/library/ff649396.aspx). Certificate security is configured while creating the cluster (either through the Azure Portal or through ARM templates) by specifying a primary certificate and an optional secondary certificate. The primary and secondary certificates you specify should be different than the admin client and read-only client certificates you specify for [Client-to-node security](#client-to-node security). See [Secure a Service Fabric cluster on Azure using certificates](service-fabric-secure-azure-cluster-with-certs.md) or [Set up a cluster by using an ARM template](service-fabric-cluster-creation-via-arm.md) to learn how to configure certificate security in a cluster running on Azure.
->>>>>>> 09f5c27a
 
 ## Client-to-node security
 Authenticates clients and secures communication between a client and individual nodes in the cluster. This type of security authenticates and secures client communications, which ensures that only authorized users can access the cluster and the applications deployed on the cluster. Clients are uniquely identified through either their Windows Security credentials or their certificate security credentials.
 
 	![Diagram of client-to-node communication][Client-to-Node]
 
-<<<<<<< HEAD
-Clusters running on Azure or standalone clusters running on Windows can use either [Certificate Security](https://msdn.microsoft.com/library/ff649801.aspx) or [Windows Security](https://msdn.microsoft.com/library/ff649396.aspx). Certificate security is enabled at cluster creation time by specifying admin client certificate or a read-only client certificate.  Clients connecting to the cluster using the admin certificate have full access to management capabilities.  Clients connecting to the cluster using the read-only client certificate have only read access to management capabilities.  See [Secure a Service Fabric cluster on Azure using certificates](service-fabric-cluster-azure-secure-with-certs.md) for information on setting up certificate security in a cluster running on Azure.
-=======
 Clusters running on Azure or standalone clusters running on Windows can use either [Certificate Security](https://msdn.microsoft.com/library/ff649801.aspx) or [Windows Security](https://msdn.microsoft.com/library/ff649396.aspx). Client-to-node- certificate security is configured while creating the cluster (either through the Azure Portal or through ARM templates) by specifying a admin client certificate and/or a read-only client certificate.  The admin client and read-only client certificates you specify should be different than the primary and secondary certificates you specify for [Node-to-node security](#node-to-node security).  Clients connecting to the cluster using the admin certificate or the primary certificate have full access to management capabilities.  Clients connecting to the cluster using the read-only client certificate have only read access to management capabilities.  See [Secure a Service Fabric cluster on Azure using certificates](service-fabric-secure-azure-cluster-with-certs.md) or [Set up a cluster by using an ARM template](service-fabric-cluster-creation-via-arm.md) to learn how to configure certificate security in a cluster running on Azure.
->>>>>>> 09f5c27a
 
 Service Fabric uses X.509 server certificates that you specify as a part of the node-type configurations when you create a cluster. A quick overview of what these certificates are and how you can acquire or create them is provided at the end of this article.
 
