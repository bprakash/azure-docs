--- conflicted
+++ resolved
@@ -13,11 +13,7 @@
 ms.topic: article
 ms.tgt_pltfrm: NA
 ms.workload: NA
-<<<<<<< HEAD
-ms.date: 12/13/2016
-=======
 ms.date: 1/05/2016
->>>>>>> e8cfaf0d
 ms.author: seanmck
 
 ---
@@ -44,9 +40,5 @@
 As Reliable Actors itself is an application framework built on Reliable Services, it is fully integrated with the Service Fabric platform and benefits from the full set of features offered by the platform.
 
 ## Next steps
-<<<<<<< HEAD
-[Learn more about Reliable Actors](service-fabric-reliable-actors-introduction.md) or get started by [writing your first Reliable Actor service](service-fabric-reliable-actors-get-started.md)
-=======
 [Learn more about Reliable Actors](service-fabric-reliable-actors-introduction.md) or get started by [writing your first Reliable Actor service](service-fabric-reliable-actors-get-started.md)
 [Learn more about Containerizing your services in Windows or Linux](service-fabric-deploy-container.md)
->>>>>>> e8cfaf0d
