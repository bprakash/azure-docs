--- conflicted
+++ resolved
@@ -17,13 +17,8 @@
    ms.author="kunalds"/>
 
 
-<<<<<<< HEAD
-# Collecting logs from a Service Fabric cluster in Azure using WAD (Windows Azure Diagnostics) and Operational Insights
-When running a Service Fabric cluster in Azure you would want to collect the logs from all the nodes into a central location. Having the logs in a central location makes it easy to analyze and troubleshoot any issues that you may notice in your cluster or the applications and services running in that cluster. One of the ways to upload and collect logs is to use WAD (Windows Azure Diagnostics) extension which uploads logs to Azure Table storage. Operational Insights (part of the Microsoft Operations Management Suite) is a SaaS-based solution which makes it easy to analyze and search logs. The steps below describe how you can set up WAD on the VMs in the cluster to upload logs to a central store and then configure Operational Insights to pull the logs so that you can view them in the Operational Insights portal.
-=======
 # Collecting logs from a Service Fabric cluster in Azure using WAD(Windows Azure Diagnostics) and Operational Insights
 When running a Service Fabric cluster in Azure you would want to collect the logs from all the nodes into a central location. Having the logs in a central location makes it easy to analyze and troubleshoot any issues that you may notice in your cluster or the applications and services running in that cluster. One of the ways to upload and collect logs is to use WAD (Windows Azure Diagnostics) extension which uploads logs to Azure Table storage. Operational Insights (part of the Microsoft Operations Management Suite) is a SaaS solution which makes it easy to analyze and search logs. The steps below describe how you can set up WAD on the VMs in the cluster to upload logs to a central store and then configure Operational Insights to pull the logs so that you can view them in the Operational Insights portal. Operational Insights identifies the sources of the different type of logs uploaded from a Service Fabric cluster by the names of the Azure storage tables that they are stored in, so WAD has to be configured to upload the logs to Azure storage tables with names that match what Operational Insights will look for, the configuration settings examples in this document will show you what the names of the storage tables should be.
->>>>>>> 276802c9
 
 ## Suggested Reading
 * [Windows Azure Diagnostics](../cloud-services/cloud-services-dotnet-diagnostics.md) (Cloud Services related but gives you some good information and examples)
@@ -68,61 +63,61 @@
 ```json
 {
     "$schema": "http://schema.management.azure.com/schemas/2015-01-01/deploymentTemplate.json#",
-    "contentVersion": "1.0.0.0",
-
-    "parameters": {
+  "contentVersion": "1.0.0.0",
+
+  "parameters": {
         "vmNamePrefix": {
-            "type": "string"
-        },
+      "type": "string"
+    },
         "applicationDiagnosticsStorageAccountName": {
-            "type": "string"
-        },
+      "type": "string"
+    },
         "vmCount": {
             "type": "int"
-        }
-    },
-
-    "resources": [
-        {
-            "apiVersion": "2015-05-01-preview",
-            "type": "Microsoft.Compute/virtualMachines/extensions",
+    }
+  },
+
+  "resources": [
+    {
+      "apiVersion": "2015-05-01-preview",
+      "type": "Microsoft.Compute/virtualMachines/extensions",
             "name": "[concat(parameters('vmNamePrefix'),copyIndex(0),'/Microsoft.Insights.VMDiagnosticsSettings')]",
             "location": "[resourceGroup().location]",
-            "properties": {
-                "type": "IaaSDiagnostics",
+      "properties": {
+        "type": "IaaSDiagnostics",
                 "typeHandlerVersion": "1.5",
-                "publisher": "Microsoft.Azure.Diagnostics",
+        "publisher": "Microsoft.Azure.Diagnostics",
                 "autoUpgradeMinorVersion": true,
-                "settings": {
+        "settings": {
                     "WadCfg": {
-                        "DiagnosticMonitorConfiguration": {
+            "DiagnosticMonitorConfiguration": {
                             "overallQuotaInMB": "50000",
-                            "EtwProviders": {
-                                "EtwEventSourceProviderConfiguration": [
-                                    {
-                                        "provider": "Microsoft-ServiceFabric-Actors",
-                                        "scheduledTransferKeywordFilter": "1",
+                "EtwProviders": {
+                    "EtwEventSourceProviderConfiguration": [
+                        {
+                            "provider": "Microsoft-ServiceFabric-Actors",
+                            "scheduledTransferKeywordFilter": "1",
                                         "scheduledTransferPeriod": "PT5M",
-                                        "DefaultEvents": { "eventDestination": "ServiceFabricReliableActorEventTable" }
-                                    },
-                                    {
-                                        "provider": "Microsoft-ServiceFabric-Services",
-                                        "DefaultEvents": { "eventDestination": "ServiceFabricReliableServiceEventTable" },
+                            "DefaultEvents": { "eventDestination": "ServiceFabricReliableActorEventTable" }
+                        },
+                        {
+                            "provider": "Microsoft-ServiceFabric-Services",
+                            "DefaultEvents": { "eventDestination": "ServiceFabricReliableServiceEventTable" },
                                         "scheduledTransferPeriod": "PT5M"
-                                    }
-                                ],
-                                "EtwManifestProviderConfiguration": [
-                                    {
-                                        "provider": "cbd93bc2-71e5-4566-b3a7-595d8eeca6e8",
-                                        "scheduledTransferKeywordFilter": "4611686018427387904",
+                        }
+                    ],
+                    "EtwManifestProviderConfiguration": [
+                        {
+                            "provider": "cbd93bc2-71e5-4566-b3a7-595d8eeca6e8",
+                            "scheduledTransferKeywordFilter": "4611686018427387904",
                                         "scheduledTransferLogLevelFilter": "Information",
                                         "scheduledTransferPeriod": "PT5M",
-                                        "DefaultEvents": { "eventDestination": "ServiceFabricSystemEventTable" }
-                                    }
-                                ]
-                            }
+                            "DefaultEvents": { "eventDestination": "ServiceFabricSystemEventTable" }
                         }
-                    },
+                    ]
+                }
+            }
+    },
                     "StorageAccount": "[parameters('applicationDiagnosticsStorageAccountNamee')]"
                 },
                 "protectedSettings": {
