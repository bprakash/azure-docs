--- conflicted
+++ resolved
@@ -1,319 +1,158 @@
-<<<<<<< HEAD
----
-title: Debug your application in Visual Studio | Microsoft Docs
-description: Improve the reliability and performance of your services by developing and debugging them in Visual Studio on a local development cluster.
-services: service-fabric
-documentationcenter: .net
-author: vturecek
-manager: timlt
-editor: ''
-
-ms.assetid: cb888532-bcdb-4e47-95e4-bfbb1f644da4
-ms.service: service-fabric
-ms.devlang: dotnet
-ms.topic: article
-ms.tgt_pltfrm: na
-ms.workload: na
-ms.date: 11/01/2016
-ms.author: vturecek;mikhegn
-
----
-# Debug your Service Fabric application by using Visual Studio
-> [!div class="op_single_selector"]
-> * [Visual Studio/CSharp](service-fabric-debugging-your-application.md) 
-> * [Eclipse/Java](service-fabric-debugging-your-application-java.md)
->
-
-
-## Debug a local Service Fabric application
-You can save time and money by deploying and debugging your Azure Service Fabric application in a local computer development cluster. Visual Studio can deploy the application to the local cluster and automatically connect the debugger to all instances of your application.
-
-1. Start a local development cluster by following the steps in [Setting up your Service Fabric development environment](service-fabric-get-started.md).
-2. Press **F5** or click **Debug** > **Start Debugging**.
-   
-    ![Start debugging an application][startdebugging]
-3. Set breakpoints in your code and step through the application by clicking commands in the **Debug** menu.
-   
-   > [!NOTE]
-   > Visual Studio attaches to all instances of your application. While you're stepping through code, breakpoints may get hit by multiple processes resulting in concurrent sessions. Try disabling the breakpoints after they're hit, by making each breakpoint conditional on the thread ID or by using diagnostic events.
-   > 
-   > 
-4. The **Diagnostic Events** window will automatically open so you can view diagnostic events in real-time.
-   
-    ![View diagnostic events in real time][diagnosticevents]
-5. You can also open the **Diagnostic Events** window in Cloud Explorer.  Under **Service Fabric**, right-click any node and choose **View Streaming Traces**.
-   
-    ![Open the diagnostic events window][viewdiagnosticevents]
-   
-    If you want to filter your traces to a specific service or application, simply enable streaming traces on that specific service or application.
-6. The diagnostic events can be seen in the automatically generated **ServiceEventSource.cs** file and are called from application code.
-   
-    ```csharp
-    ServiceEventSource.Current.ServiceMessage(this, "My ServiceMessage with a parameter {0}", result.Value.ToString());
-    ```
-7. The **Diagnostic Events** window supports filtering, pausing, and inspecting events in real-time.  The filter is a simple string search of the event message, including its contents.
-   
-    ![Filter, pause and resume, or inspect events in real-time][diagnosticeventsactions]
-8. Debugging services is like debugging any other application. You will normally set Breakpoints through Visual Studio for easy debugging. Even though Reliable Collections replicate across multiple nodes, they still implement IEnumerable. This means that you can use the Results View in Visual Studio while debugging to see what you've stored inside. Simply set a breakpoint anywhere in your code.
-   
-    ![Start debugging an application][breakpoint]
-
-<!--Every topic should have next steps and links to the next logical set of content to keep the customer engaged-->
-
-## Debug a remote Service Fabric application
-If your Service Fabric applications are running on a Service Fabric cluster in Azure, you are able to remotely debug these, directly from Visual Studio.
-
-> [!NOTE]
-> The feature requires [Service Fabric SDK 2.0](http://www.microsoft.com/web/handlers/webpi.ashx?command=getinstallerredirect&appid=MicrosoftAzure-ServiceFabric-VS2015) and [Azure SDK for .NET 2.9](https://azure.microsoft.com/downloads/).    
-> 
-> 
-
-<!-- -->
-> [!WARNING]
-> Remote debugging is meant for dev/test scenarios and not to be used in production environments, because of the impact on the running applications.
-> 
-> 
-
-1. Navigate to your cluster in **Cloud Explorer**, right-click and choose **Enable Debugging**
-   
-    ![Enable remote debugging][enableremotedebugging]
-   
-    This will kick-off the process of enabling the remote debugging extension on your cluster nodes, as well as required network configurations.
-2. Right-click the cluster node in **Cloud Explorer**, and choose **Attach Debugger**
-   
-    ![Attach debugger][attachdebugger]
-3. In the **Attach to process** dialog, choose the process you want to debug, and click **Attach**
-   
-    ![Choose process][chooseprocess]
-   
-    The name of the process you want to attach to, equals the name of your service project assembly name.
-   
-    The debugger will attach to all nodes running the process.
-   
-   * In the case where you are debugging a stateless service, all instances of the service on all nodes are part of the debug session.
-   * If you are debugging a stateful service, only the primary replica of any partition will be active and therefore caught by the debugger. If the primary replica moves during the debug session, the processing of that replica will still be part of the debug session.
-   * In order to only catch relevant partitions or instances of a given service, you can use conditional breakpoints to only break a specific partition or instance.
-     
-     ![Conditional breakpoint][conditionalbreakpoint]
-     
-     > [!NOTE]
-     > Currently we do not support debugging a Service Fabric cluster with multiple instances of the same service executable name.
-     > 
-     > 
-4. Once you finish debugging your application, you can disable the remote debugging extension by right-clicking the cluster in **Cloud Explorer** and choose **Disable Debugging**
-   
-    ![Disable remote debugging][disableremotedebugging]
-
-## Streaming traces from a remote cluster node
-You are also able to stream traces directly from a remote cluster node to Visual Studio. This feature allows you to stream ETW trace events, produced on a Service Fabric cluster node.
-
-> [!NOTE]
-> This feature requires [Service Fabric SDK 2.0](http://www.microsoft.com/web/handlers/webpi.ashx?command=getinstallerredirect&appid=MicrosoftAzure-ServiceFabric-VS2015) and [Azure SDK for .NET 2.9](https://azure.microsoft.com/downloads/).
-> This feature only supports clusters running in Azure.
-> 
-> 
-
-<!-- -->
-> [!WARNING]
-> Streaming traces is meant for dev/test scenarios and not to be used in production environments, because of the impact on the running applications.
-> In a production scenario, you should rely on forwarding events using Azure Diagnostics.
-> 
-> 
-
-1. Navigate to your cluster in **Cloud Explorer**, right-click and choose **Enable Streaming Traces**
-   
-    ![Enable remote streaming traces][enablestreamingtraces]
-   
-    This will kick-off the process of enabling the streaming traces extension on your cluster nodes, as well as required network configurations.
-2. Expand the **Nodes** element in **Cloud Explorer**, right-click the node you want to stream traces from and choose **View Streaming Traces**
-   
-    ![View remote streaming traces][viewremotestreamingtraces]
-   
-    Repeat step 2 for as many nodes as you want to see traces from. Each nodes stream will show up in a dedicated window.
-   
-    You are now able to see the traces emitted by Service Fabric, and your services. If you want to filter the events to only show a specific application, simply type in the name of the application in the filter.
-   
-    ![Viewing streaming traces][viewingstreamingtraces]
-3. Once you are done streaming traces from your cluster, you can disable remote streaming traces, by right-clicking the cluster in **Cloud Explorer** and choose **Disable Streaming Traces**
-   
-    ![Disable remote streaming traces][disablestreamingtraces]
-
-## Next steps
-* [Test a Service Fabric service](service-fabric-testability-overview.md).
-* [Manage your Service Fabric applications in Visual Studio](service-fabric-manage-application-in-visual-studio.md).
-
-<!--Image references-->
-[startdebugging]: ./media/service-fabric-debugging-your-application/startdebugging.png
-[diagnosticevents]: ./media/service-fabric-debugging-your-application/diagnosticevents.png
-[viewdiagnosticevents]: ./media/service-fabric-debugging-your-application/viewdiagnosticevents.png
-[diagnosticeventsactions]: ./media/service-fabric-debugging-your-application/diagnosticeventsactions.png
-[breakpoint]: ./media/service-fabric-debugging-your-application/breakpoint.png
-[enableremotedebugging]: ./media/service-fabric-debugging-your-application/enableremotedebugging.png
-[attachdebugger]: ./media/service-fabric-debugging-your-application/attachdebugger.png
-[chooseprocess]: ./media/service-fabric-debugging-your-application/chooseprocess.png
-[conditionalbreakpoint]: ./media/service-fabric-debugging-your-application/conditionalbreakpoint.png
-[disableremotedebugging]: ./media/service-fabric-debugging-your-application/disableremotedebugging.png
-[enablestreamingtraces]: ./media/service-fabric-debugging-your-application/enablestreamingtraces.png
-[viewingstreamingtraces]: ./media/service-fabric-debugging-your-application/viewingstreamingtraces.png
-[viewremotestreamingtraces]: ./media/service-fabric-debugging-your-application/viewremotestreamingtraces.png
-[disablestreamingtraces]: ./media/service-fabric-debugging-your-application/disablestreamingtraces.png
-=======
----
-title: Debug your application in Visual Studio | Microsoft Docs
-description: Improve the reliability and performance of your services by developing and debugging them in Visual Studio on a local development cluster.
-services: service-fabric
-documentationcenter: .net
-author: vturecek
-manager: timlt
-editor: ''
-
-ms.assetid: cb888532-bcdb-4e47-95e4-bfbb1f644da4
-ms.service: service-fabric
-ms.devlang: dotnet
-ms.topic: article
-ms.tgt_pltfrm: na
-ms.workload: na
-ms.date: 02/10/2017
-ms.author: vturecek;mikhegn
-
----
-# Debug your Service Fabric application by using Visual Studio
-> [!div class="op_single_selector"]
-> * [Visual Studio/CSharp](service-fabric-debugging-your-application.md) 
-> * [Eclipse/Java](service-fabric-debugging-your-application-java.md)
->
-
-
-## Debug a local Service Fabric application
-You can save time and money by deploying and debugging your Azure Service Fabric application in a local computer development cluster. Visual Studio can deploy the application to the local cluster and automatically connect the debugger to all instances of your application.
-
-1. Start a local development cluster by following the steps in [Setting up your Service Fabric development environment](service-fabric-get-started.md).
-2. Press **F5** or click **Debug** > **Start Debugging**.
-   
-    ![Start debugging an application][startdebugging]
-3. Set breakpoints in your code and step through the application by clicking commands in the **Debug** menu.
-   
-   > [!NOTE]
-   > Visual Studio attaches to all instances of your application. While you're stepping through code, breakpoints may get hit by multiple processes resulting in concurrent sessions. Try disabling the breakpoints after they're hit, by making each breakpoint conditional on the thread ID or by using diagnostic events.
-   > 
-   > 
-4. The **Diagnostic Events** window will automatically open so you can view diagnostic events in real-time.
-   
-    ![View diagnostic events in real time][diagnosticevents]
-5. You can also open the **Diagnostic Events** window in Cloud Explorer.  Under **Service Fabric**, right-click any node and choose **View Streaming Traces**.
-   
-    ![Open the diagnostic events window][viewdiagnosticevents]
-   
-    If you want to filter your traces to a specific service or application, simply enable streaming traces on that specific service or application.
-6. The diagnostic events can be seen in the automatically generated **ServiceEventSource.cs** file and are called from application code.
-   
-    ```csharp
-    ServiceEventSource.Current.ServiceMessage(this, "My ServiceMessage with a parameter {0}", result.Value.ToString());
-    ```
-7. The **Diagnostic Events** window supports filtering, pausing, and inspecting events in real-time.  The filter is a simple string search of the event message, including its contents.
-   
-    ![Filter, pause and resume, or inspect events in real-time][diagnosticeventsactions]
-8. Debugging services is like debugging any other application. You will normally set Breakpoints through Visual Studio for easy debugging. Even though Reliable Collections replicate across multiple nodes, they still implement IEnumerable. This means that you can use the Results View in Visual Studio while debugging to see what you've stored inside. Simply set a breakpoint anywhere in your code.
-   
-    ![Start debugging an application][breakpoint]
-
-<!--Every topic should have next steps and links to the next logical set of content to keep the customer engaged-->
-
-## Debug a remote Service Fabric application
-If your Service Fabric applications are running on a Service Fabric cluster in Azure, you are able to remotely debug these, directly from Visual Studio.
-
-> [!NOTE]
-> The feature requires [Service Fabric SDK 2.0](http://www.microsoft.com/web/handlers/webpi.ashx?command=getinstallerredirect&appid=MicrosoftAzure-ServiceFabric-VS2015) and [Azure SDK for .NET 2.9](https://azure.microsoft.com/downloads/).    
-> 
-> 
-
-<!-- -->
-> [!WARNING]
-> Remote debugging is meant for dev/test scenarios and not to be used in production environments, because of the impact on the running applications.
-> 
-> 
-
-1. Navigate to your cluster in **Cloud Explorer**, right-click and choose **Enable Debugging**
-   
-    ![Enable remote debugging][enableremotedebugging]
-   
-    This will kick-off the process of enabling the remote debugging extension on your cluster nodes, as well as required network configurations.
-2. Right-click the cluster node in **Cloud Explorer**, and choose **Attach Debugger**
-   
-    ![Attach debugger][attachdebugger]
-3. In the **Attach to process** dialog, choose the process you want to debug, and click **Attach**
-   
-    ![Choose process][chooseprocess]
-   
-    The name of the process you want to attach to, equals the name of your service project assembly name.
-   
-    The debugger will attach to all nodes running the process.
-   
-   * In the case where you are debugging a stateless service, all instances of the service on all nodes are part of the debug session.
-   * If you are debugging a stateful service, only the primary replica of any partition will be active and therefore caught by the debugger. If the primary replica moves during the debug session, the processing of that replica will still be part of the debug session.
-   * In order to only catch relevant partitions or instances of a given service, you can use conditional breakpoints to only break a specific partition or instance.
-     
-     ![Conditional breakpoint][conditionalbreakpoint]
-     
-     > [!NOTE]
-     > Currently we do not support debugging a Service Fabric cluster with multiple instances of the same service executable name.
-     > 
-     > 
-4. Once you finish debugging your application, you can disable the remote debugging extension by right-clicking the cluster in **Cloud Explorer** and choose **Disable Debugging**
-   
-    ![Disable remote debugging][disableremotedebugging]
-
-## Streaming traces from a remote cluster node
-You are also able to stream traces directly from a remote cluster node to Visual Studio. This feature allows you to stream ETW trace events, produced on a Service Fabric cluster node.
-
-> [!NOTE]
-> This feature requires [Service Fabric SDK 2.0](http://www.microsoft.com/web/handlers/webpi.ashx?command=getinstallerredirect&appid=MicrosoftAzure-ServiceFabric-VS2015) and [Azure SDK for .NET 2.9](https://azure.microsoft.com/downloads/).
-> This feature only supports clusters running in Azure.
-> 
-> 
-
-<!-- -->
-> [!WARNING]
-> Streaming traces is meant for dev/test scenarios and not to be used in production environments, because of the impact on the running applications.
-> In a production scenario, you should rely on forwarding events using Azure Diagnostics.
-> 
-> 
-
-1. Navigate to your cluster in **Cloud Explorer**, right-click and choose **Enable Streaming Traces**
-   
-    ![Enable remote streaming traces][enablestreamingtraces]
-   
-    This will kick-off the process of enabling the streaming traces extension on your cluster nodes, as well as required network configurations.
-2. Expand the **Nodes** element in **Cloud Explorer**, right-click the node you want to stream traces from and choose **View Streaming Traces**
-   
-    ![View remote streaming traces][viewremotestreamingtraces]
-   
-    Repeat step 2 for as many nodes as you want to see traces from. Each nodes stream will show up in a dedicated window.
-   
-    You are now able to see the traces emitted by Service Fabric, and your services. If you want to filter the events to only show a specific application, simply type in the name of the application in the filter.
-   
-    ![Viewing streaming traces][viewingstreamingtraces]
-3. Once you are done streaming traces from your cluster, you can disable remote streaming traces, by right-clicking the cluster in **Cloud Explorer** and choose **Disable Streaming Traces**
-   
-    ![Disable remote streaming traces][disablestreamingtraces]
-
-## Next steps
-* [Test a Service Fabric service](service-fabric-testability-overview.md).
-* [Manage your Service Fabric applications in Visual Studio](service-fabric-manage-application-in-visual-studio.md).
-
-<!--Image references-->
-[startdebugging]: ./media/service-fabric-debugging-your-application/startdebugging.png
-[diagnosticevents]: ./media/service-fabric-debugging-your-application/diagnosticevents.png
-[viewdiagnosticevents]: ./media/service-fabric-debugging-your-application/viewdiagnosticevents.png
-[diagnosticeventsactions]: ./media/service-fabric-debugging-your-application/diagnosticeventsactions.png
-[breakpoint]: ./media/service-fabric-debugging-your-application/breakpoint.png
-[enableremotedebugging]: ./media/service-fabric-debugging-your-application/enableremotedebugging.png
-[attachdebugger]: ./media/service-fabric-debugging-your-application/attachdebugger.png
-[chooseprocess]: ./media/service-fabric-debugging-your-application/chooseprocess.png
-[conditionalbreakpoint]: ./media/service-fabric-debugging-your-application/conditionalbreakpoint.png
-[disableremotedebugging]: ./media/service-fabric-debugging-your-application/disableremotedebugging.png
-[enablestreamingtraces]: ./media/service-fabric-debugging-your-application/enablestreamingtraces.png
-[viewingstreamingtraces]: ./media/service-fabric-debugging-your-application/viewingstreamingtraces.png
-[viewremotestreamingtraces]: ./media/service-fabric-debugging-your-application/viewremotestreamingtraces.png
-[disablestreamingtraces]: ./media/service-fabric-debugging-your-application/disablestreamingtraces.png
->>>>>>> e8cfaf0d
+---
+title: Debug your application in Visual Studio | Microsoft Docs
+description: Improve the reliability and performance of your services by developing and debugging them in Visual Studio on a local development cluster.
+services: service-fabric
+documentationcenter: .net
+author: vturecek
+manager: timlt
+editor: ''
+
+ms.assetid: cb888532-bcdb-4e47-95e4-bfbb1f644da4
+ms.service: service-fabric
+ms.devlang: dotnet
+ms.topic: article
+ms.tgt_pltfrm: na
+ms.workload: na
+ms.date: 02/10/2017
+ms.author: vturecek;mikhegn
+
+---
+# Debug your Service Fabric application by using Visual Studio
+> [!div class="op_single_selector"]
+> * [Visual Studio/CSharp](service-fabric-debugging-your-application.md) 
+> * [Eclipse/Java](service-fabric-debugging-your-application-java.md)
+>
+
+
+## Debug a local Service Fabric application
+You can save time and money by deploying and debugging your Azure Service Fabric application in a local computer development cluster. Visual Studio can deploy the application to the local cluster and automatically connect the debugger to all instances of your application.
+
+1. Start a local development cluster by following the steps in [Setting up your Service Fabric development environment](service-fabric-get-started.md).
+2. Press **F5** or click **Debug** > **Start Debugging**.
+   
+    ![Start debugging an application][startdebugging]
+3. Set breakpoints in your code and step through the application by clicking commands in the **Debug** menu.
+   
+   > [!NOTE]
+   > Visual Studio attaches to all instances of your application. While you're stepping through code, breakpoints may get hit by multiple processes resulting in concurrent sessions. Try disabling the breakpoints after they're hit, by making each breakpoint conditional on the thread ID or by using diagnostic events.
+   > 
+   > 
+4. The **Diagnostic Events** window will automatically open so you can view diagnostic events in real-time.
+   
+    ![View diagnostic events in real time][diagnosticevents]
+5. You can also open the **Diagnostic Events** window in Cloud Explorer.  Under **Service Fabric**, right-click any node and choose **View Streaming Traces**.
+   
+    ![Open the diagnostic events window][viewdiagnosticevents]
+   
+    If you want to filter your traces to a specific service or application, simply enable streaming traces on that specific service or application.
+6. The diagnostic events can be seen in the automatically generated **ServiceEventSource.cs** file and are called from application code.
+   
+    ```csharp
+    ServiceEventSource.Current.ServiceMessage(this, "My ServiceMessage with a parameter {0}", result.Value.ToString());
+    ```
+7. The **Diagnostic Events** window supports filtering, pausing, and inspecting events in real-time.  The filter is a simple string search of the event message, including its contents.
+   
+    ![Filter, pause and resume, or inspect events in real-time][diagnosticeventsactions]
+8. Debugging services is like debugging any other application. You will normally set Breakpoints through Visual Studio for easy debugging. Even though Reliable Collections replicate across multiple nodes, they still implement IEnumerable. This means that you can use the Results View in Visual Studio while debugging to see what you've stored inside. Simply set a breakpoint anywhere in your code.
+   
+    ![Start debugging an application][breakpoint]
+
+<!--Every topic should have next steps and links to the next logical set of content to keep the customer engaged-->
+
+## Debug a remote Service Fabric application
+If your Service Fabric applications are running on a Service Fabric cluster in Azure, you are able to remotely debug these, directly from Visual Studio.
+
+> [!NOTE]
+> The feature requires [Service Fabric SDK 2.0](http://www.microsoft.com/web/handlers/webpi.ashx?command=getinstallerredirect&appid=MicrosoftAzure-ServiceFabric-VS2015) and [Azure SDK for .NET 2.9](https://azure.microsoft.com/downloads/).    
+> 
+> 
+
+<!-- -->
+> [!WARNING]
+> Remote debugging is meant for dev/test scenarios and not to be used in production environments, because of the impact on the running applications.
+> 
+> 
+
+1. Navigate to your cluster in **Cloud Explorer**, right-click and choose **Enable Debugging**
+   
+    ![Enable remote debugging][enableremotedebugging]
+   
+    This will kick-off the process of enabling the remote debugging extension on your cluster nodes, as well as required network configurations.
+2. Right-click the cluster node in **Cloud Explorer**, and choose **Attach Debugger**
+   
+    ![Attach debugger][attachdebugger]
+3. In the **Attach to process** dialog, choose the process you want to debug, and click **Attach**
+   
+    ![Choose process][chooseprocess]
+   
+    The name of the process you want to attach to, equals the name of your service project assembly name.
+   
+    The debugger will attach to all nodes running the process.
+   
+   * In the case where you are debugging a stateless service, all instances of the service on all nodes are part of the debug session.
+   * If you are debugging a stateful service, only the primary replica of any partition will be active and therefore caught by the debugger. If the primary replica moves during the debug session, the processing of that replica will still be part of the debug session.
+   * In order to only catch relevant partitions or instances of a given service, you can use conditional breakpoints to only break a specific partition or instance.
+     
+     ![Conditional breakpoint][conditionalbreakpoint]
+     
+     > [!NOTE]
+     > Currently we do not support debugging a Service Fabric cluster with multiple instances of the same service executable name.
+     > 
+     > 
+4. Once you finish debugging your application, you can disable the remote debugging extension by right-clicking the cluster in **Cloud Explorer** and choose **Disable Debugging**
+   
+    ![Disable remote debugging][disableremotedebugging]
+
+## Streaming traces from a remote cluster node
+You are also able to stream traces directly from a remote cluster node to Visual Studio. This feature allows you to stream ETW trace events, produced on a Service Fabric cluster node.
+
+> [!NOTE]
+> This feature requires [Service Fabric SDK 2.0](http://www.microsoft.com/web/handlers/webpi.ashx?command=getinstallerredirect&appid=MicrosoftAzure-ServiceFabric-VS2015) and [Azure SDK for .NET 2.9](https://azure.microsoft.com/downloads/).
+> This feature only supports clusters running in Azure.
+> 
+> 
+
+<!-- -->
+> [!WARNING]
+> Streaming traces is meant for dev/test scenarios and not to be used in production environments, because of the impact on the running applications.
+> In a production scenario, you should rely on forwarding events using Azure Diagnostics.
+> 
+> 
+
+1. Navigate to your cluster in **Cloud Explorer**, right-click and choose **Enable Streaming Traces**
+   
+    ![Enable remote streaming traces][enablestreamingtraces]
+   
+    This will kick-off the process of enabling the streaming traces extension on your cluster nodes, as well as required network configurations.
+2. Expand the **Nodes** element in **Cloud Explorer**, right-click the node you want to stream traces from and choose **View Streaming Traces**
+   
+    ![View remote streaming traces][viewremotestreamingtraces]
+   
+    Repeat step 2 for as many nodes as you want to see traces from. Each nodes stream will show up in a dedicated window.
+   
+    You are now able to see the traces emitted by Service Fabric, and your services. If you want to filter the events to only show a specific application, simply type in the name of the application in the filter.
+   
+    ![Viewing streaming traces][viewingstreamingtraces]
+3. Once you are done streaming traces from your cluster, you can disable remote streaming traces, by right-clicking the cluster in **Cloud Explorer** and choose **Disable Streaming Traces**
+   
+    ![Disable remote streaming traces][disablestreamingtraces]
+
+## Next steps
+* [Test a Service Fabric service](service-fabric-testability-overview.md).
+* [Manage your Service Fabric applications in Visual Studio](service-fabric-manage-application-in-visual-studio.md).
+
+<!--Image references-->
+[startdebugging]: ./media/service-fabric-debugging-your-application/startdebugging.png
+[diagnosticevents]: ./media/service-fabric-debugging-your-application/diagnosticevents.png
+[viewdiagnosticevents]: ./media/service-fabric-debugging-your-application/viewdiagnosticevents.png
+[diagnosticeventsactions]: ./media/service-fabric-debugging-your-application/diagnosticeventsactions.png
+[breakpoint]: ./media/service-fabric-debugging-your-application/breakpoint.png
+[enableremotedebugging]: ./media/service-fabric-debugging-your-application/enableremotedebugging.png
+[attachdebugger]: ./media/service-fabric-debugging-your-application/attachdebugger.png
+[chooseprocess]: ./media/service-fabric-debugging-your-application/chooseprocess.png
+[conditionalbreakpoint]: ./media/service-fabric-debugging-your-application/conditionalbreakpoint.png
+[disableremotedebugging]: ./media/service-fabric-debugging-your-application/disableremotedebugging.png
+[enablestreamingtraces]: ./media/service-fabric-debugging-your-application/enablestreamingtraces.png
+[viewingstreamingtraces]: ./media/service-fabric-debugging-your-application/viewingstreamingtraces.png
+[viewremotestreamingtraces]: ./media/service-fabric-debugging-your-application/viewremotestreamingtraces.png
+[disablestreamingtraces]: ./media/service-fabric-debugging-your-application/disablestreamingtraces.png