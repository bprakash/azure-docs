<properties
   pageTitle="Debug your application in Visual Studio | Microsoft Azure"
   description="Improve the reliability and performance of your services by developing and debugging them in Visual Studio on a local development cluster."
   services="service-fabric"
   documentationCenter=".net"
   authors="vturecek"
   manager="timlt"
   editor=""/>

<tags
   ms.service="service-fabric"
   ms.devlang="dotnet"
   ms.topic="article"
   ms.tgt_pltfrm="na"
   ms.workload="na"
<<<<<<< HEAD
   ms.date="03/31/2016"
   ms.author="jesseb; mikhegn; vturecek"/>
=======
   ms.date="06/21/2016"
   ms.author="vturecek;mikhegn"/>
>>>>>>> c186bb0b

# Debug your Service Fabric application by using Visual Studio

## Debug a local Service Fabric application

You can save time and money by deploying and debugging your Azure Service Fabric application in a local computer development cluster. Visual Studio can deploy the application to the local cluster and automatically connect the debugger to all instances of your application.

1. Start a local development cluster by following the steps in [Setting up your Service Fabric development environment](service-fabric-get-started.md).

2. Press **F5** or click **Debug** > **Start Debugging**.

    ![Start debugging an application][startdebugging]

3. Set breakpoints in your code and step through the application by clicking commands in the **Debug** menu.

    > [AZURE.NOTE] Visual Studio attaches to all instances of your application. While you're stepping through code, breakpoints may get hit by multiple processes resulting in concurrent sessions. Try disabling the breakpoints after they're hit, by making each breakpoint conditional on the thread ID or by using diagnostic events.

4. The **Diagnostic Events** window will automatically open so you can view diagnostic events in real-time.

    ![View diagnostic events in real time][diagnosticevents]

5. You can also open the **Diagnostic Events** window in Cloud Explorer.  Under **Service Fabric**, right-click any node and choose **View Streaming Traces**.

    ![Open the diagnostic events window][viewdiagnosticevents]

<<<<<<< HEAD
    If you want to filter your traces to a specific service or application, simply enable streaming traces on that specific service or application. 
=======
    If you want to filter your traces to a specific service or application, simply enable streaming traces on that specific service or application.
>>>>>>> c186bb0b

6. The diagnostic events can be seen in the automatically generated **ServiceEventSource.cs** file and are called from application code.

    ```csharp
    ServiceEventSource.Current.ServiceMessage(this, "My ServiceMessage with a parameter {0}", result.Value.ToString());
    ```

7. The **Diagnostic Events** window supports filtering, pausing, and inspecting events in real-time.  The filter is a simple string search of the event message, including its contents.

    ![Filter, pause and resume, or inspect events in real-time][diagnosticeventsactions]

8. Debugging services is like debugging any other application. You will normally set Breakpoints through Visual Studio for easy debugging. Even though Reliable Collections replicate across multiple nodes, they still implement IEnumerable. This means that you can use the Results View in Visual Studio while debugging to see what you've stored inside. Simply set a breakpoint anywhere in your code.

    ![Start debugging an application][breakpoint]

<!--Every topic should have next steps and links to the next logical set of content to keep the customer engaged-->

## Debug a remote Service Fabric application

If your Service Fabric applications are running on a Service Fabric cluster in Azure, you are able to remotely debug these, directly from Visual Studio.

> [AZURE.NOTE] The feature requires [Service Fabric SDK 2.0](http://www.microsoft.com/web/handlers/webpi.ashx?command=getinstallerredirect&appid=MicrosoftAzure-ServiceFabric-VS2015) and [Azure SDK for .NET 2.9](https://azure.microsoft.com/downloads/).    

<!-- -->
> [AZURE.WARNING] Remote debugging is meant for dev/test scenarios and not to be used in production environments, because of the impact on the running applications.

1. Navigate to your cluster in **Cloud Explorer**, right-click and choose **Enable Debugging**

    ![Enable remote debugging][enableremotedebugging]
<<<<<<< HEAD
    
=======

>>>>>>> c186bb0b
    This will kick-off the process of enabling the remote debugging extension on your cluster nodes, as well as required network configurations.

2. Right-click the cluster node in **Cloud Explorer**, and choose **Attach Debugger**

    ![Attach debugger][attachdebugger]

3. In the **Attach to process** dialog, choose the process you want to debug, and click **Attach**

    ![Choose process][chooseprocess]
<<<<<<< HEAD
    
=======

>>>>>>> c186bb0b
    The name of the process you want to attach to, equals the name of your service project assembly name.

    The debugger will attach to all nodes running the process.
    - In the case where you are debugging a stateless service, all instances of the service on all nodes are part of the debug session.
    - If you are debugging a stateful service, only the primary replica of any partition will be active and therefore caught by the debugger. If the primary replica moves during the debug session, the processing of that replica will still be part of the debug session.
    - In order to only catch relevant partitions or instances of a given service, you can use conditional breakpoints to only break a specific partition or instance.
<<<<<<< HEAD
        
    ![Conditional breakpoint][conditionalbreakpoint]
    
    > [AZURE.NOTE] Currently we do not support debugging a Service Fabric cluster with multiple instances of the same service executable name. 
    
4. Once you finish debugging your application, you can disable the remote debugging extension by right-clicking the cluster in **Cloud Explorer** and choose **Disable Debugging**
    
=======

    ![Conditional breakpoint][conditionalbreakpoint]

    > [AZURE.NOTE] Currently we do not support debugging a Service Fabric cluster with multiple instances of the same service executable name.

4. Once you finish debugging your application, you can disable the remote debugging extension by right-clicking the cluster in **Cloud Explorer** and choose **Disable Debugging**

>>>>>>> c186bb0b
    ![Disable remote debugging][disableremotedebugging]

## Streaming traces from a remote cluster node

You are also able to stream traces directly from a remote cluster node to Visual Studio. This feature allows you to stream ETW trace events, produced on a Service Fabric cluster node, directly in Visual Studio.

> [AZURE.NOTE] The feature requires [Service Fabric SDK 2.0](http://www.microsoft.com/web/handlers/webpi.ashx?command=getinstallerredirect&appid=MicrosoftAzure-ServiceFabric-VS2015) and [Azure SDK for .NET 2.9](https://azure.microsoft.com/downloads/).

<!-- -->
> [AZURE.WARNING] Streaming traces is meant for dev/test scenarios and not to be used in production environments, because of the impact on the running applications.
> In a production scenario, you should rely on forwarding events using Azure Diagnostics.

1. Navigate to your cluster in **Cloud Explorer**, right-click and choose **Enable Streaming Traces**

    ![Enable remote streaming traces][enablestreamingtraces]
<<<<<<< HEAD
    
=======

>>>>>>> c186bb0b
    This will kick-off the process of enabling the streaming traces extension on your cluster nodes, as well as required network configurations.

2. Expand the **Nodes** element in **Cloud Explorer**, right-click the node you want to stream traces from and choose **View Streaming Traces**

    ![View remote streaming traces][viewremotestreamingtraces]
<<<<<<< HEAD
    
    Repeat step 2 for as many nodes as you want to see traces from. Each nodes stream will show up in a dedicated window.
    
    You are now able to see the traces emitted by Service Fabric, and your services. If you want to filter the events to only show a specific application, simply type in the name of the application in the filter.
    
=======

    Repeat step 2 for as many nodes as you want to see traces from. Each nodes stream will show up in a dedicated window.

    You are now able to see the traces emitted by Service Fabric, and your services. If you want to filter the events to only show a specific application, simply type in the name of the application in the filter.

>>>>>>> c186bb0b
    ![Viewing streaming traces][viewingstreamingtraces]

4. Once you are done streaming traces from your cluster, you can disable remote streaming traces, by right-clicking the cluster in **Cloud Explorer** and choose **Disable Streaming Traces**

    ![Disable remote streaming traces][disablestreamingtraces]

## Next steps

- [Test a Service Fabric service](service-fabric-testability-overview.md).
- [Manage your Service Fabric applications in Visual Studio](service-fabric-manage-application-in-visual-studio.md).

<!--Image references-->
[startdebugging]: ./media/service-fabric-debugging-your-application/startdebugging.png
[diagnosticevents]: ./media/service-fabric-debugging-your-application/diagnosticevents.png
[viewdiagnosticevents]: ./media/service-fabric-debugging-your-application/viewdiagnosticevents.png
[diagnosticeventsactions]: ./media/service-fabric-debugging-your-application/diagnosticeventsactions.png
[breakpoint]: ./media/service-fabric-debugging-your-application/breakpoint.png
[enableremotedebugging]: ./media/service-fabric-debugging-your-application/enableremotedebugging.png
[attachdebugger]: ./media/service-fabric-debugging-your-application/attachdebugger.png
[chooseprocess]: ./media/service-fabric-debugging-your-application/chooseprocess.png
[conditionalbreakpoint]: ./media/service-fabric-debugging-your-application/conditionalbreakpoint.png
[disableremotedebugging]: ./media/service-fabric-debugging-your-application/disableremotedebugging.png
[enablestreamingtraces]: ./media/service-fabric-debugging-your-application/enablestreamingtraces.png
[viewingstreamingtraces]: ./media/service-fabric-debugging-your-application/viewingstreamingtraces.png
[viewremotestreamingtraces]: ./media/service-fabric-debugging-your-application/viewremotestreamingtraces.png
[disablestreamingtraces]: ./media/service-fabric-debugging-your-application/disablestreamingtraces.png<|MERGE_RESOLUTION|>--- conflicted
+++ resolved
@@ -13,13 +13,8 @@
    ms.topic="article"
    ms.tgt_pltfrm="na"
    ms.workload="na"
-<<<<<<< HEAD
-   ms.date="03/31/2016"
-   ms.author="jesseb; mikhegn; vturecek"/>
-=======
    ms.date="06/21/2016"
    ms.author="vturecek;mikhegn"/>
->>>>>>> c186bb0b
 
 # Debug your Service Fabric application by using Visual Studio
 
@@ -45,11 +40,7 @@
 
     ![Open the diagnostic events window][viewdiagnosticevents]
 
-<<<<<<< HEAD
-    If you want to filter your traces to a specific service or application, simply enable streaming traces on that specific service or application. 
-=======
     If you want to filter your traces to a specific service or application, simply enable streaming traces on that specific service or application.
->>>>>>> c186bb0b
 
 6. The diagnostic events can be seen in the automatically generated **ServiceEventSource.cs** file and are called from application code.
 
@@ -79,11 +70,7 @@
 1. Navigate to your cluster in **Cloud Explorer**, right-click and choose **Enable Debugging**
 
     ![Enable remote debugging][enableremotedebugging]
-<<<<<<< HEAD
-    
-=======
 
->>>>>>> c186bb0b
     This will kick-off the process of enabling the remote debugging extension on your cluster nodes, as well as required network configurations.
 
 2. Right-click the cluster node in **Cloud Explorer**, and choose **Attach Debugger**
@@ -93,26 +80,13 @@
 3. In the **Attach to process** dialog, choose the process you want to debug, and click **Attach**
 
     ![Choose process][chooseprocess]
-<<<<<<< HEAD
-    
-=======
 
->>>>>>> c186bb0b
     The name of the process you want to attach to, equals the name of your service project assembly name.
 
     The debugger will attach to all nodes running the process.
     - In the case where you are debugging a stateless service, all instances of the service on all nodes are part of the debug session.
     - If you are debugging a stateful service, only the primary replica of any partition will be active and therefore caught by the debugger. If the primary replica moves during the debug session, the processing of that replica will still be part of the debug session.
     - In order to only catch relevant partitions or instances of a given service, you can use conditional breakpoints to only break a specific partition or instance.
-<<<<<<< HEAD
-        
-    ![Conditional breakpoint][conditionalbreakpoint]
-    
-    > [AZURE.NOTE] Currently we do not support debugging a Service Fabric cluster with multiple instances of the same service executable name. 
-    
-4. Once you finish debugging your application, you can disable the remote debugging extension by right-clicking the cluster in **Cloud Explorer** and choose **Disable Debugging**
-    
-=======
 
     ![Conditional breakpoint][conditionalbreakpoint]
 
@@ -120,7 +94,6 @@
 
 4. Once you finish debugging your application, you can disable the remote debugging extension by right-clicking the cluster in **Cloud Explorer** and choose **Disable Debugging**
 
->>>>>>> c186bb0b
     ![Disable remote debugging][disableremotedebugging]
 
 ## Streaming traces from a remote cluster node
@@ -136,29 +109,17 @@
 1. Navigate to your cluster in **Cloud Explorer**, right-click and choose **Enable Streaming Traces**
 
     ![Enable remote streaming traces][enablestreamingtraces]
-<<<<<<< HEAD
-    
-=======
 
->>>>>>> c186bb0b
     This will kick-off the process of enabling the streaming traces extension on your cluster nodes, as well as required network configurations.
 
 2. Expand the **Nodes** element in **Cloud Explorer**, right-click the node you want to stream traces from and choose **View Streaming Traces**
 
     ![View remote streaming traces][viewremotestreamingtraces]
-<<<<<<< HEAD
-    
-    Repeat step 2 for as many nodes as you want to see traces from. Each nodes stream will show up in a dedicated window.
-    
-    You are now able to see the traces emitted by Service Fabric, and your services. If you want to filter the events to only show a specific application, simply type in the name of the application in the filter.
-    
-=======
 
     Repeat step 2 for as many nodes as you want to see traces from. Each nodes stream will show up in a dedicated window.
 
     You are now able to see the traces emitted by Service Fabric, and your services. If you want to filter the events to only show a specific application, simply type in the name of the application in the filter.
 
->>>>>>> c186bb0b
     ![Viewing streaming traces][viewingstreamingtraces]
 
 4. Once you are done streaming traces from your cluster, you can disable remote streaming traces, by right-clicking the cluster in **Cloud Explorer** and choose **Disable Streaming Traces**
