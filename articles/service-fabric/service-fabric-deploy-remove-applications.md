--- conflicted
+++ resolved
@@ -1,230 +1,226 @@
-<properties
-   pageTitle="Service Fabric application deployment | Microsoft Azure"
-   description="How to deploy and remove applications in Service Fabric"
-   services="service-fabric"
-   documentationCenter=".net"
-   authors="seanmck"
-   manager="timlt"
-   editor=""/>
-
-<tags
-   ms.service="service-fabric"
-   ms.devlang="dotnet"
-   ms.topic="article"
-   ms.tgt_pltfrm="NA"
-   ms.workload="NA"
-<<<<<<< HEAD
+<properties
+   pageTitle="Service Fabric application deployment | Microsoft Azure"
+   description="How to deploy and remove applications in Service Fabric"
+   services="service-fabric"
+   documentationCenter=".net"
+   authors="seanmck"
+   manager="timlt"
+   editor=""/>
+
+<tags
+   ms.service="service-fabric"
+   ms.devlang="dotnet"
+   ms.topic="article"
+   ms.tgt_pltfrm="NA"
+   ms.workload="NA"
    ms.date="12/10/2015"
-=======
-   ms.date="09/23/2015"
->>>>>>> 0b1b5cbc
    ms.author="seanmck"/>
-
-# Deploy an application
-
-Once an [application type has been packaged][10], it's ready for deployment into an Azure Service Fabric cluster. Deployment involves the following three steps:
-
-1. Uploading the application package
-2. Registering the application type
-3. Creating the application instance
-
->[AZURE.NOTE] If you use Visual Studio for deploying and debugging applications on your local development cluster, all of the steps described below are handled automatically through a PowerShell script found in the Scripts folder of the application project. This article provides background on what those scripts are doing so that you can perform the same operations outside of Visual Studio.
-
-## Upload the application package
-
-Uploading the application package puts it in a location that's accessible by internal Service Fabric components. You can use PowerShell to perform the upload. Before you run any PowerShell commands in this article, always start by using **Connect-ServiceFabricCluster** to connect to the Service Fabric cluster.
-
-Suppose you have a folder named *MyApplicationType* that contains the necessary application manifest, service manifest(s), and code/config/data package(s). The **Copy-ServiceFabricApplicationPackage** command will upload the package. For example:
-
-~~~
-PS D:\temp> dir
-
-    Directory: D:\temp
-
-Mode                LastWriteTime     Length Name
-----                -------------     ------ ----
-d----         3/19/2015   8:11 PM            MyApplicationType
-
-PS D:\temp> tree /f .\MyApplicationType
-
-D:\TEMP\MYAPPLICATIONTYPE
-│   ApplicationManifest.xml
-│
-└───MyServiceManifest
-    │   ServiceManifest.xml
-    │
-    ├───MyCode
-    │       MyServiceHost.exe
-    │       MySetup.bat
-    │
-    ├───MyConfig
-    │       Settings.xml
-    │
-    └───MyData
-            init.dat
-
-PS D:\temp> Copy-ServiceFabricApplicationPackage MyApplicationType
-Copy application package succeeded
-
-PS D:\temp>
-~~~
-
-## Register the application package
-
-Registering the application package makes the application type and version declared in the application manifest available for use. The system will read the package uploaded in the previous step, verify the package (equivalent to running **Test-ServiceFabricApplicationPackage** locally), process the package contents, and copy the processed package to an internal system location.
-
-~~~
-PS D:\temp> Register-ServiceFabricApplicationType MyApplicationType
-Register application type succeeded
-
-PS D:\temp> Get-ServiceFabricApplicationType
-
-ApplicationTypeName    : MyApplicationType
-ApplicationTypeVersion : AppManifestVersion1
-DefaultParameters      : {}
-
-PS D:\temp>
-~~~
-
-The **Register-ServiceFabricApplicationType** command returns only after the system has successfully copied the application package. How long this takes depends on the contents of the application package. The **-TimeoutSec** parameter can be used to supply a longer timeout if needed. (The default timeout is 60 seconds.)
-
-The **Get-ServiceFabricApplicationType** command lists all successfully registered application type versions.
-
-## Create the application
-
-You can instantiate an application by using any application type version that has been registered successfully through the **New-ServiceFabricApplication** command. The name of each application must start with the *fabric:* scheme and be unique for each application instance. If any default services were defined in the application manifest of the target application type, then those will also be created at this time.
-
-~~~
-PS D:\temp> New-ServiceFabricApplication fabric:/MyApp MyApplicationType AppManifestVersion1
-
-ApplicationName        : fabric:/MyApp
-ApplicationTypeName    : MyApplicationType
-ApplicationTypeVersion : AppManifestVersion1
-ApplicationParameters  : {}
-
-PS D:\temp> Get-ServiceFabricApplication  
-
-ApplicationName        : fabric:/MyApp
-ApplicationTypeName    : MyApplicationType
-ApplicationTypeVersion : AppManifestVersion1
-ApplicationStatus      : Ready
-HealthState            : OK
-ApplicationParameters  : {}
-
-PS D:\temp> Get-ServiceFabricApplication | Get-ServiceFabricService
-
-ServiceName            : fabric:/MyApp/MyService
-ServiceKind            : Stateless
-ServiceTypeName        : MyServiceType
-IsServiceGroup         : False
-ServiceManifestVersion : SvcManifestVersion1
-ServiceStatus          : Active
-HealthState            : Ok
-
-PS D:\temp>
-~~~
-
-The **Get-ServiceFabricApplication** command lists all application instances that were successfully created, along with their overall status.
-
-The **Get-ServiceFabricService** command lists all service instances that were successfully created within a given application instance. Default services (if any) will be listed here.
-
-Multiple application instances can be created for any given version of a registered application type. Each application instance will run in isolation, with its own work directory and process.
-
-## Remove an application
-
-When an application instance is no longer needed, you can permanently remove it by using the **Remove-ServiceFabricApplication** command. This command will automatically remove all services that belong to the application as well, permanently removing all service state. This operation cannot be reversed, and application state cannot be recovered.
-
-~~~
-PS D:\temp> Remove-ServiceFabricApplication fabric:/MyApp
-
-Confirm
-Continue with this operation?
-[Y] Yes  [N] No  [S] Suspend  [?] Help (default is "Y"):
-Remove application instance succeeded
-
-PS D:\temp> Get-ServiceFabricApplication
-PS D:\temp>
-~~~
-
-When a particular version of an application type is no longer needed, you should unregister it by using the **Unregister-ServiceFabricApplicationType** command. Unregistering unused types will release storage space used by the application package contents of that type on the image store. An application type can be unregistered as long as no applications are instantiated against it and no pending application upgrades are referencing it.
-
-~~~
-PS D:\temp> Get-ServiceFabricApplicationType
-
-ApplicationTypeName    : DemoAppType
-ApplicationTypeVersion : v1
-DefaultParameters      : {}
-
-ApplicationTypeName    : DemoAppType
-ApplicationTypeVersion : v2
-DefaultParameters      : {}
-
-ApplicationTypeName    : MyApplicationType
-ApplicationTypeVersion : AppManifestVersion1
-DefaultParameters      : {}
-
-PS D:\temp> Unregister-ServiceFabricApplicationType MyApplicationType AppManifestVersion1
-Unregister application type succeeded
-
-PS D:\temp> Get-ServiceFabricApplicationType
-
-ApplicationTypeName    : DemoAppType
-ApplicationTypeVersion : v1
-DefaultParameters      : {}
-
-ApplicationTypeName    : DemoAppType
-ApplicationTypeVersion : v2
-DefaultParameters      : {}
-
-PS D:\temp>
-~~~
-
-<!--
-## Next steps
-
-TODO [Upgrade applications][11]
--->
-
-## Troubleshooting
-
-### Copy-ServiceFabricApplicationPackage asks for an ImageStoreConnectionString
-
-The Service Fabric SDK environment should already have the correct defaults set up. But if needed, the ImageStoreConnectionString for all commands should match the value that the Service Fabric cluster is using. You can find this in the cluster manifest retrieved through the **Get-ServiceFabricClusterManifest** command:
-
-~~~
-PS D:\temp> Copy-ServiceFabricApplicationPackage .\MyApplicationType
-
-cmdlet Copy-ServiceFabricApplicationPackage at command pipeline position 1
-Supply values for the following parameters:
-ImageStoreConnectionString:
-
-PS D:\temp> Get-ServiceFabricClusterManifest
-<ClusterManifest xmlns:xsd="http://www.w3.org/2001/XMLSchema" xmlns:xsi="http://www.w3.org/2001/XMLSchema-instance" Name="Server-Default-SingleNode" Version="1.0" xmlns="http://schemas.microsoft.com/2011/01/fabric">
-
-    [...]
-
-    <Section Name="Management">
-      <Parameter Name="ImageStoreConnectionString" Value="file:D:\ServiceFabric\Data\ImageStore" />
-    </Section>
-
-    [...]
-
-PS D:\temp> Copy-ServiceFabricApplicationPackage .\MyApplicationType -ImageStoreConnectionString file:D:\ServiceFabric\Data\ImageStore
-Copy application package succeeded
-
-PS D:\temp>
-~~~
-
-## Next steps
-
-[Service Fabric application upgrade](service-fabric-application-upgrade.md)
-
-[Service Fabric health introduction](service-fabric-health-introduction.md)
-
-[Diagnose and troubleshoot a Service Fabric service](service-fabric-diagnose-monitor-your-service-index.md)
-
-[Model an application in Service Fabric](service-fabric-application-model.md)
-
-<!--Link references--In actual articles, you only need a single period before the slash-->
-[10]: service-fabric-application-model.md
-[11]: service-fabric-application-upgrade.md
+
+# Deploy an application
+
+Once an [application type has been packaged][10], it's ready for deployment into an Azure Service Fabric cluster. Deployment involves the following three steps:
+
+1. Uploading the application package
+2. Registering the application type
+3. Creating the application instance
+
+>[AZURE.NOTE] If you use Visual Studio for deploying and debugging applications on your local development cluster, all of the steps described below are handled automatically through a PowerShell script found in the Scripts folder of the application project. This article provides background on what those scripts are doing so that you can perform the same operations outside of Visual Studio.
+
+## Upload the application package
+
+Uploading the application package puts it in a location that's accessible by internal Service Fabric components. You can use PowerShell to perform the upload. Before you run any PowerShell commands in this article, always start by using **Connect-ServiceFabricCluster** to connect to the Service Fabric cluster.
+
+Suppose you have a folder named *MyApplicationType* that contains the necessary application manifest, service manifest(s), and code/config/data package(s). The **Copy-ServiceFabricApplicationPackage** command will upload the package. For example:
+
+~~~
+PS D:\temp> dir
+
+    Directory: D:\temp
+
+Mode                LastWriteTime     Length Name
+----                -------------     ------ ----
+d----         3/19/2015   8:11 PM            MyApplicationType
+
+PS D:\temp> tree /f .\MyApplicationType
+
+D:\TEMP\MYAPPLICATIONTYPE
+│   ApplicationManifest.xml
+│
+└───MyServiceManifest
+    │   ServiceManifest.xml
+    │
+    ├───MyCode
+    │       MyServiceHost.exe
+    │       MySetup.bat
+    │
+    ├───MyConfig
+    │       Settings.xml
+    │
+    └───MyData
+            init.dat
+
+PS D:\temp> Copy-ServiceFabricApplicationPackage MyApplicationType
+Copy application package succeeded
+
+PS D:\temp>
+~~~
+
+## Register the application package
+
+Registering the application package makes the application type and version declared in the application manifest available for use. The system will read the package uploaded in the previous step, verify the package (equivalent to running **Test-ServiceFabricApplicationPackage** locally), process the package contents, and copy the processed package to an internal system location.
+
+~~~
+PS D:\temp> Register-ServiceFabricApplicationType MyApplicationType
+Register application type succeeded
+
+PS D:\temp> Get-ServiceFabricApplicationType
+
+ApplicationTypeName    : MyApplicationType
+ApplicationTypeVersion : AppManifestVersion1
+DefaultParameters      : {}
+
+PS D:\temp>
+~~~
+
+The **Register-ServiceFabricApplicationType** command returns only after the system has successfully copied the application package. How long this takes depends on the contents of the application package. The **-TimeoutSec** parameter can be used to supply a longer timeout if needed. (The default timeout is 60 seconds.)
+
+The **Get-ServiceFabricApplicationType** command lists all successfully registered application type versions.
+
+## Create the application
+
+You can instantiate an application by using any application type version that has been registered successfully through the **New-ServiceFabricApplication** command. The name of each application must start with the *fabric:* scheme and be unique for each application instance. If any default services were defined in the application manifest of the target application type, then those will also be created at this time.
+
+~~~
+PS D:\temp> New-ServiceFabricApplication fabric:/MyApp MyApplicationType AppManifestVersion1
+
+ApplicationName        : fabric:/MyApp
+ApplicationTypeName    : MyApplicationType
+ApplicationTypeVersion : AppManifestVersion1
+ApplicationParameters  : {}
+
+PS D:\temp> Get-ServiceFabricApplication  
+
+ApplicationName        : fabric:/MyApp
+ApplicationTypeName    : MyApplicationType
+ApplicationTypeVersion : AppManifestVersion1
+ApplicationStatus      : Ready
+HealthState            : OK
+ApplicationParameters  : {}
+
+PS D:\temp> Get-ServiceFabricApplication | Get-ServiceFabricService
+
+ServiceName            : fabric:/MyApp/MyService
+ServiceKind            : Stateless
+ServiceTypeName        : MyServiceType
+IsServiceGroup         : False
+ServiceManifestVersion : SvcManifestVersion1
+ServiceStatus          : Active
+HealthState            : Ok
+
+PS D:\temp>
+~~~
+
+The **Get-ServiceFabricApplication** command lists all application instances that were successfully created, along with their overall status.
+
+The **Get-ServiceFabricService** command lists all service instances that were successfully created within a given application instance. Default services (if any) will be listed here.
+
+Multiple application instances can be created for any given version of a registered application type. Each application instance will run in isolation, with its own work directory and process.
+
+## Remove an application
+
+When an application instance is no longer needed, you can permanently remove it by using the **Remove-ServiceFabricApplication** command. This command will automatically remove all services that belong to the application as well, permanently removing all service state. This operation cannot be reversed, and application state cannot be recovered.
+
+~~~
+PS D:\temp> Remove-ServiceFabricApplication fabric:/MyApp
+
+Confirm
+Continue with this operation?
+[Y] Yes  [N] No  [S] Suspend  [?] Help (default is "Y"):
+Remove application instance succeeded
+
+PS D:\temp> Get-ServiceFabricApplication
+PS D:\temp>
+~~~
+
+When a particular version of an application type is no longer needed, you should unregister it by using the **Unregister-ServiceFabricApplicationType** command. Unregistering unused types will release storage space used by the application package contents of that type on the image store. An application type can be unregistered as long as no applications are instantiated against it and no pending application upgrades are referencing it.
+
+~~~
+PS D:\temp> Get-ServiceFabricApplicationType
+
+ApplicationTypeName    : DemoAppType
+ApplicationTypeVersion : v1
+DefaultParameters      : {}
+
+ApplicationTypeName    : DemoAppType
+ApplicationTypeVersion : v2
+DefaultParameters      : {}
+
+ApplicationTypeName    : MyApplicationType
+ApplicationTypeVersion : AppManifestVersion1
+DefaultParameters      : {}
+
+PS D:\temp> Unregister-ServiceFabricApplicationType MyApplicationType AppManifestVersion1
+Unregister application type succeeded
+
+PS D:\temp> Get-ServiceFabricApplicationType
+
+ApplicationTypeName    : DemoAppType
+ApplicationTypeVersion : v1
+DefaultParameters      : {}
+
+ApplicationTypeName    : DemoAppType
+ApplicationTypeVersion : v2
+DefaultParameters      : {}
+
+PS D:\temp>
+~~~
+
+<!--
+## Next steps
+
+TODO [Upgrade applications][11]
+-->
+
+## Troubleshooting
+
+### Copy-ServiceFabricApplicationPackage asks for an ImageStoreConnectionString
+
+The Service Fabric SDK environment should already have the correct defaults set up. But if needed, the ImageStoreConnectionString for all commands should match the value that the Service Fabric cluster is using. You can find this in the cluster manifest retrieved through the **Get-ServiceFabricClusterManifest** command:
+
+~~~
+PS D:\temp> Copy-ServiceFabricApplicationPackage .\MyApplicationType
+
+cmdlet Copy-ServiceFabricApplicationPackage at command pipeline position 1
+Supply values for the following parameters:
+ImageStoreConnectionString:
+
+PS D:\temp> Get-ServiceFabricClusterManifest
+<ClusterManifest xmlns:xsd="http://www.w3.org/2001/XMLSchema" xmlns:xsi="http://www.w3.org/2001/XMLSchema-instance" Name="Server-Default-SingleNode" Version="1.0" xmlns="http://schemas.microsoft.com/2011/01/fabric">
+
+    [...]
+
+    <Section Name="Management">
+      <Parameter Name="ImageStoreConnectionString" Value="file:D:\ServiceFabric\Data\ImageStore" />
+    </Section>
+
+    [...]
+
+PS D:\temp> Copy-ServiceFabricApplicationPackage .\MyApplicationType -ImageStoreConnectionString file:D:\ServiceFabric\Data\ImageStore
+Copy application package succeeded
+
+PS D:\temp>
+~~~
+
+## Next steps
+
+[Service Fabric application upgrade](service-fabric-application-upgrade.md)
+
+[Service Fabric health introduction](service-fabric-health-introduction.md)
+
+[Diagnose and troubleshoot a Service Fabric service](service-fabric-diagnose-monitor-your-service-index.md)
+
+[Model an application in Service Fabric](service-fabric-application-model.md)
+
+<!--Link references--In actual articles, you only need a single period before the slash-->
+[10]: service-fabric-application-model.md
+[11]: service-fabric-application-upgrade.md