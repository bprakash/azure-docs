--- conflicted
+++ resolved
@@ -13,11 +13,7 @@
 ms.topic: article
 ms.tgt_pltfrm: NA
 ms.workload: NA
-<<<<<<< HEAD
 ms.date: 09/19/2017
-=======
-ms.date: 9/20/2017
->>>>>>> b3d601ef
 ms.author: chackdan
 
 ---
@@ -34,11 +30,7 @@
 
 * Windows Server 2012 R2
 * Windows Server 2016 
-<<<<<<< HEAD
 * Linux Ubuntu 16.04  
-=======
-* Linux Ubuntu 16.04
->>>>>>> b3d601ef
 
 ## Create Service Fabric standalone clusters on-premises or with any cloud provider
 Service Fabric provides an install package for you to create standalone Service Fabric clusters on-premises or on any cloud provider.
@@ -65,11 +57,7 @@
 
 * Windows Server 2012 R2
 * Windows Server 2016 
-<<<<<<< HEAD
-* Linux (coming soon)
-=======
-* Linux
->>>>>>> b3d601ef
+* Linux is not yet supported.
 
 ## Advantages of Service Fabric clusters on Azure over standalone Service Fabric clusters created on-premises
 Running Service Fabric clusters on Azure provides advantages over the on-premises option, so if you don't have specific needs for where you run your clusters, then we suggest that you run them on Azure. On Azure, we provide integration with other Azure features and services, which makes operations and management of the cluster easier and more reliable.
