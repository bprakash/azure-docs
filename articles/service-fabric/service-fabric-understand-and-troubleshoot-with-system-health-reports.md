---
title: Troubleshoot with system health reports | Microsoft Docs
description: Describes the health reports sent by Azure Service Fabric components and their usage for troubleshooting cluster or application issues.
services: service-fabric
documentationcenter: .net
author: oanapl
manager: timlt
editor: ''

ms.assetid: 52574ea7-eb37-47e0-a20a-101539177625
ms.service: service-fabric
ms.devlang: dotnet
ms.topic: article
ms.tgt_pltfrm: na
ms.workload: na
ms.date: 07/19/2017
ms.author: oanapl

---
# Use system health reports to troubleshoot
Azure Service Fabric components report out of the box on all entities in the cluster. The [health store](service-fabric-health-introduction.md#health-store) creates and deletes entities based on the system reports. It also organizes them in a hierarchy that captures entity interactions.

> [!NOTE]
> To understand health-related concepts, read more at [Service Fabric health model](service-fabric-health-introduction.md).
> 
> 

System health reports provide visibility into cluster and application functionality and flag issues through health. For applications and services, system health reports verify that entities are implemented and are behaving correctly from the Service Fabric perspective. The reports do not provide any health monitoring of the business logic of the service or detection of hung processes. User services can enrich the health data with information specific to their logic.

> [!NOTE]
> Watchdogs health reports are visible only *after* the system components create an entity. When an entity is deleted, the health store automatically deletes all health reports associated with it. The same is true when a new instance of the entity is created (for example, a new stateful persisted service replica instance is created). All reports associated with the old instance are deleted and cleaned up from the store.
> 
> 

The system component reports are identified by the source, which starts with the "**System.**" prefix. Watchdogs can't use the same prefix for their sources, as reports with invalid parameters are rejected.
Let's look at some system reports to understand what triggers them and how to correct the possible issues they represent.

> [!NOTE]
> Service Fabric continues to add reports on conditions of interest that improve visibility into what is happening in the cluster and application. Existing reports can also be enhanced with more details to help troubleshoot the problem faster.
> 
> 

## Cluster system health reports
The cluster health entity is created automatically in the health store. If everything works properly, it doesn't have a system report.

### Neighborhood loss
**System.Federation** reports an error when it detects a neighborhood loss. The report is from individual nodes, and the node ID is included in the property name. If one neighborhood is lost in the entire Service Fabric ring, you can typically expect two events (both sides of the gap report). If more neighborhoods are lost, there are more events.

The report specifies the global lease timeout as the time to live. The report is resent every half of the TTL duration for as long as the condition remains active. The event is automatically removed when it expires. Remove when expired behavior ensures that the report is cleaned up from the health store correctly, even if the reporting node is down.

* **SourceId**: System.Federation
* **Property**: Starts with **Neighborhood** and includes node information
* **Next steps**: Investigate why the neighborhood is lost (for example, check the communication between cluster nodes).

## Node system health reports
**System.FM**, which represents the Failover Manager service, is the authority that manages information about cluster nodes. Each node should have one report from System.FM showing its state. The node entities are removed when the node state is removed (see [RemoveNodeStateAsync](https://docs.microsoft.com/dotnet/api/system.fabric.fabricclient.clustermanagementclient.removenodestateasync)).

### Node up/down
System.FM reports as OK when the node joins the ring (it's up and running). It reports an error when the node departs the ring (it's down, either for upgrading or simply because it has failed). The health hierarchy built by the health store takes action on deployed entities in correlation with System.FM node reports. It considers the node a virtual parent of all deployed entities. The deployed entities on that node are exposed through queries if the node is reported as up by System.FM, with the same instance as the instance associated with the entities. When System.FM reports that the node is down or restarted (a new instance), the health store automatically cleans up the deployed entities that can exist only on the down node or on the previous instance of the node.

* **SourceId**: System.FM
* **Property**: State
* **Next steps**: If the node is down for an upgrade, it should come back up once it has been upgraded. In this case, the health state should switch back to OK. If the node doesn't come back or it fails, the problem needs more investigation.

The following example shows the System.FM event with a health state of OK for node up:

```powershell
PS C:\> Get-ServiceFabricNodeHealth  _Node_0

NodeName              : _Node_0
AggregatedHealthState : Ok
HealthEvents          : 
                        SourceId              : System.FM
                        Property              : State
                        HealthState           : Ok
                        SequenceNumber        : 8
                        SentAt                : 7/14/2017 4:54:51 PM
                        ReceivedAt            : 7/14/2017 4:55:14 PM
                        TTL                   : Infinite
                        Description           : Fabric node is up.
                        RemoveWhenExpired     : False
                        IsExpired             : False
                        Transitions           : Error->Ok = 7/14/2017 4:55:14 PM, LastWarning = 1/1/0001 12:00:00 AM
```


### Certificate expiration
**System.FabricNode** reports a warning when certificates used by the node are near expiration. There are three certificates per node: **Certificate_cluster**, **Certificate_server**, and **Certificate_default_client**. When the expiration is at least two weeks away, the report health state is OK. When the expiration is within two weeks, the report type is a warning. TTL of these events is infinite, and they are removed when a node leaves the cluster.

* **SourceId**: System.FabricNode
* **Property**: Starts with **Certificate** and contains more information about the certificate type
* **Next steps**: Update the certificates if they are near expiration.

### Load capacity violation
The Service Fabric Load Balancer reports a warning when it detects a node capacity violation.

* **SourceId**: System.PLB
* **Property**: Starts with **Capacity**
* **Next steps**: Check provided metrics and view the current capacity on the node.

## Application system health reports
**System.CM**, which represents the Cluster Manager service, is the authority that manages information about an application.

### State
System.CM reports as OK when the application has been created or updated. It informs the health store when the application has been deleted, so that it can be removed from store.

* **SourceId**: System.CM
* **Property**: State
* **Next steps**: If the application has been created or updated, it should include the Cluster Manager health report. Otherwise, check the state of the application by issuing a query (for example, the PowerShell cmdlet **Get-ServiceFabricApplication -ApplicationName *applicationName***).

The following example shows the state event on the **fabric:/WordCount** application:

```powershell
PS C:\> Get-ServiceFabricApplicationHealth fabric:/WordCount -ServicesFilter None -DeployedApplicationsFilter None -ExcludeHealthStatistics

ApplicationName                 : fabric:/WordCount
AggregatedHealthState           : Ok
ServiceHealthStates             : None
DeployedApplicationHealthStates : None
HealthEvents                    : 
                                  SourceId              : System.CM
                                  Property              : State
                                  HealthState           : Ok
                                  SequenceNumber        : 282
                                  SentAt                : 7/13/2017 5:57:05 PM
                                  ReceivedAt            : 7/14/2017 4:55:10 PM
                                  TTL                   : Infinite
                                  Description           : Application has been created.
                                  RemoveWhenExpired     : False
                                  IsExpired             : False
                                  Transitions           : Error->Ok = 7/13/2017 5:57:05 PM, LastWarning = 1/1/0001 12:00:00 AM
```

## Service system health reports
**System.FM**, which represents the Failover Manager service, is the authority that manages information about services.

### State
System.FM reports as OK when the service has been created. It deletes the entity from the health store when the service has been deleted.

* **SourceId**: System.FM
* **Property**: State

The following example shows the state event on the service **fabric:/WordCount/WordCountWebService**:

```powershell
PS C:\> Get-ServiceFabricServiceHealth fabric:/WordCount/WordCountWebService -ExcludeHealthStatistics


ServiceName           : fabric:/WordCount/WordCountWebService
AggregatedHealthState : Ok
PartitionHealthStates : 
                        PartitionId           : 8bbcd03a-3a53-47ec-a5f1-9b77f73c53b2
                        AggregatedHealthState : Ok
                        
HealthEvents          : 
                        SourceId              : System.FM
                        Property              : State
                        HealthState           : Ok
                        SequenceNumber        : 14
                        SentAt                : 7/13/2017 5:57:05 PM
                        ReceivedAt            : 7/14/2017 4:55:10 PM
                        TTL                   : Infinite
                        Description           : Service has been created.
                        RemoveWhenExpired     : False
                        IsExpired             : False
                        Transitions           : Error->Ok = 7/13/2017 5:57:18 PM, LastWarning = 1/1/0001 12:00:00 AM
```

### Service correlation error
**System.PLB** reports an error when it detects that updating a service to be correlated with another service creates an affinity chain. The report is cleared when successful update happens.

* **SourceId**: System.PLB
* **Property**: ServiceDescription
* **Next steps**: Check the correlated service descriptions.

## Partition system health reports
**System.FM**, which represents the Failover Manager service, is the authority that manages information about service partitions.

### State
System.FM reports as OK when the partition has been created and is healthy. It deletes the entity from the health store when the partition is deleted.

If the partition is below the minimum replica count, it reports an error. If the partition is not below the minimum replica count, but it is below the target replica count, it reports a warning. If the partition is in quorum loss, System.FM reports an error.

Other important events include a warning when the reconfiguration takes longer than expected and when the build takes longer than expected. The expected times for the build and reconfiguration are configurable based on service scenarios. For example, if a service has a terabyte of state, such as SQL Database, the build takes longer than for a service with a small amount of state.

* **SourceId**: System.FM
* **Property**: State
* **Next steps**: If the health state is not OK, it's possible that some replicas have not been created, opened, or promoted to primary or secondary correctly. In many instances, the root cause is a service bug in the open or change-role implementation.

The following example shows a healthy partition:

```powershell
PS C:\> Get-ServiceFabricPartition fabric:/WordCount/WordCountWebService | Get-ServiceFabricPartitionHealth -ExcludeHealthStatistics -ReplicasFilter None

PartitionId           : 8bbcd03a-3a53-47ec-a5f1-9b77f73c53b2
AggregatedHealthState : Ok
ReplicaHealthStates   : None
HealthEvents          : 
                        SourceId              : System.FM
                        Property              : State
                        HealthState           : Ok
                        SequenceNumber        : 70
                        SentAt                : 7/13/2017 5:57:05 PM
                        ReceivedAt            : 7/14/2017 4:55:10 PM
                        TTL                   : Infinite
                        Description           : Partition is healthy.
                        RemoveWhenExpired     : False
                        IsExpired             : False
                        Transitions           : Error->Ok = 7/13/2017 5:57:18 PM, LastWarning = 1/1/0001 12:00:00 AM
```

The following example shows the health of a partition that is below target replica count. The next step is to get the partition description, which shows how it is configured: **MinReplicaSetSize** is three and **TargetReplicaSetSize** is seven. Then get the number of nodes in the cluster: five. So in this case, two replicas can't be placed because the target number of replicas is higher than the number of nodes available.

```powershell
PS C:\> Get-ServiceFabricPartition fabric:/WordCount/WordCountService | Get-ServiceFabricPartitionHealth -ReplicasFilter None -ExcludeHealthStatistics


PartitionId           : af2e3e44-a8f8-45ac-9f31-4093eb897600
AggregatedHealthState : Warning
UnhealthyEvaluations  : 
                        Unhealthy event: SourceId='System.FM', Property='State', HealthState='Warning', ConsiderWarningAsError=false.
                        
ReplicaHealthStates   : None
HealthEvents          : 
                        SourceId              : System.FM
                        Property              : State
                        HealthState           : Warning
                        SequenceNumber        : 123
                        SentAt                : 7/14/2017 4:55:39 PM
                        ReceivedAt            : 7/14/2017 4:55:44 PM
                        TTL                   : Infinite
                        Description           : Partition is below target replica or instance count.
                        fabric:/WordCount/WordCountService 7 2 af2e3e44-a8f8-45ac-9f31-4093eb897600
                          N/S RD _Node_2 Up 131444422260002646
                          N/S RD _Node_4 Up 131444422293113678
                          N/S RD _Node_3 Up 131444422293113679
                          N/S RD _Node_1 Up 131444422293118720
                          N/P RD _Node_0 Up 131444422293118721
                          (Showing 5 out of 5 replicas. Total available replicas: 5.)
                        
                        RemoveWhenExpired     : False
                        IsExpired             : False
                        Transitions           : Error->Warning = 7/14/2017 4:55:44 PM, LastOk = 1/1/0001 12:00:00 AM
                        
                        SourceId              : System.PLB
                        Property              : ServiceReplicaUnplacedHealth_Secondary_af2e3e44-a8f8-45ac-9f31-4093eb897600
                        HealthState           : Warning
                        SequenceNumber        : 131445250939703027
                        SentAt                : 7/14/2017 4:58:13 PM
                        ReceivedAt            : 7/14/2017 4:58:14 PM
                        TTL                   : 00:01:05
                        Description           : The Load Balancer was unable to find a placement for one or more of the Service's Replicas:
                        Secondary replica could not be placed due to the following constraints and properties:  
                        TargetReplicaSetSize: 7
                        Placement Constraint: N/A
                        Parent Service: N/A
                        
                        Constraint Elimination Sequence:
                        Existing Secondary Replicas eliminated 4 possible node(s) for placement -- 1/5 node(s) remain.
                        Existing Primary Replica eliminated 1 possible node(s) for placement -- 0/5 node(s) remain.
                        
                        Nodes Eliminated By Constraints:
                        
                        Existing Secondary Replicas -- Nodes with Partition's Existing Secondary Replicas/Instances:
                        --
                        FaultDomain:fd:/4 NodeName:_Node_4 NodeType:NodeType4 UpgradeDomain:4 UpgradeDomain: ud:/4 Deactivation Intent/Status: None/None
                        FaultDomain:fd:/3 NodeName:_Node_3 NodeType:NodeType3 UpgradeDomain:3 UpgradeDomain: ud:/3 Deactivation Intent/Status: None/None
                        FaultDomain:fd:/2 NodeName:_Node_2 NodeType:NodeType2 UpgradeDomain:2 UpgradeDomain: ud:/2 Deactivation Intent/Status: None/None
                        FaultDomain:fd:/1 NodeName:_Node_1 NodeType:NodeType1 UpgradeDomain:1 UpgradeDomain: ud:/1 Deactivation Intent/Status: None/None
                        
                        Existing Primary Replica -- Nodes with Partition's Existing Primary Replica or Secondary Replicas:
                        --
                        FaultDomain:fd:/0 NodeName:_Node_0 NodeType:NodeType0 UpgradeDomain:0 UpgradeDomain: ud:/0 Deactivation Intent/Status: None/None
                        
                        
                        RemoveWhenExpired     : True
                        IsExpired             : False
                        Transitions           : Error->Warning = 7/14/2017 4:56:14 PM, LastOk = 1/1/0001 12:00:00 AM

<<<<<<< HEAD
PartitionId            : 875a1caa-d79f-43bd-ac9d-43ee89a9891c
PartitionKind          : Int64Range
PartitionLowKey        : 1
PartitionHighKey       : 26
PartitionStatus        : Ready
LastQuorumLossDuration : 00:00:00
MinReplicaSetSize      : 3
TargetReplicaSetSize   : 7
HealthState            : Warning
DataLossNumber         : 130743727710830900
ConfigurationNumber    : 8589934592
=======
PS C:\> Get-ServiceFabricPartition fabric:/WordCount/WordCountService | select MinReplicaSetSize,TargetReplicaSetSize
>>>>>>> 5e84dbdd

MinReplicaSetSize TargetReplicaSetSize
----------------- --------------------
                2                    7                        

PS C:\> @(Get-ServiceFabricNode).Count
5
```

### Replica constraint violation
**System.PLB** reports a warning if it detects a replica constraint violation and can't place all partition replicas. The report details show which constraints and properties prevent the replica placement.

* **SourceId**: System.PLB
* **Property**: Starts with **ReplicaConstraintViolation**

## Replica system health reports
**System.RA**, which represents the reconfiguration agent component, is the authority for the replica state.

### State
**System.RA** reports OK when the replica has been created.

* **SourceId**: System.RA
* **Property**: State

The following example shows a healthy replica:

```powershell
PS C:\> Get-ServiceFabricPartition fabric:/WordCount/WordCountService | Get-ServiceFabricReplica | where {$_.ReplicaRole -eq "Primary"} | Get-ServiceFabricReplicaHealth

PartitionId           : af2e3e44-a8f8-45ac-9f31-4093eb897600
ReplicaId             : 131444422293118721
AggregatedHealthState : Ok
HealthEvents          : 
                        SourceId              : System.RA
                        Property              : State
                        HealthState           : Ok
                        SequenceNumber        : 131445248920273536
                        SentAt                : 7/14/2017 4:54:52 PM
                        ReceivedAt            : 7/14/2017 4:55:13 PM
                        TTL                   : Infinite
                        Description           : Replica has been created._Node_0
                        RemoveWhenExpired     : False
                        IsExpired             : False
                        Transitions           : Error->Ok = 7/14/2017 4:55:13 PM, LastWarning = 1/1/0001 12:00:00 AM
```

### Replica open status
The description of this health report contains the start time (Coordinated Universal Time) when the API call was invoked.

**System.RA** reports a warning if the replica open takes longer than the configured period (default: 30 minutes). If the API impacts service availability, the report is issued much faster (a configurable interval, with a default of 30 seconds). The time measured includes the time taken for the replicator open and the service open. The property changes to OK if the open completes.

* **SourceId**: System.RA
* **Property**: **ReplicaOpenStatus**
* **Next steps**: If the health state is not OK, investigate why the replica open takes longer than expected.

### Slow service API call
**System.RAP** and **System.Replicator** report a warning if a call to the user service code takes longer than the configured time. The warning is cleared when the call completes.

* **SourceId**: System.RAP or System.Replicator
* **Property**: The name of the slow API. The description provides more details about the time the API has been pending.
* **Next steps**: Investigate why the call takes longer than expected.

The following example shows a partition in quorum loss, and the investigation steps done to figure out why. One of the replicas has a warning health state, so you get its health. It shows that the service operation takes longer than expected, an event reported by System.RAP. After this information is received, the next step is to look at the service code and investigate there. For this case, the **RunAsync** implementation of the stateful service throws an unhandled exception. The replicas are recycling, so you may not see any replicas in the warning state. You can retry getting the health state and look for any differences in the replica ID. In certain cases, the retries can give you clues.

```powershell
PS C:\> Get-ServiceFabricPartition fabric:/HelloWorldStatefulApplication/HelloWorldStateful | Get-ServiceFabricPartitionHealth -ExcludeHealthStatistics

PartitionId           : 72a0fb3e-53ec-44f2-9983-2f272aca3e38
AggregatedHealthState : Error
UnhealthyEvaluations  :
                        Error event: SourceId='System.FM', Property='State'.

ReplicaHealthStates   :
                        ReplicaId             : 130743748372546446
                        AggregatedHealthState : Ok

                        ReplicaId             : 130743746168084332
                        AggregatedHealthState : Ok

                        ReplicaId             : 130743746195428808
                        AggregatedHealthState : Warning

                        ReplicaId             : 130743746195428807
                        AggregatedHealthState : Ok

HealthEvents          :
                        SourceId              : System.FM
                        Property              : State
                        HealthState           : Error
                        SequenceNumber        : 182
                        SentAt                : 4/24/2015 7:00:17 PM
                        ReceivedAt            : 4/24/2015 7:00:31 PM
                        TTL                   : Infinite
                        Description           : Partition is in quorum loss.
                        RemoveWhenExpired     : False
                        IsExpired             : False
                        Transitions           : Warning->Error = 4/24/2015 6:51:31 PM

PS C:\> Get-ServiceFabricPartition fabric:/HelloWorldStatefulApplication/HelloWorldStateful

PartitionId            : 72a0fb3e-53ec-44f2-9983-2f272aca3e38
PartitionKind          : Int64Range
PartitionLowKey        : -9223372036854775808
PartitionHighKey       : 9223372036854775807
PartitionStatus        : InQuorumLoss
LastQuorumLossDuration : 00:00:13
MinReplicaSetSize      : 3
TargetReplicaSetSize   : 3
HealthState            : Error
DataLossNumber         : 130743746152927699
ConfigurationNumber    : 227633266688

PS C:\> Get-ServiceFabricReplica 72a0fb3e-53ec-44f2-9983-2f272aca3e38 130743746195428808

ReplicaId           : 130743746195428808
ReplicaAddress      : PartitionId: 72a0fb3e-53ec-44f2-9983-2f272aca3e38, ReplicaId: 130743746195428808
ReplicaRole         : Primary
NodeName            : Node.3
ReplicaStatus       : Ready
LastInBuildDuration : 00:00:01
HealthState         : Warning

PS C:\> Get-ServiceFabricReplicaHealth 72a0fb3e-53ec-44f2-9983-2f272aca3e38 130743746195428808

PartitionId           : 72a0fb3e-53ec-44f2-9983-2f272aca3e38
ReplicaId             : 130743746195428808
AggregatedHealthState : Warning
UnhealthyEvaluations  :
                        Unhealthy event: SourceId='System.RAP', Property='ServiceOpenOperationDuration', HealthState='Warning', ConsiderWarningAsError=false.

HealthEvents          :
                        SourceId              : System.RA
                        Property              : State
                        HealthState           : Ok
                        SequenceNumber        : 130743756170185892
                        SentAt                : 4/24/2015 7:00:17 PM
                        ReceivedAt            : 4/24/2015 7:00:33 PM
                        TTL                   : Infinite
                        Description           : Replica has been created.
                        RemoveWhenExpired     : False
                        IsExpired             : False
                        Transitions           : ->Ok = 4/24/2015 7:00:33 PM

                        SourceId              : System.RAP
                        Property              : ServiceOpenOperationDuration
                        HealthState           : Warning
                        SequenceNumber        : 130743756399407044
                        SentAt                : 4/24/2015 7:00:39 PM
                        ReceivedAt            : 4/24/2015 7:00:59 PM
                        TTL                   : Infinite
                        Description           : Start Time (UTC): 2015-04-24 19:00:17.019
                        RemoveWhenExpired     : False
                        IsExpired             : False
                        Transitions           : ->Warning = 4/24/2015 7:00:59 PM
```

When you start the faulty application under the debugger, the diagnostic events windows show the exception thrown from RunAsync:

![Visual Studio 2015 diagnostic events: RunAsync failure in fabric:/HelloWorldStatefulApplication.][1]

Visual Studio 2015 diagnostic events: RunAsync failure in **fabric:/HelloWorldStatefulApplication**.

[1]: ./media/service-fabric-understand-and-troubleshoot-with-system-health-reports/servicefabric-health-vs-runasync-exception.png


### Replication queue full
**System.Replicator** reports a warning when the replication queue is full. On the primary, replication queue usually becomes full because one or more secondary replicas are slow to acknowledge operations. On the secondary, this usually happens when the service is slow to apply the operations. The warning is cleared when the queue is no longer full.

* **SourceId**: System.Replicator
* **Property**: **PrimaryReplicationQueueStatus** or **SecondaryReplicationQueueStatus**, depending on the replica role

### Slow Naming operations
**System.NamingService** reports health on its primary replica when a Naming operation takes longer than acceptable. Examples of Naming operations are [CreateServiceAsync](https://docs.microsoft.com/dotnet/api/system.fabric.fabricclient.servicemanagementclient.createserviceasync) or [DeleteServiceAsync](https://docs.microsoft.com/dotnet/api/system.fabric.fabricclient.servicemanagementclient.deleteserviceasync). More methods can be found under FabricClient, for example under [service management methods](https://docs.microsoft.com/dotnet/api/system.fabric.fabricclient.servicemanagementclient) or [property management methods](https://docs.microsoft.com/dotnet/api/system.fabric.fabricclient.propertymanagementclient).

> [!NOTE]
> The Naming service resolves service names to a location in the cluster and enables users to manage service names and properties. It is a Service Fabric partitioned persisted service. One of the partitions represents the Authority Owner, which contains metadata about all Service Fabric names and services. The Service Fabric names are mapped to different partitions, called Name Owner partitions, so the service is extensible. Read more about [Naming service](service-fabric-architecture.md).
> 
> 

When a Naming operation takes longer than expected, the operation is flagged with a Warning report on the *primary replica of the Naming service partition that serves the operation*. If the operation completes successfully, the Warning is cleared. If the operation completes with an error, the health report includes details about the error.

* **SourceId**: System.NamingService
* **Property**: Starts with prefix **Duration_** and identifies the slow operation and the Service Fabric name on which the operation is applied. For example, if create service at name fabric:/MyApp/MyService takes too long, the property is Duration_AOCreateService.fabric:/MyApp/MyService. AO points to the role of the Naming partition for this name and operation.
* **Next steps**: Check why the Naming operation fails. Each operation can have different root causes. For example, delete service may be stuck on a node because the application host keeps crashing on a node due to a user bug in the service code.

The following example shows a create service operation. The operation took longer than the configured duration. AO retries and sends work to NO. NO completed the last operation with Timeout. In this case, the same replica is primary for both the AO and NO roles.

```powershell
PartitionId           : 00000000-0000-0000-0000-000000001000
ReplicaId             : 131064359253133577
AggregatedHealthState : Warning
UnhealthyEvaluations  :
                        Unhealthy event: SourceId='System.NamingService', Property='Duration_AOCreateService.fabric:/MyApp/MyService', HealthState='Warning', ConsiderWarningAsError=false.

HealthEvents          :
                        SourceId              : System.RA
                        Property              : State
                        HealthState           : Ok
                        SequenceNumber        : 131064359308715535
                        SentAt                : 4/29/2016 8:38:50 PM
                        ReceivedAt            : 4/29/2016 8:39:08 PM
                        TTL                   : Infinite
                        Description           : Replica has been created.
                        RemoveWhenExpired     : False
                        IsExpired             : False
                        Transitions           : Error->Ok = 4/29/2016 8:39:08 PM, LastWarning = 1/1/0001 12:00:00 AM

                        SourceId              : System.NamingService
                        Property              : Duration_AOCreateService.fabric:/MyApp/MyService
                        HealthState           : Warning
                        SequenceNumber        : 131064359526778775
                        SentAt                : 4/29/2016 8:39:12 PM
                        ReceivedAt            : 4/29/2016 8:39:38 PM
                        TTL                   : 00:05:00
                        Description           : The AOCreateService started at 2016-04-29 20:39:08.677 is taking longer than 30.000.
                        RemoveWhenExpired     : True
                        IsExpired             : False
                        Transitions           : Error->Warning = 4/29/2016 8:39:38 PM, LastOk = 1/1/0001 12:00:00 AM

                        SourceId              : System.NamingService
                        Property              : Duration_NOCreateService.fabric:/MyApp/MyService
                        HealthState           : Warning
                        SequenceNumber        : 131064360657607311
                        SentAt                : 4/29/2016 8:41:05 PM
                        ReceivedAt            : 4/29/2016 8:41:08 PM
                        TTL                   : 00:00:15
                        Description           : The NOCreateService started at 2016-04-29 20:39:08.689 completed with FABRIC_E_TIMEOUT in more than 30.000.
                        RemoveWhenExpired     : True
                        IsExpired             : False
                        Transitions           : Error->Warning = 4/29/2016 8:39:38 PM, LastOk = 1/1/0001 12:00:00 AM
```

## DeployedApplication system health reports
**System.Hosting** is the authority on deployed entities.

### Activation
System.Hosting reports as OK when an application has been successfully activated on the node. Otherwise, it reports an error.

* **SourceId**: System.Hosting
* **Property**: Activation, including the rollout version
* **Next steps**: If the application is unhealthy, investigate why the activation failed.

The following example shows successful activation:

```powershell
PS C:\> Get-ServiceFabricDeployedApplicationHealth -NodeName _Node_1 -ApplicationName fabric:/WordCount -ExcludeHealthStatistics

ApplicationName                    : fabric:/WordCount
NodeName                           : _Node_1
AggregatedHealthState              : Ok
DeployedServicePackageHealthStates : 
                                     ServiceManifestName   : WordCountServicePkg
                                     ServicePackageActivationId : 
                                     NodeName              : _Node_1
                                     AggregatedHealthState : Ok
                                     
HealthEvents                       : 
                                     SourceId              : System.Hosting
                                     Property              : Activation
                                     HealthState           : Ok
                                     SequenceNumber        : 131445249083836329
                                     SentAt                : 7/14/2017 4:55:08 PM
                                     ReceivedAt            : 7/14/2017 4:55:14 PM
                                     TTL                   : Infinite
                                     Description           : The application was activated successfully.
                                     RemoveWhenExpired     : False
                                     IsExpired             : False
                                     Transitions           : Error->Ok = 7/14/2017 4:55:14 PM, LastWarning = 1/1/0001 12:00:00 AM
```

### Download
**System.Hosting** reports an error if the application package download fails.

* **SourceId**: System.Hosting
* **Property**: **Download:*RolloutVersion***
* **Next steps**: Investigate why the download failed on the node.

## DeployedServicePackage system health reports
**System.Hosting** is the authority on deployed entities.

### Service package activation
System.Hosting reports as OK if the service package activation on the node is successful. Otherwise, it reports an error.

* **SourceId**: System.Hosting
* **Property**: Activation
* **Next steps**: Investigate why the activation failed.

### Code package activation
**System.Hosting** reports as OK for each code package if the activation is successful. If the activation fails, it reports a warning as configured. If **CodePackage** fails to activate or terminates with an error greater than the configured **CodePackageHealthErrorThreshold**, hosting reports an error. If a service package contains multiple code packages, an activation report is generated for each one.

* **SourceId**: System.Hosting
* **Property**: Uses the prefix **CodePackageActivation** and contains the name of the code package and the entry point as **CodePackageActivation:*CodePackageName*:*SetupEntryPoint/EntryPoint*** (for example, **CodePackageActivation:Code:SetupEntryPoint**)

### Service type registration
**System.Hosting** reports as OK if the service type has been registered successfully. It reports an error if the registration wasn't done in time (as configured by using **ServiceTypeRegistrationTimeout**). If the runtime is closed, the service type is unregistered from the node and Hosting reports a warning.

* **SourceId**: System.Hosting
* **Property**: Uses the prefix **ServiceTypeRegistration** and contains the service type name (for example, **ServiceTypeRegistration:FileStoreServiceType**)

The following example shows a healthy deployed service package:

```powershell
PS C:\> Get-ServiceFabricDeployedServicePackageHealth -NodeName _Node_1 -ApplicationName fabric:/WordCount -ServiceManifestName WordCountServicePkg


ApplicationName            : fabric:/WordCount
ServiceManifestName        : WordCountServicePkg
ServicePackageActivationId : 
NodeName                   : _Node_1
AggregatedHealthState      : Ok
HealthEvents               : 
                             SourceId              : System.Hosting
                             Property              : Activation
                             HealthState           : Ok
                             SequenceNumber        : 131445249084026346
                             SentAt                : 7/14/2017 4:55:08 PM
                             ReceivedAt            : 7/14/2017 4:55:14 PM
                             TTL                   : Infinite
                             Description           : The ServicePackage was activated successfully.
                             RemoveWhenExpired     : False
                             IsExpired             : False
                             Transitions           : Error->Ok = 7/14/2017 4:55:14 PM, LastWarning = 1/1/0001 12:00:00 AM
                             
                             SourceId              : System.Hosting
                             Property              : CodePackageActivation:Code:EntryPoint
                             HealthState           : Ok
                             SequenceNumber        : 131445249084306362
                             SentAt                : 7/14/2017 4:55:08 PM
                             ReceivedAt            : 7/14/2017 4:55:14 PM
                             TTL                   : Infinite
                             Description           : The CodePackage was activated successfully.
                             RemoveWhenExpired     : False
                             IsExpired             : False
                             Transitions           : Error->Ok = 7/14/2017 4:55:14 PM, LastWarning = 1/1/0001 12:00:00 AM
                             
                             SourceId              : System.Hosting
                             Property              : ServiceTypeRegistration:WordCountServiceType
                             HealthState           : Ok
                             SequenceNumber        : 131445249088096842
                             SentAt                : 7/14/2017 4:55:08 PM
                             ReceivedAt            : 7/14/2017 4:55:14 PM
                             TTL                   : Infinite
                             Description           : The ServiceType was registered successfully.
                             RemoveWhenExpired     : False
                             IsExpired             : False
                             Transitions           : Error->Ok = 7/14/2017 4:55:14 PM, LastWarning = 1/1/0001 12:00:00 AM
```

### Download
**System.Hosting** reports an error if the service package download fails.

* **SourceId**: System.Hosting
* **Property**: **Download:*RolloutVersion***
* **Next steps**: Investigate why the download failed on the node.

### Upgrade validation
**System.Hosting** reports an error if validation during the upgrade fails or if the upgrade fails on the node.

* **SourceId**: System.Hosting
* **Property**: Uses the prefix **FabricUpgradeValidation** and contains the upgrade version
* **Description**: Points to the error encountered

## Next steps
[View Service Fabric health reports](service-fabric-view-entities-aggregated-health.md)

[How to report and check service health](service-fabric-diagnostics-how-to-report-and-check-service-health.md)

[Monitor and diagnose services locally](service-fabric-diagnostics-how-to-monitor-and-diagnose-services-locally.md)

[Service Fabric application upgrade](service-fabric-application-upgrade.md)
<|MERGE_RESOLUTION|>--- conflicted
+++ resolved
@@ -277,21 +277,7 @@
                         IsExpired             : False
                         Transitions           : Error->Warning = 7/14/2017 4:56:14 PM, LastOk = 1/1/0001 12:00:00 AM
 
-<<<<<<< HEAD
-PartitionId            : 875a1caa-d79f-43bd-ac9d-43ee89a9891c
-PartitionKind          : Int64Range
-PartitionLowKey        : 1
-PartitionHighKey       : 26
-PartitionStatus        : Ready
-LastQuorumLossDuration : 00:00:00
-MinReplicaSetSize      : 3
-TargetReplicaSetSize   : 7
-HealthState            : Warning
-DataLossNumber         : 130743727710830900
-ConfigurationNumber    : 8589934592
-=======
 PS C:\> Get-ServiceFabricPartition fabric:/WordCount/WordCountService | select MinReplicaSetSize,TargetReplicaSetSize
->>>>>>> 5e84dbdd
 
 MinReplicaSetSize TargetReplicaSetSize
 ----------------- --------------------
