--- conflicted
+++ resolved
@@ -13,11 +13,7 @@
 ms.topic: article
 ms.tgt_pltfrm: NA
 ms.workload: NA
-<<<<<<< HEAD
-ms.date: 7/27/2017
-=======
 ms.date: 8/9/2017
->>>>>>> 7e950a10
 ms.author: ryanwi
 
 ---
