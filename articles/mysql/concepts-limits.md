---
title: Limitations in Azure Database for MySQL  | Microsoft Docs
description: Describes preview limitations in Azure Database for MySQL.
services: mysql
author: jasonh
ms.author: kamathsun
manager: jhubbard
editor: jasonwhowell
ms.service: mysql-database
ms.topic: article
<<<<<<< HEAD
ms.date: 10/8/2017
---
# Limitations in Azure Database for MySQL (Preview)
The Azure Database for MySQL service is in public preview. The following sections describe capacity and functional limits in the database service. Also see [general limitations](https://dev.mysql.com/doc/mysql-reslimits-excerpt/5.6/en/limits.html) applicable to the MySQL database engine.
=======
ms.date: 10/04/2017
---
# Limitations in Azure Database for MySQL (preview)
The Azure Database for MySQL service is in public preview. The following sections describe capacity and functional limits in the database service.
>>>>>>> 2fdca0f1

## Service tier maximums
Azure Database for MySQL has multiple service tiers to choose from when creating a server. For more information, see [Understand what’s available in each service tier](concepts-service-tiers.md).  

There is a maximum number of connections, Compute Units, and storage in each service tier during preview, as follows: 

|                            |                   |
| :------------------------- | :---------------- |
| **Max connections**        |                   |
| Basic 50 Compute Units     | 50 connections    |
| Basic 100 Compute Units    | 100 connections   |
| Standard 100 Compute Units | 200 connections   |
| Standard 200 Compute Units | 400 connections   |
| Standard 400 Compute Units | 400 connections   |
| Standard 800 Compute Units | 1600 connections  |
| **Max Compute Units**      |                   |
| Basic service tier         | 100 Compute Units |
| Standard service tier      | 800 Compute Units |
| **Max storage**            |                   |
| Basic service tier         | 1 TB              |
| Standard service tier      | 1 TB              |

When too many connections are reached, you may receive the following error:
> ERROR 1040 (08004): Too many connections

## Preview functional limitations

### Scale operations
- Dynamic scaling of servers across service tiers is currently not supported. That is, switching between Basic and Standard service tiers.
- Dynamic on-demand increase of storage on pre-created server is currently not supported.
- Decreasing server storage size is not supported.

### Server version upgrades
- Automated migration between major database engine versions is currently not supported.

### Subscription management
- Dynamically moving pre-created servers across subscription and resource group is currently not supported.

### Point-in-time-restore
- Restoring to different service tier and/or Compute Units and Storage size is not allowed.
- Restoring a dropped server is not supported.

## Next steps
- [What’s available in each service tier](concepts-service-tiers.md)
- [Supported MySQL database versions](concepts-supported-versions.md)<|MERGE_RESOLUTION|>--- conflicted
+++ resolved
@@ -8,17 +8,10 @@
 editor: jasonwhowell
 ms.service: mysql-database
 ms.topic: article
-<<<<<<< HEAD
 ms.date: 10/8/2017
 ---
 # Limitations in Azure Database for MySQL (Preview)
 The Azure Database for MySQL service is in public preview. The following sections describe capacity and functional limits in the database service. Also see [general limitations](https://dev.mysql.com/doc/mysql-reslimits-excerpt/5.6/en/limits.html) applicable to the MySQL database engine.
-=======
-ms.date: 10/04/2017
----
-# Limitations in Azure Database for MySQL (preview)
-The Azure Database for MySQL service is in public preview. The following sections describe capacity and functional limits in the database service.
->>>>>>> 2fdca0f1
 
 ## Service tier maximums
 Azure Database for MySQL has multiple service tiers to choose from when creating a server. For more information, see [Understand what’s available in each service tier](concepts-service-tiers.md).  
