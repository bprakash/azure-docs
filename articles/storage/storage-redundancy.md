--- conflicted
+++ resolved
@@ -13,11 +13,7 @@
 ms.tgt_pltfrm: na
 ms.devlang: na
 ms.topic: article
-<<<<<<< HEAD
-ms.date: 12/08/2016
-=======
 ms.date: 01/23/2017
->>>>>>> e8cfaf0d
 ms.author: marsma
 
 ---
@@ -83,13 +79,8 @@
 Considerations:
 
 * Since asynchronous replication involves a delay, in the event of a regional disaster it is possible that changes that have not yet been replicated to the secondary region will be lost if the data cannot be recovered from the primary region.
-<<<<<<< HEAD
-* The replica is not available unless Microsoft initiates failover to the secondary region.
-* If an application wants to read from the secondary region the user should enable RA-GRS.
-=======
 * The replica is not available unless Microsoft initiates failover to the secondary region. If Microsoft does initiate a failover to the secondary region, you will have read and write access to that data after the failover has completed. For more information, please see [Disaster Recovery Guidance](storage-disaster-recovery-guidance.md). 
 * If an application wants to read from the secondary region, the user should enable RA-GRS.
->>>>>>> e8cfaf0d
 
 When you create a storage account, you select the primary region for the account. The secondary region is determined based on the primary region, and cannot be changed. The following table shows the primary and secondary region pairings.
 
@@ -135,11 +126,8 @@
 Considerations:
 
 * Your application has to manage which endpoint it is interacting with when using RA-GRS.
-<<<<<<< HEAD
-=======
 * Since asynchronous replication involves a delay, in the event of a regional disaster it is possible that changes that have not yet been replicated to the secondary region will be lost if the data cannot be recovered from the primary region.
 * If Microsoft initiates failover to the secondary region, you will have read and write access to that data after the failover has completed. For more information, please see [Disaster Recovery Guidance](storage-disaster-recovery-guidance.md). 
->>>>>>> e8cfaf0d
 * RA-GRS is intended for high-availability purposes. For scalability guidance, please review the [performance checklist](storage-performance-checklist.md).
 
 ## Next steps
