---
title: High-performance Premium Storage and Azure managed disks for VMs | Microsoft Docs
description: Learn about high-performance Premium Storage and managed disks for Azure VMs. Azure DS-series, DSv2-series, GS-series, and Fs-series VMs support Premium Storage.
services: storage
documentationcenter: ''
author: ramankumarlive
manager: aungoo-msft
editor: tysonn

ms.assetid: e2a20625-6224-4187-8401-abadc8f1de91
ms.service: storage
ms.workload: storage
ms.tgt_pltfrm: na
ms.devlang: na
ms.topic: article
<<<<<<< HEAD
ms.date: 01/23/2017
ms.author: yuemlu
=======
ms.date: 02/06/2017
ms.author: ramankum
>>>>>>> e98e40fa

---
# High-performance Premium Storage and managed disks for VMs
Azure Premium Storage delivers high-performance, low-latency disk support for virtual machines (VMs) with input/output (I/O)-intensive workloads. VM disks that use Premium Storage store data on solid-state drives (SSDs). To take advantage of the speed and performance of premium storage disks, you can migrate existing VM disks to Premium Storage.

In Azure, you can attach several premium storage disks to a VM. Using multiple disks gives your applications up to 64 TB of storage per VM. With Premium Storage, your applications can achieve 80,000 I/O operations per second (IOPS) per VM, and a disk throughput of up to 2,000 megabytes per second (MB/s) per VM. Read operations give you very low latencies.

With Premium Storage, Azure offers the ability to truly lift-and-shift demanding enterprise applications like Dynamics AX, Dynamics CRM, Exchange Server, SAP Business Suite, and SharePoint farms to the cloud. You can run performance-intensive database workloads in applications like SQL Server, Oracle, MongoDB, MySQL, and Redis, which require consistent high performance and low latency.

> [!NOTE]
> For the best performance for your application, we recommend that you migrate any VM disk that requires high IOPS to Premium Storage. If your disk does not require high IOPS, you can help limit costs by keeping it in standard Azure Storage. In standard storage, VM disk data is stored on hard disk drives (HDDs) instead of on SSDs.
> 

Azure offers two ways to create premium storage disks for VMs:

* **Unmanaged disks**

    The original method is to use unmanaged disks. In an unmanaged disk, you manage the storage accounts that you use to store the virtual hard disk (VHD) files that correspond to your VM disks. VHD files are stored as page blobs in Azure storage accounts. 

* **Managed disks**

    When you choose [Azure Managed Disks](storage-managed-disks-overview.md), Azure manages the storage accounts that you use for your VM disks. You specify the disk type (Premium or Standard) and the size of the disk that you need. Azure creates and manages the disk for you. You don't have to worry about placing the disks in multiple storage accounts to ensure that you stay within scalability limits for your storage accounts. Azure handles that for you.

We recommend that you choose managed disks, to take advantage of their many features.

To get started with Premium Storage, [create your free Azure account](https://azure.microsoft.com/pricing/free-trial/). 

For information about migrating your existing VMs to Premium Storage, see [Convert a Windows VM from unmanaged disks to managed disks](../virtual-machines/virtual-machines-windows-convert-unmanaged-to-managed-disks.md) or [Convert a Linux VM from unmanaged disks to managed disks](../virtual-machines/linux/convert-unmanaged-to-managed-disks.md).

> [!NOTE]
> Premium Storage is available in most regions. For the list of available regions, in [Azure services by region](https://azure.microsoft.com/regions/#services), look at the regions in which supported Premium Support size-series VMs (DS-series, DSV2-series, GS-series, and Fs-series VMs) are supported.
> 

## Features

Here are some of the features of Premium Storage:

* **Premium storage disks**

    Premium Storage supports VM disks that can be attached to specific size-series VMs. Premium Storage supports DS-series, DSv2-series, GS-series, and Fs-series VMs. You have a choice of three disk sizes: P10 (128 GB), P20 (512 GB), and P30 (1,024 GB). Each disk size has its own performance specifications. Depending on your application requirements, you can attach one or more disks to your VM. We describe the specifications in more detail in [Premium Storage scalability and performance targets](#premium-storage-scalability-and-performance-targets).

* **Premium page blobs**

    Premium Storage supports page blobs. Use page blobs to store persistent, unmanaged disks for VMs in Premium Storage. Unlike standard Azure Storage, Premium Storage does not support block blobs, append blobs, files, tables, or queues.

    Any object placed in a premium storage account will be a page blob. The page blob snaps to one of the supported provisioned sizes. This is why a premium storage account is not intended to be used to store tiny blobs.

* **Premium storage account**

    To start using Premium Storage, create a premium storage account for unmanaged disks. In the [Azure portal](https://portal.azure.com), to create a premium storage account, choose the **Premium** performance tier. Select the **Locally-redundant storage (LRS)** replication option. You also can create a premium storage account by setting the type to **Premium_LRS** in one of the following locations:
    * [Storage REST API](https://docs.microsoft.com/rest/api/storageservices/Azure-Storage-Services-REST-API-Reference) (version 2014-02-14 or a later version)
    * [Service Management REST API](http://msdn.microsoft.com/library/azure/ee460799.aspx) (version 2014-10-01 or a later version; for Azure classic deployments)
    * [Azure Storage Resource Provider REST API](https://docs.microsoft.com/rest/api/storagerp) (for Azure Resource Manager deployments)
    * [Azure PowerShell](../powershell-install-configure.md) (version 0.8.10 or a later version)

    To learn about premium storage account limits, see [Premium Storage scalability and performance targets](#premium-storage-scalability-and-performance-targets).

* **Premium locally redundant storage**

    A premium storage account supports only locally redundant storage as the replication option. Locally redundant storage keeps three copies of the data within a single region. For regional disaster recovery, you must back up your VM disks in a different region by using [Azure Backup](../backup/backup-introduction-to-azure-backup.md). You also must use a geo-redundant storage (GRS) account as the backup vault. 

    Azure uses your storage account as a container for your unmanaged disks. When you create an Azure DS-series, DSv2-series, GS-series, or Fs-series VM with unmanaged disks, and you select a premium storage account, your operating system and data disks are stored in that storage account.

## Supported VMs
Premium Storage supports DS-series, DSv2-series, GS-series, and Fs-series VMs. You can use standard and premium storage disks with these VM types. You cannot use premium storage disks with VM series that are not Premium Storage-compatible.

For information about VM types and sizes in Azure for Windows, see [Windows VM sizes](../virtual-machines/virtual-machines-windows-sizes.md?toc=%2fazure%2fvirtual-machines%2fwindows%2ftoc.json). For information about VM types and sizes in Azure for Linux, see [Linux VM sizes](../virtual-machines/linux/sizes.md?toc=%2fazure%2fvirtual-machines%2flinux%2ftoc.json).

These are some of the features of the DS-series, DSv2-series, GS-series, and Fs-series VMs:

* **Cloud service**

    You can add DS-series VMs to a cloud service that has only DS-series VMs. Do not add DS-series VMs to an existing cloud service that has any type other than DS-series VMs. You can migrate your existing VHDs to a new cloud service that runs only DS-series VMs. If you want to use the same virtual IP address for the new cloud service that hosts your DS-series VMs, use [reserved IP addresses](../virtual-network/virtual-networks-instance-level-public-ip.md). GS-series VMs can be added to an existing cloud service that has only GS-series VMs.

* **Operating system disk**

    You can set up your Premium Storage VM to use either a premium or a standard operating system disk. For the best experience, we recommend using a Premium Storage-based operating system disk.

* **Data disks**

    You can use premium and standard disks in the same Premium Storage VM. With Premium Storage, you can provision a VM and attach several persistent data disks to the VM. If needed, to increase the capacity and performance of the volume, you can stripe across your disks.

    > [!NOTE]
    > If you stripe premium storage data disks by using [Storage Spaces](http://technet.microsoft.com/library/hh831739.aspx), set up Storage Spaces with 1 column for each disk that you use. Otherwise, overall performance of the striped volume might be lower than expected because of uneven distribution of traffic across the disks. By default, in Server Manager, you can set up columns for up to 8 disks. If you have more than 8 disks, use PowerShell to create the volume. Specify the number of columns manually. Otherwise, the Server Manager UI continues to use 8 columns, even if you have more disks. For example, if you have 32 disks in a single stripe set, specify 32 columns. To specify the number of columns the virtual disk uses, in the [New-VirtualDisk](http://technet.microsoft.com/library/hh848643.aspx) PowerShell cmdlet, use the *NumberOfColumns* parameter. For more information, see [Storage Spaces Overview](http://technet.microsoft.com/library/hh831739.aspx) and [Storage Spaces FAQs](http://social.technet.microsoft.com/wiki/contents/articles/11382.storage-spaces-frequently-asked-questions-faq.aspx).
    >
    > 

* **Cache**

    VMs in the size series that support Premium Storage have a unique caching capability for high levels of throughput and latency. The caching capability exceeds underlying premium storage disk performance. You can set the disk caching policy on premium storage disks to **ReadOnly**, **ReadWrite**, or **None**. The default disk caching policy is **ReadOnly** for all premium data disks, and **ReadWrite** for operating system disks. For optimal performance for your application, use the correct cache setting. For example, for read-heavy or read-only data disks, such as SQL Server data files, set the disk caching policy to **ReadOnly**. For write-heavy or write-only data disks, such as SQL Server log files, set the disk caching policy to **None**. To learn more about optimizing your design with Premium Storage, see [Design for performance with Premium Storage](storage-premium-storage-performance.md).

* **Analytics**

    To analyze VM performance by using disks in Premium Storage, turn on VM diagnostics in the [Azure portal](https://portal.azure.com). For more information, see [Azure VM monitoring with Azure Diagnostics Extension](https://azure.microsoft.com/blog/2014/09/02/windows-azure-virtual-machine-monitoring-with-wad-extension/). 

    To see disk performance, use operating system-based tools like [Windows Performance Monitor](https://technet.microsoft.com/library/cc749249.aspx) for Windows VMs and the [iostat](http://linux.die.net/man/1/iostat) command for Linux VMs.

* **VM scale limits and performance**

    Each Premium Storage-supported VM size has scale limits and performance specifications for IOPS, bandwidth, and the number of disks that can be attached per VM. When you use premium storage disks with VMs, make sure that there is sufficient IOPS and bandwidth on your VM to drive disk traffic.

    For example, a STANDARD_DS1 VM has a dedicated bandwidth of 32 MB/s for premium storage disk traffic. A P10 premium storage disk can provide a bandwidth of 100 MB/s. If a P10 premium storage disk is attached to this VM, it can only go up to 32 MB/s. It cannot use the maximum 100 MB/s that the P10 disk can provide.

    Currently, the largest VM in the DS-series is the Standard_DS15_v2. The Standard_DS15_v2 can provide up to 960 MB/s across all disks. The largest VM in the GS-series is the Standard_GS5. The Standard_GS5 can provide up to 2,000 MB/s across all disks.

    Note that these limits are for disk traffic only. These limits don't include cache hits and network traffic. A separate bandwidth is available for VM network traffic. Bandwidth for network traffic is different from the dedicated bandwidth used by premium storage disks.

    For the most up-to-date information about maximum IOPS and throughput (bandwidth) for Premium Storage-supported VMs, see [Windows VM sizes](../virtual-machines/virtual-machines-windows-sizes.md?toc=%2fazure%2fvirtual-machines%2fwindows%2ftoc.json) or [Linux VM sizes](../virtual-machines/linux/sizes.md?toc=%2fazure%2fvirtual-machines%2flinux%2ftoc.json).

    For more information about premium storage disks and their IOPS and throughput limits, see the table in the next section.

## Scalability and performance targets
In this section, we describe the scalability and performance targets to consider when you use Premium Storage.

Premium storage accounts have the following scalability targets:

| Total account capacity | Total bandwidth for a locally redundant storage account |
| --- | --- | 
| Disk capacity: 35 TB <br>Snapshot capacity: 10 TB | Up to 50 gigabits per second for inbound<sup>1</sup> + outbound<sup>2</sup> |

<sup>1</sup> All data (requests) that are sent to a storage account

<sup>2</sup> All data (responses) that are received from a storage account

For more information, see [Azure Storage scalability and performance targets](storage-scalability-targets.md).

If you are using premium storage accounts for unmanaged disks and your application exceeds the scalability targets of a single storage account, you might want to migrate to managed disks. If you don't want to migrate to managed disks, build your application to use multiple storage accounts. Then, partition your data across those storage accounts. For example, if you want to attach 51-TB disks across multiple VMs, spread them across two storage accounts. 35 TB is the limit for a single premium storage account. Make sure that a single premium storage account never has more than 35 TB of provisioned disks.

### Premium Storage disk limits
When you provision a premium storage disk, the size of the disk determines the maximum IOPS and throughput (bandwidth). Azure offers three types of premium storage disks: P10, P20, and P30. Each premium storage disk type has specific limits for IOPS and throughput. Limits for the disk types are described in the following table:

|Premium storage disk type | P10 | P20 | P30 |
| --- | --- | --- | --- |
| Disk size | 128 GB | 512 GB | 1,024 GB (1 TB) |
| IOPS per disk | 500 | 2,300 | 5,000 |
Throughput per disk | 100 MB/s | 150 MB/s | 200 MB/s |

> [!NOTE]
> Make sure sufficient bandwidth is available on your VM to drive disk traffic, as described in [Premium Storage-supported VMs](#premium-storage-supported-vms). Otherwise, your disk throughput and IOPS is constrained to lower values. Maximum throughput and IOPS are based on the VM limits, not on the disk limits described in the preceding table.  
> 
> 

Here are some important things to know about Premium Storage scalability and performance targets:

* **Provisioned capacity and performance**

    When you provision a premium storage disk, unlike standard storage, you are guaranteed the capacity, IOPS, and throughput of that disk. For example, if you create a P30 disk, Azure provisions 1,024-GB storage capacity, 5,000 IOPS, and 200 MB/s throughput for that disk. Your application can use all or part of the capacity and performance.

* **Disk size**

    Azure maps the disk size (rounded up) to the nearest premium storage disk option, as specified in the table in the preceding section. For example, a disk size of 100 GB is classified as a P10 option. It can perform up to 500 IOPS, with up to 100 MB/s throughput. Similarly, a disk of size 400 GB is classified as a P20. It can perform up to 2,300 IOPS, with 150 MB/s throughput.
    
    > [!NOTE]
    > You can easily increase the size of existing disks. For example, you might want to increase the size of a 30-GB disk to 128 GB, or even to 1 TB. Or, you might want to convert your P20 disk to a P30 disk because you need more capacity or more IOPS and throughput. 
    > 
 
* **I/O size**

    The size of an I/O is 256 KB. If the data being transferred is less than 256 KB, it is considered 1 I/O unit. Larger I/O sizes are counted as multiple I/Os of size 256 KB. For example, 1,100 KB I/O is counted as 5 I/O units.

* **Throughput**

    The throughput limit includes writes to the disk, and it includes disk read operations that aren't served from the cache. For example, a P10 disk has 100 MB/s throughput per disk. Some examples of valid throughput for a P10 disk are shown in the following table:

    | Max throughput per P10 disk | Non-cache reads from disk | Non-cache writes to disk |
    | --- | --- | --- |
    | 100 MB/s | 100 MB/s | 0 |
    | 100 MB/s | 0 | 100 MB/s |
    | 100 MB/s | 60 MB/s | 40 MB/s |

* **Cache hits**

    Cache hits are not limited by the allocated IOPS or throughput of the disk. For example, when you use a data disk with a **ReadOnly** cache setting on a VM that is supported by Premium Storage, 
    reads that are served from the cache are not subject to the IOPS and throughput caps of the disk. If the workload of a disk is predominantly reads, you might get very high throughput. The cache is subject to separate IOPS and throughput limits at the VM level, based on the VM size. DS-series VMs have roughly 4,000 IOPS and 33 MB/s throughput per core for cache and local SSD I/Os. GS-series VMs have a limit of 5,000 IOPS and 50 MB/s throughput per core for cache and local SSD I/Os. 

## Throttling
Throttling might occur, if your application IOPS or throughput exceeds the allocated limits for a premium storage disk. Throttling also might occur if your total disk traffic across all disks on the VM exceeds the disk bandwidth limit available for the VM. To avoid throttling, we recommend that you limit the number of pending I/O requests for the disk. Use a limit based on scalability and performance targets for the disk you have provisioned, and on the disk bandwidth available to the VM.  

Your application can achieve the lowest latency when it is designed to avoid throttling. However, if the number of pending I/O requests for the disk is too small, your application cannot take advantage of the maximum IOPS and throughput levels that are available to the disk.

The following examples demonstrate how to calculate throttling levels. All calculations are based on an I/O unit size of 256 KB.

### Example 1
Your application has processed 495 I/O units of 16-KB size in one second on a P10 disk. The I/O units are counted as 495 IOPS. If you try a 2-MB I/O in the same second, the total of I/O units is equal to 495 + 8 IOPS. This is because 2 MB I/O = 2,048 KB / 256 KB = 8 I/O units, when the I/O unit size is 256 KB. Because the sum of 495 + 8 exceeds the 500 IOPS limit for the disk, throttling occurs.

### Example 2
Your application has processed 400 I/O units of 256-KB size on a P10 disk. The total bandwidth consumed is (400 &#215; 256) / 1,024 KB = 100 MB/s. A P10 disk has a throughput limit of 100 MB/s. If your application tries to perform more I/O operations in that second, it is throttled because it exceeds the allocated limit.

### Example 3
You have a DS4 VM with two P30 disks attached. Each P30 disk is capable of 200 MB/s throughput. However, a DS4 VM has a total disk bandwidth capacity of 256 MB/s. You cannot drive both attached disks to the maximum throughput on this DS4 VM at the same time. To resolve this, you can sustain traffic of 200 MB/s on one disk and 56 MB/s on the other disk. If the sum of your disk traffic goes over 256 MB/s, disk traffic is throttled.

> [!NOTE]
> If your disk traffic mostly consists of small I/O sizes, your application likely will hit the IOPS limit before the throughput limit. However, if the disk traffic mostly consists of large I/O sizes, your application likely will hit the throughput limit first, instead of the IOPS limit. You can maximize your application's IOPS and throughput capacity by using optimal I/O sizes. Also, you can limit the number of pending I/O requests for a disk.
> 

To learn more about designing for high performance by using Premium Storage, see [Design for performance with Premium Storage](storage-premium-storage-performance.md).

## Snapshots and Copy Blob

To the Storage service, the VHD file is a page blob. You can take snapshots of page blobs, and copy them to another location, such as to a different storage account.

### Unmanaged disks

Create [incremental snapshots](storage-incremental-snapshots.md) for unmanaged premium disks the same way you use snapshots with standard storage. Premium Storage supports only locally redundant storage as the replication option. We recommend that you create snapshots, and then copy the snapshots to a geo-redundant standard storage account. For more information, see [Azure Storage redundancy options](storage-redundancy.md).

If a disk is attached to a VM, some API operations on the disk are not permitted. For example, you cannot perform a [Copy Blob](/rest/api/storageservices/Copy-Blob) operation on that blob if the disk is attached to a VM. Instead, first create a snapshot of that blob by using the [Snapshot Blob](/rest/api/storageservices/Snapshot-Blob) REST API. Then, perform the [Copy Blob](/rest/api/storageservices/Copy-Blob) of the snapshot to copy the attached disk. Alternatively, you can detach the disk, and then perform any necessary operations.

The following limits apply to premium storage blob snapshots:

| Premium storage limit | Value |
| --- | --- |
| Maximum number of snapshots per blob | 100 |
| Storage account capacity for snapshots<br>(Includes data in snapshots only. Does not include data in base blob.) | 10 TB |
| Minimum time between consecutive snapshots | 10 minutes |

To maintain geo-redundant copies of your snapshots, you can copy snapshots from a premium storage account to a geo-redundant standard storage account by using AzCopy or Copy Blob. For more information, see [Transfer data with the AzCopy command-line utility](storage-use-azcopy.md) and [Copy Blob](/rest/api/storageservices/Copy-Blob).

For detailed information about performing REST operations against page blobs in a premium storage account, see [Blob service operations with Azure Premium Storage](http://go.microsoft.com/fwlink/?LinkId=521969).

### Managed disks

A snapshot for a managed disk is a read-only copy of the managed disk. The snapshot is stored as a standard managed disk. Currently, [incremental snapshots](storage-incremental-snapshots.md) are not supported for managed disks. To learn how to take a snapshot for a managed disk, see [Create a copy of a VHD stored as an Azure managed disk by using managed snapshots in Windows](../virtual-machines/virtual-machines-windows-snapshot-copy-managed-disk.md) or [Create a copy of a VHD stored as an Azure managed disk by using managed snapshots in Linux](../virtual-machines/linux/snapshot-copy-managed-disk.md).

If a managed disk is attached to a VM, some API operations on the disk are not permitted. For example, you cannot generate a shared access signature (SAS) to perform a copy operation while the disk is attached to a VM. Instead, first create a snapshot of the disk, and then perform the copy of the snapshot. Alternately, you can detach the disk and then generate an SAS to perform the copy operation.


## Premium Storage for Linux VMs
You can use the following information to help you set up your Linux VMs in Premium Storage:

To achieve scalability targets in Premium Storage, for all premium storage disks with cache set to **ReadOnly** or **None**, you must disable "barriers" when you mount the file system. You don't need barriers in this scenario because the writes to premium storage disks are durable for these cache settings. When the write request successfully finishes, data has been written to the persistent store. To disable "barriers," use one of the following methods. Choose the one for your file system:
  
* For **reiserFS**, to disable barriers, use the  `barrier=none` mount option. (To enable barriers, use `barrier=flush`.)
* For **ext3/ext4**, to disable barriers, use the `barrier=0` mount option. (To enable barriers, use `barrier=1`.)
* For **XFS**, to disable barriers, use the `nobarrier` mount option. (To enable barriers, use `barrier`.)
* For premium storage disks with cache set to **ReadWrite**, enable barriers for write durability.
* For volume labels to persist after you restart the VM, you must update /etc/fstab with the universally unique identifier (UUID) references to the disks. For more information, see [Add a managed disk to a Linux VM](../virtual-machines/linux/add-disk.md).

The following Linux distributions have been validated for Azure Premium Storage. For better performance and stability with Premium Storage, we recommend that you upgrade your VMs to one of these versions, at a minimum (or to a later version). Some of the versions require the latest Linux Integration Services (LIS), v4.0, for Azure. To download and install a distribution, follow the link listed in the following table. We add images to the list as we complete validation. Note that our validations show that performance varies for each image. Performance depends on workload characteristics and your image settings. Different images are tuned for different kinds of workloads.

| Distribution | Version | Supported kernel | Details |
| --- | --- | --- | --- |
| Ubuntu | 12.04 | 3.2.0-75.110+ | Ubuntu-12_04_5-LTS-amd64-server-20150119-en-us-30GB |
| Ubuntu | 14.04 | 3.13.0-44.73+ | Ubuntu-14_04_1-LTS-amd64-server-20150123-en-us-30GB |
| Debian | 7.x, 8.x | 3.16.7-ckt4-1+ | &nbsp; |
| SUSE | SLES 12| 3.12.36-38.1+| suse-sles-12-priority-v20150213 <br> suse-sles-12-v20150213 |
| SUSE | SLES 11 SP4 | 3.0.101-0.63.1+ | &nbsp; |
| CoreOS | 584.0.0+| 3.18.4+ | CoreOS 584.0.0 |
| CentOS | 6.5, 6.6, 6.7, 7.0 | &nbsp; | [LIS4 required](http://go.microsoft.com/fwlink/?LinkID=403033&clcid=0x409) <br> *See note in the next section* |
| CentOS | 7.1+ | 3.10.0-229.1.2.el7+ | [LIS4 recommended](http://go.microsoft.com/fwlink/?LinkID=403033&clcid=0x409) <br> *See note in the next section* |
| Red Hat Enterprise Linux (RHEL) | 6.8+, 7.2+ | &nbsp; | &nbsp; |
| Oracle | 6.0+, 7.2+ | &nbsp; | UEK4 or RHCK |
| Oracle | 7.0-7.1 | &nbsp; | UEK4 or RHCK w/[LIS 4.1+](http://go.microsoft.com/fwlink/?LinkID=403033&clcid=0x409) |
| Oracle | 6.4-6.7 | &nbsp; | UEK4 or RHCK w/[LIS 4.1+](http://go.microsoft.com/fwlink/?LinkID=403033&clcid=0x409) |


### LIS drivers for OpenLogic CentOS

If you are running OpenLogic CentOS VMs, run the following command to install the latest drivers:

```
sudo rpm -e hypervkvpd  ## (Might return an error if not installed. That's OK.)
sudo yum install microsoft-hyper-v
```

To activate the new drivers, restart the computer.

## Pricing and billing

When you use Premium Storage, the following billing considerations apply:

* **Premium storage disk and blob size**

    Billing for a premium storage disk or blob depends on the provisioned size of the disk or blob. Azure maps the provisioned size (rounded up) to the nearest premium storage disk option. For details, see the table in [Premium Storage scalability and performance targets](#premium-storage-scalability-and-performance-targets). Each disk maps to a supported provisioned disk size, and is billed accordingly. Billing for any provisioned disk is prorated hourly by using the monthly price for the Premium Storage offer. For example, if you provisioned a P10 disk and deleted it after 20 hours, you are billed for the P10 offering prorated to 20 hours. This is regardless of the amount of actual data written to the disk or the IOPS and throughput used.

* **Premium unmanaged disks snapshots**

    Snapshots on premium unmanaged disks are billed for the additional capacity used by the snapshots. For more information about snapshots, see [Create a snapshot of a blob](/rest/api/storageservices/Snapshot-Blob).

* **Premium managed disks snapshots**

    A snapshot of a managed disk is a read-only copy of the disk. The disk is stored as a standard managed disk. A snapshot costs the same as a standard managed disk. For example, if you take a snapshot of a 128-GB premium managed disk, the cost of the snapshot is equivalent to a 128-GB standard managed disk.  

* **Outbound data transfers**

    [Outbound data transfers](https://azure.microsoft.com/pricing/details/data-transfers/) (data going out of Azure datacenters) incur billing for bandwidth usage.

For detailed information about pricing for Premium Storage, Premium Storage-supported VMs, and managed disks, see these articles:

* [Azure Storage pricing](https://azure.microsoft.com/pricing/details/storage/)
* [Virtual Machines pricing](https://azure.microsoft.com/pricing/details/virtual-machines/)
* [Managed disks pricing](https://azure.microsoft.com/pricing/details/managed-disks/)

## Azure Backup support 

For regional disaster recovery, you must back up your VM disks in a different region by using [Azure Backup](../backup/backup-introduction-to-azure-backup.md) and a GRS storage account as a backup vault.

To create a backup job with time-based backups, easy VM restoration, and backup retention policies, use Azure Backup. You can use Backup both with unmanaged and managed disks. For more information, see [Azure Backup for VMs with unmanaged disks](../backup/backup-azure-vms-first-look-arm.md) and [Azure Backup for VMs with managed disks](../backup/backup-introduction-to-azure-backup.md#using-managed-disk-vms-with-azure-backup). 

## Next steps
For more information about Premium Storage, see the following articles.

### Design and implement with Premium Storage
* [Design for performance with Premium Storage](storage-premium-storage-performance.md)
* [Blob storage operations with Premium Storage](http://go.microsoft.com/fwlink/?LinkId=521969)

### Operational guidance
* [Migrate to Azure Premium Storage](storage-migration-to-premium-storage.md)

### Blog posts
* [Azure Premium Storage generally available](https://azure.microsoft.com/blog/azure-premium-storage-now-generally-available-2/)
* [Announcing the GS-series: Adding Premium Storage support to the largest VMs in the public cloud](https://azure.microsoft.com/blog/azure-has-the-most-powerful-vms-in-the-public-cloud/)<|MERGE_RESOLUTION|>--- conflicted
+++ resolved
@@ -13,13 +13,8 @@
 ms.tgt_pltfrm: na
 ms.devlang: na
 ms.topic: article
-<<<<<<< HEAD
-ms.date: 01/23/2017
-ms.author: yuemlu
-=======
 ms.date: 02/06/2017
 ms.author: ramankum
->>>>>>> e98e40fa
 
 ---
 # High-performance Premium Storage and managed disks for VMs
