<properties
    pageTitle="How to use Azure Blob storage from iOS | Microsoft Azure"
	description="Store unstructured data in the cloud with Azure Blob storage (object storage)."
    services="storage"
    documentationCenter="ios"
    authors="micurd"
    manager="jahogg"/>

<tags
    ms.service="storage"
    ms.workload="storage"
    ms.tgt_pltfrm="na"
    ms.devlang="Objective-C"
    ms.topic="article"
<<<<<<< HEAD
    ms.date="07/27/2016"
=======
    ms.date="07/26/2016"
>>>>>>> 9c611f3f
    ms.author="micurd"/>

# How to use Blob storage from iOS

[AZURE.INCLUDE [storage-selector-blob-include](../../includes/storage-selector-blob-include.md)]
<br/>
[AZURE.INCLUDE [storage-try-azure-tools-blobs](../../includes/storage-try-azure-tools-blobs.md)]

## Overview

This article will show you how to perform common scenarios using Microsoft Azure Blob storage. The samples are written in Objective-C and use the [Azure Storage Client Library for iOS](https://github.com/Azure/azure-storage-ios). The scenarios covered include **uploading**, **listing**, **downloading**, and **deleting** blobs. For more information on blobs, see the [Next Steps](#next-steps) section. You can also download the [sample app](https://github.com/Azure/azure-storage-ios/tree/master/BlobSample) to quickly see the use of Azure Storage in an iOS application.

[AZURE.INCLUDE [storage-blob-concepts-include](../../includes/storage-blob-concepts-include.md)]

[AZURE.INCLUDE [storage-create-account-include](../../includes/storage-create-account-include.md)]

## Import the Azure Storage iOS library into your application

You can import the Azure Storage iOS library into your application either by using the [Azure Storage CocoaPod](https://cocoapods.org/pods/AZSClient) or by importing the **Framework** file.

## CocoaPod

1. If you haven't done so already, [Install CocoaPods](https://guides.cocoapods.org/using/getting-started.html#toc_3) on your computer by opening a terminal window and running the following command

        sudo gem install cocoapods

2. Next, in the project directory (the directory containing your `.xcodeproj` file), create a new file called `Podfile`(no file extension). Add the following to `Podfile` and save

        pod 'AZSClient'

3. In the terminal window, navigate to the project directory and run the following command

        pod install

4. If your `.xcodeproj` is open in Xcode, close it. In your project directory open the newly created project file which will have the `.xcworkspace` extension. This is the file you'll work from for now on.

## Framework
In order to use the Azure Storage iOS library, you will first need to build the framework file.

1. First, download or clone the [azure-storage-ios repo](https://github.com/azure/azure-storage-ios).

2. Go into *azure-storage-ios* -> *Lib* -> *Azure Storage Client Library*, and open `AZSClient.xcodeproj` in Xcode.

3. At the top-left of Xcode, change the active scheme from "Azure Storage Client Library" to "Framework".

4. Build the project (⌘+B). This will create a `AZSClient.framework` file on your Desktop.

You can then import the framework file into your application by doing the following:

1. Create a new project or open up your existing project in Xcode.

2. Click on your project in the left-hand navigation and click the *General* tab at the top of the project editor.

3. Under the *Linked Frameworks and Libraries* section, click the Add button (+).

4. Click *Add Other...*. Navigate to and add the `AZSClient.framework` file you just created.

5. Under the *Linked Frameworks and Libraries* section, click the Add button (+) again.

6. In the list of libraries already provided, search for `libxml2.2.dylib` and add it to your project.

7. Click the *Build Settings* tab at the top of the project editor.

8. Under the *Search Paths* section, double-click *Framework Search Paths* and add the path to your `AZSClient.framework` file.

## Import Statement
You will need to include the following import statement in the file where you want to invoke the Azure Storage API.

    // Include the following import statement to use blob APIs.
    #import <AZSClient/AZSClient.h>

## Configure your application to access Blob storage

There are two ways to authenticate your application to access Storage services:

- Shared Key: Use Shared Key for testing purposes only
- Shared Access Signature (SAS): Use SAS for production applications

### Shared Key
Shared Key authentication means that your application will use your account name and account key to access Storage services. For the purposes of quickly showing how to use Blob Storage from iOS, we will be using Shared Key authentication in this getting started.

> [AZURE.WARNING (Only use Shared Key authentication for testing purposes!) ] Your account name and account key, which give full read/write access to the associated Storage account, will be distributed to every person that downloads your app. This is **not** good practice as you risk having your key compromised by untrusted clients.

When using Shared Key authentication, you will create a connection string. The connection string is comprised of:  

- The **DefaultEndpointsProtocol** - you can choose HTTP or HTTPS. However, using HTTPS is highly recommended.
- The **Account Name** - the name of your storage account
- The **Account Key** - If you're using the [Azure Portal](https://portal.azure.com), navigate to your storage account and click the **Keys** icon to find this information. If using the [Azure Classic Portal](https://manage.windowsazure.com), navigate to your storage account in the portal and click **Manage Access Keys**.

Here is how it will look in your application:

    // Create a storage account object from a connection string.
    AZSCloudStorageAccount *account = [AZSCloudStorageAccount accountFromConnectionString:@"DefaultEndpointsProtocol=https;AccountName=your_account_name_here;AccountKey=your_account_key_here" error:&accountCreationError];

### Shared Access Signatures (SAS)
For an iOS application, the recommended method for authenticating a request by a client against Blob storage is by using a Shared Access Signature (SAS). SAS allows you to grant a client access to a resource for a specified period of time, with a specified set of permissions.
As the storage account owner, you'll need to generate a SAS for your iOS clients to consume. To generate the SAS, you'll probably want to write a separate service that generates the SAS to be distributed to your clients. For testing purposes, you can use the Microsoft Azure Storage Explorer to generate a SAS. When you create the SAS, you can specify the time interval over which the SAS is valid, and the permissions that the SAS grants to the client.

The following example shows how to use the Microsoft Azure Storage Explorer to generate a SAS.

1. If you haven't already, [Install the Microsoft Azure Storage Explorer](http://storageexplorer.com)

2. Connect to your subscription.

3. Click on your Storage account and click on the "Actions" tab at the bottom left. Click "Get Shared Access Signature" to generate a "connection string" for your SAS.

4. Here is an example of a SAS connection string that grants read and write permissions at the service, container and object level for the blob service of the Storage account.

        SharedAccessSignature=sv=2015-04-05&ss=b&srt=sco&sp=rw&se=2016-07-21T18%3A00%3A00Z&sig=3ABdLOJZosCp0o491T%2BqZGKIhafF1nlM3MzESDDD3Gg%3D;BlobEndpoint=https://youraccount.blob.core.windows.net

6. In your iOS application, you can now get a reference to your account by using the connection string in the following manner:

		// Get a reference to your Storage account
    	AZSCloudStorageAccount *account = [AZSCloudStorageAccount accountFromConnectionString:@"SharedAccessSignature=sv=2015-04-05&ss=b&srt=sco&sp=rw&se=2016-07-21T18%3A00%3A00Z&sig=3ABdLOJZosCp0o491T%2BqZGKIhafF1nlM3MzESDDD3Gg%3D;BlobEndpoint=https://youraccount.blob.core.windows.net" error:&accountCreationError];

As you can see, when using a SAS, you’re not exposing your account name and account key in your iOS application. You can learn more about SAS by checking out [Shared Access Signatures: Understanding the SAS model](storage-dotnet-shared-access-signature-part-1.md).

## Asynchronous Operations
> [AZURE.NOTE] All methods that perform a request against the service are asynchronous operations. In the code samples, you’ll find that these methods have a completion handler. Code inside the completion handler will run **after** the request is completed. Code after the completion handler will run **while** the request is being made.

## Create a container
Every blob in Azure Storage must reside in a container. The following example shows how to create a container, called *newcontainer*, in your Storage account if it doesn't already exist. When choosing a name for your container, be mindful of the naming rules mentioned above.

    -(void)createContainer{
      NSError *accountCreationError;

      // Create a storage account object from a connection string.
      AZSCloudStorageAccount *account = [AZSCloudStorageAccount accountFromConnectionString:@"DefaultEndpointsProtocol=https;AccountName=your_account_name_here;AccountKey=your_account_key_here" error:&accountCreationError];

      if(accountCreationError){
         NSLog(@"Error in creating account.");
      }

      // Create a blob service client object.
      AZSCloudBlobClient *blobClient = [account getBlobClient];

      // Create a local container object.
      AZSCloudBlobContainer *blobContainer = [blobClient containerReferenceFromName:@"newcontainer"];

      // Create container in your Storage account if the container doesn't already exist
      [blobContainer createContainerIfNotExistsWithCompletionHandler:^(NSError *error, BOOL exists) {
         if (error){
             NSLog(@"Error in creating container.");
         }
      }];
    }

You can confirm that this works by looking at the [Microsoft Azure Storage Explorer](http://storageexplorer.com) and verifying that *newcontainer* is in the list of containers for your Storage account.

## Set Container Permissions
A container's permissions are configured for **Private** access by default. However, containers provide a few different options for container access:

- **Private**: Container and blob data can be read by the account owner only.

- **Blob**: Blob data within this container can be read via anonymous request, but container data is not available. Clients cannot enumerate blobs within the container via anonymous request.

- **Container**: Container and blob data can be read via anonymous request. Clients can enumerate blobs within the container via anonymous request, but cannot enumerate containers within the storage account.

The following example shows you how to create a container with **Container** access permissions which will allow public, read-only access for all users on the Internet:

    -(void)createContainerWithPublicAccess{
        NSError *accountCreationError;

        // Create a storage account object from a connection string.
        AZSCloudStorageAccount *account = [AZSCloudStorageAccount accountFromConnectionString:@"DefaultEndpointsProtocol=https;AccountName=your_account_name_here;AccountKey=your_account_key_here" error:&accountCreationError];

        if(accountCreationError){
            NSLog(@"Error in creating account.");
        }

        // Create a blob service client object.
        AZSCloudBlobClient *blobClient = [account getBlobClient];

        // Create a local container object.
        AZSCloudBlobContainer *blobContainer = [blobClient containerReferenceFromName:@"containerpublic"];

        // Create container in your Storage account if the container doesn't already exist
        [blobContainer createContainerIfNotExistsWithAccessType:AZSContainerPublicAccessTypeContainer requestOptions:nil operationContext:nil completionHandler:^(NSError *error, BOOL exists){
            if (error){
                NSLog(@"Error in creating container.");
            }
        }];
    }

## Upload a blob into a container
As mentioned in the [Blob service concepts](#blob-service-concepts) section, Blob Storage offers three different types of blobs: block blobs, append blobs, and page blobs. At this moment, the Azure Storage iOS library only supports block blobs. In the majority of cases, block blob is the recommended type to use.

The following example shows how to upload a block blob from an NSString. If a blob with the same name already exists in this container, the contents of this blob will be overwritten.

    -(void)uploadBlobToContainer{
        NSError *accountCreationError;

        // Create a storage account object from a connection string.
        AZSCloudStorageAccount *account = [AZSCloudStorageAccount accountFromConnectionString:@"DefaultEndpointsProtocol=https;AccountName=your_account_name_here;AccountKey=your_account_key_here" error:&accountCreationError];

        if(accountCreationError){
            NSLog(@"Error in creating account.");
        }

        // Create a blob service client object.
        AZSCloudBlobClient *blobClient = [account getBlobClient];

        // Create a local container object.
        AZSCloudBlobContainer *blobContainer = [blobClient containerReferenceFromName:@"containerpublic"];

        [blobContainer createContainerIfNotExistsWithAccessType:AZSContainerPublicAccessTypeContainer requestOptions:nil operationContext:nil completionHandler:^(NSError *error, BOOL exists)
         {
             if (error){
                 NSLog(@"Error in creating container.");
             }
             else{
                 // Create a local blob object
                 AZSCloudBlockBlob *blockBlob = [blobContainer blockBlobReferenceFromName:@"sampleblob"];

                 // Upload blob to Storage
                 [blockBlob uploadFromText:@"This text will be uploaded to Blob Storage." completionHandler:^(NSError *error) {
                     if (error){
                         NSLog(@"Error in creating blob.");
                     }
                 }];
             }
         }];
    }

You can confirm that this works by looking at the [Microsoft Azure Storage Explorer](http://storageexplorer.com) and verifying that the container, *containerpublic*, contains the blob, *sampleblob*. In this sample, we used a public container so you can also verify that this worked by going to the blobs URI:

    https://nameofyourstorageaccount.blob.core.windows.net/containerpublic/sampleblob

In addition to uploading a block blob from an NSString, similar methods exist for NSData, NSInputStream or a local file.

## List the blobs in a container
The following example shows how to list all blobs in a container. When performing this operation, be mindful of the following parameters:     

- **continuationToken** - The continuation token represents where the listing operation should start. If no token is provided, it will list blobs from the beginning. Any number of blobs can be listed, from zero up to a set maximum. Even if this method returns zero results, if `results.continuationToken` is not nil, there may be more blobs on the service that have not been listed.
- **prefix** - You can specify the prefix to use for blob listing. Only blobs that begin with this prefix will be listed.
- **useFlatBlobListing** - As mentioned in the [Naming and referencing containers and blobs](#naming-and-referencing-containers-and-blobs) section, although the Blob service is a flat storage scheme, you can create a virtual hierarchy by naming blobs with path information. However, non-flat listing is currently not supported; this is coming soon. For now, this value should be `YES`
- **blobListingDetails** - You can specify which items to include when listing blobs
	- `AZSBlobListingDetailsNone`: List only committed blobs, and do not return blob metadata.
	- `AZSBlobListingDetailsSnapshots`: List committed blobs and blob snapshots.
	- `AZSBlobListingDetailsMetadata`: Retrieve blob metadata for each blob returned in the listing.
	- `AZSBlobListingDetailsUncommittedBlobs`: List committed and uncommitted blobs.
	- `AZSBlobListingDetailsCopy`: Include copy properties in the listing.
	- `AZSBlobListingDetailsAll`: List all available committed blobs, uncommitted blobs, and snapshots, and return all metadata and copy status for those blobs.
- **maxResults** - The maximum number of results to return for this operation. Use -1 to not set a limit.
- **completionHandler** - The block of code to execute with the results of the listing operation.

In this example, a helper method is used to recursively call the list blobs method every time a continuation token is returned.

    -(void)listBlobsInContainer{
        NSError *accountCreationError;

        // Create a storage account object from a connection string.
        AZSCloudStorageAccount *account = [AZSCloudStorageAccount accountFromConnectionString:@"DefaultEndpointsProtocol=https;AccountName=your_account_name_here;AccountKey=your_account_key_here" error:&accountCreationError];

        if(accountCreationError){
            NSLog(@"Error in creating account.");
        }

        // Create a blob service client object.
        AZSCloudBlobClient *blobClient = [account getBlobClient];

        // Create a local container object.
        AZSCloudBlobContainer *blobContainer = [blobClient containerReferenceFromName:@"containerpublic"];

        //List all blobs in container
        [self listBlobsInContainerHelper:blobContainer continuationToken:nil prefix:nil blobListingDetails:AZSBlobListingDetailsAll maxResults:-1 completionHandler:^(NSError *error) {
            if (error != nil){
                NSLog(@"Error in creating container.");
            }
        }];
    }

    //List blobs helper method
    -(void)listBlobsInContainerHelper:(AZSCloudBlobContainer *)container continuationToken:(AZSContinuationToken *)continuationToken prefix:(NSString *)prefix blobListingDetails:(AZSBlobListingDetails)blobListingDetails maxResults:(NSUInteger)maxResults completionHandler:(void (^)(NSError *))completionHandler
    {
        [container listBlobsSegmentedWithContinuationToken:continuationToken prefix:prefix useFlatBlobListing:YES blobListingDetails:blobListingDetails maxResults:maxResults completionHandler:^(NSError *error, AZSBlobResultSegment *results) {
            if (error)
            {
                completionHandler(error);
            }
            else
            {
                for (int i = 0; i < results.blobs.count; i++) {
                    NSLog(@"%@",[(AZSCloudBlockBlob *)results.blobs[i] blobName]);
                }
                if (results.continuationToken)
                {
                    [self listBlobsInContainerHelper:container continuationToken:results.continuationToken prefix:prefix blobListingDetails:blobListingDetails maxResults:maxResults completionHandler:completionHandler];
                }
                else
                {
                    completionHandler(nil);
                }
            }
        }];
    }


## Download a blob

The following example shows how to download a blob to a NSString object.

    -(void)downloadBlobToString{
        NSError *accountCreationError;

        // Create a storage account object from a connection string.
        AZSCloudStorageAccount *account = [AZSCloudStorageAccount accountFromConnectionString:@"DefaultEndpointsProtocol=https;AccountName=your_account_name_here;AccountKey=your_account_key_here" error:&accountCreationError];

        if(accountCreationError){
            NSLog(@"Error in creating account.");
        }

        // Create a blob service client object.
        AZSCloudBlobClient *blobClient = [account getBlobClient];

        // Create a local container object.
        AZSCloudBlobContainer *blobContainer = [blobClient containerReferenceFromName:@"containerpublic"];

        // Create a local blob object
        AZSCloudBlockBlob *blockBlob = [blobContainer blockBlobReferenceFromName:@"sampleblob"];

        // Download blob
        [blockBlob downloadToTextWithCompletionHandler:^(NSError *error, NSString *text) {
            if (error) {
                NSLog(@"Error in downloading blob");
            }
            else{
                NSLog(@"%@",text);
            }
        }];
    }

## Delete a blob

The following example shows how to delete a blob.

    -(void)deleteBlob{
        NSError *accountCreationError;

        // Create a storage account object from a connection string.
        AZSCloudStorageAccount *account = [AZSCloudStorageAccount accountFromConnectionString:@"DefaultEndpointsProtocol=https;AccountName=your_account_name_here;AccountKey=your_account_key_here" error:&accountCreationError];

        if(accountCreationError){
            NSLog(@"Error in creating account.");
        }

        // Create a blob service client object.
        AZSCloudBlobClient *blobClient = [account getBlobClient];

        // Create a local container object.
        AZSCloudBlobContainer *blobContainer = [blobClient containerReferenceFromName:@"containerpublic"];

        // Create a local blob object
        AZSCloudBlockBlob *blockBlob = [blobContainer blockBlobReferenceFromName:@"sampleblob1"];

        // Delete blob
        [blockBlob deleteWithCompletionHandler:^(NSError *error) {
            if (error) {
                NSLog(@"Error in deleting blob.");
            }
        }];
    }

## Delete a blob container

The following example shows how to delete a container.

    -(void)deleteContainer{
      NSError *accountCreationError;

      // Create a storage account object from a connection string.
      AZSCloudStorageAccount *account = [AZSCloudStorageAccount accountFromConnectionString:@"DefaultEndpointsProtocol=https;AccountName=your_account_name_here;AccountKey=your_account_key_here" error:&accountCreationError];

      if(accountCreationError){
         NSLog(@"Error in creating account.");
      }

      // Create a blob service client object.
      AZSCloudBlobClient *blobClient = [account getBlobClient];

      // Create a local container object.
      AZSCloudBlobContainer *blobContainer = [blobClient containerReferenceFromName:@"containerpublic"];

      // Delete container
      [blobContainer deleteContainerIfExistsWithCompletionHandler:^(NSError *error, BOOL success) {
         if(error){
             NSLog(@"Error in deleting container");
         }
      }];
    }

## Next steps

Now that you've learned how to use Blob Storage from iOS, follow these links to learn more about the iOS library and the Storage service.

- [Azure Storage Client Library for iOS](https://github.com/azure/azure-storage-ios)
- [Azure Storage iOS Reference Documentation](http://azure.github.io/azure-storage-ios/)
- [Azure Storage Services REST API](https://msdn.microsoft.com/library/azure/dd179355.aspx)
- [Azure Storage Team Blog](http://blogs.msdn.com/b/windowsazurestorage)

If you have questions regarding this library feel free to post to our [MSDN Azure forum](http://social.msdn.microsoft.com/Forums/windowsazure/home?forum=windowsazuredata) or [Stack Overflow](http://stackoverflow.com/questions/tagged/windows-azure-storage+or+windows-azure-storage+or+azure-storage-blobs+or+azure-storage-tables+or+azure-table-storage+or+windows-azure-queues+or+azure-storage-queues+or+azure-storage-emulator+or+azure-storage-files).
If you have feature suggestions for Azure Storage, please post to [Azure Storage Feedback](https://feedback.azure.com/forums/217298-storage/).<|MERGE_RESOLUTION|>--- conflicted
+++ resolved
@@ -12,11 +12,7 @@
     ms.tgt_pltfrm="na"
     ms.devlang="Objective-C"
     ms.topic="article"
-<<<<<<< HEAD
     ms.date="07/27/2016"
-=======
-    ms.date="07/26/2016"
->>>>>>> 9c611f3f
     ms.author="micurd"/>
 
 # How to use Blob storage from iOS
