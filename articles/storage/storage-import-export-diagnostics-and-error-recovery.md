---
title: Diagnostics and Error Recovery for Import-Export Jobs | Microsoft Docs
description: Learn how to enable verbose logging for the Microsoft Azure Import-Export Service jobs 
author: renashahmsft
manager: aungoo
editor: tysonn
services: storage
documentationcenter: ''

ms.assetid: 096cc795-9af6-4335-9fe8-fffa9f239a17
ms.service: storage
ms.workload: storage 
ms.tgt_pltfrm: na
ms.devlang: na
ms.topic: article
ms.date: 05/25/2015
ms.author: renash

---

# Diagnostics and Error Recovery for Import-Export Jobs
For each drive processed, the Azure Import/Export service creates an error log in the associated storage account. You can also enable verbose logging by setting the `EnableVerboseLog` property to `true` when calling the [Put Job](/rest/api/storageservices/importexport/Put-Job) or [Update Job Properties](/rest/api/storageservices/importexport/Update-Job-Properties) operations.  
  
 By default, logs are written to a container named `waimportexport`. You can specify a different name by setting the `ImportExportStatesPath` property when calling the `Put Job` or `Update Job Properties` operations. The logs are stored as block blobs with the following naming convention: `waies/jobname_driveid_timestamp_logtype.xml`.  
  
<<<<<<< HEAD
You can retrieve the URI of the logs for a job by calling the [Get Job](../importexport/Get-Job3.md) operation. The URI for the verbose log is returned in the `VerboseLogUri` property for each drive, while the URI for the error log is returned in the `ErrorLogUri` property.  
=======
 You can retrieve the URI of the logs for a job by calling the [Get Job](/rest/api/storageservices/importexport/Get-Job3) operation. The URI for the verbose log is returned in the `VerboseLogUri` property for each drive, while the URI for the error log is returned in the `ErrorLogUri` property.  
>>>>>>> 7b70736d
  
You can use the logging data to identify the following issues:  
  
**Drive Errors**  
  
-   Errors in accessing or reading the manifest file  
  
-   Incorrect BitLocker keys  
  
-   Drive read/write errors  
  
**Blob Errors**  
  
-   Incorrect or conflicting blob or names  
  
-   Missing files  
  
-   Blob not found  
  
-   Truncated files (the files on the disk are smaller than specified in the manifest)  
  
-   Corrupted file content (for import jobs, detected with an MD5 checksum mismatch)  
  
-   Corrupted blob metadata and property files (detected with an MD5 checksum mismatch)  
  
-   Incorrect schema for the blob properties and/or metadata files  
  
There may be cases where some parts of an import or export job do not complete successfully, while the overall job still completes. In this case, you can either upload or download the missing pieces of the data over network, or you can create a new job to transfer the data. See the [Azure Import-Export Tool Reference](storage-import-export-tool-how-to-v1.md) to learn how to repair the data over network.  
  
## See Also  
[Using the Import/Export Service REST API](storage-import-export-using-the-rest-api.md)<|MERGE_RESOLUTION|>--- conflicted
+++ resolved
@@ -23,11 +23,7 @@
   
  By default, logs are written to a container named `waimportexport`. You can specify a different name by setting the `ImportExportStatesPath` property when calling the `Put Job` or `Update Job Properties` operations. The logs are stored as block blobs with the following naming convention: `waies/jobname_driveid_timestamp_logtype.xml`.  
   
-<<<<<<< HEAD
-You can retrieve the URI of the logs for a job by calling the [Get Job](../importexport/Get-Job3.md) operation. The URI for the verbose log is returned in the `VerboseLogUri` property for each drive, while the URI for the error log is returned in the `ErrorLogUri` property.  
-=======
  You can retrieve the URI of the logs for a job by calling the [Get Job](/rest/api/storageservices/importexport/Get-Job3) operation. The URI for the verbose log is returned in the `VerboseLogUri` property for each drive, while the URI for the error log is returned in the `ErrorLogUri` property.  
->>>>>>> 7b70736d
   
 You can use the logging data to identify the following issues:  
   
