<properties 
	pageTitle="Using import/export to transfer data to Blob Storage | Microsoft Azure" 
	description="Learn how to create import and export jobs in the Azure Management Portal to transfer data to blob storage." 
	authors="tamram" 
	manager="adinah" 
	editor="" 
	services="storage" 
	documentationCenter=""/>

<tags 
	ms.service="storage" 
	ms.workload="storage" 
	ms.tgt_pltfrm="na" 
	ms.devlang="na" 
	ms.topic="article" 
<<<<<<< HEAD
	ms.date="09/03/2015" 
=======
	ms.date="09/27/2015" 
>>>>>>> a3835ed1
	ms.author="tamram"/>


# Use the Microsoft Azure Import/Export Service to Transfer Data to Blob Storage

## Overview

You can use the Microsoft Azure Import/Export service to transfer large amounts of file data to Azure Blob storage in situations where uploading over the network is prohibitively expensive or not feasible. You can also use the Import/Export service to transfer large quantities of data resident in Blob storage to your on-premises installations in a timely and cost-effective manner.

To transfer a large set of file data into Blob storage, you can send one or more hard drives containing that data to an Azure data center, where your data will be uploaded to your storage account. Similarly, to export data from Blob storage, you can send empty hard drives to an Azure data center, where the Blob data from your storage account will be copied to your hard drives and then returned to you. Before you send in a drive that contains data, you'll encrypt the data on the drive; when the Import/Export service exports your data to send to you, the data will also be encrypted before shipping.

You can create and manage import and export jobs in one of two ways:

- By using the Azure Management Portal.
- By using a REST interface to the service.

This article provides an overview of the Import/Export service and describes how to use the Management Portal to work with the Import/Export service. For information on the REST API, see the [Azure Import/Export Service REST API Reference](http://go.microsoft.com/fwlink/?LinkID=329099).

## Introduction to the Import/Export Service ##

To begin the process of importing to or exporting from Blob storage, you first create a *job*. A job can be an *import job* or an *export job*:

- Create an import job when you want to transfer data you have on-premises to blobs in your Azure storage account.
- Create an export job when you want to transfer data currently stored as blobs in your storage account to hard drives that are shipped to you.

When you create a job, you notify the Import/Export service that you will be shipping one or more hard drives to an Azure data center. For an import job, you'll be shipping hard drives containing file data. For an export job, you'll be shipping empty hard drives.

To prepare your drive to ship for an import job, you'll run the **Microsoft Azure Import/Export Tool** tool, which facilitates copying your data to the drive, encrypting the data on the drive with BitLocker, and generating the drive journal files, which are discussed below.

> [AZURE.NOTE] The data on the drive must be encrypted using BitLocker Drive Encryption. This protects your data while it is in transit. For an export job, the Import/Export service will encrypt your data before shipping the drive back to you.

When you create an import job or an export job, you'll also need the *drive ID*, which is the serial number assigned by the drive manufacturer to a specific hard disk. The drive ID is displayed on the exterior of the drive. 

### Requirements and Scope

1.	**Subscription and storage accounts:** You must have an existing Azure subscription and one or more storage accounts to use the Import/Export service. Each job may be used to transfer data to or from only one storage account. In other words, a job cannot span across multiple storage accounts. For information on creating a new storage account, see [How to Create a Storage Account](storage-create-storage-account.md).
2.	**Hard drives:** Only 3.5 inch SATA II/III internal hard drives are supported for use with the Import/Export service. Hard drives up to 6TB are supported. For import jobs, only the first data volume on the drive will be processed. The data volume must be formatted with NTFS. You can attach a SATA II/III disk externally to most computers using an external SATA II/III USB Adapter.

  > [AZURE.IMPORTANT] External hard disk drives that come with an in built USB adaptor are not supported by this service. Please do not prepare an external HDD. The disk inside the external casing also cannot be used for importing data. Use a 3.5" SATA II/III **internal** hard disk drive. If you cannot connect the SATA disk directly to your machine, use an external SATA to USB adaptor. See the list of recommended adaptors in FAQ section.

3.	**BitLocker encryption:** All data stored on hard drives must be encrypted using BitLocker with encryption keys protected with numerical passwords.
4.	**Blob storage targets:** Data may be uploaded to or downloaded from block blobs and page blobs. 
5.	**Number of jobs:** A customer may have up to 20 jobs active per storage account.
6.	**Maximum size of a job:** The size of a job is determined by the capacity of the hard drives used and the maximum amount of data that can be stored in a storage account. Each job may contain no more than 10 hard drives.

## Create an Import Job in the Management Portal##

Create an import job to notify the Import/Export service that you'll be shipping one or more drives containing data to the data center to be imported into your storage account.

### Prepare Your Drives

Before you create an import job, prepare your drives with the Microsoft Azure Import/Export Tool. For more details about using the Microsoft Azure Import/Export Tool, see the [Microsoft Azure Import/Export Tool Reference](http://go.microsoft.com/fwlink/?LinkId=329032). You can download the [Microsoft Azure Import/Export Tool](http://go.microsoft.com/fwlink/?LinkID=301900&clcid=0x409) as a standalone package.
  
To prepare your drives, follow these three steps: 

1.	Determine the data to be imported, and the number of drives you'll need.
2.	Identify the destination blobs for your data in the Azure Blob service.
3.	Use the Microsoft Azure Import/Export Tool to copy your data to one or more hard drives.

The Microsoft Azure Import/Export Tool generates a *drive journal* file for each drive as it is prepared. The drive journal file is stored on your local computer, not on the drive itself. You'll upload the journal file when you create the import job. A drive journal file includes the drive ID and the BitLocker key, as well as other information about the drive.  

### Create the Import Job

1.	Once you have prepared your drive, navigate to your storage account in the Management Portal, and view the 	Dashboard. Under **Quick Glance**, click **Create an Import Job**. 
 
2.	In Step 1 of the wizard, indicate that you have prepared your drive and that you have the drive journal file 	available.
 
3.	In Step 2, provide contact information for the person responsible for this import job. If you wish to save 	verbose log data for the import job, check the option to **Save the verbose log in my 'waimportexport' 	blob container**.

4.	In Step 3, upload the drive journal files that you obtained during the drive preparation step. You'll need 	to upload one file for each drive that you have prepared.

	![Create import job - Step 3][import-job-03]

5.	In Step 4, enter a descriptive name for the import job. Note that the name you enter may contain only 	lowercase letters, numbers, hyphens, and underscores, must start with a letter, and may not contain spaces. 	You'll use the name you choose to track your jobs while they are in progress and once they are completed.

	Next, select your data center region from the list. The data center region will indicate the data center and address to which you must ship your package. See the FAQ below for more information.

6. 	In Step 5, select your return carrier from the list, and enter your carrier account number. Microsoft will use this account to ship your drives back to you once your import job is complete.

	If you have your tracking number, then select your delivery carrier from the list, and enter your tracking number. 

	If you do not have a tracking number yet, choose **I will provide my shipping information for this import job once I have shipped my package**, then complete the import process.

7. To enter your tracking number after you have shipped your package, return to the **Import/Export** page for your storage account in the Management Portal, select your job from the list, and choose **Shipping Info**. Navigate through the wizard and enter your tracking number in Step 2. 
	
	If the tracking number is not updated within 2 weeks of creating the job, the job will expire.

	If the job is in the Creating, Shipping or Transferring state, you can also update your carrier account number in Step 2 of the wizard. Once the job is in the Packaging state, you cannot update your carrier account number for that job. 

## Create an Export Job in the Management Portal##

Create an export job to notify the Import/Export service that you'll be shipping one or more empty drives to the data center, so that data can be exported from your storage account to the drives, and the drives then shipped to you.

1. 	To create an export job, navigate to your storage account in the Management Portal, and view the Dashboard. 	Under **Quick Glance**, click **Create an Export Job**, and proceed through the 	wizard.

2. 	In Step 2, provide contact information for the person responsible for this export job. If you wish to save 	verbose log data for the export job, check the option to **Save the verbose log in my 'waimportexport' 	blob container**.

3.	In Step 3, specify which blob data you wish to export from your storage account to your blank drive or 	drives. You can choose to export all blob data in the storage account, or you can specify which blobs 	or 	sets of blobs to export.

	![Create export job - Step 3][export-job-03]

	- To specify a blob to export, use the **Equal To** selector, and specify the relative path to the blob, beginning with the container name. Use *$root* to specify the root container.
	- To specify all blobs starting with a prefix, use the **Starts With** selector, and specify the prefix, beginning with a forward slash '/'. The prefix may be the prefix of the container name, the complete container name, or the complete container name followed by the prefix of the blob name.

	The table shows examples of valid blob paths:

	Selector|Blob Path|Description
	---|---|---
	Starts With|/|Exports all blobs in the storage account
	Starts With|/$root/|Exports all blobs in the root container
	Starts With|/book|Exports all blobs in any container that begins with prefix **book**
	Starts With|/music/|Exports all blobs in container **music**
	Starts With|/music/love|Exports all blobs in container **music** that begin with prefix **love**
	Equal To|$root/logo.bmp|Exports blob **logo.bmp** in the root container
	Equal To|videos/story.mp4|Exports blob **story.mp4** in container **videos**


4.	In Step 4, enter a descriptive name for the export job. The name you enter may contain only lowercase 	letters, numbers, hyphens, and underscores, must start with a letter, and may not contain spaces.

	The data center region will indicate the data center to which you must ship your package. See the FAQ below for more information.

5. 	In Step 5, select your return carrier from the list, and enter your carrier account number. Microsoft will use this account to ship your drives back to you once your export job is complete.

	If you have your tracking number, then select your delivery carrier from the list, and enter your tracking number. 

	If you do not have a tracking number yet, choose **I will provide my shipping information for this export job once I have shipped my package**, then complete the export process.

6. To enter your tracking number after you have shipped your package, return to the **Import/Export** page for your storage account in the Management Portal, select your job from the list, and choose **Shipping Info**. Navigate through the wizard and enter your tracking number in Step 2. 
	
	If the tracking number is not updated within 2 weeks of creating the job, the job will expire.

	If the job is in the Creating, Shipping or Transferring state, you can also update your carrier account number in Step 2 of the wizard. Once the job is in the Packaging state, you cannot update your carrier account number for that job. 

> [AZURE.NOTE] If the blob to be exported is in use at the time of copying to hard drive, Azure Import/Export service will take a snapshot of the blob and copy the snapshot.

## Track Job Status in the Management Portal##

You can track the status of your import or export jobs from the Management Portal. Navigate to your storage account in the Management Portal, and click the **Import/Export** tab. A list of your jobs will appear on the page. You can filter the list on job status, job name, job type, or tracking number.

The table describes what each job status designation means:

Job Status|Description
---|---
Creating|Your job has been created, but you have not yet provided your shipping information.
Shipping|Your job has been created and you have provided your shipping information.
Transferring|Your data is being transferred from your hard drive (for an import job) or to your hard drive (for an export job).
Packaging|The transfer of your data is complete, and your hard drive is being prepared for shipping back to you.
Complete|Your hard drive has been shipped back to you.


## View BitLocker Keys for an Export Job ##

For export jobs, you can view and copy the BitLocker keys generated by the service for your drive, so that you can decrypt your exported data once you receive the drives from the Azure data center. Navigate to your storage account in the Management Portal, and click the **Import/Export** tab. Select your export job from the list, and click the **View Keys** button. The BitLocker keys appear as shown:

![View BitLocker keys for export job][export-job-bitlocker-keys]

## Frequently Asked Questions ##

### General

**What is the pricing for the Import/Export service?**

- See the [pricing page](http://go.microsoft.com/fwlink/?LinkId=329033) for pricing information.

**How long will it take to import or export my data?**

- It will take the time to ship the disks, plus several hours per TB of data to copy the data.
 
**What interface types are supported?**

- The Import/Export service supports 3.5-inch SATA II/III internal hard drive disks (HDDs). You can use the following converters to transfer data in the devices in USB to SATA prior to shipping:
	- Anker 68UPSATAA-02BU
	- Anker 68UPSHHDS-BU
	- Startech SATADOCK22UE 

> [AZURE.NOTE] If you have a converter which is not listed above, you can try running the Microsoft Azure Import/Export Tool using your converter to prepare the drive and see if it works before purchasing a supported converter.

- External HDD with an inbuilt USB adaptor is not supported.

**If I want to import or export more than 10 drives, what should I do?**

- One import or export job can reference only 10 drives in a single job for the Import/Export service. If you want to ship more than 10 drives, you can create multiple jobs.

**What happens if I accidentally send an HDD which does not conform to the supported requirements?**

- The Azure data center will return the drive that does not conform to the supported requirements to you. If only some of the drives in the package meet the support requirements, those drives will be processed, and the drives that do not meet the requirements will be returned to you.

### Import/Export Job Management

**What happens to my import and export jobs if I delete my Azure storage account?**

- When you delete your storage account, all Azure Import/Export jobs are deleted along with your account.  

**Can I cancel my job?**

- You can cancel a job when its status is Creating or Shipping.

**How long can I view the status of completed jobs in the Management Portal?**

- You can view status for completed jobs for up to 90 days. All completed jobs will be deleted after 90 days.

**Is Bitlocker encryption a mandatory requirement?**

- Yes. All drives must be encrypted with a BitLocker key.

**Do you format the drives before returning them?**

- No. All drives must be BitLocker-prepared.
 
**Do I need to perform any disk preparation when creating an export job?**
- No, but some pre-checks are recommended. Check the number of disks required using Azure Import/Export tool's [PreviewExport](https://msdn.microsoft.com/library/azure/dn722414.aspx) command. It helps you preview drive usage for the blobs you selected, based on the size of the drives you are going to use. Also check that you can read/write to the hard drive that will be shipped for the export job.

### Shipping

**What courier services are supported?**

- For regions in the US and Europe, only [Federal Express](http://www.fedex.com/us/oadr/) (FedEx) is supported. All packages will be returned via FedEx Ground or FedEx International Economy.

- For regions in Asia, only [DHL](http://www.dhl-welcome.com/Tutorial/) is supported. All packages will be returned via DHL Express Worldwide.

	> [AZURE.IMPORTANT] You must provide your tracking number to the Azure Import/Export service; otherwise your job cannot be processed.

**Is there any cost associated with return shipping?**

- Microsoft will use the carrier account number you provide at the time of job creation to ship drives to your return address from the data center. Please make sure to provide a carrier account number for the data center region’s supported carrier. You can create a [FedEx](http://www.fedex.com/us/oadr/) (for US and Europe) or [DHL](http://www.dhl-welcome.com/Tutorial/) (Asia) carrier account if you do not have one.

- The return shipping fee is charged to your carrier account, and depends on the carrier.

**Where can I ship my data from and to?**

- The Import/Export service supports importing data to and exporting data from storage accounts in the following regions:
	- East US 
	- West US 
	- North Central US 
	- South Central US 
	- North Europe
	- West Europe
	- East Asia
	- Southeast Asia

- You will be provided a shipping address in the region where your storage account resides. For example, if you live in the US, and your storage account is in the West Europe data center, you will be provided with a shipping address in Europe to send the drives.

	> [AZURE.IMPORTANT] Please note that the physical media that you are shipping may need to cross international borders. You are responsible for ensuring that your physical media and data are imported and/or exported in accordance with the applicable laws. Before shipping the physical media, check with your advisors to verify that your media and data can legally be shipped to the identified data center. This will help to ensure that it reaches Microsoft in a timely manner.

- In shipping your packages, you must follow the terms at [Microsoft Azure Service Terms](http://azure.microsoft.com/support/legal/services-terms/). 

**Can I purchase drives for import/export jobs from Microsoft?**

- 	No. You will need to ship your own drives for both import and export jobs.

**What should I include in my package?**

- Please ship only your hard drives. Do not include items like power supply cables or USB cables.



[import-job-03]: ./media/storage-import-export-service/import-job-03.png
[export-job-03]: ./media/storage-import-export-service/export-job-03.png
[export-job-bitlocker-keys]: ./media/storage-import-export-service/export-job-bitlocker-keys.png
 
<|MERGE_RESOLUTION|>--- conflicted
+++ resolved
@@ -1,280 +1,276 @@
-<properties 
-	pageTitle="Using import/export to transfer data to Blob Storage | Microsoft Azure" 
-	description="Learn how to create import and export jobs in the Azure Management Portal to transfer data to blob storage." 
-	authors="tamram" 
-	manager="adinah" 
-	editor="" 
-	services="storage" 
-	documentationCenter=""/>
-
-<tags 
-	ms.service="storage" 
-	ms.workload="storage" 
-	ms.tgt_pltfrm="na" 
-	ms.devlang="na" 
-	ms.topic="article" 
-<<<<<<< HEAD
-	ms.date="09/03/2015" 
-=======
-	ms.date="09/27/2015" 
->>>>>>> a3835ed1
-	ms.author="tamram"/>
-
-
-# Use the Microsoft Azure Import/Export Service to Transfer Data to Blob Storage
-
-## Overview
-
-You can use the Microsoft Azure Import/Export service to transfer large amounts of file data to Azure Blob storage in situations where uploading over the network is prohibitively expensive or not feasible. You can also use the Import/Export service to transfer large quantities of data resident in Blob storage to your on-premises installations in a timely and cost-effective manner.
-
-To transfer a large set of file data into Blob storage, you can send one or more hard drives containing that data to an Azure data center, where your data will be uploaded to your storage account. Similarly, to export data from Blob storage, you can send empty hard drives to an Azure data center, where the Blob data from your storage account will be copied to your hard drives and then returned to you. Before you send in a drive that contains data, you'll encrypt the data on the drive; when the Import/Export service exports your data to send to you, the data will also be encrypted before shipping.
-
-You can create and manage import and export jobs in one of two ways:
-
-- By using the Azure Management Portal.
-- By using a REST interface to the service.
-
-This article provides an overview of the Import/Export service and describes how to use the Management Portal to work with the Import/Export service. For information on the REST API, see the [Azure Import/Export Service REST API Reference](http://go.microsoft.com/fwlink/?LinkID=329099).
-
-## Introduction to the Import/Export Service ##
-
-To begin the process of importing to or exporting from Blob storage, you first create a *job*. A job can be an *import job* or an *export job*:
-
-- Create an import job when you want to transfer data you have on-premises to blobs in your Azure storage account.
-- Create an export job when you want to transfer data currently stored as blobs in your storage account to hard drives that are shipped to you.
-
-When you create a job, you notify the Import/Export service that you will be shipping one or more hard drives to an Azure data center. For an import job, you'll be shipping hard drives containing file data. For an export job, you'll be shipping empty hard drives.
-
-To prepare your drive to ship for an import job, you'll run the **Microsoft Azure Import/Export Tool** tool, which facilitates copying your data to the drive, encrypting the data on the drive with BitLocker, and generating the drive journal files, which are discussed below.
-
-> [AZURE.NOTE] The data on the drive must be encrypted using BitLocker Drive Encryption. This protects your data while it is in transit. For an export job, the Import/Export service will encrypt your data before shipping the drive back to you.
-
-When you create an import job or an export job, you'll also need the *drive ID*, which is the serial number assigned by the drive manufacturer to a specific hard disk. The drive ID is displayed on the exterior of the drive. 
-
-### Requirements and Scope
-
-1.	**Subscription and storage accounts:** You must have an existing Azure subscription and one or more storage accounts to use the Import/Export service. Each job may be used to transfer data to or from only one storage account. In other words, a job cannot span across multiple storage accounts. For information on creating a new storage account, see [How to Create a Storage Account](storage-create-storage-account.md).
-2.	**Hard drives:** Only 3.5 inch SATA II/III internal hard drives are supported for use with the Import/Export service. Hard drives up to 6TB are supported. For import jobs, only the first data volume on the drive will be processed. The data volume must be formatted with NTFS. You can attach a SATA II/III disk externally to most computers using an external SATA II/III USB Adapter.
-
-  > [AZURE.IMPORTANT] External hard disk drives that come with an in built USB adaptor are not supported by this service. Please do not prepare an external HDD. The disk inside the external casing also cannot be used for importing data. Use a 3.5" SATA II/III **internal** hard disk drive. If you cannot connect the SATA disk directly to your machine, use an external SATA to USB adaptor. See the list of recommended adaptors in FAQ section.
-
-3.	**BitLocker encryption:** All data stored on hard drives must be encrypted using BitLocker with encryption keys protected with numerical passwords.
-4.	**Blob storage targets:** Data may be uploaded to or downloaded from block blobs and page blobs. 
-5.	**Number of jobs:** A customer may have up to 20 jobs active per storage account.
-6.	**Maximum size of a job:** The size of a job is determined by the capacity of the hard drives used and the maximum amount of data that can be stored in a storage account. Each job may contain no more than 10 hard drives.
-
-## Create an Import Job in the Management Portal##
-
-Create an import job to notify the Import/Export service that you'll be shipping one or more drives containing data to the data center to be imported into your storage account.
-
-### Prepare Your Drives
-
-Before you create an import job, prepare your drives with the Microsoft Azure Import/Export Tool. For more details about using the Microsoft Azure Import/Export Tool, see the [Microsoft Azure Import/Export Tool Reference](http://go.microsoft.com/fwlink/?LinkId=329032). You can download the [Microsoft Azure Import/Export Tool](http://go.microsoft.com/fwlink/?LinkID=301900&clcid=0x409) as a standalone package.
-  
-To prepare your drives, follow these three steps: 
-
-1.	Determine the data to be imported, and the number of drives you'll need.
-2.	Identify the destination blobs for your data in the Azure Blob service.
-3.	Use the Microsoft Azure Import/Export Tool to copy your data to one or more hard drives.
-
-The Microsoft Azure Import/Export Tool generates a *drive journal* file for each drive as it is prepared. The drive journal file is stored on your local computer, not on the drive itself. You'll upload the journal file when you create the import job. A drive journal file includes the drive ID and the BitLocker key, as well as other information about the drive.  
-
-### Create the Import Job
-
-1.	Once you have prepared your drive, navigate to your storage account in the Management Portal, and view the 	Dashboard. Under **Quick Glance**, click **Create an Import Job**. 
- 
-2.	In Step 1 of the wizard, indicate that you have prepared your drive and that you have the drive journal file 	available.
- 
-3.	In Step 2, provide contact information for the person responsible for this import job. If you wish to save 	verbose log data for the import job, check the option to **Save the verbose log in my 'waimportexport' 	blob container**.
-
-4.	In Step 3, upload the drive journal files that you obtained during the drive preparation step. You'll need 	to upload one file for each drive that you have prepared.
-
-	![Create import job - Step 3][import-job-03]
-
-5.	In Step 4, enter a descriptive name for the import job. Note that the name you enter may contain only 	lowercase letters, numbers, hyphens, and underscores, must start with a letter, and may not contain spaces. 	You'll use the name you choose to track your jobs while they are in progress and once they are completed.
-
-	Next, select your data center region from the list. The data center region will indicate the data center and address to which you must ship your package. See the FAQ below for more information.
-
-6. 	In Step 5, select your return carrier from the list, and enter your carrier account number. Microsoft will use this account to ship your drives back to you once your import job is complete.
-
-	If you have your tracking number, then select your delivery carrier from the list, and enter your tracking number. 
-
-	If you do not have a tracking number yet, choose **I will provide my shipping information for this import job once I have shipped my package**, then complete the import process.
-
-7. To enter your tracking number after you have shipped your package, return to the **Import/Export** page for your storage account in the Management Portal, select your job from the list, and choose **Shipping Info**. Navigate through the wizard and enter your tracking number in Step 2. 
-	
-	If the tracking number is not updated within 2 weeks of creating the job, the job will expire.
-
-	If the job is in the Creating, Shipping or Transferring state, you can also update your carrier account number in Step 2 of the wizard. Once the job is in the Packaging state, you cannot update your carrier account number for that job. 
-
-## Create an Export Job in the Management Portal##
-
-Create an export job to notify the Import/Export service that you'll be shipping one or more empty drives to the data center, so that data can be exported from your storage account to the drives, and the drives then shipped to you.
-
-1. 	To create an export job, navigate to your storage account in the Management Portal, and view the Dashboard. 	Under **Quick Glance**, click **Create an Export Job**, and proceed through the 	wizard.
-
-2. 	In Step 2, provide contact information for the person responsible for this export job. If you wish to save 	verbose log data for the export job, check the option to **Save the verbose log in my 'waimportexport' 	blob container**.
-
-3.	In Step 3, specify which blob data you wish to export from your storage account to your blank drive or 	drives. You can choose to export all blob data in the storage account, or you can specify which blobs 	or 	sets of blobs to export.
-
-	![Create export job - Step 3][export-job-03]
-
-	- To specify a blob to export, use the **Equal To** selector, and specify the relative path to the blob, beginning with the container name. Use *$root* to specify the root container.
-	- To specify all blobs starting with a prefix, use the **Starts With** selector, and specify the prefix, beginning with a forward slash '/'. The prefix may be the prefix of the container name, the complete container name, or the complete container name followed by the prefix of the blob name.
-
-	The table shows examples of valid blob paths:
-
-	Selector|Blob Path|Description
-	---|---|---
-	Starts With|/|Exports all blobs in the storage account
-	Starts With|/$root/|Exports all blobs in the root container
-	Starts With|/book|Exports all blobs in any container that begins with prefix **book**
-	Starts With|/music/|Exports all blobs in container **music**
-	Starts With|/music/love|Exports all blobs in container **music** that begin with prefix **love**
-	Equal To|$root/logo.bmp|Exports blob **logo.bmp** in the root container
-	Equal To|videos/story.mp4|Exports blob **story.mp4** in container **videos**
-
-
-4.	In Step 4, enter a descriptive name for the export job. The name you enter may contain only lowercase 	letters, numbers, hyphens, and underscores, must start with a letter, and may not contain spaces.
-
-	The data center region will indicate the data center to which you must ship your package. See the FAQ below for more information.
-
-5. 	In Step 5, select your return carrier from the list, and enter your carrier account number. Microsoft will use this account to ship your drives back to you once your export job is complete.
-
-	If you have your tracking number, then select your delivery carrier from the list, and enter your tracking number. 
-
-	If you do not have a tracking number yet, choose **I will provide my shipping information for this export job once I have shipped my package**, then complete the export process.
-
-6. To enter your tracking number after you have shipped your package, return to the **Import/Export** page for your storage account in the Management Portal, select your job from the list, and choose **Shipping Info**. Navigate through the wizard and enter your tracking number in Step 2. 
-	
-	If the tracking number is not updated within 2 weeks of creating the job, the job will expire.
-
-	If the job is in the Creating, Shipping or Transferring state, you can also update your carrier account number in Step 2 of the wizard. Once the job is in the Packaging state, you cannot update your carrier account number for that job. 
-
-> [AZURE.NOTE] If the blob to be exported is in use at the time of copying to hard drive, Azure Import/Export service will take a snapshot of the blob and copy the snapshot.
-
-## Track Job Status in the Management Portal##
-
-You can track the status of your import or export jobs from the Management Portal. Navigate to your storage account in the Management Portal, and click the **Import/Export** tab. A list of your jobs will appear on the page. You can filter the list on job status, job name, job type, or tracking number.
-
-The table describes what each job status designation means:
-
-Job Status|Description
----|---
-Creating|Your job has been created, but you have not yet provided your shipping information.
-Shipping|Your job has been created and you have provided your shipping information.
-Transferring|Your data is being transferred from your hard drive (for an import job) or to your hard drive (for an export job).
-Packaging|The transfer of your data is complete, and your hard drive is being prepared for shipping back to you.
-Complete|Your hard drive has been shipped back to you.
-
-
-## View BitLocker Keys for an Export Job ##
-
-For export jobs, you can view and copy the BitLocker keys generated by the service for your drive, so that you can decrypt your exported data once you receive the drives from the Azure data center. Navigate to your storage account in the Management Portal, and click the **Import/Export** tab. Select your export job from the list, and click the **View Keys** button. The BitLocker keys appear as shown:
-
-![View BitLocker keys for export job][export-job-bitlocker-keys]
-
-## Frequently Asked Questions ##
-
-### General
-
-**What is the pricing for the Import/Export service?**
-
-- See the [pricing page](http://go.microsoft.com/fwlink/?LinkId=329033) for pricing information.
-
-**How long will it take to import or export my data?**
-
-- It will take the time to ship the disks, plus several hours per TB of data to copy the data.
- 
-**What interface types are supported?**
-
-- The Import/Export service supports 3.5-inch SATA II/III internal hard drive disks (HDDs). You can use the following converters to transfer data in the devices in USB to SATA prior to shipping:
-	- Anker 68UPSATAA-02BU
-	- Anker 68UPSHHDS-BU
-	- Startech SATADOCK22UE 
-
-> [AZURE.NOTE] If you have a converter which is not listed above, you can try running the Microsoft Azure Import/Export Tool using your converter to prepare the drive and see if it works before purchasing a supported converter.
-
-- External HDD with an inbuilt USB adaptor is not supported.
-
-**If I want to import or export more than 10 drives, what should I do?**
-
-- One import or export job can reference only 10 drives in a single job for the Import/Export service. If you want to ship more than 10 drives, you can create multiple jobs.
-
-**What happens if I accidentally send an HDD which does not conform to the supported requirements?**
-
-- The Azure data center will return the drive that does not conform to the supported requirements to you. If only some of the drives in the package meet the support requirements, those drives will be processed, and the drives that do not meet the requirements will be returned to you.
-
-### Import/Export Job Management
-
-**What happens to my import and export jobs if I delete my Azure storage account?**
-
-- When you delete your storage account, all Azure Import/Export jobs are deleted along with your account.  
-
-**Can I cancel my job?**
-
-- You can cancel a job when its status is Creating or Shipping.
-
-**How long can I view the status of completed jobs in the Management Portal?**
-
-- You can view status for completed jobs for up to 90 days. All completed jobs will be deleted after 90 days.
-
-**Is Bitlocker encryption a mandatory requirement?**
-
-- Yes. All drives must be encrypted with a BitLocker key.
-
-**Do you format the drives before returning them?**
-
-- No. All drives must be BitLocker-prepared.
- 
-**Do I need to perform any disk preparation when creating an export job?**
-- No, but some pre-checks are recommended. Check the number of disks required using Azure Import/Export tool's [PreviewExport](https://msdn.microsoft.com/library/azure/dn722414.aspx) command. It helps you preview drive usage for the blobs you selected, based on the size of the drives you are going to use. Also check that you can read/write to the hard drive that will be shipped for the export job.
-
-### Shipping
-
-**What courier services are supported?**
-
-- For regions in the US and Europe, only [Federal Express](http://www.fedex.com/us/oadr/) (FedEx) is supported. All packages will be returned via FedEx Ground or FedEx International Economy.
-
-- For regions in Asia, only [DHL](http://www.dhl-welcome.com/Tutorial/) is supported. All packages will be returned via DHL Express Worldwide.
-
-	> [AZURE.IMPORTANT] You must provide your tracking number to the Azure Import/Export service; otherwise your job cannot be processed.
-
-**Is there any cost associated with return shipping?**
-
-- Microsoft will use the carrier account number you provide at the time of job creation to ship drives to your return address from the data center. Please make sure to provide a carrier account number for the data center region’s supported carrier. You can create a [FedEx](http://www.fedex.com/us/oadr/) (for US and Europe) or [DHL](http://www.dhl-welcome.com/Tutorial/) (Asia) carrier account if you do not have one.
-
-- The return shipping fee is charged to your carrier account, and depends on the carrier.
-
-**Where can I ship my data from and to?**
-
-- The Import/Export service supports importing data to and exporting data from storage accounts in the following regions:
-	- East US 
-	- West US 
-	- North Central US 
-	- South Central US 
-	- North Europe
-	- West Europe
-	- East Asia
-	- Southeast Asia
-
-- You will be provided a shipping address in the region where your storage account resides. For example, if you live in the US, and your storage account is in the West Europe data center, you will be provided with a shipping address in Europe to send the drives.
-
-	> [AZURE.IMPORTANT] Please note that the physical media that you are shipping may need to cross international borders. You are responsible for ensuring that your physical media and data are imported and/or exported in accordance with the applicable laws. Before shipping the physical media, check with your advisors to verify that your media and data can legally be shipped to the identified data center. This will help to ensure that it reaches Microsoft in a timely manner.
-
-- In shipping your packages, you must follow the terms at [Microsoft Azure Service Terms](http://azure.microsoft.com/support/legal/services-terms/). 
-
-**Can I purchase drives for import/export jobs from Microsoft?**
-
-- 	No. You will need to ship your own drives for both import and export jobs.
-
-**What should I include in my package?**
-
-- Please ship only your hard drives. Do not include items like power supply cables or USB cables.
-
-
-
-[import-job-03]: ./media/storage-import-export-service/import-job-03.png
-[export-job-03]: ./media/storage-import-export-service/export-job-03.png
-[export-job-bitlocker-keys]: ./media/storage-import-export-service/export-job-bitlocker-keys.png
- 
+<properties 
+	pageTitle="Using import/export to transfer data to Blob Storage | Microsoft Azure" 
+	description="Learn how to create import and export jobs in the Azure Management Portal to transfer data to blob storage." 
+	authors="tamram" 
+	manager="adinah" 
+	editor="" 
+	services="storage" 
+	documentationCenter=""/>
+
+<tags 
+	ms.service="storage" 
+	ms.workload="storage" 
+	ms.tgt_pltfrm="na" 
+	ms.devlang="na" 
+	ms.topic="article" 
+	ms.date="09/27/2015" 
+	ms.author="tamram"/>
+
+
+# Use the Microsoft Azure Import/Export Service to Transfer Data to Blob Storage
+
+## Overview
+
+You can use the Microsoft Azure Import/Export service to transfer large amounts of file data to Azure Blob storage in situations where uploading over the network is prohibitively expensive or not feasible. You can also use the Import/Export service to transfer large quantities of data resident in Blob storage to your on-premises installations in a timely and cost-effective manner.
+
+To transfer a large set of file data into Blob storage, you can send one or more hard drives containing that data to an Azure data center, where your data will be uploaded to your storage account. Similarly, to export data from Blob storage, you can send empty hard drives to an Azure data center, where the Blob data from your storage account will be copied to your hard drives and then returned to you. Before you send in a drive that contains data, you'll encrypt the data on the drive; when the Import/Export service exports your data to send to you, the data will also be encrypted before shipping.
+
+You can create and manage import and export jobs in one of two ways:
+
+- By using the Azure Management Portal.
+- By using a REST interface to the service.
+
+This article provides an overview of the Import/Export service and describes how to use the Management Portal to work with the Import/Export service. For information on the REST API, see the [Azure Import/Export Service REST API Reference](http://go.microsoft.com/fwlink/?LinkID=329099).
+
+## Introduction to the Import/Export Service ##
+
+To begin the process of importing to or exporting from Blob storage, you first create a *job*. A job can be an *import job* or an *export job*:
+
+- Create an import job when you want to transfer data you have on-premises to blobs in your Azure storage account.
+- Create an export job when you want to transfer data currently stored as blobs in your storage account to hard drives that are shipped to you.
+
+When you create a job, you notify the Import/Export service that you will be shipping one or more hard drives to an Azure data center. For an import job, you'll be shipping hard drives containing file data. For an export job, you'll be shipping empty hard drives.
+
+To prepare your drive to ship for an import job, you'll run the **Microsoft Azure Import/Export Tool** tool, which facilitates copying your data to the drive, encrypting the data on the drive with BitLocker, and generating the drive journal files, which are discussed below.
+
+> [AZURE.NOTE] The data on the drive must be encrypted using BitLocker Drive Encryption. This protects your data while it is in transit. For an export job, the Import/Export service will encrypt your data before shipping the drive back to you.
+
+When you create an import job or an export job, you'll also need the *drive ID*, which is the serial number assigned by the drive manufacturer to a specific hard disk. The drive ID is displayed on the exterior of the drive. 
+
+### Requirements and Scope
+
+1.	**Subscription and storage accounts:** You must have an existing Azure subscription and one or more storage accounts to use the Import/Export service. Each job may be used to transfer data to or from only one storage account. In other words, a job cannot span across multiple storage accounts. For information on creating a new storage account, see [How to Create a Storage Account](storage-create-storage-account.md).
+2.	**Hard drives:** Only 3.5 inch SATA II/III internal hard drives are supported for use with the Import/Export service. Hard drives up to 6TB are supported. For import jobs, only the first data volume on the drive will be processed. The data volume must be formatted with NTFS. You can attach a SATA II/III disk externally to most computers using an external SATA II/III USB Adapter.
+
+  > [AZURE.IMPORTANT] External hard disk drives that come with an in built USB adaptor are not supported by this service. Please do not prepare an external HDD. The disk inside the external casing also cannot be used for importing data. Use a 3.5" SATA II/III **internal** hard disk drive. If you cannot connect the SATA disk directly to your machine, use an external SATA to USB adaptor. See the list of recommended adaptors in FAQ section.
+
+3.	**BitLocker encryption:** All data stored on hard drives must be encrypted using BitLocker with encryption keys protected with numerical passwords.
+4.	**Blob storage targets:** Data may be uploaded to or downloaded from block blobs and page blobs. 
+5.	**Number of jobs:** A customer may have up to 20 jobs active per storage account.
+6.	**Maximum size of a job:** The size of a job is determined by the capacity of the hard drives used and the maximum amount of data that can be stored in a storage account. Each job may contain no more than 10 hard drives.
+
+## Create an Import Job in the Management Portal##
+
+Create an import job to notify the Import/Export service that you'll be shipping one or more drives containing data to the data center to be imported into your storage account.
+
+### Prepare Your Drives
+
+Before you create an import job, prepare your drives with the Microsoft Azure Import/Export Tool. For more details about using the Microsoft Azure Import/Export Tool, see the [Microsoft Azure Import/Export Tool Reference](http://go.microsoft.com/fwlink/?LinkId=329032). You can download the [Microsoft Azure Import/Export Tool](http://go.microsoft.com/fwlink/?LinkID=301900&clcid=0x409) as a standalone package.
+  
+To prepare your drives, follow these three steps: 
+
+1.	Determine the data to be imported, and the number of drives you'll need.
+2.	Identify the destination blobs for your data in the Azure Blob service.
+3.	Use the Microsoft Azure Import/Export Tool to copy your data to one or more hard drives.
+
+The Microsoft Azure Import/Export Tool generates a *drive journal* file for each drive as it is prepared. The drive journal file is stored on your local computer, not on the drive itself. You'll upload the journal file when you create the import job. A drive journal file includes the drive ID and the BitLocker key, as well as other information about the drive.  
+
+### Create the Import Job
+
+1.	Once you have prepared your drive, navigate to your storage account in the Management Portal, and view the 	Dashboard. Under **Quick Glance**, click **Create an Import Job**. 
+ 
+2.	In Step 1 of the wizard, indicate that you have prepared your drive and that you have the drive journal file 	available.
+ 
+3.	In Step 2, provide contact information for the person responsible for this import job. If you wish to save 	verbose log data for the import job, check the option to **Save the verbose log in my 'waimportexport' 	blob container**.
+
+4.	In Step 3, upload the drive journal files that you obtained during the drive preparation step. You'll need 	to upload one file for each drive that you have prepared.
+
+	![Create import job - Step 3][import-job-03]
+
+5.	In Step 4, enter a descriptive name for the import job. Note that the name you enter may contain only 	lowercase letters, numbers, hyphens, and underscores, must start with a letter, and may not contain spaces. 	You'll use the name you choose to track your jobs while they are in progress and once they are completed.
+
+	Next, select your data center region from the list. The data center region will indicate the data center and address to which you must ship your package. See the FAQ below for more information.
+
+6. 	In Step 5, select your return carrier from the list, and enter your carrier account number. Microsoft will use this account to ship your drives back to you once your import job is complete.
+
+	If you have your tracking number, then select your delivery carrier from the list, and enter your tracking number. 
+
+	If you do not have a tracking number yet, choose **I will provide my shipping information for this import job once I have shipped my package**, then complete the import process.
+
+7. To enter your tracking number after you have shipped your package, return to the **Import/Export** page for your storage account in the Management Portal, select your job from the list, and choose **Shipping Info**. Navigate through the wizard and enter your tracking number in Step 2. 
+	
+	If the tracking number is not updated within 2 weeks of creating the job, the job will expire.
+
+	If the job is in the Creating, Shipping or Transferring state, you can also update your carrier account number in Step 2 of the wizard. Once the job is in the Packaging state, you cannot update your carrier account number for that job. 
+
+## Create an Export Job in the Management Portal##
+
+Create an export job to notify the Import/Export service that you'll be shipping one or more empty drives to the data center, so that data can be exported from your storage account to the drives, and the drives then shipped to you.
+
+1. 	To create an export job, navigate to your storage account in the Management Portal, and view the Dashboard. 	Under **Quick Glance**, click **Create an Export Job**, and proceed through the 	wizard.
+
+2. 	In Step 2, provide contact information for the person responsible for this export job. If you wish to save 	verbose log data for the export job, check the option to **Save the verbose log in my 'waimportexport' 	blob container**.
+
+3.	In Step 3, specify which blob data you wish to export from your storage account to your blank drive or 	drives. You can choose to export all blob data in the storage account, or you can specify which blobs 	or 	sets of blobs to export.
+
+	![Create export job - Step 3][export-job-03]
+
+	- To specify a blob to export, use the **Equal To** selector, and specify the relative path to the blob, beginning with the container name. Use *$root* to specify the root container.
+	- To specify all blobs starting with a prefix, use the **Starts With** selector, and specify the prefix, beginning with a forward slash '/'. The prefix may be the prefix of the container name, the complete container name, or the complete container name followed by the prefix of the blob name.
+
+	The table shows examples of valid blob paths:
+
+	Selector|Blob Path|Description
+	---|---|---
+	Starts With|/|Exports all blobs in the storage account
+	Starts With|/$root/|Exports all blobs in the root container
+	Starts With|/book|Exports all blobs in any container that begins with prefix **book**
+	Starts With|/music/|Exports all blobs in container **music**
+	Starts With|/music/love|Exports all blobs in container **music** that begin with prefix **love**
+	Equal To|$root/logo.bmp|Exports blob **logo.bmp** in the root container
+	Equal To|videos/story.mp4|Exports blob **story.mp4** in container **videos**
+
+
+4.	In Step 4, enter a descriptive name for the export job. The name you enter may contain only lowercase 	letters, numbers, hyphens, and underscores, must start with a letter, and may not contain spaces.
+
+	The data center region will indicate the data center to which you must ship your package. See the FAQ below for more information.
+
+5. 	In Step 5, select your return carrier from the list, and enter your carrier account number. Microsoft will use this account to ship your drives back to you once your export job is complete.
+
+	If you have your tracking number, then select your delivery carrier from the list, and enter your tracking number. 
+
+	If you do not have a tracking number yet, choose **I will provide my shipping information for this export job once I have shipped my package**, then complete the export process.
+
+6. To enter your tracking number after you have shipped your package, return to the **Import/Export** page for your storage account in the Management Portal, select your job from the list, and choose **Shipping Info**. Navigate through the wizard and enter your tracking number in Step 2. 
+	
+	If the tracking number is not updated within 2 weeks of creating the job, the job will expire.
+
+	If the job is in the Creating, Shipping or Transferring state, you can also update your carrier account number in Step 2 of the wizard. Once the job is in the Packaging state, you cannot update your carrier account number for that job. 
+
+> [AZURE.NOTE] If the blob to be exported is in use at the time of copying to hard drive, Azure Import/Export service will take a snapshot of the blob and copy the snapshot.
+
+## Track Job Status in the Management Portal##
+
+You can track the status of your import or export jobs from the Management Portal. Navigate to your storage account in the Management Portal, and click the **Import/Export** tab. A list of your jobs will appear on the page. You can filter the list on job status, job name, job type, or tracking number.
+
+The table describes what each job status designation means:
+
+Job Status|Description
+---|---
+Creating|Your job has been created, but you have not yet provided your shipping information.
+Shipping|Your job has been created and you have provided your shipping information.
+Transferring|Your data is being transferred from your hard drive (for an import job) or to your hard drive (for an export job).
+Packaging|The transfer of your data is complete, and your hard drive is being prepared for shipping back to you.
+Complete|Your hard drive has been shipped back to you.
+
+
+## View BitLocker Keys for an Export Job ##
+
+For export jobs, you can view and copy the BitLocker keys generated by the service for your drive, so that you can decrypt your exported data once you receive the drives from the Azure data center. Navigate to your storage account in the Management Portal, and click the **Import/Export** tab. Select your export job from the list, and click the **View Keys** button. The BitLocker keys appear as shown:
+
+![View BitLocker keys for export job][export-job-bitlocker-keys]
+
+## Frequently Asked Questions ##
+
+### General
+
+**What is the pricing for the Import/Export service?**
+
+- See the [pricing page](http://go.microsoft.com/fwlink/?LinkId=329033) for pricing information.
+
+**How long will it take to import or export my data?**
+
+- It will take the time to ship the disks, plus several hours per TB of data to copy the data.
+ 
+**What interface types are supported?**
+
+- The Import/Export service supports 3.5-inch SATA II/III internal hard drive disks (HDDs). You can use the following converters to transfer data in the devices in USB to SATA prior to shipping:
+	- Anker 68UPSATAA-02BU
+	- Anker 68UPSHHDS-BU
+	- Startech SATADOCK22UE 
+
+> [AZURE.NOTE] If you have a converter which is not listed above, you can try running the Microsoft Azure Import/Export Tool using your converter to prepare the drive and see if it works before purchasing a supported converter.
+
+- External HDD with an inbuilt USB adaptor is not supported.
+
+**If I want to import or export more than 10 drives, what should I do?**
+
+- One import or export job can reference only 10 drives in a single job for the Import/Export service. If you want to ship more than 10 drives, you can create multiple jobs.
+
+**What happens if I accidentally send an HDD which does not conform to the supported requirements?**
+
+- The Azure data center will return the drive that does not conform to the supported requirements to you. If only some of the drives in the package meet the support requirements, those drives will be processed, and the drives that do not meet the requirements will be returned to you.
+
+### Import/Export Job Management
+
+**What happens to my import and export jobs if I delete my Azure storage account?**
+
+- When you delete your storage account, all Azure Import/Export jobs are deleted along with your account.  
+
+**Can I cancel my job?**
+
+- You can cancel a job when its status is Creating or Shipping.
+
+**How long can I view the status of completed jobs in the Management Portal?**
+
+- You can view status for completed jobs for up to 90 days. All completed jobs will be deleted after 90 days.
+
+**Is Bitlocker encryption a mandatory requirement?**
+
+- Yes. All drives must be encrypted with a BitLocker key.
+
+**Do you format the drives before returning them?**
+
+- No. All drives must be BitLocker-prepared.
+ 
+**Do I need to perform any disk preparation when creating an export job?**
+- No, but some pre-checks are recommended. Check the number of disks required using Azure Import/Export tool's [PreviewExport](https://msdn.microsoft.com/library/azure/dn722414.aspx) command. It helps you preview drive usage for the blobs you selected, based on the size of the drives you are going to use. Also check that you can read/write to the hard drive that will be shipped for the export job.
+
+### Shipping
+
+**What courier services are supported?**
+
+- For regions in the US and Europe, only [Federal Express](http://www.fedex.com/us/oadr/) (FedEx) is supported. All packages will be returned via FedEx Ground or FedEx International Economy.
+
+- For regions in Asia, only [DHL](http://www.dhl-welcome.com/Tutorial/) is supported. All packages will be returned via DHL Express Worldwide.
+
+	> [AZURE.IMPORTANT] You must provide your tracking number to the Azure Import/Export service; otherwise your job cannot be processed.
+
+**Is there any cost associated with return shipping?**
+
+- Microsoft will use the carrier account number you provide at the time of job creation to ship drives to your return address from the data center. Please make sure to provide a carrier account number for the data center region’s supported carrier. You can create a [FedEx](http://www.fedex.com/us/oadr/) (for US and Europe) or [DHL](http://www.dhl-welcome.com/Tutorial/) (Asia) carrier account if you do not have one.
+
+- The return shipping fee is charged to your carrier account, and depends on the carrier.
+
+**Where can I ship my data from and to?**
+
+- The Import/Export service supports importing data to and exporting data from storage accounts in the following regions:
+	- East US 
+	- West US 
+	- North Central US 
+	- South Central US 
+	- North Europe
+	- West Europe
+	- East Asia
+	- Southeast Asia
+
+- You will be provided a shipping address in the region where your storage account resides. For example, if you live in the US, and your storage account is in the West Europe data center, you will be provided with a shipping address in Europe to send the drives.
+
+	> [AZURE.IMPORTANT] Please note that the physical media that you are shipping may need to cross international borders. You are responsible for ensuring that your physical media and data are imported and/or exported in accordance with the applicable laws. Before shipping the physical media, check with your advisors to verify that your media and data can legally be shipped to the identified data center. This will help to ensure that it reaches Microsoft in a timely manner.
+
+- In shipping your packages, you must follow the terms at [Microsoft Azure Service Terms](http://azure.microsoft.com/support/legal/services-terms/). 
+
+**Can I purchase drives for import/export jobs from Microsoft?**
+
+- 	No. You will need to ship your own drives for both import and export jobs.
+
+**What should I include in my package?**
+
+- Please ship only your hard drives. Do not include items like power supply cables or USB cables.
+
+
+
+[import-job-03]: ./media/storage-import-export-service/import-job-03.png
+[export-job-03]: ./media/storage-import-export-service/export-job-03.png
+[export-job-bitlocker-keys]: ./media/storage-import-export-service/export-job-bitlocker-keys.png
+ 