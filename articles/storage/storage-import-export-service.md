---
title: Using import/export to transfer data to Blob Storage | Microsoft Docs
description: Learn how to create import and export jobs in the Azure portal to transfer data to blob storage.
author: renashahmsft
manager: aungoo
editor: tysonn
services: storage
documentationcenter: ''

ms.assetid: 668f53f2-f5a4-48b5-9369-88ec5ea05eb5
ms.service: storage
ms.workload: storage
ms.tgt_pltfrm: na
ms.devlang: na
ms.topic: article
ms.date: 10/18/2016
ms.author: renash

---
# Use the Microsoft Azure Import/Export Service to transfer data to Blob storage
## Overview
Azure Import/Export Service allows you to securely transfer large amounts of data to Azure blob storage by shipping hard disk drives to an Azure data center. You can also use this service to transfer data from Azure blob storage to hard disk drives and ship to your on-premises site. This service is suitable in situations where you want to transfer several TBs of data to or from Azure, but uploading or downloading over the network is not feasible due to limited bandwidth or high network costs.

<<<<<<< HEAD
The service requires that hard disk drives should be BitLocker encrypted for the security of your data. The service supports the both Classic and Azure Resource Manager storage accounts (standard and cool tier) present in all the regions of Public Azure. You must ship hard disk drives to one of the supported locations specified later in this article.
=======
The service requires that hard disk drives should be BitLocker encrypted for the security of your data. The service supports both the Classic and Azure Resource Manager storage accounts (standard and cool tier) present in all the regions of Public Azure. You must ship hard disk drives to one of the supported locations specified later in this article.
>>>>>>> d6177c19

In this article, you will learn more about the Azure Import/Export service and how to ship drives for copying your data to and from Azure Blob storage.

## When should I use the Azure Import/Export service?
You can consider using Azure Import/Export service when uploading or downloading data over the network is too slow or getting additional network bandwidth is cost prohibitive.

You can use this service in scenarios such as:

* Migrating data to the cloud: Move large amounts of data to Azure quickly and cost effectively.
* Content distribution: Quickly send data to your customer sites.
* Backup: Take backups of your on-premises data to store in Azure blob storage.
* Data recovery: Recover large amount of data stored in blob storage and have it delivered to your on-premises location.

## Prerequisites
In this section, we have listed the prerequisites required to use this service. Please review them carefully before shipping your drives.

### Storage account
You must have an existing Azure subscription and one or more storage accounts to use the Import/Export service. Each job may be used to transfer data to or from only one storage account. In other words, a single import/export job cannot span across multiple storage accounts. For information on creating a new storage account, see [How to Create a Storage Account](storage-create-storage-account.md#create-a-storage-account).

### Blob types
You can use Azure Import/Export service to copy data to **Block** blobs or **Page** blobs. Conversely, you can only export **Block** blobs, **Page** blobs or **Append** blobs from Azure storage using this service.

### Job
To begin the process of importing to or exporting from Blob storage, you first create a job. A job can be an import job or an export job:

* Create an import job when you want to transfer data you have on-premises to blobs in your Azure storage account.
* Create an export job when you want to transfer data currently stored as blobs in your storage account to hard drives that are shipped to you.

When you create a job, you notify the Import/Export service that you will be shipping one or more hard drives to an Azure data center.

* For an import job, you will be shipping hard drives containing your data.
* For an export job, you will be shipping empty hard drives.
* You can ship up to 10 hard disk drives per job.

<<<<<<< HEAD
You can create an import or export job using the Azure Portal or the [Azure Storage Import/Export REST API](http://go.microsoft.com/fwlink/?LinkID=329099).

### WAImportExport tool
The first step in creating an **import** job is to prepare your drive that will be shipped for import. To prepare your drive, you must connect it to a local server and run the WAImportExport Tool on the local server. This WAImportExport tool facilitates copying your data to the drive, encrypting the data on the drive with BitLocker, and generating the drive journal files.
=======
You can create an import or export job using the Azure Portal or the [Azure Storage Import/Export REST API](/rest/api/storageimportexport).

### WAImportExport tool
The first step in creating an **import** job is to prepare your drives that will be shipped for import. To prepare your drives, you must connect it to a local server and run the WAImportExport Tool on the local server. This WAImportExport tool facilitates copying your data to the drive, encrypting the data on the drive with BitLocker, and generating the drive journal files.

The journal files store basic information about your job and drive such as drive serial number and storage account name. This journal file is not stored on the drive. It is used during import job creation. Step by step details about job creation is provided later in this article.
>>>>>>> d6177c19

The WAImportExport tool is only compatible with 64-bit Windows operating system. See the [Operating System](#operating-system) section for specific OS versions supported.

<<<<<<< HEAD
The WAImportExport tool is only compatible with 64-bit Windows operating system. See the [Operating System](#operating-system) section for specific OS versions supported.

Download the latest version of the [WAImportExport tool](http://download.microsoft.com/download/3/6/B/36BFF22A-91C3-4DFC-8717-7567D37D64C5/WAImportExport.zip). For more details about using the WAImportExport Tool, see the [Using the WAImportExport Tool](http://go.microsoft.com/fwlink/?LinkId=329032).
=======
Download the latest version of the [WAImportExport tool](http://download.microsoft.com/download/3/6/B/36BFF22A-91C3-4DFC-8717-7567D37D64C5/WAImportExport.zip). For more details about using the WAImportExport Tool, see the [Using the WAImportExport Tool](storage-import-export-tool-how-to.md).

>[!NOTE]
>**Previous Version:** You can [download WAImportExpot V1](http://download.microsoft.com/download/0/C/D/0CD6ABA7-024F-4202-91A0-CE2656DCE413/WaImportExportV1.zip) version of the tool and refer to [WAImportExpot V1 usage guide](storage-import-export-tool-how-to-v1.md). WAImportExpot V1 version of the tool does provide support for **preparing disks when data is already pre-written to the disk**. Also you will need to use WAImportExpot V1 tool if the only key available is SAS-Key.
>
>>>>>>> d6177c19

### Hard disk drives
Only 2.5 inch SSD or 2.5" or 3.5" SATA II or III internal hard drives are supported for use with the Import/Export service. You can use hard drives up to 10TB.
For import jobs, only the first data volume on the drive will be processed. The data volume must be formatted with NTFS.
When copying data to your hard drive, you can attach it directly using a 2.5 inch SSD or 2.5" or 3.5" SATA II or III connector or you can attach it externally using an external 2.5 inch SSD or 2.5" or 3.5" SATA II or III USB adaptor.

> [!IMPORTANT]
> External hard disk drives that come with a built-in USB adaptor are not supported by this service. Also, the disk inside the casing of an external HDD cannot be used; please do not send external HDDs.
> 
> 

### Encryption
The data on the drive must be encrypted using BitLocker Drive Encryption. This protects your data while it is in transit.

<<<<<<< HEAD
For import jobs, there are two ways to perform the encryption. The first way is to use specify using dataset CSV file when running the WAImportExport tool during drive preparation. The second way is to enable BitLocker encryption manually on the drive and specify the encryption key in the driveset CSV wen running WAImportExport tool command line during drive preparation.
=======
For import jobs, there are two ways to perform the encryption. The first way is to specify the option when using dataset CSV file while running the WAImportExport tool during drive preparation. The second way is to enable BitLocker encryption manually on the drive and specify the encryption key in the driveset CSV when running WAImportExport tool command line during drive preparation.
>>>>>>> d6177c19

For export jobs, after your data is copied to the drives, the service will encrypt the drive using BitLocker before shipping it back to you. The encryption key will be provided to you via the Azure portal.  

### Operating System
You can use one of the following 64-bit Operating Systems to prepare the hard drive using the WAImportExport Tool before shipping the drive to Azure:

Windows 7 Enterprise, Windows 7 Ultimate, Windows 8 Pro, Windows 8 Enterprise, Windows 8.1 Pro, Windows 8.1 Enterprise, Windows 10<sup>1</sup>, Windows Server 2008 R2, Windows Server 2012, Windows Server 2012 R2. All of these operating systems support BitLocker Drive Encryption.

### Locations
The Azure Import/Export service supports copying data to and from all Public Azure storage accounts. You can ship hard disk drives to one of the following locations. If your storage account is in a public Azure location which is not specified here, an alternate shipping location will be provided when you are creating the job using the Azure portal or the Import/Export REST API.

Supported shipping locations:

* East US
* West US
* East US 2
* Central US
* North Central US
* South Central US
* North Europe
* West Europe
* East Asia
* Southeast Asia
* Australia East
* Australia Southeast
* Japan West
* Japan East
* Central India
* Canada
* US Gov
* China

### Shipping
**Shipping drives to the data center:**

When creating an import or export job, you will be provided a shipping address of one of the supported locations to ship your drives. The shipping address provided will depend on the location of your storage account, but it may not be the same as your storage account location.

You can use carriers like FedEx, DHL, UPS, or the US Postal Service to ship your drives to the shipping address.

**Shipping drives from the data center:**

When creating an import or export job, you must provide a return address for Microsoft to use when shipping the drives back after your job is complete. Please make sure you provide a valid return address to avoid delays in processing.

You can use a carrier of your choice in order to forward ship the hard disk. The carrier should have appropriate tracking in order to maintain chain of custody. You must also provide a valid FedEx or DHL carrier account number to be used by Microsoft for shipping the drives back. A FedEx account number is required for shipping drives back from the US and Europe locations. A DHL account number is required for shipping drives back from Asia and Australia locations. You can create a [FedEx](http://www.fedex.com/us/oadr/) (for US and Europe) or [DHL](http://www.dhl.com/) (Asia and Australia) carrier account if you do not have one. If you already have a carrier account number, please verify that it is valid.

In shipping your packages, you must follow the terms at [Microsoft Azure Service Terms](https://azure.microsoft.com/support/legal/services-terms/).

> [!IMPORTANT]
> Please note that the physical media that you are shipping may need to cross international borders. You are responsible for ensuring that your physical media and data are imported and/or exported in accordance with the applicable laws. Before shipping the physical media, check with your advisers to verify that your media and data can legally be shipped to the identified data center. This will help to ensure that it reaches Microsoft in a timely manner. For instance, any package that will cross international borders needs a commercial invoice to be accompanied with the package (except if crossing borders within European Union). You could print out a filled copy of the commercial invoice from carrier website. Example of commercial invoice are [DHL Commercial Invoice](http://invoice-template.com/wp-content/uploads/dhl-commercial-invoice-template.pdf) and [FedEx Commercial Invoice](http://images.fedex.com/downloads/shared/shipdocuments/blankforms/commercialinvoice.pdf). Make sure that Microsoft has not been indicated as the exporter.
> 
> 

## How does the Azure Import/Export service work?
You can transfer data between your on-premises site and Azure blob storage using the Azure Import/Export service by creating jobs and shipping hard disk drives to an Azure data center. Each hard disk drive you ship is associated with a single job. Each job is associated with a single storage account. Review the [pre-requisites section](#pre-requisites) carefully to learn about the specifics of this service such as supported blob types, disk types, locations, and shipping.

In this section, we will describe at a high level the steps involved in import and export jobs. Later in the [Quick Start section](#quick-start), we will provide step-by-step instructions to create an import and export job.

### Inside an Import job
At a high level, an import job involves the following steps:

* Determine the data to be imported, and the number of drives you will need.
* Identify the destination blob location for your data in Blob storage.
* Use the WAImportExport Tool to copy your data to one or more hard disk drives and encrypt them with BitLocker.
* Create an import job in your target storage account using the Azure portal or the Import/Export REST API. If using the Azure portal, upload the drive journal files.
* Provide the return address and carrier account number to be used for shipping the drives back to you.
* Ship the hard disk drives to the shipping address provided during job creation.
* Update the delivery tracking number in the import job details and submit the import job.
* Drives are received and processed at the Azure data center.
* Drives are shipped using your carrier account to the return address provided in the import job.
  
    ![Figure 1:Import job flow](./media/storage-import-export-service/importjob.png)

### Inside an Export job
At a high level, an export job involves the following steps:

* Determine the data to be exported and the number of drives you will need.
* Identify the source blobs or container paths of your data in Blob storage.
* Create an export job in your source storage account using the Azure portal or the Import/Export REST API.
* Specify the source blobs or container paths of your data in the export job.
* Provide the return address and carrier account number for to be used for shipping the drives back to you.
* Ship the hard disk drives to the shipping address provided during job creation.
* Update the delivery tracking number in the export job details and submit the export job.
* The drives are received and processed at the Azure data center.
* The drives are encrypted with BitLocker; the keys are available via the Azure portal.  
* The drives are shipped using your carrier account to the return address provided in the import job.
  
    ![Figure 2:Export job flow](./media/storage-import-export-service/exportjob.png)

### Viewing your job and drive status
You can track the status of your import or export jobs from the Azure portal. Click the **Import/Export** tab. A list of your jobs will appear on the page.

![View Job State](./media/storage-import-export-service/jobstate.png)

You will see one of the following job statuses depending on where your drive is in the process.

| Job Status | Description |
|:--- |:--- |
| Creating | After a job is created, its state is set to Creating. While the job is in the Creating state, the Import/Export service assumes the drives have not been shipped to the data center. A job may remain in the Creating state for up to two weeks, after which it is automatically deleted by the service. |
| Shipping | After you ship your package, you should update the tracking information in the Azure portal.  This will turn the job into "Shipping". The job will remain in the Shipping state for up to two weeks. 
| Received | After all drives have been received at the data center, the job state will be set to the Received. |
| Transferring | Once at least one drive has begun processing, the job state will be set to the Transferring. See the Drive States section below for detailed information. |
| Packaging | After all drives have completed processing, the job will be placed in the Packaging state until the drives are shipped back to you. |
| Completed | After all drives have been shipped back to the customer, if the job has completed without errors, then the job will be set to the Completed state. The job will be automatically deleted after 90 days in the Completed state. |
| Closed | After all drives have been shipped back to the customer, if there have been any errors during the processing of the job, then the job will be set to the Closed state. The job will be automatically deleted after 90 days in the Closed state. |

<<<<<<< HEAD
The table below describe the life cycle of an individual drive as it transitions through an import or export job. The current state of the each drive in a job is now visible from the Azure Portal.
=======
The table below describe the life cycle of an individual drive as it transitions through an import or export job. The current state of each drive in a job is now visible from the Azure Portal.
>>>>>>> d6177c19
The following table describes each state that each drive in a job may pass through.

![View Drive State](./media/storage-import-export-service/drivestate.png)

| Drive State | Description |
|:--- |:--- |
| Specified | For an import job, when the job is created from the Azure Portal, the initial state for a drive is the Specified state. For an export job, since no drive is specified when the job is created, the initial drive state is the Received state. |
| Received | The drive transitions to the Received state when the Import/Export service operator has processed the drives that were received from the shipping company for an import job. For an export job, the initial drive state is the Received state. |
| NeverReceived | The drive will move to the NeverReceived state when the package for a job arrives but the package doesn't contain the drive. A drive can also move into this state if it has been two weeks since the service received the shipping information, but the package has not yet arrived at the data center. |
| Transferring | A drive will move to the Transferring state when the service begins to transfer data from the drive to Windows Azure Storage. |
| Completed | A drive will move to the Completed state when the service has successfully transferred all the data with no errors.
| CompletedMoreInfo | A drive will move to the CompletedMoreInfo state when the service has encountered some issues while copying data either from or to the drive. The information can include errors, warnings, or informational messages about overwriting blobs.
| ShippedBack | The drive will move to the ShippedBack state when it has been shipped from the data center back to the return address. |

The following table describes the drive failure states and the actions taken for each state.

| Drive State | Event | Resolution / Next step |
|:--- |:--- |:--- |
| NeverReceived | A drive that is marked as NeverReceived (because it was not received as part of the job's shipment) arrives in another shipment. | The operations team will move the drive to the Received state. |
| N/A | A drive that is not part of any job arrives at the data center as part of another job. | The drive will be marked as an extra drive and will be returned to the customer when the job associated with the original package is completed. |


### Time to process job
The amount of time it takes to process an import/export job varies depending on different factors such as shipping time, job type, type and size of the data being copied, and the size of the disks provided. The Import/Export Service does not have an SLA. You can use the REST API to track the job progress more closely. There is a percent complete parameter in the List Jobs operation which gives an indication of copy progress. Reach out to us if you need an estimate to complete a time critical import/export job.

### Pricing
**Drive handling fee**

There is a drive handling fee for each drive processed as part of your import or export job. See the details on the [Azure Import/Export Pricing](https://azure.microsoft.com/pricing/details/storage-import-export/).

**Shipping costs**

When you ship drives to Azure, you pay the shipping cost to the shipping carrier. When Microsoft returns the drives to you, the shipping cost is charged to the carrier account which you provided at the time of job creation.

**Transaction costs**

There are no transaction costs when importing data into blob storage. The standard egress charges are applicable when data is exported from blob storage. For more details on transaction costs, see [Data transfer pricing.](https://azure.microsoft.com/pricing/details/data-transfers/)

## Quick Start
In this section, we will provide step-by-step instructions for creating an import and an export job. Please make sure you meet all of the [pre-requisites](#pre-requisites) before moving forward.

## How to create an Import Job?
Create an import job to copy data to your Azure storage account from hard drives by shipping one or more drives containing data to the specified data center. The import job conveys details about hard disk drives, data to be copied, target storage account, and shipping information to the Azure Import/Export service. Creating an import job is a three-step process. First, prepare your drives using the WAImportExport tool. Second, submit an import job using the Azure portal. Third, ship the drives to the shipping address provided during job creation and update the shipping info in your job details.   

> [!IMPORTANT]
> You can submit only one job per storage account. Each drive you ship can be imported to one storage account. For example, let’s say you wish to import data into two storage accounts. You must use separate hard disk drives for each storage account and create separate jobs per storage account.
> 
> 

### Prepare Your Drives
The first step when importing data using the Azure Import/Export service is to prepare your drives using the WAImportExport tool. Follow the steps below to prepare your drives.

1. Identify the data to be imported. This could be directories and standalone files on the local server or a network share.  
2. Determine the number of drives you will need depending on total size of the data. Procure the required number of 2.5 inch SSD or 2.5" or 3.5" SATA II or III hard disk drives.
3. Identify the target storage account, container, virtual directories, and blobs.
4.	Determine the directories and/or standalone files that will be copied to each hard disk drive.
5.	Create the CSV files for dataset and driveset.
    
    **Dataset CSV File**
    
    Below is a sample dataset CSV file example:
    
    ```
    BasePath,DstBlobPathOrPrefix,BlobType,Disposition,MetadataFile,PropertiesFile
    "F:\50M_original\100M_1.csv.txt","containername/100M_1.csv.txt",BlockBlob,rename,"None",None
    "F:\50M_original\","containername/",BlockBlob,rename,"None",None 
    ```
   
<<<<<<< HEAD
    In the above example, 100M_1.csv.txt  will be copied to the root of the container named “containername”. If the container names “containername” does not exist, one will be created. All files and folders under 50M_original will be recursively copied to containername. Folder structure will be maintained.

    Learn more about [preparing the dataset CSV file](storage-import-export-tool-preparing-hard-drives-import#prepare-the-dataset-csv-file).
    
    **Remember**: By default, the data will be imported as Block Blobs. You can use the BlobType fieled-value to import data as a Page Blobs. For example, if you are importing VHD files which will be mounted as disks on an Azure VM, you must import them as Page Blobs.
=======
    In the above example, 100M_1.csv.txt  will be copied to the root of the container named “containername”. If the container name “containername” does not exist, one will be created. All files and folders under 50M_original will be recursively copied to containername. Folder structure will be maintained.

    Learn more about [preparing the dataset CSV file](storage-import-export-tool-preparing-hard-drives-import.md#prepare-the-dataset-csv-file).
    
    **Remember**: By default, the data will be imported as Block Blobs. You can use the BlobType field-value to import data as a Page Blobs. For example, if you are importing VHD files which will be mounted as disks on an Azure VM, you must import them as Page Blobs.
>>>>>>> d6177c19

    **Driveset CSV File**

    The value of the driveset flag is a CSV file which contains the list of disks to which the drive letters are mapped in order to the tool to correctly pick the list of disks to be prepared. 

    Below is the example of driveset CSV file:
    
    ```
    DriveLetter,FormatOption,SilentOrPromptOnFormat,Encryption,ExistingBitLockerKey
    G,AlreadyFormatted,SilentMode,AlreadyEncrypted,060456-014509-132033-080300-252615-584177-672089-411631 |
    H,Format,SilentMode,Encrypt,
    ```

    In the above example, it is assumed that two disks are attached and basic NTFS volumes with volume-letter G:\ and H:\ have been created. The tool will format and encrypt the disk which hosts H:\ and will not format or encrypt the disk hosting volume G:\.

<<<<<<< HEAD
    Learn more about [preparing the driveset CSV file](storage-import-export-tool-preparing-hard-drives-import#prepare-initialdriveset-or-additionaldriveset-csv-file).
=======
    Learn more about [preparing the driveset CSV file](storage-import-export-tool-preparing-hard-drives-import.md#prepare-initialdriveset-or-additionaldriveset-csv-file).
>>>>>>> d6177c19

6.	Use the [WAImportExport Tool](http://download.microsoft.com/download/3/6/B/36BFF22A-91C3-4DFC-8717-7567D37D64C5/WAImportExport.zip) to copy your data to one or more hard drives.
7.	You can specify "Encrypt" on Encryption field in drivset CSV to enable BitLocker encryption on the hard disk drive. Alternatively, you could also enable BitLocker encryption manually on the hard disk drive and specify "AlreadyEncrypted" and supply the key in the driveset CSV while running the tool.

8. Do not modify the data on the hard disk drives or the journal file after completing disk preparation.

> [!IMPORTANT]
> Each hard disk drive you prepare will result in a journal file. When you are creating the import job using the Azure portal, you must upload all the journal files of the drives which are part of that import job. Drives without journal files will not be processed.
> 
>
<<<<<<< HEAD

Below are the commands and examples for preparing the hard disk drive using WAImportExport tool.

=======

Below are the commands and examples for preparing the hard disk drive using WAImportExport tool.

>>>>>>> d6177c19
WAImportExport tool PrepImport command for the first copy session to copy directories and/or files with a new copy session:

```
WAImportExport.exe PrepImport /j:<JournalFile> /id:<SessionId> [/logdir:<LogDirectory>] [/sk:<StorageAccountKey>] [/silentmode] [/InitialDriveSet:<driveset.csv>] DataSet:<dataset.csv>
```

**Example:**

```
WAImportExport.exe PrepImport /j:JournalTest.jrn /id:session#1  /sk:************* /InitialDriveSet:driveset-1.csv /DataSet:dataset-1.csv /logdir:F:\logs
```

In order to **add more drives**, one can create a new driveset file and run the command as below. For subsequent copy sessions to the different disk drives than specified in InitialDriveset .csv file, specify a new driveset CSV file and provide it as a value to the parameter "AdditionalDriveSet". Use the **same journal file** name and provide a **new session ID**. The format of AdditionalDriveset CSV file is same as InitialDriveSet format.

```
WAImportExport.exe PrepImport /j:<JournalFile> /id:<SessionId> /AdditionalDriveSet:<driveset.csv>
```

**Example**
```
WAImportExport.exe PrepImport /j:JournalTest.jrn /id:session#3  /AdditionalDriveSet:driveset-2.csv
```

In order to add additional data to the same driveset, WAImportExport tool PrepImport command can be called for subsequent copy sessions to copy additional files/directory:
For subsequent copy sessions to the same hard disk drives specified in InitialDriveset .csv file, specify the **same journal file** name and provide a **new session ID**; there is no need to provide the storage account key.

```
WAImportExport PrepImport /j:<JournalFile> /id:<SessionId> /j:<JournalFile> /id:<SessionId> [/logdir:<LogDirectory>] DataSet:<dataset.csv>
```

**Example:**

```
WAImportExport.exe PrepImport /j:JournalTest.jrn /id:session#2  /DataSet:dataset-2.csv
```

See more details about using the WAImportExport tool in [Preparing Hard Drives for Import](storage-import-export-tool-preparing-hard-drives-import.md).

Also, refer to the [Sample Workflow to Prepare Hard Drives for an Import Job](storage-import-export-tool-sample-preparing-hard-drives-import-job-workflow.md) for more detailed step-by-step instructions.  

### Create the Import Job
1. Once you have prepared your drive, navigate to your storage account in the Azure portal and view the Dashboard. Under **Quick Glance**, click **Create an Import Job**. Review the steps and select the checkbox to indicate that you have prepared your drive and that you have the drive journal file available.
2. In Step 1, provide contact information for the person responsible for this import job and a valid return address. If you wish to save verbose log data for the import job, check the option to **Save the verbose log in my 'waimportexport' blob container**.
3. In Step 2, upload the drive journal files that you obtained during the drive preparation step. You will need to upload one file for each drive that you have prepared.
   
   ![Create import job - Step 3](./media/storage-import-export-service/import-job-03.png)
4. In Step 3, enter a descriptive name for the import job. Note that the name you enter may contain only lowercase letters, numbers, hyphens, and underscores, must start with a letter, and may not contain spaces. You will use the name you choose to track your jobs while they are in progress and once they are completed.
   
   Next, select your data center region from the list. The data center region will indicate the data center and address to which you must ship your package. See the FAQ below for more information.
5. In Step 4, select your return carrier from the list and enter your carrier account number. Microsoft will use this account to ship the drives back to you once your import job is complete.
   
   If you have your tracking number, select your delivery carrier from the list and enter your tracking number.
   
   If you do not have a tracking number yet, choose **I will provide my shipping information for this import job once I have shipped my package**, then complete the import process.
6. To enter your tracking number after you have shipped your package, return to the **Import/Export** page for your storage account in the Azure portal, select your job from the list, and choose **Shipping Info**. Navigate through the wizard and enter your tracking number in Step 2.
   
    If the tracking number is not updated within 2 weeks of creating the job, the job will expire.
   
    If the job is in the Creating, Shipping or Transferring state, you can also update your carrier account number in Step 2 of the wizard. Once the job is in the Packaging state, you cannot update your carrier account number for that job.
7. You can track your job progress on the portal dashboard. See what each job state in the previous section means by [Viewing your job status](#viewing-your-job-status).

## How to create an Export Job?
Create an export job to notify the Import/Export service that you'll be shipping one or more empty drives to the data center so that data can be exported from your storage account to the drives and the drives then shipped to you.

### Prepare your drives
Following pre-checks are recommended for preparing your drives for an export job:

1. Check the number of disks required using the WAImportExport tool's PreviewExport command. For more information, see [Previewing Drive Usage for an Export Job](https://msdn.microsoft.com/library/azure/dn722414.aspx). It helps you preview drive usage for the blobs you selected, based on the size of the drives you are going to use.
2. Check that you can read/write to the hard drive that will be shipped for the export job.

### Create the Export job
1. To create an export job, navigate to your storage account in the Azure portal, and view the Dashboard. Under **Quick Glance**, click **Create an Export Job** and proceed through the wizard.
2. In Step 2, provide contact information for the person responsible for this export job. If you wish to save verbose log data for the export job, check the option to **Save the verbose log in my 'waimportexport' blob container**.
3. In Step 3, specify which blob data you wish to export from your storage account to your blank drive or drives. You can choose to export all blob data in the storage account, or you can specify which blobs or sets of blobs to export.
   
   To specify a blob to export, use the **Equal To** selector, and specify the relative path to the blob, beginning with the container name. Use *$root* to specify the root container.
   
   To specify all blobs starting with a prefix, use the **Starts With** selector, and specify the prefix, beginning with a forward slash '/'. The prefix may be the prefix of the container name, the complete container name, or the complete container name followed by the prefix of the blob name.
   
   The following table shows examples of valid blob paths:
   
   | Selector | Blob Path | Description |
   | --- | --- | --- |
   | Starts With |/ |Exports all blobs in the storage account |
   | Starts With |/$root/ |Exports all blobs in the root container |
   | Starts With |/book |Exports all blobs in any container that begins with prefix **book** |
   | Starts With |/music/ |Exports all blobs in container **music** |
   | Starts With |/music/love |Exports all blobs in container **music** that begin with prefix **love** |
   | Equal To |$root/logo.bmp |Exports blob **logo.bmp** in the root container |
   | Equal To |videos/story.mp4 |Exports blob **story.mp4** in container **videos** |
   
   You must provide the blob paths in valid formats to avoid errors during processing, as shown in this screenshot.
   
   ![Create export job - Step 3](./media/storage-import-export-service/export-job-03.png)
4. In Step 4, enter a descriptive name for the export job. The name you enter may contain only lowercase letters, numbers, hyphens, and underscores, must start with a letter, and may not contain spaces.
   
   The data center region will indicate the data center to which you must ship your package. See the FAQ below for more information.
5. In Step 5, select your return carrier from the list, and enter your carrier account number. Microsoft will use this account to ship your drives back to you once your export job is complete.
   
   If you have your tracking number, select your delivery carrier from the list and enter your tracking number.
   
   If you do not have a tracking number yet, choose **I will provide my shipping information for this export job once I have shipped my package**, then complete the export process.
6. To enter your tracking number after you have shipped your package, return to the **Import/Export** page for your storage account in the Azure portal, select your job from the list, and choose **Shipping Info**. Navigate through the wizard and enter your tracking number in Step 2.
   
    If the tracking number is not updated within 2 weeks of creating the job, the job will expire.
   
    If the job is in the Creating, Shipping or Transferring state, you can also update your carrier account number in Step 2 of the wizard. Once the job is in the Packaging state, you cannot update your carrier account number for that job.
   
   > [!NOTE]
   > If the blob to be exported is in use at the time of copying to hard drive, Azure Import/Export service will take a snapshot of the blob and copy the snapshot.
   > 
   > 
7. You can track your job progress on the dashboard in the Azure portal. See what each job state means in the previous section on “Viewing your job status”.
8. After you receive the drives with your exported data, you can view and copy the BitLocker keys generated by the service for your drive. Navigate to your storage account in the Azure portal and click the Import/Export tab. Select your export job from the list, and click the View Keys button. The BitLocker keys appear as shown below:
   
   ![View BitLocker keys for export job](./media/storage-import-export-service/export-job-bitlocker-keys.png)

Please go through the FAQ section below as it covers the most common questions customers encounter when using this service.

## Frequently Asked Questions
<<<<<<< HEAD
**How long will it take to copy my data after my drive(s) reaches the data center?**

The time to copy varies depending on different factors like job type, type and size of data being copied, size of disks provided, and existing workload. It can vary from a couple of days to a couple of weeks, depending on these factors. Therefore, it is difficult to provide a general estimate. The service tries to optimize your job by copying multiple drives in parallel when possible. If you have a time critical import/export job, reach out to us for an estimate.

**When should I use Azure Import/Export Service?**
One should consider using Azure Import Export if uploading or downloading over network takes roughly as estimate more than 7 days. You can calculate how long it will take by using any online calculator or by [downloading](https://github.com/Azure-Samples/storage-dotnet-import-export-job-management/archive/master.zip) the one located in our Azure Import Export REST API Sample in Azure samples repository at [Data Transfer Speed Calculator](https://github.com/Azure-Samples/storage-dotnet-import-export-job-management/blob/master/DataTransferSpeedCalculator.html). This is not an exact calculation but only a rough indication.
=======
>>>>>>> d6177c19

**Can I copy Azure Files using the Azure Import/Export service?**

No, the Azure Import/Export service only supports Block Blobs and Page Blobs. All other storage types including Azure Files, Tables, and Queues are not supported.

**Is the Azure Import/Export service available for CSP subscriptions?**

No, the Azure Import/Export service does not support CSP subscriptions. The support will be added in the future.

**Can I skip the drive preparation step for an import job or can I prepare a drive without copying?**

Any drive that you want to ship for importing data must be prepared using the Azure WAImportExport tool. You must use the WAImportExport tool to copy data to the drive.

**Do I need to perform any disk preparation when creating an export job?**

No, but some pre-checks are recommended. Check the number of disks required using the WAImportExport tool's PreviewExport command. For more information, see [Previewing Drive Usage for an Export Job](https://msdn.microsoft.com/library/azure/dn722414.aspx). It helps you preview drive usage for the blobs you selected, based on the size of the drives you are going to use. Also check that you can read from and write to the hard drive that will be shipped for the export job.

**What happens if I accidentally send an HDD which does not conform to the supported requirements?**

The Azure data center will return the drive that does not conform to the supported requirements to you. If only some of the drives in the package meet the support requirements, those drives will be processed, and the drives that do not meet the requirements will be returned to you.

**Can I cancel my job?**

You can cancel a job when its status is Creating or Shipping.

**How long can I view the status of completed jobs in the Azure portal?**

You can view the status for completed jobs for up to 90 days. Completed jobs will be deleted after 90 days.

**If I want to import or export more than 10 drives, what should I do?**

One import or export job can reference only 10 drives in a single job for the Import/Export service. If you want to ship more than 10 drives, you can create multiple jobs. Drives that are associated with the same job must be shipped together in the same package.

**Does the service format the drives before returning them?**

No. All drives are encrypted with BitLocker.

**Can I purchase drives for import/export jobs from Microsoft?**

No. You will need to ship your own drives for both import and export jobs.

**After the import job completes, what will my data look like in the storage account? Will my directory hierarchy be preserved?**

When preparing a hard drive for an import job, the destination is specified by the DstBlobPathOrPrefix field in dataset CSV. This is the destination container in the storage account to which data from the hard drive is copied. Within this destination container, virtual directories are created for folders from the hard drive and blobs are created for files.

**If the drive has files that already exist in my storage account, will the service overwrite existing blobs in my storage account?**

<<<<<<< HEAD
When preparing the drive, you can specify whether the destination files should be overwritten or ignored using the fileld in dataset CSV file called Disposition:<rename|no-overwrite|overwrite>. By default, the service will rename the new files rather than overwrite existing blobs.
=======
When preparing the drive, you can specify whether the destination files should be overwritten or ignored using the field in dataset CSV file called Disposition:<rename|no-overwrite|overwrite>. By default, the service will rename the new files rather than overwrite existing blobs.
>>>>>>> d6177c19

**Is the WAImportExport tool compatible with 32-bit operating systems?**
No. The WAImportExport tool is only compatible with 64-bit Windows operating systems. Please refer to the Operating Systems section in the [pre-requisites](#pre-requisites) for a complete list of supported OS versions.

**Should I include anything other than the hard disk drive in my package?**

Please ship only your hard drives. Do not include items like power supply cables or USB cables.

**Do I have to ship my drives using FedEx or DHL?**

You can ship drives to the data center using any known carrier like FedEx, DHL, UPS, or US Postal Service. However, for shipping the drives back to you from the data center, you must provide a FedEx account number in the US and EU, or a DHL account number in the Asia and Australia regions.

**Are there any restrictions with shipping my drive internationally?**

Please note that the physical media that you are shipping may need to cross international borders. You are responsible for ensuring that your physical media and data are imported and/or exported in accordance with the applicable laws. Before shipping the physical media, check with your advisors to verify that your media and data can legally be shipped to the identified data center. This will help to ensure that it reaches Microsoft in a timely manner.

**When creating a job, the shipping address is a location that is different from my storage account location. What should I do?**

Some storage account locations are mapped to alternate shipping locations. Previously available shipping locations can also be temporarily mapped to alternate locations. Always check the shipping address provided during job creation before shipping your drives.

**When shipping my drive, the carrier asks for the data center contact name and phone number. What should I provide?**

The phone number is provided to you during job creation. If you need a contact name, please contact us at waimportexport@microsoft.com and we will provide you with that information.

**Can I use the Azure Import/Export service to copy PST mailboxes and SharePoint data to O365?**

Please refer to [Import PST files or SharePoint data to Office 365](https://technet.microsoft.com/library/ms.o365.cc.ingestionhelp.aspx).

**Can I use the Azure Import/Export service to copy my backups offline to the Azure Backup Service?**

Please refer to [Offline Backup workflow in Azure Backup](../backup/backup-azure-backup-import-export.md).

## See also:
<<<<<<< HEAD
* [Setting up the WAImportExport tool](https://msdn.microsoft.com/library/dn529112.aspx)
=======
* [Setting up the WAImportExport tool](storage-import-export-tool-how-to.md)
>>>>>>> d6177c19
* [Transfer data with the AzCopy command-line utility](storage-use-azcopy.md)
* [Azure Import Export REST API Sample](https://azure.microsoft.com/documentation/samples/storage-dotnet-import-export-job-management/)
<|MERGE_RESOLUTION|>--- conflicted
+++ resolved
@@ -21,11 +21,7 @@
 ## Overview
 Azure Import/Export Service allows you to securely transfer large amounts of data to Azure blob storage by shipping hard disk drives to an Azure data center. You can also use this service to transfer data from Azure blob storage to hard disk drives and ship to your on-premises site. This service is suitable in situations where you want to transfer several TBs of data to or from Azure, but uploading or downloading over the network is not feasible due to limited bandwidth or high network costs.
 
-<<<<<<< HEAD
-The service requires that hard disk drives should be BitLocker encrypted for the security of your data. The service supports the both Classic and Azure Resource Manager storage accounts (standard and cool tier) present in all the regions of Public Azure. You must ship hard disk drives to one of the supported locations specified later in this article.
-=======
 The service requires that hard disk drives should be BitLocker encrypted for the security of your data. The service supports both the Classic and Azure Resource Manager storage accounts (standard and cool tier) present in all the regions of Public Azure. You must ship hard disk drives to one of the supported locations specified later in this article.
->>>>>>> d6177c19
 
 In this article, you will learn more about the Azure Import/Export service and how to ship drives for copying your data to and from Azure Blob storage.
 
@@ -60,33 +56,20 @@
 * For an export job, you will be shipping empty hard drives.
 * You can ship up to 10 hard disk drives per job.
 
-<<<<<<< HEAD
-You can create an import or export job using the Azure Portal or the [Azure Storage Import/Export REST API](http://go.microsoft.com/fwlink/?LinkID=329099).
-
-### WAImportExport tool
-The first step in creating an **import** job is to prepare your drive that will be shipped for import. To prepare your drive, you must connect it to a local server and run the WAImportExport Tool on the local server. This WAImportExport tool facilitates copying your data to the drive, encrypting the data on the drive with BitLocker, and generating the drive journal files.
-=======
 You can create an import or export job using the Azure Portal or the [Azure Storage Import/Export REST API](/rest/api/storageimportexport).
 
 ### WAImportExport tool
 The first step in creating an **import** job is to prepare your drives that will be shipped for import. To prepare your drives, you must connect it to a local server and run the WAImportExport Tool on the local server. This WAImportExport tool facilitates copying your data to the drive, encrypting the data on the drive with BitLocker, and generating the drive journal files.
 
 The journal files store basic information about your job and drive such as drive serial number and storage account name. This journal file is not stored on the drive. It is used during import job creation. Step by step details about job creation is provided later in this article.
->>>>>>> d6177c19
 
 The WAImportExport tool is only compatible with 64-bit Windows operating system. See the [Operating System](#operating-system) section for specific OS versions supported.
 
-<<<<<<< HEAD
-The WAImportExport tool is only compatible with 64-bit Windows operating system. See the [Operating System](#operating-system) section for specific OS versions supported.
-
-Download the latest version of the [WAImportExport tool](http://download.microsoft.com/download/3/6/B/36BFF22A-91C3-4DFC-8717-7567D37D64C5/WAImportExport.zip). For more details about using the WAImportExport Tool, see the [Using the WAImportExport Tool](http://go.microsoft.com/fwlink/?LinkId=329032).
-=======
 Download the latest version of the [WAImportExport tool](http://download.microsoft.com/download/3/6/B/36BFF22A-91C3-4DFC-8717-7567D37D64C5/WAImportExport.zip). For more details about using the WAImportExport Tool, see the [Using the WAImportExport Tool](storage-import-export-tool-how-to.md).
 
 >[!NOTE]
 >**Previous Version:** You can [download WAImportExpot V1](http://download.microsoft.com/download/0/C/D/0CD6ABA7-024F-4202-91A0-CE2656DCE413/WaImportExportV1.zip) version of the tool and refer to [WAImportExpot V1 usage guide](storage-import-export-tool-how-to-v1.md). WAImportExpot V1 version of the tool does provide support for **preparing disks when data is already pre-written to the disk**. Also you will need to use WAImportExpot V1 tool if the only key available is SAS-Key.
 >
->>>>>>> d6177c19
 
 ### Hard disk drives
 Only 2.5 inch SSD or 2.5" or 3.5" SATA II or III internal hard drives are supported for use with the Import/Export service. You can use hard drives up to 10TB.
@@ -101,11 +84,7 @@
 ### Encryption
 The data on the drive must be encrypted using BitLocker Drive Encryption. This protects your data while it is in transit.
 
-<<<<<<< HEAD
-For import jobs, there are two ways to perform the encryption. The first way is to use specify using dataset CSV file when running the WAImportExport tool during drive preparation. The second way is to enable BitLocker encryption manually on the drive and specify the encryption key in the driveset CSV wen running WAImportExport tool command line during drive preparation.
-=======
 For import jobs, there are two ways to perform the encryption. The first way is to specify the option when using dataset CSV file while running the WAImportExport tool during drive preparation. The second way is to enable BitLocker encryption manually on the drive and specify the encryption key in the driveset CSV when running WAImportExport tool command line during drive preparation.
->>>>>>> d6177c19
 
 For export jobs, after your data is copied to the drives, the service will encrypt the drive using BitLocker before shipping it back to you. The encryption key will be provided to you via the Azure portal.  
 
@@ -211,11 +190,7 @@
 | Completed | After all drives have been shipped back to the customer, if the job has completed without errors, then the job will be set to the Completed state. The job will be automatically deleted after 90 days in the Completed state. |
 | Closed | After all drives have been shipped back to the customer, if there have been any errors during the processing of the job, then the job will be set to the Closed state. The job will be automatically deleted after 90 days in the Closed state. |
 
-<<<<<<< HEAD
-The table below describe the life cycle of an individual drive as it transitions through an import or export job. The current state of the each drive in a job is now visible from the Azure Portal.
-=======
 The table below describe the life cycle of an individual drive as it transitions through an import or export job. The current state of each drive in a job is now visible from the Azure Portal.
->>>>>>> d6177c19
 The following table describes each state that each drive in a job may pass through.
 
 ![View Drive State](./media/storage-import-export-service/drivestate.png)
@@ -284,19 +259,11 @@
     "F:\50M_original\","containername/",BlockBlob,rename,"None",None 
     ```
    
-<<<<<<< HEAD
-    In the above example, 100M_1.csv.txt  will be copied to the root of the container named “containername”. If the container names “containername” does not exist, one will be created. All files and folders under 50M_original will be recursively copied to containername. Folder structure will be maintained.
-
-    Learn more about [preparing the dataset CSV file](storage-import-export-tool-preparing-hard-drives-import#prepare-the-dataset-csv-file).
-    
-    **Remember**: By default, the data will be imported as Block Blobs. You can use the BlobType fieled-value to import data as a Page Blobs. For example, if you are importing VHD files which will be mounted as disks on an Azure VM, you must import them as Page Blobs.
-=======
     In the above example, 100M_1.csv.txt  will be copied to the root of the container named “containername”. If the container name “containername” does not exist, one will be created. All files and folders under 50M_original will be recursively copied to containername. Folder structure will be maintained.
 
     Learn more about [preparing the dataset CSV file](storage-import-export-tool-preparing-hard-drives-import.md#prepare-the-dataset-csv-file).
     
     **Remember**: By default, the data will be imported as Block Blobs. You can use the BlobType field-value to import data as a Page Blobs. For example, if you are importing VHD files which will be mounted as disks on an Azure VM, you must import them as Page Blobs.
->>>>>>> d6177c19
 
     **Driveset CSV File**
 
@@ -312,11 +279,7 @@
 
     In the above example, it is assumed that two disks are attached and basic NTFS volumes with volume-letter G:\ and H:\ have been created. The tool will format and encrypt the disk which hosts H:\ and will not format or encrypt the disk hosting volume G:\.
 
-<<<<<<< HEAD
-    Learn more about [preparing the driveset CSV file](storage-import-export-tool-preparing-hard-drives-import#prepare-initialdriveset-or-additionaldriveset-csv-file).
-=======
     Learn more about [preparing the driveset CSV file](storage-import-export-tool-preparing-hard-drives-import.md#prepare-initialdriveset-or-additionaldriveset-csv-file).
->>>>>>> d6177c19
 
 6.	Use the [WAImportExport Tool](http://download.microsoft.com/download/3/6/B/36BFF22A-91C3-4DFC-8717-7567D37D64C5/WAImportExport.zip) to copy your data to one or more hard drives.
 7.	You can specify "Encrypt" on Encryption field in drivset CSV to enable BitLocker encryption on the hard disk drive. Alternatively, you could also enable BitLocker encryption manually on the hard disk drive and specify "AlreadyEncrypted" and supply the key in the driveset CSV while running the tool.
@@ -327,15 +290,9 @@
 > Each hard disk drive you prepare will result in a journal file. When you are creating the import job using the Azure portal, you must upload all the journal files of the drives which are part of that import job. Drives without journal files will not be processed.
 > 
 >
-<<<<<<< HEAD
 
 Below are the commands and examples for preparing the hard disk drive using WAImportExport tool.
 
-=======
-
-Below are the commands and examples for preparing the hard disk drive using WAImportExport tool.
-
->>>>>>> d6177c19
 WAImportExport tool PrepImport command for the first copy session to copy directories and/or files with a new copy session:
 
 ```
@@ -456,15 +413,6 @@
 Please go through the FAQ section below as it covers the most common questions customers encounter when using this service.
 
 ## Frequently Asked Questions
-<<<<<<< HEAD
-**How long will it take to copy my data after my drive(s) reaches the data center?**
-
-The time to copy varies depending on different factors like job type, type and size of data being copied, size of disks provided, and existing workload. It can vary from a couple of days to a couple of weeks, depending on these factors. Therefore, it is difficult to provide a general estimate. The service tries to optimize your job by copying multiple drives in parallel when possible. If you have a time critical import/export job, reach out to us for an estimate.
-
-**When should I use Azure Import/Export Service?**
-One should consider using Azure Import Export if uploading or downloading over network takes roughly as estimate more than 7 days. You can calculate how long it will take by using any online calculator or by [downloading](https://github.com/Azure-Samples/storage-dotnet-import-export-job-management/archive/master.zip) the one located in our Azure Import Export REST API Sample in Azure samples repository at [Data Transfer Speed Calculator](https://github.com/Azure-Samples/storage-dotnet-import-export-job-management/blob/master/DataTransferSpeedCalculator.html). This is not an exact calculation but only a rough indication.
-=======
->>>>>>> d6177c19
 
 **Can I copy Azure Files using the Azure Import/Export service?**
 
@@ -512,11 +460,7 @@
 
 **If the drive has files that already exist in my storage account, will the service overwrite existing blobs in my storage account?**
 
-<<<<<<< HEAD
-When preparing the drive, you can specify whether the destination files should be overwritten or ignored using the fileld in dataset CSV file called Disposition:<rename|no-overwrite|overwrite>. By default, the service will rename the new files rather than overwrite existing blobs.
-=======
 When preparing the drive, you can specify whether the destination files should be overwritten or ignored using the field in dataset CSV file called Disposition:<rename|no-overwrite|overwrite>. By default, the service will rename the new files rather than overwrite existing blobs.
->>>>>>> d6177c19
 
 **Is the WAImportExport tool compatible with 32-bit operating systems?**
 No. The WAImportExport tool is only compatible with 64-bit Windows operating systems. Please refer to the Operating Systems section in the [pre-requisites](#pre-requisites) for a complete list of supported OS versions.
@@ -550,10 +494,6 @@
 Please refer to [Offline Backup workflow in Azure Backup](../backup/backup-azure-backup-import-export.md).
 
 ## See also:
-<<<<<<< HEAD
-* [Setting up the WAImportExport tool](https://msdn.microsoft.com/library/dn529112.aspx)
-=======
 * [Setting up the WAImportExport tool](storage-import-export-tool-how-to.md)
->>>>>>> d6177c19
 * [Transfer data with the AzCopy command-line utility](storage-use-azcopy.md)
 * [Azure Import Export REST API Sample](https://azure.microsoft.com/documentation/samples/storage-dotnet-import-export-job-management/)
