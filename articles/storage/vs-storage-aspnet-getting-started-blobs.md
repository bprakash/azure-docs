--- conflicted
+++ resolved
@@ -1,11 +1,6 @@
 ---
-<<<<<<< HEAD
-title: Get started with blob storage and Visual Studio connected services (ASP.NET) | Microsoft Docs
-description: How to get started using Azure Blob storage in an ASP.NET project in Visual Studio after connecting to a storage account using Visual Studio connected services
-=======
 title: Get started with Azure blob storage and Visual Studio Connected Services (ASP.NET) | Microsoft Docs
 description: How to get started using Azure blob storage in an ASP.NET project in Visual Studio after connecting to a storage account using Visual Studio Connected Services
->>>>>>> f1ea3417
 services: storage
 documentationcenter: ''
 author: TomArcher
