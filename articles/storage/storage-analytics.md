--- conflicted
+++ resolved
@@ -129,11 +129,7 @@
 
 Storage Analytics can store metrics that include aggregated transaction statistics and capacity data about requests to a storage service. Transactions are reported at both the API operation level as well as at the storage service level, and capacity is reported at the storage service level. Metrics data can be used to analyze storage service usage, diagnose issues with requests made against the storage service, and to improve the performance of applications that use a service.
 
-<<<<<<< HEAD
 To use Storage Analytics, you must enable it individually for each service you want to monitor. You can enable it from the [Azure Portal](https://portal.azure.com). For details, see [Monitor a storage account in the Azure Portal](storage-monitor-storage-account.md). You can also enable Storage Analytics programmatically via the REST API or the client library. Use the **Get Service Properties** operations to enable Storage Analytics for each service.
-=======
-To use Storage Analytics, you must enable it individually for each service you want to monitor. You can enable it from the [Azure Portal](https://portal.azure.com). For details, see [Monitor a storage account in the Azure Portal](storage-monitor-storage-account.md). You can also enable Storage Analytics programmatically via the REST API or the client library. Use the [Get Blob Service Properties](https://msdn.microsoft.com/library/hh452239.aspx), [Get Queue Service Properties](https://msdn.microsoft.com/library/hh452243.aspx), [Get Table Service Properties](https://msdn.microsoft.com/library/hh452238.aspx), and [Get File Service Properties](https://msdn.microsoft.com/library/mt427369.aspx) operations to enable Storage Analytics metrics for each service.
->>>>>>> 119980df
 
 ### Transaction metrics
 
