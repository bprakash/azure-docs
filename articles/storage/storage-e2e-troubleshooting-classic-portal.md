<properties 
	pageTitle="End-to-End Troubleshooting using Azure Storage Metrics and Logging, AzCopy, and Message Analyzer | Microsoft Azure" 
	description="A tutorial demonstrating end-to-end troubleshooting with Azure Storage Analytics, AzCopy, and Microsoft Message Analyzer" 
	services="storage" 
	documentationCenter="dotnet" 
	authors="robinsh" 
	manager="carmonm"/>

<tags 
	ms.service="storage" 
	ms.workload="storage" 
	ms.tgt_pltfrm="na" 
	ms.devlang="dotnet" 
	ms.topic="article" 
	ms.date="02/23/2016" 
	ms.author="robinsh"/>

# End-to-End Troubleshooting using Azure Storage Metrics and Logging, AzCopy, and Message Analyzer 

[AZURE.INCLUDE [storage-selector-portal-e2e-troubleshooting](../../includes/storage-selector-portal-e2e-troubleshooting.md)]

## Overview

Diagnosing and troubleshooting is a key skill for building and supporting client applications with Microsoft Azure Storage. Due to the distributed nature of an Azure application, diagnosing and troubleshooting errors and performance issues may be more complex than in traditional environments.

In this tutorial, we will demonstrate how to identify client certain errors that may affect performance, and troubleshoot those errors from end-to-end using tools provided by Microsoft and Azure Storage, in order to optimize the client application. 

This tutorial provides a hands-on exploration of an end-to-end troubleshooting scenario. For an in-depth conceptual guide to troubleshooting Azure storage applications, see [Monitor, diagnose, and troubleshoot Microsoft Azure Storage](storage-monitoring-diagnosing-troubleshooting.md). 

## Tools for troubleshooting Azure Storage applications

To troubleshoot client applications using Microsoft Azure Storage, you can use a combination of tools to determine when an issue has occurred and what the cause of the problem may be. These tools include:

- **Azure Storage Analytics**. [Azure Storage Analytics](http://msdn.microsoft.com/library/azure/hh343270.aspx) provides metrics and logging for Azure Storage.
	- **Storage metrics** tracks transaction metrics and capacity metrics for your storage account. Using metrics, you can determine how your application is performing according to a variety of different measures. See [Storage Analytics Metrics Table Schema](http://msdn.microsoft.com/library/azure/hh343264.aspx) for more information about the types of metrics tracked by Storage Analytics. 

	- **Storage logging** logs each request to the Azure Storage services to a server-side log. The log tracks detailed data for each request, including the operation performed, the status of the operation, and latency information. See [Storage Analytics Log Format](http://msdn.microsoft.com/library/azure/hh343259.aspx) for more information about the request and response data that is written to the logs by Storage Analytics.

- **Azure Classic Portal**. You can configure metrics and logging for your storage account in the [Azure Classic Portal](https://manage.windowsazure.com). You can also view charts and graphs that show how your application is performing over time, and configure alerts to notify you if your application performs differently than expected for a specified metric. 
	
	See [Monitor a storage account in the Azure Portal](storage-monitor-storage-account.md) for information about configuring monitoring in the Azure Classic Portal.

- **AzCopy**. Server logs for Azure Storage are stored as blobs, so you can use AzCopy to copy the log blobs to a local directory for analysis using Microsoft Message Analyzer. See [Transfer data with the AzCopy Command-Line Utility](storage-use-azcopy.md) for more information about AzCopy.

- **Microsoft Message Analyzer**. Message Analyzer is a tool that consumes log files and displays log data in a visual format that makes it easy to filter, search, and group log data into useful sets that you can use to analyze errors and performance issues. See [Microsoft Message Analyzer Operating Guide](http://technet.microsoft.com/library/jj649776.aspx) for more information about Message Analyzer.

## About the sample scenario

For this tutorial, we'll examine a scenario where Azure Storage metrics indicates a low percent success rate for an application that calls Azure storage. The low percent success rate metric (shown as **PercentSuccess** in the Azure Classic Portal and in the metrics tables) tracks operations that succeed, but that return an HTTP status code that is greater than 299. In the server-side storage log files, these operations are recorded with a transaction status of **ClientOtherErrors**. For more details about the low percent success metric, see [Metrics show low PercentSuccess or analytics log entries have operations with transaction status of ClientOtherErrors](storage-monitoring-diagnosing-troubleshooting.md#metrics-show-low-percent-success).

Azure Storage operations may return HTTP status codes greater than 299 as part of their normal functionality. But these errors in some cases indicate that you may be able to optimize your client application for improved performance. 

In this scenario, we'll consider a low percent success rate to be anything below 100%. You can choose a different metric level, however, according to your needs. We recommend that during testing of your application, you establish a baseline tolerance for your key performance metrics. For example, you might determine, based on testing, that your application should have a consistent percent success rate of 90%, or 85%. If your metrics data shows that the application is deviating from that number, then you can investigate what may be causing the increase. 

For our sample scenario, once we've established that the percent success rate metric is below 100%, we will examine the logs to find the errors that correlate to the metrics, and use them to figure out what is causing the lower percent success rate. We'll look specifically at errors in the 400 range. Then we'll more closely investigate 404 (Not Found) errors.

### Some causes of 400-range errors

The examples below shows a sampling of some 400-range errors for requests against Azure Blob Storage, and their possible causes. Any of these errors, as well as errors in the 300 range and the 500 range, can contribute to a low percent success rate. 

Note that the lists below are far from complete. See [Status and Error Codes](http://msdn.microsoft.com/library/azure/dd179382.aspx) for details about general Azure Storage errors and about errors specific to each of the storage services.

**Status Code 404 (Not Found) Examples**

Occurs when a read operation against a container or blob fails because the blob or container is not found.

- Occurs if a container or blob has been deleted by another client before this request. 
- Occurs if you are using an API call that creates the container or blob after checking whether it exists. The CreateIfNotExists APIs make a HEAD call first to check for the existence of the container or blob; if it does not exist, a 404 error is returned, and then a second PUT call is made to write the container or blob.

**Status Code 409 (Conflict) Examples**

- Occurs if you use a Create API to create a new container or blob, without checking for existence first, and a container or blob with that name already exists. 
- Occurs if a container is being deleted, and you attempt to create a new container with the same name before the deletion operation is complete.
- Occurs if you specify a lease on a container or blob, and there is already a lease present.
 
**Status Code 412 (Precondition Failed) Examples**

- Occurs when the condition specified by a conditional header has not been met.
- Occurs when the lease ID specified does not match the lease ID on the container or blob.

## Generate log files for analysis

In this tutorial, we'll use Message Analyzer to work with three different types of log files, although you could choose to work with any one of these:

- The **server log**, which is created when you enable Azure Storage logging. The server log contains data about each operation called against one of the Azure Storage services - blob, queue, table, and file. The server log indicates which operation was called and what status code was returned, as well as other details about the request and response.
- The **.NET client log**, which is created when you enable client-side logging from within your .NET application. The client log includes detailed information about how the client prepares the request and receives and processes the response. 
- The **HTTP network trace log**, which collects data on HTTP/HTTPS request and response data, including for operations against Azure Storage. In this tutorial, we'll generate the network trace via Message Analyzer.

### Configure server-side logging and metrics

<<<<<<< HEAD
First, we'll need to configure Azure Storage logging and metrics, so that we have data from the client application to analyze. You can configure logging and metrics in a variety of ways - via the [Azure Classic Portal](https://manage.windowsazure.com), by using PowerShell, or programmatically. See [Enabling Storage Metrics and Viewing Metrics Data](http://msdn.microsoft.com/library/azure/dn782843.aspx) and [Enabling Storage Logging and Accessing Log Data](http://msdn.microsoft.com/library/azure/dn782840.aspx) on MSDN for details about configuring logging and metrics.
=======
First, we'll need to configure Azure Storage logging and metrics, so that we have data from the client application to analyze. You can configure logging and metrics in a variety of ways - via the [Azure Classic Portal](https://manage.windowsazure.com), by using PowerShell, or programmatically. See [Enabling Storage Metrics and Viewing Metrics Data](http://msdn.microsoft.com/library/azure/dn782843.aspx) and [Enabling Storage Logging and Accessing Log Data](http://msdn.microsoft.com/library/azure/dn782840.aspx) for details about configuring logging and metrics.
>>>>>>> abb96edc

**Via the Azure Classic Portal**

To configure logging and metrics for your storage account using the portal, follow the instructions at [Monitor a storage account in the Azure Portal](storage-monitor-storage-account.md).

> [AZURE.NOTE] It's not possible to set minute metrics using the Azure Classic Portal. However, we recommend that you do set them for the purposes of this tutorial, and for investigating performance issues with your application. You can set minute metrics using PowerShell as shown below, or programmatically, or via the Azure Classic Portal.
>
> Note that the Azure Classic Portal cannot display minute metrics, only hourly metrics. 

**Via PowerShell**

To get started with PowerShell for Azure, see [How to install and configure Azure PowerShell](../powershell-install-configure.md).

1. Use the [Add-AzureAccount](http://msdn.microsoft.com/library/azure/dn722528.aspx) cmdlet to add your Azure user account to the PowerShell window:

	```
	Add-AzureAccount
	```

2. In the **Sign in to Microsoft Azure** window, type the email address and password associated with your account. Azure authenticates and saves the credential information, and then closes the window.
3. Set the default storage account to the storage account you are using for the tutorial by executing these commands in the PowerShell window:

	```
	$SubscriptionName = 'Your subscription name'
	$StorageAccountName = 'yourstorageaccount' 
	Set-AzureSubscription -CurrentStorageAccountName $StorageAccountName -SubscriptionName $SubscriptionName 
	```

4. Enable storage logging for the Blob service: 
 
	```
	Set-AzureStorageServiceLoggingProperty -ServiceType Blob -LoggingOperations Read,Write,Delete -PassThru -RetentionDays 7 -Version 1.0 
	```
5. Enable storage metrics for the Blob service, making sure to set **-MetricsType** to `Minute`:

	```
	Set-AzureStorageServiceMetricsProperty -ServiceType Blob -MetricsType Minute -MetricsLevel ServiceAndApi -PassThru -RetentionDays 7 -Version 1.0 
	```

### Configure .NET client-side logging

To configure client-side logging for a .NET application, enable .NET diagnostics in the application's configuration file (web.config or app.config). See [Client-side Logging with the .NET Storage Client Library](http://msdn.microsoft.com/library/azure/dn782839.aspx) and [Client-side Logging with the Microsoft Azure Storage SDK for Java](http://msdn.microsoft.com/library/azure/dn782844.aspx) for details.

The client-side log includes detailed information about how the client prepares the request and receives and processes the response.

The Storage Client Library stores client-side log data in the location specified in the application's configuration file (web.config or app.config). 

### Collect a network trace

You can use Message Analyzer to collect an HTTP/HTTPS network trace while your client application is running. Message Analyzer uses [Fiddler](http://www.telerik.com/fiddler) on the back end. Before you collect the network trace, we recommend that you configure Fiddler to record unencrypted HTTPS traffic:

1. Install [Fiddler](http://www.telerik.com/download/fiddler).
2. Launch Fiddler.
2. Select **Tools | Fiddler Options**.
3. In the Options dialog, ensure that **Capture HTTPS CONNECTs** and **Decrypt HTTPS Traffic** are both selected, as shown below.

![Configure Fiddler Options](./media/storage-e2e-troubleshooting-classic-portal/fiddler-options-1.png)

For the tutorial, collect and save a network trace first in Message Analyzer, then create an analysis session to analyze the trace and the logs. To collect a network trace in Message Analyzer:

1. In Message Analyzer, select **File | Quick Trace | Unencrypted HTTPS**.
2. The trace will begin immediately. Select **Stop** to stop the trace so that we can configure it to trace storage traffic only.
3. Select **Edit** to edit the tracing session.
4. Select the **Configure** link to the right of the **Microsoft-Pef-WebProxy** ETW provider.
5. In the **Advanced Settings** dialog, click the **Provider** tab.
6. In the **Hostname Filter** field, specify your storage endpoints, separated by spaces. For example, you can specify your endpoints as follows; change `storagesample` to the name of your storage account:
	
	```	
	storagesample.blob.core.windows.net storagesample.queue.core.windows.net storagesample.table.core.windows.net 
	```

7. Exit the dialog, and click **Restart** to begin collecting the trace with the hostname filter in place, so that only Azure Storage network traffic is included in the trace.

>[AZURE.NOTE] After you have finished collecting your network trace, we strongly recommend that you revert the settings that you may have changed in Fiddler to decrypt HTTPS traffic. In the Fiddler Options dialog, deselect the **Capture HTTPS CONNECTs** and **Decrypt HTTPS Traffic** checkboxes.

See [Using the Network Tracing Features](http://technet.microsoft.com/library/jj674819.aspx) on Technet for more details.

## Review metrics data in the Azure Classic Portal

Once your application has been running for a period of time, you can review the metrics charts that appear in the Azure Classic Portal to observe how your service has been performing. First, we'll add the **Success Percentage** metric to the Monitoring page:

1. Navigate to the Dashboard for your storage account in the [Azure Classic Portal](https://manage.windowsazure.com), then select **Monitor** to view the monitoring page.
2. Click **Add Metrics** to display the **Choose Metrics** dialog.
3. Scroll down to find the **Success Percentage** group, expand it, then select **Aggregate**, as shown in the picture below. This metric aggregates success percentage data from all Blob operations.

![Choose Metrics](./media/storage-e2e-troubleshooting-classic-portal/choose-metrics-portal-1.png)

In the Azure Classic Portal, you'll now see **Success Percentage** in the monitoring chart, along with any other metrics you may have added (up to six can be displayed on the chart at once). In the picture below, you can see that the percent success rate is somewhat below 100%, which is the scenario we'll investigate next by analyzing the logs in Message Analyzer:

![Metrics chart in portal](./media/storage-e2e-troubleshooting-classic-portal/portal-metrics-chart-1.png)

For more details on adding metrics to the Monitoring page, see [How to: Add metrics to the metrics table](storage-monitor-storage-account.md#how-to-add-metrics-to-the-metrics-table).

> [AZURE.NOTE] It may take some time for your metrics data to appear in the Azure Classic Portal after you enable storage metrics. This is because hourly metrics for the previous hour are not displayed in the Azure Classic Portal until the current hour has elapsed. Also, minute metrics are not displayed in the Azure Classic Portal. So depending on when you enable metrics, it may take up to two hours to see metrics data.

## Use AzCopy to copy server logs to a local directory

Azure Storage writes server log data to blobs, while metrics are written to tables. Log blobs are available in the well-known `$logs` container for your storage account. Log blobs are named hierarchically by year, month, day, and hour, so that you can easily locate the range of time you wish to investigate. For example, in the `storagesample` account, the container for the log blobs for 01/02/2015, from 8-9 am, is `https://storagesample.blob.core.windows.net/$logs/blob/2015/01/08/0800`. The individual blobs in this container are named sequentially, beginning with `000000.log`.

You can use the AzCopy command-line tool to download these server-side log files to a location of your choice on your local machine. For example, you can use the following command to download the log files for blob operations that took place on January 2, 2015 to the folder `C:\Temp\Logs\Server`; replace `<storageaccountname>` with the name of your storage account, and `<storageaccountkey>` with your account access key:

	AzCopy.exe /Source:http://<storageaccountname>.blob.core.windows.net/$logs /Dest:C:\Temp\Logs\Server /Pattern:"blob/2015/01/02" /SourceKey:<storageaccountkey> /S /V

AzCopy is available for download on the [Azure Downloads](https://azure.microsoft.com/downloads/) page. For details about using AzCopy, see [Transfer data with the AzCopy Command-Line Utility](storage-use-azcopy.md).

For additional information about downloading server-side logs, see [Downloading Storage Logging log data](http://msdn.microsoft.com/library/azure/dn782840.aspx#DownloadingStorageLogginglogdata). 

## Use Microsoft Message Analyzer to analyze log data

Microsoft Message Analyzer is a tool for capturing, displaying, and analyzing protocol messaging traffic, events, and other system or application messages in troubleshooting and diagnostic scenarios. Message Analyzer also enables you to load, aggregate, and analyze data from log and saved trace files. For more information about Message Analyzer, see [Microsoft Message Analyzer Operating Guide](http://technet.microsoft.com/library/jj649776.aspx).

Message Analyzer includes assets for Azure Storage that help you to analyze server, client, and network logs. In this section, we'll discuss how to use those tools to address the issue of low percent success in the storage logs.

### Download and install Message Analyzer and the Azure Storage Assets

1. Download [Message Analyzer](http://www.microsoft.com/download/details.aspx?id=44226) from the Microsoft Download Center, and run the installer.
2. Launch Message Analyzer.
3. On the **Start** page, navigate to **Downloads**, then filter on **Azure Storage**. You will see the Azure Storage Assets, as shown in the picture below.
4. Click **Sync All Displayed Items** to install the Azure Storage Assets. The available assets include: 
	- **Azure Storage Color Rules:** Azure Storage color rules enable you to define special filters that use color, text, and font styles to highlight messages that contain specific information in a trace.
	- **Azure Storage Charts:** Azure Storage charts are predefined charts that graph server log data. Note that to use Azure Storage charts at this time, you may only load the server log into the Analysis Grid.
	- **Azure Storage Parsers:** The Azure Storage parsers parse the Azure Storage client, server, and HTTP logs in order to display them in the Analysis Grid.
	- **Azure Storage Filters:** Azure Storage filters are predefined criteria that you can use to query your data in the Analysis Grid.
	- **Azure Storage View Layouts:** Azure Storage view layouts are predefined column layouts and groupings in the Analysis Grid.
4. Restart Message Analyzer after you've installed the assets.

![Message Analyzer Start Page](./media/storage-e2e-troubleshooting-classic-portal/mma-start-page-1.png)

> [AZURE.NOTE] Install all of the Azure Storage assets shown for the purposes of this tutorial.

### Import your log files into Message Analyzer

You can import all of your saved log files (server-side, client-side, and network) into a single session in Microsoft Message Analyzer for analysis.

1. On the **File** menu in Microsoft Message Analyzer, click **New Session**, and then click **Blank Session**. In the **New Session** dialog, enter a name for your analysis session. In the **Session Details** panel, click on the **Files** button. 
1. To load the network trace data generated by Message Analyzer, click on **Add Files**, browse to the location where you saved your .matp file from your web tracing session, select the .matp file, and click **Open**. 
1. To load the server-side log data, click on **Add Files**, browse to the location where you downloaded your server-side logs, select the log files for the time range you want to analyze, and click **Open**. Then, in the **Session Details** panel, set the **Text Log Configuration** drop-down for each server-side log file to **AzureStorageLog** to ensure that Microsoft Message Analyzer can parse the log file correctly.
1. To load the client-side log data, click on **Add Files**, browse to the location where you saved your client-side logs, select the log files you want to analyze, and click **Open**. Then, in the **Session Details** panel, set the **Text Log Configuration** drop-down for each client-side log file to **AzureStorageClientDotNetV4** to ensure that Microsoft Message Analyzer can parse the log file correctly.
1. Click **Start** in the **New Session** dialog to load and parse the log data. The log data displays in the Message Analyzer Analysis Grid.

The picture below shows an example session configured with server, client, and network trace log files.

![Configure Message Analyzer Session](./media/storage-e2e-troubleshooting-classic-portal/configure-mma-session-1.png)

Note that Message Analyzer loads log files into memory. If you have a large set of log data, you will want to filter it in order to get the best performance from Message Analyzer.

First, determine the time frame that you are interested in reviewing, and keep this time frame as small as possible. In many cases you will want to review a period of minutes or hours at most. Import the smallest set of logs that can meet your needs.

If you still have a large amount of log data, then you may want to specify a session filter to filter your log data before you load it. In the **Session Filter** box, select the **Library** button to choose a predefined filter; for example, choose **Global Time Filter I** from the Azure Storage filters to filter on a time interval. You can then edit the filter criteria to specify the starting and ending timestamp for the interval you want to see. You can also filter on a particular status code; for example, you can choose to load only log entries where the status code is 404.

For more information about importing log data into Microsoft Message Analyzer, see [Retrieving Message Data](http://technet.microsoft.com/library/dn772437.aspx) on TechNet.

### Use the client request ID to correlate log file data

The Azure Storage Client Library automatically generates a unique client request ID for every request. This value is written to the client log, the server log, and the network trace, so you can use it to correlate data across all three logs within Message Analyzer. See [Client request ID](storage-monitoring-diagnosing-troubleshooting.md#client-request-id) for additional information about the client request ID.

The sections below describe how to use pre-configured and custom layout views to correlate and group data based on the client request ID.

### Select a view layout to display in the Analysis Grid

The Storage Assets for Message Analyzer include Azure Storage View Layouts, which are pre-configured views that you can use to display your data with useful groupings and columns for different scenarios. You can also create custom view layouts and save them for reuse. 

The picture below shows the **View Layout** menu, available by selecting **View Layout** from the toolbar ribbon. The view layouts for Azure Storage are grouped under the **Azure Storage** node in the menu. You can search for `Azure Storage` in the search box to filter on Azure Storage view layouts only. You can also select the star next to a view layout to make it a favorite and display it at the top of the menu.

![View Layout menu](./media/storage-e2e-troubleshooting-classic-portal/view-layout-menu.png)

To begin with, select **Grouped by ClientRequestID and Module**. This view layout groups log data from all three logs first by client request ID, then by source log file (or **Module** in Message Analyzer). With this view, you can drill down into a particular client request ID, and see data from all three log files for that client request ID.

The picture below shows this layout view applied to the sample log data, with a subset of columns displayed. You can see that for a particular client request ID, the Analysis Grid displays data from the client log, server log, and network trace.

![Azure Storage View Layout](./media/storage-e2e-troubleshooting-classic-portal/view-layout-client-request-id-module.png)

>[AZURE.NOTE] Different log files have different columns, so when data from multiple log files is displayed in the Analysis Grid, some columns may not contain any data for a given row. For example, in the picture above, the 
client log rows do not show any data for the **Timestamp**, **TimeElapsed**, **Source**, and **Destination** columns, because these columns do not exist in the client log, but do exist in the network trace. Similarly, the **Timestamp** column displays timestamp data from the server log, but no data is displayed for the **TimeElapsed**, **Source**, and **Destination** columns, which are not part of the server log. 

In addition to using the Azure Storage view layouts, you can also define and save your own view layouts. You can select other desired fields for grouping data and save the grouping as part of your custom layout as well. 

### Apply color rules to the Analysis Grid

The Storage Assets also include color rules, which offer a visual means to identify different types of errors in the Analysis Grid. The predefined color rules apply to HTTP errors, so they appear only for the server log and network trace.

To apply color rules, select **Color Rules** from the toolbar ribbon. You'll see the Azure Storage color rules in the menu. For the tutorial, select **Client Errors (StatusCode between 400 and 499)**, as shown in the picture below.

![Azure Storage View Layout](./media/storage-e2e-troubleshooting-classic-portal/color-rules-menu.png)

In addition to using the Azure Storage color rules, you can also define and save your own color rules.

### Group and filter log data to find 400-range errors

Next, we'll group and filter the log data to find all errors in the 400 range.

1. Locate the **StatusCode** column in the Analysis Grid, right-click the column heading, and select **Group**.
2. Next, group on the **ClientRequestId** column. You'll see that the data in the Analysis Grid is now organized by status code and by client request ID.
1. Display the View Filter tool window if it is not already displayed. On the toolbar ribbon, select **Tool Windows**, then **View Filter**.
2. To filter the log data to display only 400-range errors, add the following filter criteria to the **View Filter** window, and click **Apply**:

		(AzureStorageLog.StatusCode >= 400 && AzureStorageLog.StatusCode <=499) || (HTTP.StatusCode >= 400 && HTTP.StatusCode <= 499)

The picture below shows the results of this grouping and filter. Expanding the **ClientRequestID** field beneath the grouping for status code 409, for example, shows an operation that resulted in that status code.

![Azure Storage View Layout](./media/storage-e2e-troubleshooting-classic-portal/400-range-errors1.png)

After applying this filter, you'll see that rows from the client log are excluded, as the client log does not include a **StatusCode** column. To begin with, we'll review the server and network trace logs to locate 404 errors, and then we'll return to the client log to examine the client operations that led to them.

>[AZURE.NOTE] You can filter on the **StatusCode** column and still display data from all three logs, including the client log, if you add an expression to the filter that includes log entries where the status code is null. To construct this filter expression, use:
>
> <code>&#42;StatusCode >= 400 or !&#42;StatusCode</code> 
>
> This filter returns all rows from the client log and only rows from the server log and HTTP log where the status code is greater than 400. If you apply it to the view layout grouped by client request ID and module, you can search or scroll through the log entries to find ones where all three logs are represented.   

### Filter log data to find 404 errors

The Storage Assets include predefined filters that you can use to narrow log data to find the errors or trends you are looking for. Next, we'll apply two predefined filters: one that filters the server and network trace logs for 404 errors, and one that filters the data on a specified time range.

1. Display the View Filter tool window if it is not already displayed. On the toolbar ribbon, select **Tool Windows**, then **View Filter**.
2. In the View Filter window, select **Library**, and search on `Azure Storage` to find the Azure Storage filters. Select the filter for **404 (Not Found) messages in all logs**.
3. Display the **Library** menu again, and locate and select the **Global Time Filter**.
4. Edit the timestamps shown in the filter to the range you wish to view. This will help to narrow the range of data to analyze.
5. Your filter should appear similar to the example below. Click **Apply** to apply the filter to the Analysis Grid.

		((AzureStorageLog.StatusCode == 404 || HTTP.StatusCode == 404)) And 
		(#Timestamp >= 2014-10-20T16:36:38 and #Timestamp <= 2014-10-20T16:36:39)

![Azure Storage View Layout](./media/storage-e2e-troubleshooting-classic-portal/404-filtered-errors1.png)

### Analyze your log data

Now that you have grouped and filtered your data, you can examine the details of individual requests that generated 404 errors. In the current view layout, the data is grouped by client request ID, then by log source. Since we are filtering on requests where the StatusCode field contains 404, we'll see only the server and network trace data, not the client log data.

The picture below shows a specific request where a Get Blob operation yielded a 404 because the blob did not exist. Note that some columns have been removed from the standard view in order to display the relevant data.

![Filtered Server and Network Trace Logs](./media/storage-e2e-troubleshooting-classic-portal/server-filtered-404-error.png)

Next, we'll correlate this client request ID with the client log data to see what actions the client was taking when the error happened. You can display a new Analysis Grid view for this session to view the client log data, which opens in a second tab:

1. First, copy the value of the **ClientRequestId** field to the clipboard. You can do this by selecting either row, locating the **ClientRequestId** field, right-clicking on the data value, and choosing **Copy 'ClientRequestId'**. 
1. On the toolbar ribbon, select **New Viewer**, then select **Analysis Grid** to open a new tab. The new tab shows all data in your log files, without grouping, filtering, or color rules. 
2. On the toolbar ribbon, select **View Layout**, then select **All .NET Client Columns** under the **Azure Storage** section. This view layout shows data from the client log as well as the server and network trace logs. By default it is sorted on the **MessageNumber** column.
3. Next, search the client log for the client request ID. On the toolbar ribbon, select **Find Messages**, then specify a custom filter on the client request ID in the **Find** field. Use this syntax for the filter, specifying your own client request ID:

		*ClientRequestId == "398bac41-7725-484b-8a69-2a9e48fc669a"

Message Analyzer locates and selects the first log entry where the search criteria matches the client request ID. In the client log, there are several entries for each client request ID, so you may want to group them on the **ClientRequestId** field to make it easier to see them all together. The picture below shows all of the messages in the client log for the specified client request ID. 

![Client log showing 404 errors](./media/storage-e2e-troubleshooting-classic-portal/client-log-analysis-grid1.png)

Using the data shown in the view layouts in these two tabs, you can analyze the request data to determine what may have caused the error. You can also look at requests that preceded this one to see if a previous event may have led to the 404 error. For example, you can review the client log entries preceding this client request ID to determine whether the blob may have been deleted, or if the error was due to the client application calling a CreateIfNotExists API on a container or blob. In the client log, you can find the blob's address in the **Description** field; in the server and network trace logs, this information appears in the **Summary** field.

Once you know the address of the blob that yielded the 404 error, you can investigate further. If you search the log entries for other messages associated with operations on the same blob, you can check whether the client previously deleted the entity. 

## Analyze other types of storage errors

Now that you are familiar with using Message Analyzer to analyze your log data, you can analyze other types of errors using view layouts, color rules, and searching/filtering. The tables below lists some issues you may encounter and the filter criteria you can use to locate them. For more information on constructing filters and the Message Analyzer filtering language, see [Filtering Message Data](http://technet.microsoft.com/library/jj819365.aspx).

|    To Investigate…                                                                                               |    Use Filter Expression…                                                                                                                                                                                                                                        |    Expression Applies to Log (Client, Server,   Network, All)    |
|------------------------------------------------------------------------------------------------------------------|------------------------------------------------------------------------------------------------------------------------------------------------------------------------------------------------------------------------------------------------------------------|------------------------------------------------------------------|
|    Unexpected delays in message delivery on a queue                                                              |    AzureStorageClientDotNetV4.Description   contains "Retrying failed operation."                                                                                                                                                                                |    Client                                                        |
|    HTTP Increase in PercentThrottlingError                                                                       |    HTTP.Response.StatusCode   == 500 &#124;&#124; HTTP.Response.StatusCode == 503                                                                                                                                                                                          |    Network                                                       |
|    Increase in PercentTimeoutError                                                                               |    HTTP.Response.StatusCode   == 500                                                                                                                                                                                                                             |    Network                                                       |
|    Increase in PercentTimeoutError (all)                                                                         |    *StatusCode   == 500                                                                                                                                                                                                                                          |    All                                                           |
|    Increase in PercentNetworkError                                                                               |    AzureStorageClientDotNetV4.EventLogEntry.Level   < 2                                                                                                                                                                                                          |    Client                                                        |
|    HTTP 403 (Forbidden) messages                                                                                 |    HTTP.Response.StatusCode   == 403                                                                                                                                                                                                                             |    Network                                                       |
|    HTTP 404 (Not found) messages                                                                                 |    HTTP.Response.StatusCode   == 404                                                                                                                                                                                                                             |    Network                                                       |
|    404 (all)                                                                                                     |    *StatusCode   == 404                                                                                                                                                                                                                                          |    All                                                           |
|    Shared Access Signature (SAS) authorization issue                                                             |    AzureStorageLog.RequestStatus ==  "SASAuthorizationError"                                                                                                                                                                                                     |    Network                                                       |
|    HTTP 409 (Conflict) messages                                                                                  |    HTTP.Response.StatusCode   == 409                                                                                                                                                                                                                             |    Network                                                       |
|    409 (all)                                                                                                     |    *StatusCode   == 409                                                                                                                                                                                                                                          |    All                                                           |
|    Low PercentSuccess or analytics log entries have   operations with transaction status of ClientOtherErrors    |    AzureStorageLog.RequestStatus ==   "ClientOtherError"                                                                                                                                                                                                         |    Server                                                        |
|    Nagle   Warning                                                                                               |    ((AzureStorageLog.EndToEndLatencyMS   - AzureStorageLog.ServerLatencyMS) > (AzureStorageLog.ServerLatencyMS *   1.5)) and (AzureStorageLog.RequestPacketSize <1460) and (AzureStorageLog.EndToEndLatencyMS -   AzureStorageLog.ServerLatencyMS >= 200)        |    Server                                                        |
|    Range of   time in Server and Network logs                                                                    |    #Timestamp   >= 2014-10-20T16:36:38 and #Timestamp <= 2014-10-20T16:36:39                                                                                                                                                                                     |    Server, Network                                               |
|    Range of   time in Server logs                                                                                |    AzureStorageLog.Timestamp   >= 2014-10-20T16:36:38 and AzureStorageLog.Timestamp <=   2014-10-20T16:36:39                                                                                                                                                     |    Server                                                        |


## Next steps

For more information about troubleshooting end-to-end scenarios in Azure Storage, see these resources:

- [Monitor, diagnose, and troubleshoot Microsoft Azure Storage](storage-monitoring-diagnosing-troubleshooting.md)
- [Storage Analytics](http://msdn.microsoft.com/library/azure/hh343270.aspx)
- [Monitor a storage account in the Azure Portal](storage-monitor-storage-account.md)
- [Transfer data with the AzCopy command-line utility](storage-use-azcopy.md)
- [Microsoft Message Analyzer Operating Guide](http://technet.microsoft.com/library/jj649776.aspx)
 
 <|MERGE_RESOLUTION|>--- conflicted
+++ resolved
@@ -88,11 +88,7 @@
 
 ### Configure server-side logging and metrics
 
-<<<<<<< HEAD
-First, we'll need to configure Azure Storage logging and metrics, so that we have data from the client application to analyze. You can configure logging and metrics in a variety of ways - via the [Azure Classic Portal](https://manage.windowsazure.com), by using PowerShell, or programmatically. See [Enabling Storage Metrics and Viewing Metrics Data](http://msdn.microsoft.com/library/azure/dn782843.aspx) and [Enabling Storage Logging and Accessing Log Data](http://msdn.microsoft.com/library/azure/dn782840.aspx) on MSDN for details about configuring logging and metrics.
-=======
 First, we'll need to configure Azure Storage logging and metrics, so that we have data from the client application to analyze. You can configure logging and metrics in a variety of ways - via the [Azure Classic Portal](https://manage.windowsazure.com), by using PowerShell, or programmatically. See [Enabling Storage Metrics and Viewing Metrics Data](http://msdn.microsoft.com/library/azure/dn782843.aspx) and [Enabling Storage Logging and Accessing Log Data](http://msdn.microsoft.com/library/azure/dn782840.aspx) for details about configuring logging and metrics.
->>>>>>> abb96edc
 
 **Via the Azure Classic Portal**
 
