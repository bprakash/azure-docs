--- conflicted
+++ resolved
@@ -111,22 +111,11 @@
 3. **Use the following command to append the following line to `/etc/fstab`**: Remember to replace `<storage-account-name>`, `<share-name>`, `<smb-version>`, `<storage-account-key>`, and `<mount-point>` with the appropriate information for your environment. If your Linux distribution supports SMB 3.0 with encryption (see [Understand SMB client requirements](#smb-client-reqs) for more information), use `3.0` for `<smb-version>`. For Linux distributions that do not support SMB 3.0 with encryption, use `2.1` for `<smb-version>`. Note that an Azure file share can only be mounted outside of an Azure region (including on-premises or in a different Azure region) with SMB 3.0. 
 
     ```
-<<<<<<< HEAD
-    sudo bash -c 'echo "//<storage-account-name>.file.core.windows.net/<share-name> <mount-point> cifs vers=<smb-version>,username=<storage-account-name>,password=<storage-account-key>,dir_mode=0777,file_mode=0777,serverino" >> /etc/fstab'
+    sudo bash -c 'echo "//<storage-account-name>.file.core.windows.net/<share-name> <mount-point> cifs nofail,vers=<smb-version>,username=<storage-account-name>,password=<storage-account-key>,dir_mode=0777,file_mode=0777,serverino" >> /etc/fstab'
     ```
 
 > [!Note]  
 > You can use `sudo mount -a` to mount the Azure file share after editing `/etc/fstab` instead of rebooting.
-=======
-    sudo bash -c 'echo "//<storage-account-name>.file.core.windows.net/<share-name> /mymountpoint cifs nofail,vers=3.0,username=<storage-account-name>,password=<storage-account-key>,dir_mode=0777,file_mode=0777,serverino" >> /etc/fstab'
-    ```
-
-> [!Note]  
-> Make sure you add the `nofail` option in the `/etc/fstab` entry, otherwise your VM may hang during boot in case of a misconfiguration or other error while mounting the Azure File share.
-
-> [!Note]  
-> You can use `sudo mount -a` to mount the Azure File share after editing `/etc/fstab` instead of rebooting.
->>>>>>> 8b5c618d
 
 ## Feedback
 Linux users, we want to hear from you!
