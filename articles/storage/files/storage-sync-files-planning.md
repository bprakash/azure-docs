---
title: Planning for an Azure File Sync (preview) deployment | Microsoft Docs
description: Learn what to consider when planning for an Azure Files deployment.
services: storage
documentationcenter: ''
author: wmgries
manager: klaasl
editor: jgerend

ms.assetid: 297f3a14-6b3a-48b0-9da4-db5907827fb5
ms.service: storage
ms.workload: storage
ms.tgt_pltfrm: na
ms.devlang: na
ms.topic: article
<<<<<<< HEAD
ms.date: 09/19/2017
=======
ms.date: 09/18/2017
>>>>>>> bd20647f
ms.author: wgries
---

# Planning for an Azure File Sync (preview) deployment
With Azure File Sync (preview), shares can be replicated to Windows Servers on-premises or in Azure. You and your users then access the file share through the Windows Server, such as through a SMB or NFS share. This is particularly useful for scenarios in which data will be accessed and modified far away from an Azure datacenter, such as in a branch office scenario. Data may be replicated between multiple Windows Server endpoints, such as between multiple branch offices. 

This guide describes what to consider when deploying Azure File Sync. It is recommended that you read the [Planning for an Azure Files deployment](storage-files-planning.md) guide before testing. 

## Understanding Azure File Sync terminology
Before going into the Azure File Sync details, it’s important to understand the terminology.

### Storage Sync Service
The Storage Sync Service is the top-level Azure resource representing Azure File Sync. The Storage Sync Service resource is a peer of the Storage Account resource, and can similarily be deployed into Azure Resouce Groups. A distinct top-level resource from the Storage Account resource is required because the Storage Sync Service can create sync relationships with multiple storage accounts via multiple Sync Groups. A subscription can have multiple Storage Sync Service resources deployed.

### Sync Group
A Sync Group defines the sync topology for a set of files. Endpoints within a Sync Group will be kept in sync with each other. If, for example, you have two distinct sets of files that you want to manage with AFS, you would create two Sync Groups and add different endpoints to each. A Storage Sync Service can host as many Sync Groups as you need.  

### Registered Server
The Registered Server object represents a trust-relationship between your server (or cluster) and the Storage Sync Service. You can register as many servers to a Storage Sync Service instance as you like. However, a server (or cluster) can only be registered with one Storage Sync Service at any given time.

### Azure File Sync agent
The Azure File Sync agent is a downloadable package which enables a Windows Server to be synchronized with an Azure File share. The Azure File Sync agent consists of three main components: 
- **FileSyncSvc.exe**: the background Windows service responsible for monitoring changes on Server Endpoints and initiating sync sessions to Azure.
- **StorageSync.sys**: the Azure File Sync file system filter, responsible tiering files to Azure Files (when cloud tiering is enabled).
- **PowerShell management cmdlets**: PowerShell cmdlets for interacting with the Microsoft.StorageSync Azure Resource Provider. These can be found at the following locations (by default):
    - C:\Program Files\Azure\StorageSyncAgent\StorageSync.Management.PowerShell.Cmdlets.dll
    - C:\Program Files\Azure\StorageSyncAgent\StorageSync.Management.ServerCmdlets.dll

### Cloud Endpoint
A Cloud Endpoint is an Azure File share that is part of a Sync Group. The entire Azure File share syncs and an Azure File share can only be a member of one Cloud Endpoint, and therefore, one Sync Group. If you add an Azure File share with an existing set of files as a Cloud Endpoint to a Sync Group, those files will be merged with any other files already on other endpoints in the Sync Group.

### Server Endpoint
A Server Endpoint represents a specific location on a Registered Server, such as a folder on a server volume or the root of the volume. Multiple Server Endpoints can exist on the same volume if their namespaces are not overlapping (e.g. F:\sync1 and F:\sync2). You can configure cloud tiering policies individually for each Server Endpoint. If you add a server location with an existing set of files as a Server Endpoint to a Sync Group, those files will be merged with any other files already on other endpoints in the Sync Group.

### Cloud tiering 
Cloud tiering is an optional feature of Azure File Sync, which enables infrequently used or access files to be tiered to Azure Files. When a file is tiered, the Azure File Sync file system filter (StorageSync.sys) replaces the file locally with a pointer, or reparse point, representing a URL to the file in Azure Files. A tiered file has the "offline" attribute set in NTFS, so third party applications can identify tiered files. When a user opens a tiered file, the Azure File Sync seamlessly recalls the file data from Azure Files without the user needing to know the file is not stored locally on the system. This functionality is also known as Hierarchical Storage Management (HSM).

## Azure File Sync Interoperability 
This section covers Azure File Sync interoperability with Windows Server features and roles and 3rd party solutions.

### Supported versions of Windows Server
At present, the supported versions of Windows Server by Azure File Sync are:

| Version | Supported SKUs | Supported Deployment Options |
|---------|----------------|------------------------------|
| Windows Server 2016 | Datacenter and Standard | Full (Server with a UI) |
| Windows Server 2012 R2 | Datacenter and Standard | Full (Server with a UI) |

Future versions of Windows Server will be added as they are released, older versions of Windows may be added based on user feedback.

> [!Important]  
> We recommend keeping all of your Windows Servers used with Azure File Sync up-to-date with the latest updates from Windows Update. 

### File system features
| Feature | Support Status | Notes |
|---------|----------------|-------|
| Access Control Lists (ACLs) | Fully supported | Windows ACLs are preserved by Azure File Sync, and are enforced by Windows Server on Server Endpoints. Windows ACLs are not (yet) supported by Azure Files if Files are accessed directly in the cloud. |
| Hard Links | Skipped | |
| Symbolic Links | Skipped | |
| Mount points | Partially supported | Mount points may be the root of a Server Endpoint, but will be skipped if contained in Server Endpoint's namespace. |
| Junctions | Skipped | |
| Reparse points | Skipped | |
| NTFS Compression | Fully supported | |
| Sparse files | Fully supported | Sparse files will sync (not blocked), but will sync to the cloud as a full file. If the file contents change in the cloud (or on another server), the file will no longer be sparse, when the change is downloaded |
| Alternate Data Streams (ADS) | Preserved, but not synced | |

> [!Note]  
> Only NTFS volumes are supported.

### Failover Clustering
Windows Server Failover Clustering is supported by Azure File Sync for the "File Server for general use" deployment option. Failover Clustering is not supported on "Scale-Out File Server for application data" (SOFS) or on Clustered Shared Volumes (CSV).

> [!Note]  
> The Azure File Sync agent must be installed on every node in a Failover Cluster for sync to work properly.

### Windows Server Data Deduplication
For volumes without cloud tiering enabled, Azure File Sync supports Data Deduplication being enabled on the volume. We do not support interop between Azure File Sync with cloud tiering enabled and Data Deduplication at this time.

### Anti-virus solutions
Because anti-virus works by scanning files for known malicious code, anti-virus may cause the recall of tiered files. Since tiered files have the "offline" attribute set, we recommend consulting with your software vendor regarding how to configure their solution to skip reading offline files. 

The following solutions are known to support skipping offline files:

- [Symantec Endpoint Protection](https://support.symantec.com/en_US/article.tech173752.html)
- [McAfee EndPoint Security](https://kc.mcafee.com/resources/sites/MCAFEE/content/live/PRODUCT_DOCUMENTATION/26000/PD26799/en_US/ens_1050_help_0-00_en-us.pdf) (see "Scan only what you need to" section on page 90)
- [Kaspersky Anti-Virus](https://support.kaspersky.com/4684)
- [Sophos Endpoint Protection](https://community.sophos.com/kb/en-us/40102)
- [TrendMicro OfficeScan](https://success.trendmicro.com/solution/1114377-preventing-performance-or-backup-and-restore-issues-when-using-commvault-software-with-osce-11-0#collapseTwo) 

### Backup solutions
Like anti-virus solutions, backup solutions may cause the recall of tiered files. We recommend using a cloud backup solution to backup the Azure File share rather than using an on-premises backup product.

### Encryption solutions
Support for encryption solutions depends on how they are implemented. Azure File Sync is known to work with:

- BitLocker encryption
- Azure RMS (and legacy Active Directory RMS)

Azure File Sync is known not to work with:

- NTFS Encrypted File System (EFS)

In general, Azure File Sync should be able to interop with encryption solutions that sit below the file system, such as BitLocker, and solutions implemented in the file format, such as BitLocker, but no special interop has been made to interop with solutions that sit above the file system (like NTFS Encrypted File System).

### Other Hierarchical Storage Management (HSM) solutions
No other Hierarchical Storage Management solution should be used with Azure File Sync.

## Region availability
Azure File Sync is only available in the following regions in Preview:

| Region | Datacenter location |
|--------|---------------------|
| West US | California, USA |
| West Europe | Netherlands |
| South East Asia | Singapore |
| Australia East | New South Wales, Australia |

In Preview, we only support sync with an Azure File share in the same region as the Storage Sync Service.

## Azure File Sync agent update policy
Updates to the Azure File Sync agent will be released on a regular basis to add new functionality and to address any issues found. We recommend enabling Microsoft Update to get all updates to the Azure File Sync agent as we release them. That said, we understand that some organizations like to strictly control updates. For deployments using older versions of the Azure File Sync agent:

- The Storage Sync Service will honor the previous major version for three months after the initial release of a new major version. For example, version 1.\* would be supported by the Storage Sync Service until three months after the release of version 2.\*.
- After three months have elapsed, the Storage Sync Service will begin to block Registered Servers using the expired version from syncing with their Sync Groups.
- Within the three months for a previous major version, all bug fixes will go only to the current major version.

## Next steps
* [Planning for an Azure Files deployment](storage-files-planning.md)
* [Deploying Azure Files](storage-files-deployment-guide.md)
* [Deploying Azure File Sync](storage-sync-files-deployment-guide.md)
<|MERGE_RESOLUTION|>--- conflicted
+++ resolved
@@ -1,150 +1,146 @@
----
-title: Planning for an Azure File Sync (preview) deployment | Microsoft Docs
-description: Learn what to consider when planning for an Azure Files deployment.
-services: storage
-documentationcenter: ''
-author: wmgries
-manager: klaasl
-editor: jgerend
-
-ms.assetid: 297f3a14-6b3a-48b0-9da4-db5907827fb5
-ms.service: storage
-ms.workload: storage
-ms.tgt_pltfrm: na
-ms.devlang: na
-ms.topic: article
-<<<<<<< HEAD
-ms.date: 09/19/2017
-=======
-ms.date: 09/18/2017
->>>>>>> bd20647f
-ms.author: wgries
----
-
-# Planning for an Azure File Sync (preview) deployment
-With Azure File Sync (preview), shares can be replicated to Windows Servers on-premises or in Azure. You and your users then access the file share through the Windows Server, such as through a SMB or NFS share. This is particularly useful for scenarios in which data will be accessed and modified far away from an Azure datacenter, such as in a branch office scenario. Data may be replicated between multiple Windows Server endpoints, such as between multiple branch offices. 
-
-This guide describes what to consider when deploying Azure File Sync. It is recommended that you read the [Planning for an Azure Files deployment](storage-files-planning.md) guide before testing. 
-
-## Understanding Azure File Sync terminology
-Before going into the Azure File Sync details, it’s important to understand the terminology.
-
-### Storage Sync Service
-The Storage Sync Service is the top-level Azure resource representing Azure File Sync. The Storage Sync Service resource is a peer of the Storage Account resource, and can similarily be deployed into Azure Resouce Groups. A distinct top-level resource from the Storage Account resource is required because the Storage Sync Service can create sync relationships with multiple storage accounts via multiple Sync Groups. A subscription can have multiple Storage Sync Service resources deployed.
-
-### Sync Group
-A Sync Group defines the sync topology for a set of files. Endpoints within a Sync Group will be kept in sync with each other. If, for example, you have two distinct sets of files that you want to manage with AFS, you would create two Sync Groups and add different endpoints to each. A Storage Sync Service can host as many Sync Groups as you need.  
-
-### Registered Server
-The Registered Server object represents a trust-relationship between your server (or cluster) and the Storage Sync Service. You can register as many servers to a Storage Sync Service instance as you like. However, a server (or cluster) can only be registered with one Storage Sync Service at any given time.
-
-### Azure File Sync agent
-The Azure File Sync agent is a downloadable package which enables a Windows Server to be synchronized with an Azure File share. The Azure File Sync agent consists of three main components: 
-- **FileSyncSvc.exe**: the background Windows service responsible for monitoring changes on Server Endpoints and initiating sync sessions to Azure.
-- **StorageSync.sys**: the Azure File Sync file system filter, responsible tiering files to Azure Files (when cloud tiering is enabled).
-- **PowerShell management cmdlets**: PowerShell cmdlets for interacting with the Microsoft.StorageSync Azure Resource Provider. These can be found at the following locations (by default):
-    - C:\Program Files\Azure\StorageSyncAgent\StorageSync.Management.PowerShell.Cmdlets.dll
-    - C:\Program Files\Azure\StorageSyncAgent\StorageSync.Management.ServerCmdlets.dll
-
-### Cloud Endpoint
-A Cloud Endpoint is an Azure File share that is part of a Sync Group. The entire Azure File share syncs and an Azure File share can only be a member of one Cloud Endpoint, and therefore, one Sync Group. If you add an Azure File share with an existing set of files as a Cloud Endpoint to a Sync Group, those files will be merged with any other files already on other endpoints in the Sync Group.
-
-### Server Endpoint
-A Server Endpoint represents a specific location on a Registered Server, such as a folder on a server volume or the root of the volume. Multiple Server Endpoints can exist on the same volume if their namespaces are not overlapping (e.g. F:\sync1 and F:\sync2). You can configure cloud tiering policies individually for each Server Endpoint. If you add a server location with an existing set of files as a Server Endpoint to a Sync Group, those files will be merged with any other files already on other endpoints in the Sync Group.
-
-### Cloud tiering 
-Cloud tiering is an optional feature of Azure File Sync, which enables infrequently used or access files to be tiered to Azure Files. When a file is tiered, the Azure File Sync file system filter (StorageSync.sys) replaces the file locally with a pointer, or reparse point, representing a URL to the file in Azure Files. A tiered file has the "offline" attribute set in NTFS, so third party applications can identify tiered files. When a user opens a tiered file, the Azure File Sync seamlessly recalls the file data from Azure Files without the user needing to know the file is not stored locally on the system. This functionality is also known as Hierarchical Storage Management (HSM).
-
-## Azure File Sync Interoperability 
-This section covers Azure File Sync interoperability with Windows Server features and roles and 3rd party solutions.
-
-### Supported versions of Windows Server
-At present, the supported versions of Windows Server by Azure File Sync are:
-
-| Version | Supported SKUs | Supported Deployment Options |
-|---------|----------------|------------------------------|
-| Windows Server 2016 | Datacenter and Standard | Full (Server with a UI) |
-| Windows Server 2012 R2 | Datacenter and Standard | Full (Server with a UI) |
-
-Future versions of Windows Server will be added as they are released, older versions of Windows may be added based on user feedback.
-
-> [!Important]  
-> We recommend keeping all of your Windows Servers used with Azure File Sync up-to-date with the latest updates from Windows Update. 
-
-### File system features
-| Feature | Support Status | Notes |
-|---------|----------------|-------|
-| Access Control Lists (ACLs) | Fully supported | Windows ACLs are preserved by Azure File Sync, and are enforced by Windows Server on Server Endpoints. Windows ACLs are not (yet) supported by Azure Files if Files are accessed directly in the cloud. |
-| Hard Links | Skipped | |
-| Symbolic Links | Skipped | |
-| Mount points | Partially supported | Mount points may be the root of a Server Endpoint, but will be skipped if contained in Server Endpoint's namespace. |
-| Junctions | Skipped | |
-| Reparse points | Skipped | |
-| NTFS Compression | Fully supported | |
-| Sparse files | Fully supported | Sparse files will sync (not blocked), but will sync to the cloud as a full file. If the file contents change in the cloud (or on another server), the file will no longer be sparse, when the change is downloaded |
-| Alternate Data Streams (ADS) | Preserved, but not synced | |
-
-> [!Note]  
-> Only NTFS volumes are supported.
-
-### Failover Clustering
-Windows Server Failover Clustering is supported by Azure File Sync for the "File Server for general use" deployment option. Failover Clustering is not supported on "Scale-Out File Server for application data" (SOFS) or on Clustered Shared Volumes (CSV).
-
-> [!Note]  
-> The Azure File Sync agent must be installed on every node in a Failover Cluster for sync to work properly.
-
-### Windows Server Data Deduplication
-For volumes without cloud tiering enabled, Azure File Sync supports Data Deduplication being enabled on the volume. We do not support interop between Azure File Sync with cloud tiering enabled and Data Deduplication at this time.
-
-### Anti-virus solutions
-Because anti-virus works by scanning files for known malicious code, anti-virus may cause the recall of tiered files. Since tiered files have the "offline" attribute set, we recommend consulting with your software vendor regarding how to configure their solution to skip reading offline files. 
-
-The following solutions are known to support skipping offline files:
-
-- [Symantec Endpoint Protection](https://support.symantec.com/en_US/article.tech173752.html)
-- [McAfee EndPoint Security](https://kc.mcafee.com/resources/sites/MCAFEE/content/live/PRODUCT_DOCUMENTATION/26000/PD26799/en_US/ens_1050_help_0-00_en-us.pdf) (see "Scan only what you need to" section on page 90)
-- [Kaspersky Anti-Virus](https://support.kaspersky.com/4684)
-- [Sophos Endpoint Protection](https://community.sophos.com/kb/en-us/40102)
-- [TrendMicro OfficeScan](https://success.trendmicro.com/solution/1114377-preventing-performance-or-backup-and-restore-issues-when-using-commvault-software-with-osce-11-0#collapseTwo) 
-
-### Backup solutions
-Like anti-virus solutions, backup solutions may cause the recall of tiered files. We recommend using a cloud backup solution to backup the Azure File share rather than using an on-premises backup product.
-
-### Encryption solutions
-Support for encryption solutions depends on how they are implemented. Azure File Sync is known to work with:
-
-- BitLocker encryption
-- Azure RMS (and legacy Active Directory RMS)
-
-Azure File Sync is known not to work with:
-
-- NTFS Encrypted File System (EFS)
-
-In general, Azure File Sync should be able to interop with encryption solutions that sit below the file system, such as BitLocker, and solutions implemented in the file format, such as BitLocker, but no special interop has been made to interop with solutions that sit above the file system (like NTFS Encrypted File System).
-
-### Other Hierarchical Storage Management (HSM) solutions
-No other Hierarchical Storage Management solution should be used with Azure File Sync.
-
-## Region availability
-Azure File Sync is only available in the following regions in Preview:
-
-| Region | Datacenter location |
-|--------|---------------------|
-| West US | California, USA |
-| West Europe | Netherlands |
-| South East Asia | Singapore |
-| Australia East | New South Wales, Australia |
-
-In Preview, we only support sync with an Azure File share in the same region as the Storage Sync Service.
-
-## Azure File Sync agent update policy
-Updates to the Azure File Sync agent will be released on a regular basis to add new functionality and to address any issues found. We recommend enabling Microsoft Update to get all updates to the Azure File Sync agent as we release them. That said, we understand that some organizations like to strictly control updates. For deployments using older versions of the Azure File Sync agent:
-
-- The Storage Sync Service will honor the previous major version for three months after the initial release of a new major version. For example, version 1.\* would be supported by the Storage Sync Service until three months after the release of version 2.\*.
-- After three months have elapsed, the Storage Sync Service will begin to block Registered Servers using the expired version from syncing with their Sync Groups.
-- Within the three months for a previous major version, all bug fixes will go only to the current major version.
-
-## Next steps
-* [Planning for an Azure Files deployment](storage-files-planning.md)
-* [Deploying Azure Files](storage-files-deployment-guide.md)
-* [Deploying Azure File Sync](storage-sync-files-deployment-guide.md)
+---
+title: Planning for an Azure File Sync (preview) deployment | Microsoft Docs
+description: Learn what to consider when planning for an Azure Files deployment.
+services: storage
+documentationcenter: ''
+author: wmgries
+manager: klaasl
+editor: jgerend
+
+ms.assetid: 297f3a14-6b3a-48b0-9da4-db5907827fb5
+ms.service: storage
+ms.workload: storage
+ms.tgt_pltfrm: na
+ms.devlang: na
+ms.topic: article
+ms.date: 09/19/2017
+ms.author: wgries
+---
+
+# Planning for an Azure File Sync (preview) deployment
+With Azure File Sync (preview), shares can be replicated to Windows Servers on-premises or in Azure. You and your users then access the file share through the Windows Server, such as through a SMB or NFS share. This is particularly useful for scenarios in which data will be accessed and modified far away from an Azure datacenter, such as in a branch office scenario. Data may be replicated between multiple Windows Server endpoints, such as between multiple branch offices. 
+
+This guide describes what to consider when deploying Azure File Sync. It is recommended that you read [Planning for an Azure Files deployment](storage-files-planning.md) guide testing. 
+
+## Understanding Azure File Sync terminology
+Before going into the Azure File Sync details, it’s important to understand the terminology.
+
+### Storage Sync Service
+The Storage Sync Service is the top-level Azure resource representing Azure File Sync. The Storage Sync Service resource is a peer of the Storage Account resource, and can similarily be deployed into Azure Resouce Groups. A distinct top-level resource from the Storage Account resource is required because the Storage Sync Service can create sync relationships with multiple storage accounts via multiple Sync Groups. A subscription can have multiple Storage Sync Service resources deployed.
+
+### Sync Group
+A Sync Group defines the sync topology for a set of files. Endpoints within a Sync Group will be kept in sync with each other. If, for example, you have two distinct sets of files that you want to manage with AFS, you would create two Sync Groups and add different endpoints to each. A Storage Sync Service can host as many Sync Groups as you need.  
+
+### Registered Server
+The Registered Server object represents a trust-relationship between your server (or cluster) and the Storage Sync Service. You can register as many servers to a Storage Sync Service instance as you like. However, a server (or cluster) can only be registered with one Storage Sync Service at any given time.
+
+### Azure File Sync agent
+The Azure File Sync agent is a downloadable package which enables a Windows Server to be synchronized with an Azure File share. The Azure File Sync agent consists of three main components: 
+- **FileSyncSvc.exe**: the background Windows service responsible for monitoring changes on Server Endpoints and initiating sync sessions to Azure.
+- **StorageSync.sys**: the Azure File Sync file system filter, responsible tiering files to Azure Files (when cloud tiering is enabled).
+- **PowerShell management cmdlets**: PowerShell cmdlets for interacting with the Microsoft.StorageSync Azure Resource Provider. These can be found at the following locations (by default):
+    - C:\Program Files\Azure\StorageSyncAgent\StorageSync.Management.PowerShell.Cmdlets.dll
+    - C:\Program Files\Azure\StorageSyncAgent\StorageSync.Management.ServerCmdlets.dll
+
+### Cloud Endpoint
+A Cloud Endpoint is an Azure File share that is part of a Sync Group. The entire Azure File share syncs and an Azure File share can only be a member of one Cloud Endpoint, and therefore, one Sync Group. If you add an Azure File share with an existing set of files as a Cloud Endpoint to a Sync Group, those files will be merged with any other files already on other endpoints in the Sync Group.
+
+### Server Endpoint
+A Server Endpoint represents a specific location on a Registered Server, such as a folder on a server volume or the root of the volume. Multiple Server Endpoints can exist on the same volume if their namespaces are not overlapping (e.g. F:\sync1 and F:\sync2). You can configure cloud tiering policies individually for each Server Endpoint. If you add a server location with an existing set of files as a Server Endpoint to a Sync Group, those files will be merged with any other files already on other endpoints in the Sync Group.
+
+### Cloud tiering 
+Cloud tiering is an optional feature of Azure File Sync, which enables infrequently used or access files to be tiered to Azure Files. When a file is tiered, the Azure File Sync file system filter (StorageSync.sys) replaces the file locally with a pointer, or reparse point, representing a URL to the file in Azure Files. A tiered file has the "offline" attribute set in NTFS, so third party applications can identify tiered files. When a user opens a tiered file, the Azure File Sync seamlessly recalls the file data from Azure Files without the user needing to know the file is not stored locally on the system. This functionality is also known as Hierarchical Storage Management (HSM).
+
+## Azure File Sync Interoperability 
+This section covers Azure File Sync interoperability with Windows Server features and roles and 3rd party solutions.
+
+### Supported versions of Windows Server
+At present, the supported versions of Windows Server by Azure File Sync are:
+
+| Version | Supported SKUs | Supported Deployment Options |
+|---------|----------------|------------------------------|
+| Windows Server 2016 | Datacenter and Standard | Full (Server with a UI) |
+| Windows Server 2012 R2 | Datacenter and Standard | Full (Server with a UI) |
+
+Future versions of Windows Server will be added as they are released, older versions of Windows may be added based on user feedback.
+
+> [!Important]  
+> We recommend keeping all of your Windows Servers used with Azure File Sync up-to-date with the latest updates from Windows Update. 
+
+### File system features
+| Feature | Support Status | Notes |
+|---------|----------------|-------|
+| Access Control Lists (ACLs) | Fully supported | Windows ACLs are preserved by Azure File Sync, and are enforced by Windows Server on Server Endpoints. Windows ACLs are not (yet) supported by Azure Files if Files are accessed directly in the cloud. |
+| Hard Links | Skipped | |
+| Symbolic Links | Skipped | |
+| Mount points | Partially supported | Mount points may be the root of a Server Endpoint, but will be skipped if contained in Server Endpoint's namespace. |
+| Junctions | Skipped | |
+| Reparse points | Skipped | |
+| NTFS Compression | Fully supported | |
+| Sparse files | Fully supported | Sparse files will sync (not blocked), but will sync to the cloud as a full file. If the file contents change in the cloud (or on another server), the file will no longer be sparse, when the change is downloaded |
+| Alternate Data Streams (ADS) | Preserved, but not synced | |
+
+> [!Note]  
+> Only NTFS volumes are supported.
+
+### Failover Clustering
+Windows Server Failover Clustering is supported by Azure File Sync for the "File Server for general use" deployment option. Failover Clustering is not supported on "Scale-Out File Server for application data" (SOFS) or on Clustered Shared Volumes (CSV).
+
+> [!Note]  
+> The Azure File Sync agent must be installed on every node in a Failover Cluster for sync to work properly.
+
+### Windows Server Data Deduplication
+For volumes without cloud tiering enabled, Azure File Sync supports Data Deduplication being enabled on the volume. We do not support interop between Azure File Sync with cloud tiering enabled and Data Deduplication at this time.
+
+### Anti-virus solutions
+Because anti-virus works by scanning files for known malicious code, anti-virus may cause the recall of tiered files. Since tiered files have the "offline" attribute set, we recommend consulting with your software vendor regarding how to configure their solution to skip reading offline files. 
+
+The following solutions are known to support skipping offline files:
+
+- [Symantec Endpoint Protection](https://support.symantec.com/en_US/article.tech173752.html)
+- [McAfee EndPoint Security](https://kc.mcafee.com/resources/sites/MCAFEE/content/live/PRODUCT_DOCUMENTATION/26000/PD26799/en_US/ens_1050_help_0-00_en-us.pdf) (see "Scan only what you need to" section on page 90)
+- [Kaspersky Anti-Virus](https://support.kaspersky.com/4684)
+- [Sophos Endpoint Protection](https://community.sophos.com/kb/en-us/40102)
+- [TrendMicro OfficeScan](https://success.trendmicro.com/solution/1114377-preventing-performance-or-backup-and-restore-issues-when-using-commvault-software-with-osce-11-0#collapseTwo) 
+
+### Backup solutions
+Like anti-virus solutions, backup solutions may cause the recall of tiered files. We recommend using a cloud backup solution to backup the Azure File share rather than using an on-premises backup product.
+
+### Encryption solutions
+Support for encryption solutions depends on how they are implemented. Azure File Sync is known to work with:
+
+- BitLocker encryption
+- Azure RMS (and legacy Active Directory RMS)
+
+Azure File Sync is known not to work with:
+
+- NTFS Encrypted File System (EFS)
+
+In general, Azure File Sync should be able to interop with encryption solutions that sit below the file system, such as BitLocker, and solutions implemented in the file format, such as BitLocker, but no special interop has been made to interop with solutions that sit above the file system (like NTFS Encrypted File System).
+
+### Other Hierarchical Storage Management (HSM) solutions
+No other Hierarchical Storage Management solution should be used with Azure File Sync.
+
+## Region availability
+Azure File Sync is only available in the following regions in Preview:
+
+| Region | Datacenter location |
+|--------|---------------------|
+| West US | California, USA |
+| West Europe | Netherlands |
+| South East Asia | Singapore |
+| Australia East | New South Wales, Australia |
+
+In Preview, we only support sync with an Azure File share in the same region as the Storage Sync Service.
+
+## Azure File Sync agent update policy
+Updates to the Azure File Sync agent will be released on a regular basis to add new functionality and to address any issues found. We recommend enabling Microsoft Update to get all updates to the Azure File Sync agent as we release them. That said, we understand that some organizations like to strictly control updates. For deployments using older versions of the Azure File Sync agent:
+
+- The Storage Sync Service will honor the previous major version for three months after the initial release of a new major version. For example, version 1.\* would be supported by the Storage Sync Service until three months after the release of version 2.\*.
+- After three months have elapsed, the Storage Sync Service will begin to block Registered Servers using the expired version from syncing with their Sync Groups.
+- Within the three months for a previous major version, all bug fixes will go only to the current major version.
+
+## Next steps
+* [Planning for an Azure Files deployment](storage-files-planning.md)
+* [Deploying Azure Files](storage-files-deployment-guide.md)
+* [Deploying Azure File Sync](storage-sync-files-deployment-guide.md)