--- conflicted
+++ resolved
@@ -48,17 +48,13 @@
 
 * **Q. What replications are supported by Azure Files?**  
    
-<<<<<<< HEAD
     Azure Files only supports LRS or GRS right now. We plan to support RA-GRS but there is no timeline to share yet.
-=======
-    Azure File storage only supports LRS or GRS right now. We plan to support RA-GRS but there is no timeline to share yet.
     
 ## Scale Targets/Limits
 
-* **Q. How many clients can I mount the fileshares on simultaneously?**
+* **Q. How many clients mount an Azure File shares simultaneously?**
 
-    There is a 2000 open handles quota on a fileshare. Once you have 2000 open handles, you will get an error that quota is reached.
->>>>>>> 6acf5da1
+    Azure Files currently has a quota of 2,000 open handles per Azure File share. Once you have 2,000 open handles, trying to mount the share on additional machines will result in an error that quota has been reached.
 
 ## Security, Authentication and Access Control
 
