--- conflicted
+++ resolved
@@ -52,15 +52,9 @@
     
 ## Scale Targets/Limits
 
-<<<<<<< HEAD
-* **Q. How many clients mount an Azure File shares simultaneously?**
-
-    Azure Files currently has a quota of 2,000 open handles per Azure File share. Once you have 2,000 open handles, trying to mount the share on additional machines will result in an error that quota has been reached.
-=======
 * **Q. How many clients can access the same file simultaneously?**
 
     There is a 2000 open handles quota on a single file. Once you have 2000 open handles, you will get an error that quota is reached.
->>>>>>> 762a6c06
 
 ## Security, Authentication and Access Control
 
