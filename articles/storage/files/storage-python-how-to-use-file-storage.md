---
title: Develop for Azure Files with Python | Microsoft Docs
description: Learn how to develop Python applications and services that use Azure Files to store file data.
services: storage
documentationcenter: python
author: robinsh
manager: timlt
editor: tysonn

ms.assetid: 297f3a14-6b3a-48b0-9da4-db5907827fb5
ms.service: storage
ms.workload: storage
ms.tgt_pltfrm: na
ms.devlang: python
ms.topic: article
ms.date: 09/19/2017
ms.author: robinsh
---

# Develop for Azure Files with Python
[!INCLUDE [storage-selector-file-include](../../../includes/storage-selector-file-include.md)]

[!INCLUDE [storage-try-azure-tools-files](../../../includes/storage-try-azure-tools-files.md)]

## About this tutorial
This tutorial will demonstrate the basics of using Python to develop applications or services that use Azure Files to store file data. In this tutorial, we will create a simple console application and show how to perform basic actions with Python and Azure Files:

* Create Azure File shares
* Create directories
* Enumerate files and directories in an Azure File share
* Upload, download, and delete a file

> [!Note]  
> Because Azure Files may be accessed over SMB, it is possible to write simple applications that access the Azure File share using the standard Python I/O classes and functions. This article will describe how to write applications that use the Azure Storage Python SDK, which uses the [Azure Files REST API](https://docs.microsoft.com/en-us/rest/api/storageservices/fileservices/file-service-rest-api) to talk to Azure Files.

<<<<<<< HEAD
## Set up your application to use Azure Files
=======
### Download and Install Azure Storage SDK for Python

Azure Storage SDK for Python requires Python 2.7, 3.3, 3.4, 3.5, or 3.6, and comes in 4 different packages: `azure-storage-blob`, `azure-storage-file`, `azure-storage-table` and `azure-storage-queue`. In this tutorial we are going to use `azure-storage-file` package.
 
#### Install via PyPi

To install via the Python Package Index (PyPI), type:

```bash
pip install azure-storage-file
```


> [!NOTE]
> If you are upgrading from the Azure Storage SDK for Python version 0.36 or earlier, you will first need to uninstall using `pip uninstall azure-storage` as we are no longer releasing the Storage SDK for Python in a single package.
> 
> 

For alternative installation methods, visit the [Azure Storage SDK for Python on Github](https://github.com/Azure/azure-storage-python/).

### Set up your application to use Azure Files
>>>>>>> 1620ff14
Add the following near the top of any Python source file in which you wish to programmatically access Azure Storage.

```python
from azure.storage.file import FileService
```

## Set up a connection to Azure Files 
The `FileService` object lets you work with shares, directories and files. The following code creates a `FileService` object using the storage account name and account key. Replace `<myaccount>` and `<mykey>` with your account name and key.

```python
file_service = FileService(account_name='myaccount', account_key='mykey')
```

## Create an Azure File share
In the following code example, you can use a `FileService` object to create the share if it doesn't exist.

```python
file_service.create_share('myshare')
```

## Create a directory
You can also organize storage by putting files inside sub-directories instead of having all of them in the root directory. Azure Files allows you to create as many directories as your account will allow. The code below will create a sub-directory named **sampledir** under the root directory.

```python
file_service.create_directory('myshare', 'sampledir')
```

## Enumerate files and directories in an Azure File share
To list the files and directories in a share, use the **list\_directories\_and\_files** method. This method returns a generator. The following code outputs the **name** of each file and directory in a share to the console.

```python
generator = file_service.list_directories_and_files('myshare')
for file_or_dir in generator:
    print(file_or_dir.name)
```

## Upload a file 
Azure File share contains at the very least, a root directory where files can reside. In this section, you'll learn how to upload a file from local storage onto the root directory of a share.

To create a file and upload data, use the `create_file_from_path`, `create_file_from_stream`, `create_file_from_bytes` or `create_file_from_text` methods. They are high-level methods that perform the necessary chunking when the size of the data exceeds 64 MB.

`create_file_from_path` uploads the contents of a file from the specified path, and `create_file_from_stream` uploads the contents from an already opened file/stream. `create_file_from_bytes` uploads an array of bytes, and `create_file_from_text` uploads the specified text value using the specified encoding (defaults to UTF-8).

The following example uploads the contents of the **sunset.png** file into the **myfile** file.

```python
from azure.storage.file import ContentSettings
file_service.create_file_from_path(
    'myshare',
    None, # We want to create this blob in the root directory, so we specify None for the directory_name
    'myfile',
    'sunset.png',
    content_settings=ContentSettings(content_type='image/png'))
```

## Download a file
To download data from a file, use `get_file_to_path`, `get_file_to_stream`, `get_file_to_bytes`, or `get_file_to_text`. They are high-level methods that perform the necessary chunking when the size of the data exceeds 64 MB.

The following example demonstrates using `get_file_to_path` to download the contents of the **myfile** file and store it to the **out-sunset.png** file.

```python
file_service.get_file_to_path('myshare', None, 'myfile', 'out-sunset.png')
```

## Delete a file
Finally, to delete a file, call `delete_file`.

```python
file_service.delete_file('myshare', None, 'myfile')
```

## Create share snapshot
You can create a point in time copy of your entire file share.

```python
snapshot = file_service.snapshot_share(share_name)
snapshot_id = snapshot.snapshot
```

**Create share snapshot with metadata**

```python
metadata = {"foo": "bar"}
snapshot = file_service.snapshot_share(share_name, metadata=metadata)
```

## List shares and snapshots
You can list all the snapshots for a particular share

```python
shares = list(file_service.list_shares(include_snapshots=True))
```

## Browse snapshot
You can browse content of each snapshot to retrieve files and directories from that point in time.

```python
directories_and_files = list(file_service.list_directories_and_files(share_name, snapshot=snapshot_id))
```

## Get file from snapshot
You can download a file from a snapshot for your restore scenario

```python
with open(FILE_PATH, 'wb') as stream:
    file = file_service.get_file_to_stream(share_name, directory_name, file_name, stream, snapshot=snapshot_id)
```

## Delete snapshot only 
You can delete a single snapshot.

```python
file_service.delete_share(share_name, snapshot=snapshot_id)
```

## Delete share when snapshots exist
A share that contains snapshot cannot be deleted unless all the snapshots are deleted first.

```python
file_service.delete_share(share_name, delete_snapshots=DeleteSnapshot.Include)
```

## Next steps
Now that you've learned how to manipulate Azure Files with Python, follow these links to learn more.

* [Python Developer Center](/develop/python/)
* [Azure Storage Services REST API](http://msdn.microsoft.com/library/azure/dd179355)
* [Microsoft Azure Storage SDK for Python](https://github.com/Azure/azure-storage-python)<|MERGE_RESOLUTION|>--- conflicted
+++ resolved
@@ -33,14 +33,11 @@
 > [!Note]  
 > Because Azure Files may be accessed over SMB, it is possible to write simple applications that access the Azure File share using the standard Python I/O classes and functions. This article will describe how to write applications that use the Azure Storage Python SDK, which uses the [Azure Files REST API](https://docs.microsoft.com/en-us/rest/api/storageservices/fileservices/file-service-rest-api) to talk to Azure Files.
 
-<<<<<<< HEAD
-## Set up your application to use Azure Files
-=======
-### Download and Install Azure Storage SDK for Python
+## Download and Install Azure Storage SDK for Python
 
 Azure Storage SDK for Python requires Python 2.7, 3.3, 3.4, 3.5, or 3.6, and comes in 4 different packages: `azure-storage-blob`, `azure-storage-file`, `azure-storage-table` and `azure-storage-queue`. In this tutorial we are going to use `azure-storage-file` package.
  
-#### Install via PyPi
+## Install via PyPi
 
 To install via the Python Package Index (PyPI), type:
 
@@ -56,8 +53,7 @@
 
 For alternative installation methods, visit the [Azure Storage SDK for Python on Github](https://github.com/Azure/azure-storage-python/).
 
-### Set up your application to use Azure Files
->>>>>>> 1620ff14
+## Set up your application to use Azure Files
 Add the following near the top of any Python source file in which you wish to programmatically access Azure Storage.
 
 ```python
