<properties 
	pageTitle="Get started with Azure Storage in five minutes | Microsoft Azure" 
	description="Quickly ramp up on Microsoft Azure Blobs, Table, and Queues using Azure Storage Quick Starts, Visual Studio, and the Azure storage emulator. Run your first Azure Storage application in five minutes." 
	services="storage" 
	documentationCenter=".net" 
	authors="tamram" 
	manager="carmonm" 
	editor="tysonn"/>

<tags 
	ms.service="storage" 
	ms.workload="storage" 
	ms.tgt_pltfrm="na" 
	ms.devlang="dotnet" 
<<<<<<< HEAD
	ms.topic="article" 
=======
	ms.topic="get-started-article" 
>>>>>>> 62d764ee
	ms.date="02/14/2016" 
	ms.author="tamram"/>

# Get started with Azure Storage in five minutes 

## Overview

It's easy to get started developing with Azure Storage. This tutorial shows you how to get an Azure Storage application up and running quickly. You'll use the Quick Start templates included with the Azure SDK for .NET. These Quick Starts contain ready-to-run code that demonstrates some basic programming scenarios with Azure Storage. 

To learn more about Azure Storage before diving into the code, see [Next Steps](#next-steps).

## Prerequisites

You'll need the following prerequisites before you start:

1. To compile and build the application, you'll need a version of [Visual Studio](https://www.visualstudio.com/) installed on your computer. 

2. Install the latest version [Azure SDK for .NET](https://azure.microsoft.com/downloads/). The SDK includes the Azure QuickStart sample projects, the Azure storage emulator, and the [Azure Storage Client Library for .NET](https://msdn.microsoft.com/library/azure/dn261237.aspx).

3. Make sure that you have [.NET Framework 4.5](http://www.microsoft.com/download/details.aspx?id=30653) installed on your computer, as it is required by the Azure QuickStart sample projects that we'll be using in this tutorial. 

	If you are not sure which version of .NET Framework is installed in your computer, see [How to: Determine Which .NET Framework Versions Are Installed](https://msdn.microsoft.com/vstudio/hh925568.aspx). Or, press the **Start** button or the Windows key, type **Control Panel**. Then, click **Programs** > **Programs and Features**, and determine whether the .NET Framework 4.5 is listed among the installed programs.

4. You'll need an Azure subscription and an Azure storage account.

    - To get an Azure subscription, see [Free Trial](https://azure.microsoft.com/pricing/free-trial/), [Purchase Options](https://azure.microsoft.com/pricing/purchase-options/), and [Member Offers](https://azure.microsoft.com/pricing/member-offers/) (for members of MSDN, Microsoft Partner Network, and BizSpark, and other Microsoft programs).
    - To create a storage account in Azure, see [How to create a storage account](storage-create-storage-account.md#create-a-storage-account).

## Run your first Azure Storage application against Azure Storage in the cloud

Once you have an account, you can create a simple Azure Storage application using one of the Azure Quick Starts sample projects in Visual Studio. This tutorial focuses on the sample projects for Azure Storage: **Azure Storage: Blobs**, **Azure Storage: Files**, **Azure Storage: Queues**, and **Azure Storage: Tables**:

1. Start Visual Studio.
2. From the **File** menu, click **New Project**.
3. In the **New Project** dialog box, click **Installed** > **Templates** > **Visual C#** > **Cloud** > **QuickStarts** > **Data Services**.
	a. Choose one of the following templates: **Azure Storage: Blobs**, **Azure Storage: Files**, **Azure Storage: Queues**, or **Azure Storage: Tables**.
	b. Make sure that **.NET Framework 4.5** is selected as the target framework.
	- 3.c. Specify a name for your project and create the new Visual Studio solution, as shown:
	
	![Azure Quick Starts][Image1]

You may want to review the source code before running the application. To review the code, select **Solution Explorer** on the **View** menu in Visual Studio. Then, double click the Program.cs file. 

Next, run the sample application:

1.	In Visual Studio, select **Solution Explorer** on the **View** menu. Open  the App.config file and comment out the connection string for the Azure storage emulator:

	`<!--<add key="StorageConnectionString" value = "UseDevelopmentStorage=true;"/>-->`

2.	Uncomment the connection string for the Azure Storage Service and provide the storage account name and access key in the App.config file:
	`<add key="StorageConnectionString" value="DefaultEndpointsProtocol=https;AccountName=[AccountName];AccountKey=[AccountKey]"`

	To retrieve your storage account access key, see [Manage your storage access keys](storage-create-storage-account.md#manage-your-storage-access-keys).

3.	After you provide the storage account name and access key in the App.config file, on the **File** menu, click **Save All** to save all the project files.
4.	On the **Build** menu, click **Build Solution**.
5.	On the **Debug** menu, Press **F11** to run the solution step by step or press **F5** to run the solution.


## Run your first Azure Storage application locally against the Azure Storage Emulator

The [Azure Storage Emulator](storage-use-emulator.md) provides a local environment that emulates the Azure Blob, Queue, and Table services for development purposes. You can use the storage emulator to test your storage application locally, without creating an Azure subscription or storage account, and without incurring any cost.

To try it, let’s create a simple Azure Storage application using one of the Azure Quick Starts sample projects in Visual Studio. This tutorial focuses on the **Azure Blob Storage**, **Azure Table Storage**, and **Azure Queue Storage** sample projects:

1. Start Visual Studio.
2. From the **File** menu, click **New Project**.
3. In the **New Project** dialog box, click **Installed** > **Templates** > **Visual C#** > **Cloud** > **QuickStarts** > **Data Services**.
	a. Choose one of the following templates: **Azure Storage: Blobs**, **Azure Storage: Files**, **Azure Storage: Queues**, or **Azure Storage: Tables**.
	b. Make sure that **.NET Framework 4.5** is selected as the target framework.	
	c. Specify a name for your project and create the new Visual Studio solution, as shown:
	
	![Azure Quick Starts][Image1]

4.	In Visual Studio, select **Solution Explorer** on the **View** menu. Open  the App.config file and comment out the connection string for your Azure storage account if you have already added one. Then uncomment the connection string for the Azure storage emulator:

	`<add key="StorageConnectionString" value = "UseDevelopmentStorage=true;"/>`

You may want to review the source code before running the application. To review the code, select **Solution Explorer** on the **View** menu in Visual Studio. Then, double click the Program.cs file. 

Next, run the sample application in the Azure Storage Emulator:

1.	Press the **Start** button or the Windows key, search for *Microsoft Azure Storage emulator*, and start the application. When the emulator starts, you'll see an icon and a notification in the Windows Task View area.
2.	In Visual Studio, click **Build Solution** on the **Build** menu. 
3.	On the **Debug** menu, Press **F11** to run the solution step by step, or press **F5** to run the solution from start to finish.

## Next Steps

See these resources to learn more about Azure Storage:

* [Introduction to Microsoft Azure Storage](storage-introduction.md)
* [Get started with Azure Blob storage using .NET](storage-dotnet-how-to-use-blobs.md)
* [Get started with Azure Table storage using .NET](storage-dotnet-how-to-use-tables.md)
* [Get started with Azure Queue Storage using .NET](storage-dotnet-how-to-use-queues.md)
* [Get started with Azure File storage on Windows](storage-dotnet-how-to-use-files.md)
* [Transfer data with the AzCopy Command-Line Utility](storage-use-azcopy.md)
* [Azure Storage Documentation](https://azure.microsoft.com/documentation/services/storage/)
* [Microsoft Azure Storage Client Library for .NET](https://msdn.microsoft.com/library/azure/dn261237.aspx)
* [Azure Storage Services REST API](https://msdn.microsoft.com/library/azure/dd179355.aspx)

[Image1]: ./media/storage-getting-started-guide/QuickStart.png
 <|MERGE_RESOLUTION|>--- conflicted
+++ resolved
@@ -12,11 +12,7 @@
 	ms.workload="storage" 
 	ms.tgt_pltfrm="na" 
 	ms.devlang="dotnet" 
-<<<<<<< HEAD
-	ms.topic="article" 
-=======
 	ms.topic="get-started-article" 
->>>>>>> 62d764ee
 	ms.date="02/14/2016" 
 	ms.author="tamram"/>
 
