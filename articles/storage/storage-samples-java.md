---
title: Azure Storage samples using Java | Microsoft Docs
description: View, download, and run sample code and applications for Azure Storage. Discover getting started samples for blobs, queues, tables, and files, using the Java storage client libraries.
services: storage
documentationcenter: na
author: seguler
manager: jahogg
editor: tysonn

ms.assetid: 
ms.service: storage
ms.devlang: java
ms.topic: article
ms.tgt_pltfrm: na
ms.workload: storage
ms.date: 01/12/2017
ms.author: seguler

---
# Azure Storage samples using Java

## Java sample index

The following table provides an overview of our samples repository and the scenarios covered in each sample. Click on the links to view the corresponding sample code in GitHub.

<table style="font-size:90%"><thead><tr><th style="font-size:110%">Endpoint</th><th style="font-size:110%">Scenario</th><th style="font-size:110%">Sample Code</th></tr></thead><tbody> 
<tr> 
<td rowspan="16"><b>Blob</b></td>
<td>Append Blob</td> 
<td><a href="https://github.com/Azure-Samples/storage-blob-java-getting-started/blob/master/src/BlobBasics.java">Getting Started with Azure Blob Service in Java</a></td> 
</tr> 
<tr> 
<td>Block Blob</td>
<td><a href="https://github.com/Azure-Samples/storage-blob-java-getting-started/blob/master/src/BlobBasics.java">Getting Started with Azure Blob Service in Java</a></td>
</tr> 
<tr> 
<td>Client-Side Encryption</td>
<td><a href="https://github.com/Azure-Samples/storage-java-client-side-encryption">Getting Started with Azure Client Side Encryption in Java</a></td>
</tr> 
<tr> 
<td>Copy Blob</td>
<td><a href="https://github.com/Azure-Samples/storage-blob-java-getting-started/blob/master/src/BlobBasics.java">Getting Started with Azure Blob Service in Java</a></td>
</tr> 
<tr> 
<td>Create Container</td>
<td><a href="https://github.com/Azure-Samples/storage-blob-java-getting-started/blob/master/src/BlobBasics.java">Getting Started with Azure Blob Service in Java</a></td>
</tr> 
<tr> 
<td>Delete Blob</td>
<td><a href="https://github.com/Azure-Samples/storage-blob-java-getting-started/blob/master/src/BlobBasics.java">Getting Started with Azure Blob Service in Java</a></td>
</tr> 
<tr> 
<td>Delete Container</td>
<td><a href="https://github.com/Azure-Samples/storage-blob-java-getting-started/blob/master/src/BlobBasics.java">Getting Started with Azure Blob Service in Java</a></td>
</tr> 
<tr> 
<td>Blob Metadata/Properties/Stats</td>
<td><a href="https://github.com/Azure-Samples/storage-blob-java-getting-started/blob/master/src/BlobAdvanced.java">Getting Started with Azure Blob Service in Java</a></td>
</tr> 
<tr> 
<td>Container ACL/Metadata/Properties</td>
<td><a href="https://github.com/Azure-Samples/storage-blob-java-getting-started/blob/master/src/BlobAdvanced.java">Getting Started with Azure Blob Service in Java</a></td>
</tr> 
<tr> 
<td>Get Page Ranges</td>
<td><a href="https://github.com/Azure/azure-storage-java/blob/master/microsoft-azure-storage-test/src/com/microsoft/azure/storage/blob/CloudPageBlobTests.java">Page Blob Tests Sample</a></td>
</tr> 
<tr> 
<td>Lease Blob/Container</td>
<td><a href="https://github.com/Azure-Samples/storage-blob-java-getting-started/blob/master/src/BlobBasics.java">Getting Started with Azure Blob Service in Java</a></td>
</tr> 
<tr> 
<td>List Blob/Container</td>
<td><a href="https://github.com/Azure-Samples/storage-blob-java-getting-started/blob/master/src/BlobBasics.java">Getting Started with Azure Blob Service in Java</a></td>
</tr> 
<tr> 
<td>Page Blob</td>
<td><a href="https://github.com/Azure-Samples/storage-blob-java-getting-started/blob/master/src/BlobBasics.java">Getting Started with Azure Blob Service in Java</a></td>
</tr>
<tr> 
<td>SAS</td>
<td><a href="https://github.com/Azure/azure-storage-java/blob/master/microsoft-azure-storage-test/src/com/microsoft/azure/storage/blob/SasTests.java">SAS Tests Sample</a></td>
</tr> 	
<tr> 
<td>Service Properties</td>
<td><a href="https://github.com/Azure-Samples/storage-blob-java-getting-started/blob/master/src/BlobAdvanced.java">Getting Started with Azure Blob Service in Java</a></td>
</tr> 			
<tr> 
<td>Snapshot Blob</td>
<td><a href="https://github.com/Azure-Samples/storage-blob-java-getting-started/blob/master/src/BlobBasics.java">Getting Started with Azure Blob Service in Java</a></td>
</tr> 
<tr> 
<td rowspan="9"><b>File</b></td>
<td>Create Shares/Directories/Files</td> 
<td><a href="https://github.com/Azure-Samples/storage-file-java-getting-started/blob/master/src/FileBasics.java">Getting Started with Azure File Service in Java</a></td> 
</tr>
<tr> 
<td>Delete Shares/Directories/Files</td> 
<td><a href="https://github.com/Azure-Samples/storage-file-java-getting-started/blob/master/src/FileBasics.java">Getting Started with Azure File Service in Java</a></td> 
</tr> 
<tr> 
<td>Directory Properties/Metadata</td> 
<td><a href="https://github.com/Azure-Samples/storage-file-java-getting-started/blob/master/src/FileAdvanced.java">Getting Started with Azure File Service in Java</a></td> 
</tr> 
<tr> 
<td>Download Files</td> 
<td><a href="https://github.com/Azure-Samples/storage-file-java-getting-started/blob/master/src/FileBasics.java">Getting Started with Azure File Service in Java</a></td> 
</tr> 
<tr> 
<td>File Properties/Metadata/Metrics</td> 
<td><a href="https://github.com/Azure-Samples/storage-file-java-getting-started/blob/master/src/FileAdvanced.java">Getting Started with Azure File Service in Java</a></td> 
</tr> 
<tr> 
<td>File Service Properties</td> 
<td><a href="https://github.com/Azure-Samples/storage-file-java-getting-started/blob/master/src/FileAdvanced.java">Getting Started with Azure File Service in Java</a></td> 
</tr> 
<tr> 
<td>List Directories and Files</td> 
<td><a href="https://github.com/Azure-Samples/storage-file-java-getting-started/blob/master/src/FileBasics.java">Getting Started with Azure File Service in Java</a></td> 
</tr>
<tr> 
<td>List Shares</td> 
<td><a href="https://github.com/Azure-Samples/storage-file-java-getting-started/blob/master/src/FileBasics.java">Getting Started with Azure File Service in Java</a></td> 
</tr>
<tr> 
<td>Share Properties/Metadata/Stats</td> 
<td><a href="https://github.com/Azure-Samples/storage-file-java-getting-started/blob/master/src/FileAdvanced.java">Getting Started with Azure File Service in Java</a></td> 
</tr>
<tr> 
<td rowspan="8"><b>Queue</b></td>
<td>Add Message</td> 
<td><a href="https://github.com/Azure/azure-storage-java/blob/master/microsoft-azure-storage-samples/src/com/microsoft/azure/storage/queue/gettingstarted/QueueBasics.java">Storage Java Client Library Samples</a></td> 
</tr> 
<tr> 
<td>Client-Side Encryption</td> 
<td><a href="https://github.com/Azure/azure-storage-java/blob/master/microsoft-azure-storage-samples/src/com/microsoft/azure/storage/encryption/queue/gettingstarted/QueueGettingStarted.java">Storage Java Client Library Samples</a></td> 
</tr> 
<tr> 
<td>Create Queues</td> 
<td><a href="https://github.com/Azure-Samples/storage-queue-java-getting-started/blob/master/src/QueueBasics.java">Getting Started with Azure Queue Service in Java</a></td> 
</tr> 
<tr> 
<td>Delete Message/Queue</td> 
<td><a href="https://github.com/Azure-Samples/storage-queue-java-getting-started/blob/master/src/QueueBasics.java">Getting Started with Azure Queue Service in Java</a></td> 
</tr> 
<tr> 
<td>Peek Message</td> 
<td><a href="https://github.com/Azure-Samples/storage-queue-java-getting-started/blob/master/src/QueueBasics.java">Getting Started with Azure Queue Service in Java</a></td> 
</tr> 
<tr> 
<td>Queue ACL/Metadata/Stats</td> 
<td><a href="https://github.com/Azure-Samples/storage-queue-java-getting-started/blob/master/src/QueueAdvanced.java">Getting Started with Azure Queue Service in Java</a></td> 
</tr> 
<tr> 
<td>Queue Service Properties</td> 
<td><a href="https://github.com/Azure-Samples/storage-queue-java-getting-started/blob/master/src/QueueAdvanced.java">Getting Started with Azure Queue Service in Java</a></td> 
</tr> 
<tr> 
<td>Update Message</td> 
<td><a href="https://github.com/Azure-Samples/storage-queue-java-getting-started/blob/master/src/QueueBasics.java">Getting Started with Azure Queue Service in Java</a></td> 
</tr> 
<tr> 
<td rowspan="7"><b>Table</b></td>
<td>Create Table</td> 
<td><a href="https://github.com/Azure-Samples/storage-table-java-getting-started/blob/master/src/TableBasics.java">Getting Started with Azure Table Service in Java</a></td> 
</tr> 
<tr> 
<td>Delete Entity/Table</td> 
<td><a href="https://github.com/Azure-Samples/storage-table-java-getting-started/blob/master/src/TableBasics.java">Getting Started with Azure Table Service in Java</a></td> 
</tr> 
<tr> 
<td>Insert/Merge/Replace Entity</td> 
<td><a href="https://github.com/Azure/azure-storage-java/blob/master/microsoft-azure-storage-samples/src/com/microsoft/azure/storage/table/gettingtstarted/TableBasics.java">Storage Java Client Library Samples</a></td> 
</tr> 
<tr> 
<td>Query Entities</td> 
<td><a href="https://github.com/Azure-Samples/storage-table-java-getting-started/blob/master/src/TableBasics.java">Getting Started with Azure Table Service in Java</a></td> 
</tr> 
<tr> 
<td>Query Tables</td> 
<td><a href="https://github.com/Azure-Samples/storage-table-java-getting-started/blob/master/src/TableBasics.java">Getting Started with Azure Table Service in Java</a></td> 
</tr> 
<tr> 
<td>Table ACL/Properties</td> 
<td><a href="https://github.com/Azure-Samples/storage-table-java-getting-started/blob/master/src/TableAdvanced.java">Getting Started with Azure Table Service in Java</a></td> 
</tr> 
<tr> 
<td>Update Entity</td> 
<td><a href="https://github.com/Azure/azure-storage-java/blob/master/microsoft-azure-storage-samples/src/com/microsoft/azure/storage/table/gettingtstarted/TableBasics.java">Storage Java Client Library Samples</a></td> 
</tr> 
</tbody> 
</table>
<br/>

## Azure Code Samples library

To view the complete sample library, go to the [Azure Code Samples](https://azure.microsoft.com/resources/samples/?service=storage) library, which includes samples for Azure Storage that you can download and run locally. The Code Sample Library provides sample code in .zip format. Alternatively, you can browse and clone the GitHub repository for each sample.

[!INCLUDE [storage-java-samples-include](../../includes/storage-java-samples-include.md)]

## Getting started guides

Check out the following guides if you are looking for instructions on how to install and get started with the Azure Storage Client Libraries.

<<<<<<< HEAD
* [Getting Started with Azure Blob Service in Java](blob/storage-java-how-to-use-blob-storage.md)
* [Getting Started with Azure Queue Service in Java](storage-java-how-to-use-queue-storage.md)
=======
* [Getting Started with Azure Blob Service in Java](storage-java-how-to-use-blob-storage.md)
* [Getting Started with Azure Queue Service in Java](queues/storage-java-how-to-use-queue-storage.md)
>>>>>>> 8a6cd450
* [Getting Started with Azure Table Service in Java](../cosmos-db/table-storage-how-to-use-java.md)
* [Getting Started with Azure File Service in Java](storage-java-how-to-use-file-storage.md)

## Next steps

For information on samples for other languages:

* .NET: [Azure Storage samples using .NET](storage-samples-dotnet.md)
* All other languages: [Azure Storage samples](storage-samples.md)<|MERGE_RESOLUTION|>--- conflicted
+++ resolved
@@ -202,13 +202,8 @@
 
 Check out the following guides if you are looking for instructions on how to install and get started with the Azure Storage Client Libraries.
 
-<<<<<<< HEAD
 * [Getting Started with Azure Blob Service in Java](blob/storage-java-how-to-use-blob-storage.md)
-* [Getting Started with Azure Queue Service in Java](storage-java-how-to-use-queue-storage.md)
-=======
-* [Getting Started with Azure Blob Service in Java](storage-java-how-to-use-blob-storage.md)
 * [Getting Started with Azure Queue Service in Java](queues/storage-java-how-to-use-queue-storage.md)
->>>>>>> 8a6cd450
 * [Getting Started with Azure Table Service in Java](../cosmos-db/table-storage-how-to-use-java.md)
 * [Getting Started with Azure File Service in Java](storage-java-how-to-use-file-storage.md)
 
