--- conflicted
+++ resolved
@@ -202,13 +202,8 @@
 
 Check out the following guides if you are looking for instructions on how to install and get started with the Azure Storage Client Libraries.
 
-<<<<<<< HEAD
 * [Getting Started with Azure Blob Service in .NET](blob/storage-dotnet-how-to-use-blobs.md)
-* [Getting Started with Azure Queue Service in .NET](storage-dotnet-how-to-use-queues.md)
-=======
-* [Getting Started with Azure Blob Service in .NET](storage-dotnet-how-to-use-blobs.md)
 * [Getting Started with Azure Queue Service in .NET](queues/storage-dotnet-how-to-use-queues.md)
->>>>>>> 8a6cd450
 * [Getting Started with Azure Table Service in .NET](../cosmos-db/table-storage-how-to-use-dotnet.md)
 * [Getting Started with Azure File Service in .NET](storage-dotnet-how-to-use-files.md)
 
