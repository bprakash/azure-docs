<properties
<<<<<<< HEAD
	pageTitle="How to create, manage, or delete a storage account | Azure"
	description="Learn how to create, manage, or delete a storage account in the Azure portal."
=======
	pageTitle="How to create, manage, or delete a storage account | Microsoft Azure"
	description="Learn how to create, manage, or delete a storage account in the Azure management portal."
>>>>>>> 381517b3
	services="storage"
	documentationCenter=""
	authors="tamram"
	manager="adinah"
	editor=""/>

<tags
	ms.service="storage"
	ms.workload="storage"
	ms.tgt_pltfrm="na"
	ms.devlang="na"
	ms.topic="get-started-article"
	ms.date="07/16/2015"
	ms.author="tamram"/>


# About Azure storage accounts

## Overview

An Azure storage account is a secure account that gives you access to the Azure Blob, Queue, Table, and File services in Azure Storage. Your storage account provides the unique namespace for your Azure Storage data objects. By default, the data in your account is available only to you, the account owner.

There are two types of storage accounts:

- A standard storage account includes Blob, Table, and Queue storage. File storage is available by request via the [Azure Preview page](http://azure.microsoft.com/services/preview/).
- A premium storage account currently supports Azure virtual machine disks only. See [Premium Storage: High-performance storage for Azure virtual machine workloads](storage-premium-storage-preview-portal.md) for an in-depth overview of Premium Storage.

## Storage account billing

You are billed for Azure Storage usage based on your storage account. Storage costs are based on four factors: storage capacity, replication scheme, storage transactions, and data egress.

- Storage capacity refers to how much of your storage account allotment you are using to store data. The cost of simply storing your data is determined by how much data you are storing, and how it is replicated.
- Replication determines how many copies of your data are maintained at once, and in what locations.
- Transactions refer to all read and write operations to Azure Storage.
- Data egress refers to data transferred out of an Azure region. When the data in your storage account is accessed by an application that is not running in the same region, whether that application is a cloud service or some other type of application, then you are charged for data egress. (For Azure services, you can take steps to group your data and services in the same datacenters to reduce or eliminate data egress charges.)  

The [Azure pricing](http://azure.microsoft.com/pricing/details/#storage) page provides detailed pricing information for storage capacity, replication, and transactions. The [Data transfers pricing details](http://azure.microsoft.com/pricing/details/data-transfers/) page provides detailed pricing information for data egress.

For details about storage account capacity and performance targets, see [Azure Storage scalability and performance targets](http://msdn.microsoft.com/library/azure/dn249410.aspx).

> [AZURE.NOTE] When you create an Azure virtual machine, a storage account is created for you automatically in the deployment location if you do not already have a storage account in that location. So it's not necessary to follow the steps below to create a storage account for your virtual machine disks. The storage account name will be based on the virtual machine name. See the [Azure Virtual Machines documentation](http://azure.microsoft.com/documentation/services/virtual-machines/) for more details.

## Create a storage account

1. Sign in to the [Azure portal](https://manage.windowsazure.com).

2. Click **Create New**, click **Storage**, and then click **Quick Create**.

	![NewStorageAccount](./media/storage-create-storage-account/storage_NewStorageAccount.png)

3. In **URL**, enter a name for your storage account.

	> [AZURE.NOTE] Storage account names must be between 3 and 24 characters in length and may contain numbers and lowercase letters only.
	>  
	> Your storage account name must be unique within Azure. The portal will indicate if the storage account name you select is already taken.

	See [Storage account endpoints](#storage-account-endpoints) below for details about how the storage account name will be used to address your objects in Azure Storage.

4. In **Location/Affinity Group**, select a location for your storage account that is close to you or to your customers. If data in your storage account will be accessed from another Azure service, such as an Azure virtual machine or cloud service, you may want to select an affinity group from the list to group your storage account in the same datacenter with other Azure services that you are using to improve performance and lower costs.

	Note that you must select an affinity group when your storage account is created. You cannot move an existing account to an affinity group. For more information on affinity groups, see [Service colocation with an affinity group](#service-co-location-with-an-affinity-group) below.

5. If you have more than one Azure subscription, then the **Subscription** field is displayed. In **Subscription**, enter the Azure subscription that you want to use the storage account with.

6. In **Replication**, select the desired level of replication for your storage account. The recommended replication option is geo-redundant replication, which provides maximum durability for your data. For more details on Azure Storage replication options, see [Azure Storage replication](storage-redundancy.md).

6. Click **Create Storage Account**.

	It may take a few minutes to create your storage account. To check the status, you can monitor the notifications at the bottom of the portal. After the storage account has been created, your new storage account has **Online** status and is ready for use.

![StoragePage](./media/storage-create-storage-account/Storage_StoragePage.png)


### Storage account endpoints

Every object that you store in Azure Storage has a unique URL address. The storage account name forms the subdomain of that address. The combination of subdomain and domain name, which is specific to each service, forms an *endpoint* for your storage account.

For example, if your storage account is named *mystorageaccount*, then the default endpoints for your storage account are:

- Blob service: http://*mystorageaccount*.blob.core.windows.net

- Table service: http://*mystorageaccount*.table.core.windows.net

- Queue service: http://*mystorageaccount*.queue.core.windows.net

- File service: http://*mystorageaccount*.file.core.windows.net

You can see the endpoints for your storage account on the storage dashboard in the Azure portal once the account has been created.

The URL for accessing an object in a storage account is built by appending the object's location in the storage account to the endpoint. For example, a blob address might have this format: http://*mystorageaccount*.blob.core.windows.net/*mycontainer*/*myblob*.

You can also configure a custom domain name to use with your storage account. See [Configure a custom domain name for blob data in an Azure storage account](storage-custom-domain-name.md) for details.

### Service colocation with an affinity group

An *affinity group* is a geographic grouping of your Azure services and VMs with your Azure storage account. An affinity group can improve service performance by locating computer workloads in the same datacenter or near the target user audience. Also, no billing charges are incurred for egress when data in a storage account is accessed from another service that is part of the same affinity group.

> [AZURE.NOTE]  To create an affinity group, open the <b>Settings</b> area of the Azure portal, click <b>Affinity Groups</b>, and then click either <b>Add an affinity group</b> or the <b>Add</b> button. You can also create and manage affinity groups by using the Azure Service Management API. See <a href="http://msdn.microsoft.com/library/azure/ee460798.aspx">Operations on affinity groups</a> for more information.

## View, copy, and regenerate storage access keys

When you create a storage account, Azure generates two 512-bit storage access keys, which are used for authentication when the storage account is accessed. By providing two storage access keys, Azure enables you to regenerate the keys with no interruption to your storage service or access to that service.

> [AZURE.NOTE] We recommend that you avoid sharing your storage access keys with anyone else. To permit access to storage resources without giving out your access keys, you can use a *shared access signature*. A shared access signature provides access to a resource in your account for an interval that you define and with the permissions that you specify. See the [shared access signature tutorial](storage-dotnet-shared-access-signature-part-1.md) for more information.

In the [Azure portal](http://manage.windowsazure.com), use **Manage Keys** on the dashboard or the **Storage** page to view, copy, and regenerate the storage access keys that are used to access the Blob, Table, and Queue services.

### Copy a storage access key  

You can use **Manage Keys** to copy a storage access key to use in a connection string. The connection string requires the storage account name and a key to use in authentication. For information about configuring connection strings to access Azure storage services, see [Configuring Azure connection strings](http://msdn.microsoft.com/library/azure/ee758697.aspx).

1. In the [Azure portal](http://manage.windowsazure.com), click **Storage**, and then click the name of the storage account to open the dashboard.

2. Click **Manage Keys**.

 	**Manage Access Keys** opens.

	![Managekeys](./media/storage-create-storage-account/Storage_ManageKeys.png)


3. To copy a storage access key, select the key text. Then right-click, and click **Copy**.

### Regenerate storage access keys
You should change the access keys to your storage account periodically to help keep your storage connections secure. Two access keys are assigned so that you can maintain connections to the storage account by using one access key while you regenerate the other access key.

> [AZURE.WARNING] Regenerating your access keys affects virtual machines, media services, and any applications that are dependent on the storage account. All clients that use the access key to access the storage account must be updated to use the new key.

**Virtual machines** - If your storage account contains any virtual machines that are running, you will have to redeploy all virtual machines after you regenerate the access keys. To avoid redeployment, shut down the virtual machines before you regenerate the access keys.

**Media services** - If you have media services that are dependent on your storage account, you must resync the access keys with your media service after you regenerate the keys.

**Applications** - If you have web applications or cloud services that use the storage account, you will lose the connections if you regenerate keys, unless you roll your keys. Here is the process:

1. Update the connection strings in your application code to reference the secondary access key of the storage account.

2. Regenerate the primary access key for your storage account. In the [Azure portal](http://manage.windowsazure.com), from the dashboard or the **Configure** page, click **Manage Keys**. Click **Regenerate** under the primary access key, and then click **Yes** to confirm that you want to generate a new key.

3. Update the connection strings in your code to reference the new primary access key.

4. Regenerate the secondary access key.

## Delete a storage account

To remove a storage account that you are no longer using, use **Delete** on the dashboard or the **Configure** page. **Delete** deletes the entire storage account, including all of the blobs, tables, and queues in the account.

> [AZURE.WARNING] It's not possible to restore a deleted storage account or retrieve any of the content that it contained before deletion. Be sure to back up anything you want to save before you delete the account. This also holds true for any resources in the account—once you delete a blob, table, queue, or file, it is permanently deleted.
>
> If your storage account contains VHD files for an Azure virtual machine, then you must delete any images and disks that are using those VHD files before you can delete the storage account. First, stop the virtual machine if it is running, and then delete it. To delete disks, navigate to the **Disks** tab and delete any disks there. To delete images, navigate to the **Images** tab and delete any images that are stored in the account.

1. In the [Azure portal](http://manage.windowsazure.com), click **Storage**.

2. Click anywhere in the storage account entry except the name, and then click **Delete**.

	 -Or-

	Click the name of the storage account to open the dashboard, and then click **Delete**.

3. Click **Yes** to confirm that you want to delete the storage account.

## Next steps

- To learn more about Azure Storage, see the Azure Storage documentation on [Azure.com](http://azure.microsoft.com/documentation/services/storage/) and on [MSDN](http://msdn.microsoft.com/library/azure/gg433040.aspx).

<<<<<<< HEAD
- Visit the [Azure Storage Team blog](http://blogs.msdn.com/b/windowsazurestorage/).

=======
- Visit the [Azure Storage Team Blog](http://blogs.msdn.com/b/windowsazurestorage/).
 

>>>>>>> 381517b3
<|MERGE_RESOLUTION|>--- conflicted
+++ resolved
@@ -1,179 +1,167 @@
-<properties
-<<<<<<< HEAD
-	pageTitle="How to create, manage, or delete a storage account | Azure"
-	description="Learn how to create, manage, or delete a storage account in the Azure portal."
-=======
+<properties
 	pageTitle="How to create, manage, or delete a storage account | Microsoft Azure"
-	description="Learn how to create, manage, or delete a storage account in the Azure management portal."
->>>>>>> 381517b3
+	description="Learn how to create, manage, or delete a storage account in the Azure portal."
 	services="storage"
-	documentationCenter=""
-	authors="tamram"
-	manager="adinah"
-	editor=""/>
-
-<tags
-	ms.service="storage"
-	ms.workload="storage"
-	ms.tgt_pltfrm="na"
-	ms.devlang="na"
-	ms.topic="get-started-article"
-	ms.date="07/16/2015"
-	ms.author="tamram"/>
-
-
-# About Azure storage accounts
-
-## Overview
-
-An Azure storage account is a secure account that gives you access to the Azure Blob, Queue, Table, and File services in Azure Storage. Your storage account provides the unique namespace for your Azure Storage data objects. By default, the data in your account is available only to you, the account owner.
-
-There are two types of storage accounts:
-
-- A standard storage account includes Blob, Table, and Queue storage. File storage is available by request via the [Azure Preview page](http://azure.microsoft.com/services/preview/).
-- A premium storage account currently supports Azure virtual machine disks only. See [Premium Storage: High-performance storage for Azure virtual machine workloads](storage-premium-storage-preview-portal.md) for an in-depth overview of Premium Storage.
-
-## Storage account billing
-
-You are billed for Azure Storage usage based on your storage account. Storage costs are based on four factors: storage capacity, replication scheme, storage transactions, and data egress.
-
-- Storage capacity refers to how much of your storage account allotment you are using to store data. The cost of simply storing your data is determined by how much data you are storing, and how it is replicated.
-- Replication determines how many copies of your data are maintained at once, and in what locations.
-- Transactions refer to all read and write operations to Azure Storage.
-- Data egress refers to data transferred out of an Azure region. When the data in your storage account is accessed by an application that is not running in the same region, whether that application is a cloud service or some other type of application, then you are charged for data egress. (For Azure services, you can take steps to group your data and services in the same datacenters to reduce or eliminate data egress charges.)  
-
-The [Azure pricing](http://azure.microsoft.com/pricing/details/#storage) page provides detailed pricing information for storage capacity, replication, and transactions. The [Data transfers pricing details](http://azure.microsoft.com/pricing/details/data-transfers/) page provides detailed pricing information for data egress.
-
-For details about storage account capacity and performance targets, see [Azure Storage scalability and performance targets](http://msdn.microsoft.com/library/azure/dn249410.aspx).
-
-> [AZURE.NOTE] When you create an Azure virtual machine, a storage account is created for you automatically in the deployment location if you do not already have a storage account in that location. So it's not necessary to follow the steps below to create a storage account for your virtual machine disks. The storage account name will be based on the virtual machine name. See the [Azure Virtual Machines documentation](http://azure.microsoft.com/documentation/services/virtual-machines/) for more details.
-
-## Create a storage account
-
-1. Sign in to the [Azure portal](https://manage.windowsazure.com).
-
-2. Click **Create New**, click **Storage**, and then click **Quick Create**.
-
-	![NewStorageAccount](./media/storage-create-storage-account/storage_NewStorageAccount.png)
-
-3. In **URL**, enter a name for your storage account.
-
-	> [AZURE.NOTE] Storage account names must be between 3 and 24 characters in length and may contain numbers and lowercase letters only.
-	>  
-	> Your storage account name must be unique within Azure. The portal will indicate if the storage account name you select is already taken.
-
-	See [Storage account endpoints](#storage-account-endpoints) below for details about how the storage account name will be used to address your objects in Azure Storage.
-
-4. In **Location/Affinity Group**, select a location for your storage account that is close to you or to your customers. If data in your storage account will be accessed from another Azure service, such as an Azure virtual machine or cloud service, you may want to select an affinity group from the list to group your storage account in the same datacenter with other Azure services that you are using to improve performance and lower costs.
-
-	Note that you must select an affinity group when your storage account is created. You cannot move an existing account to an affinity group. For more information on affinity groups, see [Service colocation with an affinity group](#service-co-location-with-an-affinity-group) below.
-
-5. If you have more than one Azure subscription, then the **Subscription** field is displayed. In **Subscription**, enter the Azure subscription that you want to use the storage account with.
-
-6. In **Replication**, select the desired level of replication for your storage account. The recommended replication option is geo-redundant replication, which provides maximum durability for your data. For more details on Azure Storage replication options, see [Azure Storage replication](storage-redundancy.md).
-
-6. Click **Create Storage Account**.
-
-	It may take a few minutes to create your storage account. To check the status, you can monitor the notifications at the bottom of the portal. After the storage account has been created, your new storage account has **Online** status and is ready for use.
-
-![StoragePage](./media/storage-create-storage-account/Storage_StoragePage.png)
-
-
-### Storage account endpoints
-
-Every object that you store in Azure Storage has a unique URL address. The storage account name forms the subdomain of that address. The combination of subdomain and domain name, which is specific to each service, forms an *endpoint* for your storage account.
-
-For example, if your storage account is named *mystorageaccount*, then the default endpoints for your storage account are:
-
-- Blob service: http://*mystorageaccount*.blob.core.windows.net
-
-- Table service: http://*mystorageaccount*.table.core.windows.net
-
-- Queue service: http://*mystorageaccount*.queue.core.windows.net
-
-- File service: http://*mystorageaccount*.file.core.windows.net
-
-You can see the endpoints for your storage account on the storage dashboard in the Azure portal once the account has been created.
-
-The URL for accessing an object in a storage account is built by appending the object's location in the storage account to the endpoint. For example, a blob address might have this format: http://*mystorageaccount*.blob.core.windows.net/*mycontainer*/*myblob*.
-
-You can also configure a custom domain name to use with your storage account. See [Configure a custom domain name for blob data in an Azure storage account](storage-custom-domain-name.md) for details.
-
-### Service colocation with an affinity group
-
-An *affinity group* is a geographic grouping of your Azure services and VMs with your Azure storage account. An affinity group can improve service performance by locating computer workloads in the same datacenter or near the target user audience. Also, no billing charges are incurred for egress when data in a storage account is accessed from another service that is part of the same affinity group.
-
-> [AZURE.NOTE]  To create an affinity group, open the <b>Settings</b> area of the Azure portal, click <b>Affinity Groups</b>, and then click either <b>Add an affinity group</b> or the <b>Add</b> button. You can also create and manage affinity groups by using the Azure Service Management API. See <a href="http://msdn.microsoft.com/library/azure/ee460798.aspx">Operations on affinity groups</a> for more information.
-
-## View, copy, and regenerate storage access keys
-
-When you create a storage account, Azure generates two 512-bit storage access keys, which are used for authentication when the storage account is accessed. By providing two storage access keys, Azure enables you to regenerate the keys with no interruption to your storage service or access to that service.
-
-> [AZURE.NOTE] We recommend that you avoid sharing your storage access keys with anyone else. To permit access to storage resources without giving out your access keys, you can use a *shared access signature*. A shared access signature provides access to a resource in your account for an interval that you define and with the permissions that you specify. See the [shared access signature tutorial](storage-dotnet-shared-access-signature-part-1.md) for more information.
-
-In the [Azure portal](http://manage.windowsazure.com), use **Manage Keys** on the dashboard or the **Storage** page to view, copy, and regenerate the storage access keys that are used to access the Blob, Table, and Queue services.
-
-### Copy a storage access key  
-
-You can use **Manage Keys** to copy a storage access key to use in a connection string. The connection string requires the storage account name and a key to use in authentication. For information about configuring connection strings to access Azure storage services, see [Configuring Azure connection strings](http://msdn.microsoft.com/library/azure/ee758697.aspx).
-
-1. In the [Azure portal](http://manage.windowsazure.com), click **Storage**, and then click the name of the storage account to open the dashboard.
-
-2. Click **Manage Keys**.
-
- 	**Manage Access Keys** opens.
-
-	![Managekeys](./media/storage-create-storage-account/Storage_ManageKeys.png)
-
-
-3. To copy a storage access key, select the key text. Then right-click, and click **Copy**.
-
-### Regenerate storage access keys
-You should change the access keys to your storage account periodically to help keep your storage connections secure. Two access keys are assigned so that you can maintain connections to the storage account by using one access key while you regenerate the other access key.
-
-> [AZURE.WARNING] Regenerating your access keys affects virtual machines, media services, and any applications that are dependent on the storage account. All clients that use the access key to access the storage account must be updated to use the new key.
-
-**Virtual machines** - If your storage account contains any virtual machines that are running, you will have to redeploy all virtual machines after you regenerate the access keys. To avoid redeployment, shut down the virtual machines before you regenerate the access keys.
-
-**Media services** - If you have media services that are dependent on your storage account, you must resync the access keys with your media service after you regenerate the keys.
-
-**Applications** - If you have web applications or cloud services that use the storage account, you will lose the connections if you regenerate keys, unless you roll your keys. Here is the process:
-
-1. Update the connection strings in your application code to reference the secondary access key of the storage account.
-
-2. Regenerate the primary access key for your storage account. In the [Azure portal](http://manage.windowsazure.com), from the dashboard or the **Configure** page, click **Manage Keys**. Click **Regenerate** under the primary access key, and then click **Yes** to confirm that you want to generate a new key.
-
-3. Update the connection strings in your code to reference the new primary access key.
-
-4. Regenerate the secondary access key.
-
-## Delete a storage account
-
-To remove a storage account that you are no longer using, use **Delete** on the dashboard or the **Configure** page. **Delete** deletes the entire storage account, including all of the blobs, tables, and queues in the account.
-
-> [AZURE.WARNING] It's not possible to restore a deleted storage account or retrieve any of the content that it contained before deletion. Be sure to back up anything you want to save before you delete the account. This also holds true for any resources in the account—once you delete a blob, table, queue, or file, it is permanently deleted.
->
-> If your storage account contains VHD files for an Azure virtual machine, then you must delete any images and disks that are using those VHD files before you can delete the storage account. First, stop the virtual machine if it is running, and then delete it. To delete disks, navigate to the **Disks** tab and delete any disks there. To delete images, navigate to the **Images** tab and delete any images that are stored in the account.
-
-1. In the [Azure portal](http://manage.windowsazure.com), click **Storage**.
-
-2. Click anywhere in the storage account entry except the name, and then click **Delete**.
-
-	 -Or-
-
-	Click the name of the storage account to open the dashboard, and then click **Delete**.
-
-3. Click **Yes** to confirm that you want to delete the storage account.
-
-## Next steps
-
-- To learn more about Azure Storage, see the Azure Storage documentation on [Azure.com](http://azure.microsoft.com/documentation/services/storage/) and on [MSDN](http://msdn.microsoft.com/library/azure/gg433040.aspx).
-
-<<<<<<< HEAD
-- Visit the [Azure Storage Team blog](http://blogs.msdn.com/b/windowsazurestorage/).
-
-=======
-- Visit the [Azure Storage Team Blog](http://blogs.msdn.com/b/windowsazurestorage/).
- 
-
->>>>>>> 381517b3
+	documentationCenter=""
+	authors="tamram"
+	manager="adinah"
+	editor=""/>
+
+<tags
+	ms.service="storage"
+	ms.workload="storage"
+	ms.tgt_pltfrm="na"
+	ms.devlang="na"
+	ms.topic="get-started-article"
+	ms.date="07/16/2015"
+	ms.author="tamram"/>
+
+
+# About Azure storage accounts
+
+## Overview
+
+An Azure storage account is a secure account that gives you access to the Azure Blob, Queue, Table, and File services in Azure Storage. Your storage account provides the unique namespace for your Azure Storage data objects. By default, the data in your account is available only to you, the account owner.
+
+There are two types of storage accounts:
+
+- A standard storage account includes Blob, Table, and Queue storage. File storage is available by request via the [Azure Preview page](http://azure.microsoft.com/services/preview/).
+- A premium storage account currently supports Azure virtual machine disks only. See [Premium Storage: High-performance storage for Azure virtual machine workloads](storage-premium-storage-preview-portal.md) for an in-depth overview of Premium Storage.
+
+## Storage account billing
+
+You are billed for Azure Storage usage based on your storage account. Storage costs are based on four factors: storage capacity, replication scheme, storage transactions, and data egress.
+
+- Storage capacity refers to how much of your storage account allotment you are using to store data. The cost of simply storing your data is determined by how much data you are storing, and how it is replicated.
+- Replication determines how many copies of your data are maintained at once, and in what locations.
+- Transactions refer to all read and write operations to Azure Storage.
+- Data egress refers to data transferred out of an Azure region. When the data in your storage account is accessed by an application that is not running in the same region, whether that application is a cloud service or some other type of application, then you are charged for data egress. (For Azure services, you can take steps to group your data and services in the same datacenters to reduce or eliminate data egress charges.)  
+
+The [Azure pricing](http://azure.microsoft.com/pricing/details/#storage) page provides detailed pricing information for storage capacity, replication, and transactions. The [Data transfers pricing details](http://azure.microsoft.com/pricing/details/data-transfers/) page provides detailed pricing information for data egress.
+
+For details about storage account capacity and performance targets, see [Azure Storage scalability and performance targets](http://msdn.microsoft.com/library/azure/dn249410.aspx).
+
+> [AZURE.NOTE] When you create an Azure virtual machine, a storage account is created for you automatically in the deployment location if you do not already have a storage account in that location. So it's not necessary to follow the steps below to create a storage account for your virtual machine disks. The storage account name will be based on the virtual machine name. See the [Azure Virtual Machines documentation](http://azure.microsoft.com/documentation/services/virtual-machines/) for more details.
+
+## Create a storage account
+
+1. Sign in to the [Azure portal](https://manage.windowsazure.com).
+
+2. Click **Create New**, click **Storage**, and then click **Quick Create**.
+
+	![NewStorageAccount](./media/storage-create-storage-account/storage_NewStorageAccount.png)
+
+3. In **URL**, enter a name for your storage account.
+
+	> [AZURE.NOTE] Storage account names must be between 3 and 24 characters in length and may contain numbers and lowercase letters only.
+	>  
+	> Your storage account name must be unique within Azure. The portal will indicate if the storage account name you select is already taken.
+
+	See [Storage account endpoints](#storage-account-endpoints) below for details about how the storage account name will be used to address your objects in Azure Storage.
+
+4. In **Location/Affinity Group**, select a location for your storage account that is close to you or to your customers. If data in your storage account will be accessed from another Azure service, such as an Azure virtual machine or cloud service, you may want to select an affinity group from the list to group your storage account in the same datacenter with other Azure services that you are using to improve performance and lower costs.
+
+	Note that you must select an affinity group when your storage account is created. You cannot move an existing account to an affinity group. For more information on affinity groups, see [Service colocation with an affinity group](#service-co-location-with-an-affinity-group) below.
+
+5. If you have more than one Azure subscription, then the **Subscription** field is displayed. In **Subscription**, enter the Azure subscription that you want to use the storage account with.
+
+6. In **Replication**, select the desired level of replication for your storage account. The recommended replication option is geo-redundant replication, which provides maximum durability for your data. For more details on Azure Storage replication options, see [Azure Storage replication](storage-redundancy.md).
+
+6. Click **Create Storage Account**.
+
+	It may take a few minutes to create your storage account. To check the status, you can monitor the notifications at the bottom of the portal. After the storage account has been created, your new storage account has **Online** status and is ready for use.
+
+![StoragePage](./media/storage-create-storage-account/Storage_StoragePage.png)
+
+
+### Storage account endpoints
+
+Every object that you store in Azure Storage has a unique URL address. The storage account name forms the subdomain of that address. The combination of subdomain and domain name, which is specific to each service, forms an *endpoint* for your storage account.
+
+For example, if your storage account is named *mystorageaccount*, then the default endpoints for your storage account are:
+
+- Blob service: http://*mystorageaccount*.blob.core.windows.net
+
+- Table service: http://*mystorageaccount*.table.core.windows.net
+
+- Queue service: http://*mystorageaccount*.queue.core.windows.net
+
+- File service: http://*mystorageaccount*.file.core.windows.net
+
+You can see the endpoints for your storage account on the storage dashboard in the Azure portal once the account has been created.
+
+The URL for accessing an object in a storage account is built by appending the object's location in the storage account to the endpoint. For example, a blob address might have this format: http://*mystorageaccount*.blob.core.windows.net/*mycontainer*/*myblob*.
+
+You can also configure a custom domain name to use with your storage account. See [Configure a custom domain name for blob data in an Azure storage account](storage-custom-domain-name.md) for details.
+
+### Service colocation with an affinity group
+
+An *affinity group* is a geographic grouping of your Azure services and VMs with your Azure storage account. An affinity group can improve service performance by locating computer workloads in the same datacenter or near the target user audience. Also, no billing charges are incurred for egress when data in a storage account is accessed from another service that is part of the same affinity group.
+
+> [AZURE.NOTE]  To create an affinity group, open the <b>Settings</b> area of the Azure portal, click <b>Affinity Groups</b>, and then click either <b>Add an affinity group</b> or the <b>Add</b> button. You can also create and manage affinity groups by using the Azure Service Management API. See <a href="http://msdn.microsoft.com/library/azure/ee460798.aspx">Operations on affinity groups</a> for more information.
+
+## View, copy, and regenerate storage access keys
+
+When you create a storage account, Azure generates two 512-bit storage access keys, which are used for authentication when the storage account is accessed. By providing two storage access keys, Azure enables you to regenerate the keys with no interruption to your storage service or access to that service.
+
+> [AZURE.NOTE] We recommend that you avoid sharing your storage access keys with anyone else. To permit access to storage resources without giving out your access keys, you can use a *shared access signature*. A shared access signature provides access to a resource in your account for an interval that you define and with the permissions that you specify. See the [shared access signature tutorial](storage-dotnet-shared-access-signature-part-1.md) for more information.
+
+In the [Azure portal](http://manage.windowsazure.com), use **Manage Keys** on the dashboard or the **Storage** page to view, copy, and regenerate the storage access keys that are used to access the Blob, Table, and Queue services.
+
+### Copy a storage access key  
+
+You can use **Manage Keys** to copy a storage access key to use in a connection string. The connection string requires the storage account name and a key to use in authentication. For information about configuring connection strings to access Azure storage services, see [Configuring Azure connection strings](http://msdn.microsoft.com/library/azure/ee758697.aspx).
+
+1. In the [Azure portal](http://manage.windowsazure.com), click **Storage**, and then click the name of the storage account to open the dashboard.
+
+2. Click **Manage Keys**.
+
+ 	**Manage Access Keys** opens.
+
+	![Managekeys](./media/storage-create-storage-account/Storage_ManageKeys.png)
+
+
+3. To copy a storage access key, select the key text. Then right-click, and click **Copy**.
+
+### Regenerate storage access keys
+You should change the access keys to your storage account periodically to help keep your storage connections secure. Two access keys are assigned so that you can maintain connections to the storage account by using one access key while you regenerate the other access key.
+
+> [AZURE.WARNING] Regenerating your access keys affects virtual machines, media services, and any applications that are dependent on the storage account. All clients that use the access key to access the storage account must be updated to use the new key.
+
+**Virtual machines** - If your storage account contains any virtual machines that are running, you will have to redeploy all virtual machines after you regenerate the access keys. To avoid redeployment, shut down the virtual machines before you regenerate the access keys.
+
+**Media services** - If you have media services that are dependent on your storage account, you must resync the access keys with your media service after you regenerate the keys.
+
+**Applications** - If you have web applications or cloud services that use the storage account, you will lose the connections if you regenerate keys, unless you roll your keys. Here is the process:
+
+1. Update the connection strings in your application code to reference the secondary access key of the storage account.
+
+2. Regenerate the primary access key for your storage account. In the [Azure portal](http://manage.windowsazure.com), from the dashboard or the **Configure** page, click **Manage Keys**. Click **Regenerate** under the primary access key, and then click **Yes** to confirm that you want to generate a new key.
+
+3. Update the connection strings in your code to reference the new primary access key.
+
+4. Regenerate the secondary access key.
+
+## Delete a storage account
+
+To remove a storage account that you are no longer using, use **Delete** on the dashboard or the **Configure** page. **Delete** deletes the entire storage account, including all of the blobs, tables, and queues in the account.
+
+> [AZURE.WARNING] It's not possible to restore a deleted storage account or retrieve any of the content that it contained before deletion. Be sure to back up anything you want to save before you delete the account. This also holds true for any resources in the account—once you delete a blob, table, queue, or file, it is permanently deleted.
+>
+> If your storage account contains VHD files for an Azure virtual machine, then you must delete any images and disks that are using those VHD files before you can delete the storage account. First, stop the virtual machine if it is running, and then delete it. To delete disks, navigate to the **Disks** tab and delete any disks there. To delete images, navigate to the **Images** tab and delete any images that are stored in the account.
+
+1. In the [Azure portal](http://manage.windowsazure.com), click **Storage**.
+
+2. Click anywhere in the storage account entry except the name, and then click **Delete**.
+
+	 -Or-
+
+	Click the name of the storage account to open the dashboard, and then click **Delete**.
+
+3. Click **Yes** to confirm that you want to delete the storage account.
+
+## Next steps
+
+- To learn more about Azure Storage, see the Azure Storage documentation on [Azure.com](http://azure.microsoft.com/documentation/services/storage/) and on [MSDN](http://msdn.microsoft.com/library/azure/gg433040.aspx).
+
+- Visit the [Azure Storage Team Blog](http://blogs.msdn.com/b/windowsazurestorage/).