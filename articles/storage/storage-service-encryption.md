---
title: Azure Storage Service Encryption for Data at Rest | Microsoft Docs
description: Use the Azure Storage Service Encryption feature to encrypt your Azure Blob Storage on the service side when storing the data, and decrypt it when retrieving the data.
services: storage
documentationcenter: .net
author: robinsh
manager: timlt
editor: tysonn

ms.assetid: edabe3ee-688b-41e0-b34f-613ac9c3fdfd
ms.service: storage
ms.workload: storage
ms.tgt_pltfrm: na
ms.devlang: na
ms.topic: article
ms.date: 05/09/2017
ms.author: robinsh

---
# Azure Storage Service Encryption for Data at Rest
Azure Storage Service Encryption (SSE) for Data at Rest helps you protect and safeguard your data to meet your organizational security and compliance commitments. With this feature, Azure Storage automatically encrypts your data prior to persisting to storage and decrypts prior to retrieval. The encryption, decryption, and key management are totally transparent to users.

The following sections provide detailed guidance on how to use the Storage Service Encryption features as well as the supported scenarios and user experiences.

## Overview
Azure Storage provides a comprehensive set of security capabilities which together enable developers to build secure applications. Data can be secured in transit between an application and Azure by using [Client-Side Encryption](storage-client-side-encryption.md), HTTPs, or SMB 3.0. Storage Service Encryption provides encryption at rest, handling encryption, decryption, and key management in a totally transparent fashion. All data is encrypted using 256-bit [AES encryption](https://en.wikipedia.org/wiki/Advanced_Encryption_Standard), one of the strongest block ciphers available.

SSE works by encrypting the data when it is written to Azure Storage, and can be used for Azure Blob Storage and File Storage. It works for the following:

* Standard Storage: General purpose storage accounts for Blobs and File storage and Blob storage accounts
* Premium storage 
* All redundancy levels (LRS, ZRS, GRS, RA-GRS)
* Azure Resource Manager storage accounts (but not classic) 
* All regions.

To learn more, please refer to the FAQ.

<<<<<<< HEAD
### Availability for File Storage
Storage Service Encryption for File Storage is currently available in all Azure regions.


=======
>>>>>>> a42dbad0
To enable or disable Storage Service Encryption for a storage account, log into the [Azure portal](https://azure.portal.com) and select a storage account. On the Settings blade, look for the Blob Service section as shown in this screenshot and click Encryption.

![Portal Screenshot showing Encryption option](./media/storage-service-encryption/image1.png)
<br/>*Figure 1: Enable SSE for Blob Service (Step1)*

![Portal Screenshot showing Encryption option](./media/storage-service-encryption/image3.png)
<br/>*Figure 2: Enable SSE for File Service (Step1)*

After you click the Encryption setting, you can enable or disable Storage Service Encryption.

![Portal Screenshot showing Encryption properties](./media/storage-service-encryption/image2.png)
<br/>*Figure 3: Enable SSE for Blob and File Service (Step2)*

## Encryption Scenarios
Storage Service Encryption can be enabled at a storage account level. Once enabled, customers will choose which services to encrypt. It supports the following customer scenarios:

* Encryption of Blob Storage and File Storage in Resource Manager accounts.
* Encryption of Blob and File Service in classic storage accounts once migrated to Resource Manager storage accounts.

SSE has the following limitations:

* Encryption of classic storage accounts is not supported.
* Existing Data - SSE only encrypts newly created data after the encryption is enabled. If for example you create a new Resource Manager storage account but don't turn on encryption, and then you upload blobs or archived VHDs to that storage account and then turn on SSE, those blobs will not be encrypted unless they are rewritten or copied.
* Marketplace Support - Enable encryption of VMs created from the Marketplace using the [Azure portal](https://portal.azure.com), PowerShell, and Azure CLI. The VHD base image will remain unencrypted; however, any writes done after the VM has spun up will be encrypted.
* Table and Queues data will not be encrypted.

## Getting Started
### Step 1: [Create a new storage account](storage-create-storage-account.md).
### Step 2: Enable encryption.
You can enable encryption using the [Azure portal](https://portal.azure.com).

> [!NOTE]
> If you want to programmatically enable or disable the Storage Service Encryption on a storage account, you can use the [Azure Storage Resource Provider REST API](https://msdn.microsoft.com/library/azure/mt163683.aspx), the [Storage Resource Provider Client Library for .NET](https://msdn.microsoft.com/library/azure/mt131037.aspx), [Azure PowerShell](/powershell/azureps-cmdlets-docs), or the [Azure CLI](storage-azure-cli.md).
> 
> 

### Step 3: Copy data to storage account
If you enable SSE for the Blob service, any blobs written to that storage account will be encrypted. Any blobs already located in that storage account will not be encrypted until they are rewritten. You can copy the data from one storage account to one with SSE encrypted, or even enable SSE and copy the blobs from one container to another to sure that previous data is encrypted. You can use any of the following tools to accomplish this. This is the same behavior for File Storage as well.

#### Using AzCopy
AzCopy is a Windows command-line utility designed for copying data to and from Microsoft Azure Blob, File, and Table storage using simple commands with optimal performance. You can use this to copy your blobs or files from one storage account to another one that has SSE enabled. 

To learn more, please visit [Transfer data with the AzCopy Command-Line Utility](storage-use-azcopy.md).

#### Using SMB
Azure File storage offers file shares in the cloud using the standard SMB protocol. You can mount a file share from a client on premises or in Azure. Once mounted, tools such as Robocopy can be used to copy files over to Azure File shares. For more information, see [how to mount Azure Fileshare on Windows](https://docs.microsoft.com/en-us/azure/storage/storage-dotnet-how-to-use-files#mount-the-file-share) and [how to mount Azure File share on Linux](https://docs.microsoft.com/en-us/azure/storage/storage-how-to-use-files-linux#mount-the-file-share).


#### Using the Storage Client Libraries
You can copy blob or file data to and from blob storage or between storage accounts using our rich set of Storage Client Libraries including .NET, C++, Java, Android, Node.js, PHP, Python, and Ruby.

To learn more, please visit our [Get started with Azure Blob storage using .NET](storage-dotnet-how-to-use-blobs.md).

#### Using a Storage Explorer
You can use a Storage explorer to create storage accounts, upload and download data, view contents of blobs, and navigate through directories. You can use one of these to upload blobs to your storage account with encryption enabled. With some storage explorers, you can also copy data from existing blob storage to a different container in the storage account or a new storage account that has SSE enabled.

To learn more, please visit [Azure Storage Explorers](storage-explorers.md).

### Step 4: Query the status of the encrypted data
An updated version of the Storage Client libraries has been deployed that allows you to query the state of an object to determine if it is encrypted or not. This is currently only available for Blob storage. Support for File storage is on the roadmap. 

In the meantime, you can call [Get Account Properties](https://msdn.microsoft.com/library/azure/mt163553.aspx) to verify that the storage account has encryption enabled or view the storage account properties in the Azure portal.

## Encryption and Decryption Workflow
Here is a brief description of the encryption/decryption workflow:

* The customer enables encryption on the storage account.
* When the customer writes new data (PUT Blob, PUT Block, PUT Page, PUT File etc.) to Blob or File storage; every write is encrypted using 256-bit [AES encryption](https://en.wikipedia.org/wiki/Advanced_Encryption_Standard), one of the strongest block ciphers available.
* When the customer needs to access data (GET Blob, etc.), data is automatically decrypted before returning to the user.
* If encryption is disabled, new writes are no longer encrypted and existing encrypted data remains encrypted until rewritten by the user. While encryption is enabled, writes to Blob or File storage will be encrypted. The state of data does not change with the user toggling between enabling/disabling encryption for the storage account.
* All encryption keys are stored, encrypted, and managed by Microsoft.

## Frequently asked questions about Storage Service Encryption for Data at Rest
**Q: I have an existing classic storage account. Can I enable SSE on it?**

A: No, SSE is only supported on Resource Manager storage accounts.

**Q: How can I encrypt data in my classic storage account?**

A: You can create a new Resource Manager storage account and copy your data using [AzCopy](storage-use-azcopy.md) from your existing classic storage account to your newly created Resource Manager storage account. 

If you migrate your classic storage account to a Resource Manager storage account, this operation is instantaneous, it changes the type of your account but does not effect your existing data. Any new data written will be encrypted only after enabling encryption. For more information, see [Platform Supported Migration of IaaS Resources from Classic to Resource Manager](https://azure.microsoft.com/blog/iaas-migration-classic-resource-manager/). Please note that this is supported only for Blob and File services.

**Q: I have an existing Resource Manager storage account. Can I enable SSE on it?**

A: Yes, but only newly written data will be encrypted. It does not go back and encrypt data that was already present. This is not yet supported for the File Storage Preview.

**Q: I would like to encrypt the current data in an existing Resource Manager storage account?**

A: You can enable SSE at any time in a Resource Manager storage account. However, data that were already present will not be encrypted. To encrypt existing data, you can copy them to another name or another container and then remove the unencrypted versions.

**Q: I'm using Premium storage; can I use SSE?**

A: Yes, SSE is supported on both Standard Storage and Premium Storage.  Premium Storage is not supported for the File Service.

**Q: If I create a new storage account and enable SSE, then create a new VM using that storage account, does that mean my VM is encrypted?**

A: Yes. Any disks created that use the new storage account will be encrypted, as long as they are created after SSE is enabled. If the VM was created using Azure Market Place, the VHD base image will remain unencrypted; however, any writes done after the VM has spun up will be encrypted.

**Q: Can I create new storage accounts with SSE enabled using Azure PowerShell and Azure CLI?**

A: Yes.

**Q: How much more does Azure Storage cost if SSE is enabled?**

A: There is no additional cost.

**Q: Who manages the encryption keys?**

A: The keys are managed by Microsoft.

**Q: Can I use my own encryption keys?**

A: We are working on providing capabilities for customers to bring their own encryption keys.

**Q: Can I revoke access to the encryption keys?**

A: Not at this time; the keys are fully managed by Microsoft.

**Q: Is SSE enabled by default when I create a new storage account?**

A: SSE is not enabled by default; you can use the Azure portal to enable it. You can also programmatically enable this feature using the Storage Resource Provider REST API.

**Q: How is this different from Azure Disk Encryption?**

A: This feature is used to encrypt data in Azure Blob storage. The Azure Disk Encryption is used to encrypt OS and Data disks in IaaS VMs. For more details, please visit our [Storage Security Guide](storage-security-guide.md).

**Q: What if I enable SSE, and then go in and enable Azure Disk Encryption on the disks?**

A: This will work seamlessly. Your data will be encrypted by both methods.

**Q: My storage account is set up to be replicated geo-redundantly. If I enable SSE, will my redundant copy also be encrypted?**

A: Yes, all copies of the storage account are encrypted, and all redundancy options – Locally Redundant Storage (LRS), Zone-Redundant Storage (ZRS), Geo-Redundant Storage (GRS), and Read Access Geo-Redundant Storage (RA-GRS) – are supported.

**Q: I can't enable encryption on my storage account.**

A: Is it a Resource Manager storage account? Classic storage accounts are not supported. 

**Q: Is SSE only permitted in specific regions?**

A: The SSE is available in all regions for Blob storage. Please check the Availability Section for File storage. 

**Q: How do I contact someone if I have any issues or want to provide feedback?**

A: Please contact [ssediscussions@microsoft.com](mailto:ssediscussions@microsoft.com) for any issues related to Storage Service Encryption.

## Next Steps
Azure Storage provides a comprehensive set of security capabilities which together enable developers to build secure applications. For more details, visit the [Storage Security Guide](storage-security-guide.md).
<|MERGE_RESOLUTION|>--- conflicted
+++ resolved
@@ -35,13 +35,6 @@
 
 To learn more, please refer to the FAQ.
 
-<<<<<<< HEAD
-### Availability for File Storage
-Storage Service Encryption for File Storage is currently available in all Azure regions.
-
-
-=======
->>>>>>> a42dbad0
 To enable or disable Storage Service Encryption for a storage account, log into the [Azure portal](https://azure.portal.com) and select a storage account. On the Settings blade, look for the Blob Service section as shown in this screenshot and click Encryption.
 
 ![Portal Screenshot showing Encryption option](./media/storage-service-encryption/image1.png)
