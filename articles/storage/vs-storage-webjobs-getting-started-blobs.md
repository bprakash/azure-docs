--- conflicted
+++ resolved
@@ -13,22 +13,14 @@
 	ms.tgt_pltfrm="vs-getting-started"
 	ms.devlang="na"
 	ms.topic="article"
-<<<<<<< HEAD
-	ms.date="01/30/2016"
-=======
 	ms.date="02/21/2016"
->>>>>>> abb96edc
 	ms.author="tarcher"/>
 
 # Get started with Azure Blob storage and Visual Studio connected services (WebJob projects)
 
 ## Overview
 
-<<<<<<< HEAD
-This article provides C# code samples that show how to trigger a process when an Azure blob is created or updated. The code samples use the [WebJobs SDK](/app-service-web/websites-dotnet-webjobs-sdk.md) version 1.x. When you add a storage account to a WebJob project by using the Visual Studio **Add Connected Services** dialog, the appropriate Azure Storage NuGet package is installed, the appropriate .NET references are added to the project, and connection strings for the storage account are updated in the App.config file.
-=======
 This article provides C# code samples that show how to trigger a process when an Azure blob is created or updated. The code samples use the [WebJobs SDK](../app-service-web/websites-dotnet-webjobs-sdk.md) version 1.x. When you add a storage account to a WebJob project by using the Visual Studio **Add Connected Services** dialog, the appropriate Azure Storage NuGet package is installed, the appropriate .NET references are added to the project, and connection strings for the storage account are updated in the App.config file.
->>>>>>> abb96edc
 
 
 
@@ -36,11 +28,7 @@
 
 This section shows how to use the **BlobTrigger** attribute.
 
-<<<<<<< HEAD
- **Note:** The WebJobs SDK scans log files to watch for new or changed blobs. This process is inherently slow; a function might not get triggered until several minutes or longer after the blob is created.  If your application needs to process blobs immediately, the recommended method is to create a queue message when you create the blob, and use the [QueueTrigger](/app-service-web/websites-dotnet-webjobs-sdk-storage-queues-how-to.md#trigger) attribute instead of the **BlobTrigger** attribute on the function that processes the blob.
-=======
  **Note:** The WebJobs SDK scans log files to watch for new or changed blobs. This process is inherently slow; a function might not get triggered until several minutes or longer after the blob is created.  If your application needs to process blobs immediately, the recommended method is to create a queue message when you create the blob, and use the [QueueTrigger](../app-service-web/websites-dotnet-webjobs-sdk-storage-queues-how-to.md#trigger) attribute instead of the **BlobTrigger** attribute on the function that processes the blob.
->>>>>>> abb96edc
 
 ### Single placeholder for blob name with extension  
 
