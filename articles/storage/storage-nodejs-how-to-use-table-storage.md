<properties
	pageTitle="How to use Azure Table storage from Node.js | Microsoft Azure"
	description="Learn how to use Azure Table storage. Code samples are written using the Node.js API."
	services="storage"
	documentationCenter="nodejs"
	authors="MikeWasson"
	manager="wpickett"
	editor=""/>

<tags
	ms.service="storage"
	ms.workload="storage"
	ms.tgt_pltfrm="na"
	ms.devlang="nodejs"
	ms.topic="article"
	ms.date="09/01/2015"
	ms.author="mwasson"/>


# How to use Azure Table storage from Node.js

[AZURE.INCLUDE [storage-selector-table-include](../../includes/storage-selector-table-include.md)]


## Overview

This topic shows how to perform common scenarios using the Azure Table service in a Node.js application.

The code examples in this topic assume you already have a Node.js application. For information about how to create a Node.js application in Azure, see any of these topics:

- [Build and deploy a Node.js website to Azure](Create and deploy a Node.js application to an Azure website)
- [Build and deploy a Node.js website to Azure using WebMatrix](Create and deploy a Node.js application with WebMatrix)
- [Build and deploy a Node.js application to an Azure Cloud Service](Node.js Cloud Service) (using Windows PowerShell)


[AZURE.INCLUDE [storage-table-concepts-include](../../includes/storage-table-concepts-include.md)]

[AZURE.INCLUDE [storage-create-account-include](../../includes/storage-create-account-include.md)]


## Configure your application to access Azure Storage

To use Azure Storage, you need the Azure Storage SDK for Node.js, which includes a set of convenience libraries that
communicate with the storage REST services.

### Use Node Package Manager (NPM) to install the package

1.  Use a command-line interface such as **PowerShell** (Windows), **Terminal** (Mac), or **Bash** (Unix), and navigate to the folder where you created your application.

2.  Type **npm install azure-storage** in the command window. Output from the command is similar to the following example.

		azure-storage@0.5.0 node_modules\azure-storage
		+-- extend@1.2.1
		+-- xmlbuilder@0.4.3
		+-- mime@1.2.11
		+-- node-uuid@1.4.3
		+-- validator@3.22.2
		+-- underscore@1.4.4
		+-- readable-stream@1.0.33 (string_decoder@0.10.31, isarray@0.0.1, inherits@2.0.1, core-util-is@1.0.1)
		+-- xml2js@0.2.7 (sax@0.5.2)
		+-- request@2.57.0 (caseless@0.10.0, aws-sign2@0.5.0, forever-agent@0.6.1, stringstream@0.0.4, oauth-sign@0.8.0, tunnel-agent@0.4.1, isstream@0.1.2, json-stringify-safe@5.0.1, bl@0.9.4, combined-stream@1.0.5, qs@3.1.0, mime-types@2.0.14, form-data@0.2.0, http-signature@0.11.0, tough-cookie@2.0.0, hawk@2.3.1, har-validator@1.8.0)

3.  You can manually run the **ls** command to verify that a **node\_modules** folder was created. Inside that folder you will find the **azure-storage** package, which contains the libraries you need to access storage.

### Import the package

Add the following code to the top of the **server.js** file in your application:

    var azure = require('azure-storage');

## Set up an Azure Storage connection

The azure module will read the environment variables AZURE\_STORAGE\_ACCOUNT and AZURE\_STORAGE\_ACCESS\_KEY, or AZURE\_STORAGE\_CONNECTION\_STRING for information required to connect to your Azure storage account. If these environment variables are not set, you must specify the account information when calling **TableService**.

For an example of setting the environment variables in the Azure portal for an Azure Website, see [Node.js web application with Storage]

## Create a table

The following code creates a **TableService** object and uses it to create a new table. Add the following near the top of **server.js**.

    var tableSvc = azure.createTableService();

The call to **createTableIfNotExists** will create a new table with the specified name if it does not already exist. The following example creates a new table named 'mytable' if it does not already exist:

    tableSvc.createTableIfNotExists('mytable', function(error, result, response){
		if(!error){
			// Table exists or created
		}
	});

The `result` will be `true` if a new table is created, and `false` if the table already exists. The `response` will contain information about the request.

### Filters

Optional filtering operations can be applied to operations performed using **TableService**. Filtering operations can include logging, automatically retrying, etc. Filters are objects that implement a method with the signature:

		function handle (requestOptions, next)

After doing its preprocessing on the request options, the method needs to call "next", passing a callback with the following signature:

		function (returnObject, finalCallback, next)

In this callback, and after processing the returnObject (the response from the request to the server), the callback needs to either invoke next if it exists to continue processing other filters or simply invoke finalCallback otherwise to end the service invocation.

Two filters that implement retry logic are included with the Azure SDK for Node.js, **ExponentialRetryPolicyFilter** and **LinearRetryPolicyFilter**. The following creates a **TableService** object that uses the **ExponentialRetryPolicyFilter**:

	var retryOperations = new azure.ExponentialRetryPolicyFilter();
	var tableSvc = azure.createTableService().withFilter(retryOperations);

## Add an entity to a table

To add an entity, first create an object that defines your entity properties. All entities must contain a **PartitionKey** and **RowKey**, which are unique identifiers for the entity.

* **PartitionKey** - determines the partition that the entity is stored in

* **RowKey** - uniquely identifies the entity within the partition

Both **PartitionKey** and **RowKey** must be string values. For more information, see [Understanding the Table service data model](http://msdn.microsoft.com/library/azure/dd179338.aspx).

The following is an example of defining an entity. Note that **dueDate** is defined as a type of **Edm.DateTime**. Specifying the type is optional, and types will be inferred if not specified.

	var task = {
	  PartitionKey: {'_':'hometasks'},
	  RowKey: {'_': '1'},
	  description: {'_':'take out the trash'},
	  dueDate: {'_':new Date(2015, 6, 20), '$':'Edm.DateTime'}
	};

> [AZURE.NOTE] There is also a **Timestamp** field for each record, which is set by Azure when an entity is inserted or updated.

You can also use the **entityGenerator** to create entities. The following example creates the same task entity using the **entityGenerator**.

	var entGen = azure.TableUtilities.entityGenerator;
    var task = {
	  PartitionKey: entGen.String('hometasks'),
      RowKey: entGen.String('1'),
      description: entGen.String('take out the trash'),
      dueDate: entGen.DateTime(new Date(Date.UTC(2015, 6, 20))),
    };

To add an entity to your table, pass the entity object to the **insertEntity** method.

	tableSvc.insertEntity('mytable',task, function (error, result, response) {
		if(!error){
			// Entity inserted
		}
	});

If the operation is successful, `result` will contain the [ETag](http://en.wikipedia.org/wiki/HTTP_ETag) of the inserted record and `response` will contain information about the operation.

Example response:

	{ '.metadata': { etag: 'W/"datetime\'2015-02-25T01%3A22%3A22.5Z\'"' } }

> [AZURE.NOTE] By default, **insertEntity** does not return the inserted entity as part of the `response` information. If you plan on performing other operations on this entity, or wish to cache the information, it can be useful to have it returned as part of the `result`. You can do this by enabling **echoContent** as follows:
>
> `tableSvc.insertEntity('mytable', task, {echoContent: true}, function (error, result, response) {...}`

## Update an entity

There are multiple methods available to update an existing entity:

* **updateEntity** - updates an existing entity by replacing it

* **mergeEntity** - updates an existing entity by merging new property values into the existing entity

* **insertOrReplaceEntity** - updates an existing entity by replacing it. If no entity exists, a new one will be inserted

* **insertOrMergeEntity** - updates an existing entity by merging new property values into the existing. If no entity exists, a new one will be inserted

The following example demonstrates updating an entity using **updateEntity**:

	tableSvc.updateEntity('mytable', updatedTask, function(error, result, response){
      if(!error) {
        // Entity updated
      }
    });

> [AZURE.NOTE] By default, updating an entity does not check to see if the data being updated has previously been modified by another process. To support concurrent updates:
>
> 1. Get the ETag of the object being updated. This is returned as part of the `response` for any entity related operation and can be retrieved through `response['.metadata'].etag`.
>
> 2. When performing an update operation on an entity, add the ETag information previously retrieved to the new entity. For example:
>
>     `entity2['.metadata'].etag = currentEtag;`
>    
> 3. Perform the update operation. If the entity has been modified since you retrieved the ETag value, such as another instance of your application, an `error` will be returned stating that the update condition specified in the request was not satisfied.

With **updateEntity** and **mergeEntity**, if the entity that is being updated doesn't exist, then the update operation will fail. Therefore if you wish to store an entity regardless of whether it already exists, use **insertOrReplaceEntity** or **insertOrMergeEntity**.

The `result` for successful update operations will contain the **Etag** of the updated entity.

## Work with groups of entities

Sometimes it makes sense to submit multiple operations together in a batch to ensure atomic processing by the server. To accomplish that, use the **TableBatch** class to create a batch, and then use the **executeBatch** method of **TableService** to perform the batched operations.

 The following example demonstrates submitting two entities in a batch:

    var task1 = {
	  PartitionKey: {'_':'hometasks'},
	  RowKey: {'_': '1'},
	  description: {'_':'Take out the trash'},
	  dueDate: {'_':new Date(2015, 6, 20)}
	};
	var task2 = {
	  PartitionKey: {'_':'hometasks'},
	  RowKey: {'_': '2'},
	  description: {'_':'Wash the dishes'},
	  dueDate: {'_':new Date(2015, 6, 20)}
	};

	var batch = new azure.TableBatch();

	batch.insertEntity(task1, {echoContent: true});
	batch.insertEntity(task2, {echoContent: true});

	tableSvc.executeBatch('mytable', batch, function (error, result, response) {
	  if(!error) {
	    // Batch completed
	  }
	});

For successful batch operations, `result` will contain information for each operation in the batch.

### Work with batched operations

Operations added to a batch can be inspected by viewing the `operations` property. You can also use the following methods to work with operations:

* **clear** - clears all operations from a batch

* **getOperations** - gets an operation from the batch

* **hasOperations** - returns true if the batch contains operations

* **removeOperations** - removes an operation

* **size** - returns the number of operations in the batch

## Retrieve an entity by key

To return a specific entity based on the **PartitionKey** and **RowKey**, use the **retrieveEntity** method.

    tableSvc.retrieveEntity('mytable', 'hometasks', '1', function(error, result, response){
	  if(!error){
	    // result contains the entity
	  }
    });

Once this operation is complete, `result` will contain the entity.

## Query a set of entities

To query a table, use the **TableQuery** object to build up a query expression using the following clauses:

* **select** - the fields to be returned from the query

* **where** - the where clause

	* **and** - an `and` where condition

	* **or** - an `or` where condition

* **top** - the number of items to fetch


The following example builds a query that will return the top five items with a PartitionKey of 'hometasks'.

	var query = new azure.TableQuery()
	  .top(5)
	  .where('PartitionKey eq ?', 'hometasks');

Since **select** is not used, all fields will be returned. To perform the query against a table, use **queryEntities**. The following example uses this query to return entities from 'mytable'.

	tableSvc.queryEntities('mytable',query, null, function(error, result, response) {
	  if(!error) {
	    // query was successful
	  }
	});

If successful, `result.entries` will contain an array of entities that match the query. If the query was unable to return all entities, `result.continuationToken` will be non-*null* and can be used as the third parameter of **queryEntities** to retrieve more results. For the initial query, use *null* for the third parameter.

### Query a subset of entity properties

A query to a table can retrieve just a few fields from an entity.
This reduces bandwidth and can improve query performance, especially for large entities. Use the **select** clause and pass the names of the fields to be returned. For example, the following query will return only the **description** and **dueDate** fields.

	var query = new azure.TableQuery()
	  .select(['description', 'dueDate'])
	  .top(5)
	  .where('PartitionKey eq ?', 'hometasks');

## Delete an entity

You can delete an entity using its partition and row keys. In this example, the **task1** object contains the **RowKey** and **PartitionKey** values of the entity to be deleted. Then the object is passed to the **deleteEntity** method.

	var task = {
	  PartitionKey: {'_':'hometasks'},
	  RowKey: {'_': '1'}
	};

    tableSvc.deleteEntity('mytable', task, function(error, response){
	  if(!error) {
		// Entity deleted
	  }
	});

> [AZURE.NOTE] Consider using ETags when deleting items, to ensure that the item hasn't been modified by another process. See [Update an entity](#update-an-entity) for information on using ETags.

## Delete a table

The following code deletes a table from a storage account.

    tableSvc.deleteTable('mytable', function(error, response){
		if(!error){
			// Table deleted
		}
	});

If you are uncertain whether the table exists, use **deleteTableIfExists**.

## Use continuation tokens

When you are querying tables for large amounts of results, look for continuation tokens. There may be large amounts of data available for your query that you might not realize if you do not build to recognize when a
continuation token is present.

The results object returned during querying entities sets a `continuationToken` property when such a token is present. You can then use this when performing a query to continue to move across the partition and table entities.

When querying, a continuationToken parameter may be provided between the query object instance and the callback function:

```
var nextContinuationToken = null;
dc.table.queryEntities(tableName,
    query,
    nextContinuationToken,
    function (error, results) {
        if (error) throw error;

        // iterate through results.entries with results

        if (results.continuationToken) {
            nextContinuationToken = results.continuationToken;
        }

    });
```

If you inspect the `continuationToken` object, you will find properties such as `nextPartitionKey`, `nextRowKey` and `targetLocation`, which can be used to iterate through all the results.

There is also a continuation sample within the Azure Storage Node.js repo on GitHub. Look for `examples/samples/continuationsample.js`.

## Work with shared access signatures

Shared access signatures (SAS) are a secure way to provide granular access to tables without providing your storage account name or keys. SAS are often used to provide limited access to your data, such as allowing a mobile app to query records.

A trusted application such as a cloud-based service generates a SAS using the **generateSharedAccessSignature** of the **TableService**, and provides it to an untrusted or semi-trusted application such as a mobile app. The SAS is generated using a policy, which describes the start and end dates during which the SAS is valid, as well as the access level granted to the SAS holder.

The following example generates a new shared access policy that will allow the SAS holder to query ('r') the table, and expires 100 minutes after the time it is created.

	var startDate = new Date();
	var expiryDate = new Date(startDate);
	expiryDate.setMinutes(startDate.getMinutes() + 100);
	startDate.setMinutes(startDate.getMinutes() - 100);

	var sharedAccessPolicy = {
	  AccessPolicy: {
	    Permissions: azure.TableUtilities.SharedAccessPermissions.QUERY,
	    Start: startDate,
	    Expiry: expiryDate
	  },
	};

	var tableSAS = tableSvc.generateSharedAccessSignature('mytable', sharedAccessPolicy);
	var host = tableSvc.host;

Note that the host information must be provided also, as it is required when the SAS holder attempts to access the table.

The client application then uses the SAS with **TableServiceWithSAS** to perform operations against the table. The following example connects to the table and performs a query.

	var sharedTableService = azure.createTableServiceWithSas(host, tableSAS);
	var query = azure.TableQuery()
	  .where('PartitionKey eq ?', 'hometasks');

	sharedTableService.queryEntities(query, null, function(error, result, response) {
	  if(!error) {
		// result contains the entities
	  }
	});

Since the SAS was generated with only query access, if an attempt were made to insert, update, or delete entities, an error would be returned.

### Access Control Lists

You can also use an Access Control List (ACL) to set the access policy for a SAS. This is useful if you wish to allow multiple clients to access the table, but provide different access policies for each client.

An ACL is implemented using an array of access policies, with an ID associated with each policy. The following example defines two policies, one for 'user1' and one for 'user2':

	var sharedAccessPolicy = [
	  {
	    AccessPolicy: {
	      Permissions: azure.TableUtilities.SharedAccessPermissions.QUERY,
	      Start: startDate,
	      Expiry: expiryDate
	    },
	    Id: 'user1'
	  },
	  {
	    AccessPolicy: {
	      Permissions: azure.TableUtilities.SharedAccessPermissions.ADD,
	      Start: startDate,
	      Expiry: expiryDate
	    },
	    Id: 'user2'
	  }
	];

The following example gets the current ACL for the **hometasks** table, and then adds the new policies using **setTableAcl**. This approach allows:

	tableSvc.getTableAcl('hometasks', function(error, result, response) {
      if(!error){
		//push the new policy into signedIdentifiers
		result.signedIdentifiers.push(sharedAccessPolicy);
		tableSvc.setTableAcl('hometasks', result, function(error, result, response){
	  	  if(!error){
	    	// ACL set
	  	  }
		});
	  }
	});

Once the ACL has been set, you can then create a SAS based on the ID for a policy. The following example creates a new SAS for 'user2':

	tableSAS = tableSvc.generateSharedAccessSignature('hometasks', { Id: 'user2' });

## Next steps

<<<<<<< HEAD
To learn how to do more complex storage tasks, follow these links:
=======
For more information, see the following resources.
>>>>>>> a3835ed1

-   MSDN Reference: [Storing and accessing data in Azure][].
-   [Azure Storage Team Blog][].
-   [Azure Storage SDK for Node][] repository on GitHub.
<<<<<<< HEAD
=======
-   [Node.js Developer Center](/develop/nodejs/)
>>>>>>> a3835ed1

  [Azure Storage SDK for Node]: https://github.com/Azure/azure-storage-node
  [OData.org]: http://www.odata.org/
  [Using the REST API]: http://msdn.microsoft.com/library/azure/hh264518.aspx
  [Azure portal]: http://manage.windowsazure.com

  [Node.js Cloud Service]: ../cloud-services-nodejs-develop-deploy-app.md
  [Storing and accessing data in Azure]: http://msdn.microsoft.com/library/azure/gg433040.aspx
  [Azure Storage Team Blog]: http://blogs.msdn.com/b/windowsazurestorage/
  [Website with WebMatrix]: ../web-sites-nodejs-use-webmatrix.md
  [Node.js Cloud Service with Storage]: ../storage-nodejs-use-table-storage-cloud-service-app.md
  [Node.js web application with Storage]: ../storage-nodejs-use-table-storage-web-site.md
  [Create and deploy a Node.js application to an Azure website]: ../web-sites-nodejs-develop-deploy-mac.md
<|MERGE_RESOLUTION|>--- conflicted
+++ resolved
@@ -1,461 +1,454 @@
-<properties
-	pageTitle="How to use Azure Table storage from Node.js | Microsoft Azure"
-	description="Learn how to use Azure Table storage. Code samples are written using the Node.js API."
-	services="storage"
-	documentationCenter="nodejs"
-	authors="MikeWasson"
-	manager="wpickett"
-	editor=""/>
-
-<tags
-	ms.service="storage"
-	ms.workload="storage"
-	ms.tgt_pltfrm="na"
-	ms.devlang="nodejs"
-	ms.topic="article"
-	ms.date="09/01/2015"
-	ms.author="mwasson"/>
-
-
-# How to use Azure Table storage from Node.js
-
-[AZURE.INCLUDE [storage-selector-table-include](../../includes/storage-selector-table-include.md)]
-
-
-## Overview
-
-This topic shows how to perform common scenarios using the Azure Table service in a Node.js application.
-
-The code examples in this topic assume you already have a Node.js application. For information about how to create a Node.js application in Azure, see any of these topics:
-
-- [Build and deploy a Node.js website to Azure](Create and deploy a Node.js application to an Azure website)
-- [Build and deploy a Node.js website to Azure using WebMatrix](Create and deploy a Node.js application with WebMatrix)
-- [Build and deploy a Node.js application to an Azure Cloud Service](Node.js Cloud Service) (using Windows PowerShell)
-
-
-[AZURE.INCLUDE [storage-table-concepts-include](../../includes/storage-table-concepts-include.md)]
-
-[AZURE.INCLUDE [storage-create-account-include](../../includes/storage-create-account-include.md)]
-
-
-## Configure your application to access Azure Storage
-
-To use Azure Storage, you need the Azure Storage SDK for Node.js, which includes a set of convenience libraries that
-communicate with the storage REST services.
-
-### Use Node Package Manager (NPM) to install the package
-
-1.  Use a command-line interface such as **PowerShell** (Windows), **Terminal** (Mac), or **Bash** (Unix), and navigate to the folder where you created your application.
-
-2.  Type **npm install azure-storage** in the command window. Output from the command is similar to the following example.
-
-		azure-storage@0.5.0 node_modules\azure-storage
-		+-- extend@1.2.1
-		+-- xmlbuilder@0.4.3
-		+-- mime@1.2.11
-		+-- node-uuid@1.4.3
-		+-- validator@3.22.2
-		+-- underscore@1.4.4
-		+-- readable-stream@1.0.33 (string_decoder@0.10.31, isarray@0.0.1, inherits@2.0.1, core-util-is@1.0.1)
-		+-- xml2js@0.2.7 (sax@0.5.2)
-		+-- request@2.57.0 (caseless@0.10.0, aws-sign2@0.5.0, forever-agent@0.6.1, stringstream@0.0.4, oauth-sign@0.8.0, tunnel-agent@0.4.1, isstream@0.1.2, json-stringify-safe@5.0.1, bl@0.9.4, combined-stream@1.0.5, qs@3.1.0, mime-types@2.0.14, form-data@0.2.0, http-signature@0.11.0, tough-cookie@2.0.0, hawk@2.3.1, har-validator@1.8.0)
-
-3.  You can manually run the **ls** command to verify that a **node\_modules** folder was created. Inside that folder you will find the **azure-storage** package, which contains the libraries you need to access storage.
-
-### Import the package
-
-Add the following code to the top of the **server.js** file in your application:
-
-    var azure = require('azure-storage');
-
-## Set up an Azure Storage connection
-
-The azure module will read the environment variables AZURE\_STORAGE\_ACCOUNT and AZURE\_STORAGE\_ACCESS\_KEY, or AZURE\_STORAGE\_CONNECTION\_STRING for information required to connect to your Azure storage account. If these environment variables are not set, you must specify the account information when calling **TableService**.
-
-For an example of setting the environment variables in the Azure portal for an Azure Website, see [Node.js web application with Storage]
-
-## Create a table
-
-The following code creates a **TableService** object and uses it to create a new table. Add the following near the top of **server.js**.
-
-    var tableSvc = azure.createTableService();
-
-The call to **createTableIfNotExists** will create a new table with the specified name if it does not already exist. The following example creates a new table named 'mytable' if it does not already exist:
-
-    tableSvc.createTableIfNotExists('mytable', function(error, result, response){
-		if(!error){
-			// Table exists or created
-		}
-	});
-
-The `result` will be `true` if a new table is created, and `false` if the table already exists. The `response` will contain information about the request.
-
-### Filters
-
-Optional filtering operations can be applied to operations performed using **TableService**. Filtering operations can include logging, automatically retrying, etc. Filters are objects that implement a method with the signature:
-
-		function handle (requestOptions, next)
-
-After doing its preprocessing on the request options, the method needs to call "next", passing a callback with the following signature:
-
-		function (returnObject, finalCallback, next)
-
-In this callback, and after processing the returnObject (the response from the request to the server), the callback needs to either invoke next if it exists to continue processing other filters or simply invoke finalCallback otherwise to end the service invocation.
-
-Two filters that implement retry logic are included with the Azure SDK for Node.js, **ExponentialRetryPolicyFilter** and **LinearRetryPolicyFilter**. The following creates a **TableService** object that uses the **ExponentialRetryPolicyFilter**:
-
-	var retryOperations = new azure.ExponentialRetryPolicyFilter();
-	var tableSvc = azure.createTableService().withFilter(retryOperations);
-
-## Add an entity to a table
-
-To add an entity, first create an object that defines your entity properties. All entities must contain a **PartitionKey** and **RowKey**, which are unique identifiers for the entity.
-
-* **PartitionKey** - determines the partition that the entity is stored in
-
-* **RowKey** - uniquely identifies the entity within the partition
-
-Both **PartitionKey** and **RowKey** must be string values. For more information, see [Understanding the Table service data model](http://msdn.microsoft.com/library/azure/dd179338.aspx).
-
-The following is an example of defining an entity. Note that **dueDate** is defined as a type of **Edm.DateTime**. Specifying the type is optional, and types will be inferred if not specified.
-
-	var task = {
-	  PartitionKey: {'_':'hometasks'},
-	  RowKey: {'_': '1'},
-	  description: {'_':'take out the trash'},
-	  dueDate: {'_':new Date(2015, 6, 20), '$':'Edm.DateTime'}
-	};
-
-> [AZURE.NOTE] There is also a **Timestamp** field for each record, which is set by Azure when an entity is inserted or updated.
-
-You can also use the **entityGenerator** to create entities. The following example creates the same task entity using the **entityGenerator**.
-
-	var entGen = azure.TableUtilities.entityGenerator;
-    var task = {
-	  PartitionKey: entGen.String('hometasks'),
-      RowKey: entGen.String('1'),
-      description: entGen.String('take out the trash'),
-      dueDate: entGen.DateTime(new Date(Date.UTC(2015, 6, 20))),
-    };
-
-To add an entity to your table, pass the entity object to the **insertEntity** method.
-
-	tableSvc.insertEntity('mytable',task, function (error, result, response) {
-		if(!error){
-			// Entity inserted
-		}
-	});
-
-If the operation is successful, `result` will contain the [ETag](http://en.wikipedia.org/wiki/HTTP_ETag) of the inserted record and `response` will contain information about the operation.
-
-Example response:
-
-	{ '.metadata': { etag: 'W/"datetime\'2015-02-25T01%3A22%3A22.5Z\'"' } }
-
-> [AZURE.NOTE] By default, **insertEntity** does not return the inserted entity as part of the `response` information. If you plan on performing other operations on this entity, or wish to cache the information, it can be useful to have it returned as part of the `result`. You can do this by enabling **echoContent** as follows:
->
-> `tableSvc.insertEntity('mytable', task, {echoContent: true}, function (error, result, response) {...}`
-
-## Update an entity
-
-There are multiple methods available to update an existing entity:
-
-* **updateEntity** - updates an existing entity by replacing it
-
-* **mergeEntity** - updates an existing entity by merging new property values into the existing entity
-
-* **insertOrReplaceEntity** - updates an existing entity by replacing it. If no entity exists, a new one will be inserted
-
-* **insertOrMergeEntity** - updates an existing entity by merging new property values into the existing. If no entity exists, a new one will be inserted
-
-The following example demonstrates updating an entity using **updateEntity**:
-
-	tableSvc.updateEntity('mytable', updatedTask, function(error, result, response){
-      if(!error) {
-        // Entity updated
-      }
-    });
-
-> [AZURE.NOTE] By default, updating an entity does not check to see if the data being updated has previously been modified by another process. To support concurrent updates:
->
-> 1. Get the ETag of the object being updated. This is returned as part of the `response` for any entity related operation and can be retrieved through `response['.metadata'].etag`.
->
-> 2. When performing an update operation on an entity, add the ETag information previously retrieved to the new entity. For example:
->
->     `entity2['.metadata'].etag = currentEtag;`
->    
-> 3. Perform the update operation. If the entity has been modified since you retrieved the ETag value, such as another instance of your application, an `error` will be returned stating that the update condition specified in the request was not satisfied.
-
-With **updateEntity** and **mergeEntity**, if the entity that is being updated doesn't exist, then the update operation will fail. Therefore if you wish to store an entity regardless of whether it already exists, use **insertOrReplaceEntity** or **insertOrMergeEntity**.
-
-The `result` for successful update operations will contain the **Etag** of the updated entity.
-
-## Work with groups of entities
-
-Sometimes it makes sense to submit multiple operations together in a batch to ensure atomic processing by the server. To accomplish that, use the **TableBatch** class to create a batch, and then use the **executeBatch** method of **TableService** to perform the batched operations.
-
- The following example demonstrates submitting two entities in a batch:
-
-    var task1 = {
-	  PartitionKey: {'_':'hometasks'},
-	  RowKey: {'_': '1'},
-	  description: {'_':'Take out the trash'},
-	  dueDate: {'_':new Date(2015, 6, 20)}
-	};
-	var task2 = {
-	  PartitionKey: {'_':'hometasks'},
-	  RowKey: {'_': '2'},
-	  description: {'_':'Wash the dishes'},
-	  dueDate: {'_':new Date(2015, 6, 20)}
-	};
-
-	var batch = new azure.TableBatch();
-
-	batch.insertEntity(task1, {echoContent: true});
-	batch.insertEntity(task2, {echoContent: true});
-
-	tableSvc.executeBatch('mytable', batch, function (error, result, response) {
-	  if(!error) {
-	    // Batch completed
-	  }
-	});
-
-For successful batch operations, `result` will contain information for each operation in the batch.
-
-### Work with batched operations
-
-Operations added to a batch can be inspected by viewing the `operations` property. You can also use the following methods to work with operations:
-
-* **clear** - clears all operations from a batch
-
-* **getOperations** - gets an operation from the batch
-
-* **hasOperations** - returns true if the batch contains operations
-
-* **removeOperations** - removes an operation
-
-* **size** - returns the number of operations in the batch
-
-## Retrieve an entity by key
-
-To return a specific entity based on the **PartitionKey** and **RowKey**, use the **retrieveEntity** method.
-
-    tableSvc.retrieveEntity('mytable', 'hometasks', '1', function(error, result, response){
-	  if(!error){
-	    // result contains the entity
-	  }
-    });
-
-Once this operation is complete, `result` will contain the entity.
-
-## Query a set of entities
-
-To query a table, use the **TableQuery** object to build up a query expression using the following clauses:
-
-* **select** - the fields to be returned from the query
-
-* **where** - the where clause
-
-	* **and** - an `and` where condition
-
-	* **or** - an `or` where condition
-
-* **top** - the number of items to fetch
-
-
-The following example builds a query that will return the top five items with a PartitionKey of 'hometasks'.
-
-	var query = new azure.TableQuery()
-	  .top(5)
-	  .where('PartitionKey eq ?', 'hometasks');
-
-Since **select** is not used, all fields will be returned. To perform the query against a table, use **queryEntities**. The following example uses this query to return entities from 'mytable'.
-
-	tableSvc.queryEntities('mytable',query, null, function(error, result, response) {
-	  if(!error) {
-	    // query was successful
-	  }
-	});
-
-If successful, `result.entries` will contain an array of entities that match the query. If the query was unable to return all entities, `result.continuationToken` will be non-*null* and can be used as the third parameter of **queryEntities** to retrieve more results. For the initial query, use *null* for the third parameter.
-
-### Query a subset of entity properties
-
-A query to a table can retrieve just a few fields from an entity.
-This reduces bandwidth and can improve query performance, especially for large entities. Use the **select** clause and pass the names of the fields to be returned. For example, the following query will return only the **description** and **dueDate** fields.
-
-	var query = new azure.TableQuery()
-	  .select(['description', 'dueDate'])
-	  .top(5)
-	  .where('PartitionKey eq ?', 'hometasks');
-
-## Delete an entity
-
-You can delete an entity using its partition and row keys. In this example, the **task1** object contains the **RowKey** and **PartitionKey** values of the entity to be deleted. Then the object is passed to the **deleteEntity** method.
-
-	var task = {
-	  PartitionKey: {'_':'hometasks'},
-	  RowKey: {'_': '1'}
-	};
-
-    tableSvc.deleteEntity('mytable', task, function(error, response){
-	  if(!error) {
-		// Entity deleted
-	  }
-	});
-
-> [AZURE.NOTE] Consider using ETags when deleting items, to ensure that the item hasn't been modified by another process. See [Update an entity](#update-an-entity) for information on using ETags.
-
-## Delete a table
-
-The following code deletes a table from a storage account.
-
-    tableSvc.deleteTable('mytable', function(error, response){
-		if(!error){
-			// Table deleted
-		}
-	});
-
-If you are uncertain whether the table exists, use **deleteTableIfExists**.
-
-## Use continuation tokens
-
-When you are querying tables for large amounts of results, look for continuation tokens. There may be large amounts of data available for your query that you might not realize if you do not build to recognize when a
-continuation token is present.
-
-The results object returned during querying entities sets a `continuationToken` property when such a token is present. You can then use this when performing a query to continue to move across the partition and table entities.
-
-When querying, a continuationToken parameter may be provided between the query object instance and the callback function:
-
-```
-var nextContinuationToken = null;
-dc.table.queryEntities(tableName,
-    query,
-    nextContinuationToken,
-    function (error, results) {
-        if (error) throw error;
-
-        // iterate through results.entries with results
-
-        if (results.continuationToken) {
-            nextContinuationToken = results.continuationToken;
-        }
-
-    });
-```
-
-If you inspect the `continuationToken` object, you will find properties such as `nextPartitionKey`, `nextRowKey` and `targetLocation`, which can be used to iterate through all the results.
-
-There is also a continuation sample within the Azure Storage Node.js repo on GitHub. Look for `examples/samples/continuationsample.js`.
-
-## Work with shared access signatures
-
-Shared access signatures (SAS) are a secure way to provide granular access to tables without providing your storage account name or keys. SAS are often used to provide limited access to your data, such as allowing a mobile app to query records.
-
-A trusted application such as a cloud-based service generates a SAS using the **generateSharedAccessSignature** of the **TableService**, and provides it to an untrusted or semi-trusted application such as a mobile app. The SAS is generated using a policy, which describes the start and end dates during which the SAS is valid, as well as the access level granted to the SAS holder.
-
-The following example generates a new shared access policy that will allow the SAS holder to query ('r') the table, and expires 100 minutes after the time it is created.
-
-	var startDate = new Date();
-	var expiryDate = new Date(startDate);
-	expiryDate.setMinutes(startDate.getMinutes() + 100);
-	startDate.setMinutes(startDate.getMinutes() - 100);
-
-	var sharedAccessPolicy = {
-	  AccessPolicy: {
-	    Permissions: azure.TableUtilities.SharedAccessPermissions.QUERY,
-	    Start: startDate,
-	    Expiry: expiryDate
-	  },
-	};
-
-	var tableSAS = tableSvc.generateSharedAccessSignature('mytable', sharedAccessPolicy);
-	var host = tableSvc.host;
-
-Note that the host information must be provided also, as it is required when the SAS holder attempts to access the table.
-
-The client application then uses the SAS with **TableServiceWithSAS** to perform operations against the table. The following example connects to the table and performs a query.
-
-	var sharedTableService = azure.createTableServiceWithSas(host, tableSAS);
-	var query = azure.TableQuery()
-	  .where('PartitionKey eq ?', 'hometasks');
-
-	sharedTableService.queryEntities(query, null, function(error, result, response) {
-	  if(!error) {
-		// result contains the entities
-	  }
-	});
-
-Since the SAS was generated with only query access, if an attempt were made to insert, update, or delete entities, an error would be returned.
-
-### Access Control Lists
-
-You can also use an Access Control List (ACL) to set the access policy for a SAS. This is useful if you wish to allow multiple clients to access the table, but provide different access policies for each client.
-
-An ACL is implemented using an array of access policies, with an ID associated with each policy. The following example defines two policies, one for 'user1' and one for 'user2':
-
-	var sharedAccessPolicy = [
-	  {
-	    AccessPolicy: {
-	      Permissions: azure.TableUtilities.SharedAccessPermissions.QUERY,
-	      Start: startDate,
-	      Expiry: expiryDate
-	    },
-	    Id: 'user1'
-	  },
-	  {
-	    AccessPolicy: {
-	      Permissions: azure.TableUtilities.SharedAccessPermissions.ADD,
-	      Start: startDate,
-	      Expiry: expiryDate
-	    },
-	    Id: 'user2'
-	  }
-	];
-
-The following example gets the current ACL for the **hometasks** table, and then adds the new policies using **setTableAcl**. This approach allows:
-
-	tableSvc.getTableAcl('hometasks', function(error, result, response) {
-      if(!error){
-		//push the new policy into signedIdentifiers
-		result.signedIdentifiers.push(sharedAccessPolicy);
-		tableSvc.setTableAcl('hometasks', result, function(error, result, response){
-	  	  if(!error){
-	    	// ACL set
-	  	  }
-		});
-	  }
-	});
-
-Once the ACL has been set, you can then create a SAS based on the ID for a policy. The following example creates a new SAS for 'user2':
-
-	tableSAS = tableSvc.generateSharedAccessSignature('hometasks', { Id: 'user2' });
-
-## Next steps
-
-<<<<<<< HEAD
-To learn how to do more complex storage tasks, follow these links:
-=======
-For more information, see the following resources.
->>>>>>> a3835ed1
-
--   MSDN Reference: [Storing and accessing data in Azure][].
--   [Azure Storage Team Blog][].
--   [Azure Storage SDK for Node][] repository on GitHub.
-<<<<<<< HEAD
-=======
--   [Node.js Developer Center](/develop/nodejs/)
->>>>>>> a3835ed1
-
-  [Azure Storage SDK for Node]: https://github.com/Azure/azure-storage-node
-  [OData.org]: http://www.odata.org/
-  [Using the REST API]: http://msdn.microsoft.com/library/azure/hh264518.aspx
-  [Azure portal]: http://manage.windowsazure.com
-
-  [Node.js Cloud Service]: ../cloud-services-nodejs-develop-deploy-app.md
-  [Storing and accessing data in Azure]: http://msdn.microsoft.com/library/azure/gg433040.aspx
-  [Azure Storage Team Blog]: http://blogs.msdn.com/b/windowsazurestorage/
-  [Website with WebMatrix]: ../web-sites-nodejs-use-webmatrix.md
-  [Node.js Cloud Service with Storage]: ../storage-nodejs-use-table-storage-cloud-service-app.md
-  [Node.js web application with Storage]: ../storage-nodejs-use-table-storage-web-site.md
-  [Create and deploy a Node.js application to an Azure website]: ../web-sites-nodejs-develop-deploy-mac.md
+<properties
+	pageTitle="How to use Azure Table storage from Node.js | Microsoft Azure"
+	description="Learn how to use Azure Table storage. Code samples are written using the Node.js API."
+	services="storage"
+	documentationCenter="nodejs"
+	authors="MikeWasson"
+	manager="wpickett"
+	editor=""/>
+
+<tags
+	ms.service="storage"
+	ms.workload="storage"
+	ms.tgt_pltfrm="na"
+	ms.devlang="nodejs"
+	ms.topic="article"
+	ms.date="09/01/2015"
+	ms.author="mwasson"/>
+
+
+# How to use Azure Table storage from Node.js
+
+[AZURE.INCLUDE [storage-selector-table-include](../../includes/storage-selector-table-include.md)]
+
+
+## Overview
+
+This topic shows how to perform common scenarios using the Azure Table service in a Node.js application.
+
+The code examples in this topic assume you already have a Node.js application. For information about how to create a Node.js application in Azure, see any of these topics:
+
+- [Build and deploy a Node.js website to Azure](Create and deploy a Node.js application to an Azure website)
+- [Build and deploy a Node.js website to Azure using WebMatrix](Create and deploy a Node.js application with WebMatrix)
+- [Build and deploy a Node.js application to an Azure Cloud Service](Node.js Cloud Service) (using Windows PowerShell)
+
+
+[AZURE.INCLUDE [storage-table-concepts-include](../../includes/storage-table-concepts-include.md)]
+
+[AZURE.INCLUDE [storage-create-account-include](../../includes/storage-create-account-include.md)]
+
+
+## Configure your application to access Azure Storage
+
+To use Azure Storage, you need the Azure Storage SDK for Node.js, which includes a set of convenience libraries that
+communicate with the storage REST services.
+
+### Use Node Package Manager (NPM) to install the package
+
+1.  Use a command-line interface such as **PowerShell** (Windows), **Terminal** (Mac), or **Bash** (Unix), and navigate to the folder where you created your application.
+
+2.  Type **npm install azure-storage** in the command window. Output from the command is similar to the following example.
+
+		azure-storage@0.5.0 node_modules\azure-storage
+		+-- extend@1.2.1
+		+-- xmlbuilder@0.4.3
+		+-- mime@1.2.11
+		+-- node-uuid@1.4.3
+		+-- validator@3.22.2
+		+-- underscore@1.4.4
+		+-- readable-stream@1.0.33 (string_decoder@0.10.31, isarray@0.0.1, inherits@2.0.1, core-util-is@1.0.1)
+		+-- xml2js@0.2.7 (sax@0.5.2)
+		+-- request@2.57.0 (caseless@0.10.0, aws-sign2@0.5.0, forever-agent@0.6.1, stringstream@0.0.4, oauth-sign@0.8.0, tunnel-agent@0.4.1, isstream@0.1.2, json-stringify-safe@5.0.1, bl@0.9.4, combined-stream@1.0.5, qs@3.1.0, mime-types@2.0.14, form-data@0.2.0, http-signature@0.11.0, tough-cookie@2.0.0, hawk@2.3.1, har-validator@1.8.0)
+
+3.  You can manually run the **ls** command to verify that a **node\_modules** folder was created. Inside that folder you will find the **azure-storage** package, which contains the libraries you need to access storage.
+
+### Import the package
+
+Add the following code to the top of the **server.js** file in your application:
+
+    var azure = require('azure-storage');
+
+## Set up an Azure Storage connection
+
+The azure module will read the environment variables AZURE\_STORAGE\_ACCOUNT and AZURE\_STORAGE\_ACCESS\_KEY, or AZURE\_STORAGE\_CONNECTION\_STRING for information required to connect to your Azure storage account. If these environment variables are not set, you must specify the account information when calling **TableService**.
+
+For an example of setting the environment variables in the Azure portal for an Azure Website, see [Node.js web application with Storage]
+
+## Create a table
+
+The following code creates a **TableService** object and uses it to create a new table. Add the following near the top of **server.js**.
+
+    var tableSvc = azure.createTableService();
+
+The call to **createTableIfNotExists** will create a new table with the specified name if it does not already exist. The following example creates a new table named 'mytable' if it does not already exist:
+
+    tableSvc.createTableIfNotExists('mytable', function(error, result, response){
+		if(!error){
+			// Table exists or created
+		}
+	});
+
+The `result` will be `true` if a new table is created, and `false` if the table already exists. The `response` will contain information about the request.
+
+### Filters
+
+Optional filtering operations can be applied to operations performed using **TableService**. Filtering operations can include logging, automatically retrying, etc. Filters are objects that implement a method with the signature:
+
+		function handle (requestOptions, next)
+
+After doing its preprocessing on the request options, the method needs to call "next", passing a callback with the following signature:
+
+		function (returnObject, finalCallback, next)
+
+In this callback, and after processing the returnObject (the response from the request to the server), the callback needs to either invoke next if it exists to continue processing other filters or simply invoke finalCallback otherwise to end the service invocation.
+
+Two filters that implement retry logic are included with the Azure SDK for Node.js, **ExponentialRetryPolicyFilter** and **LinearRetryPolicyFilter**. The following creates a **TableService** object that uses the **ExponentialRetryPolicyFilter**:
+
+	var retryOperations = new azure.ExponentialRetryPolicyFilter();
+	var tableSvc = azure.createTableService().withFilter(retryOperations);
+
+## Add an entity to a table
+
+To add an entity, first create an object that defines your entity properties. All entities must contain a **PartitionKey** and **RowKey**, which are unique identifiers for the entity.
+
+* **PartitionKey** - determines the partition that the entity is stored in
+
+* **RowKey** - uniquely identifies the entity within the partition
+
+Both **PartitionKey** and **RowKey** must be string values. For more information, see [Understanding the Table service data model](http://msdn.microsoft.com/library/azure/dd179338.aspx).
+
+The following is an example of defining an entity. Note that **dueDate** is defined as a type of **Edm.DateTime**. Specifying the type is optional, and types will be inferred if not specified.
+
+	var task = {
+	  PartitionKey: {'_':'hometasks'},
+	  RowKey: {'_': '1'},
+	  description: {'_':'take out the trash'},
+	  dueDate: {'_':new Date(2015, 6, 20), '$':'Edm.DateTime'}
+	};
+
+> [AZURE.NOTE] There is also a **Timestamp** field for each record, which is set by Azure when an entity is inserted or updated.
+
+You can also use the **entityGenerator** to create entities. The following example creates the same task entity using the **entityGenerator**.
+
+	var entGen = azure.TableUtilities.entityGenerator;
+    var task = {
+	  PartitionKey: entGen.String('hometasks'),
+      RowKey: entGen.String('1'),
+      description: entGen.String('take out the trash'),
+      dueDate: entGen.DateTime(new Date(Date.UTC(2015, 6, 20))),
+    };
+
+To add an entity to your table, pass the entity object to the **insertEntity** method.
+
+	tableSvc.insertEntity('mytable',task, function (error, result, response) {
+		if(!error){
+			// Entity inserted
+		}
+	});
+
+If the operation is successful, `result` will contain the [ETag](http://en.wikipedia.org/wiki/HTTP_ETag) of the inserted record and `response` will contain information about the operation.
+
+Example response:
+
+	{ '.metadata': { etag: 'W/"datetime\'2015-02-25T01%3A22%3A22.5Z\'"' } }
+
+> [AZURE.NOTE] By default, **insertEntity** does not return the inserted entity as part of the `response` information. If you plan on performing other operations on this entity, or wish to cache the information, it can be useful to have it returned as part of the `result`. You can do this by enabling **echoContent** as follows:
+>
+> `tableSvc.insertEntity('mytable', task, {echoContent: true}, function (error, result, response) {...}`
+
+## Update an entity
+
+There are multiple methods available to update an existing entity:
+
+* **updateEntity** - updates an existing entity by replacing it
+
+* **mergeEntity** - updates an existing entity by merging new property values into the existing entity
+
+* **insertOrReplaceEntity** - updates an existing entity by replacing it. If no entity exists, a new one will be inserted
+
+* **insertOrMergeEntity** - updates an existing entity by merging new property values into the existing. If no entity exists, a new one will be inserted
+
+The following example demonstrates updating an entity using **updateEntity**:
+
+	tableSvc.updateEntity('mytable', updatedTask, function(error, result, response){
+      if(!error) {
+        // Entity updated
+      }
+    });
+
+> [AZURE.NOTE] By default, updating an entity does not check to see if the data being updated has previously been modified by another process. To support concurrent updates:
+>
+> 1. Get the ETag of the object being updated. This is returned as part of the `response` for any entity related operation and can be retrieved through `response['.metadata'].etag`.
+>
+> 2. When performing an update operation on an entity, add the ETag information previously retrieved to the new entity. For example:
+>
+>     `entity2['.metadata'].etag = currentEtag;`
+>    
+> 3. Perform the update operation. If the entity has been modified since you retrieved the ETag value, such as another instance of your application, an `error` will be returned stating that the update condition specified in the request was not satisfied.
+
+With **updateEntity** and **mergeEntity**, if the entity that is being updated doesn't exist, then the update operation will fail. Therefore if you wish to store an entity regardless of whether it already exists, use **insertOrReplaceEntity** or **insertOrMergeEntity**.
+
+The `result` for successful update operations will contain the **Etag** of the updated entity.
+
+## Work with groups of entities
+
+Sometimes it makes sense to submit multiple operations together in a batch to ensure atomic processing by the server. To accomplish that, use the **TableBatch** class to create a batch, and then use the **executeBatch** method of **TableService** to perform the batched operations.
+
+ The following example demonstrates submitting two entities in a batch:
+
+    var task1 = {
+	  PartitionKey: {'_':'hometasks'},
+	  RowKey: {'_': '1'},
+	  description: {'_':'Take out the trash'},
+	  dueDate: {'_':new Date(2015, 6, 20)}
+	};
+	var task2 = {
+	  PartitionKey: {'_':'hometasks'},
+	  RowKey: {'_': '2'},
+	  description: {'_':'Wash the dishes'},
+	  dueDate: {'_':new Date(2015, 6, 20)}
+	};
+
+	var batch = new azure.TableBatch();
+
+	batch.insertEntity(task1, {echoContent: true});
+	batch.insertEntity(task2, {echoContent: true});
+
+	tableSvc.executeBatch('mytable', batch, function (error, result, response) {
+	  if(!error) {
+	    // Batch completed
+	  }
+	});
+
+For successful batch operations, `result` will contain information for each operation in the batch.
+
+### Work with batched operations
+
+Operations added to a batch can be inspected by viewing the `operations` property. You can also use the following methods to work with operations:
+
+* **clear** - clears all operations from a batch
+
+* **getOperations** - gets an operation from the batch
+
+* **hasOperations** - returns true if the batch contains operations
+
+* **removeOperations** - removes an operation
+
+* **size** - returns the number of operations in the batch
+
+## Retrieve an entity by key
+
+To return a specific entity based on the **PartitionKey** and **RowKey**, use the **retrieveEntity** method.
+
+    tableSvc.retrieveEntity('mytable', 'hometasks', '1', function(error, result, response){
+	  if(!error){
+	    // result contains the entity
+	  }
+    });
+
+Once this operation is complete, `result` will contain the entity.
+
+## Query a set of entities
+
+To query a table, use the **TableQuery** object to build up a query expression using the following clauses:
+
+* **select** - the fields to be returned from the query
+
+* **where** - the where clause
+
+	* **and** - an `and` where condition
+
+	* **or** - an `or` where condition
+
+* **top** - the number of items to fetch
+
+
+The following example builds a query that will return the top five items with a PartitionKey of 'hometasks'.
+
+	var query = new azure.TableQuery()
+	  .top(5)
+	  .where('PartitionKey eq ?', 'hometasks');
+
+Since **select** is not used, all fields will be returned. To perform the query against a table, use **queryEntities**. The following example uses this query to return entities from 'mytable'.
+
+	tableSvc.queryEntities('mytable',query, null, function(error, result, response) {
+	  if(!error) {
+	    // query was successful
+	  }
+	});
+
+If successful, `result.entries` will contain an array of entities that match the query. If the query was unable to return all entities, `result.continuationToken` will be non-*null* and can be used as the third parameter of **queryEntities** to retrieve more results. For the initial query, use *null* for the third parameter.
+
+### Query a subset of entity properties
+
+A query to a table can retrieve just a few fields from an entity.
+This reduces bandwidth and can improve query performance, especially for large entities. Use the **select** clause and pass the names of the fields to be returned. For example, the following query will return only the **description** and **dueDate** fields.
+
+	var query = new azure.TableQuery()
+	  .select(['description', 'dueDate'])
+	  .top(5)
+	  .where('PartitionKey eq ?', 'hometasks');
+
+## Delete an entity
+
+You can delete an entity using its partition and row keys. In this example, the **task1** object contains the **RowKey** and **PartitionKey** values of the entity to be deleted. Then the object is passed to the **deleteEntity** method.
+
+	var task = {
+	  PartitionKey: {'_':'hometasks'},
+	  RowKey: {'_': '1'}
+	};
+
+    tableSvc.deleteEntity('mytable', task, function(error, response){
+	  if(!error) {
+		// Entity deleted
+	  }
+	});
+
+> [AZURE.NOTE] Consider using ETags when deleting items, to ensure that the item hasn't been modified by another process. See [Update an entity](#update-an-entity) for information on using ETags.
+
+## Delete a table
+
+The following code deletes a table from a storage account.
+
+    tableSvc.deleteTable('mytable', function(error, response){
+		if(!error){
+			// Table deleted
+		}
+	});
+
+If you are uncertain whether the table exists, use **deleteTableIfExists**.
+
+## Use continuation tokens
+
+When you are querying tables for large amounts of results, look for continuation tokens. There may be large amounts of data available for your query that you might not realize if you do not build to recognize when a
+continuation token is present.
+
+The results object returned during querying entities sets a `continuationToken` property when such a token is present. You can then use this when performing a query to continue to move across the partition and table entities.
+
+When querying, a continuationToken parameter may be provided between the query object instance and the callback function:
+
+```
+var nextContinuationToken = null;
+dc.table.queryEntities(tableName,
+    query,
+    nextContinuationToken,
+    function (error, results) {
+        if (error) throw error;
+
+        // iterate through results.entries with results
+
+        if (results.continuationToken) {
+            nextContinuationToken = results.continuationToken;
+        }
+
+    });
+```
+
+If you inspect the `continuationToken` object, you will find properties such as `nextPartitionKey`, `nextRowKey` and `targetLocation`, which can be used to iterate through all the results.
+
+There is also a continuation sample within the Azure Storage Node.js repo on GitHub. Look for `examples/samples/continuationsample.js`.
+
+## Work with shared access signatures
+
+Shared access signatures (SAS) are a secure way to provide granular access to tables without providing your storage account name or keys. SAS are often used to provide limited access to your data, such as allowing a mobile app to query records.
+
+A trusted application such as a cloud-based service generates a SAS using the **generateSharedAccessSignature** of the **TableService**, and provides it to an untrusted or semi-trusted application such as a mobile app. The SAS is generated using a policy, which describes the start and end dates during which the SAS is valid, as well as the access level granted to the SAS holder.
+
+The following example generates a new shared access policy that will allow the SAS holder to query ('r') the table, and expires 100 minutes after the time it is created.
+
+	var startDate = new Date();
+	var expiryDate = new Date(startDate);
+	expiryDate.setMinutes(startDate.getMinutes() + 100);
+	startDate.setMinutes(startDate.getMinutes() - 100);
+
+	var sharedAccessPolicy = {
+	  AccessPolicy: {
+	    Permissions: azure.TableUtilities.SharedAccessPermissions.QUERY,
+	    Start: startDate,
+	    Expiry: expiryDate
+	  },
+	};
+
+	var tableSAS = tableSvc.generateSharedAccessSignature('mytable', sharedAccessPolicy);
+	var host = tableSvc.host;
+
+Note that the host information must be provided also, as it is required when the SAS holder attempts to access the table.
+
+The client application then uses the SAS with **TableServiceWithSAS** to perform operations against the table. The following example connects to the table and performs a query.
+
+	var sharedTableService = azure.createTableServiceWithSas(host, tableSAS);
+	var query = azure.TableQuery()
+	  .where('PartitionKey eq ?', 'hometasks');
+
+	sharedTableService.queryEntities(query, null, function(error, result, response) {
+	  if(!error) {
+		// result contains the entities
+	  }
+	});
+
+Since the SAS was generated with only query access, if an attempt were made to insert, update, or delete entities, an error would be returned.
+
+### Access Control Lists
+
+You can also use an Access Control List (ACL) to set the access policy for a SAS. This is useful if you wish to allow multiple clients to access the table, but provide different access policies for each client.
+
+An ACL is implemented using an array of access policies, with an ID associated with each policy. The following example defines two policies, one for 'user1' and one for 'user2':
+
+	var sharedAccessPolicy = [
+	  {
+	    AccessPolicy: {
+	      Permissions: azure.TableUtilities.SharedAccessPermissions.QUERY,
+	      Start: startDate,
+	      Expiry: expiryDate
+	    },
+	    Id: 'user1'
+	  },
+	  {
+	    AccessPolicy: {
+	      Permissions: azure.TableUtilities.SharedAccessPermissions.ADD,
+	      Start: startDate,
+	      Expiry: expiryDate
+	    },
+	    Id: 'user2'
+	  }
+	];
+
+The following example gets the current ACL for the **hometasks** table, and then adds the new policies using **setTableAcl**. This approach allows:
+
+	tableSvc.getTableAcl('hometasks', function(error, result, response) {
+      if(!error){
+		//push the new policy into signedIdentifiers
+		result.signedIdentifiers.push(sharedAccessPolicy);
+		tableSvc.setTableAcl('hometasks', result, function(error, result, response){
+	  	  if(!error){
+	    	// ACL set
+	  	  }
+		});
+	  }
+	});
+
+Once the ACL has been set, you can then create a SAS based on the ID for a policy. The following example creates a new SAS for 'user2':
+
+	tableSAS = tableSvc.generateSharedAccessSignature('hometasks', { Id: 'user2' });
+
+## Next steps
+
+For more information, see the following resources.
+
+-   MSDN Reference: [Storing and accessing data in Azure][].
+-   [Azure Storage Team Blog][].
+-   [Azure Storage SDK for Node][] repository on GitHub.
+-   [Node.js Developer Center](/develop/nodejs/)
+
+  [Azure Storage SDK for Node]: https://github.com/Azure/azure-storage-node
+  [OData.org]: http://www.odata.org/
+  [Using the REST API]: http://msdn.microsoft.com/library/azure/hh264518.aspx
+  [Azure portal]: http://manage.windowsazure.com
+
+  [Node.js Cloud Service]: ../cloud-services-nodejs-develop-deploy-app.md
+  [Storing and accessing data in Azure]: http://msdn.microsoft.com/library/azure/gg433040.aspx
+  [Azure Storage Team Blog]: http://blogs.msdn.com/b/windowsazurestorage/
+  [Website with WebMatrix]: ../web-sites-nodejs-use-webmatrix.md
+  [Node.js Cloud Service with Storage]: ../storage-nodejs-use-table-storage-cloud-service-app.md
+  [Node.js web application with Storage]: ../storage-nodejs-use-table-storage-web-site.md
+  [Create and deploy a Node.js application to an Azure website]: ../web-sites-nodejs-develop-deploy-mac.md