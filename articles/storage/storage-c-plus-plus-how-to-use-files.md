---
title: Develop for Azure Files with C++ | Microsoft Docs
description: Learn how to develop C++ applications and services that use Azure Files to store file data.
services: storage
documentationcenter: .net
author: seguler
manager: jahogg
editor: tysonn

ms.assetid: a1e8c99e-47a6-43a9-9541-c9262eb00b38
ms.service: storage
ms.workload: storage
ms.tgt_pltfrm: na
ms.devlang: na
ms.topic: article
ms.date: 02/28/2017
ms.author: seguler
---

# Develop for Azure Files with C++
[!INCLUDE [storage-selector-file-include](../../includes/storage-selector-file-include.md)]

[!INCLUDE [storage-try-azure-tools-files](../../includes/storage-try-azure-tools-files.md)]

## About this tutorial
<<<<<<< HEAD
This tutorial will demonstrate the basics of using C++ to develop applications or services that use Azure Files to store file data. In this tutorial, we will create a simple console application and show how to perform basic actions with C++ and Azure Files:
=======
In this tutorial, you'll learn how to perform basic operations on the Microsoft Azure File storage service. Through samples written in C++, you'll learn how to create shares and directories, upload, list, and delete files. If you are new to Microsoft Azure's File Storage service, going through the concepts in the sections that follow will be helpful in understanding the samples.
>>>>>>> 3d2a4f3d

* Create and delete Azure File shares
* Create and delete directories
* Enumerate files and directories in an Azure File share
* Upload, download, and delete a file
* Set the quota (maximum size) for an Azure File share
* Create a shared access signature (SAS key) for a file that uses a shared access policy defined on the share.

> [!Note]  
> Because Azure Files may be accessed over SMB, it is possible to write simple applications that access the Azure File share using the standard C++ I/O classes and functions. This article will describe how to write applications that use the Azure Storage C++ SDK, which uses the [Azure Files REST API](https://docs.microsoft.com/en-us/rest/api/storageservices/fileservices/file-service-rest-api) to talk to Azure Files.

### Create a C++ application
To build the samples, you will need to install the Azure Storage Client Library 2.4.0 for C++. You should also have created an Azure storage account.

To install the Azure Storage Client 2.4.0 for C++, you can use one of the following methods:

* **Linux:** Follow the instructions given in the [Azure Storage Client Library for C++ README](https://github.com/Azure/azure-storage-cpp/blob/master/README.md) page.
* **Windows:** In Visual Studio, click **Tools &gt; NuGet Package Manager &gt; Package Manager Console**. Type the following command into the [NuGet Package Manager console](http://docs.nuget.org/docs/start-here/using-the-package-manager-console) and press **ENTER**.
  
```
Install-Package wastorage
```

### Set up your application to use Azure Files
Add the following include statements to the top of the C++ source file where you want to manipulate Azure Files:

```cpp
#include <was/storage_account.h>
#include <was/file.h>
```

<<<<<<< HEAD
### Set up an Azure storage connection string
To use Azure Files, you need to connect to your Azure storage account. The first step is to configure a connection string, which we'll use to connect to your storage account. Let’s define a static variable to do that.
=======
## Set up an Azure storage connection string
To use File storage, you need to connect to your Azure storage account. The first step would be to configure a connection string, which we'll use to connect to your storage account. Let's define a static variable to do that.
>>>>>>> 3d2a4f3d

```cpp
// Define the connection-string with your values.
const utility::string_t 
storage_connection_string(U("DefaultEndpointsProtocol=https;AccountName=your_storage_account;AccountKey=your_storage_account_key"));
```

### Connecting to an Azure storage account
You can use the **cloud_storage_account** class to represent your Storage Account information. To retrieve your storage account information from the storage connection string, you can use the **parse** method.

```cpp
// Retrieve storage account from connection string.    
azure::storage::cloud_storage_account storage_account = 
  azure::storage::cloud_storage_account::parse(storage_connection_string);
```

### Create an Azure File share
All files and directories in Azure Files reside in a container called a **Share**. Your storage account can have as many shares as your account capacity allows. To obtain access to a share and its contents, you need to use a Azure Files client.

```cpp
// Create the Azure Files client.
azure::storage::cloud_file_client file_client = 
  storage_account.create_cloud_file_client();
```

Using the Azure Files client, you can then obtain a reference to a share.

```cpp
// Get a reference to the file share
azure::storage::cloud_file_share share = 
  file_client.get_share_reference(_XPLATSTR("my-sample-share"));
```

To create the share, use the **create_if_not_exists** method of the **cloud_file_share** object.

```cpp
if (share.create_if_not_exists()) {    
    std::wcout << U("New share created") << std::endl;    
}
```

At this point, **share** holds a reference to a share named **my-sample-share**.

### Delete an Azure File share
Deleting a share is done by calling the **delete_if_exists** method on a cloud_file_share object. Here's sample code that does that.

```cpp
// Get a reference to the share.
azure::storage::cloud_file_share share = 
  file_client.get_share_reference(_XPLATSTR("my-sample-share"));

// delete the share if exists
share.delete_share_if_exists();
```

### Create a directory
You can organize storage by putting files inside subdirectories instead of having all of them in the root directory. Azure Files allows you to create as many directories as your account will allow. The code below will create a directory named **my-sample-directory** under the root directory as well as a subdirectory named **my-sample-subdirectory**.

```cpp
// Retrieve a reference to a directory
azure::storage::cloud_file_directory directory = share.get_directory_reference(_XPLATSTR("my-sample-directory"));

// Return value is true if the share did not exist and was successfully created.
directory.create_if_not_exists();

// Create a subdirectory.
azure::storage::cloud_file_directory subdirectory = 
  directory.get_subdirectory_reference(_XPLATSTR("my-sample-subdirectory"));
subdirectory.create_if_not_exists();
```

### Delete a directory
Deleting a directory is a simple task, although it should be noted that you cannot delete a directory that still contains files or other directories.

```cpp
// Get a reference to the share.
azure::storage::cloud_file_share share = 
  file_client.get_share_reference(_XPLATSTR("my-sample-share"));

// Get a reference to the directory.
azure::storage::cloud_file_directory directory = 
  share.get_directory_reference(_XPLATSTR("my-sample-directory"));

// Get a reference to the subdirectory you want to delete.
azure::storage::cloud_file_directory sub_directory =
  directory.get_subdirectory_reference(_XPLATSTR("my-sample-subdirectory"));

// Delete the subdirectory and the sample directory.
sub_directory.delete_directory_if_exists();

directory.delete_directory_if_exists();
```

### Enumerate files and directories in an Azure File share
Obtaining a list of files and directories within a share is easily done by calling **list_files_and_directories** on a **cloud_file_directory** reference. To access the rich set of properties and methods for a returned **list_file_and_directory_item**, you must call the **list_file_and_directory_item.as_file** method to get a **cloud_file** object, or the **list_file_and_directory_item.as_directory** method to get a **cloud_file_directory** object.

The following code demonstrates how to retrieve and output the URI of each item in the root directory of the share.

```cpp
//Get a reference to the root directory for the share.
azure::storage::cloud_file_directory root_dir = 
  share.get_root_directory_reference();

// Output URI of each item.
azure::storage::list_file_and_diretory_result_iterator end_of_results;

for (auto it = directory.list_files_and_directories(); it != end_of_results; ++it)
{
    if(it->is_directory())
    {
        ucout << "Directory: " << it->as_directory().uri().primary_uri().to_string() << std::endl;
    }
    else if (it->is_file())
    {
        ucout << "File: " << it->as_file().uri().primary_uri().to_string() << std::endl;
    }        
}
```

### Upload a file
At the very least, an Azure Azure Files Share contains a root directory where files can reside. In this section, you'll learn how to upload a file from local storage onto the root directory of a share.

The first step in uploading a file is to obtain a reference to the directory where it should reside. You do this by calling the **get_root_directory_reference** method of the share object.

```cpp
//Get a reference to the root directory for the share.
azure::storage::cloud_file_directory root_dir = share.get_root_directory_reference();
```

Now that you have a reference to the root directory of the share, you can upload a file onto it. This example uploads from a file, from text, and from a stream.

```cpp
// Upload a file from a stream.
concurrency::streams::istream input_stream = 
  concurrency::streams::file_stream<uint8_t>::open_istream(_XPLATSTR("DataFile.txt")).get();

azure::storage::cloud_file file1 = 
  root_dir.get_file_reference(_XPLATSTR("my-sample-file-1"));
file1.upload_from_stream(input_stream);

// Upload some files from text.
azure::storage::cloud_file file2 = 
  root_dir.get_file_reference(_XPLATSTR("my-sample-file-2"));
file2.upload_text(_XPLATSTR("more text"));

// Upload a file from a file.
azure::storage::cloud_file file4 = 
  root_dir.get_file_reference(_XPLATSTR("my-sample-file-3"));
file4.upload_from_file(_XPLATSTR("DataFile.txt"));    
```

### Download a file
To download files, first retrieve a file reference and then call the **download_to_stream** method to transfer the file contents to a stream object, which you can then persist to a local file. Alternatively, you can use the **download_to_file** method to download the contents of a file to a local file. You can use the **download_text** method to download the contents of a file as a text string.

The following example uses the **download_to_stream** and **download_text** methods to demonstrate downloading the files, which were created in previous sections.

```cpp
// Download as text
azure::storage::cloud_file text_file = 
  root_dir.get_file_reference(_XPLATSTR("my-sample-file-2"));
utility::string_t text = text_file.download_text();
ucout << "File Text: " << text << std::endl;

// Download as a stream.
azure::storage::cloud_file stream_file = 
  root_dir.get_file_reference(_XPLATSTR("my-sample-file-3"));

concurrency::streams::container_buffer<std::vector<uint8_t>> buffer;
concurrency::streams::ostream output_stream(buffer);
stream_file.download_to_stream(output_stream);
std::ofstream outfile("DownloadFile.txt", std::ofstream::binary);
std::vector<unsigned char>& data = buffer.collection();
outfile.write((char *)&data[0], buffer.size());
outfile.close();
```

### Delete a file
Another common Azure Files operation is file deletion. The following code deletes a file named my-sample-file-3 stored under the root directory.

```cpp
// Get a reference to the root directory for the share.    
azure::storage::cloud_file_share share = 
  file_client.get_share_reference(_XPLATSTR("my-sample-share"));

azure::storage::cloud_file_directory root_dir = 
  share.get_root_directory_reference();

azure::storage::cloud_file file = 
  root_dir.get_file_reference(_XPLATSTR("my-sample-file-3"));

file.delete_file_if_exists();
```

### Set the quota (maximum size) for an Azure File share
You can set the quota (or maximum size) for a file share, in gigabytes. You can also check to see how much data is currently stored on the share.

By setting the quota for a share, you can limit the total size of the files stored on the share. If the total size of files on the share exceeds the quota set on the share, then clients will be unable to increase the size of existing files or create new files, unless those files are empty.

The example below shows how to check the current usage for a share and how to set the quota for the share.

```cpp
// Parse the connection string for the storage account.
azure::storage::cloud_storage_account storage_account = 
  azure::storage::cloud_storage_account::parse(storage_connection_string);

// Create the file client.
azure::storage::cloud_file_client file_client = 
  storage_account.create_cloud_file_client();

// Get a reference to the share.
azure::storage::cloud_file_share share = 
  file_client.get_share_reference(_XPLATSTR("my-sample-share"));
if (share.exists())
{
    std::cout << "Current share usage: " << share.download_share_usage() << "/" << share.properties().quota();

    //This line sets the quota to 2560GB
    share.resize(2560);

    std::cout << "Quota increased: " << share.download_share_usage() << "/" << share.properties().quota();

}
```

### Generate a shared access signature for a file or file share
You can generate a shared access signature (SAS) for a file share or for an individual file. You can also create a shared access policy on a file share to manage shared access signatures. Creating a shared access policy is recommended, as it provides a means of revoking the SAS if it should be compromised.

The following example creates a shared access policy on a share, and then uses that policy to provide the constraints for a SAS on a file in the share.

```cpp
// Parse the connection string for the storage account.
azure::storage::cloud_storage_account storage_account = 
  azure::storage::cloud_storage_account::parse(storage_connection_string);

// Create the file client and get a reference to the share
azure::storage::cloud_file_client file_client = 
  storage_account.create_cloud_file_client();

azure::storage::cloud_file_share share = 
  file_client.get_share_reference(_XPLATSTR("my-sample-share"));

if (share.exists())
{
    // Create and assign a policy
    utility::string_t policy_name = _XPLATSTR("sampleSharePolicy");

    azure::storage::file_shared_access_policy sharedPolicy = 
      azure::storage::file_shared_access_policy();

    //set permissions to expire in 90 minutes
    sharedPolicy.set_expiry(utility::datetime::utc_now() + 
       utility::datetime::from_minutes(90));

    //give read and write permissions
    sharedPolicy.set_permissions(azure::storage::file_shared_access_policy::permissions::write | azure::storage::file_shared_access_policy::permissions::read);

    //set permissions for the share
    azure::storage::file_share_permissions permissions;    

    //retrieve the current list of shared access policies
    azure::storage::shared_access_policies<azure::storage::file_shared_access_policy> policies;

    //add the new shared policy
    policies.insert(std::make_pair(policy_name, sharedPolicy));

    //save the updated policy list
    permissions.set_policies(policies);
    share.upload_permissions(permissions);

    //Retrieve the root directory and file references
    azure::storage::cloud_file_directory root_dir = 
        share.get_root_directory_reference();
    azure::storage::cloud_file file = 
      root_dir.get_file_reference(_XPLATSTR("my-sample-file-1"));

    // Generate a SAS for a file in the share 
    //  and associate this access policy with it.        
    utility::string_t sas_token = file.get_shared_access_signature(sharedPolicy);

    // Create a new CloudFile object from the SAS, and write some text to the file.        
    azure::storage::cloud_file file_with_sas(azure::storage::storage_credentials(sas_token).transform_uri(file.uri().primary_uri()));
    utility::string_t text = _XPLATSTR("My sample content");        
    file_with_sas.upload_text(text);        

    //Download and print URL with SAS.
    utility::string_t downloaded_text = file_with_sas.download_text();        
    ucout << downloaded_text << std::endl;        
    ucout << azure::storage::storage_credentials(sas_token).transform_uri(file.uri().primary_uri()).to_string() << std::endl;

}
```<|MERGE_RESOLUTION|>--- conflicted
+++ resolved
@@ -23,11 +23,9 @@
 [!INCLUDE [storage-try-azure-tools-files](../../includes/storage-try-azure-tools-files.md)]
 
 ## About this tutorial
-<<<<<<< HEAD
-This tutorial will demonstrate the basics of using C++ to develop applications or services that use Azure Files to store file data. In this tutorial, we will create a simple console application and show how to perform basic actions with C++ and Azure Files:
-=======
+
 In this tutorial, you'll learn how to perform basic operations on the Microsoft Azure File storage service. Through samples written in C++, you'll learn how to create shares and directories, upload, list, and delete files. If you are new to Microsoft Azure's File Storage service, going through the concepts in the sections that follow will be helpful in understanding the samples.
->>>>>>> 3d2a4f3d
+
 
 * Create and delete Azure File shares
 * Create and delete directories
@@ -59,13 +57,8 @@
 #include <was/file.h>
 ```
 
-<<<<<<< HEAD
-### Set up an Azure storage connection string
-To use Azure Files, you need to connect to your Azure storage account. The first step is to configure a connection string, which we'll use to connect to your storage account. Let’s define a static variable to do that.
-=======
 ## Set up an Azure storage connection string
 To use File storage, you need to connect to your Azure storage account. The first step would be to configure a connection string, which we'll use to connect to your storage account. Let's define a static variable to do that.
->>>>>>> 3d2a4f3d
 
 ```cpp
 // Define the connection-string with your values.
