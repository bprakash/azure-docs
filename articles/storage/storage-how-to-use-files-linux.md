---
title: Use Azure File storage with Linux | Microsoft Docs
description: Learn how to mount an Azure File share over SMB on Linux.
services: storage
documentationcenter: na
author: RenaShahMSFT
manager: aungoo
editor: tysonn

ms.assetid: 6edc37ce-698f-4d50-8fc1-591ad456175d
ms.service: storage
ms.workload: storage
ms.tgt_pltfrm: na
ms.devlang: na
ms.topic: article
ms.date: 3/8/2017
ms.author: renash
---
# Use Azure File storage with Linux
[Azure File storage](storage-dotnet-how-to-use-files.md) is Microsoft's easy to use cloud file system. Azure File shares can be mounted in Linux distributions using the [cifs-utils package](https://wiki.samba.org/index.php/LinuxCIFS_utils) from the [Samba project](https://www.samba.org/). This article shows two ways to mount an Azure File share: on-demand with the `mount` command and on-boot by creating an entry in `/etc/fstab`.
<<<<<<< HEAD

> [!NOTE]  
> In order to mount an Azure File share outside of the Azure region it is hosted in, such as on-premises or in a different Azure region, the OS must support the encryption functionality of SMB 3.0. Encryption feature for SMB 3.0 for Linux was introduced in 4.11 kernel. This feature enables mounting of Azure File share from on-premises or a different Azure region. At the time of publishing, this functionality has been backported to Ubuntu from 16.04 and above.


## Prerequisities for mounting an Azure File share with Linux and the cifs-utils package
* **Pick a Linux distribution that can have the cifs-utils package installed**: Microsoft recommends the following Linux distributions in the Azure image gallery:

    * Ubuntu Server 14.04+
    * RHEL 7+
    * CentOS 7+
    * Debian 8
    * openSUSE 13.2+
    * SUSE Linux Enterprise Server 12   

    > [!Note]  
    > Any Linux distribution that download and install or compile recent versions of the cifs-utils package can be used with Azure File storage.
=======

> [!NOTE]  
> In order to mount an Azure File share outside of the Azure region it is hosted in, such as on-premises or in a different Azure region, the OS must support the encryption functionality of SMB 3.0. Encryption feature for SMB 3.0 for Linux was introduced in 4.11 kernel. This feature enables mounting of Azure File share from on-premises or a different Azure region. At the time of publishing, this functionality has been backported to Ubuntu from 16.04 and above.


## Prerequisities for mounting an Azure File share with Linux and the cifs-utils package
* **Pick a Linux distribution that can have the cifs-utils package installed**: Microsoft recommends the following Linux distributions in the Azure image gallery:

    * Ubuntu Server 14.04+
    * RHEL 7+
    * CentOS 7+
    * Debian 8
    * openSUSE 13.2+
    * SUSE Linux Enterprise Server 12
>>>>>>> 7e950a10

* <a id="install-cifs-utils"></a>**The cifs-utils package is installed**: The cifs-utils can be installed using the package manager on the Linux distribution of your choice. 

    On **Ubuntu** and **Debian-based** distributions, use the `apt-get` package manager:

    ```
    sudo apt-get update
    sudo apt-get install cifs-utils
    ```

    On **RHEL** and **CentOS**, use the `yum` package manager:

    ```
    sudo yum install samba-client samba-common cifs-utils
    ```

    On **openSUSE**, use the `zypper` package manager:

    ```
    sudo zypper install samba*
    ```

    On other distributions, use the appropriate package manager or [compile from source](https://wiki.samba.org/index.php/LinuxCIFS_utils#Download).

* **Decide on the directory/file permissions of the mounted share**: In the examples below, we use 0777, to give read, write, and execute permissions to all users. You can replace it with other [chmod permissions](https://en.wikipedia.org/wiki/Chmod) as desired. 

* **Storage Account Name**: To mount an Azure File share, you will need the name of the storage account.

* **Storage Account Key**: To mount an Azure File share, you will need the primary (or secondary) storage key. SAS keys are not currently supported for mounting.

* **Ensure port 445 is open**: SMB communicates over TCP port 445 - check to see if your firewall is not blocking TCP ports 445 from client machine.

## Mount the Azure File share on-demand with `mount`
1. **[Install the cifs-utils package for your Linux distribution](#install-cifs-utils)**.

2. **Create a folder for the mount point**: This can be done anywhere on the file system.

    ```
    mkdir mymountpoint
    ```

3. **Use the mount command to mount the Azure File share**: Remember to replace `<storage-account-name>`, `<share-name>`, and `<storage-account-key>` with the proper information.

    ```
    sudo mount -t cifs //<storage-account-name>.file.core.windows.net/<share-name> ./mymountpoint -o vers=3.0,username=<storage-account-name>,password=<storage-account-key>,dir_mode=0777,file_mode=0777,serverino
    ```

> [!Note]  
> When you are done using the Azure File share, you may use `sudo umount ./mymountpoint` to unmount the share.

## Create a persistent mount point for the Azure File share with `/etc/fstab`
1. **[Install the cifs-utils package for your Linux distribution](#install-cifs-utils)**.

2. **Create a folder for the mount point**: This can be done anywhere on the file system, but you need to note the absolute path of the folder. The following example creates a folder under root.

    ```
    sudo mkdir /mymountpoint
    ```

3. **Use the following command to append the following line to `/etc/fstab`**: Remember to replace `<storage-account-name>`, `<share-name>`, and `<storage-account-key>` with the proper information.

    ```
    sudo bash -c 'echo "//<storage-account-name>.file.core.windows.net/<share-name> /mymountpoint cifs vers=3.0,username=<storage-account-name>,password=<storage-account-key>,dir_mode=0777,file_mode=0777,serverino" >> /etc/fstab'
    ```

> [!Note]  
> You can use `sudo mount -a` to mount the Azure File share after editing `/etc/fstab` instead of rebooting.

## Feedback
Linux users, we want to hear from you!

The Azure File storage for Linux users' group provides a forum for you to share feedback as you evaluate and adopt File storage on Linux. Email [Azure File storage Linux Users](mailto:azurefileslinuxusers@microsoft.com) to join the users' group.

## Next steps
See these links for more information about Azure File storage.
* [File Service REST API reference](http://msdn.microsoft.com/library/azure/dn167006.aspx)
* [Using Azure PowerShell with Azure storage](storage-powershell-guide-full.md)
* [How to use AzCopy with Microsoft Azure storage](storage-use-azcopy.md)
* [Using the Azure CLI with Azure storage](storage-azure-cli.md#create-and-manage-file-shares)
* [FAQ](storage-files-faq.md)
* [Troubleshooting](storage-troubleshoot-file-connection-problems.md)<|MERGE_RESOLUTION|>--- conflicted
+++ resolved
@@ -18,25 +18,6 @@
 ---
 # Use Azure File storage with Linux
 [Azure File storage](storage-dotnet-how-to-use-files.md) is Microsoft's easy to use cloud file system. Azure File shares can be mounted in Linux distributions using the [cifs-utils package](https://wiki.samba.org/index.php/LinuxCIFS_utils) from the [Samba project](https://www.samba.org/). This article shows two ways to mount an Azure File share: on-demand with the `mount` command and on-boot by creating an entry in `/etc/fstab`.
-<<<<<<< HEAD
-
-> [!NOTE]  
-> In order to mount an Azure File share outside of the Azure region it is hosted in, such as on-premises or in a different Azure region, the OS must support the encryption functionality of SMB 3.0. Encryption feature for SMB 3.0 for Linux was introduced in 4.11 kernel. This feature enables mounting of Azure File share from on-premises or a different Azure region. At the time of publishing, this functionality has been backported to Ubuntu from 16.04 and above.
-
-
-## Prerequisities for mounting an Azure File share with Linux and the cifs-utils package
-* **Pick a Linux distribution that can have the cifs-utils package installed**: Microsoft recommends the following Linux distributions in the Azure image gallery:
-
-    * Ubuntu Server 14.04+
-    * RHEL 7+
-    * CentOS 7+
-    * Debian 8
-    * openSUSE 13.2+
-    * SUSE Linux Enterprise Server 12   
-
-    > [!Note]  
-    > Any Linux distribution that download and install or compile recent versions of the cifs-utils package can be used with Azure File storage.
-=======
 
 > [!NOTE]  
 > In order to mount an Azure File share outside of the Azure region it is hosted in, such as on-premises or in a different Azure region, the OS must support the encryption functionality of SMB 3.0. Encryption feature for SMB 3.0 for Linux was introduced in 4.11 kernel. This feature enables mounting of Azure File share from on-premises or a different Azure region. At the time of publishing, this functionality has been backported to Ubuntu from 16.04 and above.
@@ -51,7 +32,6 @@
     * Debian 8
     * openSUSE 13.2+
     * SUSE Linux Enterprise Server 12
->>>>>>> 7e950a10
 
 * <a id="install-cifs-utils"></a>**The cifs-utils package is installed**: The cifs-utils can be installed using the package manager on the Linux distribution of your choice. 
 
