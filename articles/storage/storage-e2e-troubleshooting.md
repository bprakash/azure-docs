---
title: Troubleshooting Azure Storage with diagnostics & Message Analyzer | Microsoft Docs
description: A tutorial demonstrating end-to-end troubleshooting with Azure Storage Analytics, AzCopy, and Microsoft Message Analyzer
services: storage
documentationcenter: dotnet
author: robinsh
manager: timlt

ms.assetid: 643372a3-1c07-4e88-b4ef-042512a43086
ms.service: storage
ms.workload: storage
ms.tgt_pltfrm: na
ms.devlang: dotnet
ms.topic: article
<<<<<<< HEAD
ms.date: 12/08/2016
=======
ms.date: 01/23/2017
>>>>>>> e8cfaf0d
ms.author: robinsh

---
# End-to-End Troubleshooting using Azure Storage metrics and logging, AzCopy, and Message Analyzer
[!INCLUDE [storage-selector-portal-e2e-troubleshooting](../../includes/storage-selector-portal-e2e-troubleshooting.md)]

## Overview
Diagnosing and troubleshooting is a key skill for building and supporting client applications with Microsoft Azure Storage. Due to the distributed nature of an Azure application, diagnosing and troubleshooting errors and performance issues may be more complex than in traditional environments.

In this tutorial, we will demonstrate how to identify client certain errors that may affect performance, and troubleshoot those errors from end-to-end using tools provided by Microsoft and Azure Storage, in order to optimize the client application.

This tutorial provides a hands-on exploration of an end-to-end troubleshooting scenario. For an in-depth conceptual guide to troubleshooting Azure storage applications, see [Monitor, diagnose, and troubleshoot Microsoft Azure Storage](storage-monitoring-diagnosing-troubleshooting.md).

## Tools for troubleshooting Azure Storage applications
To troubleshoot client applications using Microsoft Azure Storage, you can use a combination of tools to determine when an issue has occurred and what the cause of the problem may be. These tools include:

* **Azure Storage Analytics**. [Azure Storage Analytics](http://msdn.microsoft.com/library/azure/hh343270.aspx) provides metrics and logging for Azure Storage.
  
  * **Storage metrics** tracks transaction metrics and capacity metrics for your storage account. Using metrics, you can determine how your application is performing according to a variety of different measures. See [Storage Analytics Metrics Table Schema](http://msdn.microsoft.com/library/azure/hh343264.aspx) for more information about the types of metrics tracked by Storage Analytics.
  * **Storage logging** logs each request to the Azure Storage services to a server-side log. The log tracks detailed data for each request, including the operation performed, the status of the operation, and latency information. See [Storage Analytics Log Format](http://msdn.microsoft.com/library/azure/hh343259.aspx) for more information about the request and response data that is written to the logs by Storage Analytics.

> [!NOTE]
> Storage accounts with a replication type of Zone-Redundant Storage (ZRS) do not have the metrics or logging capability enabled at this time. 
> 
> 

* **Azure Portal**. You can configure metrics and logging for your storage account in the [Azure Portal](https://portal.azure.com). You can also view charts and graphs that show how your application is performing over time, and configure alerts to notify you if your application performs differently than expected for a specified metric.
  
    See [Monitor a storage account in the Azure Portal](storage-monitor-storage-account.md) for information about configuring monitoring in the Azure Portal.
* **AzCopy**. Server logs for Azure Storage are stored as blobs, so you can use AzCopy to copy the log blobs to a local directory for analysis using Microsoft Message Analyzer. See [Transfer data with the AzCopy Command-Line Utility](storage-use-azcopy.md) for more information about AzCopy.
* **Microsoft Message Analyzer**. Message Analyzer is a tool that consumes log files and displays log data in a visual format that makes it easy to filter, search, and group log data into useful sets that you can use to analyze errors and performance issues. See [Microsoft Message Analyzer Operating Guide](http://technet.microsoft.com/library/jj649776.aspx) for more information about Message Analyzer.

## About the sample scenario
For this tutorial, we'll examine a scenario where Azure Storage metrics indicates a low percent success rate for an application that calls Azure storage. The low percent success rate metric (shown as **PercentSuccess** in the [Azure Portal](https://portal.azure.com) and in the metrics tables) tracks operations that succeed, but that return an HTTP status code that is greater than 299. In the server-side storage log files, these operations are recorded with a transaction status of **ClientOtherErrors**. For more details about the low percent success metric, see [Metrics show low PercentSuccess or analytics log entries have operations with transaction status of ClientOtherErrors](storage-monitoring-diagnosing-troubleshooting.md#metrics-show-low-percent-success).

Azure Storage operations may return HTTP status codes greater than 299 as part of their normal functionality. But these errors in some cases indicate that you may be able to optimize your client application for improved performance.

In this scenario, we'll consider a low percent success rate to be anything below 100%. You can choose a different metric level, however, according to your needs. We recommend that during testing of your application, you establish a baseline tolerance for your key performance metrics. For example, you might determine, based on testing, that your application should have a consistent percent success rate of 90%, or 85%. If your metrics data shows that the application is deviating from that number, then you can investigate what may be causing the increase.

For our sample scenario, once we've established that the percent success rate metric is below 100%, we will examine the logs to find the errors that correlate to the metrics, and use them to figure out what is causing the lower percent success rate. We'll look specifically at errors in the 400 range. Then we'll more closely investigate 404 (Not Found) errors.

### Some causes of 400-range errors
The examples below shows a sampling of some 400-range errors for requests against Azure Blob Storage, and their possible causes. Any of these errors, as well as errors in the 300 range and the 500 range, can contribute to a low percent success rate.

Note that the lists below are far from complete. See [Status and Error Codes](http://msdn.microsoft.com/library/azure/dd179382.aspx) on MSDN for details about general Azure Storage errors and about errors specific to each of the storage services.

**Status Code 404 (Not Found) Examples**

Occurs when a read operation against a container or blob fails because the blob or container is not found.

* Occurs if a container or blob has been deleted by another client before this request.
* Occurs if you are using an API call that creates the container or blob after checking whether it exists. The CreateIfNotExists APIs make a HEAD call first to check for the existence of the container or blob; if it does not exist, a 404 error is returned, and then a second PUT call is made to write the container or blob.

**Status Code 409 (Conflict) Examples**

* Occurs if you use a Create API to create a new container or blob, without checking for existence first, and a container or blob with that name already exists.
* Occurs if a container is being deleted, and you attempt to create a new container with the same name before the deletion operation is complete.
* Occurs if you specify a lease on a container or blob, and there is already a lease present.

**Status Code 412 (Precondition Failed) Examples**

* Occurs when the condition specified by a conditional header has not been met.
* Occurs when the lease ID specified does not match the lease ID on the container or blob.

## Generate log files for analysis
In this tutorial, we'll use Message Analyzer to work with three different types of log files, although you could choose to work with any one of these:

* The **server log**, which is created when you enable Azure Storage logging. The server log contains data about each operation called against one of the Azure Storage services - blob, queue, table, and file. The server log indicates which operation was called and what status code was returned, as well as other details about the request and response.
* The **.NET client log**, which is created when you enable client-side logging from within your .NET application. The client log includes detailed information about how the client prepares the request and receives and processes the response.
* The **HTTP network trace log**, which collects data on HTTP/HTTPS request and response data, including for operations against Azure Storage. In this tutorial, we'll generate the network trace via Message Analyzer.

### Configure server-side logging and metrics
First, we'll need to configure Azure Storage logging and metrics, so that we have data from the client application to analyze. You can configure logging and metrics in a variety of ways - via the [Azure Portal](https://portal.azure.com), by using PowerShell, or programmatically. See [Enabling Storage Metrics and Viewing Metrics Data](http://msdn.microsoft.com/library/azure/dn782843.aspx) and [Enabling Storage Logging and Accessing Log Data](http://msdn.microsoft.com/library/azure/dn782840.aspx) on MSDN for details about configuring logging and metrics.

**Via the Azure Portal**

To configure logging and metrics for your storage account using the [Azure Portal](https://portal.azure.com), follow the instructions at [Monitor a storage account in the Azure Portal](storage-monitor-storage-account.md).

> [!NOTE]
> It's not possible to set minute metrics using the Azure Portal. However, we recommend that you do set them for the purposes of this tutorial, and for investigating performance issues with your application. You can set minute metrics using PowerShell as shown below, or programmatically using the storage client library.
> 
> Note that the Azure Portal cannot display minute metrics, only hourly metrics.
> 
> 

**Via PowerShell**

To get started with PowerShell for Azure, see [How to install and configure Azure PowerShell](/powershell/azureps-cmdlets-docs).

1. Use the [Add-AzureAccount](http://msdn.microsoft.com/library/azure/dn722528.aspx) cmdlet to add your Azure user account to the PowerShell window:
   
	```powershell
	Add-AzureAccount
	```

2. In the **Sign in to Microsoft Azure** window, type the email address and password associated with your account. Azure authenticates and saves the credential information, and then closes the window.
3. Set the default storage account to the storage account you are using for the tutorial by executing these commands in the PowerShell window:
   
	```powershell
	$SubscriptionName = 'Your subscription name'
	$StorageAccountName = 'yourstorageaccount'
	Set-AzureSubscription -CurrentStorageAccountName $StorageAccountName -SubscriptionName $SubscriptionName
	```

4. Enable storage logging for the Blob service:
   
	```powershell
	Set-AzureStorageServiceLoggingProperty -ServiceType Blob -LoggingOperations Read,Write,Delete -PassThru -RetentionDays 7 -Version 1.0
	```

5. Enable storage metrics for the Blob service, making sure to set **-MetricsType** to `Minute`:
   
	```powershell
	Set-AzureStorageServiceMetricsProperty -ServiceType Blob -MetricsType Minute -MetricsLevel ServiceAndApi -PassThru -RetentionDays 7 -Version 1.0
	```

### Configure .NET client-side logging
To configure client-side logging for a .NET application, enable .NET diagnostics in the application's configuration file (web.config or app.config). See [Client-side Logging with the .NET Storage Client Library](http://msdn.microsoft.com/library/azure/dn782839.aspx) and [Client-side Logging with the Microsoft Azure Storage SDK for Java](http://msdn.microsoft.com/library/azure/dn782844.aspx) on MSDN for details.

The client-side log includes detailed information about how the client prepares the request and receives and processes the response.

The Storage Client Library stores client-side log data in the location specified in the application's configuration file (web.config or app.config).

### Collect a network trace
You can use Message Analyzer to collect an HTTP/HTTPS network trace while your client application is running. Message Analyzer uses [Fiddler](http://www.telerik.com/fiddler) on the back end. Before you collect the network trace, we recommend that you configure Fiddler to record unencrypted HTTPS traffic:

1. Install [Fiddler](http://www.telerik.com/download/fiddler).
2. Launch Fiddler.
3. Select **Tools | Fiddler Options**.
4. In the Options dialog, ensure that **Capture HTTPS CONNECTs** and **Decrypt HTTPS Traffic** are both selected, as shown below.

![Configure Fiddler Options](./media/storage-e2e-troubleshooting/fiddler-options-1.png)

For the tutorial, collect and save a network trace first in Message Analyzer, then create an analysis session to analyze the trace and the logs. To collect a network trace in Message Analyzer:

1. In Message Analyzer, select **File | Quick Trace | Unencrypted HTTPS**.
2. The trace will begin immediately. Select **Stop** to stop the trace so that we can configure it to trace storage traffic only.
3. Select **Edit** to edit the tracing session.
4. Select the **Configure** link to the right of the **Microsoft-Pef-WebProxy** ETW provider.
5. In the **Advanced Settings** dialog, click the **Provider** tab.
6. In the **Hostname Filter** field, specify your storage endpoints, separated by spaces. For example, you can specify your endpoints as follows; change `storagesample` to the name of your storage account:

	```   
	storagesample.blob.core.windows.net storagesample.queue.core.windows.net storagesample.table.core.windows.net
	```

7. Exit the dialog, and click **Restart** to begin collecting the trace with the hostname filter in place, so that only Azure Storage network traffic is included in the trace.

> [!NOTE]
> After you have finished collecting your network trace, we strongly recommend that you revert the settings that you may have changed in Fiddler to decrypt HTTPS traffic. In the Fiddler Options dialog, deselect the **Capture HTTPS CONNECTs** and **Decrypt HTTPS Traffic** checkboxes.
> 
> 

See [Using the Network Tracing Features](http://technet.microsoft.com/library/jj674819.aspx) on Technet for more details.

## Review metrics data in the Azure Portal
Once your application has been running for a period of time, you can review the metrics charts that appear in the [Azure Portal](https://portal.azure.com) to observe how your service has been performing. First, navigate to your storage account in the Azure Portal and add a chart for the **Success Percentage** metric.

In the Azure Portal, you'll now see **Success Percentage** in the monitoring chart, along with any other metrics you may have added. In the the scenario we'll investigate next by analyzing the logs in Message Analyzer, the percent success rate is somewhat below 100%.

For more details on adding metrics to the Monitoring page, see [How to: Add metrics to the metrics table](storage-monitor-storage-account.md#how-to-add-metrics-to-the-metrics-table).

> [!NOTE]
> It may take some time for your metrics data to appear in the Azure Portal after you enable storage metrics. This is because hourly metrics for the previous hour are not displayed in the Azure Portal until the current hour has elapsed. Also, minute metrics are not currently displayed in the Azure Portal. So depending on when you enable metrics, it may take up to two hours to see metrics data.
> 
> 

## Use AzCopy to copy server logs to a local directory
Azure Storage writes server log data to blobs, while metrics are written to tables. Log blobs are available in the well-known `$logs` container for your storage account. Log blobs are named hierarchically by year, month, day, and hour, so that you can easily locate the range of time you wish to investigate. For example, in the `storagesample` account, the container for the log blobs for 01/02/2015, from 8-9 am, is `https://storagesample.blob.core.windows.net/$logs/blob/2015/01/08/0800`. The individual blobs in this container are named sequentially, beginning with `000000.log`.

You can use the AzCopy command-line tool to download these server-side log files to a location of your choice on your local machine. For example, you can use the following command to download the log files for blob operations that took place on January 2, 2015 to the folder `C:\Temp\Logs\Server`; replace `<storageaccountname>` with the name of your storage account, and `<storageaccountkey>` with your account access key:

```azcopy
AzCopy.exe /Source:http://<storageaccountname>.blob.core.windows.net/$logs /Dest:C:\Temp\Logs\Server /Pattern:"blob/2015/01/02" /SourceKey:<storageaccountkey> /S /V
```
AzCopy is available for download on the [Azure Downloads](https://azure.microsoft.com/downloads/) page. For details about using AzCopy, see [Transfer data with the AzCopy Command-Line Utility](storage-use-azcopy.md).

For additional information about downloading server-side logs, see [Download Storage Logging log data](http://msdn.microsoft.com/library/azure/dn782840.aspx#DownloadingStorageLogginglogdata).

## Use Microsoft Message Analyzer to analyze log data
Microsoft Message Analyzer is a tool for capturing, displaying, and analyzing protocol messaging traffic, events, and other system or application messages in troubleshooting and diagnostic scenarios. Message Analyzer also enables you to load, aggregate, and analyze data from log and saved trace files. For more information about Message Analyzer, see [Microsoft Message Analyzer Operating Guide](http://technet.microsoft.com/library/jj649776.aspx).

Message Analyzer includes assets for Azure Storage that help you to analyze server, client, and network logs. In this section, we'll discuss how to use those tools to address the issue of low percent success in the storage logs.

### Download and install Message Analyzer and the Azure Storage Assets
1. Download [Message Analyzer](http://www.microsoft.com/download/details.aspx?id=44226) from the Microsoft Download Center, and run the installer.
2. Launch Message Analyzer.
3. From the **Tools** menu, select **Asset Manager**. In the **Asset Manager** dialog, select **Downloads**, then filter on **Azure Storage**. You will see the Azure Storage Assets, as shown in the picture below.
4. Click **Sync All Displayed Items** to install the Azure Storage Assets. The available assets include:
   * **Azure Storage Color Rules:** Azure Storage color rules enable you to define special filters that use color, text, and font styles to highlight messages that contain specific information in a trace.
   * **Azure Storage Charts:** Azure Storage charts are predefined charts that graph server log data. Note that to use Azure Storage charts at this time, you may only load the server log into the Analysis Grid.
   * **Azure Storage Parsers:** The Azure Storage parsers parse the Azure Storage client, server, and HTTP logs in order to display them in the Analysis Grid.
   * **Azure Storage Filters:** Azure Storage filters are predefined criteria that you can use to query your data in the Analysis Grid.
   * **Azure Storage View Layouts:** Azure Storage view layouts are predefined column layouts and groupings in the Analysis Grid.
5. Restart Message Analyzer after you've installed the assets.

![Message Analyzer Asset Manager](./media/storage-e2e-troubleshooting/mma-start-page-1.png)

> [!NOTE]
> Install all of the Azure Storage assets shown for the purposes of this tutorial.
> 
> 

### Import your log files into Message Analyzer
You can import all of your saved log files (server-side, client-side, and network) into a single session in Microsoft Message Analyzer for analysis.

1. On the **File** menu in Microsoft Message Analyzer, click **New Session**, and then click **Blank Session**. In the **New Session** dialog, enter a name for your analysis session. In the **Session Details** panel, click on the **Files** button.
2. To load the network trace data generated by Message Analyzer, click on **Add Files**, browse to the location where you saved your .matp file from your web tracing session, select the .matp file, and click **Open**.
3. To load the server-side log data, click on **Add Files**, browse to the location where you downloaded your server-side logs, select the log files for the time range you want to analyze, and click **Open**. Then, in the **Session Details** panel, set the **Text Log Configuration** drop-down for each server-side log file to **AzureStorageLog** to ensure that Microsoft Message Analyzer can parse the log file correctly.
4. To load the client-side log data, click on **Add Files**, browse to the location where you saved your client-side logs, select the log files you want to analyze, and click **Open**. Then, in the **Session Details** panel, set the **Text Log Configuration** drop-down for each client-side log file to **AzureStorageClientDotNetV4** to ensure that Microsoft Message Analyzer can parse the log file correctly.
5. Click **Start** in the **New Session** dialog to load and parse the log data. The log data displays in the Message Analyzer Analysis Grid.

The picture below shows an example session configured with server, client, and network trace log files.

![Configure Message Analyzer Session](./media/storage-e2e-troubleshooting/configure-mma-session-1.png)

Note that Message Analyzer loads log files into memory. If you have a large set of log data, you will want to filter it in order to get the best performance from Message Analyzer.

First, determine the time frame that you are interested in reviewing, and keep this time frame as small as possible. In many cases you will want to review a period of minutes or hours at most. Import the smallest set of logs that can meet your needs.

If you still have a large amount of log data, then you may want to specify a session filter to filter your log data before you load it. In the **Session Filter** box, select the **Library** button to choose a predefined filter; for example, choose **Global Time Filter I** from the Azure Storage filters to filter on a time interval. You can then edit the filter criteria to specify the starting and ending timestamp for the interval you want to see. You can also filter on a particular status code; for example, you can choose to load only log entries where the status code is 404.

For more information about importing log data into Microsoft Message Analyzer, see [Retrieving Message Data](http://technet.microsoft.com/library/dn772437.aspx) on TechNet.

### Use the client request ID to correlate log file data
The Azure Storage Client Library automatically generates a unique client request ID for every request. This value is written to the client log, the server log, and the network trace, so you can use it to correlate data across all three logs within Message Analyzer. See [Client request ID](storage-monitoring-diagnosing-troubleshooting.md#client-request-id) for additional information about the client request ID.

The sections below describe how to use pre-configured and custom layout views to correlate and group data based on the client request ID.

### Select a view layout to display in the Analysis Grid
The Storage Assets for Message Analyzer include Azure Storage View Layouts, which are pre-configured views that you can use to display your data with useful groupings and columns for different scenarios. You can also create custom view layouts and save them for reuse.

The picture below shows the **View Layout** menu, available by selecting **View Layout** from the toolbar ribbon. The view layouts for Azure Storage are grouped under the **Azure Storage** node in the menu. You can search for `Azure Storage` in the search box to filter on Azure Storage view layouts only. You can also select the star next to a view layout to make it a favorite and display it at the top of the menu.

![View Layout menu](./media/storage-e2e-troubleshooting/view-layout-menu.png)

To begin with, select **Grouped by ClientRequestID and Module**. This view layout groups log data from all three logs first by client request ID, then by source log file (or **Module** in Message Analyzer). With this view, you can drill down into a particular client request ID, and see data from all three log files for that client request ID.

The picture below shows this layout view applied to the sample log data, with a subset of columns displayed. You can see that for a particular client request ID, the Analysis Grid displays data from the client log, server log, and network trace.

![Azure Storage View Layout](./media/storage-e2e-troubleshooting/view-layout-client-request-id-module.png)

> [!NOTE]
> Different log files have different columns, so when data from multiple log files is displayed in the Analysis Grid, some columns may not contain any data for a given row. For example, in the picture above, the
> client log rows do not show any data for the **Timestamp**, **TimeElapsed**, **Source**, and **Destination** columns, because these columns do not exist in the client log, but do exist in the network trace. Similarly, the **Timestamp** column displays timestamp data from the server log, but no data is displayed for the **TimeElapsed**, **Source**, and **Destination** columns, which are not part of the server log.
> 
> 

In addition to using the Azure Storage view layouts, you can also define and save your own view layouts. You can select other desired fields for grouping data and save the grouping as part of your custom layout as well.

### Apply color rules to the Analysis Grid
The Storage Assets also include color rules, which offer a visual means to identify different types of errors in the Analysis Grid. The predefined color rules apply to HTTP errors, so they appear only for the server log and network trace.

To apply color rules, select **Color Rules** from the toolbar ribbon. You'll see the Azure Storage color rules in the menu. For the tutorial, select **Client Errors (StatusCode between 400 and 499)**, as shown in the picture below.

![Azure Storage View Layout](./media/storage-e2e-troubleshooting/color-rules-menu.png)

In addition to using the Azure Storage color rules, you can also define and save your own color rules.

### Group and filter log data to find 400-range errors
Next, we'll group and filter the log data to find all errors in the 400 range.

1. Locate the **StatusCode** column in the Analysis Grid, right-click the column heading, and select **Group**.
2. Next, group on the **ClientRequestId** column. You'll see that the data in the Analysis Grid is now organized by status code and by client request ID.
3. Display the View Filter tool window if it is not already displayed. On the toolbar ribbon, select **Tool Windows**, then **View Filter**.
4. To filter the log data to display only 400-range errors, add the following filter criteria to the **View Filter** window, and click **Apply**:

	```   
	(AzureStorageLog.StatusCode >= 400 && AzureStorageLog.StatusCode <=499) || (HTTP.StatusCode >= 400 && HTTP.StatusCode <= 499)
	```

The picture below shows the results of this grouping and filter. Expanding the **ClientRequestID** field beneath the grouping for status code 409, for example, shows an operation that resulted in that status code.

![Azure Storage View Layout](./media/storage-e2e-troubleshooting/400-range-errors1.png)

After applying this filter, you'll see that rows from the client log are excluded, as the client log does not include a **StatusCode** column. To begin with, we'll review the server and network trace logs to locate 404 errors, and then we'll return to the client log to examine the client operations that led to them.

> [!NOTE]
> You can filter on the **StatusCode** column and still display data from all three logs, including the client log, if you add an expression to the filter that includes log entries where the status code is null. To construct this filter expression, use:
> 
> <code>&#42;StatusCode >= 400 or !&#42;StatusCode</code>
> 
> This filter returns all rows from the client log and only rows from the server log and HTTP log where the status code is greater than 400. If you apply it to the view layout grouped by client request ID and module, you can search or scroll through the log entries to find ones where all three logs are represented.   
> 
> 

### Filter log data to find 404 errors
The Storage Assets include predefined filters that you can use to narrow log data to find the errors or trends you are looking for. Next, we'll apply two predefined filters: one that filters the server and network trace logs for 404 errors, and one that filters the data on a specified time range.

1. Display the View Filter tool window if it is not already displayed. On the toolbar ribbon, select **Tool Windows**, then **View Filter**.
2. In the View Filter window, select **Library**, and search on `Azure Storage` to find the Azure Storage filters. Select the filter for **404 (Not Found) messages in all logs**.
3. Display the **Library** menu again, and locate and select the **Global Time Filter**.
4. Edit the timestamps shown in the filter to the range you wish to view. This will help to narrow the range of data to analyze.
5. Your filter should appear similar to the example below. Click **Apply** to apply the filter to the Analysis Grid.

	```   
	((AzureStorageLog.StatusCode == 404 || HTTP.StatusCode == 404)) And
	(#Timestamp >= 2014-10-20T16:36:38 and #Timestamp <= 2014-10-20T16:36:39)
	```

	![Azure Storage View Layout](./media/storage-e2e-troubleshooting/404-filtered-errors1.png)

### Analyze your log data
Now that you have grouped and filtered your data, you can examine the details of individual requests that generated 404 errors. In the current view layout, the data is grouped by client request ID, then by log source. Since we are filtering on requests where the StatusCode field contains 404, we'll see only the server and network trace data, not the client log data.

The picture below shows a specific request where a Get Blob operation yielded a 404 because the blob did not exist. Note that some columns have been removed from the standard view in order to display the relevant data.

![Filtered Server and Network Trace Logs](./media/storage-e2e-troubleshooting/server-filtered-404-error.png)

Next, we'll correlate this client request ID with the client log data to see what actions the client was taking when the error happened. You can display a new Analysis Grid view for this session to view the client log data, which opens in a second tab:

1. First, copy the value of the **ClientRequestId** field to the clipboard. You can do this by selecting either row, locating the **ClientRequestId** field, right-clicking on the data value, and choosing **Copy 'ClientRequestId'**.
2. On the toolbar ribbon, select **New Viewer**, then select **Analysis Grid** to open a new tab. The new tab shows all data in your log files, without grouping, filtering, or color rules.
3. On the toolbar ribbon, select **View Layout**, then select **All .NET Client Columns** under the **Azure Storage** section. This view layout shows data from the client log as well as the server and network trace logs. By default it is sorted on the **MessageNumber** column.
4. Next, search the client log for the client request ID. On the toolbar ribbon, select **Find Messages**, then specify a custom filter on the client request ID in the **Find** field. Use this syntax for the filter, specifying your own client request ID:

	```
	*ClientRequestId == "398bac41-7725-484b-8a69-2a9e48fc669a"
	```

Message Analyzer locates and selects the first log entry where the search criteria matches the client request ID. In the client log, there are several entries for each client request ID, so you may want to group them on the **ClientRequestId** field to make it easier to see them all together. The picture below shows all of the messages in the client log for the specified client request ID.

![Client log showing 404 errors](./media/storage-e2e-troubleshooting/client-log-analysis-grid1.png)

Using the data shown in the view layouts in these two tabs, you can analyze the request data to determine what may have caused the error. You can also look at requests that preceded this one to see if a previous event may have led to the 404 error. For example, you can review the client log entries preceding this client request ID to determine whether the blob may have been deleted, or if the error was due to the client application calling a CreateIfNotExists API on a container or blob. In the client log, you can find the blob's address in the **Description** field; in the server and network trace logs, this information appears in the **Summary** field.

Once you know the address of the blob that yielded the 404 error, you can investigate further. If you search the log entries for other messages associated with operations on the same blob, you can check whether the client previously deleted the entity.

## Analyze other types of storage errors
Now that you are familiar with using Message Analyzer to analyze your log data, you can analyze other types of errors using view layouts, color rules, and searching/filtering. The tables below lists some issues you may encounter and the filter criteria you can use to locate them. For more information on constructing filters and the Message Analyzer filtering language, see [Filtering Message Data](http://technet.microsoft.com/library/jj819365.aspx).

| To Investigate… | Use Filter Expression… | Expression Applies to Log (Client, Server,   Network, All) |
| --- | --- | --- |
| Unexpected delays in message delivery on a queue |AzureStorageClientDotNetV4.Description   contains "Retrying failed operation." |Client |
| HTTP Increase in PercentThrottlingError |HTTP.Response.StatusCode   == 500 &#124;&#124; HTTP.Response.StatusCode == 503 |Network |
| Increase in PercentTimeoutError |HTTP.Response.StatusCode   == 500 |Network |
| Increase in PercentTimeoutError (all) |*StatusCode   == 500 |All |
| Increase in PercentNetworkError |AzureStorageClientDotNetV4.EventLogEntry.Level   < 2 |Client |
| HTTP 403 (Forbidden) messages |HTTP.Response.StatusCode   == 403 |Network |
| HTTP 404 (Not found) messages |HTTP.Response.StatusCode   == 404 |Network |
| 404 (all) |*StatusCode   == 404 |All |
| Shared Access Signature (SAS) authorization issue |AzureStorageLog.RequestStatus ==  "SASAuthorizationError" |Network |
| HTTP 409 (Conflict) messages |HTTP.Response.StatusCode   == 409 |Network |
| 409 (all) |*StatusCode   == 409 |All |
| Low PercentSuccess or analytics log entries have   operations with transaction status of ClientOtherErrors |AzureStorageLog.RequestStatus ==   "ClientOtherError" |Server |
| Nagle   Warning |((AzureStorageLog.EndToEndLatencyMS   - AzureStorageLog.ServerLatencyMS) > (AzureStorageLog.ServerLatencyMS *   1.5)) and (AzureStorageLog.RequestPacketSize <1460) and (AzureStorageLog.EndToEndLatencyMS -   AzureStorageLog.ServerLatencyMS >= 200) |Server |
| Range of   time in Server and Network logs |#Timestamp   >= 2014-10-20T16:36:38 and #Timestamp <= 2014-10-20T16:36:39 |Server, Network |
| Range of   time in Server logs |AzureStorageLog.Timestamp   >= 2014-10-20T16:36:38 and AzureStorageLog.Timestamp <=   2014-10-20T16:36:39 |Server |

## Next steps
For more information about troubleshooting end-to-end scenarios in Azure Storage, see these resources:

* [Monitor, diagnose, and troubleshoot Microsoft Azure Storage](storage-monitoring-diagnosing-troubleshooting.md)
* [Storage Analytics](http://msdn.microsoft.com/library/azure/hh343270.aspx)
* [Monitor a storage account in the Azure Portal](storage-monitor-storage-account.md)
* [Transfer data with the AzCopy Command-Line Utility](storage-use-azcopy.md)
* [Microsoft Message Analyzer Operating Guide](http://technet.microsoft.com/library/jj649776.aspx)<|MERGE_RESOLUTION|>--- conflicted
+++ resolved
@@ -12,11 +12,7 @@
 ms.tgt_pltfrm: na
 ms.devlang: dotnet
 ms.topic: article
-<<<<<<< HEAD
-ms.date: 12/08/2016
-=======
 ms.date: 01/23/2017
->>>>>>> e8cfaf0d
 ms.author: robinsh
 
 ---
